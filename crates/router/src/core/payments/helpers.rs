use std::{borrow::Cow, str::FromStr};

#[cfg(all(any(feature = "v1", feature = "v2"), not(feature = "customer_v2")))]
use api_models::customers::CustomerRequestWithEmail;
use api_models::{
    mandates::RecurringDetails,
    payments::{
        additional_info as payment_additional_types, AddressDetailsWithPhone,
        RequestSurchargeDetails,
    },
};
use base64::Engine;
use common_enums::ConnectorType;
use common_utils::{
    crypto::Encryptable,
    ext_traits::{AsyncExt, ByteSliceExt, Encode, ValueExt},
    fp_utils, generate_id, id_type, pii, type_name,
    types::{
        keymanager::{Identifier, KeyManagerState, ToEncryptable},
        MinorUnit,
    },
};
use diesel_models::enums::{self};
// TODO : Evaluate all the helper functions ()
use error_stack::{report, ResultExt};
use futures::future::Either;
#[cfg(all(any(feature = "v1", feature = "v2"), not(feature = "customer_v2")))]
use hyperswitch_domain_models::payments::payment_intent::CustomerData;
use hyperswitch_domain_models::{
    mandates::MandateData,
    payment_method_data::GetPaymentMethodType,
    payments::{payment_attempt::PaymentAttempt, PaymentIntent},
    router_data::KlarnaSdkResponse,
};
use hyperswitch_interfaces::integrity::{CheckIntegrity, FlowIntegrity, GetIntegrityObject};
use josekit::jwe;
use masking::{
    masked_string::{MaskedIban, MaskedSortCode},
    ExposeInterface, PeekInterface,
};
use openssl::{
    derive::Deriver,
    pkey::PKey,
    symm::{decrypt_aead, Cipher},
};
use router_env::{instrument, logger, metrics::add_attributes, tracing};
use uuid::Uuid;
use x509_parser::parse_x509_certificate;

use super::{
    operations::{BoxedOperation, Operation, PaymentResponse},
    CustomerDetails, PaymentData,
};
#[cfg(all(
    feature = "v2",
    feature = "routing_v2",
    feature = "business_profile_v2"
))]
use crate::core::admin as core_admin;
use crate::{
    configs::settings::{ConnectorRequestReferenceIdConfig, TempLockerEnableConfig},
    connector,
    consts::{self, BASE64_ENGINE},
    core::{
        authentication,
        errors::{self, CustomResult, RouterResult, StorageErrorExt},
        mandate::helpers::MandateGenericData,
        payment_methods::{
            self,
            cards::{self},
            vault,
        },
        payments,
        pm_auth::retrieve_payment_method_from_auth_service,
    },
    db::StorageInterface,
    routes::{metrics, payment_methods as payment_methods_handler, SessionState},
    services,
    types::{
        api::{self, admin, enums as api_enums, MandateValidationFieldsExt},
        domain::{
            self,
            types::{self, AsyncLift},
        },
        storage::{self, enums as storage_enums, ephemeral_key, CardTokenData},
        transformers::{ForeignFrom, ForeignTryFrom},
        AdditionalMerchantData, AdditionalPaymentMethodConnectorResponse, ErrorResponse,
        MandateReference, MerchantAccountData, MerchantRecipientData, PaymentsResponseData,
        RecipientIdType, RecurringMandatePaymentData, RouterData,
    },
    utils::{
        self,
        crypto::{self, SignMessage},
        OptionExt, StringExt,
    },
};
#[cfg(all(any(feature = "v1", feature = "v2"), not(feature = "customer_v2")))]
use crate::{
    core::payment_methods::cards::create_encrypted_data, types::storage::CustomerUpdate::Update,
};

pub fn filter_mca_based_on_profile_and_connector_type(
    merchant_connector_accounts: Vec<domain::MerchantConnectorAccount>,
    profile_id: &id_type::ProfileId,
    connector_type: ConnectorType,
) -> Vec<domain::MerchantConnectorAccount> {
    merchant_connector_accounts
        .into_iter()
        .filter(|mca| &mca.profile_id == profile_id && mca.connector_type == connector_type)
        .collect()
}

#[instrument(skip_all)]
#[allow(clippy::too_many_arguments)]
pub async fn create_or_update_address_for_payment_by_request(
    session_state: &SessionState,
    req_address: Option<&api::Address>,
    address_id: Option<&str>,
    merchant_id: &id_type::MerchantId,
    customer_id: Option<&id_type::CustomerId>,
    merchant_key_store: &domain::MerchantKeyStore,
    payment_id: &str,
    storage_scheme: storage_enums::MerchantStorageScheme,
) -> CustomResult<Option<domain::Address>, errors::ApiErrorResponse> {
    let key = merchant_key_store.key.get_inner().peek();
    let db = &session_state.store;
    let key_manager_state = &session_state.into();
    Ok(match address_id {
        Some(id) => match req_address {
            Some(address) => {
                let encrypted_data = types::crypto_operation(
                    &session_state.into(),
                    type_name!(domain::Address),
                    types::CryptoOperation::BatchEncrypt(AddressDetailsWithPhone::to_encryptable(
                        AddressDetailsWithPhone {
                            address: address.address.clone(),
                            phone_number: address
                                .phone
                                .as_ref()
                                .and_then(|phone| phone.number.clone()),
                            email: address.email.clone(),
                        },
                    )),
                    Identifier::Merchant(merchant_key_store.merchant_id.clone()),
                    key,
                )
                .await
                .and_then(|val| val.try_into_batchoperation())
                .change_context(errors::ApiErrorResponse::InternalServerError)
                .attach_printable("Failed while encrypting address")?;
                let encryptable_address = AddressDetailsWithPhone::from_encryptable(encrypted_data)
                    .change_context(errors::ApiErrorResponse::InternalServerError)
                    .attach_printable("Failed while encrypting address")?;
                let address_update = storage::AddressUpdate::Update {
                    city: address
                        .address
                        .as_ref()
                        .and_then(|value| value.city.clone()),
                    country: address.address.as_ref().and_then(|value| value.country),
                    line1: encryptable_address.line1,
                    line2: encryptable_address.line2,
                    line3: encryptable_address.line3,
                    state: encryptable_address.state,
                    zip: encryptable_address.zip,
                    first_name: encryptable_address.first_name,
                    last_name: encryptable_address.last_name,
                    phone_number: encryptable_address.phone_number,
                    country_code: address
                        .phone
                        .as_ref()
                        .and_then(|value| value.country_code.clone()),
                    updated_by: storage_scheme.to_string(),
                    email: encryptable_address.email,
                };
                let address = db
                    .find_address_by_merchant_id_payment_id_address_id(
                        key_manager_state,
                        merchant_id,
                        payment_id,
                        id,
                        merchant_key_store,
                        storage_scheme,
                    )
                    .await
                    .change_context(errors::ApiErrorResponse::InternalServerError)
                    .attach_printable("Error while fetching address")?;
                Some(
                    db.update_address_for_payments(
                        key_manager_state,
                        address,
                        address_update,
                        payment_id.to_string(),
                        merchant_key_store,
                        storage_scheme,
                    )
                    .await
                    .map(|payment_address| payment_address.address)
                    .to_not_found_response(errors::ApiErrorResponse::AddressNotFound)?,
                )
            }
            None => Some(
                db.find_address_by_merchant_id_payment_id_address_id(
                    key_manager_state,
                    merchant_id,
                    payment_id,
                    id,
                    merchant_key_store,
                    storage_scheme,
                )
                .await
                .map(|payment_address| payment_address.address),
            )
            .transpose()
            .to_not_found_response(errors::ApiErrorResponse::AddressNotFound)?,
        },
        None => match req_address {
            Some(address) => {
                let address =
                    get_domain_address(session_state, address, merchant_id, key, storage_scheme)
                        .await
                        .change_context(errors::ApiErrorResponse::InternalServerError)
                        .attach_printable("Failed while encrypting address while insert")?;

                let payment_address = domain::PaymentAddress {
                    address,
                    payment_id: payment_id.to_string(),
                    customer_id: customer_id.cloned(),
                };

                Some(
                    db.insert_address_for_payments(
                        key_manager_state,
                        payment_id,
                        payment_address,
                        merchant_key_store,
                        storage_scheme,
                    )
                    .await
                    .map(|payment_address| payment_address.address)
                    .change_context(errors::ApiErrorResponse::InternalServerError)
                    .attach_printable("Failed while inserting new address")?,
                )
            }

            None => None,
        },
    })
}

#[instrument(skip_all)]
#[allow(clippy::too_many_arguments)]
pub async fn create_or_find_address_for_payment_by_request(
    state: &SessionState,
    req_address: Option<&api::Address>,
    address_id: Option<&str>,
    merchant_id: &id_type::MerchantId,
    customer_id: Option<&id_type::CustomerId>,
    merchant_key_store: &domain::MerchantKeyStore,
    payment_id: &str,
    storage_scheme: storage_enums::MerchantStorageScheme,
) -> CustomResult<Option<domain::Address>, errors::ApiErrorResponse> {
    let key = merchant_key_store.key.get_inner().peek();
    let db = &state.store;
    let key_manager_state = &state.into();
    Ok(match address_id {
        Some(id) => Some(
            db.find_address_by_merchant_id_payment_id_address_id(
                key_manager_state,
                merchant_id,
                payment_id,
                id,
                merchant_key_store,
                storage_scheme,
            )
            .await
            .map(|payment_address| payment_address.address),
        )
        .transpose()
        .to_not_found_response(errors::ApiErrorResponse::AddressNotFound)?,
        None => match req_address {
            Some(address) => {
                // generate a new address here
                let address = get_domain_address(state, address, merchant_id, key, storage_scheme)
                    .await
                    .change_context(errors::ApiErrorResponse::InternalServerError)
                    .attach_printable("Failed while encrypting address while insert")?;

                let payment_address = domain::PaymentAddress {
                    address,
                    payment_id: payment_id.to_string(),
                    customer_id: customer_id.cloned(),
                };

                Some(
                    db.insert_address_for_payments(
                        key_manager_state,
                        payment_id,
                        payment_address,
                        merchant_key_store,
                        storage_scheme,
                    )
                    .await
                    .map(|payment_address| payment_address.address)
                    .change_context(errors::ApiErrorResponse::InternalServerError)
                    .attach_printable("Failed while inserting new address")?,
                )
            }
            None => None,
        },
    })
}

pub async fn get_domain_address(
    session_state: &SessionState,
    address: &api_models::payments::Address,
    merchant_id: &id_type::MerchantId,
    key: &[u8],
    storage_scheme: enums::MerchantStorageScheme,
) -> CustomResult<domain::Address, common_utils::errors::CryptoError> {
    async {
        let address_details = &address.address.as_ref();
        let encrypted_data = types::crypto_operation(
            &session_state.into(),
            type_name!(domain::Address),
            types::CryptoOperation::BatchEncrypt(AddressDetailsWithPhone::to_encryptable(
                AddressDetailsWithPhone {
                    address: address_details.cloned(),
                    phone_number: address
                        .phone
                        .as_ref()
                        .and_then(|phone| phone.number.clone()),
                    email: address.email.clone(),
                },
            )),
            Identifier::Merchant(merchant_id.to_owned()),
            key,
        )
        .await
        .and_then(|val| val.try_into_batchoperation())?;
        let encryptable_address = AddressDetailsWithPhone::from_encryptable(encrypted_data)
            .change_context(common_utils::errors::CryptoError::EncodingFailed)?;
        Ok(domain::Address {
            phone_number: encryptable_address.phone_number,
            country_code: address.phone.as_ref().and_then(|a| a.country_code.clone()),
            merchant_id: merchant_id.to_owned(),
            address_id: generate_id(consts::ID_LENGTH, "add"),
            city: address_details.and_then(|address_details| address_details.city.clone()),
            country: address_details.and_then(|address_details| address_details.country),
            line1: encryptable_address.line1,
            line2: encryptable_address.line2,
            line3: encryptable_address.line3,
            state: encryptable_address.state,
            created_at: common_utils::date_time::now(),
            first_name: encryptable_address.first_name,
            last_name: encryptable_address.last_name,
            modified_at: common_utils::date_time::now(),
            zip: encryptable_address.zip,
            updated_by: storage_scheme.to_string(),
            email: encryptable_address.email,
        })
    }
    .await
}

pub async fn get_address_by_id(
    state: &SessionState,
    address_id: Option<String>,
    merchant_key_store: &domain::MerchantKeyStore,
    payment_id: &str,
    merchant_id: &id_type::MerchantId,
    storage_scheme: storage_enums::MerchantStorageScheme,
) -> CustomResult<Option<domain::Address>, errors::ApiErrorResponse> {
    match address_id {
        None => Ok(None),
        Some(address_id) => {
            let db = &*state.store;
            Ok(db
                .find_address_by_merchant_id_payment_id_address_id(
                    &state.into(),
                    merchant_id,
                    payment_id,
                    &address_id,
                    merchant_key_store,
                    storage_scheme,
                )
                .await
                .map(|payment_address| payment_address.address)
                .ok())
        }
    }
}

pub async fn get_token_pm_type_mandate_details(
    state: &SessionState,
    request: &api::PaymentsRequest,
    mandate_type: Option<api::MandateTransactionType>,
    merchant_account: &domain::MerchantAccount,
    merchant_key_store: &domain::MerchantKeyStore,
    payment_method_id: Option<String>,
    payment_intent_customer_id: Option<&id_type::CustomerId>,
) -> RouterResult<MandateGenericData> {
    let mandate_data = request.mandate_data.clone().map(MandateData::foreign_from);
    let (
        payment_token,
        payment_method,
        payment_method_type,
        mandate_data,
        recurring_payment_data,
        mandate_connector_details,
        payment_method_info,
    ) = match mandate_type {
        Some(api::MandateTransactionType::NewMandateTransaction) => (
            request.payment_token.to_owned(),
            request.payment_method,
            request.payment_method_type,
            mandate_data.clone(),
            None,
            None,
            None,
        ),
        Some(api::MandateTransactionType::RecurringMandateTransaction) => {
            match &request.recurring_details {
                Some(recurring_details) => {
                    match recurring_details {
                        RecurringDetails::ProcessorPaymentToken(processor_payment_token) => {
                            if let Some(mca_id) = &processor_payment_token.merchant_connector_id {
                                let db = &*state.store;
                                let key_manager_state = &state.into();

                                #[cfg(all(
                                any(feature = "v1", feature = "v2"),
                                not(feature = "merchant_connector_account_v2")
                            ))]
                            let connector_name = db
                                .find_by_merchant_connector_account_merchant_id_merchant_connector_id(
                                    key_manager_state,
                                    merchant_account.get_id(),
                                    mca_id,
                                    merchant_key_store,
                                )
                                .await
                                .to_not_found_response(errors::ApiErrorResponse::MerchantConnectorAccountNotFound {
                                    id: mca_id.clone().get_string_repr().to_string(),
                                })?.connector_name;

                                #[cfg(all(feature = "v2", feature = "merchant_connector_account_v2"))]
                            let connector_name = db
                                .find_merchant_connector_account_by_id(key_manager_state, &mca_id, &merchant_key_store)
                                .await
                                .to_not_found_response(errors::ApiErrorResponse::MerchantConnectorAccountNotFound {
                                    id: mca_id.clone().get_string_repr().to_string(),
                                })?.connector_name;
                                (
                                    None,
                                    request.payment_method,
                                    None,
                                    None,
                                    None,
                                    Some(payments::MandateConnectorDetails {
                                        connector: connector_name,
                                        merchant_connector_id: Some(mca_id.clone()),
                                    }),
                                    None,
                                )
                            } else {
                                (None, request.payment_method, None, None, None, None, None)
                            }
                        }
                        RecurringDetails::MandateId(mandate_id) => {
                            let mandate_generic_data = get_token_for_recurring_mandate(
                                state,
                                request,
                                merchant_account,
                                merchant_key_store,
                                mandate_id.to_owned(),
                            )
                            .await?;

                            (
                                mandate_generic_data.token,
                                mandate_generic_data.payment_method,
                                mandate_generic_data
                                    .payment_method_type
                                    .or(request.payment_method_type),
                                None,
                                mandate_generic_data.recurring_mandate_payment_data,
                                mandate_generic_data.mandate_connector,
                                mandate_generic_data.payment_method_info,
                            )
                        }
                        RecurringDetails::PaymentMethodId(payment_method_id) => {
                            let payment_method_info = state
                                .store
                                .find_payment_method(
                                    payment_method_id,
                                    merchant_account.storage_scheme,
                                )
                                .await
                                .to_not_found_response(
                                    errors::ApiErrorResponse::PaymentMethodNotFound,
                                )?;
                            let customer_id = request
                                .get_customer_id()
                                .get_required_value("customer_id")?;

                            verify_mandate_details_for_recurring_payments(
                                &payment_method_info.merchant_id,
                                merchant_account.get_id(),
                                &payment_method_info.customer_id,
                                customer_id,
                            )?;

                            (
                                None,
                                payment_method_info.payment_method,
                                payment_method_info.payment_method_type,
                                None,
                                None,
                                None,
                                Some(payment_method_info),
                            )
                        }
                    }
                }
                None => {
                    if let Some(mandate_id) = request.mandate_id.clone() {
                        let mandate_generic_data = get_token_for_recurring_mandate(
                            state,
                            request,
                            merchant_account,
                            merchant_key_store,
                            mandate_id,
                        )
                        .await?;
                        (
                            mandate_generic_data.token,
                            mandate_generic_data.payment_method,
                            mandate_generic_data
                                .payment_method_type
                                .or(request.payment_method_type),
                            None,
                            mandate_generic_data.recurring_mandate_payment_data,
                            mandate_generic_data.mandate_connector,
                            mandate_generic_data.payment_method_info,
                        )
                    } else if request.payment_method_type
                        == Some(api_models::enums::PaymentMethodType::ApplePay)
                        || request.payment_method_type
                            == Some(api_models::enums::PaymentMethodType::GooglePay)
                    {
                        let payment_request_customer_id = request.get_customer_id();
                        if let Some(customer_id) =
                            payment_request_customer_id.or(payment_intent_customer_id)
                        {
                            let customer_saved_pm_option = match state
                                .store
                                .find_payment_method_by_customer_id_merchant_id_list(
                                    customer_id,
                                    merchant_account.get_id(),
                                    None,
                                )
                                .await
                            {
                                Ok(customer_payment_methods) => Ok(customer_payment_methods
                                    .iter()
                                    .find(|payment_method| {
                                        payment_method.payment_method_type
                                            == request.payment_method_type
                                    })
                                    .cloned()),
                                Err(error) => {
                                    if error.current_context().is_db_not_found() {
                                        Ok(None)
                                    } else {
                                        Err(error)
                                            .change_context(
                                                errors::ApiErrorResponse::InternalServerError,
                                            )
                                            .attach_printable(
                                                "failed to find payment methods for a customer",
                                            )
                                    }
                                }
                            }?;

                            (
                                None,
                                request.payment_method,
                                request.payment_method_type,
                                None,
                                None,
                                None,
                                customer_saved_pm_option,
                            )
                        } else {
                            (
                                None,
                                request.payment_method,
                                request.payment_method_type,
                                None,
                                None,
                                None,
                                None,
                            )
                        }
                    } else {
                        let payment_method_info = payment_method_id
                            .async_map(|payment_method_id| async move {
                                state
                                    .store
                                    .find_payment_method(
                                        &payment_method_id,
                                        merchant_account.storage_scheme,
                                    )
                                    .await
                                    .to_not_found_response(
                                        errors::ApiErrorResponse::PaymentMethodNotFound,
                                    )
                            })
                            .await
                            .transpose()?;
                        (
                            request.payment_token.to_owned(),
                            request.payment_method,
                            request.payment_method_type,
                            None,
                            None,
                            None,
                            payment_method_info,
                        )
                    }
                }
            }
        }
        None => {
            let payment_method_info = payment_method_id
                .async_map(|payment_method_id| async move {
                    state
                        .store
                        .find_payment_method(&payment_method_id, merchant_account.storage_scheme)
                        .await
                        .to_not_found_response(errors::ApiErrorResponse::PaymentMethodNotFound)
                })
                .await
                .transpose()?;
            (
                request.payment_token.to_owned(),
                request.payment_method,
                request.payment_method_type,
                mandate_data,
                None,
                None,
                payment_method_info,
            )
        }
    };
    Ok(MandateGenericData {
        token: payment_token,
        payment_method,
        payment_method_type,
        mandate_data,
        recurring_mandate_payment_data: recurring_payment_data,
        mandate_connector: mandate_connector_details,
        payment_method_info,
    })
}

pub async fn get_token_for_recurring_mandate(
    state: &SessionState,
    req: &api::PaymentsRequest,
    merchant_account: &domain::MerchantAccount,
    merchant_key_store: &domain::MerchantKeyStore,
    mandate_id: String,
) -> RouterResult<MandateGenericData> {
    let db = &*state.store;

    let mandate = db
        .find_mandate_by_merchant_id_mandate_id(
            merchant_account.get_id(),
            mandate_id.as_str(),
            merchant_account.storage_scheme,
        )
        .await
        .to_not_found_response(errors::ApiErrorResponse::MandateNotFound)?;
    let key_manager_state: KeyManagerState = state.into();
    let original_payment_intent = mandate
        .original_payment_id
        .as_ref()
        .async_map(|payment_id| async {
            db.find_payment_intent_by_payment_id_merchant_id(
                &key_manager_state,
                payment_id,
                &mandate.merchant_id,
                merchant_key_store,
                merchant_account.storage_scheme,
            )
            .await
            .to_not_found_response(errors::ApiErrorResponse::PaymentNotFound)
            .map_err(|err| logger::error!(mandate_original_payment_not_found=?err))
            .ok()
        })
        .await
        .flatten();

    let original_payment_authorized_amount = original_payment_intent
        .clone()
        .map(|pi| pi.amount.get_amount_as_i64());
    let original_payment_authorized_currency =
        original_payment_intent.clone().and_then(|pi| pi.currency);
    let customer = req.get_customer_id().get_required_value("customer_id")?;

    let payment_method_id = {
        if &mandate.customer_id != customer {
            Err(report!(errors::ApiErrorResponse::PreconditionFailed {
                message: "customer_id must match mandate customer_id".into()
            }))?
        }
        if mandate.mandate_status != storage_enums::MandateStatus::Active {
            Err(report!(errors::ApiErrorResponse::PreconditionFailed {
                message: "mandate is not active".into()
            }))?
        };
        mandate.payment_method_id.clone()
    };
    verify_mandate_details(
        req.amount.get_required_value("amount")?.into(),
        req.currency.get_required_value("currency")?,
        mandate.clone(),
    )?;

    let payment_method = db
        .find_payment_method(payment_method_id.as_str(), merchant_account.storage_scheme)
        .await
        .to_not_found_response(errors::ApiErrorResponse::PaymentMethodNotFound)?;

    let token = Uuid::new_v4().to_string();
    let payment_method_type = payment_method.payment_method_type;
    let mandate_connector_details = payments::MandateConnectorDetails {
        connector: mandate.connector,
        merchant_connector_id: mandate.merchant_connector_id,
    };

    if let Some(enums::PaymentMethod::Card) = payment_method.payment_method {
        if state.conf.locker.locker_enabled {
            let _ = cards::get_lookup_key_from_locker(
                state,
                &token,
                &payment_method,
                merchant_key_store,
            )
            .await?;
        }

        if let Some(payment_method_from_request) = req.payment_method {
            let pm: storage_enums::PaymentMethod = payment_method_from_request;
            if payment_method
                .payment_method
                .is_some_and(|payment_method| payment_method != pm)
            {
                Err(report!(errors::ApiErrorResponse::PreconditionFailed {
                    message:
                        "payment method in request does not match previously provided payment \
                            method information"
                            .into()
                }))?
            }
        };

        Ok(MandateGenericData {
            token: Some(token),
            payment_method: payment_method.payment_method,
            recurring_mandate_payment_data: Some(RecurringMandatePaymentData {
                payment_method_type,
                original_payment_authorized_amount,
                original_payment_authorized_currency,
            }),
            payment_method_type: payment_method.payment_method_type,
            mandate_connector: Some(mandate_connector_details),
            mandate_data: None,
            payment_method_info: Some(payment_method),
        })
    } else {
        Ok(MandateGenericData {
            token: None,
            payment_method: payment_method.payment_method,
            recurring_mandate_payment_data: Some(RecurringMandatePaymentData {
                payment_method_type,
                original_payment_authorized_amount,
                original_payment_authorized_currency,
            }),
            payment_method_type: payment_method.payment_method_type,
            mandate_connector: Some(mandate_connector_details),
            mandate_data: None,
            payment_method_info: Some(payment_method),
        })
    }
}

#[instrument(skip_all)]
/// Check weather the merchant id in the request
/// and merchant id in the merchant account are same.
pub fn validate_merchant_id(
    merchant_id: &id_type::MerchantId,
    request_merchant_id: Option<&id_type::MerchantId>,
) -> CustomResult<(), errors::ApiErrorResponse> {
    // Get Merchant Id from the merchant
    // or get from merchant account

    let request_merchant_id = request_merchant_id.unwrap_or(merchant_id);

    utils::when(merchant_id.ne(request_merchant_id), || {
        Err(report!(errors::ApiErrorResponse::PreconditionFailed {
            message: format!(
                "Invalid `merchant_id`: {} not found in merchant account",
                request_merchant_id.get_string_repr()
            )
        }))
    })
}

#[instrument(skip_all)]
pub fn validate_request_amount_and_amount_to_capture(
    op_amount: Option<api::Amount>,
    op_amount_to_capture: Option<MinorUnit>,
    surcharge_details: Option<RequestSurchargeDetails>,
) -> CustomResult<(), errors::ApiErrorResponse> {
    match (op_amount, op_amount_to_capture) {
        (None, _) => Ok(()),
        (Some(_amount), None) => Ok(()),
        (Some(amount), Some(amount_to_capture)) => {
            match amount {
                api::Amount::Value(amount_inner) => {
                    // If both amount and amount to capture is present
                    // then amount to be capture should be less than or equal to request amount
                    let total_capturable_amount = MinorUnit::new(amount_inner.get())
                        + surcharge_details
                            .map(|surcharge_details| surcharge_details.get_total_surcharge_amount())
                            .unwrap_or_default();
                    utils::when(!amount_to_capture.le(&total_capturable_amount), || {
                        Err(report!(errors::ApiErrorResponse::PreconditionFailed {
                            message: format!(
                            "amount_to_capture is greater than amount capture_amount: {amount_to_capture:?} request_amount: {amount:?}"
                        )
                        }))
                    })
                }
                api::Amount::Zero => {
                    // If the amount is Null but still amount_to_capture is passed this is invalid and
                    Err(report!(errors::ApiErrorResponse::PreconditionFailed {
                        message: "amount_to_capture should not exist for when amount = 0"
                            .to_string()
                    }))
                }
            }
        }
    }
}

/// if capture method = automatic, amount_to_capture(if provided) must be equal to amount
#[instrument(skip_all)]
pub fn validate_amount_to_capture_and_capture_method(
    payment_attempt: Option<&PaymentAttempt>,
    request: &api_models::payments::PaymentsRequest,
) -> CustomResult<(), errors::ApiErrorResponse> {
    let capture_method = request
        .capture_method
        .or(payment_attempt
            .map(|payment_attempt| payment_attempt.capture_method.unwrap_or_default()))
        .unwrap_or_default();
    if capture_method == api_enums::CaptureMethod::Automatic {
        let original_amount = request
            .amount
            .map(MinorUnit::from)
            .or(payment_attempt.map(|payment_attempt| payment_attempt.amount));
        let surcharge_amount = request
            .surcharge_details
            .map(|surcharge_details| surcharge_details.get_total_surcharge_amount())
            .or_else(|| {
                payment_attempt.map(|payment_attempt| {
                    payment_attempt.surcharge_amount.unwrap_or_default()
                        + payment_attempt.tax_amount.unwrap_or_default()
                })
            })
            .unwrap_or_default();
        let total_capturable_amount =
            original_amount.map(|original_amount| original_amount + surcharge_amount);

        let amount_to_capture = request
            .amount_to_capture
            .or(payment_attempt.and_then(|pa| pa.amount_to_capture));

        if let Some((total_capturable_amount, amount_to_capture)) =
            total_capturable_amount.zip(amount_to_capture)
        {
            utils::when(amount_to_capture != total_capturable_amount, || {
                Err(report!(errors::ApiErrorResponse::PreconditionFailed {
                    message: "amount_to_capture must be equal to total_capturable_amount when capture_method = automatic".into()
                }))
            })
        } else {
            Ok(())
        }
    } else {
        Ok(())
    }
}

#[instrument(skip_all)]
pub fn validate_card_data(
    payment_method_data: Option<api::PaymentMethodData>,
) -> CustomResult<(), errors::ApiErrorResponse> {
    if let Some(api::PaymentMethodData::Card(card)) = payment_method_data {
        let cvc = card.card_cvc.peek().to_string();
        if cvc.len() < 3 || cvc.len() > 4 {
            Err(report!(errors::ApiErrorResponse::PreconditionFailed {
                message: "Invalid card_cvc length".to_string()
            }))?
        }
        let card_cvc =
            cvc.parse::<u16>()
                .change_context(errors::ApiErrorResponse::InvalidDataValue {
                    field_name: "card_cvc",
                })?;
        ::cards::CardSecurityCode::try_from(card_cvc).change_context(
            errors::ApiErrorResponse::PreconditionFailed {
                message: "Invalid Card CVC".to_string(),
            },
        )?;

        validate_card_expiry(&card.card_exp_month, &card.card_exp_year)?;
    }
    Ok(())
}

#[instrument(skip_all)]
pub fn validate_card_expiry(
    card_exp_month: &masking::Secret<String>,
    card_exp_year: &masking::Secret<String>,
) -> CustomResult<(), errors::ApiErrorResponse> {
    let exp_month = card_exp_month
        .peek()
        .to_string()
        .parse::<u8>()
        .change_context(errors::ApiErrorResponse::InvalidDataValue {
            field_name: "card_exp_month",
        })?;
    let month = ::cards::CardExpirationMonth::try_from(exp_month).change_context(
        errors::ApiErrorResponse::PreconditionFailed {
            message: "Invalid Expiry Month".to_string(),
        },
    )?;

    let mut year_str = card_exp_year.peek().to_string();
    if year_str.len() == 2 {
        year_str = format!("20{}", year_str);
    }
    let exp_year =
        year_str
            .parse::<u16>()
            .change_context(errors::ApiErrorResponse::InvalidDataValue {
                field_name: "card_exp_year",
            })?;
    let year = ::cards::CardExpirationYear::try_from(exp_year).change_context(
        errors::ApiErrorResponse::PreconditionFailed {
            message: "Invalid Expiry Year".to_string(),
        },
    )?;

    let card_expiration = ::cards::CardExpiration { month, year };
    let is_expired = card_expiration.is_expired().change_context(
        errors::ApiErrorResponse::PreconditionFailed {
            message: "Invalid card data".to_string(),
        },
    )?;
    if is_expired {
        Err(report!(errors::ApiErrorResponse::PreconditionFailed {
            message: "Card Expired".to_string()
        }))?
    }

    Ok(())
}

pub fn infer_payment_type(
    amount: &api::Amount,
    mandate_type: Option<&api::MandateTransactionType>,
) -> api_enums::PaymentType {
    match mandate_type {
        Some(api::MandateTransactionType::NewMandateTransaction) => {
            if let api::Amount::Value(_) = amount {
                api_enums::PaymentType::NewMandate
            } else {
                api_enums::PaymentType::SetupMandate
            }
        }

        Some(api::MandateTransactionType::RecurringMandateTransaction) => {
            api_enums::PaymentType::RecurringMandate
        }

        None => api_enums::PaymentType::Normal,
    }
}

pub fn validate_mandate(
    req: impl Into<api::MandateValidationFields>,
    is_confirm_operation: bool,
) -> CustomResult<Option<api::MandateTransactionType>, errors::ApiErrorResponse> {
    let req: api::MandateValidationFields = req.into();
    match req.validate_and_get_mandate_type().change_context(
        errors::ApiErrorResponse::MandateValidationFailed {
            reason: "Expected one out of recurring_details and mandate_data but got both".into(),
        },
    )? {
        Some(api::MandateTransactionType::NewMandateTransaction) => {
            validate_new_mandate_request(req, is_confirm_operation)?;
            Ok(Some(api::MandateTransactionType::NewMandateTransaction))
        }
        Some(api::MandateTransactionType::RecurringMandateTransaction) => {
            validate_recurring_mandate(req)?;
            Ok(Some(
                api::MandateTransactionType::RecurringMandateTransaction,
            ))
        }
        None => Ok(None),
    }
}

pub fn validate_recurring_details_and_token(
    recurring_details: &Option<RecurringDetails>,
    payment_token: &Option<String>,
    mandate_id: &Option<String>,
) -> CustomResult<(), errors::ApiErrorResponse> {
    utils::when(
        recurring_details.is_some() && payment_token.is_some(),
        || {
            Err(report!(errors::ApiErrorResponse::PreconditionFailed {
                message: "Expected one out of recurring_details and payment_token but got both"
                    .into()
            }))
        },
    )?;

    utils::when(recurring_details.is_some() && mandate_id.is_some(), || {
        Err(report!(errors::ApiErrorResponse::PreconditionFailed {
            message: "Expected one out of recurring_details and mandate_id but got both".into()
        }))
    })?;

    Ok(())
}

fn validate_new_mandate_request(
    req: api::MandateValidationFields,
    is_confirm_operation: bool,
) -> RouterResult<()> {
    // We need not check for customer_id in the confirm request if it is already passed
    // in create request

    fp_utils::when(!is_confirm_operation && req.customer_id.is_none(), || {
        Err(report!(errors::ApiErrorResponse::PreconditionFailed {
            message: "`customer_id` is mandatory for mandates".into()
        }))
    })?;

    let mandate_data = req
        .mandate_data
        .clone()
        .get_required_value("mandate_data")?;

    // Only use this validation if the customer_acceptance is present
    if mandate_data
        .customer_acceptance
        .map(|inner| inner.acceptance_type == api::AcceptanceType::Online && inner.online.is_none())
        .unwrap_or(false)
    {
        Err(report!(errors::ApiErrorResponse::PreconditionFailed {
            message: "`mandate_data.customer_acceptance.online` is required when \
                      `mandate_data.customer_acceptance.acceptance_type` is `online`"
                .into()
        }))?
    }

    let mandate_details = match mandate_data.mandate_type {
        Some(api_models::payments::MandateType::SingleUse(details)) => Some(details),
        Some(api_models::payments::MandateType::MultiUse(details)) => details,
        _ => None,
    };
    mandate_details.and_then(|md| md.start_date.zip(md.end_date)).map(|(start_date, end_date)|
        utils::when (start_date >= end_date, || {
        Err(report!(errors::ApiErrorResponse::PreconditionFailed {
            message: "`mandate_data.mandate_type.{multi_use|single_use}.start_date` should be greater than  \
            `mandate_data.mandate_type.{multi_use|single_use}.end_date`"
                .into()
        }))
    })).transpose()?;

    Ok(())
}

pub fn validate_customer_id_mandatory_cases(
    has_setup_future_usage: bool,
    customer_id: Option<&id_type::CustomerId>,
) -> RouterResult<()> {
    match (has_setup_future_usage, customer_id) {
        (true, None) => Err(errors::ApiErrorResponse::PreconditionFailed {
            message: "customer_id is mandatory when setup_future_usage is given".to_string(),
        }
        .into()),
        _ => Ok(()),
    }
}

pub fn create_startpay_url(
    base_url: &str,
    payment_attempt: &PaymentAttempt,
    payment_intent: &PaymentIntent,
) -> String {
    format!(
        "{}/payments/redirect/{}/{}/{}",
        base_url,
        payment_intent.payment_id,
        payment_intent.merchant_id.get_string_repr(),
        payment_attempt.attempt_id
    )
}

pub fn create_redirect_url(
    router_base_url: &String,
    payment_attempt: &PaymentAttempt,
    connector_name: &String,
    creds_identifier: Option<&str>,
) -> String {
    let creds_identifier_path = creds_identifier.map_or_else(String::new, |cd| format!("/{}", cd));
    format!(
        "{}/payments/{}/{}/redirect/response/{}",
        router_base_url,
        payment_attempt.payment_id,
        payment_attempt.merchant_id.get_string_repr(),
        connector_name,
    ) + creds_identifier_path.as_ref()
}

pub fn create_authentication_url(
    router_base_url: &str,
    payment_attempt: &PaymentAttempt,
) -> String {
    format!(
        "{router_base_url}/payments/{}/3ds/authentication",
        payment_attempt.payment_id
    )
}

pub fn create_authorize_url(
    router_base_url: &str,
    payment_attempt: &PaymentAttempt,
    connector_name: &String,
) -> String {
    format!(
        "{}/payments/{}/{}/authorize/{}",
        router_base_url,
        payment_attempt.payment_id,
        payment_attempt.merchant_id.get_string_repr(),
        connector_name
    )
}

pub fn create_webhook_url(
    router_base_url: &String,
    merchant_id: &id_type::MerchantId,
    connector_name: &String,
) -> String {
    format!(
        "{}/webhooks/{}/{}",
        router_base_url,
        merchant_id.get_string_repr(),
        connector_name
    )
}
pub fn create_complete_authorize_url(
    router_base_url: &String,
    payment_attempt: &PaymentAttempt,
    connector_name: &String,
) -> String {
    format!(
        "{}/payments/{}/{}/redirect/complete/{}",
        router_base_url,
        payment_attempt.payment_id,
        payment_attempt.merchant_id.get_string_repr(),
        connector_name
    )
}

fn validate_recurring_mandate(req: api::MandateValidationFields) -> RouterResult<()> {
    let recurring_details = req
        .recurring_details
        .get_required_value("recurring_details")?;

    match recurring_details {
        RecurringDetails::ProcessorPaymentToken(_) => Ok(()),
        _ => {
            req.customer_id.check_value_present("customer_id")?;

            let confirm = req.confirm.get_required_value("confirm")?;
            if !confirm {
                Err(report!(errors::ApiErrorResponse::PreconditionFailed {
                    message: "`confirm` must be `true` for mandates".into()
                }))?
            }

            let off_session = req.off_session.get_required_value("off_session")?;
            if !off_session {
                Err(report!(errors::ApiErrorResponse::PreconditionFailed {
                    message: "`off_session` should be `true` for mandates".into()
                }))?
            }
            Ok(())
        }
    }
}

pub fn verify_mandate_details(
    request_amount: MinorUnit,
    request_currency: api_enums::Currency,
    mandate: storage::Mandate,
) -> RouterResult<()> {
    match mandate.mandate_type {
        storage_enums::MandateType::SingleUse => utils::when(
            mandate
                .mandate_amount
                .map(|mandate_amount| request_amount.get_amount_as_i64() > mandate_amount)
                .unwrap_or(true),
            || {
                Err(report!(errors::ApiErrorResponse::MandateValidationFailed {
                    reason: "request amount is greater than mandate amount".into()
                }))
            },
        ),
        storage::enums::MandateType::MultiUse => utils::when(
            mandate
                .mandate_amount
                .map(|mandate_amount| {
                    (mandate.amount_captured.unwrap_or(0) + request_amount.get_amount_as_i64())
                        > mandate_amount
                })
                .unwrap_or(false),
            || {
                Err(report!(errors::ApiErrorResponse::MandateValidationFailed {
                    reason: "request amount is greater than mandate amount".into()
                }))
            },
        ),
    }?;
    utils::when(
        mandate
            .mandate_currency
            .map(|mandate_currency| mandate_currency != request_currency)
            .unwrap_or(false),
        || {
            Err(report!(errors::ApiErrorResponse::MandateValidationFailed {
                reason: "cross currency mandates not supported".into()
            }))
        },
    )
}

pub fn verify_mandate_details_for_recurring_payments(
    mandate_merchant_id: &id_type::MerchantId,
    merchant_id: &id_type::MerchantId,
    mandate_customer_id: &id_type::CustomerId,
    customer_id: &id_type::CustomerId,
) -> RouterResult<()> {
    if mandate_merchant_id != merchant_id {
        Err(report!(errors::ApiErrorResponse::MandateNotFound))?
    }
    if mandate_customer_id != customer_id {
        Err(report!(errors::ApiErrorResponse::PreconditionFailed {
            message: "customer_id must match mandate customer_id".into()
        }))?
    }

    Ok(())
}

#[instrument(skip_all)]
pub fn payment_attempt_status_fsm(
    payment_method_data: Option<&api::payments::PaymentMethodData>,
    confirm: Option<bool>,
) -> storage_enums::AttemptStatus {
    match payment_method_data {
        Some(_) => match confirm {
            Some(true) => storage_enums::AttemptStatus::PaymentMethodAwaited,
            _ => storage_enums::AttemptStatus::ConfirmationAwaited,
        },
        None => storage_enums::AttemptStatus::PaymentMethodAwaited,
    }
}

pub fn payment_intent_status_fsm(
    payment_method_data: Option<&api::PaymentMethodData>,
    confirm: Option<bool>,
) -> storage_enums::IntentStatus {
    match payment_method_data {
        Some(_) => match confirm {
            Some(true) => storage_enums::IntentStatus::RequiresPaymentMethod,
            _ => storage_enums::IntentStatus::RequiresConfirmation,
        },
        None => storage_enums::IntentStatus::RequiresPaymentMethod,
    }
}
pub async fn add_domain_task_to_pt<Op>(
    operation: &Op,
    state: &SessionState,
    payment_attempt: &PaymentAttempt,
    requeue: bool,
    schedule_time: Option<time::PrimitiveDateTime>,
) -> CustomResult<(), errors::ApiErrorResponse>
where
    Op: std::fmt::Debug,
{
    if check_if_operation_confirm(operation) {
        match schedule_time {
            Some(stime) => {
                if !requeue {
                    // Here, increment the count of added tasks every time a payment has been confirmed or PSync has been called
                    metrics::TASKS_ADDED_COUNT.add(
                        &metrics::CONTEXT,
                        1,
                        &add_attributes([("flow", format!("{:#?}", operation))]),
                    );
                    super::add_process_sync_task(&*state.store, payment_attempt, stime)
                        .await
                        .change_context(errors::ApiErrorResponse::InternalServerError)
                        .attach_printable("Failed while adding task to process tracker")
                } else {
                    // When the requeue is true, we reset the tasks count as we reset the task every time it is requeued
                    metrics::TASKS_RESET_COUNT.add(
                        &metrics::CONTEXT,
                        1,
                        &add_attributes([("flow", format!("{:#?}", operation))]),
                    );
                    super::reset_process_sync_task(&*state.store, payment_attempt, stime)
                        .await
                        .change_context(errors::ApiErrorResponse::InternalServerError)
                        .attach_printable("Failed while updating task in process tracker")
                }
            }
            None => Ok(()),
        }
    } else {
        Ok(())
    }
}

pub fn response_operation<'a, F, R>() -> BoxedOperation<'a, F, R>
where
    F: Send + Clone,
    PaymentResponse: Operation<F, R>,
{
    Box::new(PaymentResponse)
}

#[cfg(all(feature = "v2", feature = "customer_v2"))]
pub async fn get_customer_from_details<F: Clone>(
    _state: &SessionState,
    _customer_id: Option<id_type::CustomerId>,
    _merchant_id: &id_type::MerchantId,
    _payment_data: &mut PaymentData<F>,
    _merchant_key_store: &domain::MerchantKeyStore,
    _storage_scheme: enums::MerchantStorageScheme,
) -> CustomResult<Option<domain::Customer>, errors::StorageError> {
    todo!()
}

#[cfg(all(any(feature = "v1", feature = "v2"), not(feature = "customer_v2")))]
pub async fn get_customer_from_details<F: Clone>(
    state: &SessionState,
    customer_id: Option<id_type::CustomerId>,
    merchant_id: &id_type::MerchantId,
    payment_data: &mut PaymentData<F>,
    merchant_key_store: &domain::MerchantKeyStore,
    storage_scheme: enums::MerchantStorageScheme,
) -> CustomResult<Option<domain::Customer>, errors::StorageError> {
    match customer_id {
        None => Ok(None),
        Some(customer_id) => {
            let db = &*state.store;
            let customer = db
                .find_customer_optional_by_customer_id_merchant_id(
                    &state.into(),
                    &customer_id,
                    merchant_id,
                    merchant_key_store,
                    storage_scheme,
                )
                .await?;

            payment_data.email = payment_data.email.clone().or_else(|| {
                customer.as_ref().and_then(|inner| {
                    inner
                        .email
                        .clone()
                        .map(|encrypted_value| encrypted_value.into())
                })
            });
            Ok(customer)
        }
    }
}

pub fn validate_max_amount(
    amount: api_models::payments::Amount,
) -> CustomResult<(), errors::ApiErrorResponse> {
    match amount {
        api_models::payments::Amount::Value(value) => {
            utils::when(value.get() > consts::MAX_ALLOWED_AMOUNT, || {
                Err(report!(errors::ApiErrorResponse::PreconditionFailed {
                    message: format!(
                        "amount should not be more than {}",
                        consts::MAX_ALLOWED_AMOUNT
                    )
                }))
            })
        }
        api_models::payments::Amount::Zero => Ok(()),
    }
}

/// Check whether the customer information that is sent in the root of payments request
/// and in the customer object are same, if the values mismatch return an error
pub fn validate_customer_information(
    request: &api_models::payments::PaymentsRequest,
) -> RouterResult<()> {
    if let Some(mismatched_fields) = request.validate_customer_details_in_request() {
        let mismatched_fields = mismatched_fields.join(", ");
        Err(errors::ApiErrorResponse::PreconditionFailed {
            message: format!(
                "The field names `{mismatched_fields}` sent in both places is ambiguous"
            ),
        })?
    } else {
        Ok(())
    }
}

/// Get the customer details from customer field if present
/// or from the individual fields in `PaymentsRequest`
#[instrument(skip_all)]
pub fn get_customer_details_from_request(
    request: &api_models::payments::PaymentsRequest,
) -> CustomerDetails {
    let customer_id = request.get_customer_id().map(ToOwned::to_owned);

    let customer_name = request
        .customer
        .as_ref()
        .and_then(|customer_details| customer_details.name.clone())
        .or(request.name.clone());

    let customer_email = request
        .customer
        .as_ref()
        .and_then(|customer_details| customer_details.email.clone())
        .or(request.email.clone());

    let customer_phone = request
        .customer
        .as_ref()
        .and_then(|customer_details| customer_details.phone.clone())
        .or(request.phone.clone());

    let customer_phone_code = request
        .customer
        .as_ref()
        .and_then(|customer_details| customer_details.phone_country_code.clone())
        .or(request.phone_country_code.clone());

    CustomerDetails {
        customer_id,
        name: customer_name,
        email: customer_email,
        phone: customer_phone,
        phone_country_code: customer_phone_code,
    }
}

pub async fn get_connector_default(
    _state: &SessionState,
    request_connector: Option<serde_json::Value>,
) -> CustomResult<api::ConnectorChoice, errors::ApiErrorResponse> {
    Ok(request_connector.map_or(
        api::ConnectorChoice::Decide,
        api::ConnectorChoice::StraightThrough,
    ))
}

#[cfg(all(feature = "v2", feature = "customer_v2"))]
#[instrument(skip_all)]
#[allow(clippy::type_complexity)]
pub async fn create_customer_if_not_exist<'a, F: Clone, R>(
    _state: &SessionState,
    _operation: BoxedOperation<'a, F, R>,
    _payment_data: &mut PaymentData<F>,
    _req: Option<CustomerDetails>,
    _merchant_id: &id_type::MerchantId,
    _key_store: &domain::MerchantKeyStore,
    _storage_scheme: common_enums::enums::MerchantStorageScheme,
) -> CustomResult<(BoxedOperation<'a, F, R>, Option<domain::Customer>), errors::StorageError> {
    todo!()
}

#[cfg(all(any(feature = "v1", feature = "v2"), not(feature = "customer_v2")))]
#[instrument(skip_all)]
#[allow(clippy::type_complexity)]
pub async fn create_customer_if_not_exist<'a, F: Clone, R>(
    state: &SessionState,
    operation: BoxedOperation<'a, F, R>,
    payment_data: &mut PaymentData<F>,
    req: Option<CustomerDetails>,
    merchant_id: &id_type::MerchantId,
    key_store: &domain::MerchantKeyStore,
    storage_scheme: common_enums::enums::MerchantStorageScheme,
) -> CustomResult<(BoxedOperation<'a, F, R>, Option<domain::Customer>), errors::StorageError> {
    let request_customer_details = req
        .get_required_value("customer")
        .change_context(errors::StorageError::ValueNotFound("customer".to_owned()))?;

    let temp_customer_data = if request_customer_details.name.is_some()
        || request_customer_details.email.is_some()
        || request_customer_details.phone.is_some()
        || request_customer_details.phone_country_code.is_some()
    {
        Some(CustomerData {
            name: request_customer_details.name.clone(),
            email: request_customer_details.email.clone(),
            phone: request_customer_details.phone.clone(),
            phone_country_code: request_customer_details.phone_country_code.clone(),
        })
    } else {
        None
    };

    // Updation of Customer Details for the cases where both customer_id and specific customer
    // details are provided in Payment Update Request
    let raw_customer_details = payment_data
        .payment_intent
        .customer_details
        .clone()
        .map(|customer_details_encrypted| {
            customer_details_encrypted
                .into_inner()
                .expose()
                .parse_value::<CustomerData>("CustomerData")
        })
        .transpose()
        .change_context(errors::StorageError::DeserializationFailed)
        .attach_printable("Failed to parse customer data from payment intent")?
        .map(|parsed_customer_data| CustomerData {
            name: request_customer_details
                .name
                .clone()
                .or(parsed_customer_data.name.clone()),
            email: request_customer_details
                .email
                .clone()
                .or(parsed_customer_data.email.clone()),
            phone: request_customer_details
                .phone
                .clone()
                .or(parsed_customer_data.phone.clone()),
            phone_country_code: request_customer_details
                .phone_country_code
                .clone()
                .or(parsed_customer_data.phone_country_code.clone()),
        })
        .or(temp_customer_data);

    payment_data.payment_intent.customer_details = raw_customer_details
        .clone()
        .async_map(|customer_details| create_encrypted_data(state, key_store, customer_details))
        .await
        .transpose()
        .change_context(errors::StorageError::EncryptionError)
        .attach_printable("Unable to encrypt customer details")?;

    let customer_id = request_customer_details
        .customer_id
        .or(payment_data.payment_intent.customer_id.clone());
    let db = &*state.store;
    let key_manager_state = &state.into();
    let optional_customer = match customer_id {
        Some(customer_id) => {
            let customer_data = db
                .find_customer_optional_by_customer_id_merchant_id(
                    key_manager_state,
                    &customer_id,
                    merchant_id,
                    key_store,
                    storage_scheme,
                )
                .await?;
            let key = key_store.key.get_inner().peek();
            let encrypted_data = types::crypto_operation(
                key_manager_state,
                type_name!(domain::Customer),
                types::CryptoOperation::BatchEncrypt(CustomerRequestWithEmail::to_encryptable(
                    CustomerRequestWithEmail {
                        name: request_customer_details.name.clone(),
                        email: request_customer_details.email.clone(),
                        phone: request_customer_details.phone.clone(),
                    },
                )),
                Identifier::Merchant(key_store.merchant_id.clone()),
                key,
            )
            .await
            .and_then(|val| val.try_into_batchoperation())
            .change_context(errors::StorageError::SerializationFailed)
            .attach_printable("Failed while encrypting Customer while Update")?;
            let encryptable_customer = CustomerRequestWithEmail::from_encryptable(encrypted_data)
                .change_context(errors::StorageError::SerializationFailed)
                .attach_printable("Failed while encrypting Customer while Update")?;
            Some(match customer_data {
                Some(c) => {
                    // Update the customer data if new data is passed in the request
                    if request_customer_details.email.is_some()
                        | request_customer_details.name.is_some()
                        | request_customer_details.phone.is_some()
                        | request_customer_details.phone_country_code.is_some()
                    {
                        let customer_update = Update {
                            name: encryptable_customer.name,
                            email: encryptable_customer.email,
                            phone: Box::new(encryptable_customer.phone),
                            phone_country_code: request_customer_details.phone_country_code,
                            description: None,
                            connector_customer: None,
                            metadata: None,
                            address_id: None,
                        };

                        db.update_customer_by_customer_id_merchant_id(
                            key_manager_state,
                            customer_id,
                            merchant_id.to_owned(),
                            c,
                            customer_update,
                            key_store,
                            storage_scheme,
                        )
                        .await
                    } else {
                        Ok(c)
                    }
                }
                None => {
                    let new_customer = domain::Customer {
                        customer_id,
                        merchant_id: merchant_id.to_owned(),
                        name: encryptable_customer.name,
                        email: encryptable_customer.email,
                        phone: encryptable_customer.phone,
                        phone_country_code: request_customer_details.phone_country_code.clone(),
                        description: None,
                        created_at: common_utils::date_time::now(),
                        metadata: None,
                        modified_at: common_utils::date_time::now(),
                        connector_customer: None,
                        address_id: None,
                        default_payment_method_id: None,
                        updated_by: None,
                        version: hyperswitch_domain_models::consts::API_VERSION,
                    };
                    metrics::CUSTOMER_CREATED.add(&metrics::CONTEXT, 1, &[]);
                    db.insert_customer(new_customer, key_manager_state, key_store, storage_scheme)
                        .await
                }
            })
        }
        None => match &payment_data.payment_intent.customer_id {
            None => None,
            Some(customer_id) => db
                .find_customer_optional_by_customer_id_merchant_id(
                    key_manager_state,
                    customer_id,
                    merchant_id,
                    key_store,
                    storage_scheme,
                )
                .await?
                .map(Ok),
        },
    };
    Ok((
        operation,
        match optional_customer {
            Some(customer) => {
                let customer = customer?;

                payment_data.payment_intent.customer_id = Some(customer.customer_id.clone());
                payment_data.email = payment_data.email.clone().or_else(|| {
                    customer
                        .email
                        .clone()
                        .map(|encrypted_value| encrypted_value.into())
                });

                Some(customer)
            }
            None => None,
        },
    ))
}

pub async fn retrieve_payment_method_with_temporary_token(
    state: &SessionState,
    token: &str,
    payment_intent: &PaymentIntent,
    merchant_key_store: &domain::MerchantKeyStore,
    card_token_data: Option<&domain::CardToken>,
) -> RouterResult<Option<(domain::PaymentMethodData, enums::PaymentMethod)>> {
    let (pm, supplementary_data) =
        vault::Vault::get_payment_method_data_from_locker(state, token, merchant_key_store)
            .await
            .attach_printable(
                "Payment method for given token not found or there was a problem fetching it",
            )?;

    utils::when(
        supplementary_data
            .customer_id
            .ne(&payment_intent.customer_id),
        || {
            Err(errors::ApiErrorResponse::PreconditionFailed { message: "customer associated with payment method and customer passed in payment are not same".into() })
        },
    )?;

    Ok::<_, error_stack::Report<errors::ApiErrorResponse>>(match pm {
        Some(domain::PaymentMethodData::Card(card)) => {
            let mut updated_card = card.clone();
            let mut is_card_updated = false;

            // The card_holder_name from locker retrieved card is considered if it is a non-empty string or else card_holder_name is picked
            // from payment_method_data.card_token object
            let name_on_card = card_token_data.and_then(|token_data| {
                is_card_updated = true;
                token_data.card_holder_name.clone()
            });

            updated_card.nick_name = name_on_card;

            if let Some(token_data) = card_token_data {
                if let Some(cvc) = token_data.card_cvc.clone() {
                    is_card_updated = true;
                    updated_card.card_cvc = cvc;
                }
            }

            if is_card_updated {
                let updated_pm = domain::PaymentMethodData::Card(updated_card);
                vault::Vault::store_payment_method_data_in_locker(
                    state,
                    Some(token.to_owned()),
                    &updated_pm,
                    payment_intent.customer_id.to_owned(),
                    enums::PaymentMethod::Card,
                    merchant_key_store,
                )
                .await?;

                Some((updated_pm, enums::PaymentMethod::Card))
            } else {
                Some((
                    domain::PaymentMethodData::Card(card),
                    enums::PaymentMethod::Card,
                ))
            }
        }

        Some(the_pm @ domain::PaymentMethodData::Wallet(_)) => {
            Some((the_pm, enums::PaymentMethod::Wallet))
        }

        Some(the_pm @ domain::PaymentMethodData::BankTransfer(_)) => {
            Some((the_pm, enums::PaymentMethod::BankTransfer))
        }

        Some(the_pm @ domain::PaymentMethodData::BankRedirect(_)) => {
            Some((the_pm, enums::PaymentMethod::BankRedirect))
        }

        Some(_) => Err(errors::ApiErrorResponse::InternalServerError)
            .attach_printable("Payment method received from locker is unsupported by locker")?,

        None => None,
    })
}

pub async fn retrieve_card_with_permanent_token(
    state: &SessionState,
    locker_id: &str,
    _payment_method_id: &str,
    payment_intent: &PaymentIntent,
    card_token_data: Option<&domain::CardToken>,
    _merchant_key_store: &domain::MerchantKeyStore,
    _storage_scheme: enums::MerchantStorageScheme,
) -> RouterResult<domain::PaymentMethodData> {
    let customer_id = payment_intent
        .customer_id
        .as_ref()
        .get_required_value("customer_id")
        .change_context(errors::ApiErrorResponse::UnprocessableEntity {
            message: "no customer id provided for the payment".to_string(),
        })?;
    let card =
        cards::get_card_from_locker(state, customer_id, &payment_intent.merchant_id, locker_id)
            .await
            .change_context(errors::ApiErrorResponse::InternalServerError)
            .attach_printable("failed to fetch card information from the permanent locker")?;

    // The card_holder_name from locker retrieved card is considered if it is a non-empty string or else card_holder_name is picked
    // from payment_method_data.card_token object
    let name_on_card = if let Some(name) = card.name_on_card.clone() {
        if name.clone().expose().is_empty() {
            card_token_data
                .and_then(|token_data| token_data.card_holder_name.clone())
                .or(Some(name))
        } else {
            card.name_on_card
        }
    } else {
        card_token_data.and_then(|token_data| token_data.card_holder_name.clone())
    };

    let api_card = api::Card {
        card_number: card.card_number,
        card_holder_name: name_on_card,
        card_exp_month: card.card_exp_month,
        card_exp_year: card.card_exp_year,
        card_cvc: card_token_data
            .cloned()
            .unwrap_or_default()
            .card_cvc
            .unwrap_or_default(),
        card_issuer: None,
        nick_name: card.nick_name.map(masking::Secret::new),
        card_network: card
            .card_brand
            .map(|card_brand| enums::CardNetwork::from_str(&card_brand))
            .transpose()
            .map_err(|e| {
                logger::error!("Failed to parse card network {e:?}");
            })
            .ok()
            .flatten(),
        card_type: None,
        card_issuing_country: None,
        bank_code: None,
    };

    Ok(domain::PaymentMethodData::Card(api_card.into()))
}

pub async fn retrieve_payment_method_from_db_with_token_data(
    state: &SessionState,
    token_data: &storage::PaymentTokenData,
    storage_scheme: storage::enums::MerchantStorageScheme,
) -> RouterResult<Option<storage::PaymentMethod>> {
    match token_data {
        storage::PaymentTokenData::PermanentCard(data) => {
            if let Some(ref payment_method_id) = data.payment_method_id {
                state
                    .store
                    .find_payment_method(payment_method_id, storage_scheme)
                    .await
                    .to_not_found_response(errors::ApiErrorResponse::PaymentMethodNotFound)
                    .attach_printable("error retrieving payment method from DB")
                    .map(Some)
            } else {
                Ok(None)
            }
        }

        storage::PaymentTokenData::WalletToken(data) => state
            .store
            .find_payment_method(&data.payment_method_id, storage_scheme)
            .await
            .to_not_found_response(errors::ApiErrorResponse::PaymentMethodNotFound)
            .attach_printable("error retrieveing payment method from DB")
            .map(Some),

        storage::PaymentTokenData::Temporary(_)
        | storage::PaymentTokenData::TemporaryGeneric(_)
        | storage::PaymentTokenData::Permanent(_)
        | storage::PaymentTokenData::AuthBankDebit(_) => Ok(None),
    }
}

pub async fn retrieve_payment_token_data(
    state: &SessionState,
    token: String,
    payment_method: Option<storage_enums::PaymentMethod>,
) -> RouterResult<storage::PaymentTokenData> {
    let redis_conn = state
        .store
        .get_redis_conn()
        .change_context(errors::ApiErrorResponse::InternalServerError)
        .attach_printable("Failed to get redis connection")?;

    let key = format!(
        "pm_token_{}_{}_hyperswitch",
        token,
        payment_method.get_required_value("payment_method")?
    );

    let token_data_string = redis_conn
        .get_key::<Option<String>>(&key)
        .await
        .change_context(errors::ApiErrorResponse::InternalServerError)
        .attach_printable("Failed to fetch the token from redis")?
        .ok_or(error_stack::Report::new(
            errors::ApiErrorResponse::UnprocessableEntity {
                message: "Token is invalid or expired".to_owned(),
            },
        ))?;

    let token_data_result = token_data_string
        .clone()
        .parse_struct("PaymentTokenData")
        .change_context(errors::ApiErrorResponse::InternalServerError)
        .attach_printable("failed to deserialize hyperswitch token data");

    let token_data = match token_data_result {
        Ok(data) => data,
        Err(e) => {
            // The purpose of this logic is backwards compatibility to support tokens
            // in redis that might be following the old format.
            if token_data_string.starts_with('{') {
                return Err(e);
            } else {
                storage::PaymentTokenData::temporary_generic(token_data_string)
            }
        }
    };

    Ok(token_data)
}

pub async fn make_pm_data<'a, F: Clone, R>(
    operation: BoxedOperation<'a, F, R>,
    state: &'a SessionState,
    payment_data: &mut PaymentData<F>,
    merchant_key_store: &domain::MerchantKeyStore,
    customer: &Option<domain::Customer>,
    storage_scheme: common_enums::enums::MerchantStorageScheme,
    business_profile: Option<&domain::BusinessProfile>,
) -> RouterResult<(
    BoxedOperation<'a, F, R>,
    Option<domain::PaymentMethodData>,
    Option<String>,
)> {
    let request = payment_data.payment_method_data.clone();

    let mut card_token_data = payment_data
        .payment_method_data
        .clone()
        .and_then(|pmd| match pmd {
            domain::PaymentMethodData::CardToken(token_data) => Some(token_data),
            _ => None,
        })
        .or(Some(domain::CardToken::default()));

    if let Some(cvc) = payment_data.card_cvc.clone() {
        if let Some(token_data) = card_token_data.as_mut() {
            token_data.card_cvc = Some(cvc);
        }
    }

    if payment_data.token_data.is_none() {
        if let Some(payment_method_info) = &payment_data.payment_method_info {
            if payment_method_info.payment_method == Some(storage_enums::PaymentMethod::Card) {
                payment_data.token_data =
                    Some(storage::PaymentTokenData::PermanentCard(CardTokenData {
                        payment_method_id: Some(payment_method_info.payment_method_id.clone()),
                        locker_id: payment_method_info
                            .locker_id
                            .clone()
                            .or(Some(payment_method_info.payment_method_id.clone())),
                        token: payment_method_info
                            .locker_id
                            .clone()
                            .unwrap_or(payment_method_info.payment_method_id.clone()),
                    }));
            }
        }
    }

    // TODO: Handle case where payment method and token both are present in request properly.
    let (payment_method, pm_id) = match (&request, payment_data.token_data.as_ref()) {
        (_, Some(hyperswitch_token)) => {
            let pm_data = payment_methods::retrieve_payment_method_with_token(
                state,
                merchant_key_store,
                hyperswitch_token,
                &payment_data.payment_intent,
                card_token_data.as_ref(),
                customer,
                storage_scheme,
            )
            .await;

            let payment_method_details = pm_data.attach_printable("in 'make_pm_data'")?;

            Ok::<_, error_stack::Report<errors::ApiErrorResponse>>(
                if let Some(payment_method_data) = payment_method_details.payment_method_data {
                    payment_data.payment_attempt.payment_method =
                        payment_method_details.payment_method;
                    (
                        Some(payment_method_data),
                        payment_method_details.payment_method_id,
                    )
                } else {
                    (None, payment_method_details.payment_method_id)
                },
            )
        }

        (Some(_), _) => {
            let (payment_method_data, payment_token) = payment_methods::retrieve_payment_method(
                &request,
                state,
                &payment_data.payment_intent,
                &payment_data.payment_attempt,
                merchant_key_store,
                business_profile,
            )
            .await?;

            payment_data.token = payment_token;

            Ok((payment_method_data, None))
        }
        _ => Ok((None, None)),
    }?;

    Ok((operation, payment_method, pm_id))
}

pub async fn store_in_vault_and_generate_ppmt(
    state: &SessionState,
    payment_method_data: &domain::PaymentMethodData,
    payment_intent: &PaymentIntent,
    payment_attempt: &PaymentAttempt,
    payment_method: enums::PaymentMethod,
    merchant_key_store: &domain::MerchantKeyStore,
    business_profile: Option<&domain::BusinessProfile>,
) -> RouterResult<String> {
    let router_token = vault::Vault::store_payment_method_data_in_locker(
        state,
        None,
        payment_method_data,
        payment_intent.customer_id.to_owned(),
        payment_method,
        merchant_key_store,
    )
    .await?;
    let parent_payment_method_token = generate_id(consts::ID_LENGTH, "token");
    let key_for_hyperswitch_token = payment_attempt.payment_method.map(|payment_method| {
        payment_methods_handler::ParentPaymentMethodToken::create_key_for_token((
            &parent_payment_method_token,
            payment_method,
        ))
    });

    let intent_fulfillment_time = business_profile
        .and_then(|b_profile| b_profile.get_order_fulfillment_time())
        .unwrap_or(consts::DEFAULT_FULFILLMENT_TIME);

    if let Some(key_for_hyperswitch_token) = key_for_hyperswitch_token {
        key_for_hyperswitch_token
            .insert(
                intent_fulfillment_time,
                storage::PaymentTokenData::temporary_generic(router_token),
                state,
            )
            .await?;
    };
    Ok(parent_payment_method_token)
}

pub async fn store_payment_method_data_in_vault(
    state: &SessionState,
    payment_attempt: &PaymentAttempt,
    payment_intent: &PaymentIntent,
    payment_method: enums::PaymentMethod,
    payment_method_data: &domain::PaymentMethodData,
    merchant_key_store: &domain::MerchantKeyStore,
    business_profile: Option<&domain::BusinessProfile>,
) -> RouterResult<Option<String>> {
    if should_store_payment_method_data_in_vault(
        &state.conf.temp_locker_enable_config,
        payment_attempt.connector.clone(),
        payment_method,
    ) || payment_intent.request_external_three_ds_authentication == Some(true)
    {
        let parent_payment_method_token = store_in_vault_and_generate_ppmt(
            state,
            payment_method_data,
            payment_intent,
            payment_attempt,
            payment_method,
            merchant_key_store,
            business_profile,
        )
        .await?;

        return Ok(Some(parent_payment_method_token));
    }

    Ok(None)
}
pub fn should_store_payment_method_data_in_vault(
    temp_locker_enable_config: &TempLockerEnableConfig,
    option_connector: Option<String>,
    payment_method: enums::PaymentMethod,
) -> bool {
    option_connector
        .map(|connector| {
            temp_locker_enable_config
                .0
                .get(&connector)
                .map(|config| config.payment_method.contains(&payment_method))
                .unwrap_or(false)
        })
        .unwrap_or(true)
}

#[instrument(skip_all)]
pub(crate) fn validate_capture_method(
    capture_method: storage_enums::CaptureMethod,
) -> RouterResult<()> {
    utils::when(
        capture_method == storage_enums::CaptureMethod::Automatic,
        || {
            Err(report!(errors::ApiErrorResponse::PaymentUnexpectedState {
                field_name: "capture_method".to_string(),
                current_flow: "captured".to_string(),
                current_value: capture_method.to_string(),
                states: "manual, manual_multiple, scheduled".to_string()
            }))
        },
    )
}

#[instrument(skip_all)]
pub(crate) fn validate_status_with_capture_method(
    status: storage_enums::IntentStatus,
    capture_method: storage_enums::CaptureMethod,
) -> RouterResult<()> {
    if status == storage_enums::IntentStatus::Processing
        && !(capture_method == storage_enums::CaptureMethod::ManualMultiple)
    {
        return Err(report!(errors::ApiErrorResponse::PaymentUnexpectedState {
            field_name: "capture_method".to_string(),
            current_flow: "captured".to_string(),
            current_value: capture_method.to_string(),
            states: "manual_multiple".to_string()
        }));
    }
    utils::when(
        status != storage_enums::IntentStatus::RequiresCapture
            && status != storage_enums::IntentStatus::PartiallyCapturedAndCapturable
            && status != storage_enums::IntentStatus::Processing,
        || {
            Err(report!(errors::ApiErrorResponse::PaymentUnexpectedState {
                field_name: "payment.status".to_string(),
                current_flow: "captured".to_string(),
                current_value: status.to_string(),
                states: "requires_capture, partially_captured_and_capturable, processing"
                    .to_string()
            }))
        },
    )
}

#[instrument(skip_all)]
pub(crate) fn validate_amount_to_capture(
    amount: i64,
    amount_to_capture: Option<i64>,
) -> RouterResult<()> {
    utils::when(
        amount_to_capture.is_some() && (Some(amount) < amount_to_capture),
        || {
            Err(report!(errors::ApiErrorResponse::InvalidRequestData {
                message: "amount_to_capture is greater than amount".to_string()
            }))
        },
    )
}

#[instrument(skip_all)]
pub(crate) fn validate_payment_method_fields_present(
    req: &api::PaymentsRequest,
) -> RouterResult<()> {
    let payment_method_data =
        req.payment_method_data
            .as_ref()
            .and_then(|request_payment_method_data| {
                request_payment_method_data.payment_method_data.as_ref()
            });
    utils::when(
        req.payment_method.is_none() && payment_method_data.is_some(),
        || {
            Err(errors::ApiErrorResponse::MissingRequiredField {
                field_name: "payment_method",
            })
        },
    )?;

    utils::when(
        !matches!(
            req.payment_method,
            Some(api_enums::PaymentMethod::Card) | None
        ) && (req.payment_method_type.is_none()),
        || {
            Err(errors::ApiErrorResponse::MissingRequiredField {
                field_name: "payment_method_type",
            })
        },
    )?;

    utils::when(
        req.payment_method.is_some()
            && payment_method_data.is_none()
            && req.payment_token.is_none()
            && req.recurring_details.is_none(),
        || {
            Err(errors::ApiErrorResponse::MissingRequiredField {
                field_name: "payment_method_data",
            })
        },
    )?;
    utils::when(
        req.payment_method.is_some() && req.payment_method_type.is_some(),
        || {
            req.payment_method
                .map_or(Ok(()), |req_payment_method| {
                    req.payment_method_type.map_or(Ok(()), |req_payment_method_type| {
                        if !validate_payment_method_type_against_payment_method(req_payment_method, req_payment_method_type) {
                            Err(errors::ApiErrorResponse::InvalidRequestData {
                                message: ("payment_method_type doesn't correspond to the specified payment_method"
                                    .to_string()),
                            })
                        } else {
                            Ok(())
                        }
                    })
                })
        },
    )?;

    let validate_payment_method_and_payment_method_data =
        |req_payment_method_data, req_payment_method: api_enums::PaymentMethod| {
            api_enums::PaymentMethod::foreign_try_from(req_payment_method_data).and_then(|payment_method|
                if req_payment_method != payment_method {
                    Err(errors::ApiErrorResponse::InvalidRequestData {
                        message: ("payment_method_data doesn't correspond to the specified payment_method"
                            .to_string()),
                    })
                } else {
                    Ok(())
                })
        };

    utils::when(
        req.payment_method.is_some() && payment_method_data.is_some(),
        || {
            payment_method_data
                .cloned()
                .map_or(Ok(()), |payment_method_data| {
                    req.payment_method.map_or(Ok(()), |req_payment_method| {
                        validate_payment_method_and_payment_method_data(
                            payment_method_data,
                            req_payment_method,
                        )
                    })
                })
        },
    )?;

    Ok(())
}

pub fn validate_payment_method_type_against_payment_method(
    payment_method: api_enums::PaymentMethod,
    payment_method_type: api_enums::PaymentMethodType,
) -> bool {
    match payment_method {
        api_enums::PaymentMethod::Card => matches!(
            payment_method_type,
            api_enums::PaymentMethodType::Credit | api_enums::PaymentMethodType::Debit
        ),
        api_enums::PaymentMethod::PayLater => matches!(
            payment_method_type,
            api_enums::PaymentMethodType::Affirm
                | api_enums::PaymentMethodType::Alma
                | api_enums::PaymentMethodType::AfterpayClearpay
                | api_enums::PaymentMethodType::Klarna
                | api_enums::PaymentMethodType::PayBright
                | api_enums::PaymentMethodType::Atome
                | api_enums::PaymentMethodType::Walley
        ),
        api_enums::PaymentMethod::Wallet => matches!(
            payment_method_type,
            api_enums::PaymentMethodType::ApplePay
                | api_enums::PaymentMethodType::GooglePay
                | api_enums::PaymentMethodType::Paypal
                | api_enums::PaymentMethodType::AliPay
                | api_enums::PaymentMethodType::AliPayHk
                | api_enums::PaymentMethodType::Dana
                | api_enums::PaymentMethodType::MbWay
                | api_enums::PaymentMethodType::MobilePay
                | api_enums::PaymentMethodType::SamsungPay
                | api_enums::PaymentMethodType::Twint
                | api_enums::PaymentMethodType::Vipps
                | api_enums::PaymentMethodType::TouchNGo
                | api_enums::PaymentMethodType::Swish
                | api_enums::PaymentMethodType::WeChatPay
                | api_enums::PaymentMethodType::GoPay
                | api_enums::PaymentMethodType::Gcash
                | api_enums::PaymentMethodType::Momo
                | api_enums::PaymentMethodType::KakaoPay
                | api_enums::PaymentMethodType::Cashapp
                | api_enums::PaymentMethodType::Mifinity
        ),
        api_enums::PaymentMethod::BankRedirect => matches!(
            payment_method_type,
            api_enums::PaymentMethodType::Giropay
                | api_enums::PaymentMethodType::Ideal
                | api_enums::PaymentMethodType::Sofort
                | api_enums::PaymentMethodType::Eps
                | api_enums::PaymentMethodType::BancontactCard
                | api_enums::PaymentMethodType::Blik
                | api_enums::PaymentMethodType::LocalBankRedirect
                | api_enums::PaymentMethodType::OnlineBankingThailand
                | api_enums::PaymentMethodType::OnlineBankingCzechRepublic
                | api_enums::PaymentMethodType::OnlineBankingFinland
                | api_enums::PaymentMethodType::OnlineBankingFpx
                | api_enums::PaymentMethodType::OnlineBankingPoland
                | api_enums::PaymentMethodType::OnlineBankingSlovakia
                | api_enums::PaymentMethodType::Przelewy24
                | api_enums::PaymentMethodType::Trustly
                | api_enums::PaymentMethodType::Bizum
                | api_enums::PaymentMethodType::Interac
                | api_enums::PaymentMethodType::OpenBankingUk
                | api_enums::PaymentMethodType::OpenBankingPIS
        ),
        api_enums::PaymentMethod::BankTransfer => matches!(
            payment_method_type,
            api_enums::PaymentMethodType::Ach
                | api_enums::PaymentMethodType::Sepa
                | api_enums::PaymentMethodType::Bacs
                | api_enums::PaymentMethodType::Multibanco
                | api_enums::PaymentMethodType::Pix
                | api_enums::PaymentMethodType::Pse
                | api_enums::PaymentMethodType::PermataBankTransfer
                | api_enums::PaymentMethodType::BcaBankTransfer
                | api_enums::PaymentMethodType::BniVa
                | api_enums::PaymentMethodType::BriVa
                | api_enums::PaymentMethodType::CimbVa
                | api_enums::PaymentMethodType::DanamonVa
                | api_enums::PaymentMethodType::MandiriVa
                | api_enums::PaymentMethodType::LocalBankTransfer
        ),
        api_enums::PaymentMethod::BankDebit => matches!(
            payment_method_type,
            api_enums::PaymentMethodType::Ach
                | api_enums::PaymentMethodType::Sepa
                | api_enums::PaymentMethodType::Bacs
                | api_enums::PaymentMethodType::Becs
        ),
        api_enums::PaymentMethod::Crypto => matches!(
            payment_method_type,
            api_enums::PaymentMethodType::CryptoCurrency
        ),
        api_enums::PaymentMethod::Reward => matches!(
            payment_method_type,
            api_enums::PaymentMethodType::Evoucher | api_enums::PaymentMethodType::ClassicReward
        ),
        api_enums::PaymentMethod::RealTimePayment => matches!(
            payment_method_type,
            api_enums::PaymentMethodType::Fps
                | api_enums::PaymentMethodType::DuitNow
                | api_enums::PaymentMethodType::PromptPay
                | api_enums::PaymentMethodType::VietQr
        ),
        api_enums::PaymentMethod::Upi => matches!(
            payment_method_type,
            api_enums::PaymentMethodType::UpiCollect | api_enums::PaymentMethodType::UpiIntent
        ),
        api_enums::PaymentMethod::Voucher => matches!(
            payment_method_type,
            api_enums::PaymentMethodType::Boleto
                | api_enums::PaymentMethodType::Efecty
                | api_enums::PaymentMethodType::PagoEfectivo
                | api_enums::PaymentMethodType::RedCompra
                | api_enums::PaymentMethodType::RedPagos
                | api_enums::PaymentMethodType::Indomaret
                | api_enums::PaymentMethodType::Alfamart
                | api_enums::PaymentMethodType::Oxxo
                | api_enums::PaymentMethodType::SevenEleven
                | api_enums::PaymentMethodType::Lawson
                | api_enums::PaymentMethodType::MiniStop
                | api_enums::PaymentMethodType::FamilyMart
                | api_enums::PaymentMethodType::Seicomart
                | api_enums::PaymentMethodType::PayEasy
        ),
        api_enums::PaymentMethod::GiftCard => {
            matches!(
                payment_method_type,
                api_enums::PaymentMethodType::Givex | api_enums::PaymentMethodType::PaySafeCard
            )
        }
        api_enums::PaymentMethod::CardRedirect => matches!(
            payment_method_type,
            api_enums::PaymentMethodType::Knet
                | api_enums::PaymentMethodType::Benefit
                | api_enums::PaymentMethodType::MomoAtm
                | api_enums::PaymentMethodType::CardRedirect
        ),
        api_enums::PaymentMethod::OpenBanking => matches!(
            payment_method_type,
            api_enums::PaymentMethodType::OpenBankingPIS
        ),
    }
}

pub fn check_force_psync_precondition(status: &storage_enums::AttemptStatus) -> bool {
    !matches!(
        status,
        storage_enums::AttemptStatus::Charged
            | storage_enums::AttemptStatus::AutoRefunded
            | storage_enums::AttemptStatus::Voided
            | storage_enums::AttemptStatus::CodInitiated
            | storage_enums::AttemptStatus::Started
            | storage_enums::AttemptStatus::Failure
    )
}

pub fn append_option<T, U, F, V>(func: F, option1: Option<T>, option2: Option<U>) -> Option<V>
where
    F: FnOnce(T, U) -> V,
{
    Some(func(option1?, option2?))
}

#[cfg(feature = "olap")]
pub(super) async fn filter_by_constraints(
    state: &SessionState,
    constraints: &api::PaymentListConstraints,
    merchant_id: &id_type::MerchantId,
    key_store: &domain::MerchantKeyStore,
    storage_scheme: storage_enums::MerchantStorageScheme,
) -> CustomResult<Vec<PaymentIntent>, errors::DataStorageError> {
    let db = &*state.store;
    let result = db
        .filter_payment_intent_by_constraints(
            &(state).into(),
            merchant_id,
            &constraints.clone().into(),
            key_store,
            storage_scheme,
        )
        .await?;
    Ok(result)
}

#[cfg(feature = "olap")]
pub(super) fn validate_payment_list_request(
    req: &api::PaymentListConstraints,
) -> CustomResult<(), errors::ApiErrorResponse> {
    use common_utils::consts::PAYMENTS_LIST_MAX_LIMIT_V1;

    utils::when(
        req.limit > PAYMENTS_LIST_MAX_LIMIT_V1 || req.limit < 1,
        || {
            Err(errors::ApiErrorResponse::InvalidRequestData {
                message: format!(
                    "limit should be in between 1 and {}",
                    PAYMENTS_LIST_MAX_LIMIT_V1
                ),
            })
        },
    )?;
    Ok(())
}
#[cfg(feature = "olap")]
pub(super) fn validate_payment_list_request_for_joins(
    limit: u32,
) -> CustomResult<(), errors::ApiErrorResponse> {
    use common_utils::consts::PAYMENTS_LIST_MAX_LIMIT_V2;

    utils::when(!(1..=PAYMENTS_LIST_MAX_LIMIT_V2).contains(&limit), || {
        Err(errors::ApiErrorResponse::InvalidRequestData {
            message: format!(
                "limit should be in between 1 and {}",
                PAYMENTS_LIST_MAX_LIMIT_V2
            ),
        })
    })?;
    Ok(())
}

pub fn get_handle_response_url(
    payment_id: String,
    business_profile: &domain::BusinessProfile,
    response: &api::PaymentsResponse,
    connector: String,
) -> RouterResult<api::RedirectionResponse> {
    let payments_return_url = response.return_url.as_ref();

    let redirection_response = make_pg_redirect_response(payment_id, response, connector);

    let return_url = make_merchant_url_with_response(
        business_profile,
        redirection_response,
        payments_return_url,
        response.client_secret.as_ref(),
        response.manual_retry_allowed,
    )
    .attach_printable("Failed to make merchant url with response")?;

    make_url_with_signature(&return_url, business_profile)
}

pub fn make_merchant_url_with_response(
    business_profile: &domain::BusinessProfile,
    redirection_response: api::PgRedirectResponse,
    request_return_url: Option<&String>,
    client_secret: Option<&masking::Secret<String>>,
    manual_retry_allowed: Option<bool>,
) -> RouterResult<String> {
    // take return url if provided in the request else use merchant return url
    let url = request_return_url
        .or(business_profile.return_url.as_ref())
        .get_required_value("return_url")?;

    let status_check = redirection_response.status;

    let payment_client_secret = client_secret
        .ok_or(errors::ApiErrorResponse::InternalServerError)
        .attach_printable("Expected client secret to be `Some`")?;

    let merchant_url_with_response = if business_profile.redirect_to_merchant_with_http_post {
        url::Url::parse_with_params(
            url,
            &[
                ("status", status_check.to_string()),
                (
                    "payment_intent_client_secret",
                    payment_client_secret.peek().to_string(),
                ),
                (
                    "manual_retry_allowed",
                    manual_retry_allowed.unwrap_or(false).to_string(),
                ),
            ],
        )
        .change_context(errors::ApiErrorResponse::InternalServerError)
        .attach_printable("Unable to parse the url with param")?
    } else {
        let amount = redirection_response.amount.get_required_value("amount")?;
        url::Url::parse_with_params(
            url,
            &[
                ("status", status_check.to_string()),
                (
                    "payment_intent_client_secret",
                    payment_client_secret.peek().to_string(),
                ),
                ("amount", amount.to_string()),
                (
                    "manual_retry_allowed",
                    manual_retry_allowed.unwrap_or(false).to_string(),
                ),
            ],
        )
        .change_context(errors::ApiErrorResponse::InternalServerError)
        .attach_printable("Unable to parse the url with param")?
    };

    Ok(merchant_url_with_response.to_string())
}

pub async fn make_ephemeral_key(
    state: SessionState,
    customer_id: id_type::CustomerId,
    merchant_id: id_type::MerchantId,
) -> errors::RouterResponse<ephemeral_key::EphemeralKey> {
    let store = &state.store;
    let id = utils::generate_id(consts::ID_LENGTH, "eki");
    let secret = format!("epk_{}", &Uuid::new_v4().simple().to_string());
    let ek = ephemeral_key::EphemeralKeyNew {
        id,
        customer_id,
        merchant_id: merchant_id.to_owned(),
        secret,
    };
    let ek = store
        .create_ephemeral_key(ek, state.conf.eph_key.validity)
        .await
        .change_context(errors::ApiErrorResponse::InternalServerError)
        .attach_printable("Unable to create ephemeral key")?;
    Ok(services::ApplicationResponse::Json(ek))
}

pub async fn delete_ephemeral_key(
    state: SessionState,
    ek_id: String,
) -> errors::RouterResponse<ephemeral_key::EphemeralKey> {
    let db = state.store.as_ref();
    let ek = db
        .delete_ephemeral_key(&ek_id)
        .await
        .change_context(errors::ApiErrorResponse::InternalServerError)
        .attach_printable("Unable to delete ephemeral key")?;
    Ok(services::ApplicationResponse::Json(ek))
}

pub fn make_pg_redirect_response(
    payment_id: String,
    response: &api::PaymentsResponse,
    connector: String,
) -> api::PgRedirectResponse {
    api::PgRedirectResponse {
        payment_id,
        status: response.status,
        gateway_id: connector,
        customer_id: response.customer_id.to_owned(),
        amount: Some(response.amount),
    }
}

pub fn make_url_with_signature(
    redirect_url: &str,
    business_profile: &domain::BusinessProfile,
) -> RouterResult<api::RedirectionResponse> {
    let mut url = url::Url::parse(redirect_url)
        .change_context(errors::ApiErrorResponse::InternalServerError)
        .attach_printable("Unable to parse the url")?;

    let mut base_url = url.clone();
    base_url.query_pairs_mut().clear();

    let url = if business_profile.enable_payment_response_hash {
        let key = business_profile
            .payment_response_hash_key
            .as_ref()
            .get_required_value("payment_response_hash_key")?;
        let signature = hmac_sha512_sorted_query_params(
            &mut url.query_pairs().collect::<Vec<_>>(),
            key.as_str(),
        )?;

        url.query_pairs_mut()
            .append_pair("signature", &signature)
            .append_pair("signature_algorithm", "HMAC-SHA512");
        url.to_owned()
    } else {
        url.to_owned()
    };

    let parameters = url
        .query_pairs()
        .collect::<Vec<_>>()
        .iter()
        .map(|(key, value)| (key.clone().into_owned(), value.clone().into_owned()))
        .collect::<Vec<_>>();

    Ok(api::RedirectionResponse {
        return_url: base_url.to_string(),
        params: parameters,
        return_url_with_query_params: url.to_string(),
        http_method: if business_profile.redirect_to_merchant_with_http_post {
            services::Method::Post.to_string()
        } else {
            services::Method::Get.to_string()
        },
        headers: Vec::new(),
    })
}

pub fn hmac_sha512_sorted_query_params(
    params: &mut [(Cow<'_, str>, Cow<'_, str>)],
    key: &str,
) -> RouterResult<String> {
    params.sort();
    let final_string = params
        .iter()
        .map(|(key, value)| format!("{key}={value}"))
        .collect::<Vec<_>>()
        .join("&");

    let signature = crypto::HmacSha512::sign_message(
        &crypto::HmacSha512,
        key.as_bytes(),
        final_string.as_bytes(),
    )
    .change_context(errors::ApiErrorResponse::InternalServerError)
    .attach_printable("Failed to sign the message")?;

    Ok(hex::encode(signature))
}

pub fn check_if_operation_confirm<Op: std::fmt::Debug>(operations: Op) -> bool {
    format!("{operations:?}") == "PaymentConfirm"
}

#[allow(clippy::too_many_arguments)]
pub fn generate_mandate(
    merchant_id: id_type::MerchantId,
    payment_id: String,
    connector: String,
    setup_mandate_details: Option<MandateData>,
    customer_id: &Option<id_type::CustomerId>,
    payment_method_id: String,
    connector_mandate_id: Option<pii::SecretSerdeValue>,
    network_txn_id: Option<String>,
    payment_method_data_option: Option<domain::payments::PaymentMethodData>,
    mandate_reference: Option<MandateReference>,
    merchant_connector_id: Option<id_type::MerchantConnectorAccountId>,
) -> CustomResult<Option<storage::MandateNew>, errors::ApiErrorResponse> {
    match (setup_mandate_details, customer_id) {
        (Some(data), Some(cus_id)) => {
            let mandate_id = utils::generate_id(consts::ID_LENGTH, "man");

            // The construction of the mandate new must be visible
            let mut new_mandate = storage::MandateNew::default();

            let customer_acceptance = data
                .customer_acceptance
                .get_required_value("customer_acceptance")?;
            new_mandate
                .set_mandate_id(mandate_id)
                .set_customer_id(cus_id.clone())
                .set_merchant_id(merchant_id)
                .set_original_payment_id(Some(payment_id))
                .set_payment_method_id(payment_method_id)
                .set_connector(connector)
                .set_mandate_status(storage_enums::MandateStatus::Active)
                .set_connector_mandate_ids(connector_mandate_id)
                .set_network_transaction_id(network_txn_id)
                .set_customer_ip_address(
                    customer_acceptance
                        .get_ip_address()
                        .map(masking::Secret::new),
                )
                .set_customer_user_agent(customer_acceptance.get_user_agent())
                .set_customer_accepted_at(Some(customer_acceptance.get_accepted_at()))
                .set_metadata(payment_method_data_option.map(|payment_method_data| {
                    pii::SecretSerdeValue::new(
                        serde_json::to_value(payment_method_data).unwrap_or_default(),
                    )
                }))
                .set_connector_mandate_id(
                    mandate_reference.and_then(|reference| reference.connector_mandate_id),
                )
                .set_merchant_connector_id(merchant_connector_id);

            Ok(Some(
                match data.mandate_type.get_required_value("mandate_type")? {
                    hyperswitch_domain_models::mandates::MandateDataType::SingleUse(data) => {
                        new_mandate
                            .set_mandate_amount(Some(data.amount.get_amount_as_i64()))
                            .set_mandate_currency(Some(data.currency))
                            .set_mandate_type(storage_enums::MandateType::SingleUse)
                            .to_owned()
                    }

                    hyperswitch_domain_models::mandates::MandateDataType::MultiUse(op_data) => {
                        match op_data {
                            Some(data) => new_mandate
                                .set_mandate_amount(Some(data.amount.get_amount_as_i64()))
                                .set_mandate_currency(Some(data.currency))
                                .set_start_date(data.start_date)
                                .set_end_date(data.end_date),
                            // .set_metadata(data.metadata),
                            // we are storing PaymentMethodData in metadata of mandate
                            None => &mut new_mandate,
                        }
                        .set_mandate_type(storage_enums::MandateType::MultiUse)
                        .to_owned()
                    }
                },
            ))
        }
        (_, _) => Ok(None),
    }
}

// A function to manually authenticate the client secret with intent fulfillment time
pub fn authenticate_client_secret(
    request_client_secret: Option<&String>,
    payment_intent: &PaymentIntent,
) -> Result<(), errors::ApiErrorResponse> {
    match (request_client_secret, &payment_intent.client_secret) {
        (Some(req_cs), Some(pi_cs)) => {
            if req_cs != pi_cs {
                Err(errors::ApiErrorResponse::ClientSecretInvalid)
            } else {
                let current_timestamp = common_utils::date_time::now();

                let session_expiry = payment_intent.session_expiry.unwrap_or(
                    payment_intent
                        .created_at
                        .saturating_add(time::Duration::seconds(consts::DEFAULT_SESSION_EXPIRY)),
                );

                fp_utils::when(current_timestamp > session_expiry, || {
                    Err(errors::ApiErrorResponse::ClientSecretExpired)
                })
            }
        }
        // If there is no client in payment intent, then it has expired
        (Some(_), None) => Err(errors::ApiErrorResponse::ClientSecretExpired),
        _ => Ok(()),
    }
}

pub(crate) fn validate_payment_status_against_allowed_statuses(
    intent_status: &storage_enums::IntentStatus,
    allowed_statuses: &[storage_enums::IntentStatus],
    action: &'static str,
) -> Result<(), errors::ApiErrorResponse> {
    fp_utils::when(!allowed_statuses.contains(intent_status), || {
        Err(errors::ApiErrorResponse::PreconditionFailed {
            message: format!(
                "You cannot {action} this payment because it has status {intent_status}",
            ),
        })
    })
}

pub(crate) fn validate_payment_status_against_not_allowed_statuses(
    intent_status: &storage_enums::IntentStatus,
    not_allowed_statuses: &[storage_enums::IntentStatus],
    action: &'static str,
) -> Result<(), errors::ApiErrorResponse> {
    fp_utils::when(not_allowed_statuses.contains(intent_status), || {
        Err(errors::ApiErrorResponse::PreconditionFailed {
            message: format!(
                "You cannot {action} this payment because it has status {intent_status}",
            ),
        })
    })
}

#[instrument(skip_all)]
pub(crate) fn validate_pm_or_token_given(
    payment_method: &Option<api_enums::PaymentMethod>,
    payment_method_data: &Option<api::PaymentMethodData>,
    payment_method_type: &Option<api_enums::PaymentMethodType>,
    mandate_type: &Option<api::MandateTransactionType>,
    token: &Option<String>,
) -> Result<(), errors::ApiErrorResponse> {
    utils::when(
        !matches!(
            payment_method_type,
            Some(api_enums::PaymentMethodType::Paypal)
        ) && !matches!(
            mandate_type,
            Some(api::MandateTransactionType::RecurringMandateTransaction)
        ) && token.is_none()
            && (payment_method_data.is_none() || payment_method.is_none()),
        || {
            Err(errors::ApiErrorResponse::InvalidRequestData {
                message: "A payment token or payment method data is required".to_string(),
            })
        },
    )
}

// A function to perform database lookup and then verify the client secret
pub async fn verify_payment_intent_time_and_client_secret(
    state: &SessionState,
    merchant_account: &domain::MerchantAccount,
    key_store: &domain::MerchantKeyStore,
    client_secret: Option<String>,
) -> error_stack::Result<Option<PaymentIntent>, errors::ApiErrorResponse> {
    let db = &*state.store;
    client_secret
        .async_map(|cs| async move {
            let payment_id = get_payment_id_from_client_secret(&cs)?;

            let payment_intent = db
                .find_payment_intent_by_payment_id_merchant_id(
                    &state.into(),
                    &payment_id,
                    merchant_account.get_id(),
                    key_store,
                    merchant_account.storage_scheme,
                )
                .await
                .change_context(errors::ApiErrorResponse::PaymentNotFound)?;

            authenticate_client_secret(Some(&cs), &payment_intent)?;
            Ok(payment_intent)
        })
        .await
        .transpose()
}

#[cfg(all(
    any(feature = "v1", feature = "v2"),
    not(feature = "merchant_account_v2")
))]
/// Check whether the business details are configured in the merchant account
pub fn validate_business_details(
    business_country: Option<api_enums::CountryAlpha2>,
    business_label: Option<&String>,
    merchant_account: &domain::MerchantAccount,
) -> RouterResult<()> {
    let primary_business_details = merchant_account
        .primary_business_details
        .clone()
        .parse_value::<Vec<api_models::admin::PrimaryBusinessDetails>>("PrimaryBusinessDetails")
        .change_context(errors::ApiErrorResponse::InternalServerError)
        .attach_printable("failed to parse primary business details")?;

    business_country
        .zip(business_label)
        .map(|(business_country, business_label)| {
            primary_business_details
                .iter()
                .find(|business_details| {
                    &business_details.business == business_label
                        && business_details.country == business_country
                })
                .ok_or(errors::ApiErrorResponse::PreconditionFailed {
                    message: "business_details are not configured in the merchant account"
                        .to_string(),
                })
        })
        .transpose()?;

    Ok(())
}

#[inline]
pub(crate) fn get_payment_id_from_client_secret(cs: &str) -> RouterResult<String> {
    let (payment_id, _) = cs
        .rsplit_once("_secret_")
        .ok_or(errors::ApiErrorResponse::ClientSecretInvalid)?;
    Ok(payment_id.to_string())
}

#[cfg(test)]
mod tests {

    use super::*;

    #[test]
    fn test_authenticate_client_secret_session_not_expired() {
        let payment_intent = PaymentIntent {
            payment_id: "23".to_string(),
            merchant_id: id_type::MerchantId::default(),
            status: storage_enums::IntentStatus::RequiresCapture,
            amount: MinorUnit::new(200),
            currency: None,
            amount_captured: None,
            customer_id: None,
            description: None,
            return_url: None,
            metadata: None,
            connector_id: None,
            shipping_address_id: None,
            billing_address_id: None,
            statement_descriptor_name: None,
            statement_descriptor_suffix: None,
            created_at: common_utils::date_time::now(),
            modified_at: common_utils::date_time::now(),
            last_synced: None,
            setup_future_usage: None,
            fingerprint_id: None,
            off_session: None,
            client_secret: Some("1".to_string()),
            active_attempt: hyperswitch_domain_models::RemoteStorageObject::ForeignID(
                "nopes".to_string(),
            ),
            business_country: None,
            business_label: None,
            order_details: None,
            allowed_payment_method_types: None,
            connector_metadata: None,
            feature_metadata: None,
            attempt_count: 1,
            payment_link_id: None,
            profile_id: Some(common_utils::generate_profile_id_of_default_length()),
            merchant_decision: None,
            payment_confirm_source: None,
            surcharge_applicable: None,
            updated_by: storage_enums::MerchantStorageScheme::PostgresOnly.to_string(),
            request_incremental_authorization: Some(
                common_enums::RequestIncrementalAuthorization::default(),
            ),
            incremental_authorization_allowed: None,
            authorization_count: None,
            session_expiry: Some(
                common_utils::date_time::now()
                    .saturating_add(time::Duration::seconds(consts::DEFAULT_SESSION_EXPIRY)),
            ),
            request_external_three_ds_authentication: None,
            charges: None,
            frm_metadata: None,
            customer_details: None,
            billing_details: None,
            merchant_order_reference_id: None,
            shipping_details: None,
            is_payment_processor_token_flow: None,
<<<<<<< HEAD
            shipping_cost: None,
            tax_details: None,
=======
            organization_id: id_type::OrganizationId::default(),
>>>>>>> 6b410505
        };
        let req_cs = Some("1".to_string());
        assert!(authenticate_client_secret(req_cs.as_ref(), &payment_intent).is_ok());
        // Check if the result is an Ok variant
    }

    #[test]
    fn test_authenticate_client_secret_session_expired() {
        let created_at =
            common_utils::date_time::now().saturating_sub(time::Duration::seconds(20 * 60));
        let payment_intent = PaymentIntent {
            payment_id: "23".to_string(),
            merchant_id: id_type::MerchantId::default(),
            status: storage_enums::IntentStatus::RequiresCapture,
            amount: MinorUnit::new(200),
            currency: None,
            amount_captured: None,
            customer_id: None,
            description: None,
            return_url: None,
            metadata: None,
            connector_id: None,
            shipping_address_id: None,
            billing_address_id: None,
            statement_descriptor_name: None,
            statement_descriptor_suffix: None,
            created_at,
            modified_at: common_utils::date_time::now(),
            fingerprint_id: None,
            last_synced: None,
            setup_future_usage: None,
            off_session: None,
            client_secret: Some("1".to_string()),
            active_attempt: hyperswitch_domain_models::RemoteStorageObject::ForeignID(
                "nopes".to_string(),
            ),
            business_country: None,
            business_label: None,
            order_details: None,
            allowed_payment_method_types: None,
            connector_metadata: None,
            feature_metadata: None,
            attempt_count: 1,
            payment_link_id: None,
            profile_id: Some(common_utils::generate_profile_id_of_default_length()),
            merchant_decision: None,
            payment_confirm_source: None,
            surcharge_applicable: None,
            updated_by: storage_enums::MerchantStorageScheme::PostgresOnly.to_string(),
            request_incremental_authorization: Some(
                common_enums::RequestIncrementalAuthorization::default(),
            ),
            incremental_authorization_allowed: None,
            authorization_count: None,
            session_expiry: Some(
                created_at.saturating_add(time::Duration::seconds(consts::DEFAULT_SESSION_EXPIRY)),
            ),
            request_external_three_ds_authentication: None,
            charges: None,
            frm_metadata: None,
            customer_details: None,
            billing_details: None,
            merchant_order_reference_id: None,
            shipping_details: None,
            is_payment_processor_token_flow: None,
<<<<<<< HEAD
            shipping_cost: None,
            tax_details: None,
=======
            organization_id: id_type::OrganizationId::default(),
>>>>>>> 6b410505
        };
        let req_cs = Some("1".to_string());
        assert!(authenticate_client_secret(req_cs.as_ref(), &payment_intent,).is_err())
    }

    #[test]
    fn test_authenticate_client_secret_expired() {
        let payment_intent = PaymentIntent {
            payment_id: "23".to_string(),
            merchant_id: id_type::MerchantId::default(),
            status: storage_enums::IntentStatus::RequiresCapture,
            amount: MinorUnit::new(200),
            currency: None,
            amount_captured: None,
            customer_id: None,
            description: None,
            return_url: None,
            metadata: None,
            connector_id: None,
            shipping_address_id: None,
            billing_address_id: None,
            statement_descriptor_name: None,
            statement_descriptor_suffix: None,
            created_at: common_utils::date_time::now().saturating_sub(time::Duration::seconds(20)),
            modified_at: common_utils::date_time::now(),
            last_synced: None,
            setup_future_usage: None,
            off_session: None,
            client_secret: None,
            fingerprint_id: None,
            active_attempt: hyperswitch_domain_models::RemoteStorageObject::ForeignID(
                "nopes".to_string(),
            ),
            business_country: None,
            business_label: None,
            order_details: None,
            allowed_payment_method_types: None,
            connector_metadata: None,
            feature_metadata: None,
            attempt_count: 1,
            payment_link_id: None,
            profile_id: Some(common_utils::generate_profile_id_of_default_length()),
            merchant_decision: None,
            payment_confirm_source: None,
            surcharge_applicable: None,
            updated_by: storage_enums::MerchantStorageScheme::PostgresOnly.to_string(),
            request_incremental_authorization: Some(
                common_enums::RequestIncrementalAuthorization::default(),
            ),
            incremental_authorization_allowed: None,
            authorization_count: None,
            session_expiry: Some(
                common_utils::date_time::now()
                    .saturating_add(time::Duration::seconds(consts::DEFAULT_SESSION_EXPIRY)),
            ),
            request_external_three_ds_authentication: None,
            charges: None,
            frm_metadata: None,
            customer_details: None,
            billing_details: None,
            merchant_order_reference_id: None,
            shipping_details: None,
            is_payment_processor_token_flow: None,
<<<<<<< HEAD
            shipping_cost: None,
            tax_details: None,
=======
            organization_id: id_type::OrganizationId::default(),
>>>>>>> 6b410505
        };
        let req_cs = Some("1".to_string());
        assert!(authenticate_client_secret(req_cs.as_ref(), &payment_intent).is_err())
    }
}

// This function will be removed after moving this functionality to server_wrap and using cache instead of config
#[instrument(skip_all)]
pub async fn insert_merchant_connector_creds_to_config(
    db: &dyn StorageInterface,
    merchant_id: &id_type::MerchantId,
    merchant_connector_details: admin::MerchantConnectorDetailsWrap,
) -> RouterResult<()> {
    if let Some(encoded_data) = merchant_connector_details.encoded_data {
        let redis = &db
            .get_redis_conn()
            .change_context(errors::ApiErrorResponse::InternalServerError)
            .attach_printable("Failed to get redis connection")?;

        let key =
            merchant_id.get_creds_identifier_key(&merchant_connector_details.creds_identifier);

        redis
            .serialize_and_set_key_with_expiry(
                key.as_str(),
                &encoded_data.peek(),
                consts::CONNECTOR_CREDS_TOKEN_TTL,
            )
            .await
            .map_or_else(
                |e| {
                    Err(e
                        .change_context(errors::ApiErrorResponse::InternalServerError)
                        .attach_printable("Failed to insert connector_creds to config"))
                },
                |_| Ok(()),
            )
    } else {
        Ok(())
    }
}

#[derive(Clone)]
pub enum MerchantConnectorAccountType {
    DbVal(domain::MerchantConnectorAccount),
    CacheVal(api_models::admin::MerchantConnectorDetails),
}

impl MerchantConnectorAccountType {
    pub fn get_metadata(&self) -> Option<masking::Secret<serde_json::Value>> {
        match self {
            Self::DbVal(val) => val.metadata.to_owned(),
            Self::CacheVal(val) => val.metadata.to_owned(),
        }
    }

    pub fn get_connector_account_details(&self) -> serde_json::Value {
        match self {
            Self::DbVal(val) => val.connector_account_details.peek().to_owned(),
            Self::CacheVal(val) => val.connector_account_details.peek().to_owned(),
        }
    }

    pub fn get_connector_wallets_details(&self) -> Option<masking::Secret<serde_json::Value>> {
        match self {
            Self::DbVal(val) => val.connector_wallets_details.as_deref().cloned(),
            Self::CacheVal(_) => None,
        }
    }

    pub fn is_disabled(&self) -> bool {
        match self {
            Self::DbVal(ref inner) => inner.disabled.unwrap_or(false),
            // Cached merchant connector account, only contains the account details,
            // the merchant connector account must only be cached if it's not disabled
            Self::CacheVal(_) => false,
        }
    }

    #[cfg(all(
        any(feature = "v1", feature = "v2"),
        not(feature = "merchant_connector_account_v2")
    ))]
    pub fn is_test_mode_on(&self) -> Option<bool> {
        match self {
            Self::DbVal(val) => val.test_mode,
            Self::CacheVal(_) => None,
        }
    }

    #[cfg(all(feature = "v2", feature = "merchant_connector_account_v2"))]
    pub fn is_test_mode_on(&self) -> Option<bool> {
        None
    }

    pub fn get_mca_id(&self) -> Option<id_type::MerchantConnectorAccountId> {
        match self {
            Self::DbVal(db_val) => Some(db_val.get_id()),
            Self::CacheVal(_) => None,
        }
    }

    pub fn get_connector_name(&self) -> Option<String> {
        match self {
            Self::DbVal(db_val) => Some(db_val.connector_name.to_string()),
            Self::CacheVal(_) => None,
        }
    }

    pub fn get_additional_merchant_data(
        &self,
    ) -> Option<Encryptable<masking::Secret<serde_json::Value>>> {
        match self {
            Self::DbVal(db_val) => db_val.additional_merchant_data.clone(),
            Self::CacheVal(_) => None,
        }
    }
}

/// Query for merchant connector account either by business label or profile id
/// If profile_id is passed use it, or use connector_label to query merchant connector account
#[instrument(skip_all)]
pub async fn get_merchant_connector_account(
    state: &SessionState,
    merchant_id: &id_type::MerchantId,
    creds_identifier: Option<String>,
    key_store: &domain::MerchantKeyStore,
    profile_id: &id_type::ProfileId,
    connector_name: &str,
    merchant_connector_id: Option<&id_type::MerchantConnectorAccountId>,
) -> RouterResult<MerchantConnectorAccountType> {
    let db = &*state.store;
    let key_manager_state: &KeyManagerState = &state.into();
    match creds_identifier {
        Some(creds_identifier) => {
            let key = merchant_id.get_creds_identifier_key(&creds_identifier);
            let cloned_key = key.clone();
            let redis_fetch = || async {
                db.get_redis_conn()
                    .change_context(errors::ApiErrorResponse::InternalServerError)
                    .attach_printable("Failed to get redis connection")
                    .async_and_then(|redis| async move {
                        redis
                            .get_and_deserialize_key(key.clone().as_str(), "String")
                            .await
                            .change_context(
                                errors::ApiErrorResponse::MerchantConnectorAccountNotFound {
                                    id: key.clone(),
                                },
                            )
                            .attach_printable(key.clone() + ": Not found in Redis")
                    })
                    .await
            };

            let db_fetch = || async {
                db.find_config_by_key(cloned_key.as_str())
                    .await
                    .to_not_found_response(
                        errors::ApiErrorResponse::MerchantConnectorAccountNotFound {
                            id: cloned_key.to_owned(),
                        },
                    )
            };

            let mca_config: String = redis_fetch()
                .await
                .map_or_else(
                    |_| {
                        Either::Left(async {
                            match db_fetch().await {
                                Ok(config_entry) => Ok(config_entry.config),
                                Err(e) => Err(e),
                            }
                        })
                    },
                    |result| Either::Right(async { Ok(result) }),
                )
                .await?;

            let private_key = state
                .conf
                .jwekey
                .get_inner()
                .tunnel_private_key
                .peek()
                .as_bytes();

            let decrypted_mca = services::decrypt_jwe(mca_config.as_str(), services::KeyIdCheck::SkipKeyIdCheck, private_key, jwe::RSA_OAEP_256)
                                     .await
                                     .change_context(errors::ApiErrorResponse::UnprocessableEntity{
                                        message: "decoding merchant_connector_details failed due to invalid data format!".into()})
                                     .attach_printable(
                                        "Failed to decrypt merchant_connector_details sent in request and then put in cache",
                                    )?;

            let res = String::into_bytes(decrypted_mca)
                        .parse_struct("MerchantConnectorDetails")
                        .change_context(errors::ApiErrorResponse::InternalServerError)
                        .attach_printable(
                            "Failed to parse merchant_connector_details sent in request and then put in cache",
                        )?;

            Ok(MerchantConnectorAccountType::CacheVal(res))
        }
        None => {
            let mca: RouterResult<domain::MerchantConnectorAccount> =
                if let Some(merchant_connector_id) = merchant_connector_id {
                    #[cfg(all(
                        any(feature = "v1", feature = "v2"),
                        not(feature = "merchant_connector_account_v2")
                    ))]
                    {
                        db.find_by_merchant_connector_account_merchant_id_merchant_connector_id(
                            key_manager_state,
                            merchant_id,
                            merchant_connector_id,
                            key_store,
                        )
                        .await
                        .to_not_found_response(
                            errors::ApiErrorResponse::MerchantConnectorAccountNotFound {
                                id: merchant_connector_id.get_string_repr().to_string(),
                            },
                        )
                    }
                    #[cfg(all(feature = "v2", feature = "merchant_connector_account_v2"))]
                    // get mca using id
                    {
                        let _id = merchant_connector_id;
                        let _ = key_store;
                        let _ = profile_id;
                        let _ = connector_name;
                        let _ = key_manager_state;
                        todo!()
                    }
                } else {
                    #[cfg(all(
                        any(feature = "v1", feature = "v2"),
                        not(feature = "merchant_connector_account_v2")
                    ))]
                    {
                        db.find_merchant_connector_account_by_profile_id_connector_name(
                            key_manager_state,
                            profile_id,
                            connector_name,
                            key_store,
                        )
                        .await
                        .to_not_found_response(
                            errors::ApiErrorResponse::MerchantConnectorAccountNotFound {
                                id: format!(
                                    "profile id {} and connector name {connector_name}",
                                    profile_id.get_string_repr()
                                ),
                            },
                        )
                    }
                    #[cfg(all(feature = "v2", feature = "merchant_connector_account_v2"))]
                    {
                        todo!()
                    }
                };
            mca.map(MerchantConnectorAccountType::DbVal)
        }
    }
}

/// This function replaces the request and response type of routerdata with the
/// request and response type passed
/// # Arguments
///
/// * `router_data` - original router data
/// * `request` - new request core/helper
/// * `response` - new response
pub fn router_data_type_conversion<F1, F2, Req1, Req2, Res1, Res2>(
    router_data: RouterData<F1, Req1, Res1>,
    request: Req2,
    response: Result<Res2, ErrorResponse>,
) -> RouterData<F2, Req2, Res2> {
    RouterData {
        flow: std::marker::PhantomData,
        request,
        response,
        merchant_id: router_data.merchant_id,
        address: router_data.address,
        amount_captured: router_data.amount_captured,
        minor_amount_captured: router_data.minor_amount_captured,
        auth_type: router_data.auth_type,
        connector: router_data.connector,
        connector_auth_type: router_data.connector_auth_type,
        connector_meta_data: router_data.connector_meta_data,
        description: router_data.description,
        payment_id: router_data.payment_id,
        payment_method: router_data.payment_method,
        return_url: router_data.return_url,
        status: router_data.status,
        attempt_id: router_data.attempt_id,
        access_token: router_data.access_token,
        session_token: router_data.session_token,
        payment_method_status: router_data.payment_method_status,
        reference_id: router_data.reference_id,
        payment_method_token: router_data.payment_method_token,
        customer_id: router_data.customer_id,
        connector_customer: router_data.connector_customer,
        preprocessing_id: router_data.preprocessing_id,
        payment_method_balance: router_data.payment_method_balance,
        recurring_mandate_payment_data: router_data.recurring_mandate_payment_data,
        connector_request_reference_id: router_data.connector_request_reference_id,
        #[cfg(feature = "payouts")]
        payout_method_data: None,
        #[cfg(feature = "payouts")]
        quote_id: None,
        test_mode: router_data.test_mode,
        connector_api_version: router_data.connector_api_version,
        connector_http_status_code: router_data.connector_http_status_code,
        external_latency: router_data.external_latency,
        apple_pay_flow: router_data.apple_pay_flow,
        frm_metadata: router_data.frm_metadata,
        refund_id: router_data.refund_id,
        dispute_id: router_data.dispute_id,
        connector_response: router_data.connector_response,
        integrity_check: Ok(()),
        connector_wallets_details: router_data.connector_wallets_details,
    }
}

#[instrument(skip_all)]
pub fn get_attempt_type(
    payment_intent: &PaymentIntent,
    payment_attempt: &PaymentAttempt,
    request: &api::PaymentsRequest,
    action: &str,
) -> RouterResult<AttemptType> {
    match payment_intent.status {
        enums::IntentStatus::Failed => {
            if matches!(
                request.retry_action,
                Some(api_models::enums::RetryAction::ManualRetry)
            ) {
                metrics::MANUAL_RETRY_REQUEST_COUNT.add(
                    &metrics::CONTEXT,
                    1,
                    &add_attributes([(
                        "merchant_id",
                        payment_attempt.merchant_id.get_string_repr().to_owned(),
                    )]),
                );
                match payment_attempt.status {
                    enums::AttemptStatus::Started
                    | enums::AttemptStatus::AuthenticationPending
                    | enums::AttemptStatus::AuthenticationSuccessful
                    | enums::AttemptStatus::Authorized
                    | enums::AttemptStatus::Charged
                    | enums::AttemptStatus::Authorizing
                    | enums::AttemptStatus::CodInitiated
                    | enums::AttemptStatus::VoidInitiated
                    | enums::AttemptStatus::CaptureInitiated
                    | enums::AttemptStatus::Unresolved
                    | enums::AttemptStatus::Pending
                    | enums::AttemptStatus::ConfirmationAwaited
                    | enums::AttemptStatus::PartialCharged
                    | enums::AttemptStatus::PartialChargedAndChargeable
                    | enums::AttemptStatus::Voided
                    | enums::AttemptStatus::AutoRefunded
                    | enums::AttemptStatus::PaymentMethodAwaited
                    | enums::AttemptStatus::DeviceDataCollectionPending => {
                        metrics::MANUAL_RETRY_VALIDATION_FAILED.add(
                            &metrics::CONTEXT,
                            1,
                            &add_attributes([(
                                "merchant_id",
                                payment_attempt.merchant_id.get_string_repr().to_owned(),
                            )]),
                        );
                        Err(errors::ApiErrorResponse::InternalServerError)
                            .attach_printable("Payment Attempt unexpected state")
                    }

                    storage_enums::AttemptStatus::VoidFailed
                    | storage_enums::AttemptStatus::RouterDeclined
                    | storage_enums::AttemptStatus::CaptureFailed => {
                        metrics::MANUAL_RETRY_VALIDATION_FAILED.add(
                            &metrics::CONTEXT,
                            1,
                            &add_attributes([(
                                "merchant_id",
                                payment_attempt.merchant_id.get_string_repr().to_owned(),
                            )]),
                        );
                        Err(report!(errors::ApiErrorResponse::PreconditionFailed {
                            message:
                                format!("You cannot {action} this payment because it has status {}, and the previous attempt has the status {}", payment_intent.status, payment_attempt.status)
                            }
                        ))
                    }

                    storage_enums::AttemptStatus::AuthenticationFailed
                    | storage_enums::AttemptStatus::AuthorizationFailed
                    | storage_enums::AttemptStatus::Failure => {
                        metrics::MANUAL_RETRY_COUNT.add(
                            &metrics::CONTEXT,
                            1,
                            &add_attributes([(
                                "merchant_id",
                                payment_attempt.merchant_id.get_string_repr().to_owned(),
                            )]),
                        );
                        Ok(AttemptType::New)
                    }
                }
            } else {
                Err(report!(errors::ApiErrorResponse::PreconditionFailed {
                        message:
                            format!("You cannot {action} this payment because it has status {}, you can pass `retry_action` as `manual_retry` in request to try this payment again", payment_intent.status)
                        }
                    ))
            }
        }
        enums::IntentStatus::Cancelled
        | enums::IntentStatus::RequiresCapture
        | enums::IntentStatus::PartiallyCaptured
        | enums::IntentStatus::PartiallyCapturedAndCapturable
        | enums::IntentStatus::Processing
        | enums::IntentStatus::Succeeded => {
            Err(report!(errors::ApiErrorResponse::PreconditionFailed {
                message: format!(
                    "You cannot {action} this payment because it has status {}",
                    payment_intent.status,
                ),
            }))
        }

        enums::IntentStatus::RequiresCustomerAction
        | enums::IntentStatus::RequiresMerchantAction
        | enums::IntentStatus::RequiresPaymentMethod
        | enums::IntentStatus::RequiresConfirmation => Ok(AttemptType::SameOld),
    }
}

#[derive(Debug, Eq, PartialEq, Clone)]
pub enum AttemptType {
    New,
    SameOld,
}

impl AttemptType {
    // The function creates a new payment_attempt from the previous payment attempt but doesn't populate fields like payment_method, error_code etc.
    // Logic to override the fields with data provided in the request should be done after this if required.
    // In case if fields are not overridden by the request then they contain the same data that was in the previous attempt provided it is populated in this function.
    #[inline(always)]
    fn make_new_payment_attempt(
        payment_method_data: Option<&api_models::payments::PaymentMethodData>,
        old_payment_attempt: PaymentAttempt,
        new_attempt_count: i16,
        storage_scheme: enums::MerchantStorageScheme,
    ) -> storage::PaymentAttemptNew {
        let created_at @ modified_at @ last_synced = Some(common_utils::date_time::now());

        storage::PaymentAttemptNew {
            attempt_id: utils::get_payment_attempt_id(
                &old_payment_attempt.payment_id,
                new_attempt_count,
            ),
            payment_id: old_payment_attempt.payment_id,
            merchant_id: old_payment_attempt.merchant_id,

            // A new payment attempt is getting created so, used the same function which is used to populate status in PaymentCreate Flow.
            status: payment_attempt_status_fsm(payment_method_data, Some(true)),

            amount: old_payment_attempt.amount,
            currency: old_payment_attempt.currency,
            save_to_locker: old_payment_attempt.save_to_locker,

            connector: None,

            error_message: None,
            offer_amount: old_payment_attempt.offer_amount,
            surcharge_amount: None,
            tax_amount: None,
            payment_method_id: None,
            payment_method: None,
            capture_method: old_payment_attempt.capture_method,
            capture_on: old_payment_attempt.capture_on,
            confirm: old_payment_attempt.confirm,
            authentication_type: old_payment_attempt.authentication_type,
            created_at,
            modified_at,
            last_synced,
            cancellation_reason: None,
            amount_to_capture: old_payment_attempt.amount_to_capture,

            // Once the payment_attempt is authorised then mandate_id is created. If this payment attempt is authorised then mandate_id will be overridden.
            // Since mandate_id is a contract between merchant and customer to debit customers amount adding it to newly created attempt
            mandate_id: old_payment_attempt.mandate_id,

            // The payment could be done from a different browser or same browser, it would probably be overridden by request data.
            browser_info: None,

            error_code: None,
            payment_token: None,
            connector_metadata: None,
            payment_experience: None,
            payment_method_type: None,
            payment_method_data: None,

            // In case it is passed in create and not in confirm,
            business_sub_label: old_payment_attempt.business_sub_label,
            // If the algorithm is entered in Create call from server side, it needs to be populated here, however it could be overridden from the request.
            straight_through_algorithm: old_payment_attempt.straight_through_algorithm,
            mandate_details: old_payment_attempt.mandate_details,
            preprocessing_step_id: None,
            error_reason: None,
            multiple_capture_count: None,
            connector_response_reference_id: None,
            amount_capturable: old_payment_attempt.amount,
            updated_by: storage_scheme.to_string(),
            authentication_data: None,
            encoded_data: None,
            merchant_connector_id: None,
            unified_code: None,
            unified_message: None,
            net_amount: old_payment_attempt.amount,
            external_three_ds_authentication_attempted: old_payment_attempt
                .external_three_ds_authentication_attempted,
            authentication_connector: None,
            authentication_id: None,
            mandate_data: old_payment_attempt.mandate_data,
            // New payment method billing address can be passed for a retry
            payment_method_billing_address_id: None,
            fingerprint_id: None,
            charge_id: None,
            client_source: old_payment_attempt.client_source,
            client_version: old_payment_attempt.client_version,
            customer_acceptance: old_payment_attempt.customer_acceptance,
            organization_id: old_payment_attempt.organization_id,
            profile_id: old_payment_attempt.profile_id,
        }
    }

    #[instrument(skip_all)]
    pub async fn modify_payment_intent_and_payment_attempt(
        &self,
        request: &api::PaymentsRequest,
        fetched_payment_intent: PaymentIntent,
        fetched_payment_attempt: PaymentAttempt,
        state: &SessionState,
        key_store: &domain::MerchantKeyStore,
        storage_scheme: storage::enums::MerchantStorageScheme,
    ) -> RouterResult<(PaymentIntent, PaymentAttempt)> {
        match self {
            Self::SameOld => Ok((fetched_payment_intent, fetched_payment_attempt)),
            Self::New => {
                let db = &*state.store;
                let new_attempt_count = fetched_payment_intent.attempt_count + 1;
                let new_payment_attempt = db
                    .insert_payment_attempt(
                        Self::make_new_payment_attempt(
                            request.payment_method_data.as_ref().and_then(
                                |request_payment_method_data| {
                                    request_payment_method_data.payment_method_data.as_ref()
                                },
                            ),
                            fetched_payment_attempt,
                            new_attempt_count,
                            storage_scheme,
                        ),
                        storage_scheme,
                    )
                    .await
                    .to_duplicate_response(errors::ApiErrorResponse::DuplicatePayment {
                        payment_id: fetched_payment_intent.payment_id.to_owned(),
                    })?;

                let updated_payment_intent = db
                    .update_payment_intent(
                        &state.into(),
                        fetched_payment_intent,
                        storage::PaymentIntentUpdate::StatusAndAttemptUpdate {
                            status: payment_intent_status_fsm(
                                request.payment_method_data.as_ref().and_then(
                                    |request_payment_method_data| {
                                        request_payment_method_data.payment_method_data.as_ref()
                                    },
                                ),
                                Some(true),
                            ),
                            active_attempt_id: new_payment_attempt.attempt_id.clone(),
                            attempt_count: new_attempt_count,
                            updated_by: storage_scheme.to_string(),
                        },
                        key_store,
                        storage_scheme,
                    )
                    .await
                    .to_not_found_response(errors::ApiErrorResponse::PaymentNotFound)?;

                logger::info!(
                    "manual_retry payment for {} with attempt_id {}",
                    updated_payment_intent.payment_id,
                    new_payment_attempt.attempt_id
                );

                Ok((updated_payment_intent, new_payment_attempt))
            }
        }
    }
}

#[inline(always)]
pub fn is_manual_retry_allowed(
    intent_status: &storage_enums::IntentStatus,
    attempt_status: &storage_enums::AttemptStatus,
    connector_request_reference_id_config: &ConnectorRequestReferenceIdConfig,
    merchant_id: &id_type::MerchantId,
) -> Option<bool> {
    let is_payment_status_eligible_for_retry = match intent_status {
        enums::IntentStatus::Failed => match attempt_status {
            enums::AttemptStatus::Started
            | enums::AttemptStatus::AuthenticationPending
            | enums::AttemptStatus::AuthenticationSuccessful
            | enums::AttemptStatus::Authorized
            | enums::AttemptStatus::Charged
            | enums::AttemptStatus::Authorizing
            | enums::AttemptStatus::CodInitiated
            | enums::AttemptStatus::VoidInitiated
            | enums::AttemptStatus::CaptureInitiated
            | enums::AttemptStatus::Unresolved
            | enums::AttemptStatus::Pending
            | enums::AttemptStatus::ConfirmationAwaited
            | enums::AttemptStatus::PartialCharged
            | enums::AttemptStatus::PartialChargedAndChargeable
            | enums::AttemptStatus::Voided
            | enums::AttemptStatus::AutoRefunded
            | enums::AttemptStatus::PaymentMethodAwaited
            | enums::AttemptStatus::DeviceDataCollectionPending => {
                logger::error!("Payment Attempt should not be in this state because Attempt to Intent status mapping doesn't allow it");
                None
            }

            storage_enums::AttemptStatus::VoidFailed
            | storage_enums::AttemptStatus::RouterDeclined
            | storage_enums::AttemptStatus::CaptureFailed => Some(false),

            storage_enums::AttemptStatus::AuthenticationFailed
            | storage_enums::AttemptStatus::AuthorizationFailed
            | storage_enums::AttemptStatus::Failure => Some(true),
        },
        enums::IntentStatus::Cancelled
        | enums::IntentStatus::RequiresCapture
        | enums::IntentStatus::PartiallyCaptured
        | enums::IntentStatus::PartiallyCapturedAndCapturable
        | enums::IntentStatus::Processing
        | enums::IntentStatus::Succeeded => Some(false),

        enums::IntentStatus::RequiresCustomerAction
        | enums::IntentStatus::RequiresMerchantAction
        | enums::IntentStatus::RequiresPaymentMethod
        | enums::IntentStatus::RequiresConfirmation => None,
    };
    let is_merchant_id_enabled_for_retries = !connector_request_reference_id_config
        .merchant_ids_send_payment_id_as_connector_request_id
        .contains(merchant_id);
    is_payment_status_eligible_for_retry
        .map(|payment_status_check| payment_status_check && is_merchant_id_enabled_for_retries)
}

#[cfg(test)]
mod test {
    #![allow(clippy::unwrap_used)]
    #[test]
    fn test_client_secret_parse() {
        let client_secret1 = "pay_3TgelAms4RQec8xSStjF_secret_fc34taHLw1ekPgNh92qr";
        let client_secret2 = "pay_3Tgel__Ams4RQ_secret_ec8xSStjF_secret_fc34taHLw1ekPgNh92qr";
        let client_secret3 =
            "pay_3Tgel__Ams4RQ_secret_ec8xSStjF_secret__secret_fc34taHLw1ekPgNh92qr";

        assert_eq!(
            "pay_3TgelAms4RQec8xSStjF",
            super::get_payment_id_from_client_secret(client_secret1).unwrap()
        );
        assert_eq!(
            "pay_3Tgel__Ams4RQ_secret_ec8xSStjF",
            super::get_payment_id_from_client_secret(client_secret2).unwrap()
        );
        assert_eq!(
            "pay_3Tgel__Ams4RQ_secret_ec8xSStjF_secret_",
            super::get_payment_id_from_client_secret(client_secret3).unwrap()
        );
    }
}

#[instrument(skip_all)]
pub async fn get_additional_payment_data(
    pm_data: &domain::PaymentMethodData,
    db: &dyn StorageInterface,
    profile_id: &id_type::ProfileId,
) -> Option<api_models::payments::AdditionalPaymentData> {
    match pm_data {
        domain::PaymentMethodData::Card(card_data) => {
            //todo!
            let card_isin = Some(card_data.card_number.get_card_isin());
            let enable_extended_bin =db
            .find_config_by_key_unwrap_or(
                format!("{}_enable_extended_card_bin", profile_id.get_string_repr()).as_str(),
             Some("false".to_string()))
            .await.map_err(|err| services::logger::error!(message="Failed to fetch the config", extended_card_bin_error=?err)).ok();

            let card_extended_bin = match enable_extended_bin {
                Some(config) if config.config == "true" => {
                    Some(card_data.card_number.get_extended_card_bin())
                }
                _ => None,
            };
            let last4 = Some(card_data.card_number.get_last4());
            if card_data.card_issuer.is_some()
                && card_data.card_network.is_some()
                && card_data.card_type.is_some()
                && card_data.card_issuing_country.is_some()
                && card_data.bank_code.is_some()
            {
                Some(api_models::payments::AdditionalPaymentData::Card(Box::new(
                    api_models::payments::AdditionalCardInfo {
                        card_issuer: card_data.card_issuer.to_owned(),
                        card_network: card_data.card_network.clone(),
                        card_type: card_data.card_type.to_owned(),
                        card_issuing_country: card_data.card_issuing_country.to_owned(),
                        bank_code: card_data.bank_code.to_owned(),
                        card_exp_month: Some(card_data.card_exp_month.clone()),
                        card_exp_year: Some(card_data.card_exp_year.clone()),
                        card_holder_name: card_data.nick_name.clone(), //todo!
                        last4: last4.clone(),
                        card_isin: card_isin.clone(),
                        card_extended_bin: card_extended_bin.clone(),
                        // These are filled after calling the processor / connector
                        payment_checks: None,
                        authentication_data: None,
                    },
                )))
            } else {
                let card_info = card_isin
                    .clone()
                    .async_and_then(|card_isin| async move {
                        db.get_card_info(&card_isin)
                            .await
                            .map_err(|error| services::logger::warn!(card_info_error=?error))
                            .ok()
                    })
                    .await
                    .flatten()
                    .map(|card_info| {
                        api_models::payments::AdditionalPaymentData::Card(Box::new(
                            api_models::payments::AdditionalCardInfo {
                                card_issuer: card_info.card_issuer,
                                card_network: card_info.card_network.clone(),
                                bank_code: card_info.bank_code,
                                card_type: card_info.card_type,
                                card_issuing_country: card_info.card_issuing_country,
                                last4: last4.clone(),
                                card_isin: card_isin.clone(),
                                card_extended_bin: card_extended_bin.clone(),
                                card_exp_month: Some(card_data.card_exp_month.clone()),
                                card_exp_year: Some(card_data.card_exp_year.clone()),
                                card_holder_name: card_data.nick_name.clone(), //todo!
                                // These are filled after calling the processor / connector
                                payment_checks: None,
                                authentication_data: None,
                            },
                        ))
                    });
                Some(card_info.unwrap_or_else(|| {
                    api_models::payments::AdditionalPaymentData::Card(Box::new(
                        api_models::payments::AdditionalCardInfo {
                            card_issuer: None,
                            card_network: None,
                            bank_code: None,
                            card_type: None,
                            card_issuing_country: None,
                            last4,
                            card_isin,
                            card_extended_bin,
                            card_exp_month: Some(card_data.card_exp_month.clone()),
                            card_exp_year: Some(card_data.card_exp_year.clone()),
                            card_holder_name: card_data.nick_name.clone(), //todo!
                            // These are filled after calling the processor / connector
                            payment_checks: None,
                            authentication_data: None,
                        },
                    ))
                }))
            }
        }
        domain::PaymentMethodData::BankRedirect(bank_redirect_data) => match bank_redirect_data {
            domain::BankRedirectData::Eps { bank_name, .. } => {
                Some(api_models::payments::AdditionalPaymentData::BankRedirect {
                    bank_name: bank_name.to_owned(),
                    additional_details: None,
                })
            }
            domain::BankRedirectData::Ideal { bank_name, .. } => {
                Some(api_models::payments::AdditionalPaymentData::BankRedirect {
                    bank_name: bank_name.to_owned(),
                    additional_details: None,
                })
            }
            domain::BankRedirectData::BancontactCard {
                card_number,
                card_exp_month,
                card_exp_year,
            } => Some(api_models::payments::AdditionalPaymentData::BankRedirect {
                bank_name: None,
                additional_details: Some(
                    payment_additional_types::BankRedirectDetails::BancontactCard(Box::new(
                        payment_additional_types::BancontactBankRedirectAdditionalData {
                            last4: card_number.as_ref().map(|c| c.get_last4()),
                            card_exp_month: card_exp_month.clone(),
                            card_exp_year: card_exp_year.clone(),
                            card_holder_name: None,
                        },
                    )),
                ),
            }),
            domain::BankRedirectData::Blik { blik_code } => {
                Some(api_models::payments::AdditionalPaymentData::BankRedirect {
                    bank_name: None,
                    additional_details: blik_code.as_ref().map(|blik_code| {
                        payment_additional_types::BankRedirectDetails::Blik(Box::new(
                            payment_additional_types::BlikBankRedirectAdditionalData {
                                blik_code: Some(blik_code.to_owned()),
                            },
                        ))
                    }),
                })
            }
            domain::BankRedirectData::Giropay {
                bank_account_bic,
                bank_account_iban,
            } => Some(api_models::payments::AdditionalPaymentData::BankRedirect {
                bank_name: None,
                additional_details: Some(payment_additional_types::BankRedirectDetails::Giropay(
                    Box::new(
                        payment_additional_types::GiropayBankRedirectAdditionalData {
                            bic: bank_account_bic.as_ref().map(|bic| {
                                masking::Secret::from(MaskedSortCode::from(bic.peek().to_owned()))
                            }),
                            iban: bank_account_iban.as_ref().map(|iban| {
                                masking::Secret::from(MaskedIban::from(iban.peek().to_owned()))
                            }),
                            country: None,
                        },
                    ),
                )),
            }),
            _ => Some(api_models::payments::AdditionalPaymentData::BankRedirect {
                bank_name: None,
                additional_details: None,
            }),
        },
        domain::PaymentMethodData::Wallet(wallet) => match wallet {
            domain::WalletData::ApplePay(apple_pay_wallet_data) => {
                Some(api_models::payments::AdditionalPaymentData::Wallet {
                    apple_pay: Some(api_models::payments::ApplepayPaymentMethod {
                        display_name: apple_pay_wallet_data.payment_method.display_name.clone(),
                        network: apple_pay_wallet_data.payment_method.network.clone(),
                        pm_type: apple_pay_wallet_data.payment_method.pm_type.clone(),
                    }),
                })
            }
            _ => Some(api_models::payments::AdditionalPaymentData::Wallet { apple_pay: None }),
        },
        domain::PaymentMethodData::PayLater(_) => {
            Some(api_models::payments::AdditionalPaymentData::PayLater { klarna_sdk: None })
        }
        domain::PaymentMethodData::BankTransfer(bank_transfer) => {
            Some(api_models::payments::AdditionalPaymentData::BankTransfer(
                (*(bank_transfer.to_owned())).into(),
            ))
        }
        domain::PaymentMethodData::Crypto(crypto) => Some(
            api_models::payments::AdditionalPaymentData::Crypto(crypto.to_owned().into()),
        ),
        domain::PaymentMethodData::BankDebit(bank_debit) => Some(
            api_models::payments::AdditionalPaymentData::BankDebit(bank_debit.to_owned().into()),
        ),
        domain::PaymentMethodData::MandatePayment => {
            Some(api_models::payments::AdditionalPaymentData::MandatePayment {})
        }
        domain::PaymentMethodData::Reward => {
            Some(api_models::payments::AdditionalPaymentData::Reward {})
        }
        domain::PaymentMethodData::RealTimePayment(realtime_payment) => Some(
            api_models::payments::AdditionalPaymentData::RealTimePayment(
                (*(realtime_payment.to_owned())).into(),
            ),
        ),
        domain::PaymentMethodData::Upi(upi) => Some(
            api_models::payments::AdditionalPaymentData::Upi(upi.to_owned().into()),
        ),
        domain::PaymentMethodData::CardRedirect(card_redirect) => {
            Some(api_models::payments::AdditionalPaymentData::CardRedirect(
                card_redirect.to_owned().into(),
            ))
        }
        domain::PaymentMethodData::Voucher(voucher) => Some(
            api_models::payments::AdditionalPaymentData::Voucher(voucher.to_owned().into()),
        ),
        domain::PaymentMethodData::GiftCard(gift_card) => Some(
            api_models::payments::AdditionalPaymentData::GiftCard((*(gift_card.to_owned())).into()),
        ),
        domain::PaymentMethodData::CardToken(card_token) => Some(
            api_models::payments::AdditionalPaymentData::CardToken(card_token.to_owned().into()),
        ),
        domain::PaymentMethodData::OpenBanking(open_banking) => {
            Some(api_models::payments::AdditionalPaymentData::OpenBanking(
                open_banking.to_owned().into(),
            ))
        }
        domain::PaymentMethodData::NetworkToken(_) => None,
    }
}

#[cfg(all(
    any(feature = "v1", feature = "v2"),
    not(feature = "payment_methods_v2")
))]
pub async fn populate_bin_details_for_payment_method_create(
    card_details: api_models::payment_methods::CardDetail,
    db: &dyn StorageInterface,
) -> api_models::payment_methods::CardDetail {
    let card_isin: Option<_> = Some(card_details.card_number.get_card_isin());
    if card_details.card_issuer.is_some()
        && card_details.card_network.is_some()
        && card_details.card_type.is_some()
        && card_details.card_issuing_country.is_some()
    {
        api::CardDetail {
            card_issuer: card_details.card_issuer.to_owned(),
            card_network: card_details.card_network.clone(),
            card_type: card_details.card_type.to_owned(),
            card_issuing_country: card_details.card_issuing_country.to_owned(),
            card_exp_month: card_details.card_exp_month.clone(),
            card_exp_year: card_details.card_exp_year.clone(),
            card_holder_name: card_details.card_holder_name.clone(),
            card_number: card_details.card_number.clone(),
            nick_name: card_details.nick_name.clone(),
        }
    } else {
        let card_info = card_isin
            .clone()
            .async_and_then(|card_isin| async move {
                db.get_card_info(&card_isin)
                    .await
                    .map_err(|error| services::logger::error!(card_info_error=?error))
                    .ok()
            })
            .await
            .flatten()
            .map(|card_info| api::CardDetail {
                card_issuer: card_info.card_issuer,
                card_network: card_info.card_network.clone(),
                card_type: card_info.card_type,
                card_issuing_country: card_info.card_issuing_country,
                card_exp_month: card_details.card_exp_month.clone(),
                card_exp_year: card_details.card_exp_year.clone(),
                card_holder_name: card_details.card_holder_name.clone(),
                card_number: card_details.card_number.clone(),
                nick_name: card_details.nick_name.clone(),
            });
        card_info.unwrap_or_else(|| api::CardDetail {
            card_issuer: None,
            card_network: None,
            card_type: None,
            card_issuing_country: None,
            card_exp_month: card_details.card_exp_month.clone(),
            card_exp_year: card_details.card_exp_year.clone(),
            card_holder_name: card_details.card_holder_name.clone(),
            card_number: card_details.card_number.clone(),
            nick_name: card_details.nick_name.clone(),
        })
    }
}

#[cfg(all(feature = "v2", feature = "payment_methods_v2"))]
pub async fn populate_bin_details_for_payment_method_create(
    _card_details: api_models::payment_methods::CardDetail,
    _db: &dyn StorageInterface,
) -> api_models::payment_methods::CardDetail {
    todo!()
}

pub fn validate_customer_access(
    payment_intent: &PaymentIntent,
    auth_flow: services::AuthFlow,
    request: &api::PaymentsRequest,
) -> Result<(), errors::ApiErrorResponse> {
    if auth_flow == services::AuthFlow::Client && request.get_customer_id().is_some() {
        let is_same_customer = request.get_customer_id() == payment_intent.customer_id.as_ref();
        if !is_same_customer {
            Err(errors::ApiErrorResponse::GenericUnauthorized {
                message: "Unauthorised access to update customer".to_string(),
            })?;
        }
    }
    Ok(())
}

pub fn is_apple_pay_simplified_flow(
    connector_metadata: Option<pii::SecretSerdeValue>,
    connector_wallets_details: Option<pii::SecretSerdeValue>,
    connector_name: Option<&String>,
) -> CustomResult<bool, errors::ApiErrorResponse> {
    let connector_apple_pay_wallet_details =
        get_applepay_metadata(connector_wallets_details)
            .map_err(|error| {
                logger::debug!(
                    "Apple pay connector wallets details parsing failed for {:?} in is_apple_pay_simplified_flow {:?}",
                    connector_name,
                    error
                )
            })
            .ok();

    let option_apple_pay_metadata = match connector_apple_pay_wallet_details {
        Some(apple_pay_wallet_details) => Some(apple_pay_wallet_details),
        None => get_applepay_metadata(connector_metadata)
            .map_err(|error| {
                logger::debug!(
                "Apple pay metadata parsing failed for {:?} in is_apple_pay_simplified_flow {:?}",
                connector_name,
                error
            )
            })
            .ok(),
    };

    // return true only if the apple flow type is simplified
    Ok(matches!(
        option_apple_pay_metadata,
        Some(
            api_models::payments::ApplepaySessionTokenMetadata::ApplePayCombined(
                api_models::payments::ApplePayCombinedMetadata::Simplified { .. }
            )
        )
    ))
}

pub async fn get_encrypted_apple_pay_connector_wallets_details(
    state: &SessionState,
    key_store: &domain::MerchantKeyStore,
    connector_metadata: &Option<masking::Secret<tera::Value>>,
) -> RouterResult<Option<Encryptable<masking::Secret<serde_json::Value>>>> {
    let apple_pay_metadata = get_applepay_metadata(connector_metadata.clone())
        .map_err(|error| {
            logger::error!(
                "Apple pay metadata parsing failed in get_encrypted_apple_pay_connector_wallets_details {:?}",
                error
            )
        })
        .ok();

    let connector_apple_pay_details = apple_pay_metadata
        .map(|metadata| {
            serde_json::to_value(metadata)
                .change_context(errors::ApiErrorResponse::InternalServerError)
                .attach_printable("Failed to serialize apple pay metadata as JSON")
        })
        .transpose()?
        .map(masking::Secret::new);
    let key_manager_state: KeyManagerState = state.into();
    let encrypted_connector_apple_pay_details = connector_apple_pay_details
        .async_lift(|wallets_details| async {
            types::crypto_operation(
                &key_manager_state,
                type_name!(domain::MerchantConnectorAccount),
                types::CryptoOperation::EncryptOptional(wallets_details),
                Identifier::Merchant(key_store.merchant_id.clone()),
                key_store.key.get_inner().peek(),
            )
            .await
            .and_then(|val| val.try_into_optionaloperation())
        })
        .await
        .change_context(errors::ApiErrorResponse::InternalServerError)
        .attach_printable("Failed while encrypting connector wallets details")?;
    Ok(encrypted_connector_apple_pay_details)
}

pub fn get_applepay_metadata(
    connector_metadata: Option<pii::SecretSerdeValue>,
) -> RouterResult<api_models::payments::ApplepaySessionTokenMetadata> {
    connector_metadata
        .clone()
        .parse_value::<api_models::payments::ApplepayCombinedSessionTokenData>(
            "ApplepayCombinedSessionTokenData",
        )
        .map(|combined_metadata| {
            api_models::payments::ApplepaySessionTokenMetadata::ApplePayCombined(
                combined_metadata.apple_pay_combined,
            )
        })
        .or_else(|_| {
            connector_metadata
                .parse_value::<api_models::payments::ApplepaySessionTokenData>(
                    "ApplepaySessionTokenData",
                )
                .map(|old_metadata| {
                    api_models::payments::ApplepaySessionTokenMetadata::ApplePay(
                        old_metadata.apple_pay,
                    )
                })
        })
        .change_context(errors::ApiErrorResponse::InvalidDataFormat {
            field_name: "connector_metadata".to_string(),
            expected_format: "applepay_metadata_format".to_string(),
        })
}

#[cfg(feature = "retry")]
pub async fn get_apple_pay_retryable_connectors<F>(
    state: &SessionState,
    merchant_account: &domain::MerchantAccount,
    payment_data: &mut PaymentData<F>,
    key_store: &domain::MerchantKeyStore,
    pre_routing_connector_data_list: &[api::ConnectorData],
    merchant_connector_id: Option<&id_type::MerchantConnectorAccountId>,
    business_profile: domain::BusinessProfile,
) -> CustomResult<Option<Vec<api::ConnectorData>>, errors::ApiErrorResponse>
where
    F: Send + Clone,
{
    let profile_id = &business_profile.profile_id;

    let pre_decided_connector_data_first = pre_routing_connector_data_list
        .first()
        .ok_or(errors::ApiErrorResponse::IncorrectPaymentMethodConfiguration)?;

    let merchant_connector_account_type = get_merchant_connector_account(
        state,
        merchant_account.get_id(),
        payment_data.creds_identifier.to_owned(),
        key_store,
        profile_id,
        &pre_decided_connector_data_first.connector_name.to_string(),
        merchant_connector_id,
    )
    .await?;

    let connector_data_list = if is_apple_pay_simplified_flow(
        merchant_connector_account_type.get_metadata(),
        merchant_connector_account_type.get_connector_wallets_details(),
        merchant_connector_account_type
            .get_connector_name()
            .as_ref(),
    )? {
        let merchant_connector_account_list = state
            .store
            .find_merchant_connector_account_by_merchant_id_and_disabled_list(
                &state.into(),
                merchant_account.get_id(),
                false,
                key_store,
            )
            .await
            .to_not_found_response(errors::ApiErrorResponse::InternalServerError)?;

        let profile_specific_merchant_connector_account_list =
            filter_mca_based_on_profile_and_connector_type(
                merchant_connector_account_list,
                profile_id,
                ConnectorType::PaymentProcessor,
            );

        let mut connector_data_list = vec![pre_decided_connector_data_first.clone()];

        for merchant_connector_account in profile_specific_merchant_connector_account_list {
            if is_apple_pay_simplified_flow(
                merchant_connector_account.metadata.clone(),
                merchant_connector_account
                    .connector_wallets_details
                    .as_deref()
                    .cloned(),
                Some(&merchant_connector_account.connector_name),
            )? {
                let connector_data = api::ConnectorData::get_connector_by_name(
                    &state.conf.connectors,
                    &merchant_connector_account.connector_name.to_string(),
                    api::GetToken::Connector,
                    Some(merchant_connector_account.get_id()),
                )
                .change_context(errors::ApiErrorResponse::InternalServerError)
                .attach_printable("Invalid connector name received")?;

                if !connector_data_list.iter().any(|connector_details| {
                    connector_details.merchant_connector_id == connector_data.merchant_connector_id
                }) {
                    connector_data_list.push(connector_data)
                }
            }
        }
        #[cfg(all(
            any(feature = "v1", feature = "v2"),
            not(any(feature = "routing_v2", feature = "business_profile_v2"))
        ))]
        let fallback_connetors_list = crate::core::routing::helpers::get_merchant_default_config(
            &*state.clone().store,
            profile_id.get_string_repr(),
            &api_enums::TransactionType::Payment,
        )
        .await
        .change_context(errors::ApiErrorResponse::InternalServerError)
        .attach_printable("Failed to get merchant default fallback connectors config")?;

        #[cfg(all(
            feature = "v2",
            feature = "routing_v2",
            feature = "business_profile_v2"
        ))]
        let fallback_connetors_list = core_admin::BusinessProfileWrapper::new(business_profile)
            .get_default_fallback_list_of_connector_under_profile()
            .change_context(errors::ApiErrorResponse::InternalServerError)
            .attach_printable("Failed to get merchant default fallback connectors config")?;

        let mut routing_connector_data_list = Vec::new();

        pre_routing_connector_data_list.iter().for_each(|pre_val| {
            routing_connector_data_list.push(pre_val.merchant_connector_id.clone())
        });

        fallback_connetors_list.iter().for_each(|fallback_val| {
            routing_connector_data_list
                .iter()
                .all(|val| *val != fallback_val.merchant_connector_id)
                .then(|| {
                    routing_connector_data_list.push(fallback_val.merchant_connector_id.clone())
                });
        });

        // connector_data_list is the list of connectors for which Apple Pay simplified flow is configured.
        // This list is arranged in the same order as the merchant's connectors routingconfiguration.

        let mut ordered_connector_data_list = Vec::new();

        routing_connector_data_list
            .iter()
            .for_each(|merchant_connector_id| {
                let connector_data = connector_data_list.iter().find(|connector_data| {
                    *merchant_connector_id == connector_data.merchant_connector_id
                });
                if let Some(connector_data_details) = connector_data {
                    ordered_connector_data_list.push(connector_data_details.clone());
                }
            });

        Some(ordered_connector_data_list)
    } else {
        None
    };
    Ok(connector_data_list)
}

#[derive(Debug, serde::Serialize, serde::Deserialize)]
pub struct ApplePayData {
    version: masking::Secret<String>,
    data: masking::Secret<String>,
    signature: masking::Secret<String>,
    header: ApplePayHeader,
}

#[derive(Debug, serde::Serialize, serde::Deserialize)]
#[serde(rename_all = "camelCase")]
pub struct ApplePayHeader {
    ephemeral_public_key: masking::Secret<String>,
    public_key_hash: masking::Secret<String>,
    transaction_id: masking::Secret<String>,
}

impl ApplePayData {
    pub fn token_json(
        wallet_data: domain::WalletData,
    ) -> CustomResult<Self, errors::ConnectorError> {
        let json_wallet_data: Self = connector::utils::WalletData::get_wallet_token_as_json(
            &wallet_data,
            "Apple Pay".to_string(),
        )?;
        Ok(json_wallet_data)
    }

    pub async fn decrypt(
        &self,
        payment_processing_certificate: &masking::Secret<String>,
        payment_processing_certificate_key: &masking::Secret<String>,
    ) -> CustomResult<serde_json::Value, errors::ApplePayDecryptionError> {
        let merchant_id = self.merchant_id(payment_processing_certificate)?;
        let shared_secret = self.shared_secret(payment_processing_certificate_key)?;
        let symmetric_key = self.symmetric_key(&merchant_id, &shared_secret)?;
        let decrypted = self.decrypt_ciphertext(&symmetric_key)?;
        let parsed_decrypted: serde_json::Value = serde_json::from_str(&decrypted)
            .change_context(errors::ApplePayDecryptionError::DecryptionFailed)?;
        Ok(parsed_decrypted)
    }

    pub fn merchant_id(
        &self,
        payment_processing_certificate: &masking::Secret<String>,
    ) -> CustomResult<String, errors::ApplePayDecryptionError> {
        let cert_data = payment_processing_certificate.clone().expose();

        let base64_decode_cert_data = BASE64_ENGINE
            .decode(cert_data)
            .change_context(errors::ApplePayDecryptionError::Base64DecodingFailed)?;

        // Parsing the certificate using x509-parser
        let (_, certificate) = parse_x509_certificate(&base64_decode_cert_data)
            .change_context(errors::ApplePayDecryptionError::CertificateParsingFailed)
            .attach_printable("Error parsing apple pay PPC")?;

        // Finding the merchant ID extension
        let apple_pay_m_id = certificate
            .extensions()
            .iter()
            .find(|extension| {
                extension
                    .oid
                    .to_string()
                    .eq(consts::MERCHANT_ID_FIELD_EXTENSION_ID)
            })
            .map(|ext| {
                let merchant_id = String::from_utf8_lossy(ext.value)
                    .trim()
                    .trim_start_matches('@')
                    .to_string();

                merchant_id
            })
            .ok_or(errors::ApplePayDecryptionError::MissingMerchantId)
            .attach_printable("Unable to find merchant ID extension in the certificate")?;

        Ok(apple_pay_m_id)
    }

    pub fn shared_secret(
        &self,
        payment_processing_certificate_key: &masking::Secret<String>,
    ) -> CustomResult<Vec<u8>, errors::ApplePayDecryptionError> {
        let public_ec_bytes = BASE64_ENGINE
            .decode(self.header.ephemeral_public_key.peek().as_bytes())
            .change_context(errors::ApplePayDecryptionError::Base64DecodingFailed)?;

        let public_key = PKey::public_key_from_der(&public_ec_bytes)
            .change_context(errors::ApplePayDecryptionError::KeyDeserializationFailed)
            .attach_printable("Failed to deserialize the public key")?;

        let decrypted_apple_pay_ppc_key = payment_processing_certificate_key.clone().expose();

        // Create PKey objects from EcKey
        let private_key = PKey::private_key_from_pem(decrypted_apple_pay_ppc_key.as_bytes())
            .change_context(errors::ApplePayDecryptionError::KeyDeserializationFailed)
            .attach_printable("Failed to deserialize the private key")?;

        // Create the Deriver object and set the peer public key
        let mut deriver = Deriver::new(&private_key)
            .change_context(errors::ApplePayDecryptionError::DerivingSharedSecretKeyFailed)
            .attach_printable("Failed to create a deriver for the private key")?;

        deriver
            .set_peer(&public_key)
            .change_context(errors::ApplePayDecryptionError::DerivingSharedSecretKeyFailed)
            .attach_printable("Failed to set the peer key for the secret derivation")?;

        // Compute the shared secret
        let shared_secret = deriver
            .derive_to_vec()
            .change_context(errors::ApplePayDecryptionError::DerivingSharedSecretKeyFailed)
            .attach_printable("Final key derivation failed")?;
        Ok(shared_secret)
    }

    pub fn symmetric_key(
        &self,
        merchant_id: &str,
        shared_secret: &[u8],
    ) -> CustomResult<Vec<u8>, errors::ApplePayDecryptionError> {
        let kdf_algorithm = b"\x0did-aes256-GCM";
        let kdf_party_v = hex::decode(merchant_id)
            .change_context(errors::ApplePayDecryptionError::Base64DecodingFailed)?;
        let kdf_party_u = b"Apple";
        let kdf_info = [&kdf_algorithm[..], kdf_party_u, &kdf_party_v[..]].concat();

        let mut hash = openssl::sha::Sha256::new();
        hash.update(b"\x00\x00\x00");
        hash.update(b"\x01");
        hash.update(shared_secret);
        hash.update(&kdf_info[..]);
        let symmetric_key = hash.finish();
        Ok(symmetric_key.to_vec())
    }

    pub fn decrypt_ciphertext(
        &self,
        symmetric_key: &[u8],
    ) -> CustomResult<String, errors::ApplePayDecryptionError> {
        logger::info!("Decrypt apple pay token");

        let data = BASE64_ENGINE
            .decode(self.data.peek().as_bytes())
            .change_context(errors::ApplePayDecryptionError::Base64DecodingFailed)?;
        let iv = [0u8; 16]; //Initialization vector IV is typically used in AES-GCM (Galois/Counter Mode) encryption for randomizing the encryption process.
        let ciphertext = data
            .get(..data.len() - 16)
            .ok_or(errors::ApplePayDecryptionError::DecryptionFailed)?;
        let tag = data
            .get(data.len() - 16..)
            .ok_or(errors::ApplePayDecryptionError::DecryptionFailed)?;
        let cipher = Cipher::aes_256_gcm();
        let decrypted_data = decrypt_aead(cipher, symmetric_key, Some(&iv), &[], ciphertext, tag)
            .change_context(errors::ApplePayDecryptionError::DecryptionFailed)?;
        let decrypted = String::from_utf8(decrypted_data)
            .change_context(errors::ApplePayDecryptionError::DecryptionFailed)?;

        Ok(decrypted)
    }
}

pub fn get_key_params_for_surcharge_details(
    payment_method_data: &domain::PaymentMethodData,
) -> Option<(
    common_enums::PaymentMethod,
    common_enums::PaymentMethodType,
    Option<common_enums::CardNetwork>,
)> {
    match payment_method_data {
        domain::PaymentMethodData::Card(card) => {
            // surcharge generated will always be same for credit as well as debit
            // since surcharge conditions cannot be defined on card_type
            Some((
                common_enums::PaymentMethod::Card,
                common_enums::PaymentMethodType::Credit,
                card.card_network.clone(),
            ))
        }
        domain::PaymentMethodData::CardRedirect(card_redirect_data) => Some((
            common_enums::PaymentMethod::CardRedirect,
            card_redirect_data.get_payment_method_type(),
            None,
        )),
        domain::PaymentMethodData::Wallet(wallet) => Some((
            common_enums::PaymentMethod::Wallet,
            wallet.get_payment_method_type(),
            None,
        )),
        domain::PaymentMethodData::PayLater(pay_later) => Some((
            common_enums::PaymentMethod::PayLater,
            pay_later.get_payment_method_type(),
            None,
        )),
        domain::PaymentMethodData::BankRedirect(bank_redirect) => Some((
            common_enums::PaymentMethod::BankRedirect,
            bank_redirect.get_payment_method_type(),
            None,
        )),
        domain::PaymentMethodData::BankDebit(bank_debit) => Some((
            common_enums::PaymentMethod::BankDebit,
            bank_debit.get_payment_method_type(),
            None,
        )),
        domain::PaymentMethodData::BankTransfer(bank_transfer) => Some((
            common_enums::PaymentMethod::BankTransfer,
            bank_transfer.get_payment_method_type(),
            None,
        )),
        domain::PaymentMethodData::Crypto(crypto) => Some((
            common_enums::PaymentMethod::Crypto,
            crypto.get_payment_method_type(),
            None,
        )),
        domain::PaymentMethodData::MandatePayment => None,
        domain::PaymentMethodData::Reward => None,
        domain::PaymentMethodData::RealTimePayment(real_time_payment) => Some((
            common_enums::PaymentMethod::RealTimePayment,
            real_time_payment.get_payment_method_type(),
            None,
        )),
        domain::PaymentMethodData::Upi(upi_data) => Some((
            common_enums::PaymentMethod::Upi,
            upi_data.get_payment_method_type(),
            None,
        )),
        domain::PaymentMethodData::Voucher(voucher) => Some((
            common_enums::PaymentMethod::Voucher,
            voucher.get_payment_method_type(),
            None,
        )),
        domain::PaymentMethodData::GiftCard(gift_card) => Some((
            common_enums::PaymentMethod::GiftCard,
            gift_card.get_payment_method_type(),
            None,
        )),
        domain::PaymentMethodData::OpenBanking(ob_data) => Some((
            common_enums::PaymentMethod::OpenBanking,
            ob_data.get_payment_method_type(),
            None,
        )),
        domain::PaymentMethodData::CardToken(_) => None,
        domain::PaymentMethodData::NetworkToken(_) => None,
    }
}

pub fn validate_payment_link_request(
    confirm: Option<bool>,
) -> Result<(), errors::ApiErrorResponse> {
    if let Some(cnf) = confirm {
        if !cnf {
            return Ok(());
        } else {
            return Err(errors::ApiErrorResponse::InvalidRequestData {
                message: "cannot confirm a payment while creating a payment link".to_string(),
            });
        }
    }
    Ok(())
}

pub async fn get_gsm_record(
    state: &SessionState,
    error_code: Option<String>,
    error_message: Option<String>,
    connector_name: String,
    flow: String,
) -> Option<storage::gsm::GatewayStatusMap> {
    let get_gsm = || async {
        state.store.find_gsm_rule(
                connector_name.clone(),
                flow.clone(),
                "sub_flow".to_string(),
                error_code.clone().unwrap_or_default(), // TODO: make changes in connector to get a mandatory code in case of success or error response
                error_message.clone().unwrap_or_default(),
            )
            .await
            .map_err(|err| {
                if err.current_context().is_db_not_found() {
                    logger::warn!(
                        "GSM miss for connector - {}, flow - {}, error_code - {:?}, error_message - {:?}",
                        connector_name,
                        flow,
                        error_code,
                        error_message
                    );
                    metrics::AUTO_RETRY_GSM_MISS_COUNT.add(&metrics::CONTEXT, 1, &[]);
                } else {
                    metrics::AUTO_RETRY_GSM_FETCH_FAILURE_COUNT.add(&metrics::CONTEXT, 1, &[]);
                };
                err.change_context(errors::ApiErrorResponse::InternalServerError)
                    .attach_printable("failed to fetch decision from gsm")
            })
    };
    get_gsm()
        .await
        .inspect_err(|err| {
            // warn log should suffice here because we are not propagating this error
            logger::warn!(get_gsm_decision_fetch_error=?err, "error fetching gsm decision");
        })
        .ok()
}

pub async fn get_unified_translation(
    state: &SessionState,
    unified_code: String,
    unified_message: String,
    locale: String,
) -> Option<String> {
    let get_unified_translation = || async {
        state.store.find_translation(
                unified_code.clone(),
                unified_message.clone(),
                locale.clone(),
            )
            .await
            .map_err(|err| {
                if err.current_context().is_db_not_found() {
                    logger::warn!(
                        "Translation missing for unified_code - {:?}, unified_message - {:?}, locale - {:?}",
                        unified_code,
                        unified_message,
                        locale
                    );
                }
                err.change_context(errors::ApiErrorResponse::InternalServerError)
                    .attach_printable("failed to fetch translation from unified_translations")
            })
    };
    get_unified_translation()
        .await
        .inspect_err(|err| {
            // warn log should suffice here because we are not propagating this error
            logger::warn!(get_translation_error=?err, "error fetching unified translations");
        })
        .ok()
}
pub fn validate_order_details_amount(
    order_details: Vec<api_models::payments::OrderDetailsWithAmount>,
    amount: i64,
    should_validate: bool,
) -> Result<(), errors::ApiErrorResponse> {
    if should_validate {
        let total_order_details_amount: i64 = order_details
            .iter()
            .map(|order| order.amount * i64::from(order.quantity))
            .sum();

        if total_order_details_amount != amount {
            Err(errors::ApiErrorResponse::InvalidRequestData {
                message: "Total sum of order details doesn't match amount in payment request"
                    .to_string(),
            })
        } else {
            Ok(())
        }
    } else {
        Ok(())
    }
}

// This function validates the client secret expiry set by the merchant in the request
pub fn validate_session_expiry(session_expiry: u32) -> Result<(), errors::ApiErrorResponse> {
    if !(consts::MIN_SESSION_EXPIRY..=consts::MAX_SESSION_EXPIRY).contains(&session_expiry) {
        Err(errors::ApiErrorResponse::InvalidRequestData {
            message: "session_expiry should be between 60(1 min) to 7890000(3 months).".to_string(),
        })
    } else {
        Ok(())
    }
}

pub fn get_recipient_id_for_open_banking(
    merchant_data: &AdditionalMerchantData,
) -> Result<Option<String>, errors::ApiErrorResponse> {
    match merchant_data {
        AdditionalMerchantData::OpenBankingRecipientData(data) => match data {
            MerchantRecipientData::ConnectorRecipientId(id) => Ok(Some(id.peek().clone())),
            MerchantRecipientData::AccountData(acc_data) => match acc_data {
                MerchantAccountData::Bacs {
                    connector_recipient_id,
                    ..
                } => match connector_recipient_id {
                    Some(RecipientIdType::ConnectorId(id)) => Ok(Some(id.peek().clone())),
                    Some(RecipientIdType::LockerId(id)) => Ok(Some(id.peek().clone())),
                    _ => Err(errors::ApiErrorResponse::InvalidConnectorConfiguration {
                        config: "recipient_id".to_string(),
                    }),
                },
                MerchantAccountData::Iban {
                    connector_recipient_id,
                    ..
                } => match connector_recipient_id {
                    Some(RecipientIdType::ConnectorId(id)) => Ok(Some(id.peek().clone())),
                    Some(RecipientIdType::LockerId(id)) => Ok(Some(id.peek().clone())),
                    _ => Err(errors::ApiErrorResponse::InvalidConnectorConfiguration {
                        config: "recipient_id".to_string(),
                    }),
                },
            },
            _ => Err(errors::ApiErrorResponse::InvalidConnectorConfiguration {
                config: "recipient_id".to_string(),
            }),
        },
    }
}
// This function validates the intent fulfillment time expiry set by the merchant in the request
pub fn validate_intent_fulfillment_expiry(
    intent_fulfillment_time: u32,
) -> Result<(), errors::ApiErrorResponse> {
    if !(consts::MIN_INTENT_FULFILLMENT_EXPIRY..=consts::MAX_INTENT_FULFILLMENT_EXPIRY)
        .contains(&intent_fulfillment_time)
    {
        Err(errors::ApiErrorResponse::InvalidRequestData {
            message: "intent_fulfillment_time should be between 60(1 min) to 1800(30 mins)."
                .to_string(),
        })
    } else {
        Ok(())
    }
}

pub fn add_connector_response_to_additional_payment_data(
    additional_payment_data: api_models::payments::AdditionalPaymentData,
    connector_response_payment_method_data: AdditionalPaymentMethodConnectorResponse,
) -> api_models::payments::AdditionalPaymentData {
    match (
        &additional_payment_data,
        connector_response_payment_method_data,
    ) {
        (
            api_models::payments::AdditionalPaymentData::Card(additional_card_data),
            AdditionalPaymentMethodConnectorResponse::Card {
                authentication_data,
                payment_checks,
            },
        ) => api_models::payments::AdditionalPaymentData::Card(Box::new(
            api_models::payments::AdditionalCardInfo {
                payment_checks,
                authentication_data,
                ..*additional_card_data.clone()
            },
        )),
        (
            api_models::payments::AdditionalPaymentData::PayLater { .. },
            AdditionalPaymentMethodConnectorResponse::PayLater {
                klarna_sdk: Some(KlarnaSdkResponse { payment_type }),
            },
        ) => api_models::payments::AdditionalPaymentData::PayLater {
            klarna_sdk: Some(api_models::payments::KlarnaSdkPaymentMethod { payment_type }),
        },

        _ => additional_payment_data,
    }
}

pub fn update_additional_payment_data_with_connector_response_pm_data(
    additional_payment_data: Option<serde_json::Value>,
    connector_response_pm_data: Option<AdditionalPaymentMethodConnectorResponse>,
) -> RouterResult<Option<serde_json::Value>> {
    let parsed_additional_payment_method_data = additional_payment_data
        .as_ref()
        .map(|payment_method_data| {
            payment_method_data
                .clone()
                .parse_value::<api_models::payments::AdditionalPaymentData>(
                    "additional_payment_method_data",
                )
        })
        .transpose()
        .change_context(errors::ApiErrorResponse::InternalServerError)
        .attach_printable("unable to parse value into additional_payment_method_data")?;

    let additional_payment_method_data = parsed_additional_payment_method_data
        .zip(connector_response_pm_data)
        .map(|(additional_pm_data, connector_response_pm_data)| {
            add_connector_response_to_additional_payment_data(
                additional_pm_data,
                connector_response_pm_data,
            )
        });

    additional_payment_method_data
        .as_ref()
        .map(Encode::encode_to_value)
        .transpose()
        .change_context(errors::ApiErrorResponse::InternalServerError)
        .attach_printable("Failed to encode additional pm data")
}

pub async fn get_payment_method_details_from_payment_token(
    state: &SessionState,
    payment_attempt: &PaymentAttempt,
    payment_intent: &PaymentIntent,
    key_store: &domain::MerchantKeyStore,
    storage_scheme: enums::MerchantStorageScheme,
) -> RouterResult<Option<(domain::PaymentMethodData, enums::PaymentMethod)>> {
    let hyperswitch_token = if let Some(token) = payment_attempt.payment_token.clone() {
        let redis_conn = state
            .store
            .get_redis_conn()
            .change_context(errors::ApiErrorResponse::InternalServerError)
            .attach_printable("Failed to get redis connection")?;
        let key = format!(
            "pm_token_{}_{}_hyperswitch",
            token,
            payment_attempt
                .payment_method
                .to_owned()
                .get_required_value("payment_method")?,
        );
        let token_data_string = redis_conn
            .get_key::<Option<String>>(&key)
            .await
            .change_context(errors::ApiErrorResponse::InternalServerError)
            .attach_printable("Failed to fetch the token from redis")?
            .ok_or(error_stack::Report::new(
                errors::ApiErrorResponse::UnprocessableEntity {
                    message: "Token is invalid or expired".to_owned(),
                },
            ))?;
        let token_data_result = token_data_string
            .clone()
            .parse_struct("PaymentTokenData")
            .change_context(errors::ApiErrorResponse::InternalServerError)
            .attach_printable("failed to deserialize hyperswitch token data");
        let token_data = match token_data_result {
            Ok(data) => data,
            Err(e) => {
                // The purpose of this logic is backwards compatibility to support tokens
                // in redis that might be following the old format.
                if token_data_string.starts_with('{') {
                    return Err(e);
                } else {
                    storage::PaymentTokenData::temporary_generic(token_data_string)
                }
            }
        };
        Some(token_data)
    } else {
        None
    };
    let token = hyperswitch_token
        .ok_or(errors::ApiErrorResponse::InternalServerError)
        .attach_printable("missing hyperswitch_token")?;
    match token {
        storage::PaymentTokenData::TemporaryGeneric(generic_token) => {
            retrieve_payment_method_with_temporary_token(
                state,
                &generic_token.token,
                payment_intent,
                key_store,
                None,
            )
            .await
        }

        storage::PaymentTokenData::Temporary(generic_token) => {
            retrieve_payment_method_with_temporary_token(
                state,
                &generic_token.token,
                payment_intent,
                key_store,
                None,
            )
            .await
        }

        storage::PaymentTokenData::Permanent(card_token) => retrieve_card_with_permanent_token(
            state,
            &card_token.token,
            card_token
                .payment_method_id
                .as_ref()
                .unwrap_or(&card_token.token),
            payment_intent,
            None,
            key_store,
            storage_scheme,
        )
        .await
        .map(|card| Some((card, enums::PaymentMethod::Card))),

        storage::PaymentTokenData::PermanentCard(card_token) => retrieve_card_with_permanent_token(
            state,
            &card_token.token,
            card_token
                .payment_method_id
                .as_ref()
                .unwrap_or(&card_token.token),
            payment_intent,
            None,
            key_store,
            storage_scheme,
        )
        .await
        .map(|card| Some((card, enums::PaymentMethod::Card))),

        storage::PaymentTokenData::AuthBankDebit(auth_token) => {
            retrieve_payment_method_from_auth_service(
                state,
                key_store,
                &auth_token,
                payment_intent,
                &None,
            )
            .await
        }

        storage::PaymentTokenData::WalletToken(_) => Ok(None),
    }
}

// This function validates the  mandate_data with its setup_future_usage
pub fn validate_mandate_data_and_future_usage(
    setup_future_usages: Option<api_enums::FutureUsage>,
    mandate_details_present: bool,
) -> Result<(), errors::ApiErrorResponse> {
    if mandate_details_present
        && (Some(api_enums::FutureUsage::OnSession) == setup_future_usages
            || setup_future_usages.is_none())
    {
        Err(errors::ApiErrorResponse::PreconditionFailed {
            message: "`setup_future_usage` must be `off_session` for mandates".into(),
        })
    } else {
        Ok(())
    }
}

pub enum PaymentExternalAuthenticationFlow {
    PreAuthenticationFlow {
        acquirer_details: authentication::types::AcquirerDetails,
        card_number: ::cards::CardNumber,
        token: String,
    },
    PostAuthenticationFlow {
        authentication_id: String,
    },
}

pub async fn get_payment_external_authentication_flow_during_confirm<F: Clone>(
    state: &SessionState,
    key_store: &domain::MerchantKeyStore,
    business_profile: &domain::BusinessProfile,
    payment_data: &mut PaymentData<F>,
    connector_call_type: &api::ConnectorCallType,
    mandate_type: Option<api_models::payments::MandateTransactionType>,
) -> RouterResult<Option<PaymentExternalAuthenticationFlow>> {
    let authentication_id = payment_data.payment_attempt.authentication_id.clone();
    let is_authentication_type_3ds = payment_data.payment_attempt.authentication_type
        == Some(common_enums::AuthenticationType::ThreeDs);
    let separate_authentication_requested = payment_data
        .payment_intent
        .request_external_three_ds_authentication
        .unwrap_or(false);
    let separate_three_ds_authentication_attempted = payment_data
        .payment_attempt
        .external_three_ds_authentication_attempted
        .unwrap_or(false);
    let connector_supports_separate_authn =
        authentication::utils::get_connector_data_if_separate_authn_supported(connector_call_type);
    logger::info!("is_pre_authn_call {:?}", authentication_id.is_none());
    logger::info!(
        "separate_authentication_requested {:?}",
        separate_authentication_requested
    );
    logger::info!(
        "payment connector supports external authentication: {:?}",
        connector_supports_separate_authn.is_some()
    );
    let card_number = payment_data.payment_method_data.as_ref().and_then(|pmd| {
        if let domain::PaymentMethodData::Card(card) = pmd {
            Some(card.card_number.clone())
        } else {
            None
        }
    });
    Ok(if separate_three_ds_authentication_attempted {
        authentication_id.map(|authentication_id| {
            PaymentExternalAuthenticationFlow::PostAuthenticationFlow { authentication_id }
        })
    } else if separate_authentication_requested
        && is_authentication_type_3ds
        && mandate_type
            != Some(api_models::payments::MandateTransactionType::RecurringMandateTransaction)
    {
        if let Some((connector_data, card_number)) =
            connector_supports_separate_authn.zip(card_number)
        {
            let token = payment_data
                .token
                .clone()
                .get_required_value("token")
                .change_context(errors::ApiErrorResponse::InternalServerError)
                .attach_printable(
                    "payment_data.token should not be None while making pre authentication call",
                )?;
            let payment_connector_mca = get_merchant_connector_account(
                state,
                &business_profile.merchant_id,
                None,
                key_store,
                &business_profile.profile_id,
                connector_data.connector_name.to_string().as_str(),
                connector_data.merchant_connector_id.as_ref(),
            )
            .await?;
            let acquirer_details: authentication::types::AcquirerDetails = payment_connector_mca
                .get_metadata()
                .get_required_value("merchant_connector_account.metadata")?
                .peek()
                .clone()
                .parse_value("AcquirerDetails")
                .change_context(errors::ApiErrorResponse::PreconditionFailed {
                    message:
                        "acquirer_bin and acquirer_merchant_id not found in Payment Connector's Metadata"
                            .to_string(),
                })?;
            Some(PaymentExternalAuthenticationFlow::PreAuthenticationFlow {
                card_number,
                token,
                acquirer_details,
            })
        } else {
            None
        }
    } else {
        None
    })
}

pub fn get_redis_key_for_extended_card_info(
    merchant_id: &id_type::MerchantId,
    payment_id: &str,
) -> String {
    format!(
        "{}_{payment_id}_extended_card_info",
        merchant_id.get_string_repr()
    )
}

pub fn check_integrity_based_on_flow<T, Request>(
    request: &Request,
    payment_response_data: &Result<PaymentsResponseData, ErrorResponse>,
) -> Result<(), common_utils::errors::IntegrityCheckError>
where
    T: FlowIntegrity,
    Request: GetIntegrityObject<T> + CheckIntegrity<Request, T>,
{
    let connector_transaction_id = match payment_response_data {
        Ok(resp_data) => match resp_data {
            PaymentsResponseData::TransactionResponse {
                connector_response_reference_id,
                ..
            } => connector_response_reference_id,
            PaymentsResponseData::TransactionUnresolvedResponse {
                connector_response_reference_id,
                ..
            } => connector_response_reference_id,
            PaymentsResponseData::PreProcessingResponse {
                connector_response_reference_id,
                ..
            } => connector_response_reference_id,
            _ => &None,
        },
        Err(_) => &None,
    };
    request.check_integrity(request, connector_transaction_id.to_owned())
}

pub async fn config_skip_saving_wallet_at_connector(
    db: &dyn StorageInterface,
    merchant_id: &id_type::MerchantId,
) -> CustomResult<Option<Vec<storage_enums::PaymentMethodType>>, errors::ApiErrorResponse> {
    let config = db
        .find_config_by_key_unwrap_or(
            &merchant_id.get_skip_saving_wallet_at_connector_key(),
            Some("[]".to_string()),
        )
        .await;
    Ok(match config {
        Ok(conf) => Some(
            serde_json::from_str::<Vec<storage_enums::PaymentMethodType>>(&conf.config)
                .change_context(errors::ApiErrorResponse::InternalServerError)
                .attach_printable("skip_save_wallet_at_connector config parsing failed")?,
        ),
        Err(error) => {
            logger::error!(?error);
            None
        }
    })
}

pub async fn override_setup_future_usage_to_on_session<F: Clone>(
    db: &dyn StorageInterface,
    payment_data: &mut PaymentData<F>,
) -> CustomResult<(), errors::ApiErrorResponse> {
    if payment_data.payment_intent.setup_future_usage == Some(enums::FutureUsage::OffSession) {
        let skip_saving_wallet_at_connector_optional =
            config_skip_saving_wallet_at_connector(db, &payment_data.payment_intent.merchant_id)
                .await?;

        if let Some(skip_saving_wallet_at_connector) = skip_saving_wallet_at_connector_optional {
            if let Some(payment_method_type) = payment_data.payment_attempt.payment_method_type {
                if skip_saving_wallet_at_connector.contains(&payment_method_type) {
                    logger::debug!("Override setup_future_usage from off_session to on_session based on the merchant's skip_saving_wallet_at_connector configuration to avoid creating a connector mandate.");
                    payment_data.payment_intent.setup_future_usage =
                        Some(enums::FutureUsage::OnSession);
                }
            }
        };
    };
    Ok(())
}

pub async fn validate_merchant_connector_ids_in_connector_mandate_details(
    state: &SessionState,
    key_store: &domain::MerchantKeyStore,
    connector_mandate_details: &api_models::payment_methods::PaymentsMandateReference,
    merchant_id: &id_type::MerchantId,
    card_network: Option<api_enums::CardNetwork>,
) -> CustomResult<(), errors::ApiErrorResponse> {
    let db = &*state.store;
    let merchant_connector_account_list = db
        .find_merchant_connector_account_by_merchant_id_and_disabled_list(
            &state.into(),
            merchant_id,
            true,
            key_store,
        )
        .await
        .to_not_found_response(errors::ApiErrorResponse::InternalServerError)?;

    let merchant_connector_account_details_hash_map: std::collections::HashMap<
        id_type::MerchantConnectorAccountId,
        domain::MerchantConnectorAccount,
    > = merchant_connector_account_list
        .iter()
        .map(|merchant_connector_account| {
            (
                merchant_connector_account.get_id(),
                merchant_connector_account.clone(),
            )
        })
        .collect();

    for (migrating_merchant_connector_id, migrating_connector_mandate_details) in
        connector_mandate_details.0.clone()
    {
        match (
            card_network.clone(),
            merchant_connector_account_details_hash_map.get(&migrating_merchant_connector_id),
        ) {
            (Some(enums::CardNetwork::Discover), Some(merchant_connector_account_details)) => {
                if let ("cybersource", None) = (
                    merchant_connector_account_details.connector_name.as_str(),
                    migrating_connector_mandate_details
                        .original_payment_authorized_amount
                        .zip(
                            migrating_connector_mandate_details
                                .original_payment_authorized_currency,
                        ),
                ) {
                    Err(errors::ApiErrorResponse::MissingRequiredFields {
                        field_names: vec![
                            "original_payment_authorized_currency",
                            "original_payment_authorized_amount",
                        ],
                    })
                    .attach_printable(format!(
                        "Invalid connector_mandate_details provided for connector {:?}",
                        migrating_merchant_connector_id
                    ))?
                }
            }
            (_, Some(_)) => (),
            (_, None) => Err(errors::ApiErrorResponse::InvalidDataValue {
                field_name: "merchant_connector_id",
            })
            .attach_printable_lazy(|| {
                format!(
                    "{:?} invalid merchant connector id in connector_mandate_details",
                    migrating_merchant_connector_id
                )
            })?,
        }
    }
    Ok(())
}<|MERGE_RESOLUTION|>--- conflicted
+++ resolved
@@ -3017,12 +3017,9 @@
             merchant_order_reference_id: None,
             shipping_details: None,
             is_payment_processor_token_flow: None,
-<<<<<<< HEAD
+            organization_id: id_type::OrganizationId::default(),
             shipping_cost: None,
             tax_details: None,
-=======
-            organization_id: id_type::OrganizationId::default(),
->>>>>>> 6b410505
         };
         let req_cs = Some("1".to_string());
         assert!(authenticate_client_secret(req_cs.as_ref(), &payment_intent).is_ok());
@@ -3088,12 +3085,9 @@
             merchant_order_reference_id: None,
             shipping_details: None,
             is_payment_processor_token_flow: None,
-<<<<<<< HEAD
+            organization_id: id_type::OrganizationId::default(),
             shipping_cost: None,
             tax_details: None,
-=======
-            organization_id: id_type::OrganizationId::default(),
->>>>>>> 6b410505
         };
         let req_cs = Some("1".to_string());
         assert!(authenticate_client_secret(req_cs.as_ref(), &payment_intent,).is_err())
@@ -3157,12 +3151,9 @@
             merchant_order_reference_id: None,
             shipping_details: None,
             is_payment_processor_token_flow: None,
-<<<<<<< HEAD
+            organization_id: id_type::OrganizationId::default(),
             shipping_cost: None,
             tax_details: None,
-=======
-            organization_id: id_type::OrganizationId::default(),
->>>>>>> 6b410505
         };
         let req_cs = Some("1".to_string());
         assert!(authenticate_client_secret(req_cs.as_ref(), &payment_intent).is_err())
