--- conflicted
+++ resolved
@@ -66,12 +66,8 @@
             self, enums as storage_enums, ephemeral_key, CardTokenData, CustomerUpdate::Update,
         },
         transformers::{ForeignFrom, ForeignTryFrom},
-<<<<<<< HEAD
-        ConnectorAuthType, ErrorResponse, MandateReference, MerchantRecipientData, RouterData,
-=======
         AdditionalPaymentMethodConnectorResponse, ErrorResponse, MandateReference,
-        PaymentsResponseData, RecurringMandatePaymentData, RouterData,
->>>>>>> 91cb50fa
+        MerchantRecipientData, PaymentsResponseData, RecurringMandatePaymentData, RouterData,
     },
     utils::{
         self,
@@ -4653,7 +4649,6 @@
     }
 }
 
-<<<<<<< HEAD
 pub fn get_recipient_id_from_open_banking_auth(
     auth: &ConnectorAuthType,
 ) -> Result<Option<String>, errors::ApiErrorResponse> {
@@ -4668,7 +4663,7 @@
         },
         _ => Ok(None),
     }
-=======
+}
 // This function validates the intent fulfillment time expiry set by the merchant in the request
 pub fn validate_intent_fulfillment_expiry(
     intent_fulfillment_time: u32,
@@ -5066,5 +5061,4 @@
         };
     };
     Ok(())
->>>>>>> 91cb50fa
 }