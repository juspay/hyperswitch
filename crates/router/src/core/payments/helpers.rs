use std::borrow::Cow;

use common_utils::{
    ext_traits::{AsyncExt, ByteSliceExt, ValueExt},
    fp_utils, pii,
};
// TODO : Evaluate all the helper functions ()
use error_stack::{report, IntoReport, ResultExt};
#[cfg(feature = "kms")]
use external_services::kms;
use josekit::jwe;
use masking::{ExposeOptionInterface, PeekInterface};
use router_env::{instrument, tracing};
use storage_models::{enums, merchant_account, payment_intent};
use time::Duration;
use uuid::Uuid;

use super::{
    operations::{BoxedOperation, Operation, PaymentResponse},
    CustomerDetails, PaymentData,
};
use crate::{
    configs::settings::Server,
    consts,
    core::{
        errors::{self, CustomResult, RouterResult, StorageErrorExt},
        payment_methods::{cards, vault},
        payments,
    },
    db::StorageInterface,
    routes::{metrics, AppState},
    scheduler::{metrics as scheduler_metrics, workflows::payment_sync},
    services,
    types::{
        self,
        api::{self, admin, enums as api_enums, CustomerAcceptanceExt, MandateValidationFieldsExt},
        storage::{self, enums as storage_enums, ephemeral_key},
        transformers::ForeignInto,
    },
    utils::{
        self,
        crypto::{self, SignMessage},
        OptionExt,
    },
};

pub fn filter_mca_based_on_business_details(
    merchant_connector_accounts: Vec<
        storage_models::merchant_connector_account::MerchantConnectorAccount,
    >,
    payment_intent: Option<&storage_models::payment_intent::PaymentIntent>,
) -> Vec<storage_models::merchant_connector_account::MerchantConnectorAccount> {
    if let Some(payment_intent) = payment_intent {
        merchant_connector_accounts
            .into_iter()
            .filter(|mca| {
                mca.business_country == payment_intent.business_country
                    && mca.business_label == payment_intent.business_label
            })
            .collect::<Vec<_>>()
    } else {
        merchant_connector_accounts
    }
}

pub async fn get_address_for_payment_request(
    db: &dyn StorageInterface,
    req_address: Option<&api::Address>,
    address_id: Option<&str>,
    merchant_id: &str,
    customer_id: &Option<String>,
) -> CustomResult<Option<storage::Address>, errors::ApiErrorResponse> {
    Ok(match req_address {
        Some(address) => {
            match address_id {
                Some(id) => Some(
                    db.update_address(id.to_owned(), address.foreign_into())
                        .await
                        .to_not_found_response(errors::ApiErrorResponse::AddressNotFound)?,
                ),
                None => {
                    // generate a new address here
                    let customer_id = customer_id
                        .as_deref()
                        .get_required_value("customer_id")
                        .change_context(errors::ApiErrorResponse::CustomerNotFound)?;

                    let address_details = address.address.clone().unwrap_or_default();
                    Some(
                        db.insert_address(storage::AddressNew {
                            phone_number: address.phone.as_ref().and_then(|a| a.number.clone()),
                            country_code: address
                                .phone
                                .as_ref()
                                .and_then(|a| a.country_code.clone()),
                            customer_id: customer_id.to_string(),
                            merchant_id: merchant_id.to_string(),

                            ..address_details.foreign_into()
                        })
                        .await
                        .change_context(errors::ApiErrorResponse::InternalServerError)
                        .attach_printable("Failed while inserting new address")?,
                    )
                }
            }
        }
        None => match address_id {
            Some(id) => Some(db.find_address(id).await)
                .transpose()
                .to_not_found_response(errors::ApiErrorResponse::AddressNotFound)?,
            None => None,
        },
    })
}

pub async fn get_address_by_id(
    db: &dyn StorageInterface,
    address_id: Option<String>,
) -> CustomResult<Option<storage::Address>, errors::ApiErrorResponse> {
    match address_id {
        None => Ok(None),
        Some(address_id) => Ok(db.find_address(&address_id).await.ok()),
    }
}

pub async fn get_token_pm_type_mandate_details(
    state: &AppState,
    request: &api::PaymentsRequest,
    mandate_type: Option<api::MandateTxnType>,
    merchant_account: &storage::MerchantAccount,
) -> RouterResult<(
    Option<String>,
    Option<storage_enums::PaymentMethod>,
    Option<api::MandateData>,
)> {
    match mandate_type {
        Some(api::MandateTxnType::NewMandateTxn) => {
            let setup_mandate = request
                .mandate_data
                .clone()
                .get_required_value("mandate_data")?;
            Ok((
                request.payment_token.to_owned(),
                request.payment_method.map(ForeignInto::foreign_into),
                Some(setup_mandate),
            ))
        }
        Some(api::MandateTxnType::RecurringMandateTxn) => {
            let (token_, payment_method_type_) =
                get_token_for_recurring_mandate(state, request, merchant_account).await?;
            Ok((token_, payment_method_type_, None))
        }
        None => Ok((
            request.payment_token.to_owned(),
            request.payment_method.map(ForeignInto::foreign_into),
            request.mandate_data.clone(),
        )),
    }
}

pub async fn get_token_for_recurring_mandate(
    state: &AppState,
    req: &api::PaymentsRequest,
    merchant_account: &storage::MerchantAccount,
) -> RouterResult<(Option<String>, Option<storage_enums::PaymentMethod>)> {
    let db = &*state.store;
    let mandate_id = req.mandate_id.clone().get_required_value("mandate_id")?;

    let mandate = db
        .find_mandate_by_merchant_id_mandate_id(&merchant_account.merchant_id, mandate_id.as_str())
        .await
        .to_not_found_response(errors::ApiErrorResponse::MandateNotFound)?;

    let customer = req.customer_id.clone().get_required_value("customer_id")?;

    let payment_method_id = {
        if mandate.customer_id != customer {
            Err(report!(errors::ApiErrorResponse::PreconditionFailed {
                message: "customer_id must match mandate customer_id".into()
            }))?
        }
        if mandate.mandate_status != storage_enums::MandateStatus::Active {
            Err(report!(errors::ApiErrorResponse::PreconditionFailed {
                message: "mandate is not active".into()
            }))?
        };
        mandate.payment_method_id.clone()
    };
    verify_mandate_details(
        req.amount.get_required_value("amount")?.into(),
        req.currency.get_required_value("currency")?,
        mandate.clone(),
    )?;

    let payment_method = db
        .find_payment_method(payment_method_id.as_str())
        .await
        .to_not_found_response(errors::ApiErrorResponse::PaymentMethodNotFound)?;

    let token = Uuid::new_v4().to_string();
    let locker_id = merchant_account
        .locker_id
        .to_owned()
        .get_required_value("locker_id")?;
    if let storage_models::enums::PaymentMethod::Card = payment_method.payment_method {
        let _ =
            cards::get_lookup_key_from_locker(state, &token, &payment_method, &locker_id).await?;
        if let Some(payment_method_from_request) = req.payment_method {
            let pm: storage_enums::PaymentMethod = payment_method_from_request.foreign_into();
            if pm != payment_method.payment_method {
                Err(report!(errors::ApiErrorResponse::PreconditionFailed {
                    message:
                        "payment method in request does not match previously provided payment \
                                  method information"
                            .into()
                }))?
            }
        };

        Ok((Some(token), Some(payment_method.payment_method)))
    } else {
        Ok((None, Some(payment_method.payment_method)))
    }
}

#[instrument(skip_all)]
/// Check weather the merchant id in the request
/// and merchant id in the merchant account are same.
pub fn validate_merchant_id(
    merchant_id: &str,
    request_merchant_id: Option<&str>,
) -> CustomResult<(), errors::ApiErrorResponse> {
    // Get Merchant Id from the merchant
    // or get from merchant account

    let request_merchant_id = request_merchant_id.unwrap_or(merchant_id);

    utils::when(merchant_id.ne(request_merchant_id), || {
        Err(report!(errors::ApiErrorResponse::PreconditionFailed {
            message: format!(
                "Invalid `merchant_id`: {request_merchant_id} not found in merchant account"
            )
        }))
    })
}

#[instrument(skip_all)]
pub fn validate_request_amount_and_amount_to_capture(
    op_amount: Option<api::Amount>,
    op_amount_to_capture: Option<i64>,
) -> CustomResult<(), errors::ApiErrorResponse> {
    match (op_amount, op_amount_to_capture) {
        (None, _) => Ok(()),
        (Some(_amount), None) => Ok(()),
        (Some(amount), Some(amount_to_capture)) => {
            match amount {
                api::Amount::Value(amount_inner) => {
                    // If both amount and amount to capture is present
                    // then amount to be capture should be less than or equal to request amount
                    utils::when(!amount_to_capture.le(&amount_inner.get()), || {
                        Err(report!(errors::ApiErrorResponse::PreconditionFailed {
                            message: format!(
                            "amount_to_capture is greater than amount capture_amount: {amount_to_capture:?} request_amount: {amount:?}"
                        )
                        }))
                    })
                }
                api::Amount::Zero => {
                    // If the amount is Null but still amount_to_capture is passed this is invalid and
                    Err(report!(errors::ApiErrorResponse::PreconditionFailed {
                        message: "amount_to_capture should not exist for when amount = 0"
                            .to_string()
                    }))
                }
            }
        }
    }
}

pub fn validate_mandate(
    req: impl Into<api::MandateValidationFields>,
) -> RouterResult<Option<api::MandateTxnType>> {
    let req: api::MandateValidationFields = req.into();
    match req.is_mandate() {
        Some(api::MandateTxnType::NewMandateTxn) => {
            validate_new_mandate_request(req)?;
            Ok(Some(api::MandateTxnType::NewMandateTxn))
        }
        Some(api::MandateTxnType::RecurringMandateTxn) => {
            validate_recurring_mandate(req)?;
            Ok(Some(api::MandateTxnType::RecurringMandateTxn))
        }
        None => Ok(None),
    }
}

fn validate_new_mandate_request(req: api::MandateValidationFields) -> RouterResult<()> {
    let _ = req.customer_id.as_ref().get_required_value("customer_id")?;

    let mandate_data = req
        .mandate_data
        .clone()
        .get_required_value("mandate_data")?;

    if api_enums::FutureUsage::OnSession
        == req
            .setup_future_usage
            .get_required_value("setup_future_usage")?
    {
        Err(report!(errors::ApiErrorResponse::PreconditionFailed {
            message: "`setup_future_usage` must be `off_session` for mandates".into()
        }))?
    };

    // Only use this validation if the customer_acceptance is present
    if mandate_data
        .customer_acceptance
        .map(|inner| inner.acceptance_type == api::AcceptanceType::Online && inner.online.is_none())
        .unwrap_or(false)
    {
        Err(report!(errors::ApiErrorResponse::PreconditionFailed {
            message: "`mandate_data.customer_acceptance.online` is required when \
                      `mandate_data.customer_acceptance.acceptance_type` is `online`"
                .into()
        }))?
    }

    let mandate_details = match mandate_data.mandate_type {
        Some(api_models::payments::MandateType::SingleUse(details)) => Some(details),
        Some(api_models::payments::MandateType::MultiUse(details)) => details,
        None => None,
    };
    mandate_details.and_then(|md| md.start_date.zip(md.end_date)).map(|(start_date, end_date)|
        utils::when (start_date >= end_date, || {
        Err(report!(errors::ApiErrorResponse::PreconditionFailed {
            message: "`mandate_data.mandate_type.{multi_use|single_use}.start_date` should be greater than  \
            `mandate_data.mandate_type.{multi_use|single_use}.end_date`"
                .into()
        }))
    })).transpose()?;

    Ok(())
}

pub fn validate_customer_id_mandatory_cases(
    has_shipping: bool,
    has_billing: bool,
    has_setup_future_usage: bool,
    customer_id: &Option<String>,
) -> RouterResult<()> {
    match (
        has_shipping,
        has_billing,
        has_setup_future_usage,
        customer_id,
    ) {
        (true, _, _, None) | (_, true, _, None) | (_, _, true, None) => {
            Err(errors::ApiErrorResponse::PreconditionFailed {
                message: "customer_id is mandatory when shipping or billing \
                address is given or when setup_future_usage is given"
                    .to_string(),
            })
            .into_report()
        }
        _ => Ok(()),
    }
}

pub fn create_startpay_url(
    server: &Server,
    payment_attempt: &storage::PaymentAttempt,
    payment_intent: &storage::PaymentIntent,
) -> String {
    format!(
        "{}/payments/redirect/{}/{}/{}",
        server.base_url,
        payment_intent.payment_id,
        payment_intent.merchant_id,
        payment_attempt.attempt_id
    )
}

pub fn create_redirect_url(
    router_base_url: &String,
    payment_attempt: &storage::PaymentAttempt,
    connector_name: &String,
    creds_identifier: Option<&str>,
) -> String {
    let creds_identifier_path = creds_identifier.map_or_else(String::new, |cd| format!("/{}", cd));
    format!(
        "{}/payments/{}/{}/redirect/response/{}",
        router_base_url, payment_attempt.payment_id, payment_attempt.merchant_id, connector_name,
    ) + &creds_identifier_path
}

pub fn create_webhook_url(
    router_base_url: &String,
    merchant_id: &String,
    connector_name: &String,
) -> String {
    format!(
        "{}/webhooks/{}/{}",
        router_base_url, merchant_id, connector_name
    )
}
pub fn create_complete_authorize_url(
    router_base_url: &String,
    payment_attempt: &storage::PaymentAttempt,
    connector_name: &String,
) -> String {
    format!(
        "{}/payments/{}/{}/redirect/complete/{}",
        router_base_url, payment_attempt.payment_id, payment_attempt.merchant_id, connector_name
    )
}

fn validate_recurring_mandate(req: api::MandateValidationFields) -> RouterResult<()> {
    req.mandate_id.check_value_present("mandate_id")?;

    req.customer_id.check_value_present("customer_id")?;

    let confirm = req.confirm.get_required_value("confirm")?;
    if !confirm {
        Err(report!(errors::ApiErrorResponse::PreconditionFailed {
            message: "`confirm` must be `true` for mandates".into()
        }))?
    }

    let off_session = req.off_session.get_required_value("off_session")?;
    if !off_session {
        Err(report!(errors::ApiErrorResponse::PreconditionFailed {
            message: "`off_session` should be `true` for mandates".into()
        }))?
    }

    Ok(())
}

pub fn verify_mandate_details(
    request_amount: i64,
    request_currency: api_enums::Currency,
    mandate: storage::Mandate,
) -> RouterResult<()> {
    match mandate.mandate_type {
        storage_enums::MandateType::SingleUse => utils::when(
            mandate
                .mandate_amount
                .map(|mandate_amount| request_amount > mandate_amount)
                .unwrap_or(true),
            || {
                Err(report!(errors::ApiErrorResponse::MandateValidationFailed {
                    reason: "request amount is greater than mandate amount".to_string()
                }))
            },
        ),
        storage::enums::MandateType::MultiUse => utils::when(
            mandate
                .mandate_amount
                .map(|mandate_amount| {
                    (mandate.amount_captured.unwrap_or(0) + request_amount) > mandate_amount
                })
                .unwrap_or(false),
            || {
                Err(report!(errors::ApiErrorResponse::MandateValidationFailed {
                    reason: "request amount is greater than mandate amount".to_string()
                }))
            },
        ),
    }?;
    utils::when(
        mandate
            .mandate_currency
            .map(|mandate_currency| mandate_currency != request_currency.foreign_into())
            .unwrap_or(false),
        || {
            Err(report!(errors::ApiErrorResponse::MandateValidationFailed {
                reason: "cross currency mandates not supported".to_string()
            }))
        },
    )
}

#[instrument(skip_all)]
pub fn payment_attempt_status_fsm(
    payment_method_data: &Option<api::PaymentMethodData>,
    confirm: Option<bool>,
) -> storage_enums::AttemptStatus {
    match payment_method_data {
        Some(_) => match confirm {
            Some(true) => storage_enums::AttemptStatus::Pending,
            _ => storage_enums::AttemptStatus::ConfirmationAwaited,
        },
        None => storage_enums::AttemptStatus::PaymentMethodAwaited,
    }
}

pub fn payment_intent_status_fsm(
    payment_method_data: &Option<api::PaymentMethodData>,
    confirm: Option<bool>,
) -> storage_enums::IntentStatus {
    match payment_method_data {
        Some(_) => match confirm {
            Some(true) => storage_enums::IntentStatus::RequiresCustomerAction,
            _ => storage_enums::IntentStatus::RequiresConfirmation,
        },
        None => storage_enums::IntentStatus::RequiresPaymentMethod,
    }
}

pub async fn add_domain_task_to_pt<Op>(
    operation: &Op,
    state: &AppState,
    payment_attempt: &storage::PaymentAttempt,
) -> CustomResult<(), errors::ApiErrorResponse>
where
    Op: std::fmt::Debug,
{
    if check_if_operation_confirm(operation) {
        let connector_name = payment_attempt
            .connector
            .clone()
            .ok_or(errors::ApiErrorResponse::InternalServerError)?;

        let schedule_time = payment_sync::get_sync_process_schedule_time(
            &*state.store,
            &connector_name,
            &payment_attempt.merchant_id,
            0,
        )
        .await
        .into_report()
        .change_context(errors::ApiErrorResponse::InternalServerError)
        .attach_printable("Failed while getting process schedule time")?;

        match schedule_time {
            Some(stime) => {
                scheduler_metrics::TASKS_ADDED_COUNT.add(&metrics::CONTEXT, 1, &[]); // Metrics
                super::add_process_sync_task(&*state.store, payment_attempt, stime)
                    .await
                    .into_report()
                    .change_context(errors::ApiErrorResponse::InternalServerError)
                    .attach_printable("Failed while adding task to process tracker")
            }
            None => Ok(()),
        }
    } else {
        Ok(())
    }
}

pub fn response_operation<'a, F, R>() -> BoxedOperation<'a, F, R>
where
    F: Send + Clone,
    PaymentResponse: Operation<F, R>,
{
    Box::new(PaymentResponse)
}

#[instrument(skip_all)]
pub(crate) async fn get_payment_method_create_request(
    payment_method: Option<&api::PaymentMethodData>,
    payment_method_type: Option<storage_enums::PaymentMethod>,
    customer: &storage::Customer,
) -> RouterResult<api::PaymentMethodCreate> {
    match payment_method {
        Some(pm_data) => match payment_method_type {
            Some(payment_method_type) => match pm_data {
                api::PaymentMethodData::Card(card) => {
                    let card_detail = api::CardDetail {
                        card_number: card.card_number.clone(),
                        card_exp_month: card.card_exp_month.clone(),
                        card_exp_year: card.card_exp_year.clone(),
                        card_holder_name: Some(card.card_holder_name.clone()),
                    };
                    let customer_id = customer.customer_id.clone();
                    let payment_method_request = api::PaymentMethodCreate {
                        payment_method: payment_method_type.foreign_into(),
                        payment_method_type: None,
                        payment_method_issuer: card.card_issuer.clone(),
                        payment_method_issuer_code: None,
                        card: Some(card_detail),
                        metadata: None,
                        customer_id: Some(customer_id),
                        card_network: card
                            .card_network
                            .as_ref()
                            .map(|card_network| card_network.to_string()),
                    };
                    Ok(payment_method_request)
                }
                _ => {
                    let payment_method_request = api::PaymentMethodCreate {
                        payment_method: payment_method_type.foreign_into(),
                        payment_method_type: None,
                        payment_method_issuer: None,
                        payment_method_issuer_code: None,
                        card: None,
                        metadata: None,
                        customer_id: Some(customer.customer_id.to_owned()),
                        card_network: None,
                    };
                    Ok(payment_method_request)
                }
            },
            None => Err(report!(errors::ApiErrorResponse::MissingRequiredField {
                field_name: "payment_method_type"
            })
            .attach_printable("PaymentMethodType Required")),
        },
        None => Err(report!(errors::ApiErrorResponse::MissingRequiredField {
            field_name: "payment_method_data"
        })
        .attach_printable("PaymentMethodData required Or Card is already saved")),
    }
}

pub async fn get_customer_from_details<F: Clone>(
    db: &dyn StorageInterface,
    customer_id: Option<String>,
    merchant_id: &str,
    payment_data: &mut PaymentData<F>,
) -> CustomResult<Option<storage::Customer>, errors::StorageError> {
    match customer_id {
        None => Ok(None),
        Some(c_id) => {
            let customer = db
                .find_customer_optional_by_customer_id_merchant_id(&c_id, merchant_id)
                .await?;
            payment_data.email = payment_data
                .email
                .clone()
                .or_else(|| customer.as_ref().and_then(|inner| inner.email.clone()));
            Ok(customer)
        }
    }
}

pub async fn get_connector_default(
    _state: &AppState,
    request_connector: Option<serde_json::Value>,
) -> CustomResult<api::ConnectorChoice, errors::ApiErrorResponse> {
    Ok(request_connector.map_or(
        api::ConnectorChoice::Decide,
        api::ConnectorChoice::StraightThrough,
    ))
}

#[instrument(skip_all)]
pub async fn create_customer_if_not_exist<'a, F: Clone, R>(
    operation: BoxedOperation<'a, F, R>,
    db: &dyn StorageInterface,
    payment_data: &mut PaymentData<F>,
    req: Option<CustomerDetails>,
    merchant_id: &str,
) -> CustomResult<(BoxedOperation<'a, F, R>, Option<storage::Customer>), errors::StorageError> {
    let req = req
        .get_required_value("customer")
        .change_context(errors::StorageError::ValueNotFound("customer".to_owned()))?;
    let optional_customer = match req.customer_id.as_ref() {
        Some(customer_id) => {
            let customer_data = db
                .find_customer_optional_by_customer_id_merchant_id(customer_id, merchant_id)
                .await?;
            Some(match customer_data {
                Some(c) => Ok(c),
                None => {
                    let new_customer = storage::CustomerNew {
                        customer_id: customer_id.to_string(),
                        merchant_id: merchant_id.to_string(),
                        name: req.name.expose_option(),
                        email: req.email.clone(),
                        phone: req.phone.clone(),
                        phone_country_code: req.phone_country_code.clone(),
                        ..storage::CustomerNew::default()
                    };

                    metrics::CUSTOMER_CREATED.add(&metrics::CONTEXT, 1, &[]);
                    db.insert_customer(new_customer).await
                }
            })
        }
        None => match &payment_data.payment_intent.customer_id {
            None => None,
            Some(customer_id) => db
                .find_customer_optional_by_customer_id_merchant_id(customer_id, merchant_id)
                .await?
                .map(Ok),
        },
    };
    Ok((
        operation,
        match optional_customer {
            Some(customer) => {
                let customer = customer?;

                payment_data.payment_intent.customer_id = Some(customer.customer_id.clone());
                payment_data.email = payment_data
                    .email
                    .clone()
                    .or_else(|| customer.email.clone());

                Some(customer)
            }
            None => None,
        },
    ))
}

pub async fn make_pm_data<'a, F: Clone, R>(
    operation: BoxedOperation<'a, F, R>,
    state: &'a AppState,
    payment_data: &mut PaymentData<F>,
) -> RouterResult<(BoxedOperation<'a, F, R>, Option<api::PaymentMethodData>)> {
    let request = &payment_data.payment_method_data;
    let token = payment_data.token.clone();
    let hyperswitch_token = if let Some(token) = token {
        let redis_conn = state.store.get_redis_conn();
        let key = format!(
            "pm_token_{}_{}_hyperswitch",
            token,
            payment_data
                .payment_attempt
                .payment_method
                .to_owned()
                .get_required_value("payment_method")?,
        );

        let hyperswitch_token_option = redis_conn
            .get_key::<Option<String>>(&key)
            .await
            .change_context(errors::ApiErrorResponse::InternalServerError)
            .attach_printable("Failed to fetch the token from redis")?;

        hyperswitch_token_option.or(Some(token))
    } else {
        None
    };

    let card_cvc = payment_data.card_cvc.clone();

    // TODO: Handle case where payment method and token both are present in request properly.
    let payment_method = match (request, hyperswitch_token) {
        (_, Some(hyperswitch_token)) => {
            let (pm, supplementary_data) = vault::Vault::get_payment_method_data_from_locker(
                state,
                &hyperswitch_token,
            )
            .await
            .attach_printable(
                "Payment method for given token not found or there was a problem fetching it",
            )?;

            utils::when(
                supplementary_data
                    .customer_id
                    .ne(&payment_data.payment_intent.customer_id),
                || {
                    Err(errors::ApiErrorResponse::PreconditionFailed { message: "customer associated with payment method and customer passed in payment are not same".into() })
                },
            )?;

            Ok::<_, error_stack::Report<errors::ApiErrorResponse>>(match pm.clone() {
                Some(api::PaymentMethodData::Card(card)) => {
                    payment_data.payment_attempt.payment_method =
                        Some(storage_enums::PaymentMethod::Card);
                    if let Some(cvc) = card_cvc {
                        let mut updated_card = card;
                        updated_card.card_cvc = cvc;
                        let updated_pm = api::PaymentMethodData::Card(updated_card);
                        vault::Vault::store_payment_method_data_in_locker(
                            state,
                            Some(hyperswitch_token),
                            &updated_pm,
                            payment_data.payment_intent.customer_id.to_owned(),
                            enums::PaymentMethod::Card,
                        )
                        .await?;
                        Some(updated_pm)
                    } else {
                        pm
                    }
                }

                Some(api::PaymentMethodData::Wallet(wallet_data)) => {
                    payment_data.payment_attempt.payment_method =
                        Some(storage_enums::PaymentMethod::Wallet);
                    // TODO: Remove redundant update from wallets.
                    match wallet_data {
                        api_models::payments::WalletData::PaypalRedirect(_) => pm,
                        _ => {
                            let updated_pm = api::PaymentMethodData::Wallet(wallet_data);
                            vault::Vault::store_payment_method_data_in_locker(
                                state,
                                Some(hyperswitch_token),
                                &updated_pm,
                                payment_data.payment_intent.customer_id.to_owned(),
                                enums::PaymentMethod::Wallet,
                            )
                            .await?;
                            Some(updated_pm)
                        }
                    }
                }

                Some(api::PaymentMethodData::BankTransfer(bank_transfer)) => {
                    payment_data.payment_attempt.payment_method =
                        Some(storage_enums::PaymentMethod::BankTransfer);
                    let updated_pm = api::PaymentMethodData::BankTransfer(bank_transfer);
                    vault::Vault::store_payment_method_data_in_locker(
                        state,
                        Some(hyperswitch_token),
                        &updated_pm,
                        payment_data.payment_intent.customer_id.to_owned(),
                        enums::PaymentMethod::BankTransfer,
                    )
                    .await?;
                    Some(updated_pm)
                }
                Some(_) => Err(errors::ApiErrorResponse::InternalServerError)
                    .into_report()
                    .attach_printable(
                        "Payment method received from locker is unsupported by locker",
                    )?,

                None => None,
            })
        }
        (pm_opt @ Some(pm @ api::PaymentMethodData::Card(_)), _) => {
            let token = vault::Vault::store_payment_method_data_in_locker(
                state,
                None,
                pm,
                payment_data.payment_intent.customer_id.to_owned(),
                enums::PaymentMethod::Card,
            )
            .await?;
            payment_data.token = Some(token);
            Ok(pm_opt.to_owned())
        }
        (pm @ Some(api::PaymentMethodData::PayLater(_)), _) => Ok(pm.to_owned()),
        (pm @ Some(api::PaymentMethodData::BankRedirect(_)), _) => Ok(pm.to_owned()),
        (pm @ Some(api::PaymentMethodData::Crypto(_)), _) => Ok(pm.to_owned()),
        (pm @ Some(api::PaymentMethodData::BankDebit(_)), _) => Ok(pm.to_owned()),
        (pm_opt @ Some(pm @ api::PaymentMethodData::BankTransfer(_)), _) => {
            let token = vault::Vault::store_payment_method_data_in_locker(
                state,
                None,
                pm,
                payment_data.payment_intent.customer_id.to_owned(),
                enums::PaymentMethod::BankTransfer,
            )
            .await?;
            payment_data.token = Some(token);
            Ok(pm_opt.to_owned())
        }
        (pm_opt @ Some(pm @ api::PaymentMethodData::Wallet(_)), _) => {
            let token = vault::Vault::store_payment_method_data_in_locker(
                state,
                None,
                pm,
                payment_data.payment_intent.customer_id.to_owned(),
                enums::PaymentMethod::Wallet,
            )
            .await?;
            payment_data.token = Some(token);
            Ok(pm_opt.to_owned())
        }
        _ => Ok(None),
    }?;

    Ok((operation, payment_method))
}

#[instrument(skip_all)]
pub(crate) fn validate_capture_method(
    capture_method: storage_enums::CaptureMethod,
) -> RouterResult<()> {
    utils::when(
        capture_method == storage_enums::CaptureMethod::Automatic,
        || {
            Err(report!(errors::ApiErrorResponse::PaymentUnexpectedState {
                field_name: "capture_method".to_string(),
                current_flow: "captured".to_string(),
                current_value: capture_method.to_string(),
                states: "manual_single, manual_multiple, scheduled".to_string()
            }))
        },
    )
}

#[instrument(skip_all)]
pub(crate) fn validate_status(status: storage_enums::IntentStatus) -> RouterResult<()> {
    utils::when(
        status != storage_enums::IntentStatus::RequiresCapture,
        || {
            Err(report!(errors::ApiErrorResponse::PaymentUnexpectedState {
                field_name: "payment.status".to_string(),
                current_flow: "captured".to_string(),
                current_value: status.to_string(),
                states: "requires_capture".to_string()
            }))
        },
    )
}

#[instrument(skip_all)]
pub(crate) fn validate_amount_to_capture(
    amount: i64,
    amount_to_capture: Option<i64>,
) -> RouterResult<()> {
    utils::when(
        amount_to_capture.is_some() && (Some(amount) < amount_to_capture),
        || {
            Err(report!(errors::ApiErrorResponse::InvalidRequestData {
                message: "amount_to_capture is greater than amount".to_string()
            }))
        },
    )
}

#[instrument(skip_all)]
pub(crate) fn validate_payment_method_fields_present(
    req: &api::PaymentsRequest,
) -> RouterResult<()> {
    utils::when(
        req.payment_method.is_none() && req.payment_method_data.is_some(),
        || {
            Err(errors::ApiErrorResponse::MissingRequiredField {
                field_name: "payment_method",
            })
        },
    )?;

    utils::when(
        req.payment_method.is_some()
            && req.payment_method_data.is_none()
            && req.payment_token.is_none(),
        || {
            Err(errors::ApiErrorResponse::MissingRequiredField {
                field_name: "payment_method_data",
            })
        },
    )?;

    Ok(())
}

pub fn check_force_psync_precondition(
    status: &storage_enums::AttemptStatus,
    connector_transaction_id: &Option<String>,
) -> bool {
    !matches!(
        status,
        storage_enums::AttemptStatus::Charged
            | storage_enums::AttemptStatus::AutoRefunded
            | storage_enums::AttemptStatus::Voided
            | storage_enums::AttemptStatus::CodInitiated
            | storage_enums::AttemptStatus::Authorized
            | storage_enums::AttemptStatus::Started
            | storage_enums::AttemptStatus::Failure
    ) && connector_transaction_id.is_some()
}

pub fn append_option<T, U, F, V>(func: F, option1: Option<T>, option2: Option<U>) -> Option<V>
where
    F: FnOnce(T, U) -> V,
{
    Some(func(option1?, option2?))
}

#[cfg(feature = "olap")]
pub(super) async fn filter_by_constraints(
    db: &dyn StorageInterface,
    constraints: &api::PaymentListConstraints,
    merchant_id: &str,
    storage_scheme: storage_enums::MerchantStorageScheme,
) -> CustomResult<Vec<storage::PaymentIntent>, errors::StorageError> {
    let result = db
        .filter_payment_intent_by_constraints(merchant_id, constraints, storage_scheme)
        .await?;
    Ok(result)
}

#[cfg(feature = "olap")]
pub(super) fn validate_payment_list_request(
    req: &api::PaymentListConstraints,
) -> CustomResult<(), errors::ApiErrorResponse> {
    utils::when(req.limit > 100 || req.limit < 1, || {
        Err(errors::ApiErrorResponse::InvalidRequestData {
            message: "limit should be in between 1 and 100".to_string(),
        })
    })?;
    Ok(())
}

pub fn get_handle_response_url(
    payment_id: String,
    merchant_account: &storage::MerchantAccount,
    response: api::PaymentsResponse,
    connector: String,
) -> RouterResult<api::RedirectionResponse> {
    let payments_return_url = response.return_url.as_ref();

    let redirection_response = make_pg_redirect_response(payment_id, &response, connector);

    let return_url = make_merchant_url_with_response(
        merchant_account,
        redirection_response,
        payments_return_url,
    )
    .attach_printable("Failed to make merchant url with response")?;

    make_url_with_signature(&return_url, merchant_account)
}

pub fn make_merchant_url_with_response(
    merchant_account: &storage::MerchantAccount,
    redirection_response: api::PgRedirectResponse,
    request_return_url: Option<&String>,
) -> RouterResult<String> {
    // take return url if provided in the request else use merchant return url
    let url = request_return_url
        .or(merchant_account.return_url.as_ref())
        .get_required_value("return_url")?;

    let status_check = redirection_response.status;

    let payment_intent_id = redirection_response.payment_id;

    let merchant_url_with_response = if merchant_account.redirect_to_merchant_with_http_post {
        url::Url::parse_with_params(
            url,
            &[
                ("status", status_check.to_string()),
                ("payment_intent_client_secret", payment_intent_id),
            ],
        )
        .into_report()
        .change_context(errors::ApiErrorResponse::InternalServerError)
        .attach_printable("Unable to parse the url with param")?
    } else {
        let amount = redirection_response.amount.get_required_value("amount")?;
        url::Url::parse_with_params(
            url,
            &[
                ("status", status_check.to_string()),
                ("payment_intent_client_secret", payment_intent_id),
                ("amount", amount.to_string()),
            ],
        )
        .into_report()
        .change_context(errors::ApiErrorResponse::InternalServerError)
        .attach_printable("Unable to parse the url with param")?
    };

    Ok(merchant_url_with_response.to_string())
}

pub async fn make_ephemeral_key(
    state: &AppState,
    customer_id: String,
    merchant_id: String,
) -> errors::RouterResponse<ephemeral_key::EphemeralKey> {
    let store = &state.store;
    let id = utils::generate_id(consts::ID_LENGTH, "eki");
    let secret = format!("epk_{}", &Uuid::new_v4().simple().to_string());
    let ek = ephemeral_key::EphemeralKeyNew {
        id,
        customer_id,
        merchant_id,
        secret,
    };
    let ek = store
        .create_ephemeral_key(ek, state.conf.eph_key.validity)
        .await
        .change_context(errors::ApiErrorResponse::InternalServerError)
        .attach_printable("Unable to create ephemeral key")?;
    Ok(services::ApplicationResponse::Json(ek))
}

pub async fn delete_ephemeral_key(
    store: &dyn StorageInterface,
    ek_id: String,
) -> errors::RouterResponse<ephemeral_key::EphemeralKey> {
    let ek = store
        .delete_ephemeral_key(&ek_id)
        .await
        .change_context(errors::ApiErrorResponse::InternalServerError)
        .attach_printable("Unable to delete ephemeral key")?;
    Ok(services::ApplicationResponse::Json(ek))
}

pub fn make_pg_redirect_response(
    payment_id: String,
    response: &api::PaymentsResponse,
    connector: String,
) -> api::PgRedirectResponse {
    api::PgRedirectResponse {
        payment_id,
        status: response.status,
        gateway_id: connector,
        customer_id: response.customer_id.to_owned(),
        amount: Some(response.amount),
    }
}

pub fn make_url_with_signature(
    redirect_url: &str,
    merchant_account: &storage::MerchantAccount,
) -> RouterResult<api::RedirectionResponse> {
    let mut url = url::Url::parse(redirect_url)
        .into_report()
        .change_context(errors::ApiErrorResponse::InternalServerError)
        .attach_printable("Unable to parse the url")?;

    let mut base_url = url.clone();
    base_url.query_pairs_mut().clear();

    let url = if merchant_account.enable_payment_response_hash {
        let key = merchant_account
            .payment_response_hash_key
            .as_ref()
            .get_required_value("payment_response_hash_key")?;
        let signature = hmac_sha256_sorted_query_params(
            &mut url.query_pairs().collect::<Vec<_>>(),
            key.as_str(),
        )?;

        url.query_pairs_mut()
            .append_pair("signature", &signature)
            .append_pair("signature_algorithm", "HMAC-SHA256");
        url.to_owned()
    } else {
        url.to_owned()
    };

    let parameters = url
        .query_pairs()
        .collect::<Vec<_>>()
        .iter()
        .map(|(key, value)| (key.clone().into_owned(), value.clone().into_owned()))
        .collect::<Vec<_>>();

    Ok(api::RedirectionResponse {
        return_url: base_url.to_string(),
        params: parameters,
        return_url_with_query_params: url.to_string(),
        http_method: if merchant_account.redirect_to_merchant_with_http_post {
            services::Method::Post.to_string()
        } else {
            services::Method::Get.to_string()
        },
        headers: Vec::new(),
    })
}

pub fn hmac_sha256_sorted_query_params(
    params: &mut [(Cow<'_, str>, Cow<'_, str>)],
    key: &str,
) -> RouterResult<String> {
    params.sort();
    let final_string = params
        .iter()
        .map(|(key, value)| format!("{key}={value}"))
        .collect::<Vec<_>>()
        .join("&");

    let signature = crypto::HmacSha256::sign_message(
        &crypto::HmacSha256,
        key.as_bytes(),
        final_string.as_bytes(),
    )
    .change_context(errors::ApiErrorResponse::InternalServerError)
    .attach_printable("Failed to sign the message")?;

    Ok(hex::encode(signature))
}

pub fn check_if_operation_confirm<Op: std::fmt::Debug>(operations: Op) -> bool {
    format!("{operations:?}") == "PaymentConfirm"
}

pub fn generate_mandate(
    merchant_id: String,
    connector: String,
    setup_mandate_details: Option<api::MandateData>,
    customer: &Option<storage::Customer>,
    payment_method_id: String,
    connector_mandate_id: Option<pii::SecretSerdeValue>,
    network_txn_id: Option<String>,
) -> CustomResult<Option<storage::MandateNew>, errors::ApiErrorResponse> {
    match (setup_mandate_details, customer) {
        (Some(data), Some(cus)) => {
            let mandate_id = utils::generate_id(consts::ID_LENGTH, "man");

            // The construction of the mandate new must be visible
            let mut new_mandate = storage::MandateNew::default();

            let customer_acceptance = data
                .customer_acceptance
                .get_required_value("customer_acceptance")?;
            new_mandate
                .set_mandate_id(mandate_id)
                .set_customer_id(cus.customer_id.clone())
                .set_merchant_id(merchant_id)
                .set_payment_method_id(payment_method_id)
                .set_connector(connector)
                .set_mandate_status(storage_enums::MandateStatus::Active)
                .set_connector_mandate_ids(connector_mandate_id)
                .set_network_transaction_id(network_txn_id)
                .set_customer_ip_address(
                    customer_acceptance
                        .get_ip_address()
                        .map(masking::Secret::new),
                )
                .set_customer_user_agent(customer_acceptance.get_user_agent())
                .set_customer_accepted_at(Some(customer_acceptance.get_accepted_at()));

            Ok(Some(
                match data.mandate_type.get_required_value("mandate_type")? {
                    api::MandateType::SingleUse(data) => new_mandate
                        .set_mandate_amount(Some(data.amount))
                        .set_mandate_currency(Some(data.currency.foreign_into()))
                        .set_mandate_type(storage_enums::MandateType::SingleUse)
                        .to_owned(),

                    api::MandateType::MultiUse(op_data) => match op_data {
                        Some(data) => new_mandate
                            .set_mandate_amount(Some(data.amount))
                            .set_mandate_currency(Some(data.currency.foreign_into()))
                            .set_start_date(data.start_date)
                            .set_end_date(data.end_date)
                            .set_metadata(data.metadata),
                        None => &mut new_mandate,
                    }
                    .set_mandate_type(storage_enums::MandateType::MultiUse)
                    .to_owned(),
                },
            ))
        }
        (_, _) => Ok(None),
    }
}

// A function to manually authenticate the client secret with intent fulfillment time
pub(crate) fn authenticate_client_secret(
    request_client_secret: Option<&String>,
    payment_intent: &payment_intent::PaymentIntent,
    merchant_intent_fulfillment_time: Option<i64>,
) -> Result<(), errors::ApiErrorResponse> {
    match (request_client_secret, &payment_intent.client_secret) {
        (Some(req_cs), Some(pi_cs)) => {
            if req_cs != pi_cs {
                Err(errors::ApiErrorResponse::ClientSecretInvalid)
            } else {
                //This is done to check whether the merchant_account's intent fulfillment time has expired or not
                let payment_intent_fulfillment_deadline =
                    payment_intent.created_at.saturating_add(Duration::seconds(
                        merchant_intent_fulfillment_time
                            .unwrap_or(consts::DEFAULT_FULFILLMENT_TIME),
                    ));
                let current_timestamp = common_utils::date_time::now();
                fp_utils::when(
                    current_timestamp > payment_intent_fulfillment_deadline,
                    || Err(errors::ApiErrorResponse::ClientSecretExpired),
                )
            }
        }
        // If there is no client in payment intent, then it has expired
        (Some(_), None) => Err(errors::ApiErrorResponse::ClientSecretExpired),
        _ => Ok(()),
    }
}

pub(crate) fn validate_payment_status_against_not_allowed_statuses(
    intent_status: &storage_enums::IntentStatus,
    not_allowed_statuses: &[storage_enums::IntentStatus],
    action: &'static str,
) -> Result<(), errors::ApiErrorResponse> {
    fp_utils::when(not_allowed_statuses.contains(intent_status), || {
        Err(errors::ApiErrorResponse::PreconditionFailed {
            message: format!(
                "You cannot {action} this payment because it has status {intent_status}",
            ),
        })
    })
}

pub(crate) fn validate_pm_or_token_given(
    payment_method: &Option<api_enums::PaymentMethod>,
    payment_method_data: &Option<api::PaymentMethodData>,
    payment_method_type: &Option<api_enums::PaymentMethodType>,
    mandate_type: &Option<api::MandateTxnType>,
    token: &Option<String>,
) -> Result<(), errors::ApiErrorResponse> {
    utils::when(
        !matches!(
            payment_method_type,
            Some(api_enums::PaymentMethodType::Paypal)
        ) && !matches!(mandate_type, Some(api::MandateTxnType::RecurringMandateTxn))
            && token.is_none()
            && (payment_method_data.is_none() || payment_method.is_none()),
        || {
            Err(errors::ApiErrorResponse::InvalidRequestData {
                message: "A payment token or payment method data is required".to_string(),
            })
        },
    )
}

// A function to perform database lookup and then verify the client secret
pub async fn verify_payment_intent_time_and_client_secret(
    db: &dyn StorageInterface,
    merchant_account: &merchant_account::MerchantAccount,
    client_secret: Option<String>,
) -> error_stack::Result<Option<storage::PaymentIntent>, errors::ApiErrorResponse> {
    client_secret
        .async_map(|cs| async move {
            let payment_id = get_payment_id_from_client_secret(&cs);

            let payment_intent = db
                .find_payment_intent_by_payment_id_merchant_id(
                    &payment_id,
                    &merchant_account.merchant_id,
                    merchant_account.storage_scheme,
                )
                .await
                .change_context(errors::ApiErrorResponse::PaymentNotFound)?;

            authenticate_client_secret(
                Some(&cs),
                &payment_intent,
                merchant_account.intent_fulfillment_time,
            )?;
            Ok(payment_intent)
        })
        .await
        .transpose()
}

fn connector_needs_business_sub_label(connector_name: &str) -> bool {
    let connectors_list = [api_models::enums::Connector::Cybersource];
    connectors_list
        .map(|connector| connector.to_string())
        .contains(&connector_name.to_string())
}

/// Create the connector label
/// {connector_name}_{country}_{business_label}
pub fn get_connector_label(
    business_country: api_models::enums::CountryAlpha2,
    business_label: &str,
    business_sub_label: Option<&String>,
    connector_name: &str,
) -> String {
    let mut connector_label = format!("{connector_name}_{business_country}_{business_label}");

    // Business sub label is currently being used only for cybersource
    // To ensure backwards compatibality, cybersource mca's created before this change
    // will have the business_sub_label value as default.
    //
    // Even when creating the connector account, if no sub label is provided, default will be used
    if connector_needs_business_sub_label(connector_name) {
        if let Some(sub_label) = business_sub_label {
            connector_label.push_str(&format!("_{sub_label}"));
        } else {
            connector_label.push_str("_default"); // For backwards compatibality
        }
    }

    connector_label
}

/// Do lazy parsing of primary business details
/// If both country and label are passed, no need to parse business details from merchant_account
/// If any one is missing, get it from merchant_account
/// If there is more than one label or country configured in merchant account, then
/// passing business details for payment is mandatory to avoid ambiguity
pub fn get_business_details(
    business_country: Option<api_enums::CountryAlpha2>,
    business_label: Option<&String>,
    merchant_account: &storage_models::merchant_account::MerchantAccount,
) -> RouterResult<(api_enums::CountryAlpha2, String)> {
    let (business_country, business_label) = match business_country.zip(business_label) {
        Some((business_country, business_label)) => {
            (business_country.to_owned(), business_label.to_owned())
        }
        None => {
            // Parse the primary business details from merchant account
            let primary_business_details: Vec<api_models::admin::PrimaryBusinessDetails> =
                merchant_account
                    .primary_business_details
                    .clone()
                    .parse_value("PrimaryBusinessDetails")
                    .change_context(errors::ApiErrorResponse::InternalServerError)
                    .attach_printable("failed to parse primary business details")?;

            if primary_business_details.len() == 1 {
                let primary_business_details = primary_business_details.first().ok_or(
                    errors::ApiErrorResponse::MissingRequiredField {
                        field_name: "primary_business_details",
                    },
                )?;
                (
                    business_country.unwrap_or_else(|| primary_business_details.country.to_owned()),
                    business_label
                        .map(ToString::to_string)
                        .unwrap_or_else(|| primary_business_details.business.to_owned()),
                )
            } else {
                // If primary business details are not present or more than one
                Err(report!(errors::ApiErrorResponse::MissingRequiredField {
                    field_name: "business_country, business_label"
                }))?
            }
        }
    };

    Ok((business_country, business_label))
}

#[inline]
pub(crate) fn get_payment_id_from_client_secret(cs: &str) -> String {
    cs.split('_').take(2).collect::<Vec<&str>>().join("_")
}

#[cfg(test)]
mod tests {
    use super::*;

    #[test]
    fn test_authenticate_client_secret_fulfillment_time_not_expired() {
        let payment_intent = payment_intent::PaymentIntent {
            id: 21,
            payment_id: "23".to_string(),
            merchant_id: "22".to_string(),
            status: storage_enums::IntentStatus::RequiresCapture,
            amount: 200,
            currency: None,
            amount_captured: None,
            customer_id: None,
            description: None,
            return_url: None,
            metadata: None,
            connector_id: None,
            shipping_address_id: None,
            billing_address_id: None,
            statement_descriptor_name: None,
            statement_descriptor_suffix: None,
            created_at: common_utils::date_time::now(),
            modified_at: common_utils::date_time::now(),
            last_synced: None,
            setup_future_usage: None,
            off_session: None,
            client_secret: Some("1".to_string()),
            active_attempt_id: "nopes".to_string(),
            business_country: storage_enums::CountryAlpha2::AG,
            business_label: "no".to_string(),
            meta_data: None,
        };
        let req_cs = Some("1".to_string());
        let merchant_fulfillment_time = Some(900);
        assert!(authenticate_client_secret(
            req_cs.as_ref(),
            &payment_intent,
            merchant_fulfillment_time
        )
        .is_ok()); // Check if the result is an Ok variant
    }

    #[test]
    fn test_authenticate_client_secret_fulfillment_time_expired() {
        let payment_intent = payment_intent::PaymentIntent {
            id: 21,
            payment_id: "23".to_string(),
            merchant_id: "22".to_string(),
            status: storage_enums::IntentStatus::RequiresCapture,
            amount: 200,
            currency: None,
            amount_captured: None,
            customer_id: None,
            description: None,
            return_url: None,
            metadata: None,
            connector_id: None,
            shipping_address_id: None,
            billing_address_id: None,
            statement_descriptor_name: None,
            statement_descriptor_suffix: None,
            created_at: common_utils::date_time::now().saturating_sub(Duration::seconds(20)),
            modified_at: common_utils::date_time::now(),
            last_synced: None,
            setup_future_usage: None,
            off_session: None,
            client_secret: Some("1".to_string()),
            active_attempt_id: "nopes".to_string(),
            business_country: storage_enums::CountryAlpha2::AG,
            business_label: "no".to_string(),
            meta_data: None,
        };
        let req_cs = Some("1".to_string());
        let merchant_fulfillment_time = Some(10);
        assert!(authenticate_client_secret(
            req_cs.as_ref(),
            &payment_intent,
            merchant_fulfillment_time
        )
        .is_err())
    }

    #[test]
    fn test_authenticate_client_secret_expired() {
        let payment_intent = payment_intent::PaymentIntent {
            id: 21,
            payment_id: "23".to_string(),
            merchant_id: "22".to_string(),
            status: storage_enums::IntentStatus::RequiresCapture,
            amount: 200,
            currency: None,
            amount_captured: None,
            customer_id: None,
            description: None,
            return_url: None,
            metadata: None,
            connector_id: None,
            shipping_address_id: None,
            billing_address_id: None,
            statement_descriptor_name: None,
            statement_descriptor_suffix: None,
            created_at: common_utils::date_time::now().saturating_sub(Duration::seconds(20)),
            modified_at: common_utils::date_time::now(),
            last_synced: None,
            setup_future_usage: None,
            off_session: None,
            client_secret: None,
            active_attempt_id: "nopes".to_string(),
            business_country: storage_enums::CountryAlpha2::AG,
            business_label: "no".to_string(),
            meta_data: None,
        };
        let req_cs = Some("1".to_string());
        let merchant_fulfillment_time = Some(10);
        assert!(authenticate_client_secret(
            req_cs.as_ref(),
            &payment_intent,
            merchant_fulfillment_time
        )
        .is_err())
    }
}

// This function will be removed after moving this functionality to server_wrap and using cache instead of config
pub async fn insert_merchant_connector_creds_to_config(
    db: &dyn StorageInterface,
    merchant_id: &str,
    merchant_connector_details: admin::MerchantConnectorDetailsWrap,
) -> RouterResult<()> {
    if let Some(encoded_data) = merchant_connector_details.encoded_data {
        match db
            .insert_config(storage::ConfigNew {
                key: format!(
                    "mcd_{merchant_id}_{}",
                    merchant_connector_details.creds_identifier
                ),
                config: encoded_data.peek().to_owned(),
            })
            .await
        {
            Ok(_) => Ok(()),
            Err(err) => {
                if err.current_context().is_db_unique_violation() {
                    Ok(())
                } else {
                    Err(err
                        .change_context(errors::ApiErrorResponse::InternalServerError)
                        .attach_printable("Failed to insert connector_creds to config"))
                }
            }
        }
    } else {
        Ok(())
    }
}

pub enum MerchantConnectorAccountType {
    DbVal(storage::MerchantConnectorAccount),
    CacheVal(api_models::admin::MerchantConnectorDetails),
}

impl MerchantConnectorAccountType {
    pub fn get_metadata(&self) -> Option<masking::Secret<serde_json::Value>> {
        match self {
            Self::DbVal(val) => val.metadata.to_owned(),
            Self::CacheVal(val) => val.metadata.to_owned(),
        }
    }
    pub fn get_connector_account_details(&self) -> serde_json::Value {
        match self {
            Self::DbVal(val) => val.connector_account_details.to_owned(),
            Self::CacheVal(val) => val.connector_account_details.peek().to_owned(),
        }
    }

    pub fn is_disabled(&self) -> bool {
        match self {
            Self::DbVal(ref inner) => inner.disabled.unwrap_or(false),
            // Cached merchant connector account, only contains the account details,
            // the merchant connector account must only be cached if it's not disabled
            Self::CacheVal(_) => false,
        }
    }
}

pub async fn get_merchant_connector_account(
    state: &AppState,
    merchant_id: &str,
    connector_label: &str,
    creds_identifier: Option<String>,
) -> RouterResult<MerchantConnectorAccountType> {
    let db = &*state.store;
    match creds_identifier {
        Some(creds_identifier) => {
            let mca_config = db
                .find_config_by_key(format!("mcd_{merchant_id}_{creds_identifier}").as_str())
                .await
                .to_not_found_response(
                    errors::ApiErrorResponse::MerchantConnectorAccountNotFound {
                        id: connector_label.to_string(),
                    },
                )?;

            #[cfg(feature = "kms")]
            let kms_config = &state.conf.kms;

            #[cfg(feature = "kms")]
            let private_key = kms::get_kms_client(kms_config)
                .await
                .decrypt(state.conf.jwekey.tunnel_private_key.to_owned())
                .await
                .change_context(errors::ApiErrorResponse::InternalServerError)
                .attach_printable("Error getting tunnel private key")?;

            #[cfg(not(feature = "kms"))]
            let private_key = state.conf.jwekey.tunnel_private_key.to_owned();

            let decrypted_mca = services::decrypt_jwe(mca_config.config.as_str(), services::KeyIdCheck::SkipKeyIdCheck, private_key, jwe::RSA_OAEP_256)
                                     .await
                                     .change_context(errors::ApiErrorResponse::InternalServerError)
                                     .attach_printable(
                                        "Failed to decrypt merchant_connector_details sent in request and then put in cache",
                                    )?;

            let res = String::into_bytes(decrypted_mca)
                        .parse_struct("MerchantConnectorDetails")
                        .change_context(errors::ApiErrorResponse::InternalServerError)
                        .attach_printable(
                            "Failed to parse merchant_connector_details sent in request and then put in cache",
                        )?;

            Ok(MerchantConnectorAccountType::CacheVal(res))
        }
        None => db
            .find_merchant_connector_account_by_merchant_id_connector_label(
                merchant_id,
                connector_label,
            )
            .await
            .map(MerchantConnectorAccountType::DbVal)
            .change_context(errors::ApiErrorResponse::MerchantConnectorAccountNotFound {
                id: connector_label.to_string(),
            }),
    }
}

/// This function replaces the request and response type of routerdata with the
/// request and response type passed
/// # Arguments
///
/// * `router_data` - original router data
/// * `request` - new request
/// * `response` - new response
pub fn router_data_type_conversion<F1, F2, Req1, Req2, Res1, Res2>(
    router_data: types::RouterData<F1, Req1, Res1>,
    request: Req2,
    response: Result<Res2, types::ErrorResponse>,
) -> types::RouterData<F2, Req2, Res2> {
    types::RouterData {
        flow: std::marker::PhantomData,
        request,
        response,
        merchant_id: router_data.merchant_id,
        address: router_data.address,
        amount_captured: router_data.amount_captured,
        auth_type: router_data.auth_type,
        connector: router_data.connector,
        connector_auth_type: router_data.connector_auth_type,
        connector_meta_data: router_data.connector_meta_data,
        description: router_data.description,
        payment_id: router_data.payment_id,
        payment_method: router_data.payment_method,
        payment_method_id: router_data.payment_method_id,
        return_url: router_data.return_url,
        status: router_data.status,
        attempt_id: router_data.attempt_id,
        access_token: router_data.access_token,
        session_token: router_data.session_token,
        reference_id: None,
        payment_method_token: router_data.payment_method_token,
        customer_id: router_data.customer_id,
        connector_customer: router_data.connector_customer,
        preprocessing_id: router_data.preprocessing_id,
    }
}

pub fn get_attempt_type(
    payment_intent: &storage::PaymentIntent,
    payment_attempt: &storage::PaymentAttempt,
    request: &api::PaymentsRequest,
    action: &str,
) -> RouterResult<AttemptType> {
    match payment_intent.status {
        enums::IntentStatus::Failed => {
            if request.manual_retry {
                match payment_attempt.status {
                    enums::AttemptStatus::Started
                    | enums::AttemptStatus::AuthenticationPending
                    | enums::AttemptStatus::AuthenticationSuccessful
                    | enums::AttemptStatus::Authorized
                    | enums::AttemptStatus::Charged
                    | enums::AttemptStatus::Authorizing
                    | enums::AttemptStatus::CodInitiated
                    | enums::AttemptStatus::VoidInitiated
                    | enums::AttemptStatus::CaptureInitiated
                    | enums::AttemptStatus::Unresolved
                    | enums::AttemptStatus::Pending
                    | enums::AttemptStatus::ConfirmationAwaited
                    | enums::AttemptStatus::PartialCharged
                    | enums::AttemptStatus::Voided
                    | enums::AttemptStatus::AutoRefunded
                    | enums::AttemptStatus::PaymentMethodAwaited
                    | enums::AttemptStatus::DeviceDataCollectionPending => {
                        Err(errors::ApiErrorResponse::InternalServerError)
                            .into_report()
                            .attach_printable("Payment Attempt unexpected state")
                    }

                    storage_enums::AttemptStatus::VoidFailed
                    | storage_enums::AttemptStatus::RouterDeclined
                    | storage_enums::AttemptStatus::CaptureFailed =>  Err(report!(errors::ApiErrorResponse::PreconditionFailed {
                        message:
                            format!("You cannot {action} this payment because it has status {}, and the previous attempt has the status {}", payment_intent.status, payment_attempt.status)
                        }
                    )),

                    storage_enums::AttemptStatus::AuthenticationFailed
                    | storage_enums::AttemptStatus::AuthorizationFailed
                    | storage_enums::AttemptStatus::Failure => Ok(AttemptType::New),
                }
            } else {
                Err(report!(errors::ApiErrorResponse::PreconditionFailed {
                        message:
                            format!("You cannot {action} this payment because it has status {}, you can pass manual_retry as true in request to try this payment again", payment_intent.status)
                        }
                    ))
            }
        }
        enums::IntentStatus::Cancelled
        | enums::IntentStatus::RequiresCapture
        | enums::IntentStatus::Processing
        | enums::IntentStatus::Succeeded => {
            Err(report!(errors::ApiErrorResponse::PreconditionFailed {
                message: format!(
                    "You cannot {action} this payment because it has status {}",
                    payment_intent.status,
                ),
            }))
        }

        enums::IntentStatus::RequiresCustomerAction
        | enums::IntentStatus::RequiresMerchantAction
        | enums::IntentStatus::RequiresPaymentMethod
        | enums::IntentStatus::RequiresConfirmation => Ok(AttemptType::SameOld),
    }
}

#[derive(Debug, Eq, PartialEq, Clone)]
pub enum AttemptType {
    New,
    SameOld,
}

impl AttemptType {
    // The function creates a new payment_attempt from the previous payment attempt but doesn't populate fields like payment_method, error_code etc.
    // Logic to override the fields with data provided in the request should be done after this if required.
    // In case if fields are not overridden by the request then they contain the same data that was in the previous attempt provided it is populated in this function.
    #[inline(always)]
    fn make_new_payment_attempt(
        payment_method_data: &Option<api_models::payments::PaymentMethodData>,
        old_payment_attempt: storage::PaymentAttempt,
    ) -> storage::PaymentAttemptNew {
        let created_at @ modified_at @ last_synced = Some(common_utils::date_time::now());

        storage::PaymentAttemptNew {
            payment_id: old_payment_attempt.payment_id,
            merchant_id: old_payment_attempt.merchant_id,
            attempt_id: uuid::Uuid::new_v4().simple().to_string(),

            // A new payment attempt is getting created so, used the same function which is used to populate status in PaymentCreate Flow.
            status: payment_attempt_status_fsm(payment_method_data, Some(true)),

            amount: old_payment_attempt.amount,
            currency: old_payment_attempt.currency,
            save_to_locker: old_payment_attempt.save_to_locker,

            connector: None,

            error_message: None,
            offer_amount: old_payment_attempt.offer_amount,
            surcharge_amount: old_payment_attempt.surcharge_amount,
            tax_amount: old_payment_attempt.tax_amount,
            payment_method_id: None,
            payment_method: None,
            capture_method: old_payment_attempt.capture_method,
            capture_on: old_payment_attempt.capture_on,
            confirm: old_payment_attempt.confirm,
            authentication_type: old_payment_attempt.authentication_type,
            created_at,
            modified_at,
            last_synced,
            cancellation_reason: None,
            amount_to_capture: old_payment_attempt.amount_to_capture,

            // Once the payment_attempt is authorised then mandate_id is created. If this payment attempt is authorised then mandate_id will be overridden.
            // Since mandate_id is a contract between merchant and customer to debit customers amount adding it to newly created attempt
            mandate_id: old_payment_attempt.mandate_id,

            // The payment could be done from a different browser or same browser, it would probably be overridden by request data.
            browser_info: None,

            error_code: None,
            payment_token: None,
            connector_metadata: None,
            payment_experience: None,
            payment_method_type: None,
            payment_method_data: None,

            // In case it is passed in create and not in confirm,
            business_sub_label: old_payment_attempt.business_sub_label,
            // If the algorithm is entered in Create call from server side, it needs to be populated here, however it could be overridden from the request.
            straight_through_algorithm: old_payment_attempt.straight_through_algorithm,
<<<<<<< HEAD
            preprocessing_step_id: None,
=======
            mandate_details: old_payment_attempt.mandate_details,
>>>>>>> 6c41cdb1
        }
    }

    pub async fn modify_payment_intent_and_payment_attempt(
        &self,
        request: &api::PaymentsRequest,
        fetched_payment_intent: storage::PaymentIntent,
        fetched_payment_attempt: storage::PaymentAttempt,
        db: &dyn StorageInterface,
        storage_scheme: storage::enums::MerchantStorageScheme,
    ) -> RouterResult<(storage::PaymentIntent, storage::PaymentAttempt)> {
        match self {
            Self::SameOld => Ok((fetched_payment_intent, fetched_payment_attempt)),
            Self::New => {
                let new_payment_attempt = db
                    .insert_payment_attempt(
                        Self::make_new_payment_attempt(
                            &request.payment_method_data,
                            fetched_payment_attempt,
                        ),
                        storage_scheme,
                    )
                    .await
                    .to_duplicate_response(errors::ApiErrorResponse::DuplicatePayment {
                        payment_id: fetched_payment_intent.payment_id.to_owned(),
                    })?;

                let updated_payment_intent = db
                    .update_payment_intent(
                        fetched_payment_intent,
                        storage::PaymentIntentUpdate::StatusAndAttemptUpdate {
                            status: payment_intent_status_fsm(
                                &request.payment_method_data,
                                Some(true),
                            ),
                            active_attempt_id: new_payment_attempt.attempt_id.to_owned(),
                        },
                        storage_scheme,
                    )
                    .await
                    .to_not_found_response(errors::ApiErrorResponse::PaymentNotFound)?;

                Ok((updated_payment_intent, new_payment_attempt))
            }
        }
    }

    pub async fn get_connector_response(
        &self,
        payment_attempt: &storage::PaymentAttempt,
        db: &dyn StorageInterface,
        storage_scheme: storage::enums::MerchantStorageScheme,
    ) -> RouterResult<storage::ConnectorResponse> {
        match self {
            Self::New => db
                .insert_connector_response(
                    payments::PaymentCreate::make_connector_response(payment_attempt),
                    storage_scheme,
                )
                .await
                .to_duplicate_response(errors::ApiErrorResponse::DuplicatePayment {
                    payment_id: payment_attempt.payment_id.clone(),
                }),
            Self::SameOld => db
                .find_connector_response_by_payment_id_merchant_id_attempt_id(
                    &payment_attempt.payment_id,
                    &payment_attempt.merchant_id,
                    &payment_attempt.attempt_id,
                    storage_scheme,
                )
                .await
                .to_not_found_response(errors::ApiErrorResponse::PaymentNotFound),
        }
    }
}<|MERGE_RESOLUTION|>--- conflicted
+++ resolved
@@ -1849,11 +1849,8 @@
             business_sub_label: old_payment_attempt.business_sub_label,
             // If the algorithm is entered in Create call from server side, it needs to be populated here, however it could be overridden from the request.
             straight_through_algorithm: old_payment_attempt.straight_through_algorithm,
-<<<<<<< HEAD
+            mandate_details: old_payment_attempt.mandate_details,
             preprocessing_step_id: None,
-=======
-            mandate_details: old_payment_attempt.mandate_details,
->>>>>>> 6c41cdb1
         }
     }
 
