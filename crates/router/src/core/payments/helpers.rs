--- conflicted
+++ resolved
@@ -2,22 +2,14 @@
 
 use common_utils::{
     ext_traits::{AsyncExt, ByteSliceExt, ValueExt},
-<<<<<<< HEAD
-    fp_utils, generate_id,
-};
-// TODO : Evaluate all the helper functions ()
-use error_stack::{report, IntoReport, ResultExt};
-use masking::{ExposeInterface, PeekInterface};
-=======
-    fp_utils, pii,
+    fp_utils, generate_id, pii,
 };
 // TODO : Evaluate all the helper functions ()
 use error_stack::{report, IntoReport, ResultExt};
 #[cfg(feature = "kms")]
 use external_services::kms;
 use josekit::jwe;
-use masking::{ExposeOptionInterface, PeekInterface};
->>>>>>> 6ba580ff
+use masking::{ExposeInterface, PeekInterface};
 use router_env::{instrument, tracing};
 use storage_models::{enums, payment_intent};
 use time::Duration;
@@ -58,10 +50,10 @@
 
 pub fn filter_mca_based_on_business_details(
     merchant_connector_accounts: Vec<
-        storage_models::merchant_connector_account::MerchantConnectorAccount,
+        domain::MerchantConnectorAccount,
     >,
     payment_intent: Option<&storage_models::payment_intent::PaymentIntent>,
-) -> Vec<storage_models::merchant_connector_account::MerchantConnectorAccount> {
+) -> Vec<domain::MerchantConnectorAccount> {
     if let Some(payment_intent) = payment_intent {
         merchant_connector_accounts
             .into_iter()
