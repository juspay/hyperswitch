--- conflicted
+++ resolved
@@ -1124,10 +1124,7 @@
     setup_mandate_details: Option<api::MandateData>,
     customer: &Option<storage::Customer>,
     payment_method_id: String,
-<<<<<<< HEAD
     connector_mandate_id: Option<String>,
-=======
->>>>>>> 21a0a3d8
 ) -> Option<storage::MandateNew> {
     match (setup_mandate_details, customer) {
         (Some(data), Some(cus)) => {
@@ -1143,10 +1140,7 @@
                 .set_payment_method_id(payment_method_id)
                 .set_connector(connector)
                 .set_mandate_status(storage_enums::MandateStatus::Active)
-<<<<<<< HEAD
                 .set_connector_mandate_id(connector_mandate_id)
-=======
->>>>>>> 21a0a3d8
                 .set_customer_ip_address(
                     data.customer_acceptance
                         .get_ip_address()
