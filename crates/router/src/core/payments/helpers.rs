--- conflicted
+++ resolved
@@ -3893,15 +3893,12 @@
             is_iframe_redirection_enabled: None,
             is_payment_id_from_merchant: None,
             payment_channel: None,
-<<<<<<< HEAD
-            enable_partial_authorization: None,
-=======
             tax_status: None,
             discount_amount: None,
             order_date: None,
             shipping_amount_tax: None,
             duty_amount: None,
->>>>>>> 640d0552
+            enable_partial_authorization: None,
         };
         let req_cs = Some("1".to_string());
         assert!(authenticate_client_secret(req_cs.as_ref(), &payment_intent).is_ok());
@@ -3980,15 +3977,12 @@
             is_iframe_redirection_enabled: None,
             is_payment_id_from_merchant: None,
             payment_channel: None,
-<<<<<<< HEAD
-            enable_partial_authorization: None,
-=======
             tax_status: None,
             discount_amount: None,
             order_date: None,
             shipping_amount_tax: None,
             duty_amount: None,
->>>>>>> 640d0552
+            enable_partial_authorization: None,
         };
         let req_cs = Some("1".to_string());
         assert!(authenticate_client_secret(req_cs.as_ref(), &payment_intent,).is_err())
@@ -4065,15 +4059,12 @@
             is_iframe_redirection_enabled: None,
             is_payment_id_from_merchant: None,
             payment_channel: None,
-<<<<<<< HEAD
-            enable_partial_authorization: None,
-=======
             tax_status: None,
             discount_amount: None,
             order_date: None,
             shipping_amount_tax: None,
             duty_amount: None,
->>>>>>> 640d0552
+            enable_partial_authorization: None,
         };
         let req_cs = Some("1".to_string());
         assert!(authenticate_client_secret(req_cs.as_ref(), &payment_intent).is_err())
@@ -4409,11 +4400,8 @@
         psd2_sca_exemption_type: router_data.psd2_sca_exemption_type,
         raw_connector_response: router_data.raw_connector_response,
         is_payment_id_from_merchant: router_data.is_payment_id_from_merchant,
-<<<<<<< HEAD
+        l2_l3_data: router_data.l2_l3_data,
         minor_amount_capturable: router_data.minor_amount_capturable,
-=======
-        l2_l3_data: router_data.l2_l3_data,
->>>>>>> 640d0552
     }
 }
 
