use std::borrow::Cow;

use base64::Engine;
use common_utils::{
    ext_traits::{AsyncExt, ByteSliceExt, ValueExt},
    fp_utils, generate_id, pii,
};
use data_models::payments::payment_intent::PaymentIntent;
use diesel_models::{enums, payment_attempt::PaymentAttempt};
// TODO : Evaluate all the helper functions ()
use error_stack::{report, IntoReport, ResultExt};
use josekit::jwe;
use masking::{ExposeInterface, PeekInterface};
use router_env::{instrument, logger, tracing};
use time::Duration;
use uuid::Uuid;

use super::{
    operations::{BoxedOperation, Operation, PaymentResponse},
    CustomerDetails, PaymentData,
};
use crate::{
    configs::settings::{ConnectorRequestReferenceIdConfig, Server},
    consts,
    core::{
        errors::{self, CustomResult, RouterResult, StorageErrorExt},
        payment_methods::{cards, vault},
        payments,
    },
    db::StorageInterface,
    routes::{metrics, payment_methods, AppState},
    scheduler::metrics as scheduler_metrics,
    services,
    types::{
        api::{self, admin, enums as api_enums, CustomerAcceptanceExt, MandateValidationFieldsExt},
        domain::{
            self,
            types::{self, AsyncLift},
        },
        storage::{self, enums as storage_enums, ephemeral_key, CustomerUpdate::Update},
        transformers::ForeignTryFrom,
        ErrorResponse, RouterData,
    },
    utils::{
        self,
        crypto::{self, SignMessage},
        OptionExt,
    },
};

pub fn create_identity_from_certificate_and_key(
    encoded_certificate: String,
    encoded_certificate_key: String,
) -> Result<reqwest::Identity, error_stack::Report<errors::ApiClientError>> {
    let decoded_certificate = consts::BASE64_ENGINE
        .decode(encoded_certificate)
        .into_report()
        .change_context(errors::ApiClientError::CertificateDecodeFailed)?;

    let decoded_certificate_key = consts::BASE64_ENGINE
        .decode(encoded_certificate_key)
        .into_report()
        .change_context(errors::ApiClientError::CertificateDecodeFailed)?;

    let certificate = String::from_utf8(decoded_certificate)
        .into_report()
        .change_context(errors::ApiClientError::CertificateDecodeFailed)?;

    let certificate_key = String::from_utf8(decoded_certificate_key)
        .into_report()
        .change_context(errors::ApiClientError::CertificateDecodeFailed)?;

    reqwest::Identity::from_pkcs8_pem(certificate.as_bytes(), certificate_key.as_bytes())
        .into_report()
        .change_context(errors::ApiClientError::CertificateDecodeFailed)
}

pub fn filter_mca_based_on_business_details(
    merchant_connector_accounts: Vec<domain::MerchantConnectorAccount>,
    payment_intent: Option<&PaymentIntent>,
) -> Vec<domain::MerchantConnectorAccount> {
    if let Some(payment_intent) = payment_intent {
        merchant_connector_accounts
            .into_iter()
            .filter(|mca| {
                mca.business_country == payment_intent.business_country
                    && mca.business_label == payment_intent.business_label
            })
            .collect::<Vec<_>>()
    } else {
        merchant_connector_accounts
    }
}

pub async fn get_address_for_payment_request(
    db: &dyn StorageInterface,
    req_address: Option<&api::Address>,
    address_id: Option<&str>,
    merchant_id: &str,
    customer_id: Option<&String>,
    merchant_key_store: &domain::MerchantKeyStore,
) -> CustomResult<Option<domain::Address>, errors::ApiErrorResponse> {
    let key = merchant_key_store.key.get_inner().peek();

    Ok(match req_address {
        Some(address) => {
            match address_id {
                Some(id) => {
                    let address_update = async {
                        Ok(storage::AddressUpdate::Update {
                            city: address
                                .address
                                .as_ref()
                                .and_then(|value| value.city.clone()),
                            country: address.address.as_ref().and_then(|value| value.country),
                            line1: address
                                .address
                                .as_ref()
                                .and_then(|value| value.line1.clone())
                                .async_lift(|inner| types::encrypt_optional(inner, key))
                                .await?,
                            line2: address
                                .address
                                .as_ref()
                                .and_then(|value| value.line2.clone())
                                .async_lift(|inner| types::encrypt_optional(inner, key))
                                .await?,
                            line3: address
                                .address
                                .as_ref()
                                .and_then(|value| value.line3.clone())
                                .async_lift(|inner| types::encrypt_optional(inner, key))
                                .await?,
                            state: address
                                .address
                                .as_ref()
                                .and_then(|value| value.state.clone())
                                .async_lift(|inner| types::encrypt_optional(inner, key))
                                .await?,
                            zip: address
                                .address
                                .as_ref()
                                .and_then(|value| value.zip.clone())
                                .async_lift(|inner| types::encrypt_optional(inner, key))
                                .await?,
                            first_name: address
                                .address
                                .as_ref()
                                .and_then(|value| value.first_name.clone())
                                .async_lift(|inner| types::encrypt_optional(inner, key))
                                .await?,
                            last_name: address
                                .address
                                .as_ref()
                                .and_then(|value| value.last_name.clone())
                                .async_lift(|inner| types::encrypt_optional(inner, key))
                                .await?,
                            phone_number: address
                                .phone
                                .as_ref()
                                .and_then(|value| value.number.clone())
                                .async_lift(|inner| types::encrypt_optional(inner, key))
                                .await?,
                            country_code: address
                                .phone
                                .as_ref()
                                .and_then(|value| value.country_code.clone()),
                        })
                    }
                    .await
                    .change_context(errors::ApiErrorResponse::InternalServerError)
                    .attach_printable("Failed while encrypting address")?;
                    Some(
                        db.update_address(id.to_owned(), address_update, merchant_key_store)
                            .await
                            .to_not_found_response(errors::ApiErrorResponse::AddressNotFound)?,
                    )
                }
                None => {
                    // generate a new address here
                    let customer_id = customer_id.get_required_value("customer_id")?;

                    let address_details = address.address.clone().unwrap_or_default();
                    Some(
                        db.insert_address(
                            async {
                                Ok(domain::Address {
                                    phone_number: address
                                        .phone
                                        .as_ref()
                                        .and_then(|a| a.number.clone())
                                        .async_lift(|inner| types::encrypt_optional(inner, key))
                                        .await?,
                                    country_code: address
                                        .phone
                                        .as_ref()
                                        .and_then(|a| a.country_code.clone()),
                                    customer_id: customer_id.to_string(),
                                    merchant_id: merchant_id.to_string(),
                                    address_id: generate_id(consts::ID_LENGTH, "add"),
                                    city: address_details.city,
                                    country: address_details.country,
                                    line1: address_details
                                        .line1
                                        .async_lift(|inner| types::encrypt_optional(inner, key))
                                        .await?,
                                    line2: address_details
                                        .line2
                                        .async_lift(|inner| types::encrypt_optional(inner, key))
                                        .await?,
                                    line3: address_details
                                        .line3
                                        .async_lift(|inner| types::encrypt_optional(inner, key))
                                        .await?,
                                    id: None,
                                    state: address_details
                                        .state
                                        .async_lift(|inner| types::encrypt_optional(inner, key))
                                        .await?,
                                    created_at: common_utils::date_time::now(),
                                    first_name: address_details
                                        .first_name
                                        .async_lift(|inner| types::encrypt_optional(inner, key))
                                        .await?,
                                    last_name: address_details
                                        .last_name
                                        .async_lift(|inner| types::encrypt_optional(inner, key))
                                        .await?,
                                    modified_at: common_utils::date_time::now(),
                                    zip: address_details
                                        .zip
                                        .async_lift(|inner| types::encrypt_optional(inner, key))
                                        .await?,
                                })
                            }
                            .await
                            .change_context(errors::ApiErrorResponse::InternalServerError)
                            .attach_printable("Failed while encrypting address while insert")?,
                            merchant_key_store,
                        )
                        .await
                        .change_context(errors::ApiErrorResponse::InternalServerError)
                        .attach_printable("Failed while inserting new address")?,
                    )
                }
            }
        }
        None => match address_id {
            Some(id) => Some(db.find_address(id, merchant_key_store).await)
                .transpose()
                .to_not_found_response(errors::ApiErrorResponse::AddressNotFound)?,
            None => None,
        },
    })
}

pub async fn get_address_by_id(
    db: &dyn StorageInterface,
    address_id: Option<String>,
    merchant_key_store: &domain::MerchantKeyStore,
) -> CustomResult<Option<domain::Address>, errors::ApiErrorResponse> {
    match address_id {
        None => Ok(None),
        Some(address_id) => Ok(db.find_address(&address_id, merchant_key_store).await.ok()),
    }
}

pub async fn get_token_pm_type_mandate_details(
    state: &AppState,
    request: &api::PaymentsRequest,
    mandate_type: Option<api::MandateTransactionType>,
    merchant_account: &domain::MerchantAccount,
) -> RouterResult<(
    Option<String>,
    Option<storage_enums::PaymentMethod>,
    Option<storage_enums::PaymentMethodType>,
    Option<api::MandateData>,
    Option<payments::RecurringMandatePaymentData>,
    Option<String>,
)> {
    match mandate_type {
        Some(api::MandateTransactionType::NewMandateTransaction) => {
            let setup_mandate = request
                .mandate_data
                .clone()
                .get_required_value("mandate_data")?;
            Ok((
                request.payment_token.to_owned(),
                request.payment_method,
                request.payment_method_type,
                Some(setup_mandate),
                None,
                None,
            ))
        }
        Some(api::MandateTransactionType::RecurringMandateTransaction) => {
            let (
                token_,
                payment_method_,
                recurring_mandate_payment_data,
                payment_method_type_,
                mandate_connector,
            ) = get_token_for_recurring_mandate(state, request, merchant_account).await?;
            Ok((
                token_,
                payment_method_,
                payment_method_type_.or(request.payment_method_type),
                None,
                recurring_mandate_payment_data,
                mandate_connector,
            ))
        }
        None => Ok((
            request.payment_token.to_owned(),
            request.payment_method,
            request.payment_method_type,
            request.mandate_data.clone(),
            None,
            None,
        )),
    }
}

pub async fn get_token_for_recurring_mandate(
    state: &AppState,
    req: &api::PaymentsRequest,
    merchant_account: &domain::MerchantAccount,
) -> RouterResult<(
    Option<String>,
    Option<storage_enums::PaymentMethod>,
    Option<payments::RecurringMandatePaymentData>,
    Option<storage_enums::PaymentMethodType>,
    Option<String>,
)> {
    let db = &*state.store;
    let mandate_id = req.mandate_id.clone().get_required_value("mandate_id")?;

    let mandate = db
        .find_mandate_by_merchant_id_mandate_id(&merchant_account.merchant_id, mandate_id.as_str())
        .await
        .to_not_found_response(errors::ApiErrorResponse::MandateNotFound)?;

    let customer = req.customer_id.clone().get_required_value("customer_id")?;

    let payment_method_id = {
        if mandate.customer_id != customer {
            Err(report!(errors::ApiErrorResponse::PreconditionFailed {
                message: "customer_id must match mandate customer_id".into()
            }))?
        }
        if mandate.mandate_status != storage_enums::MandateStatus::Active {
            Err(report!(errors::ApiErrorResponse::PreconditionFailed {
                message: "mandate is not active".into()
            }))?
        };
        mandate.payment_method_id.clone()
    };
    verify_mandate_details(
        req.amount.get_required_value("amount")?.into(),
        req.currency.get_required_value("currency")?,
        mandate.clone(),
    )?;

    let payment_method = db
        .find_payment_method(payment_method_id.as_str())
        .await
        .to_not_found_response(errors::ApiErrorResponse::PaymentMethodNotFound)?;

    let token = Uuid::new_v4().to_string();
    let payment_method_type = payment_method.payment_method_type;
    if let diesel_models::enums::PaymentMethod::Card = payment_method.payment_method {
        let _ = cards::get_lookup_key_from_locker(state, &token, &payment_method).await?;
        if let Some(payment_method_from_request) = req.payment_method {
            let pm: storage_enums::PaymentMethod = payment_method_from_request;
            if pm != payment_method.payment_method {
                Err(report!(errors::ApiErrorResponse::PreconditionFailed {
                    message:
                        "payment method in request does not match previously provided payment \
                                  method information"
                            .into()
                }))?
            }
        };

        Ok((
            Some(token),
            Some(payment_method.payment_method),
            Some(payments::RecurringMandatePaymentData {
                payment_method_type,
            }),
            payment_method.payment_method_type,
            Some(mandate.connector),
        ))
    } else {
        Ok((
            None,
            Some(payment_method.payment_method),
            Some(payments::RecurringMandatePaymentData {
                payment_method_type,
            }),
            payment_method.payment_method_type,
            Some(mandate.connector),
        ))
    }
}

#[instrument(skip_all)]
/// Check weather the merchant id in the request
/// and merchant id in the merchant account are same.
pub fn validate_merchant_id(
    merchant_id: &str,
    request_merchant_id: Option<&str>,
) -> CustomResult<(), errors::ApiErrorResponse> {
    // Get Merchant Id from the merchant
    // or get from merchant account

    let request_merchant_id = request_merchant_id.unwrap_or(merchant_id);

    utils::when(merchant_id.ne(request_merchant_id), || {
        Err(report!(errors::ApiErrorResponse::PreconditionFailed {
            message: format!(
                "Invalid `merchant_id`: {request_merchant_id} not found in merchant account"
            )
        }))
    })
}

#[instrument(skip_all)]
pub fn validate_request_amount_and_amount_to_capture(
    op_amount: Option<api::Amount>,
    op_amount_to_capture: Option<i64>,
) -> CustomResult<(), errors::ApiErrorResponse> {
    match (op_amount, op_amount_to_capture) {
        (None, _) => Ok(()),
        (Some(_amount), None) => Ok(()),
        (Some(amount), Some(amount_to_capture)) => {
            match amount {
                api::Amount::Value(amount_inner) => {
                    // If both amount and amount to capture is present
                    // then amount to be capture should be less than or equal to request amount
                    utils::when(!amount_to_capture.le(&amount_inner.get()), || {
                        Err(report!(errors::ApiErrorResponse::PreconditionFailed {
                            message: format!(
                            "amount_to_capture is greater than amount capture_amount: {amount_to_capture:?} request_amount: {amount:?}"
                        )
                        }))
                    })
                }
                api::Amount::Zero => {
                    // If the amount is Null but still amount_to_capture is passed this is invalid and
                    Err(report!(errors::ApiErrorResponse::PreconditionFailed {
                        message: "amount_to_capture should not exist for when amount = 0"
                            .to_string()
                    }))
                }
            }
        }
    }
}

#[instrument(skip_all)]
pub fn validate_card_data(
    payment_method_data: Option<api::PaymentMethodData>,
) -> CustomResult<(), errors::ApiErrorResponse> {
    if let Some(api::PaymentMethodData::Card(card)) = payment_method_data {
        let cvc = card.card_cvc.peek().to_string();
        if cvc.len() < 3 || cvc.len() > 4 {
            Err(report!(errors::ApiErrorResponse::PreconditionFailed {
                message: "Invalid card_cvc length".to_string()
            }))?
        }
        let card_cvc = cvc.parse::<u16>().into_report().change_context(
            errors::ApiErrorResponse::InvalidDataValue {
                field_name: "card_cvc",
            },
        )?;
        ::cards::CardSecurityCode::try_from(card_cvc).change_context(
            errors::ApiErrorResponse::PreconditionFailed {
                message: "Invalid Card CVC".to_string(),
            },
        )?;

        let exp_month = card
            .card_exp_month
            .peek()
            .to_string()
            .parse::<u8>()
            .into_report()
            .change_context(errors::ApiErrorResponse::InvalidDataValue {
                field_name: "card_exp_month",
            })?;
        let month = ::cards::CardExpirationMonth::try_from(exp_month).change_context(
            errors::ApiErrorResponse::PreconditionFailed {
                message: "Invalid Expiry Month".to_string(),
            },
        )?;
        let mut year_str = card.card_exp_year.peek().to_string();
        if year_str.len() == 2 {
            year_str = format!("20{}", year_str);
        }
        let exp_year = year_str.parse::<u16>().into_report().change_context(
            errors::ApiErrorResponse::InvalidDataValue {
                field_name: "card_exp_year",
            },
        )?;
        let year = ::cards::CardExpirationYear::try_from(exp_year).change_context(
            errors::ApiErrorResponse::PreconditionFailed {
                message: "Invalid Expiry Year".to_string(),
            },
        )?;

        let card_expiration = ::cards::CardExpiration { month, year };
        let is_expired = card_expiration.is_expired().change_context(
            errors::ApiErrorResponse::PreconditionFailed {
                message: "Invalid card data".to_string(),
            },
        )?;
        if is_expired {
            Err(report!(errors::ApiErrorResponse::PreconditionFailed {
                message: "Card Expired".to_string()
            }))?
        }
    }
    Ok(())
}

pub fn validate_mandate(
    req: impl Into<api::MandateValidationFields>,
    is_confirm_operation: bool,
) -> CustomResult<Option<api::MandateTransactionType>, errors::ApiErrorResponse> {
    let req: api::MandateValidationFields = req.into();
    match req.validate_and_get_mandate_type().change_context(
        errors::ApiErrorResponse::MandateValidationFailed {
            reason: "Expected one out of mandate_id and mandate_data but got both".to_string(),
        },
    )? {
        Some(api::MandateTransactionType::NewMandateTransaction) => {
            validate_new_mandate_request(req, is_confirm_operation)?;
            Ok(Some(api::MandateTransactionType::NewMandateTransaction))
        }
        Some(api::MandateTransactionType::RecurringMandateTransaction) => {
            validate_recurring_mandate(req)?;
            Ok(Some(
                api::MandateTransactionType::RecurringMandateTransaction,
            ))
        }
        None => Ok(None),
    }
}

fn validate_new_mandate_request(
    req: api::MandateValidationFields,
    is_confirm_operation: bool,
) -> RouterResult<()> {
    // We need not check for customer_id in the confirm request if it is already passed
    // in create request

    fp_utils::when(!is_confirm_operation && req.customer_id.is_none(), || {
        Err(report!(errors::ApiErrorResponse::PreconditionFailed {
            message: "`customer_id` is mandatory for mandates".into()
        }))
    })?;

    let mandate_data = req
        .mandate_data
        .clone()
        .get_required_value("mandate_data")?;

    if api_enums::FutureUsage::OnSession
        == req
            .setup_future_usage
            .get_required_value("setup_future_usage")?
    {
        Err(report!(errors::ApiErrorResponse::PreconditionFailed {
            message: "`setup_future_usage` must be `off_session` for mandates".into()
        }))?
    };

    // Only use this validation if the customer_acceptance is present
    if mandate_data
        .customer_acceptance
        .map(|inner| inner.acceptance_type == api::AcceptanceType::Online && inner.online.is_none())
        .unwrap_or(false)
    {
        Err(report!(errors::ApiErrorResponse::PreconditionFailed {
            message: "`mandate_data.customer_acceptance.online` is required when \
                      `mandate_data.customer_acceptance.acceptance_type` is `online`"
                .into()
        }))?
    }

    let mandate_details = match mandate_data.mandate_type {
        Some(api_models::payments::MandateType::SingleUse(details)) => Some(details),
        Some(api_models::payments::MandateType::MultiUse(details)) => details,
        None => None,
    };
    mandate_details.and_then(|md| md.start_date.zip(md.end_date)).map(|(start_date, end_date)|
        utils::when (start_date >= end_date, || {
        Err(report!(errors::ApiErrorResponse::PreconditionFailed {
            message: "`mandate_data.mandate_type.{multi_use|single_use}.start_date` should be greater than  \
            `mandate_data.mandate_type.{multi_use|single_use}.end_date`"
                .into()
        }))
    })).transpose()?;

    Ok(())
}

pub fn validate_customer_id_mandatory_cases(
    has_shipping: bool,
    has_billing: bool,
    has_setup_future_usage: bool,
    customer_id: &Option<String>,
) -> RouterResult<()> {
    match (
        has_shipping,
        has_billing,
        has_setup_future_usage,
        customer_id,
    ) {
        (true, _, _, None) | (_, true, _, None) | (_, _, true, None) => {
            Err(errors::ApiErrorResponse::PreconditionFailed {
                message: "customer_id is mandatory when shipping or billing \
                address is given or when setup_future_usage is given"
                    .to_string(),
            })
            .into_report()
        }
        _ => Ok(()),
    }
}

pub fn create_startpay_url(
    server: &Server,
    payment_attempt: &PaymentAttempt,
    payment_intent: &PaymentIntent,
) -> String {
    format!(
        "{}/payments/redirect/{}/{}/{}",
        server.base_url,
        payment_intent.payment_id,
        payment_intent.merchant_id,
        payment_attempt.attempt_id
    )
}

pub fn create_redirect_url(
    router_base_url: &String,
    payment_attempt: &PaymentAttempt,
    connector_name: &String,
    creds_identifier: Option<&str>,
) -> String {
    let creds_identifier_path = creds_identifier.map_or_else(String::new, |cd| format!("/{}", cd));
    format!(
        "{}/payments/{}/{}/redirect/response/{}",
        router_base_url, payment_attempt.payment_id, payment_attempt.merchant_id, connector_name,
    ) + &creds_identifier_path
}

pub fn create_webhook_url(
    router_base_url: &String,
    merchant_id: &String,
    connector_name: &String,
) -> String {
    format!(
        "{}/webhooks/{}/{}",
        router_base_url, merchant_id, connector_name
    )
}
pub fn create_complete_authorize_url(
    router_base_url: &String,
    payment_attempt: &PaymentAttempt,
    connector_name: &String,
) -> String {
    format!(
        "{}/payments/{}/{}/redirect/complete/{}",
        router_base_url, payment_attempt.payment_id, payment_attempt.merchant_id, connector_name
    )
}

fn validate_recurring_mandate(req: api::MandateValidationFields) -> RouterResult<()> {
    req.mandate_id.check_value_present("mandate_id")?;

    req.customer_id.check_value_present("customer_id")?;

    let confirm = req.confirm.get_required_value("confirm")?;
    if !confirm {
        Err(report!(errors::ApiErrorResponse::PreconditionFailed {
            message: "`confirm` must be `true` for mandates".into()
        }))?
    }

    let off_session = req.off_session.get_required_value("off_session")?;
    if !off_session {
        Err(report!(errors::ApiErrorResponse::PreconditionFailed {
            message: "`off_session` should be `true` for mandates".into()
        }))?
    }

    Ok(())
}

pub fn verify_mandate_details(
    request_amount: i64,
    request_currency: api_enums::Currency,
    mandate: storage::Mandate,
) -> RouterResult<()> {
    match mandate.mandate_type {
        storage_enums::MandateType::SingleUse => utils::when(
            mandate
                .mandate_amount
                .map(|mandate_amount| request_amount > mandate_amount)
                .unwrap_or(true),
            || {
                Err(report!(errors::ApiErrorResponse::MandateValidationFailed {
                    reason: "request amount is greater than mandate amount".to_string()
                }))
            },
        ),
        storage::enums::MandateType::MultiUse => utils::when(
            mandate
                .mandate_amount
                .map(|mandate_amount| {
                    (mandate.amount_captured.unwrap_or(0) + request_amount) > mandate_amount
                })
                .unwrap_or(false),
            || {
                Err(report!(errors::ApiErrorResponse::MandateValidationFailed {
                    reason: "request amount is greater than mandate amount".to_string()
                }))
            },
        ),
    }?;
    utils::when(
        mandate
            .mandate_currency
            .map(|mandate_currency| mandate_currency != request_currency)
            .unwrap_or(false),
        || {
            Err(report!(errors::ApiErrorResponse::MandateValidationFailed {
                reason: "cross currency mandates not supported".to_string()
            }))
        },
    )
}

#[instrument(skip_all)]
pub fn payment_attempt_status_fsm(
    payment_method_data: &Option<api::PaymentMethodData>,
    confirm: Option<bool>,
) -> storage_enums::AttemptStatus {
    match payment_method_data {
        Some(_) => match confirm {
            Some(true) => storage_enums::AttemptStatus::Pending,
            _ => storage_enums::AttemptStatus::ConfirmationAwaited,
        },
        None => storage_enums::AttemptStatus::PaymentMethodAwaited,
    }
}

pub fn payment_intent_status_fsm(
    payment_method_data: &Option<api::PaymentMethodData>,
    confirm: Option<bool>,
) -> storage_enums::IntentStatus {
    match payment_method_data {
        Some(_) => match confirm {
            Some(true) => storage_enums::IntentStatus::RequiresCustomerAction,
            _ => storage_enums::IntentStatus::RequiresConfirmation,
        },
        None => storage_enums::IntentStatus::RequiresPaymentMethod,
    }
}

pub async fn add_domain_task_to_pt<Op>(
    operation: &Op,
    state: &AppState,
    payment_attempt: &PaymentAttempt,
    requeue: bool,
    schedule_time: Option<time::PrimitiveDateTime>,
) -> CustomResult<(), errors::ApiErrorResponse>
where
    Op: std::fmt::Debug,
{
    if check_if_operation_confirm(operation) {
        match schedule_time {
            Some(stime) => {
                if !requeue {
                    scheduler_metrics::TASKS_ADDED_COUNT.add(&metrics::CONTEXT, 1, &[]); // Metrics
                    super::add_process_sync_task(&*state.store, payment_attempt, stime)
                        .await
                        .into_report()
                        .change_context(errors::ApiErrorResponse::InternalServerError)
                        .attach_printable("Failed while adding task to process tracker")
                } else {
                    scheduler_metrics::TASKS_RESET_COUNT.add(&metrics::CONTEXT, 1, &[]); // Metrics
                    super::reset_process_sync_task(&*state.store, payment_attempt, stime)
                        .await
                        .into_report()
                        .change_context(errors::ApiErrorResponse::InternalServerError)
                        .attach_printable("Failed while updating task in process tracker")
                }
            }
            None => Ok(()),
        }
    } else {
        Ok(())
    }
}

pub fn response_operation<'a, F, R>() -> BoxedOperation<'a, F, R>
where
    F: Send + Clone,
    PaymentResponse: Operation<F, R>,
{
    Box::new(PaymentResponse)
}

#[instrument(skip_all)]
pub(crate) async fn get_payment_method_create_request(
    payment_method_data: Option<&api::PaymentMethodData>,
    payment_method: Option<storage_enums::PaymentMethod>,
    payment_method_type: Option<storage_enums::PaymentMethodType>,
    customer: &domain::Customer,
) -> RouterResult<api::PaymentMethodCreate> {
    match payment_method_data {
        Some(pm_data) => match payment_method {
            Some(payment_method) => match pm_data {
                api::PaymentMethodData::Card(card) => {
                    let card_detail = api::CardDetail {
                        card_number: card.card_number.clone(),
                        card_exp_month: card.card_exp_month.clone(),
                        card_exp_year: card.card_exp_year.clone(),
                        card_holder_name: Some(card.card_holder_name.clone()),
                        nick_name: card.nick_name.clone(),
                    };
                    let customer_id = customer.customer_id.clone();
                    let payment_method_request = api::PaymentMethodCreate {
                        payment_method,
                        payment_method_type,
                        payment_method_issuer: card.card_issuer.clone(),
                        payment_method_issuer_code: None,
                        card: Some(card_detail),
                        metadata: None,
                        customer_id: Some(customer_id),
                        card_network: card
                            .card_network
                            .as_ref()
                            .map(|card_network| card_network.to_string()),
                    };
                    Ok(payment_method_request)
                }
                _ => {
                    let payment_method_request = api::PaymentMethodCreate {
                        payment_method,
                        payment_method_type,
                        payment_method_issuer: None,
                        payment_method_issuer_code: None,
                        card: None,
                        metadata: None,
                        customer_id: Some(customer.customer_id.to_owned()),
                        card_network: None,
                    };
                    Ok(payment_method_request)
                }
            },
            None => Err(report!(errors::ApiErrorResponse::MissingRequiredField {
                field_name: "payment_method_type"
            })
            .attach_printable("PaymentMethodType Required")),
        },
        None => Err(report!(errors::ApiErrorResponse::MissingRequiredField {
            field_name: "payment_method_data"
        })
        .attach_printable("PaymentMethodData required Or Card is already saved")),
    }
}

pub async fn get_customer_from_details<F: Clone>(
    db: &dyn StorageInterface,
    customer_id: Option<String>,
    merchant_id: &str,
    payment_data: &mut PaymentData<F>,
    merchant_key_store: &domain::MerchantKeyStore,
) -> CustomResult<Option<domain::Customer>, errors::StorageError> {
    match customer_id {
        None => Ok(None),
        Some(c_id) => {
            let customer = db
                .find_customer_optional_by_customer_id_merchant_id(
                    &c_id,
                    merchant_id,
                    merchant_key_store,
                )
                .await?;
            payment_data.email = payment_data.email.clone().or_else(|| {
                customer.as_ref().and_then(|inner| {
                    inner
                        .email
                        .clone()
                        .map(|encrypted_value| encrypted_value.into())
                })
            });
            Ok(customer)
        }
    }
}

// Checks if the inner values of two options are not equal and throws appropriate error
fn validate_options_for_inequality<T: PartialEq>(
    first_option: Option<&T>,
    second_option: Option<&T>,
    field_name: &str,
) -> Result<(), errors::ApiErrorResponse> {
    fp_utils::when(
        first_option
            .zip(second_option)
            .map(|(value1, value2)| value1 != value2)
            .unwrap_or(false),
        || {
            Err(errors::ApiErrorResponse::PreconditionFailed {
                message: format!("The field name `{field_name}` sent in both places is ambiguous"),
            })
        },
    )
}

// Checks if the customer details are passed in both places
// If so, raise an error
pub fn validate_customer_details_in_request(
    request: &api_models::payments::PaymentsRequest,
) -> Result<(), errors::ApiErrorResponse> {
    if let Some(customer_details) = request.customer.as_ref() {
        validate_options_for_inequality(
            request.customer_id.as_ref(),
            Some(&customer_details.id),
            "customer_id",
        )?;

        validate_options_for_inequality(
            request.email.as_ref(),
            customer_details.email.as_ref(),
            "email",
        )?;

        validate_options_for_inequality(
            request.name.as_ref(),
            customer_details.name.as_ref(),
            "name",
        )?;

        validate_options_for_inequality(
            request.phone.as_ref(),
            customer_details.phone.as_ref(),
            "phone",
        )?;

        validate_options_for_inequality(
            request.phone_country_code.as_ref(),
            customer_details.phone_country_code.as_ref(),
            "phone_country_code",
        )?;
    }

    Ok(())
}

/// Get the customer details from customer field if present
/// or from the individual fields in `PaymentsRequest`
pub fn get_customer_details_from_request(
    request: &api_models::payments::PaymentsRequest,
) -> CustomerDetails {
    let customer_id = request
        .customer
        .as_ref()
        .map(|customer_details| customer_details.id.clone())
        .or(request.customer_id.clone());

    let customer_name = request
        .customer
        .as_ref()
        .and_then(|customer_details| customer_details.name.clone())
        .or(request.name.clone());

    let customer_email = request
        .customer
        .as_ref()
        .and_then(|customer_details| customer_details.email.clone())
        .or(request.email.clone());

    let customer_phone = request
        .customer
        .as_ref()
        .and_then(|customer_details| customer_details.phone.clone())
        .or(request.phone.clone());

    let customer_phone_code = request
        .customer
        .as_ref()
        .and_then(|customer_details| customer_details.phone_country_code.clone())
        .or(request.phone_country_code.clone());

    CustomerDetails {
        customer_id,
        name: customer_name,
        email: customer_email,
        phone: customer_phone,
        phone_country_code: customer_phone_code,
    }
}

pub async fn get_connector_default(
    _state: &AppState,
    request_connector: Option<serde_json::Value>,
) -> CustomResult<api::ConnectorChoice, errors::ApiErrorResponse> {
    Ok(request_connector.map_or(
        api::ConnectorChoice::Decide,
        api::ConnectorChoice::StraightThrough,
    ))
}

#[instrument(skip_all)]
pub async fn create_customer_if_not_exist<'a, F: Clone, R>(
    operation: BoxedOperation<'a, F, R>,
    db: &dyn StorageInterface,
    payment_data: &mut PaymentData<F>,
    req: Option<CustomerDetails>,
    merchant_id: &str,
    key_store: &domain::MerchantKeyStore,
) -> CustomResult<(BoxedOperation<'a, F, R>, Option<domain::Customer>), errors::StorageError> {
    let request_customer_details = req
        .get_required_value("customer")
        .change_context(errors::StorageError::ValueNotFound("customer".to_owned()))?;

    let customer_id = request_customer_details
        .customer_id
        .or(payment_data.payment_intent.customer_id.clone());

    let optional_customer = match customer_id {
        Some(customer_id) => {
            let customer_data = db
                .find_customer_optional_by_customer_id_merchant_id(
                    &customer_id,
                    merchant_id,
                    key_store,
                )
                .await?;

            Some(match customer_data {
                Some(c) => {
                    // Update the customer data if new data is passed in the request
                    if request_customer_details.email.is_some()
                        | request_customer_details.name.is_some()
                        | request_customer_details.phone.is_some()
                        | request_customer_details.phone_country_code.is_some()
                    {
                        let key = key_store.key.get_inner().peek();
                        let customer_update = async {
                            Ok(Update {
                                name: request_customer_details
                                    .name
                                    .async_lift(|inner| types::encrypt_optional(inner, key))
                                    .await?,
                                email: request_customer_details
                                    .email
                                    .clone()
                                    .async_lift(|inner| {
                                        types::encrypt_optional(
                                            inner.map(|inner| inner.expose()),
                                            key,
                                        )
                                    })
                                    .await?,
                                phone: request_customer_details
                                    .phone
                                    .clone()
                                    .async_lift(|inner| types::encrypt_optional(inner, key))
                                    .await?,
                                phone_country_code: request_customer_details.phone_country_code,
                                description: None,
                                connector_customer: None,
                                metadata: None,
                            })
                        }
                        .await
                        .change_context(errors::StorageError::SerializationFailed)
                        .attach_printable("Failed while encrypting Customer while Update")?;

                        db.update_customer_by_customer_id_merchant_id(
                            customer_id,
                            merchant_id.to_string(),
                            customer_update,
                            key_store,
                        )
                        .await
                    } else {
                        Ok(c)
                    }
                }
                None => {
                    let new_customer = async {
                        let key = key_store.key.get_inner().peek();
                        Ok(domain::Customer {
                            customer_id: customer_id.to_string(),
                            merchant_id: merchant_id.to_string(),
                            name: request_customer_details
                                .name
                                .async_lift(|inner| types::encrypt_optional(inner, key))
                                .await?,
                            email: request_customer_details
                                .email
                                .clone()
                                .async_lift(|inner| {
                                    types::encrypt_optional(inner.map(|inner| inner.expose()), key)
                                })
                                .await?,
                            phone: request_customer_details
                                .phone
                                .clone()
                                .async_lift(|inner| types::encrypt_optional(inner, key))
                                .await?,
                            phone_country_code: request_customer_details.phone_country_code.clone(),
                            description: None,
                            created_at: common_utils::date_time::now(),
                            id: None,
                            metadata: None,
                            modified_at: common_utils::date_time::now(),
                            connector_customer: None,
                        })
                    }
                    .await
                    .change_context(errors::StorageError::SerializationFailed)
                    .attach_printable("Failed while encrypting Customer while insert")?;
                    metrics::CUSTOMER_CREATED.add(&metrics::CONTEXT, 1, &[]);
                    db.insert_customer(new_customer, key_store).await
                }
            })
        }
        None => match &payment_data.payment_intent.customer_id {
            None => None,
            Some(customer_id) => db
                .find_customer_optional_by_customer_id_merchant_id(
                    customer_id,
                    merchant_id,
                    key_store,
                )
                .await?
                .map(Ok),
        },
    };
    Ok((
        operation,
        match optional_customer {
            Some(customer) => {
                let customer = customer?;

                payment_data.payment_intent.customer_id = Some(customer.customer_id.clone());
                payment_data.email = payment_data.email.clone().or_else(|| {
                    customer
                        .email
                        .clone()
                        .map(|encrypted_value| encrypted_value.into())
                });

                Some(customer)
            }
            None => None,
        },
    ))
}

pub async fn make_pm_data<'a, F: Clone, R>(
    operation: BoxedOperation<'a, F, R>,
    state: &'a AppState,
    payment_data: &mut PaymentData<F>,
) -> RouterResult<(BoxedOperation<'a, F, R>, Option<api::PaymentMethodData>)> {
    let request = &payment_data.payment_method_data;
    let token = payment_data.token.clone();

    let hyperswitch_token = match payment_data.mandate_id {
        Some(_) => token,
        None => {
            if let Some(token) = token {
                let redis_conn = state
                    .store
                    .get_redis_conn()
                    .change_context(errors::ApiErrorResponse::InternalServerError)
                    .attach_printable("Failed to get redis connection")?;

                let key = format!(
                    "pm_token_{}_{}_hyperswitch",
                    token,
                    payment_data
                        .payment_attempt
                        .payment_method
                        .to_owned()
                        .get_required_value("payment_method")?,
                );

                let key = redis_conn
                    .get_key::<Option<String>>(&key)
                    .await
                    .change_context(errors::ApiErrorResponse::InternalServerError)
                    .attach_printable("Failed to fetch the token from redis")?
                    .ok_or(error_stack::Report::new(
                        errors::ApiErrorResponse::UnprocessableEntity {
<<<<<<< HEAD
                            entity: "Token".to_string(),
=======
                            message: token + " is invalid or expired",
>>>>>>> 31088b60
                        },
                    ))?;

                Some(key)
            } else {
                None
            }
        }
    };

    let card_cvc = payment_data.card_cvc.clone();

    // TODO: Handle case where payment method and token both are present in request properly.
    let payment_method = match (request, hyperswitch_token) {
        (_, Some(hyperswitch_token)) => {
            let (pm, supplementary_data) = vault::Vault::get_payment_method_data_from_locker(
                state,
                &hyperswitch_token,
            )
            .await
            .attach_printable(
                "Payment method for given token not found or there was a problem fetching it",
            )?;

            utils::when(
                supplementary_data
                    .customer_id
                    .ne(&payment_data.payment_intent.customer_id),
                || {
                    Err(errors::ApiErrorResponse::PreconditionFailed { message: "customer associated with payment method and customer passed in payment are not same".into() })
                },
            )?;

            Ok::<_, error_stack::Report<errors::ApiErrorResponse>>(match pm.clone() {
                Some(api::PaymentMethodData::Card(card)) => {
                    payment_data.payment_attempt.payment_method =
                        Some(storage_enums::PaymentMethod::Card);
                    if let Some(cvc) = card_cvc {
                        let mut updated_card = card;
                        updated_card.card_cvc = cvc;
                        let updated_pm = api::PaymentMethodData::Card(updated_card);
                        vault::Vault::store_payment_method_data_in_locker(
                            state,
                            Some(hyperswitch_token),
                            &updated_pm,
                            payment_data.payment_intent.customer_id.to_owned(),
                            enums::PaymentMethod::Card,
                        )
                        .await?;
                        Some(updated_pm)
                    } else {
                        pm
                    }
                }

                Some(api::PaymentMethodData::Wallet(_)) => {
                    payment_data.payment_attempt.payment_method =
                        Some(storage_enums::PaymentMethod::Wallet);
                    pm
                }

                Some(api::PaymentMethodData::BankTransfer(_)) => {
                    payment_data.payment_attempt.payment_method =
                        Some(storage_enums::PaymentMethod::BankTransfer);
                    pm
                }
                Some(api::PaymentMethodData::BankRedirect(_)) => {
                    payment_data.payment_attempt.payment_method =
                        Some(storage_enums::PaymentMethod::BankRedirect);
                    pm
                }
                Some(_) => Err(errors::ApiErrorResponse::InternalServerError)
                    .into_report()
                    .attach_printable(
                        "Payment method received from locker is unsupported by locker",
                    )?,

                None => None,
            })
        }
        (pm_opt @ Some(pm @ api::PaymentMethodData::Card(_)), _) => {
            let parent_payment_method_token = store_in_vault_and_generate_ppmt(
                state,
                pm,
                &payment_data.payment_intent,
                &payment_data.payment_attempt,
                enums::PaymentMethod::Card,
            )
            .await?;

            payment_data.token = Some(parent_payment_method_token);

            Ok(pm_opt.to_owned())
        }
        (pm @ Some(api::PaymentMethodData::PayLater(_)), _) => Ok(pm.to_owned()),
        (pm @ Some(api::PaymentMethodData::Crypto(_)), _) => Ok(pm.to_owned()),
        (pm @ Some(api::PaymentMethodData::BankDebit(_)), _) => Ok(pm.to_owned()),
        (pm @ Some(api::PaymentMethodData::Upi(_)), _) => Ok(pm.to_owned()),
        (pm @ Some(api::PaymentMethodData::Voucher(_)), _) => Ok(pm.to_owned()),
        (pm @ Some(api::PaymentMethodData::Reward), _) => Ok(pm.to_owned()),
        (pm @ Some(api::PaymentMethodData::CardRedirect(_)), _) => Ok(pm.to_owned()),
        (pm @ Some(api::PaymentMethodData::GiftCard(_)), _) => Ok(pm.to_owned()),
        (pm_opt @ Some(pm @ api::PaymentMethodData::BankTransfer(_)), _) => {
            let parent_payment_method_token = store_in_vault_and_generate_ppmt(
                state,
                pm,
                &payment_data.payment_intent,
                &payment_data.payment_attempt,
                enums::PaymentMethod::BankTransfer,
            )
            .await?;

            payment_data.token = Some(parent_payment_method_token);

            Ok(pm_opt.to_owned())
        }
        (pm_opt @ Some(pm @ api::PaymentMethodData::Wallet(_)), _) => {
            let parent_payment_method_token = store_in_vault_and_generate_ppmt(
                state,
                pm,
                &payment_data.payment_intent,
                &payment_data.payment_attempt,
                enums::PaymentMethod::Wallet,
            )
            .await?;

            payment_data.token = Some(parent_payment_method_token);
            Ok(pm_opt.to_owned())
        }
        (pm_opt @ Some(pm @ api::PaymentMethodData::BankRedirect(_)), _) => {
            let parent_payment_method_token = store_in_vault_and_generate_ppmt(
                state,
                pm,
                &payment_data.payment_intent,
                &payment_data.payment_attempt,
                enums::PaymentMethod::BankRedirect,
            )
            .await?;
            payment_data.token = Some(parent_payment_method_token);
            Ok(pm_opt.to_owned())
        }
        _ => Ok(None),
    }?;

    Ok((operation, payment_method))
}

pub async fn store_in_vault_and_generate_ppmt(
    state: &AppState,
    payment_method_data: &api_models::payments::PaymentMethodData,
    payment_intent: &PaymentIntent,
    payment_attempt: &PaymentAttempt,
    payment_method: enums::PaymentMethod,
) -> RouterResult<String> {
    let router_token = vault::Vault::store_payment_method_data_in_locker(
        state,
        None,
        payment_method_data,
        payment_intent.customer_id.to_owned(),
        payment_method,
    )
    .await?;
    let parent_payment_method_token = generate_id(consts::ID_LENGTH, "token");
    let key_for_hyperswitch_token = payment_attempt.payment_method.map(|payment_method| {
        payment_methods::ParentPaymentMethodToken::create_key_for_token((
            &parent_payment_method_token,
            payment_method,
        ))
    });
    if let Some(key_for_hyperswitch_token) = key_for_hyperswitch_token {
        key_for_hyperswitch_token
            .insert(Some(payment_intent.created_at), router_token, state)
            .await?;
    };
    Ok(parent_payment_method_token)
}

#[instrument(skip_all)]
pub(crate) fn validate_capture_method(
    capture_method: storage_enums::CaptureMethod,
) -> RouterResult<()> {
    utils::when(
        capture_method == storage_enums::CaptureMethod::Automatic,
        || {
            Err(report!(errors::ApiErrorResponse::PaymentUnexpectedState {
                field_name: "capture_method".to_string(),
                current_flow: "captured".to_string(),
                current_value: capture_method.to_string(),
                states: "manual, manual_multiple, scheduled".to_string()
            }))
        },
    )
}

#[instrument(skip_all)]
pub(crate) fn validate_status(status: storage_enums::IntentStatus) -> RouterResult<()> {
    utils::when(
        status != storage_enums::IntentStatus::RequiresCapture
            && status != storage_enums::IntentStatus::PartiallyCaptured,
        || {
            Err(report!(errors::ApiErrorResponse::PaymentUnexpectedState {
                field_name: "payment.status".to_string(),
                current_flow: "captured".to_string(),
                current_value: status.to_string(),
                states: "requires_capture, partially captured".to_string()
            }))
        },
    )
}

#[instrument(skip_all)]
pub(crate) fn validate_amount_to_capture(
    amount: i64,
    amount_to_capture: Option<i64>,
) -> RouterResult<()> {
    utils::when(
        amount_to_capture.is_some() && (Some(amount) < amount_to_capture),
        || {
            Err(report!(errors::ApiErrorResponse::InvalidRequestData {
                message: "amount_to_capture is greater than amount".to_string()
            }))
        },
    )
}

#[instrument(skip_all)]
pub(crate) fn validate_payment_method_fields_present(
    req: &api::PaymentsRequest,
) -> RouterResult<()> {
    utils::when(
        req.payment_method.is_none() && req.payment_method_data.is_some(),
        || {
            Err(errors::ApiErrorResponse::MissingRequiredField {
                field_name: "payment_method",
            })
        },
    )?;

    utils::when(
        !matches!(
            req.payment_method,
            Some(api_enums::PaymentMethod::Card) | None
        ) && (req.payment_method_type.is_none()),
        || {
            Err(errors::ApiErrorResponse::MissingRequiredField {
                field_name: "payment_method_type",
            })
        },
    )?;

    utils::when(
        req.payment_method.is_some()
            && req.payment_method_data.is_none()
            && req.payment_token.is_none(),
        || {
            Err(errors::ApiErrorResponse::MissingRequiredField {
                field_name: "payment_method_data",
            })
        },
    )?;
    utils::when(
        req.payment_method.is_some() && req.payment_method_type.is_some(),
        || {
            req.payment_method
                .map_or(Ok(()), |req_payment_method| {
                    req.payment_method_type.map_or(Ok(()), |req_payment_method_type| {
                        if !validate_payment_method_type_against_payment_method(req_payment_method, req_payment_method_type) {
                            Err(errors::ApiErrorResponse::InvalidRequestData {
                                message: ("payment_method_type doesn't correspond to the specified payment_method"
                                    .to_string()),
                            })
                        } else {
                            Ok(())
                        }
                    })
                })
        },
    )?;

    let validate_payment_method_and_payment_method_data =
        |req_payment_method_data, req_payment_method: api_enums::PaymentMethod| {
            api_enums::PaymentMethod::foreign_try_from(req_payment_method_data).and_then(|payment_method|
                if req_payment_method != payment_method {
                    Err(errors::ApiErrorResponse::InvalidRequestData {
                        message: ("payment_method_data doesn't correspond to the specified payment_method"
                            .to_string()),
                    })
                } else {
                    Ok(())
                })
        };

    utils::when(
        req.payment_method.is_some() && req.payment_method_data.is_some(),
        || {
            req.payment_method_data
                .clone()
                .map_or(Ok(()), |req_payment_method_data| {
                    req.payment_method.map_or(Ok(()), |req_payment_method| {
                        validate_payment_method_and_payment_method_data(
                            req_payment_method_data,
                            req_payment_method,
                        )
                    })
                })
        },
    )?;

    Ok(())
}

pub fn validate_payment_method_type_against_payment_method(
    payment_method: api_enums::PaymentMethod,
    payment_method_type: api_enums::PaymentMethodType,
) -> bool {
    match payment_method {
        api_enums::PaymentMethod::Card => matches!(
            payment_method_type,
            api_enums::PaymentMethodType::Credit | api_enums::PaymentMethodType::Debit
        ),
        api_enums::PaymentMethod::PayLater => matches!(
            payment_method_type,
            api_enums::PaymentMethodType::Affirm
                | api_enums::PaymentMethodType::Alma
                | api_enums::PaymentMethodType::AfterpayClearpay
                | api_enums::PaymentMethodType::Klarna
                | api_enums::PaymentMethodType::PayBright
                | api_enums::PaymentMethodType::Atome
                | api_enums::PaymentMethodType::Walley
        ),
        api_enums::PaymentMethod::Wallet => matches!(
            payment_method_type,
            api_enums::PaymentMethodType::ApplePay
                | api_enums::PaymentMethodType::GooglePay
                | api_enums::PaymentMethodType::Paypal
                | api_enums::PaymentMethodType::AliPay
                | api_enums::PaymentMethodType::AliPayHk
                | api_enums::PaymentMethodType::Dana
                | api_enums::PaymentMethodType::MbWay
                | api_enums::PaymentMethodType::MobilePay
                | api_enums::PaymentMethodType::SamsungPay
                | api_enums::PaymentMethodType::Twint
                | api_enums::PaymentMethodType::Vipps
                | api_enums::PaymentMethodType::TouchNGo
                | api_enums::PaymentMethodType::Swish
                | api_enums::PaymentMethodType::WeChatPay
                | api_enums::PaymentMethodType::GoPay
                | api_enums::PaymentMethodType::Gcash
                | api_enums::PaymentMethodType::Momo
                | api_enums::PaymentMethodType::KakaoPay
                | api_enums::PaymentMethodType::Cashapp
        ),
        api_enums::PaymentMethod::BankRedirect => matches!(
            payment_method_type,
            api_enums::PaymentMethodType::Giropay
                | api_enums::PaymentMethodType::Ideal
                | api_enums::PaymentMethodType::Sofort
                | api_enums::PaymentMethodType::Eps
                | api_enums::PaymentMethodType::BancontactCard
                | api_enums::PaymentMethodType::Blik
                | api_enums::PaymentMethodType::OnlineBankingThailand
                | api_enums::PaymentMethodType::OnlineBankingCzechRepublic
                | api_enums::PaymentMethodType::OnlineBankingFinland
                | api_enums::PaymentMethodType::OnlineBankingFpx
                | api_enums::PaymentMethodType::OnlineBankingPoland
                | api_enums::PaymentMethodType::OnlineBankingSlovakia
                | api_enums::PaymentMethodType::Przelewy24
                | api_enums::PaymentMethodType::Trustly
                | api_enums::PaymentMethodType::Bizum
                | api_enums::PaymentMethodType::Interac
                | api_enums::PaymentMethodType::OpenBankingUk
        ),
        api_enums::PaymentMethod::BankTransfer => matches!(
            payment_method_type,
            api_enums::PaymentMethodType::Ach
                | api_enums::PaymentMethodType::Sepa
                | api_enums::PaymentMethodType::Bacs
                | api_enums::PaymentMethodType::Multibanco
                | api_enums::PaymentMethodType::Pix
                | api_enums::PaymentMethodType::Pse
                | api_enums::PaymentMethodType::PermataBankTransfer
                | api_enums::PaymentMethodType::BcaBankTransfer
                | api_enums::PaymentMethodType::BniVa
                | api_enums::PaymentMethodType::BriVa
                | api_enums::PaymentMethodType::CimbVa
                | api_enums::PaymentMethodType::DanamonVa
                | api_enums::PaymentMethodType::MandiriVa
        ),
        api_enums::PaymentMethod::BankDebit => matches!(
            payment_method_type,
            api_enums::PaymentMethodType::Ach
                | api_enums::PaymentMethodType::Sepa
                | api_enums::PaymentMethodType::Bacs
                | api_enums::PaymentMethodType::Becs
        ),
        api_enums::PaymentMethod::Crypto => matches!(
            payment_method_type,
            api_enums::PaymentMethodType::CryptoCurrency
        ),
        api_enums::PaymentMethod::Reward => matches!(
            payment_method_type,
            api_enums::PaymentMethodType::Evoucher | api_enums::PaymentMethodType::ClassicReward
        ),
        api_enums::PaymentMethod::Upi => matches!(
            payment_method_type,
            api_enums::PaymentMethodType::UpiCollect
        ),
        api_enums::PaymentMethod::Voucher => matches!(
            payment_method_type,
            api_enums::PaymentMethodType::Boleto
                | api_enums::PaymentMethodType::Efecty
                | api_enums::PaymentMethodType::PagoEfectivo
                | api_enums::PaymentMethodType::RedCompra
                | api_enums::PaymentMethodType::RedPagos
                | api_enums::PaymentMethodType::Indomaret
                | api_enums::PaymentMethodType::Alfamart
                | api_enums::PaymentMethodType::Oxxo
                | api_enums::PaymentMethodType::SevenEleven
                | api_enums::PaymentMethodType::Lawson
                | api_enums::PaymentMethodType::MiniStop
                | api_enums::PaymentMethodType::FamilyMart
                | api_enums::PaymentMethodType::Seicomart
                | api_enums::PaymentMethodType::PayEasy
        ),
        api_enums::PaymentMethod::GiftCard => {
            matches!(
                payment_method_type,
                api_enums::PaymentMethodType::Givex | api_enums::PaymentMethodType::PaySafeCard
            )
        }
        api_enums::PaymentMethod::CardRedirect => matches!(
            payment_method_type,
            api_enums::PaymentMethodType::Knet
                | api_enums::PaymentMethodType::Benefit
                | api_enums::PaymentMethodType::MomoAtm
        ),
    }
}

pub fn check_force_psync_precondition(status: &storage_enums::AttemptStatus) -> bool {
    !matches!(
        status,
        storage_enums::AttemptStatus::Charged
            | storage_enums::AttemptStatus::AutoRefunded
            | storage_enums::AttemptStatus::Voided
            | storage_enums::AttemptStatus::CodInitiated
            | storage_enums::AttemptStatus::Started
            | storage_enums::AttemptStatus::Failure
    )
}

pub fn append_option<T, U, F, V>(func: F, option1: Option<T>, option2: Option<U>) -> Option<V>
where
    F: FnOnce(T, U) -> V,
{
    Some(func(option1?, option2?))
}

#[cfg(feature = "olap")]
pub(super) async fn filter_by_constraints(
    db: &dyn StorageInterface,
    constraints: &api::PaymentListConstraints,
    merchant_id: &str,
    storage_scheme: storage_enums::MerchantStorageScheme,
) -> CustomResult<Vec<PaymentIntent>, errors::DataStorageError> {
    let result = db
        .filter_payment_intent_by_constraints(
            merchant_id,
            &constraints.clone().into(),
            storage_scheme,
        )
        .await?;
    Ok(result)
}

#[cfg(feature = "olap")]
pub(super) fn validate_payment_list_request(
    req: &api::PaymentListConstraints,
) -> CustomResult<(), errors::ApiErrorResponse> {
    utils::when(req.limit > 100 || req.limit < 1, || {
        Err(errors::ApiErrorResponse::InvalidRequestData {
            message: "limit should be in between 1 and 100".to_string(),
        })
    })?;
    Ok(())
}
#[cfg(feature = "olap")]
pub(super) fn validate_payment_list_request_for_joins(
    limit: u32,
    max_limit: u32,
) -> CustomResult<(), errors::ApiErrorResponse> {
    utils::when(limit > max_limit || limit < 1, || {
        Err(errors::ApiErrorResponse::InvalidRequestData {
            message: format!("limit should be in between 1 and {}", max_limit),
        })
    })?;
    Ok(())
}

pub fn get_handle_response_url(
    payment_id: String,
    merchant_account: &domain::MerchantAccount,
    response: api::PaymentsResponse,
    connector: String,
) -> RouterResult<api::RedirectionResponse> {
    let payments_return_url = response.return_url.as_ref();

    let redirection_response = make_pg_redirect_response(payment_id, &response, connector);

    let return_url = make_merchant_url_with_response(
        merchant_account,
        redirection_response,
        payments_return_url,
        response.client_secret.as_ref(),
        response.manual_retry_allowed,
    )
    .attach_printable("Failed to make merchant url with response")?;

    make_url_with_signature(&return_url, merchant_account)
}

pub fn make_merchant_url_with_response(
    merchant_account: &domain::MerchantAccount,
    redirection_response: api::PgRedirectResponse,
    request_return_url: Option<&String>,
    client_secret: Option<&masking::Secret<String>>,
    manual_retry_allowed: Option<bool>,
) -> RouterResult<String> {
    // take return url if provided in the request else use merchant return url
    let url = request_return_url
        .or(merchant_account.return_url.as_ref())
        .get_required_value("return_url")?;

    let status_check = redirection_response.status;

    let payment_client_secret = client_secret
        .ok_or(errors::ApiErrorResponse::InternalServerError)
        .into_report()
        .attach_printable("Expected client secret to be `Some`")?;

    let merchant_url_with_response = if merchant_account.redirect_to_merchant_with_http_post {
        url::Url::parse_with_params(
            url,
            &[
                ("status", status_check.to_string()),
                (
                    "payment_intent_client_secret",
                    payment_client_secret.peek().to_string(),
                ),
                (
                    "manual_retry_allowed",
                    manual_retry_allowed.unwrap_or(false).to_string(),
                ),
            ],
        )
        .into_report()
        .change_context(errors::ApiErrorResponse::InternalServerError)
        .attach_printable("Unable to parse the url with param")?
    } else {
        let amount = redirection_response.amount.get_required_value("amount")?;
        url::Url::parse_with_params(
            url,
            &[
                ("status", status_check.to_string()),
                (
                    "payment_intent_client_secret",
                    payment_client_secret.peek().to_string(),
                ),
                ("amount", amount.to_string()),
                (
                    "manual_retry_allowed",
                    manual_retry_allowed.unwrap_or(false).to_string(),
                ),
            ],
        )
        .into_report()
        .change_context(errors::ApiErrorResponse::InternalServerError)
        .attach_printable("Unable to parse the url with param")?
    };

    Ok(merchant_url_with_response.to_string())
}

pub async fn make_ephemeral_key(
    state: &AppState,
    customer_id: String,
    merchant_id: String,
) -> errors::RouterResponse<ephemeral_key::EphemeralKey> {
    let store = &state.store;
    let id = utils::generate_id(consts::ID_LENGTH, "eki");
    let secret = format!("epk_{}", &Uuid::new_v4().simple().to_string());
    let ek = ephemeral_key::EphemeralKeyNew {
        id,
        customer_id,
        merchant_id,
        secret,
    };
    let ek = store
        .create_ephemeral_key(ek, state.conf.eph_key.validity)
        .await
        .change_context(errors::ApiErrorResponse::InternalServerError)
        .attach_printable("Unable to create ephemeral key")?;
    Ok(services::ApplicationResponse::Json(ek))
}

pub async fn delete_ephemeral_key(
    store: &dyn StorageInterface,
    ek_id: String,
) -> errors::RouterResponse<ephemeral_key::EphemeralKey> {
    let ek = store
        .delete_ephemeral_key(&ek_id)
        .await
        .change_context(errors::ApiErrorResponse::InternalServerError)
        .attach_printable("Unable to delete ephemeral key")?;
    Ok(services::ApplicationResponse::Json(ek))
}

pub fn make_pg_redirect_response(
    payment_id: String,
    response: &api::PaymentsResponse,
    connector: String,
) -> api::PgRedirectResponse {
    api::PgRedirectResponse {
        payment_id,
        status: response.status,
        gateway_id: connector,
        customer_id: response.customer_id.to_owned(),
        amount: Some(response.amount),
    }
}

pub fn make_url_with_signature(
    redirect_url: &str,
    merchant_account: &domain::MerchantAccount,
) -> RouterResult<api::RedirectionResponse> {
    let mut url = url::Url::parse(redirect_url)
        .into_report()
        .change_context(errors::ApiErrorResponse::InternalServerError)
        .attach_printable("Unable to parse the url")?;

    let mut base_url = url.clone();
    base_url.query_pairs_mut().clear();

    let url = if merchant_account.enable_payment_response_hash {
        let key = merchant_account
            .payment_response_hash_key
            .as_ref()
            .get_required_value("payment_response_hash_key")?;
        let signature = hmac_sha512_sorted_query_params(
            &mut url.query_pairs().collect::<Vec<_>>(),
            key.as_str(),
        )?;

        url.query_pairs_mut()
            .append_pair("signature", &signature)
            .append_pair("signature_algorithm", "HMAC-SHA512");
        url.to_owned()
    } else {
        url.to_owned()
    };

    let parameters = url
        .query_pairs()
        .collect::<Vec<_>>()
        .iter()
        .map(|(key, value)| (key.clone().into_owned(), value.clone().into_owned()))
        .collect::<Vec<_>>();

    Ok(api::RedirectionResponse {
        return_url: base_url.to_string(),
        params: parameters,
        return_url_with_query_params: url.to_string(),
        http_method: if merchant_account.redirect_to_merchant_with_http_post {
            services::Method::Post.to_string()
        } else {
            services::Method::Get.to_string()
        },
        headers: Vec::new(),
    })
}

pub fn hmac_sha512_sorted_query_params(
    params: &mut [(Cow<'_, str>, Cow<'_, str>)],
    key: &str,
) -> RouterResult<String> {
    params.sort();
    let final_string = params
        .iter()
        .map(|(key, value)| format!("{key}={value}"))
        .collect::<Vec<_>>()
        .join("&");

    let signature = crypto::HmacSha512::sign_message(
        &crypto::HmacSha512,
        key.as_bytes(),
        final_string.as_bytes(),
    )
    .change_context(errors::ApiErrorResponse::InternalServerError)
    .attach_printable("Failed to sign the message")?;

    Ok(hex::encode(signature))
}

pub fn check_if_operation_confirm<Op: std::fmt::Debug>(operations: Op) -> bool {
    format!("{operations:?}") == "PaymentConfirm"
}

#[allow(clippy::too_many_arguments)]
pub fn generate_mandate(
    merchant_id: String,
    connector: String,
    setup_mandate_details: Option<api::MandateData>,
    customer: &Option<domain::Customer>,
    payment_method_id: String,
    connector_mandate_id: Option<pii::SecretSerdeValue>,
    network_txn_id: Option<String>,
    payment_method_data_option: Option<api_models::payments::PaymentMethodData>,
) -> CustomResult<Option<storage::MandateNew>, errors::ApiErrorResponse> {
    match (setup_mandate_details, customer) {
        (Some(data), Some(cus)) => {
            let mandate_id = utils::generate_id(consts::ID_LENGTH, "man");

            // The construction of the mandate new must be visible
            let mut new_mandate = storage::MandateNew::default();

            let customer_acceptance = data
                .customer_acceptance
                .get_required_value("customer_acceptance")?;
            new_mandate
                .set_mandate_id(mandate_id)
                .set_customer_id(cus.customer_id.clone())
                .set_merchant_id(merchant_id)
                .set_payment_method_id(payment_method_id)
                .set_connector(connector)
                .set_mandate_status(storage_enums::MandateStatus::Active)
                .set_connector_mandate_ids(connector_mandate_id)
                .set_network_transaction_id(network_txn_id)
                .set_customer_ip_address(
                    customer_acceptance
                        .get_ip_address()
                        .map(masking::Secret::new),
                )
                .set_customer_user_agent(customer_acceptance.get_user_agent())
                .set_customer_accepted_at(Some(customer_acceptance.get_accepted_at()))
                .set_metadata(payment_method_data_option.map(|payment_method_data| {
                    pii::SecretSerdeValue::new(
                        serde_json::to_value(payment_method_data).unwrap_or_default(),
                    )
                }));

            Ok(Some(
                match data.mandate_type.get_required_value("mandate_type")? {
                    api::MandateType::SingleUse(data) => new_mandate
                        .set_mandate_amount(Some(data.amount))
                        .set_mandate_currency(Some(data.currency))
                        .set_mandate_type(storage_enums::MandateType::SingleUse)
                        .to_owned(),

                    api::MandateType::MultiUse(op_data) => match op_data {
                        Some(data) => new_mandate
                            .set_mandate_amount(Some(data.amount))
                            .set_mandate_currency(Some(data.currency))
                            .set_start_date(data.start_date)
                            .set_end_date(data.end_date),
                        // .set_metadata(data.metadata),
                        // we are storing PaymentMethodData in metadata of mandate
                        None => &mut new_mandate,
                    }
                    .set_mandate_type(storage_enums::MandateType::MultiUse)
                    .to_owned(),
                },
            ))
        }
        (_, _) => Ok(None),
    }
}

// A function to manually authenticate the client secret with intent fulfillment time
pub fn authenticate_client_secret(
    request_client_secret: Option<&String>,
    payment_intent: &PaymentIntent,
    merchant_intent_fulfillment_time: Option<i64>,
) -> Result<(), errors::ApiErrorResponse> {
    match (request_client_secret, &payment_intent.client_secret) {
        (Some(req_cs), Some(pi_cs)) => {
            if req_cs != pi_cs {
                Err(errors::ApiErrorResponse::ClientSecretInvalid)
            } else {
                //This is done to check whether the merchant_account's intent fulfillment time has expired or not
                let payment_intent_fulfillment_deadline =
                    payment_intent.created_at.saturating_add(Duration::seconds(
                        merchant_intent_fulfillment_time
                            .unwrap_or(consts::DEFAULT_FULFILLMENT_TIME),
                    ));
                let current_timestamp = common_utils::date_time::now();
                fp_utils::when(
                    current_timestamp > payment_intent_fulfillment_deadline,
                    || Err(errors::ApiErrorResponse::ClientSecretExpired),
                )
            }
        }
        // If there is no client in payment intent, then it has expired
        (Some(_), None) => Err(errors::ApiErrorResponse::ClientSecretExpired),
        _ => Ok(()),
    }
}

pub(crate) fn validate_payment_status_against_not_allowed_statuses(
    intent_status: &storage_enums::IntentStatus,
    not_allowed_statuses: &[storage_enums::IntentStatus],
    action: &'static str,
) -> Result<(), errors::ApiErrorResponse> {
    fp_utils::when(not_allowed_statuses.contains(intent_status), || {
        Err(errors::ApiErrorResponse::PreconditionFailed {
            message: format!(
                "You cannot {action} this payment because it has status {intent_status}",
            ),
        })
    })
}

pub(crate) fn validate_pm_or_token_given(
    payment_method: &Option<api_enums::PaymentMethod>,
    payment_method_data: &Option<api::PaymentMethodData>,
    payment_method_type: &Option<api_enums::PaymentMethodType>,
    mandate_type: &Option<api::MandateTransactionType>,
    token: &Option<String>,
) -> Result<(), errors::ApiErrorResponse> {
    utils::when(
        !matches!(
            payment_method_type,
            Some(api_enums::PaymentMethodType::Paypal)
        ) && !matches!(
            mandate_type,
            Some(api::MandateTransactionType::RecurringMandateTransaction)
        ) && token.is_none()
            && (payment_method_data.is_none() || payment_method.is_none()),
        || {
            Err(errors::ApiErrorResponse::InvalidRequestData {
                message: "A payment token or payment method data is required".to_string(),
            })
        },
    )
}

// A function to perform database lookup and then verify the client secret
pub async fn verify_payment_intent_time_and_client_secret(
    db: &dyn StorageInterface,
    merchant_account: &domain::MerchantAccount,
    client_secret: Option<String>,
) -> error_stack::Result<Option<PaymentIntent>, errors::ApiErrorResponse> {
    client_secret
        .async_map(|cs| async move {
            let payment_id = get_payment_id_from_client_secret(&cs)?;

            let payment_intent = db
                .find_payment_intent_by_payment_id_merchant_id(
                    &payment_id,
                    &merchant_account.merchant_id,
                    merchant_account.storage_scheme,
                )
                .await
                .change_context(errors::ApiErrorResponse::PaymentNotFound)?;

            authenticate_client_secret(
                Some(&cs),
                &payment_intent,
                merchant_account.intent_fulfillment_time,
            )?;
            Ok(payment_intent)
        })
        .await
        .transpose()
}

fn connector_needs_business_sub_label(connector_name: &str) -> bool {
    let connectors_list = [api_models::enums::Connector::Cybersource];
    connectors_list
        .map(|connector| connector.to_string())
        .contains(&connector_name.to_string())
}

/// Create the connector label
/// {connector_name}_{country}_{business_label}
pub fn get_connector_label(
    business_country: api_models::enums::CountryAlpha2,
    business_label: &str,
    business_sub_label: Option<&String>,
    connector_name: &str,
) -> String {
    let mut connector_label = format!("{connector_name}_{business_country}_{business_label}");

    // Business sub label is currently being used only for cybersource
    // To ensure backwards compatibality, cybersource mca's created before this change
    // will have the business_sub_label value as default.
    //
    // Even when creating the connector account, if no sub label is provided, default will be used
    if connector_needs_business_sub_label(connector_name) {
        if let Some(sub_label) = business_sub_label {
            connector_label.push_str(&format!("_{sub_label}"));
        } else {
            connector_label.push_str("_default"); // For backwards compatibality
        }
    }

    connector_label
}

/// Check whether the business details are configured in the merchant account
pub fn validate_business_details(
    business_country: api_enums::CountryAlpha2,
    business_label: &String,
    merchant_account: &domain::MerchantAccount,
) -> RouterResult<()> {
    let primary_business_details = merchant_account
        .primary_business_details
        .clone()
        .parse_value::<Vec<api_models::admin::PrimaryBusinessDetails>>("PrimaryBusinessDetails")
        .change_context(errors::ApiErrorResponse::InternalServerError)
        .attach_printable("failed to parse primary business details")?;

    primary_business_details
        .iter()
        .find(|business_details| {
            &business_details.business == business_label
                && business_details.country == business_country
        })
        .ok_or(errors::ApiErrorResponse::PreconditionFailed {
            message: "business_details are not configured in the merchant account".to_string(),
        })?;

    Ok(())
}

/// Do lazy parsing of primary business details
/// If both country and label are passed, no need to parse business details from merchant_account
/// If any one is missing, get it from merchant_account
/// If there is more than one label or country configured in merchant account, then
/// passing business details for payment is mandatory to avoid ambiguity
pub fn get_business_details(
    business_country: Option<api_enums::CountryAlpha2>,
    business_label: Option<&String>,
    merchant_account: &domain::MerchantAccount,
) -> RouterResult<(api_enums::CountryAlpha2, String)> {
    let primary_business_details = merchant_account
        .primary_business_details
        .clone()
        .parse_value::<Vec<api_models::admin::PrimaryBusinessDetails>>("PrimaryBusinessDetails")
        .change_context(errors::ApiErrorResponse::InternalServerError)
        .attach_printable("failed to parse primary business details")?;

    match business_country.zip(business_label) {
        Some((business_country, business_label)) => {
            Ok((business_country.to_owned(), business_label.to_owned()))
        }
        _ => match primary_business_details.first() {
            Some(business_details) if primary_business_details.len() == 1 => Ok((
                business_country.unwrap_or_else(|| business_details.country.to_owned()),
                business_label
                    .map(ToString::to_string)
                    .unwrap_or_else(|| business_details.business.to_owned()),
            )),
            _ => Err(report!(errors::ApiErrorResponse::MissingRequiredField {
                field_name: "business_country, business_label"
            })),
        },
    }
}

#[inline]
pub(crate) fn get_payment_id_from_client_secret(cs: &str) -> RouterResult<String> {
    let (payment_id, _) = cs
        .rsplit_once("_secret_")
        .ok_or(errors::ApiErrorResponse::ClientSecretInvalid)
        .into_report()?;
    Ok(payment_id.to_string())
}

#[cfg(test)]
mod tests {

    use super::*;

    #[test]
    fn test_authenticate_client_secret_fulfillment_time_not_expired() {
        let payment_intent = PaymentIntent {
            id: 21,
            payment_id: "23".to_string(),
            merchant_id: "22".to_string(),
            status: storage_enums::IntentStatus::RequiresCapture,
            amount: 200,
            currency: None,
            amount_captured: None,
            customer_id: None,
            description: None,
            return_url: None,
            metadata: None,
            connector_id: None,
            shipping_address_id: None,
            billing_address_id: None,
            statement_descriptor_name: None,
            statement_descriptor_suffix: None,
            created_at: common_utils::date_time::now(),
            modified_at: common_utils::date_time::now(),
            last_synced: None,
            setup_future_usage: None,
            off_session: None,
            client_secret: Some("1".to_string()),
            active_attempt_id: "nopes".to_string(),
            business_country: storage_enums::CountryAlpha2::AG,
            business_label: "no".to_string(),
            order_details: None,
            allowed_payment_method_types: None,
            connector_metadata: None,
            feature_metadata: None,
            attempt_count: 1,
            profile_id: None,
        };
        let req_cs = Some("1".to_string());
        let merchant_fulfillment_time = Some(900);
        assert!(authenticate_client_secret(
            req_cs.as_ref(),
            &payment_intent,
            merchant_fulfillment_time
        )
        .is_ok()); // Check if the result is an Ok variant
    }

    #[test]
    fn test_authenticate_client_secret_fulfillment_time_expired() {
        let payment_intent = PaymentIntent {
            id: 21,
            payment_id: "23".to_string(),
            merchant_id: "22".to_string(),
            status: storage_enums::IntentStatus::RequiresCapture,
            amount: 200,
            currency: None,
            amount_captured: None,
            customer_id: None,
            description: None,
            return_url: None,
            metadata: None,
            connector_id: None,
            shipping_address_id: None,
            billing_address_id: None,
            statement_descriptor_name: None,
            statement_descriptor_suffix: None,
            created_at: common_utils::date_time::now().saturating_sub(Duration::seconds(20)),
            modified_at: common_utils::date_time::now(),
            last_synced: None,
            setup_future_usage: None,
            off_session: None,
            client_secret: Some("1".to_string()),
            active_attempt_id: "nopes".to_string(),
            business_country: storage_enums::CountryAlpha2::AG,
            business_label: "no".to_string(),
            order_details: None,
            allowed_payment_method_types: None,
            connector_metadata: None,
            feature_metadata: None,
            attempt_count: 1,
            profile_id: None,
        };
        let req_cs = Some("1".to_string());
        let merchant_fulfillment_time = Some(10);
        assert!(authenticate_client_secret(
            req_cs.as_ref(),
            &payment_intent,
            merchant_fulfillment_time
        )
        .is_err())
    }

    #[test]
    fn test_authenticate_client_secret_expired() {
        let payment_intent = PaymentIntent {
            id: 21,
            payment_id: "23".to_string(),
            merchant_id: "22".to_string(),
            status: storage_enums::IntentStatus::RequiresCapture,
            amount: 200,
            currency: None,
            amount_captured: None,
            customer_id: None,
            description: None,
            return_url: None,
            metadata: None,
            connector_id: None,
            shipping_address_id: None,
            billing_address_id: None,
            statement_descriptor_name: None,
            statement_descriptor_suffix: None,
            created_at: common_utils::date_time::now().saturating_sub(Duration::seconds(20)),
            modified_at: common_utils::date_time::now(),
            last_synced: None,
            setup_future_usage: None,
            off_session: None,
            client_secret: None,
            active_attempt_id: "nopes".to_string(),
            business_country: storage_enums::CountryAlpha2::AG,
            business_label: "no".to_string(),
            order_details: None,
            allowed_payment_method_types: None,
            connector_metadata: None,
            feature_metadata: None,
            attempt_count: 1,
            profile_id: None,
        };
        let req_cs = Some("1".to_string());
        let merchant_fulfillment_time = Some(10);
        assert!(authenticate_client_secret(
            req_cs.as_ref(),
            &payment_intent,
            merchant_fulfillment_time
        )
        .is_err())
    }
}

// This function will be removed after moving this functionality to server_wrap and using cache instead of config
pub async fn insert_merchant_connector_creds_to_config(
    db: &dyn StorageInterface,
    merchant_id: &str,
    merchant_connector_details: admin::MerchantConnectorDetailsWrap,
) -> RouterResult<()> {
    if let Some(encoded_data) = merchant_connector_details.encoded_data {
        match db
            .insert_config(storage::ConfigNew {
                key: format!(
                    "mcd_{merchant_id}_{}",
                    merchant_connector_details.creds_identifier
                ),
                config: encoded_data.peek().to_owned(),
            })
            .await
        {
            Ok(_) => Ok(()),
            Err(err) => {
                if err.current_context().is_db_unique_violation() {
                    Ok(())
                } else {
                    Err(err
                        .change_context(errors::ApiErrorResponse::InternalServerError)
                        .attach_printable("Failed to insert connector_creds to config"))
                }
            }
        }
    } else {
        Ok(())
    }
}

#[derive(Clone)]
pub enum MerchantConnectorAccountType {
    DbVal(domain::MerchantConnectorAccount),
    CacheVal(api_models::admin::MerchantConnectorDetails),
}

impl MerchantConnectorAccountType {
    pub fn get_metadata(&self) -> Option<masking::Secret<serde_json::Value>> {
        match self {
            Self::DbVal(val) => val.metadata.to_owned(),
            Self::CacheVal(val) => val.metadata.to_owned(),
        }
    }
    pub fn get_connector_account_details(&self) -> serde_json::Value {
        match self {
            Self::DbVal(val) => val.connector_account_details.peek().to_owned(),
            Self::CacheVal(val) => val.connector_account_details.peek().to_owned(),
        }
    }

    pub fn is_disabled(&self) -> bool {
        match self {
            Self::DbVal(ref inner) => inner.disabled.unwrap_or(false),
            // Cached merchant connector account, only contains the account details,
            // the merchant connector account must only be cached if it's not disabled
            Self::CacheVal(_) => false,
        }
    }

    pub fn is_test_mode_on(&self) -> Option<bool> {
        match self {
            Self::DbVal(val) => val.test_mode,
            Self::CacheVal(_) => None,
        }
    }
}

pub async fn get_merchant_connector_account(
    state: &AppState,
    merchant_id: &str,
    connector_label: &str,
    creds_identifier: Option<String>,
    key_store: &domain::MerchantKeyStore,
) -> RouterResult<MerchantConnectorAccountType> {
    let db = &*state.store;
    match creds_identifier {
        Some(creds_identifier) => {
            let mca_config = db
                .find_config_by_key(format!("mcd_{merchant_id}_{creds_identifier}").as_str())
                .await
                .to_not_found_response(
                    errors::ApiErrorResponse::MerchantConnectorAccountNotFound {
                        id: connector_label.to_string(),
                    },
                )?;

            #[cfg(feature = "kms")]
            let private_key = state
                .kms_secrets
                .jwekey
                .peek()
                .tunnel_private_key
                .as_bytes();

            #[cfg(not(feature = "kms"))]
            let private_key = state.conf.jwekey.tunnel_private_key.as_bytes();

            let decrypted_mca = services::decrypt_jwe(mca_config.config.as_str(), services::KeyIdCheck::SkipKeyIdCheck, private_key, jwe::RSA_OAEP_256)
                                     .await
                                     .change_context(errors::ApiErrorResponse::UnprocessableEntity{
                                        message: "decoding merchant_connector_details failed due to invalid data format!".into()})
                                     .attach_printable(
                                        "Failed to decrypt merchant_connector_details sent in request and then put in cache",
                                    )?;

            let res = String::into_bytes(decrypted_mca)
                        .parse_struct("MerchantConnectorDetails")
                        .change_context(errors::ApiErrorResponse::InternalServerError)
                        .attach_printable(
                            "Failed to parse merchant_connector_details sent in request and then put in cache",
                        )?;

            Ok(MerchantConnectorAccountType::CacheVal(res))
        }
        None => db
            .find_merchant_connector_account_by_merchant_id_connector_label(
                merchant_id,
                connector_label,
                key_store,
            )
            .await
            .map(MerchantConnectorAccountType::DbVal)
            .change_context(errors::ApiErrorResponse::MerchantConnectorAccountNotFound {
                id: connector_label.to_string(),
            }),
    }
}

/// This function replaces the request and response type of routerdata with the
/// request and response type passed
/// # Arguments
///
/// * `router_data` - original router data
/// * `request` - new request
/// * `response` - new response
pub fn router_data_type_conversion<F1, F2, Req1, Req2, Res1, Res2>(
    router_data: RouterData<F1, Req1, Res1>,
    request: Req2,
    response: Result<Res2, ErrorResponse>,
) -> RouterData<F2, Req2, Res2> {
    RouterData {
        flow: std::marker::PhantomData,
        request,
        response,
        merchant_id: router_data.merchant_id,
        address: router_data.address,
        amount_captured: router_data.amount_captured,
        auth_type: router_data.auth_type,
        connector: router_data.connector,
        connector_auth_type: router_data.connector_auth_type,
        connector_meta_data: router_data.connector_meta_data,
        description: router_data.description,
        payment_id: router_data.payment_id,
        payment_method: router_data.payment_method,
        payment_method_id: router_data.payment_method_id,
        return_url: router_data.return_url,
        status: router_data.status,
        attempt_id: router_data.attempt_id,
        access_token: router_data.access_token,
        session_token: router_data.session_token,
        reference_id: router_data.reference_id,
        payment_method_token: router_data.payment_method_token,
        customer_id: router_data.customer_id,
        connector_customer: router_data.connector_customer,
        preprocessing_id: router_data.preprocessing_id,
        payment_method_balance: router_data.payment_method_balance,
        recurring_mandate_payment_data: router_data.recurring_mandate_payment_data,
        connector_request_reference_id: router_data.connector_request_reference_id,
        #[cfg(feature = "payouts")]
        payout_method_data: None,
        #[cfg(feature = "payouts")]
        quote_id: None,
        test_mode: router_data.test_mode,
        connector_api_version: router_data.connector_api_version,
        connector_http_status_code: router_data.connector_http_status_code,
    }
}

pub fn get_attempt_type(
    payment_intent: &PaymentIntent,
    payment_attempt: &PaymentAttempt,
    request: &api::PaymentsRequest,
    action: &str,
) -> RouterResult<AttemptType> {
    match payment_intent.status {
        enums::IntentStatus::Failed => {
            if matches!(
                request.retry_action,
                Some(api_models::enums::RetryAction::ManualRetry)
            ) {
                metrics::MANUAL_RETRY_REQUEST_COUNT.add(
                    &metrics::CONTEXT,
                    1,
                    &[metrics::request::add_attributes(
                        "merchant_id",
                        payment_attempt.merchant_id.clone(),
                    )],
                );
                match payment_attempt.status {
                    enums::AttemptStatus::Started
                    | enums::AttemptStatus::AuthenticationPending
                    | enums::AttemptStatus::AuthenticationSuccessful
                    | enums::AttemptStatus::Authorized
                    | enums::AttemptStatus::Charged
                    | enums::AttemptStatus::Authorizing
                    | enums::AttemptStatus::CodInitiated
                    | enums::AttemptStatus::VoidInitiated
                    | enums::AttemptStatus::CaptureInitiated
                    | enums::AttemptStatus::Unresolved
                    | enums::AttemptStatus::Pending
                    | enums::AttemptStatus::ConfirmationAwaited
                    | enums::AttemptStatus::PartialCharged
                    | enums::AttemptStatus::Voided
                    | enums::AttemptStatus::AutoRefunded
                    | enums::AttemptStatus::PaymentMethodAwaited
                    | enums::AttemptStatus::DeviceDataCollectionPending => {
                        metrics::MANUAL_RETRY_VALIDATION_FAILED.add(
                            &metrics::CONTEXT,
                            1,
                            &[metrics::request::add_attributes(
                                "merchant_id",
                                payment_attempt.merchant_id.clone(),
                            )],
                        );
                        Err(errors::ApiErrorResponse::InternalServerError)
                            .into_report()
                            .attach_printable("Payment Attempt unexpected state")
                    }

                    storage_enums::AttemptStatus::VoidFailed
                    | storage_enums::AttemptStatus::RouterDeclined
                    | storage_enums::AttemptStatus::CaptureFailed => {
                        metrics::MANUAL_RETRY_VALIDATION_FAILED.add(
                            &metrics::CONTEXT,
                            1,
                            &[metrics::request::add_attributes(
                                "merchant_id",
                                payment_attempt.merchant_id.clone(),
                            )],
                        );
                        Err(report!(errors::ApiErrorResponse::PreconditionFailed {
                            message:
                                format!("You cannot {action} this payment because it has status {}, and the previous attempt has the status {}", payment_intent.status, payment_attempt.status)
                            }
                        ))
                    }

                    storage_enums::AttemptStatus::AuthenticationFailed
                    | storage_enums::AttemptStatus::AuthorizationFailed
                    | storage_enums::AttemptStatus::Failure => {
                        metrics::MANUAL_RETRY_COUNT.add(
                            &metrics::CONTEXT,
                            1,
                            &[metrics::request::add_attributes(
                                "merchant_id",
                                payment_attempt.merchant_id.clone(),
                            )],
                        );
                        Ok(AttemptType::New)
                    }
                }
            } else {
                Err(report!(errors::ApiErrorResponse::PreconditionFailed {
                        message:
                            format!("You cannot {action} this payment because it has status {}, you can pass `retry_action` as `manual_retry` in request to try this payment again", payment_intent.status)
                        }
                    ))
            }
        }
        enums::IntentStatus::Cancelled
        | enums::IntentStatus::RequiresCapture
        | enums::IntentStatus::PartiallyCaptured
        | enums::IntentStatus::Processing
        | enums::IntentStatus::Succeeded => {
            Err(report!(errors::ApiErrorResponse::PreconditionFailed {
                message: format!(
                    "You cannot {action} this payment because it has status {}",
                    payment_intent.status,
                ),
            }))
        }

        enums::IntentStatus::RequiresCustomerAction
        | enums::IntentStatus::RequiresMerchantAction
        | enums::IntentStatus::RequiresPaymentMethod
        | enums::IntentStatus::RequiresConfirmation => Ok(AttemptType::SameOld),
    }
}

#[derive(Debug, Eq, PartialEq, Clone)]
pub enum AttemptType {
    New,
    SameOld,
}

impl AttemptType {
    // The function creates a new payment_attempt from the previous payment attempt but doesn't populate fields like payment_method, error_code etc.
    // Logic to override the fields with data provided in the request should be done after this if required.
    // In case if fields are not overridden by the request then they contain the same data that was in the previous attempt provided it is populated in this function.
    #[inline(always)]
    fn make_new_payment_attempt(
        payment_method_data: &Option<api_models::payments::PaymentMethodData>,
        old_payment_attempt: PaymentAttempt,
        new_attempt_count: i16,
    ) -> storage::PaymentAttemptNew {
        let created_at @ modified_at @ last_synced = Some(common_utils::date_time::now());

        storage::PaymentAttemptNew {
            attempt_id: utils::get_payment_attempt_id(
                &old_payment_attempt.payment_id,
                new_attempt_count,
            ),
            payment_id: old_payment_attempt.payment_id,
            merchant_id: old_payment_attempt.merchant_id,

            // A new payment attempt is getting created so, used the same function which is used to populate status in PaymentCreate Flow.
            status: payment_attempt_status_fsm(payment_method_data, Some(true)),

            amount: old_payment_attempt.amount,
            currency: old_payment_attempt.currency,
            save_to_locker: old_payment_attempt.save_to_locker,

            connector: None,

            error_message: None,
            offer_amount: old_payment_attempt.offer_amount,
            surcharge_amount: old_payment_attempt.surcharge_amount,
            tax_amount: old_payment_attempt.tax_amount,
            payment_method_id: None,
            payment_method: None,
            capture_method: old_payment_attempt.capture_method,
            capture_on: old_payment_attempt.capture_on,
            confirm: old_payment_attempt.confirm,
            authentication_type: old_payment_attempt.authentication_type,
            created_at,
            modified_at,
            last_synced,
            cancellation_reason: None,
            amount_to_capture: old_payment_attempt.amount_to_capture,

            // Once the payment_attempt is authorised then mandate_id is created. If this payment attempt is authorised then mandate_id will be overridden.
            // Since mandate_id is a contract between merchant and customer to debit customers amount adding it to newly created attempt
            mandate_id: old_payment_attempt.mandate_id,

            // The payment could be done from a different browser or same browser, it would probably be overridden by request data.
            browser_info: None,

            error_code: None,
            payment_token: None,
            connector_metadata: None,
            payment_experience: None,
            payment_method_type: None,
            payment_method_data: None,

            // In case it is passed in create and not in confirm,
            business_sub_label: old_payment_attempt.business_sub_label,
            // If the algorithm is entered in Create call from server side, it needs to be populated here, however it could be overridden from the request.
            straight_through_algorithm: old_payment_attempt.straight_through_algorithm,
            mandate_details: old_payment_attempt.mandate_details,
            preprocessing_step_id: None,
            error_reason: None,
            multiple_capture_count: None,
            connector_response_reference_id: None,
        }
    }

    pub async fn modify_payment_intent_and_payment_attempt(
        &self,
        request: &api::PaymentsRequest,
        fetched_payment_intent: PaymentIntent,
        fetched_payment_attempt: PaymentAttempt,
        db: &dyn StorageInterface,
        storage_scheme: storage::enums::MerchantStorageScheme,
    ) -> RouterResult<(PaymentIntent, PaymentAttempt)> {
        match self {
            Self::SameOld => Ok((fetched_payment_intent, fetched_payment_attempt)),
            Self::New => {
                let new_attempt_count = fetched_payment_intent.attempt_count + 1;
                let new_payment_attempt = db
                    .insert_payment_attempt(
                        Self::make_new_payment_attempt(
                            &request.payment_method_data,
                            fetched_payment_attempt,
                            new_attempt_count,
                        ),
                        storage_scheme,
                    )
                    .await
                    .to_duplicate_response(errors::ApiErrorResponse::DuplicatePayment {
                        payment_id: fetched_payment_intent.payment_id.to_owned(),
                    })?;

                let updated_payment_intent = db
                    .update_payment_intent(
                        fetched_payment_intent,
                        storage::PaymentIntentUpdate::StatusAndAttemptUpdate {
                            status: payment_intent_status_fsm(
                                &request.payment_method_data,
                                Some(true),
                            ),
                            active_attempt_id: new_payment_attempt.attempt_id.to_owned(),
                            attempt_count: new_attempt_count,
                        },
                        storage_scheme,
                    )
                    .await
                    .to_not_found_response(errors::ApiErrorResponse::PaymentNotFound)?;

                logger::info!(
                    "manual_retry payment for {} with attempt_id {}",
                    updated_payment_intent.payment_id,
                    new_payment_attempt.attempt_id
                );

                Ok((updated_payment_intent, new_payment_attempt))
            }
        }
    }

    pub async fn get_connector_response(
        &self,
        payment_attempt: &PaymentAttempt,
        db: &dyn StorageInterface,
        storage_scheme: storage::enums::MerchantStorageScheme,
    ) -> RouterResult<storage::ConnectorResponse> {
        match self {
            Self::New => db
                .insert_connector_response(
                    payments::PaymentCreate::make_connector_response(payment_attempt),
                    storage_scheme,
                )
                .await
                .to_duplicate_response(errors::ApiErrorResponse::DuplicatePayment {
                    payment_id: payment_attempt.payment_id.clone(),
                }),
            Self::SameOld => db
                .find_connector_response_by_payment_id_merchant_id_attempt_id(
                    &payment_attempt.payment_id,
                    &payment_attempt.merchant_id,
                    &payment_attempt.attempt_id,
                    storage_scheme,
                )
                .await
                .to_not_found_response(errors::ApiErrorResponse::PaymentNotFound),
        }
    }
}

#[inline(always)]
pub fn is_manual_retry_allowed(
    intent_status: &storage_enums::IntentStatus,
    attempt_status: &storage_enums::AttemptStatus,
    connector_request_reference_id_config: &ConnectorRequestReferenceIdConfig,
    merchant_id: &str,
) -> Option<bool> {
    let is_payment_status_eligible_for_retry = match intent_status {
        enums::IntentStatus::Failed => match attempt_status {
            enums::AttemptStatus::Started
            | enums::AttemptStatus::AuthenticationPending
            | enums::AttemptStatus::AuthenticationSuccessful
            | enums::AttemptStatus::Authorized
            | enums::AttemptStatus::Charged
            | enums::AttemptStatus::Authorizing
            | enums::AttemptStatus::CodInitiated
            | enums::AttemptStatus::VoidInitiated
            | enums::AttemptStatus::CaptureInitiated
            | enums::AttemptStatus::Unresolved
            | enums::AttemptStatus::Pending
            | enums::AttemptStatus::ConfirmationAwaited
            | enums::AttemptStatus::PartialCharged
            | enums::AttemptStatus::Voided
            | enums::AttemptStatus::AutoRefunded
            | enums::AttemptStatus::PaymentMethodAwaited
            | enums::AttemptStatus::DeviceDataCollectionPending => {
                logger::error!("Payment Attempt should not be in this state because Attempt to Intent status mapping doesn't allow it");
                None
            }

            storage_enums::AttemptStatus::VoidFailed
            | storage_enums::AttemptStatus::RouterDeclined
            | storage_enums::AttemptStatus::CaptureFailed => Some(false),

            storage_enums::AttemptStatus::AuthenticationFailed
            | storage_enums::AttemptStatus::AuthorizationFailed
            | storage_enums::AttemptStatus::Failure => Some(true),
        },
        enums::IntentStatus::Cancelled
        | enums::IntentStatus::RequiresCapture
        | enums::IntentStatus::PartiallyCaptured
        | enums::IntentStatus::Processing
        | enums::IntentStatus::Succeeded => Some(false),

        enums::IntentStatus::RequiresCustomerAction
        | enums::IntentStatus::RequiresMerchantAction
        | enums::IntentStatus::RequiresPaymentMethod
        | enums::IntentStatus::RequiresConfirmation => None,
    };
    let is_merchant_id_enabled_for_retries = !connector_request_reference_id_config
        .merchant_ids_send_payment_id_as_connector_request_id
        .contains(merchant_id);
    is_payment_status_eligible_for_retry
        .map(|payment_status_check| payment_status_check && is_merchant_id_enabled_for_retries)
}

#[cfg(test)]
mod test {
    #![allow(clippy::unwrap_used)]
    #[test]
    fn test_client_secret_parse() {
        let client_secret1 = "pay_3TgelAms4RQec8xSStjF_secret_fc34taHLw1ekPgNh92qr";
        let client_secret2 = "pay_3Tgel__Ams4RQ_secret_ec8xSStjF_secret_fc34taHLw1ekPgNh92qr";
        let client_secret3 =
            "pay_3Tgel__Ams4RQ_secret_ec8xSStjF_secret__secret_fc34taHLw1ekPgNh92qr";

        assert_eq!(
            "pay_3TgelAms4RQec8xSStjF",
            super::get_payment_id_from_client_secret(client_secret1).unwrap()
        );
        assert_eq!(
            "pay_3Tgel__Ams4RQ_secret_ec8xSStjF",
            super::get_payment_id_from_client_secret(client_secret2).unwrap()
        );
        assert_eq!(
            "pay_3Tgel__Ams4RQ_secret_ec8xSStjF_secret_",
            super::get_payment_id_from_client_secret(client_secret3).unwrap()
        );
    }
}

pub async fn get_additional_payment_data(
    pm_data: &api_models::payments::PaymentMethodData,
    db: &dyn StorageInterface,
) -> api_models::payments::AdditionalPaymentData {
    match pm_data {
        api_models::payments::PaymentMethodData::Card(card_data) => {
            let card_isin = Some(card_data.card_number.clone().get_card_isin());
            let last4 = Some(card_data.card_number.clone().get_last4());
            if card_data.card_issuer.is_some()
                && card_data.card_network.is_some()
                && card_data.card_type.is_some()
                && card_data.card_issuing_country.is_some()
                && card_data.bank_code.is_some()
            {
                api_models::payments::AdditionalPaymentData::Card(Box::new(
                    api_models::payments::AdditionalCardInfo {
                        card_issuer: card_data.card_issuer.to_owned(),
                        card_network: card_data.card_network.clone(),
                        card_type: card_data.card_type.to_owned(),
                        card_issuing_country: card_data.card_issuing_country.to_owned(),
                        bank_code: card_data.bank_code.to_owned(),
                        card_exp_month: Some(card_data.card_exp_month.clone()),
                        card_exp_year: Some(card_data.card_exp_year.clone()),
                        card_holder_name: Some(card_data.card_holder_name.clone()),
                        last4: last4.clone(),
                        card_isin: card_isin.clone(),
                    },
                ))
            } else {
                let card_info = card_isin
                    .clone()
                    .async_and_then(|card_isin| async move {
                        db.get_card_info(&card_isin)
                            .await
                            .map_err(|error| services::logger::warn!(card_info_error=?error))
                            .ok()
                    })
                    .await
                    .flatten()
                    .map(|card_info| {
                        api_models::payments::AdditionalPaymentData::Card(Box::new(
                            api_models::payments::AdditionalCardInfo {
                                card_issuer: card_info.card_issuer,
                                card_network: card_info.card_network.clone(),
                                bank_code: card_info.bank_code,
                                card_type: card_info.card_type,
                                card_issuing_country: card_info.card_issuing_country,
                                last4: last4.clone(),
                                card_isin: card_isin.clone(),
                                card_exp_month: Some(card_data.card_exp_month.clone()),
                                card_exp_year: Some(card_data.card_exp_year.clone()),
                                card_holder_name: Some(card_data.card_holder_name.clone()),
                            },
                        ))
                    });
                card_info.unwrap_or(api_models::payments::AdditionalPaymentData::Card(Box::new(
                    api_models::payments::AdditionalCardInfo {
                        card_issuer: None,
                        card_network: None,
                        bank_code: None,
                        card_type: None,
                        card_issuing_country: None,
                        last4,
                        card_isin,
                        card_exp_month: Some(card_data.card_exp_month.clone()),
                        card_exp_year: Some(card_data.card_exp_year.clone()),
                        card_holder_name: Some(card_data.card_holder_name.clone()),
                    },
                )))
            }
        }
        api_models::payments::PaymentMethodData::BankRedirect(bank_redirect_data) => {
            match bank_redirect_data {
                api_models::payments::BankRedirectData::Eps { bank_name, .. } => {
                    api_models::payments::AdditionalPaymentData::BankRedirect {
                        bank_name: bank_name.to_owned(),
                    }
                }
                api_models::payments::BankRedirectData::Ideal { bank_name, .. } => {
                    api_models::payments::AdditionalPaymentData::BankRedirect {
                        bank_name: bank_name.to_owned(),
                    }
                }
                _ => api_models::payments::AdditionalPaymentData::BankRedirect { bank_name: None },
            }
        }
        api_models::payments::PaymentMethodData::Wallet(_) => {
            api_models::payments::AdditionalPaymentData::Wallet {}
        }
        api_models::payments::PaymentMethodData::PayLater(_) => {
            api_models::payments::AdditionalPaymentData::PayLater {}
        }
        api_models::payments::PaymentMethodData::BankTransfer(_) => {
            api_models::payments::AdditionalPaymentData::BankTransfer {}
        }
        api_models::payments::PaymentMethodData::Crypto(_) => {
            api_models::payments::AdditionalPaymentData::Crypto {}
        }
        api_models::payments::PaymentMethodData::BankDebit(_) => {
            api_models::payments::AdditionalPaymentData::BankDebit {}
        }
        api_models::payments::PaymentMethodData::MandatePayment => {
            api_models::payments::AdditionalPaymentData::MandatePayment {}
        }
        api_models::payments::PaymentMethodData::Reward => {
            api_models::payments::AdditionalPaymentData::Reward {}
        }
        api_models::payments::PaymentMethodData::Upi(_) => {
            api_models::payments::AdditionalPaymentData::Upi {}
        }
        api_models::payments::PaymentMethodData::CardRedirect(_) => {
            api_models::payments::AdditionalPaymentData::CardRedirect {}
        }
        api_models::payments::PaymentMethodData::Voucher(_) => {
            api_models::payments::AdditionalPaymentData::Voucher {}
        }
        api_models::payments::PaymentMethodData::GiftCard(_) => {
            api_models::payments::AdditionalPaymentData::GiftCard {}
        }
    }
}

pub fn validate_customer_access(
    payment_intent: &PaymentIntent,
    auth_flow: services::AuthFlow,
    request: &api::PaymentsRequest,
) -> Result<(), errors::ApiErrorResponse> {
    if auth_flow == services::AuthFlow::Client && request.customer_id.is_some() {
        let is_same_customer = request.customer_id == payment_intent.customer_id;
        if !is_same_customer {
            Err(errors::ApiErrorResponse::GenericUnauthorized {
                message: "Unauthorised access to update customer".to_string(),
            })?;
        }
    }
    Ok(())
}<|MERGE_RESOLUTION|>--- conflicted
+++ resolved
@@ -1203,11 +1203,7 @@
                     .attach_printable("Failed to fetch the token from redis")?
                     .ok_or(error_stack::Report::new(
                         errors::ApiErrorResponse::UnprocessableEntity {
-<<<<<<< HEAD
-                            entity: "Token".to_string(),
-=======
-                            message: token + " is invalid or expired",
->>>>>>> 31088b60
+                            message: "Token is invalid or expired".to_owned(),
                         },
                     ))?;
 
