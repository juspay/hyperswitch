--- conflicted
+++ resolved
@@ -393,21 +393,14 @@
 pub fn validate_mandate(
     req: impl Into<api::MandateValidationFields>,
     is_confirm_operation: bool,
-<<<<<<< HEAD
-) -> RouterResult<Option<api::MandateTransactionType>> {
-    let req: api::MandateValidationFields = req.into();
-    match req.is_mandate() {
-        Some(api::MandateTransactionType::NewMandateTransaction) => {
-=======
-) -> CustomResult<Option<api::MandateTxnType>, errors::ApiErrorResponse> {
+) -> CustomResult<Option<api::MandateTransactionType>, errors::ApiErrorResponse> {
     let req: api::MandateValidationFields = req.into();
     match req.validate_and_get_mandate_type().change_context(
         errors::ApiErrorResponse::MandateValidationFailed {
             reason: "Expected one out of mandate_id and mandate_data but got both".to_string(),
         },
     )? {
-        Some(api::MandateTxnType::NewMandateTxn) => {
->>>>>>> d21fcc7b
+        Some(api::MandateTransactionType::NewMandateTransaction) => {
             validate_new_mandate_request(req, is_confirm_operation)?;
             Ok(Some(api::MandateTransactionType::NewMandateTransaction))
         }
