--- conflicted
+++ resolved
@@ -792,11 +792,8 @@
         }
         (pm @ Some(api::PaymentMethodData::PayLater(_)), _) => Ok(pm.to_owned()),
         (pm @ Some(api::PaymentMethodData::BankRedirect(_)), _) => Ok(pm.to_owned()),
-<<<<<<< HEAD
+        (pm @ Some(api::PaymentMethodData::Crypto(_)), _) => Ok(pm.to_owned()),
         (pm @ Some(api::PaymentMethodData::AchBankTransfer(_)), _) => Ok(pm.to_owned()),
-=======
-        (pm @ Some(api::PaymentMethodData::Crypto(_)), _) => Ok(pm.to_owned()),
->>>>>>> 396c43d0
         (pm_opt @ Some(pm @ api::PaymentMethodData::Wallet(_)), _) => {
             let token = vault::Vault::store_payment_method_data_in_locker(
                 state,
