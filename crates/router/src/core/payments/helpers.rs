--- conflicted
+++ resolved
@@ -278,17 +278,12 @@
 pub async fn get_token_for_recurring_mandate(
     state: &AppState,
     req: &api::PaymentsRequest,
-<<<<<<< HEAD
-    merchant_account: &storage::MerchantAccount,
+    merchant_account: &domain::MerchantAccount,
 ) -> RouterResult<(
     Option<String>,
     Option<storage_enums::PaymentMethod>,
     Option<pii::SecretSerdeValue>,
 )> {
-=======
-    merchant_account: &domain::MerchantAccount,
-) -> RouterResult<(Option<String>, Option<storage_enums::PaymentMethod>)> {
->>>>>>> ba8a17d6
     let db = &*state.store;
     let mandate_id = req.mandate_id.clone().get_required_value("mandate_id")?;
 
