use std::{borrow::Cow, str::FromStr};

use api_models::{
    mandates::RecurringDetails,
    payments::{CardToken, GetPaymentMethodType, RequestSurchargeDetails},
};
use base64::Engine;
use common_utils::{
    ext_traits::{AsyncExt, ByteSliceExt, Encode, ValueExt},
    fp_utils, generate_id, pii,
};
use diesel_models::enums;
// TODO : Evaluate all the helper functions ()
use error_stack::{report, ResultExt};
use futures::future::Either;
use hyperswitch_domain_models::{
    mandates::MandateData,
    payments::{payment_attempt::PaymentAttempt, PaymentIntent},
};
use josekit::jwe;
use masking::{ExposeInterface, PeekInterface};
use openssl::{
    derive::Deriver,
    pkey::PKey,
    symm::{decrypt_aead, Cipher},
};
use router_env::{instrument, logger, tracing};
use uuid::Uuid;
use x509_parser::parse_x509_certificate;

use super::{
    operations::{BoxedOperation, Operation, PaymentResponse},
    CustomerDetails, PaymentData,
};
use crate::{
    configs::settings::{ConnectorRequestReferenceIdConfig, Server, TempLockerEnableConfig},
    connector,
    consts::{self, BASE64_ENGINE},
    core::{
        authentication,
        errors::{self, CustomResult, RouterResult, StorageErrorExt},
        mandate::helpers::MandateGenericData,
        payment_methods::{self, cards, vault},
        payments,
        pm_auth::retrieve_payment_method_from_auth_service,
    },
    db::StorageInterface,
    routes::{metrics, payment_methods as payment_methods_handler, AppState},
    services,
    types::{
        api::{self, admin, enums as api_enums, MandateValidationFieldsExt},
        domain::{
            self,
            types::{self, AsyncLift},
        },
        storage::{
            self, enums as storage_enums, ephemeral_key, CardTokenData, CustomerUpdate::Update,
        },
        transformers::{ForeignFrom, ForeignTryFrom},
        AdditionalPaymentMethodConnectorResponse, ErrorResponse, MandateReference,
        RecurringMandatePaymentData, RouterData,
    },
    utils::{
        self,
        crypto::{self, SignMessage},
        OptionExt, StringExt,
    },
};

pub fn create_identity_from_certificate_and_key(
    encoded_certificate: masking::Secret<String>,
    encoded_certificate_key: masking::Secret<String>,
) -> Result<reqwest::Identity, error_stack::Report<errors::ApiClientError>> {
    let decoded_certificate = BASE64_ENGINE
        .decode(encoded_certificate.expose())
        .change_context(errors::ApiClientError::CertificateDecodeFailed)?;

    let decoded_certificate_key = BASE64_ENGINE
        .decode(encoded_certificate_key.expose())
        .change_context(errors::ApiClientError::CertificateDecodeFailed)?;

    let certificate = String::from_utf8(decoded_certificate)
        .change_context(errors::ApiClientError::CertificateDecodeFailed)?;

    let certificate_key = String::from_utf8(decoded_certificate_key)
        .change_context(errors::ApiClientError::CertificateDecodeFailed)?;

    reqwest::Identity::from_pkcs8_pem(certificate.as_bytes(), certificate_key.as_bytes())
        .change_context(errors::ApiClientError::CertificateDecodeFailed)
}

pub fn filter_mca_based_on_business_profile(
    merchant_connector_accounts: Vec<domain::MerchantConnectorAccount>,
    profile_id: Option<String>,
) -> Vec<domain::MerchantConnectorAccount> {
    if let Some(profile_id) = profile_id {
        merchant_connector_accounts
            .into_iter()
            .filter(|mca| mca.profile_id.as_ref() == Some(&profile_id))
            .collect::<Vec<_>>()
    } else {
        merchant_connector_accounts
    }
}

#[instrument(skip_all)]
#[allow(clippy::too_many_arguments)]
pub async fn create_or_update_address_for_payment_by_request(
    db: &dyn StorageInterface,
    req_address: Option<&api::Address>,
    address_id: Option<&str>,
    merchant_id: &str,
    customer_id: Option<&String>,
    merchant_key_store: &domain::MerchantKeyStore,
    payment_id: &str,
    storage_scheme: storage_enums::MerchantStorageScheme,
) -> CustomResult<Option<domain::Address>, errors::ApiErrorResponse> {
    let key = merchant_key_store.key.get_inner().peek();

    Ok(match address_id {
        Some(id) => match req_address {
            Some(address) => {
                let address_update = async {
                    Ok::<_, error_stack::Report<common_utils::errors::CryptoError>>(
                        storage::AddressUpdate::Update {
                            city: address
                                .address
                                .as_ref()
                                .and_then(|value| value.city.clone()),
                            country: address.address.as_ref().and_then(|value| value.country),
                            line1: address
                                .address
                                .as_ref()
                                .and_then(|value| value.line1.clone())
                                .async_lift(|inner| types::encrypt_optional(inner, key))
                                .await?,
                            line2: address
                                .address
                                .as_ref()
                                .and_then(|value| value.line2.clone())
                                .async_lift(|inner| types::encrypt_optional(inner, key))
                                .await?,
                            line3: address
                                .address
                                .as_ref()
                                .and_then(|value| value.line3.clone())
                                .async_lift(|inner| types::encrypt_optional(inner, key))
                                .await?,
                            state: address
                                .address
                                .as_ref()
                                .and_then(|value| value.state.clone())
                                .async_lift(|inner| types::encrypt_optional(inner, key))
                                .await?,
                            zip: address
                                .address
                                .as_ref()
                                .and_then(|value| value.zip.clone())
                                .async_lift(|inner| types::encrypt_optional(inner, key))
                                .await?,
                            first_name: address
                                .address
                                .as_ref()
                                .and_then(|value| value.first_name.clone())
                                .async_lift(|inner| types::encrypt_optional(inner, key))
                                .await?,
                            last_name: address
                                .address
                                .as_ref()
                                .and_then(|value| value.last_name.clone())
                                .async_lift(|inner| types::encrypt_optional(inner, key))
                                .await?,
                            phone_number: address
                                .phone
                                .as_ref()
                                .and_then(|value| value.number.clone())
                                .async_lift(|inner| types::encrypt_optional(inner, key))
                                .await?,
                            country_code: address
                                .phone
                                .as_ref()
                                .and_then(|value| value.country_code.clone()),
                            updated_by: storage_scheme.to_string(),
                            email: address
                                .email
                                .as_ref()
                                .cloned()
                                .async_lift(|inner| {
                                    types::encrypt_optional(inner.map(|inner| inner.expose()), key)
                                })
                                .await?,
                        },
                    )
                }
                .await
                .change_context(errors::ApiErrorResponse::InternalServerError)
                .attach_printable("Failed while encrypting address")?;
                let address = db
                    .find_address_by_merchant_id_payment_id_address_id(
                        merchant_id,
                        payment_id,
                        id,
                        merchant_key_store,
                        storage_scheme,
                    )
                    .await
                    .change_context(errors::ApiErrorResponse::InternalServerError)
                    .attach_printable("Error while fetching address")?;
                Some(
                    db.update_address_for_payments(
                        address,
                        address_update,
                        payment_id.to_string(),
                        merchant_key_store,
                        storage_scheme,
                    )
                    .await
                    .map(|payment_address| payment_address.address)
                    .to_not_found_response(errors::ApiErrorResponse::AddressNotFound)?,
                )
            }
            None => Some(
                db.find_address_by_merchant_id_payment_id_address_id(
                    merchant_id,
                    payment_id,
                    id,
                    merchant_key_store,
                    storage_scheme,
                )
                .await
                .map(|payment_address| payment_address.address),
            )
            .transpose()
            .to_not_found_response(errors::ApiErrorResponse::AddressNotFound)?,
        },
        None => match req_address {
            Some(address) => {
                let address = get_domain_address(address, merchant_id, key, storage_scheme)
                    .await
                    .change_context(errors::ApiErrorResponse::InternalServerError)
                    .attach_printable("Failed while encrypting address while insert")?;

                let payment_address = domain::PaymentAddress {
                    address,
                    payment_id: payment_id.to_string(),
                    customer_id: customer_id.cloned(),
                };

                Some(
                    db.insert_address_for_payments(
                        payment_id,
                        payment_address,
                        merchant_key_store,
                        storage_scheme,
                    )
                    .await
                    .map(|payment_address| payment_address.address)
                    .change_context(errors::ApiErrorResponse::InternalServerError)
                    .attach_printable("Failed while inserting new address")?,
                )
            }

            None => None,
        },
    })
}

#[instrument(skip_all)]
#[allow(clippy::too_many_arguments)]
pub async fn create_or_find_address_for_payment_by_request(
    db: &dyn StorageInterface,
    req_address: Option<&api::Address>,
    address_id: Option<&str>,
    merchant_id: &str,
    customer_id: Option<&String>,
    merchant_key_store: &domain::MerchantKeyStore,
    payment_id: &str,
    storage_scheme: storage_enums::MerchantStorageScheme,
) -> CustomResult<Option<domain::Address>, errors::ApiErrorResponse> {
    let key = merchant_key_store.key.get_inner().peek();

    Ok(match address_id {
        Some(id) => Some(
            db.find_address_by_merchant_id_payment_id_address_id(
                merchant_id,
                payment_id,
                id,
                merchant_key_store,
                storage_scheme,
            )
            .await
            .map(|payment_address| payment_address.address),
        )
        .transpose()
        .to_not_found_response(errors::ApiErrorResponse::AddressNotFound)?,
        None => match req_address {
            Some(address) => {
                // generate a new address here
                let address = get_domain_address(address, merchant_id, key, storage_scheme)
                    .await
                    .change_context(errors::ApiErrorResponse::InternalServerError)
                    .attach_printable("Failed while encrypting address while insert")?;

                let payment_address = domain::PaymentAddress {
                    address,
                    payment_id: payment_id.to_string(),
                    customer_id: customer_id.cloned(),
                };

                Some(
                    db.insert_address_for_payments(
                        payment_id,
                        payment_address,
                        merchant_key_store,
                        storage_scheme,
                    )
                    .await
                    .map(|payment_address| payment_address.address)
                    .change_context(errors::ApiErrorResponse::InternalServerError)
                    .attach_printable("Failed while inserting new address")?,
                )
            }
            None => None,
        },
    })
}

pub async fn get_domain_address(
    address: &api_models::payments::Address,
    merchant_id: &str,
    key: &[u8],
    storage_scheme: enums::MerchantStorageScheme,
) -> CustomResult<domain::Address, common_utils::errors::CryptoError> {
    async {
        let address_details = address.address.as_ref();
        Ok(domain::Address {
            id: None,
            phone_number: address
                .phone
                .as_ref()
                .and_then(|a| a.number.clone())
                .async_lift(|inner| types::encrypt_optional(inner, key))
                .await?,
            country_code: address.phone.as_ref().and_then(|a| a.country_code.clone()),
            merchant_id: merchant_id.to_string(),
            address_id: generate_id(consts::ID_LENGTH, "add"),
            city: address_details.and_then(|address_details| address_details.city.clone()),
            country: address_details.and_then(|address_details| address_details.country),
            line1: address_details
                .and_then(|address_details| address_details.line1.clone())
                .async_lift(|inner| types::encrypt_optional(inner, key))
                .await?,
            line2: address_details
                .and_then(|address_details| address_details.line2.clone())
                .async_lift(|inner| types::encrypt_optional(inner, key))
                .await?,
            line3: address_details
                .and_then(|address_details| address_details.line3.clone())
                .async_lift(|inner| types::encrypt_optional(inner, key))
                .await?,
            state: address_details
                .and_then(|address_details| address_details.state.clone())
                .async_lift(|inner| types::encrypt_optional(inner, key))
                .await?,
            created_at: common_utils::date_time::now(),
            first_name: address_details
                .and_then(|address_details| address_details.first_name.clone())
                .async_lift(|inner| types::encrypt_optional(inner, key))
                .await?,
            last_name: address_details
                .and_then(|address_details| address_details.last_name.clone())
                .async_lift(|inner| types::encrypt_optional(inner, key))
                .await?,
            modified_at: common_utils::date_time::now(),
            zip: address_details
                .and_then(|address_details| address_details.zip.clone())
                .async_lift(|inner| types::encrypt_optional(inner, key))
                .await?,
            updated_by: storage_scheme.to_string(),
            email: address
                .email
                .as_ref()
                .cloned()
                .async_lift(|inner| types::encrypt_optional(inner.map(|inner| inner.expose()), key))
                .await?,
        })
    }
    .await
}

pub async fn get_address_by_id(
    db: &dyn StorageInterface,
    address_id: Option<String>,
    merchant_key_store: &domain::MerchantKeyStore,
    payment_id: &str,
    merchant_id: &str,
    storage_scheme: storage_enums::MerchantStorageScheme,
) -> CustomResult<Option<domain::Address>, errors::ApiErrorResponse> {
    match address_id {
        None => Ok(None),
        Some(address_id) => Ok(db
            .find_address_by_merchant_id_payment_id_address_id(
                merchant_id,
                payment_id,
                &address_id,
                merchant_key_store,
                storage_scheme,
            )
            .await
            .map(|payment_address| payment_address.address)
            .ok()),
    }
}

pub async fn get_token_pm_type_mandate_details(
    state: &AppState,
    request: &api::PaymentsRequest,
    mandate_type: Option<api::MandateTransactionType>,
    merchant_account: &domain::MerchantAccount,
    merchant_key_store: &domain::MerchantKeyStore,
    payment_method_id: Option<String>,
) -> RouterResult<MandateGenericData> {
    let mandate_data = request.mandate_data.clone().map(MandateData::foreign_from);
    let (
        payment_token,
        payment_method,
        payment_method_type,
        mandate_data,
        recurring_payment_data,
        mandate_connector_details,
        payment_method_info,
    ) = match mandate_type {
        Some(api::MandateTransactionType::NewMandateTransaction) => (
            request.payment_token.to_owned(),
            request.payment_method,
            request.payment_method_type,
            mandate_data.clone(),
            None,
            None,
            None,
        ),
        Some(api::MandateTransactionType::RecurringMandateTransaction) => {
            match &request.recurring_details {
                Some(recurring_details) => match recurring_details {
                    RecurringDetails::MandateId(mandate_id) => {
                        let mandate_generic_data = get_token_for_recurring_mandate(
                            state,
                            request,
                            merchant_account,
                            merchant_key_store,
                            mandate_id.to_owned(),
                        )
                        .await?;

                        (
                            mandate_generic_data.token,
                            mandate_generic_data.payment_method,
                            mandate_generic_data
                                .payment_method_type
                                .or(request.payment_method_type),
                            None,
                            mandate_generic_data.recurring_mandate_payment_data,
                            mandate_generic_data.mandate_connector,
                            mandate_generic_data.payment_method_info,
                        )
                    }
                    RecurringDetails::PaymentMethodId(payment_method_id) => {
                        let payment_method_info = state
                            .store
                            .find_payment_method(payment_method_id, merchant_account.storage_scheme)
                            .await
                            .to_not_found_response(
                                errors::ApiErrorResponse::PaymentMethodNotFound,
                            )?;

                        let customer_id = request
                            .customer_id
                            .clone()
                            .get_required_value("customer_id")?;

                        verify_mandate_details_for_recurring_payments(
                            &payment_method_info.merchant_id,
                            &merchant_account.merchant_id,
                            &payment_method_info.customer_id,
                            &customer_id,
                        )?;

                        (
                            None,
                            payment_method_info.payment_method,
                            payment_method_info.payment_method_type,
                            None,
                            None,
                            None,
                            Some(payment_method_info),
                        )
                    }
                },
                None => {
                    if let Some(mandate_id) = request.mandate_id.clone() {
                        let mandate_generic_data = get_token_for_recurring_mandate(
                            state,
                            request,
                            merchant_account,
                            merchant_key_store,
                            mandate_id,
                        )
                        .await?;
                        (
                            mandate_generic_data.token,
                            mandate_generic_data.payment_method,
                            mandate_generic_data
                                .payment_method_type
                                .or(request.payment_method_type),
                            None,
                            mandate_generic_data.recurring_mandate_payment_data,
                            mandate_generic_data.mandate_connector,
                            mandate_generic_data.payment_method_info,
                        )
                    } else {
                        (
                            request.payment_token.to_owned(),
                            request.payment_method,
                            request.payment_method_type,
                            None,
                            None,
                            None,
                            None,
                        )
                    }
                }
            }
        }
        None => {
            let payment_method_info = payment_method_id
                .async_map(|payment_method_id| async move {
                    state
                        .store
                        .find_payment_method(&payment_method_id, merchant_account.storage_scheme)
                        .await
                        .to_not_found_response(errors::ApiErrorResponse::PaymentMethodNotFound)
                })
                .await
                .transpose()?;
            (
                request.payment_token.to_owned(),
                request.payment_method,
                request.payment_method_type,
                mandate_data,
                None,
                None,
                payment_method_info,
            )
        }
    };
    Ok(MandateGenericData {
        token: payment_token,
        payment_method,
        payment_method_type,
        mandate_data,
        recurring_mandate_payment_data: recurring_payment_data,
        mandate_connector: mandate_connector_details,
        payment_method_info,
    })
}

pub async fn get_token_for_recurring_mandate(
    state: &AppState,
    req: &api::PaymentsRequest,
    merchant_account: &domain::MerchantAccount,
    merchant_key_store: &domain::MerchantKeyStore,
    mandate_id: String,
) -> RouterResult<MandateGenericData> {
    let db = &*state.store;

    let mandate = db
        .find_mandate_by_merchant_id_mandate_id(
            &merchant_account.merchant_id,
            mandate_id.as_str(),
            merchant_account.storage_scheme,
        )
        .await
        .to_not_found_response(errors::ApiErrorResponse::MandateNotFound)?;

    let original_payment_intent = mandate
        .original_payment_id
        .as_ref()
        .async_map(|payment_id| async {
            db.find_payment_intent_by_payment_id_merchant_id(
                payment_id,
                &mandate.merchant_id,
                merchant_account.storage_scheme,
            )
            .await
            .to_not_found_response(errors::ApiErrorResponse::PaymentNotFound)
            .map_err(|err| logger::error!(mandate_original_payment_not_found=?err))
            .ok()
        })
        .await
        .flatten();

    let original_payment_authorized_amount = original_payment_intent.clone().map(|pi| pi.amount);
    let original_payment_authorized_currency =
        original_payment_intent.clone().and_then(|pi| pi.currency);

    let customer = req.customer_id.clone().get_required_value("customer_id")?;

    let payment_method_id = {
        if mandate.customer_id != customer {
            Err(report!(errors::ApiErrorResponse::PreconditionFailed {
                message: "customer_id must match mandate customer_id".into()
            }))?
        }
        if mandate.mandate_status != storage_enums::MandateStatus::Active {
            Err(report!(errors::ApiErrorResponse::PreconditionFailed {
                message: "mandate is not active".into()
            }))?
        };
        mandate.payment_method_id.clone()
    };
    verify_mandate_details(
        req.amount.get_required_value("amount")?.into(),
        req.currency.get_required_value("currency")?,
        mandate.clone(),
    )?;

    let payment_method = db
        .find_payment_method(payment_method_id.as_str(), merchant_account.storage_scheme)
        .await
        .to_not_found_response(errors::ApiErrorResponse::PaymentMethodNotFound)?;

    let token = Uuid::new_v4().to_string();
    let payment_method_type = payment_method.payment_method_type;
    let mandate_connector_details = payments::MandateConnectorDetails {
        connector: mandate.connector,
        merchant_connector_id: mandate.merchant_connector_id,
    };

    if let Some(enums::PaymentMethod::Card) = payment_method.payment_method {
        if state.conf.locker.locker_enabled {
            let _ = cards::get_lookup_key_from_locker(
                state,
                &token,
                &payment_method,
                merchant_key_store,
            )
            .await?;
        }

        if let Some(payment_method_from_request) = req.payment_method {
            let pm: storage_enums::PaymentMethod = payment_method_from_request;
            if payment_method
                .payment_method
                .is_some_and(|payment_method| payment_method != pm)
            {
                Err(report!(errors::ApiErrorResponse::PreconditionFailed {
                    message:
                        "payment method in request does not match previously provided payment \
                            method information"
                            .into()
                }))?
            }
        };

        Ok(MandateGenericData {
            token: Some(token),
            payment_method: payment_method.payment_method,
            recurring_mandate_payment_data: Some(RecurringMandatePaymentData {
                payment_method_type,
                original_payment_authorized_amount,
                original_payment_authorized_currency,
            }),
            payment_method_type: payment_method.payment_method_type,
            mandate_connector: Some(mandate_connector_details),
            mandate_data: None,
            payment_method_info: Some(payment_method),
        })
    } else {
        Ok(MandateGenericData {
            token: None,
            payment_method: payment_method.payment_method,
            recurring_mandate_payment_data: Some(RecurringMandatePaymentData {
                payment_method_type,
                original_payment_authorized_amount,
                original_payment_authorized_currency,
            }),
            payment_method_type: payment_method.payment_method_type,
            mandate_connector: Some(mandate_connector_details),
            mandate_data: None,
            payment_method_info: Some(payment_method),
        })
    }
}

#[instrument(skip_all)]
/// Check weather the merchant id in the request
/// and merchant id in the merchant account are same.
pub fn validate_merchant_id(
    merchant_id: &str,
    request_merchant_id: Option<&str>,
) -> CustomResult<(), errors::ApiErrorResponse> {
    // Get Merchant Id from the merchant
    // or get from merchant account

    let request_merchant_id = request_merchant_id.unwrap_or(merchant_id);

    utils::when(merchant_id.ne(request_merchant_id), || {
        Err(report!(errors::ApiErrorResponse::PreconditionFailed {
            message: format!(
                "Invalid `merchant_id`: {request_merchant_id} not found in merchant account"
            )
        }))
    })
}

#[instrument(skip_all)]
pub fn validate_request_amount_and_amount_to_capture(
    op_amount: Option<api::Amount>,
    op_amount_to_capture: Option<i64>,
    surcharge_details: Option<RequestSurchargeDetails>,
) -> CustomResult<(), errors::ApiErrorResponse> {
    match (op_amount, op_amount_to_capture) {
        (None, _) => Ok(()),
        (Some(_amount), None) => Ok(()),
        (Some(amount), Some(amount_to_capture)) => {
            match amount {
                api::Amount::Value(amount_inner) => {
                    // If both amount and amount to capture is present
                    // then amount to be capture should be less than or equal to request amount
                    let total_capturable_amount = amount_inner.get()
                        + surcharge_details
                            .map(|surcharge_details| surcharge_details.get_total_surcharge_amount())
                            .unwrap_or(0);
                    utils::when(!amount_to_capture.le(&total_capturable_amount), || {
                        Err(report!(errors::ApiErrorResponse::PreconditionFailed {
                            message: format!(
                            "amount_to_capture is greater than amount capture_amount: {amount_to_capture:?} request_amount: {amount:?}"
                        )
                        }))
                    })
                }
                api::Amount::Zero => {
                    // If the amount is Null but still amount_to_capture is passed this is invalid and
                    Err(report!(errors::ApiErrorResponse::PreconditionFailed {
                        message: "amount_to_capture should not exist for when amount = 0"
                            .to_string()
                    }))
                }
            }
        }
    }
}

/// if capture method = automatic, amount_to_capture(if provided) must be equal to amount
#[instrument(skip_all)]
pub fn validate_amount_to_capture_and_capture_method(
    payment_attempt: Option<&PaymentAttempt>,
    request: &api_models::payments::PaymentsRequest,
) -> CustomResult<(), errors::ApiErrorResponse> {
    let capture_method = request
        .capture_method
        .or(payment_attempt
            .map(|payment_attempt| payment_attempt.capture_method.unwrap_or_default()))
        .unwrap_or_default();
    if capture_method == api_enums::CaptureMethod::Automatic {
        let original_amount = request
            .amount
            .map(|amount| amount.into())
            .or(payment_attempt.map(|payment_attempt| payment_attempt.amount));
        let surcharge_amount = request
            .surcharge_details
            .map(|surcharge_details| surcharge_details.get_total_surcharge_amount())
            .or_else(|| {
                payment_attempt.map(|payment_attempt| {
                    payment_attempt.surcharge_amount.unwrap_or(0)
                        + payment_attempt.tax_amount.unwrap_or(0)
                })
            })
            .unwrap_or(0);
        let total_capturable_amount =
            original_amount.map(|original_amount| original_amount + surcharge_amount);
        let amount_to_capture = request
            .amount_to_capture
            .or(payment_attempt.and_then(|pa| pa.amount_to_capture));
        if let Some((total_capturable_amount, amount_to_capture)) =
            total_capturable_amount.zip(amount_to_capture)
        {
            utils::when(amount_to_capture != total_capturable_amount, || {
                Err(report!(errors::ApiErrorResponse::PreconditionFailed {
                    message: "amount_to_capture must be equal to total_capturable_amount when capture_method = automatic".into()
                }))
            })
        } else {
            Ok(())
        }
    } else {
        Ok(())
    }
}

#[instrument(skip_all)]
pub fn validate_card_data(
    payment_method_data: Option<api::PaymentMethodData>,
) -> CustomResult<(), errors::ApiErrorResponse> {
    if let Some(api::PaymentMethodData::Card(card)) = payment_method_data {
        let cvc = card.card_cvc.peek().to_string();
        if cvc.len() < 3 || cvc.len() > 4 {
            Err(report!(errors::ApiErrorResponse::PreconditionFailed {
                message: "Invalid card_cvc length".to_string()
            }))?
        }
        let card_cvc =
            cvc.parse::<u16>()
                .change_context(errors::ApiErrorResponse::InvalidDataValue {
                    field_name: "card_cvc",
                })?;
        ::cards::CardSecurityCode::try_from(card_cvc).change_context(
            errors::ApiErrorResponse::PreconditionFailed {
                message: "Invalid Card CVC".to_string(),
            },
        )?;

        validate_card_expiry(&card.card_exp_month, &card.card_exp_year)?;
    }
    Ok(())
}

#[instrument(skip_all)]
pub fn validate_card_expiry(
    card_exp_month: &masking::Secret<String>,
    card_exp_year: &masking::Secret<String>,
) -> CustomResult<(), errors::ApiErrorResponse> {
    let exp_month = card_exp_month
        .peek()
        .to_string()
        .parse::<u8>()
        .change_context(errors::ApiErrorResponse::InvalidDataValue {
            field_name: "card_exp_month",
        })?;
    let month = ::cards::CardExpirationMonth::try_from(exp_month).change_context(
        errors::ApiErrorResponse::PreconditionFailed {
            message: "Invalid Expiry Month".to_string(),
        },
    )?;

    let mut year_str = card_exp_year.peek().to_string();
    if year_str.len() == 2 {
        year_str = format!("20{}", year_str);
    }
    let exp_year =
        year_str
            .parse::<u16>()
            .change_context(errors::ApiErrorResponse::InvalidDataValue {
                field_name: "card_exp_year",
            })?;
    let year = ::cards::CardExpirationYear::try_from(exp_year).change_context(
        errors::ApiErrorResponse::PreconditionFailed {
            message: "Invalid Expiry Year".to_string(),
        },
    )?;

    let card_expiration = ::cards::CardExpiration { month, year };
    let is_expired = card_expiration.is_expired().change_context(
        errors::ApiErrorResponse::PreconditionFailed {
            message: "Invalid card data".to_string(),
        },
    )?;
    if is_expired {
        Err(report!(errors::ApiErrorResponse::PreconditionFailed {
            message: "Card Expired".to_string()
        }))?
    }

    Ok(())
}

pub fn infer_payment_type(
    amount: &api::Amount,
    mandate_type: Option<&api::MandateTransactionType>,
) -> api_enums::PaymentType {
    match mandate_type {
        Some(api::MandateTransactionType::NewMandateTransaction) => {
            if let api::Amount::Value(_) = amount {
                api_enums::PaymentType::NewMandate
            } else {
                api_enums::PaymentType::SetupMandate
            }
        }

        Some(api::MandateTransactionType::RecurringMandateTransaction) => {
            api_enums::PaymentType::RecurringMandate
        }

        None => api_enums::PaymentType::Normal,
    }
}

pub fn validate_mandate(
    req: impl Into<api::MandateValidationFields>,
    is_confirm_operation: bool,
) -> CustomResult<Option<api::MandateTransactionType>, errors::ApiErrorResponse> {
    let req: api::MandateValidationFields = req.into();
    match req.validate_and_get_mandate_type().change_context(
        errors::ApiErrorResponse::MandateValidationFailed {
            reason: "Expected one out of recurring_details and mandate_data but got both".into(),
        },
    )? {
        Some(api::MandateTransactionType::NewMandateTransaction) => {
            validate_new_mandate_request(req, is_confirm_operation)?;
            Ok(Some(api::MandateTransactionType::NewMandateTransaction))
        }
        Some(api::MandateTransactionType::RecurringMandateTransaction) => {
            validate_recurring_mandate(req)?;
            Ok(Some(
                api::MandateTransactionType::RecurringMandateTransaction,
            ))
        }
        None => Ok(None),
    }
}

pub fn validate_recurring_details_and_token(
    recurring_details: &Option<RecurringDetails>,
    payment_token: &Option<String>,
    mandate_id: &Option<String>,
) -> CustomResult<(), errors::ApiErrorResponse> {
    utils::when(
        recurring_details.is_some() && payment_token.is_some(),
        || {
            Err(report!(errors::ApiErrorResponse::PreconditionFailed {
                message: "Expected one out of recurring_details and payment_token but got both"
                    .into()
            }))
        },
    )?;

    utils::when(recurring_details.is_some() && mandate_id.is_some(), || {
        Err(report!(errors::ApiErrorResponse::PreconditionFailed {
            message: "Expected one out of recurring_details and mandate_id but got both".into()
        }))
    })?;

    Ok(())
}

fn validate_new_mandate_request(
    req: api::MandateValidationFields,
    is_confirm_operation: bool,
) -> RouterResult<()> {
    // We need not check for customer_id in the confirm request if it is already passed
    // in create request

    fp_utils::when(!is_confirm_operation && req.customer_id.is_none(), || {
        Err(report!(errors::ApiErrorResponse::PreconditionFailed {
            message: "`customer_id` is mandatory for mandates".into()
        }))
    })?;

    let mandate_data = req
        .mandate_data
        .clone()
        .get_required_value("mandate_data")?;

    // Only use this validation if the customer_acceptance is present
    if mandate_data
        .customer_acceptance
        .map(|inner| inner.acceptance_type == api::AcceptanceType::Online && inner.online.is_none())
        .unwrap_or(false)
    {
        Err(report!(errors::ApiErrorResponse::PreconditionFailed {
            message: "`mandate_data.customer_acceptance.online` is required when \
                      `mandate_data.customer_acceptance.acceptance_type` is `online`"
                .into()
        }))?
    }

    let mandate_details = match mandate_data.mandate_type {
        Some(api_models::payments::MandateType::SingleUse(details)) => Some(details),
        Some(api_models::payments::MandateType::MultiUse(details)) => details,
        _ => None,
    };
    mandate_details.and_then(|md| md.start_date.zip(md.end_date)).map(|(start_date, end_date)|
        utils::when (start_date >= end_date, || {
        Err(report!(errors::ApiErrorResponse::PreconditionFailed {
            message: "`mandate_data.mandate_type.{multi_use|single_use}.start_date` should be greater than  \
            `mandate_data.mandate_type.{multi_use|single_use}.end_date`"
                .into()
        }))
    })).transpose()?;

    Ok(())
}

pub fn validate_customer_id_mandatory_cases(
    has_setup_future_usage: bool,
    customer_id: &Option<String>,
) -> RouterResult<()> {
    match (has_setup_future_usage, customer_id) {
        (true, None) => Err(errors::ApiErrorResponse::PreconditionFailed {
            message: "customer_id is mandatory when setup_future_usage is given".to_string(),
        }
        .into()),
        _ => Ok(()),
    }
}

pub fn create_startpay_url(
    server: &Server,
    payment_attempt: &PaymentAttempt,
    payment_intent: &PaymentIntent,
) -> String {
    format!(
        "{}/payments/redirect/{}/{}/{}",
        server.base_url,
        payment_intent.payment_id,
        payment_intent.merchant_id,
        payment_attempt.attempt_id
    )
}

pub fn create_redirect_url(
    router_base_url: &String,
    payment_attempt: &PaymentAttempt,
    connector_name: &String,
    creds_identifier: Option<&str>,
) -> String {
    let creds_identifier_path = creds_identifier.map_or_else(String::new, |cd| format!("/{}", cd));
    format!(
        "{}/payments/{}/{}/redirect/response/{}",
        router_base_url, payment_attempt.payment_id, payment_attempt.merchant_id, connector_name,
    ) + creds_identifier_path.as_ref()
}

pub fn create_authentication_url(
    router_base_url: &String,
    payment_attempt: &PaymentAttempt,
) -> String {
    format!(
        "{router_base_url}/payments/{}/3ds/authentication",
        payment_attempt.payment_id
    )
}

pub fn create_authorize_url(
    router_base_url: &String,
    payment_attempt: &PaymentAttempt,
    connector_name: &String,
) -> String {
    format!(
        "{}/payments/{}/{}/authorize/{}",
        router_base_url, payment_attempt.payment_id, payment_attempt.merchant_id, connector_name
    )
}

pub fn create_webhook_url(
    router_base_url: &String,
    merchant_id: &String,
    connector_name: &String,
) -> String {
    format!(
        "{}/webhooks/{}/{}",
        router_base_url, merchant_id, connector_name
    )
}
pub fn create_complete_authorize_url(
    router_base_url: &String,
    payment_attempt: &PaymentAttempt,
    connector_name: &String,
) -> String {
    format!(
        "{}/payments/{}/{}/redirect/complete/{}",
        router_base_url, payment_attempt.payment_id, payment_attempt.merchant_id, connector_name
    )
}

fn validate_recurring_mandate(req: api::MandateValidationFields) -> RouterResult<()> {
    req.recurring_details
        .check_value_present("recurring_details")?;

    req.customer_id.check_value_present("customer_id")?;

    let confirm = req.confirm.get_required_value("confirm")?;
    if !confirm {
        Err(report!(errors::ApiErrorResponse::PreconditionFailed {
            message: "`confirm` must be `true` for mandates".into()
        }))?
    }

    let off_session = req.off_session.get_required_value("off_session")?;
    if !off_session {
        Err(report!(errors::ApiErrorResponse::PreconditionFailed {
            message: "`off_session` should be `true` for mandates".into()
        }))?
    }

    Ok(())
}

pub fn verify_mandate_details(
    request_amount: i64,
    request_currency: api_enums::Currency,
    mandate: storage::Mandate,
) -> RouterResult<()> {
    match mandate.mandate_type {
        storage_enums::MandateType::SingleUse => utils::when(
            mandate
                .mandate_amount
                .map(|mandate_amount| request_amount > mandate_amount)
                .unwrap_or(true),
            || {
                Err(report!(errors::ApiErrorResponse::MandateValidationFailed {
                    reason: "request amount is greater than mandate amount".into()
                }))
            },
        ),
        storage::enums::MandateType::MultiUse => utils::when(
            mandate
                .mandate_amount
                .map(|mandate_amount| {
                    (mandate.amount_captured.unwrap_or(0) + request_amount) > mandate_amount
                })
                .unwrap_or(false),
            || {
                Err(report!(errors::ApiErrorResponse::MandateValidationFailed {
                    reason: "request amount is greater than mandate amount".into()
                }))
            },
        ),
    }?;
    utils::when(
        mandate
            .mandate_currency
            .map(|mandate_currency| mandate_currency != request_currency)
            .unwrap_or(false),
        || {
            Err(report!(errors::ApiErrorResponse::MandateValidationFailed {
                reason: "cross currency mandates not supported".into()
            }))
        },
    )
}

pub fn verify_mandate_details_for_recurring_payments(
    mandate_merchant_id: &str,
    merchant_id: &str,
    mandate_customer_id: &str,
    customer_id: &str,
) -> RouterResult<()> {
    if mandate_merchant_id != merchant_id {
        Err(report!(errors::ApiErrorResponse::MandateNotFound))?
    }
    if mandate_customer_id != customer_id {
        Err(report!(errors::ApiErrorResponse::PreconditionFailed {
            message: "customer_id must match mandate customer_id".into()
        }))?
    }

    Ok(())
}

#[instrument(skip_all)]
pub fn payment_attempt_status_fsm(
    payment_method_data: Option<&api::payments::PaymentMethodData>,
    confirm: Option<bool>,
) -> storage_enums::AttemptStatus {
    match payment_method_data {
        Some(_) => match confirm {
            Some(true) => storage_enums::AttemptStatus::PaymentMethodAwaited,
            _ => storage_enums::AttemptStatus::ConfirmationAwaited,
        },
        None => storage_enums::AttemptStatus::PaymentMethodAwaited,
    }
}

pub fn payment_intent_status_fsm(
    payment_method_data: Option<&api::PaymentMethodData>,
    confirm: Option<bool>,
) -> storage_enums::IntentStatus {
    match payment_method_data {
        Some(_) => match confirm {
            Some(true) => storage_enums::IntentStatus::RequiresPaymentMethod,
            _ => storage_enums::IntentStatus::RequiresConfirmation,
        },
        None => storage_enums::IntentStatus::RequiresPaymentMethod,
    }
}
pub async fn add_domain_task_to_pt<Op>(
    operation: &Op,
    state: &AppState,
    payment_attempt: &PaymentAttempt,
    requeue: bool,
    schedule_time: Option<time::PrimitiveDateTime>,
) -> CustomResult<(), errors::ApiErrorResponse>
where
    Op: std::fmt::Debug,
{
    if check_if_operation_confirm(operation) {
        match schedule_time {
            Some(stime) => {
                if !requeue {
                    // Here, increment the count of added tasks every time a payment has been confirmed or PSync has been called
                    metrics::TASKS_ADDED_COUNT.add(
                        &metrics::CONTEXT,
                        1,
                        &[metrics::request::add_attributes(
                            "flow",
                            format!("{:#?}", operation),
                        )],
                    );
                    super::add_process_sync_task(&*state.store, payment_attempt, stime)
                        .await
                        .change_context(errors::ApiErrorResponse::InternalServerError)
                        .attach_printable("Failed while adding task to process tracker")
                } else {
                    // When the requeue is true, we reset the tasks count as we reset the task every time it is requeued
                    metrics::TASKS_RESET_COUNT.add(
                        &metrics::CONTEXT,
                        1,
                        &[metrics::request::add_attributes(
                            "flow",
                            format!("{:#?}", operation),
                        )],
                    );
                    super::reset_process_sync_task(&*state.store, payment_attempt, stime)
                        .await
                        .change_context(errors::ApiErrorResponse::InternalServerError)
                        .attach_printable("Failed while updating task in process tracker")
                }
            }
            None => Ok(()),
        }
    } else {
        Ok(())
    }
}

pub fn response_operation<'a, F, R>() -> BoxedOperation<'a, F, R>
where
    F: Send + Clone,
    PaymentResponse: Operation<F, R>,
{
    Box::new(PaymentResponse)
}

#[instrument(skip_all)]
pub(crate) async fn get_payment_method_create_request(
    payment_method_data: Option<&domain::PaymentMethodData>,
    payment_method: Option<storage_enums::PaymentMethod>,
    payment_method_type: Option<storage_enums::PaymentMethodType>,
    customer_id: &Option<String>,
    billing_name: Option<masking::Secret<String>>,
) -> RouterResult<api::PaymentMethodCreate> {
    match payment_method_data {
        Some(pm_data) => match payment_method {
            Some(payment_method) => match pm_data {
                domain::PaymentMethodData::Card(card) => {
                    let card_detail = api::CardDetail {
                        card_number: card.card_number.clone(),
                        card_exp_month: card.card_exp_month.clone(),
                        card_exp_year: card.card_exp_year.clone(),
                        card_holder_name: billing_name,
                        nick_name: card.nick_name.clone(),
                        card_issuing_country: card.card_issuing_country.clone(),
                        card_network: card.card_network.clone(),
                        card_issuer: card.card_issuer.clone(),
                        card_type: card.card_type.clone(),
                    };
                    let payment_method_request = api::PaymentMethodCreate {
                        payment_method: Some(payment_method),
                        payment_method_type,
                        payment_method_issuer: card.card_issuer.clone(),
                        payment_method_issuer_code: None,
                        #[cfg(feature = "payouts")]
                        bank_transfer: None,
                        #[cfg(feature = "payouts")]
                        wallet: None,
                        card: Some(card_detail),
                        metadata: None,
                        customer_id: customer_id.clone(),
                        card_network: card
                            .card_network
                            .as_ref()
                            .map(|card_network| card_network.to_string()),
                        client_secret: None,
                        payment_method_data: None,
                    };
                    Ok(payment_method_request)
                }
                _ => {
                    let payment_method_request = api::PaymentMethodCreate {
                        payment_method: Some(payment_method),
                        payment_method_type,
                        payment_method_issuer: None,
                        payment_method_issuer_code: None,
                        #[cfg(feature = "payouts")]
                        bank_transfer: None,
                        #[cfg(feature = "payouts")]
                        wallet: None,
                        card: None,
                        metadata: None,
                        customer_id: customer_id.clone(),
                        card_network: None,
                        client_secret: None,
                        payment_method_data: None,
                    };

                    Ok(payment_method_request)
                }
            },
            None => Err(report!(errors::ApiErrorResponse::MissingRequiredField {
                field_name: "payment_method_type"
            })
            .attach_printable("PaymentMethodType Required")),
        },
        None => Err(report!(errors::ApiErrorResponse::MissingRequiredField {
            field_name: "payment_method_data"
        })
        .attach_printable("PaymentMethodData required Or Card is already saved")),
    }
}

pub async fn get_customer_from_details<F: Clone>(
    db: &dyn StorageInterface,
    customer_id: Option<String>,
    merchant_id: &str,
    payment_data: &mut PaymentData<F>,
    merchant_key_store: &domain::MerchantKeyStore,
    storage_scheme: enums::MerchantStorageScheme,
) -> CustomResult<Option<domain::Customer>, errors::StorageError> {
    match customer_id {
        None => Ok(None),
        Some(c_id) => {
            let customer = db
                .find_customer_optional_by_customer_id_merchant_id(
                    &c_id,
                    merchant_id,
                    merchant_key_store,
                    storage_scheme,
                )
                .await?;
            payment_data.email = payment_data.email.clone().or_else(|| {
                customer.as_ref().and_then(|inner| {
                    inner
                        .email
                        .clone()
                        .map(|encrypted_value| encrypted_value.into())
                })
            });
            Ok(customer)
        }
    }
}

// Checks if the inner values of two options are not equal and throws appropriate error
fn validate_options_for_inequality<T: PartialEq>(
    first_option: Option<&T>,
    second_option: Option<&T>,
    field_name: &str,
) -> Result<(), errors::ApiErrorResponse> {
    fp_utils::when(
        first_option
            .zip(second_option)
            .map(|(value1, value2)| value1 != value2)
            .unwrap_or(false),
        || {
            Err(errors::ApiErrorResponse::PreconditionFailed {
                message: format!("The field name `{field_name}` sent in both places is ambiguous"),
            })
        },
    )
}

pub fn validate_max_amount(
    amount: api_models::payments::Amount,
) -> CustomResult<(), errors::ApiErrorResponse> {
    match amount {
        api_models::payments::Amount::Value(value) => {
            utils::when(value.get() > consts::MAX_ALLOWED_AMOUNT, || {
                Err(report!(errors::ApiErrorResponse::PreconditionFailed {
                    message: format!(
                        "amount should not be more than {}",
                        consts::MAX_ALLOWED_AMOUNT
                    )
                }))
            })
        }
        api_models::payments::Amount::Zero => Ok(()),
    }
}

// Checks if the customer details are passed in both places
// If so, raise an error
pub fn validate_customer_details_in_request(
    request: &api_models::payments::PaymentsRequest,
) -> Result<(), errors::ApiErrorResponse> {
    if let Some(customer_details) = request.customer.as_ref() {
        validate_options_for_inequality(
            request.customer_id.as_ref(),
            Some(&customer_details.id),
            "customer_id",
        )?;

        validate_options_for_inequality(
            request.email.as_ref(),
            customer_details.email.as_ref(),
            "email",
        )?;

        validate_options_for_inequality(
            request.name.as_ref(),
            customer_details.name.as_ref(),
            "name",
        )?;

        validate_options_for_inequality(
            request.phone.as_ref(),
            customer_details.phone.as_ref(),
            "phone",
        )?;

        validate_options_for_inequality(
            request.phone_country_code.as_ref(),
            customer_details.phone_country_code.as_ref(),
            "phone_country_code",
        )?;
    }

    Ok(())
}

/// Get the customer details from customer field if present
/// or from the individual fields in `PaymentsRequest`
#[instrument(skip_all)]
pub fn get_customer_details_from_request(
    request: &api_models::payments::PaymentsRequest,
) -> CustomerDetails {
    let customer_id = request
        .customer
        .as_ref()
        .map(|customer_details| customer_details.id.clone())
        .or(request.customer_id.clone());

    let customer_name = request
        .customer
        .as_ref()
        .and_then(|customer_details| customer_details.name.clone())
        .or(request.name.clone());

    let customer_email = request
        .customer
        .as_ref()
        .and_then(|customer_details| customer_details.email.clone())
        .or(request.email.clone());

    let customer_phone = request
        .customer
        .as_ref()
        .and_then(|customer_details| customer_details.phone.clone())
        .or(request.phone.clone());

    let customer_phone_code = request
        .customer
        .as_ref()
        .and_then(|customer_details| customer_details.phone_country_code.clone())
        .or(request.phone_country_code.clone());

    CustomerDetails {
        customer_id,
        name: customer_name,
        email: customer_email,
        phone: customer_phone,
        phone_country_code: customer_phone_code,
    }
}

pub async fn get_connector_default(
    _state: &AppState,
    request_connector: Option<serde_json::Value>,
) -> CustomResult<api::ConnectorChoice, errors::ApiErrorResponse> {
    Ok(request_connector.map_or(
        api::ConnectorChoice::Decide,
        api::ConnectorChoice::StraightThrough,
    ))
}

#[instrument(skip_all)]
#[allow(clippy::type_complexity)]
pub async fn create_customer_if_not_exist<'a, F: Clone, R>(
    operation: BoxedOperation<'a, F, R>,
    db: &dyn StorageInterface,
    payment_data: &mut PaymentData<F>,
    req: Option<CustomerDetails>,
    merchant_id: &str,
    key_store: &domain::MerchantKeyStore,
    storage_scheme: common_enums::enums::MerchantStorageScheme,
) -> CustomResult<(BoxedOperation<'a, F, R>, Option<domain::Customer>), errors::StorageError> {
    let request_customer_details = req
        .get_required_value("customer")
        .change_context(errors::StorageError::ValueNotFound("customer".to_owned()))?;

    let customer_id = request_customer_details
        .customer_id
        .or(payment_data.payment_intent.customer_id.clone());

    let optional_customer = match customer_id {
        Some(customer_id) => {
            let customer_data = db
                .find_customer_optional_by_customer_id_merchant_id(
                    &customer_id,
                    merchant_id,
                    key_store,
                    storage_scheme,
                )
                .await?;

            Some(match customer_data {
                Some(c) => {
                    // Update the customer data if new data is passed in the request
                    if request_customer_details.email.is_some()
                        | request_customer_details.name.is_some()
                        | request_customer_details.phone.is_some()
                        | request_customer_details.phone_country_code.is_some()
                    {
                        let key = key_store.key.get_inner().peek();
                        let customer_update = async {
                            Ok::<_, error_stack::Report<common_utils::errors::CryptoError>>(
                                Update {
                                    name: request_customer_details
                                        .name
                                        .async_lift(|inner| types::encrypt_optional(inner, key))
                                        .await?,
                                    email: request_customer_details
                                        .email
                                        .clone()
                                        .async_lift(|inner| {
                                            types::encrypt_optional(
                                                inner.map(|inner| inner.expose()),
                                                key,
                                            )
                                        })
                                        .await?,
                                    phone: Box::new(
                                        request_customer_details
                                            .phone
                                            .clone()
                                            .async_lift(|inner| types::encrypt_optional(inner, key))
                                            .await?,
                                    ),
                                    phone_country_code: request_customer_details.phone_country_code,
                                    description: None,
                                    connector_customer: None,
                                    metadata: None,
                                    address_id: None,
                                },
                            )
                        }
                        .await
                        .change_context(errors::StorageError::SerializationFailed)
                        .attach_printable("Failed while encrypting Customer while Update")?;

                        db.update_customer_by_customer_id_merchant_id(
                            customer_id,
                            merchant_id.to_string(),
                            c,
                            customer_update,
                            key_store,
                            storage_scheme,
                        )
                        .await
                    } else {
                        Ok(c)
                    }
                }
                None => {
                    let new_customer = async {
                        let key = key_store.key.get_inner().peek();
                        Ok::<_, error_stack::Report<common_utils::errors::CryptoError>>(
                            domain::Customer {
                                customer_id: customer_id.to_string(),
                                merchant_id: merchant_id.to_string(),
                                name: request_customer_details
                                    .name
                                    .async_lift(|inner| types::encrypt_optional(inner, key))
                                    .await?,
                                email: request_customer_details
                                    .email
                                    .clone()
                                    .async_lift(|inner| {
                                        types::encrypt_optional(
                                            inner.map(|inner| inner.expose()),
                                            key,
                                        )
                                    })
                                    .await?,
                                phone: request_customer_details
                                    .phone
                                    .clone()
                                    .async_lift(|inner| types::encrypt_optional(inner, key))
                                    .await?,
                                phone_country_code: request_customer_details
                                    .phone_country_code
                                    .clone(),
                                description: None,
                                created_at: common_utils::date_time::now(),
                                id: None,
                                metadata: None,
                                modified_at: common_utils::date_time::now(),
                                connector_customer: None,
                                address_id: None,
                                default_payment_method_id: None,
                            },
                        )
                    }
                    .await
                    .change_context(errors::StorageError::SerializationFailed)
                    .attach_printable("Failed while encrypting Customer while insert")?;
                    metrics::CUSTOMER_CREATED.add(&metrics::CONTEXT, 1, &[]);
                    db.insert_customer(new_customer, key_store, storage_scheme)
                        .await
                }
            })
        }
        None => match &payment_data.payment_intent.customer_id {
            None => None,
            Some(customer_id) => db
                .find_customer_optional_by_customer_id_merchant_id(
                    customer_id,
                    merchant_id,
                    key_store,
                    storage_scheme,
                )
                .await?
                .map(Ok),
        },
    };
    Ok((
        operation,
        match optional_customer {
            Some(customer) => {
                let customer = customer?;

                payment_data.payment_intent.customer_id = Some(customer.customer_id.clone());
                payment_data.email = payment_data.email.clone().or_else(|| {
                    customer
                        .email
                        .clone()
                        .map(|encrypted_value| encrypted_value.into())
                });

                Some(customer)
            }
            None => None,
        },
    ))
}

pub async fn retrieve_payment_method_with_temporary_token(
    state: &AppState,
    token: &str,
    payment_intent: &PaymentIntent,
    merchant_key_store: &domain::MerchantKeyStore,
    card_token_data: Option<&CardToken>,
) -> RouterResult<Option<(api::PaymentMethodData, enums::PaymentMethod)>> {
    let (pm, supplementary_data) =
        vault::Vault::get_payment_method_data_from_locker(state, token, merchant_key_store)
            .await
            .attach_printable(
                "Payment method for given token not found or there was a problem fetching it",
            )?;

    utils::when(
        supplementary_data
            .customer_id
            .ne(&payment_intent.customer_id),
        || {
            Err(errors::ApiErrorResponse::PreconditionFailed { message: "customer associated with payment method and customer passed in payment are not same".into() })
        },
    )?;

    Ok::<_, error_stack::Report<errors::ApiErrorResponse>>(match pm {
        Some(api::PaymentMethodData::Card(card)) => {
            let mut updated_card = card.clone();
            let mut is_card_updated = false;

            // The card_holder_name from locker retrieved card is considered if it is a non-empty string or else card_holder_name is picked
            // from payment_method_data.card_token object
            let name_on_card = if let Some(name) = card.card_holder_name.clone() {
                if name.clone().expose().is_empty() {
                    card_token_data
                        .and_then(|token_data| {
                            is_card_updated = true;
                            token_data.card_holder_name.clone()
                        })
                        .or(Some(name))
                } else {
                    card.card_holder_name.clone()
                }
            } else {
                card_token_data.and_then(|token_data| {
                    is_card_updated = true;
                    token_data.card_holder_name.clone()
                })
            };

            updated_card.card_holder_name = name_on_card;

            if let Some(token_data) = card_token_data {
                if let Some(cvc) = token_data.card_cvc.clone() {
                    is_card_updated = true;
                    updated_card.card_cvc = cvc;
                }
            }

            if is_card_updated {
                let updated_pm = api::PaymentMethodData::Card(updated_card);
                vault::Vault::store_payment_method_data_in_locker(
                    state,
                    Some(token.to_owned()),
                    &updated_pm,
                    payment_intent.customer_id.to_owned(),
                    enums::PaymentMethod::Card,
                    merchant_key_store,
                )
                .await?;

                Some((updated_pm, enums::PaymentMethod::Card))
            } else {
                Some((
                    api::PaymentMethodData::Card(card),
                    enums::PaymentMethod::Card,
                ))
            }
        }

        Some(the_pm @ api::PaymentMethodData::Wallet(_)) => {
            Some((the_pm, enums::PaymentMethod::Wallet))
        }

        Some(the_pm @ api::PaymentMethodData::BankTransfer(_)) => {
            Some((the_pm, enums::PaymentMethod::BankTransfer))
        }

        Some(the_pm @ api::PaymentMethodData::BankRedirect(_)) => {
            Some((the_pm, enums::PaymentMethod::BankRedirect))
        }

        Some(_) => Err(errors::ApiErrorResponse::InternalServerError)
            .attach_printable("Payment method received from locker is unsupported by locker")?,

        None => None,
    })
}

pub async fn retrieve_card_with_permanent_token(
    state: &AppState,
    locker_id: &str,
    payment_method_id: &str,
    payment_intent: &PaymentIntent,
    card_token_data: Option<&CardToken>,
    _merchant_key_store: &domain::MerchantKeyStore,
    storage_scheme: enums::MerchantStorageScheme,
) -> RouterResult<api::PaymentMethodData> {
    let customer_id = payment_intent
        .customer_id
        .as_ref()
        .get_required_value("customer_id")
        .change_context(errors::ApiErrorResponse::UnprocessableEntity {
            message: "no customer id provided for the payment".to_string(),
        })?;
    let card =
        cards::get_card_from_locker(state, customer_id, &payment_intent.merchant_id, locker_id)
            .await
            .change_context(errors::ApiErrorResponse::InternalServerError)
            .attach_printable("failed to fetch card information from the permanent locker")?;

    // The card_holder_name from locker retrieved card is considered if it is a non-empty string or else card_holder_name is picked
    // from payment_method_data.card_token object
    let name_on_card = if let Some(name) = card.name_on_card.clone() {
        if name.clone().expose().is_empty() {
            card_token_data
                .and_then(|token_data| token_data.card_holder_name.clone())
                .or(Some(name))
        } else {
            card.name_on_card
        }
    } else {
        card_token_data.and_then(|token_data| token_data.card_holder_name.clone())
    };

    let api_card = api::Card {
        card_number: card.card_number,
        card_holder_name: name_on_card,
        card_exp_month: card.card_exp_month,
        card_exp_year: card.card_exp_year,
        card_cvc: card_token_data
            .cloned()
            .unwrap_or_default()
            .card_cvc
            .unwrap_or_default(),
        card_issuer: None,
        nick_name: card.nick_name.map(masking::Secret::new),
        card_network: card
            .card_brand
            .map(|card_brand| enums::CardNetwork::from_str(&card_brand))
            .transpose()
            .map_err(|e| {
                logger::error!("Failed to parse card network {}", e);
            })
            .ok()
            .flatten(),
        card_type: None,
        card_issuing_country: None,
        bank_code: None,
    };
    cards::update_last_used_at(payment_method_id, state, storage_scheme).await?;
    Ok(api::PaymentMethodData::Card(api_card))
}

pub async fn retrieve_payment_method_from_db_with_token_data(
    state: &AppState,
    token_data: &storage::PaymentTokenData,
    storage_scheme: storage::enums::MerchantStorageScheme,
) -> RouterResult<Option<storage::PaymentMethod>> {
    match token_data {
        storage::PaymentTokenData::PermanentCard(data) => {
            if let Some(ref payment_method_id) = data.payment_method_id {
                state
                    .store
                    .find_payment_method(payment_method_id, storage_scheme)
                    .await
                    .to_not_found_response(errors::ApiErrorResponse::PaymentMethodNotFound)
                    .attach_printable("error retrieving payment method from DB")
                    .map(Some)
            } else {
                Ok(None)
            }
        }

        storage::PaymentTokenData::WalletToken(data) => state
            .store
            .find_payment_method(&data.payment_method_id, storage_scheme)
            .await
            .to_not_found_response(errors::ApiErrorResponse::PaymentMethodNotFound)
            .attach_printable("error retrieveing payment method from DB")
            .map(Some),

        storage::PaymentTokenData::Temporary(_)
        | storage::PaymentTokenData::TemporaryGeneric(_)
        | storage::PaymentTokenData::Permanent(_)
        | storage::PaymentTokenData::AuthBankDebit(_) => Ok(None),
    }
}

pub async fn retrieve_payment_token_data(
    state: &AppState,
    token: String,
    payment_method: Option<storage_enums::PaymentMethod>,
) -> RouterResult<storage::PaymentTokenData> {
    let redis_conn = state
        .store
        .get_redis_conn()
        .change_context(errors::ApiErrorResponse::InternalServerError)
        .attach_printable("Failed to get redis connection")?;

    let key = format!(
        "pm_token_{}_{}_hyperswitch",
        token,
        payment_method.get_required_value("payment_method")?
    );

    let token_data_string = redis_conn
        .get_key::<Option<String>>(&key)
        .await
        .change_context(errors::ApiErrorResponse::InternalServerError)
        .attach_printable("Failed to fetch the token from redis")?
        .ok_or(error_stack::Report::new(
            errors::ApiErrorResponse::UnprocessableEntity {
                message: "Token is invalid or expired".to_owned(),
            },
        ))?;

    let token_data_result = token_data_string
        .clone()
        .parse_struct("PaymentTokenData")
        .change_context(errors::ApiErrorResponse::InternalServerError)
        .attach_printable("failed to deserialize hyperswitch token data");

    let token_data = match token_data_result {
        Ok(data) => data,
        Err(e) => {
            // The purpose of this logic is backwards compatibility to support tokens
            // in redis that might be following the old format.
            if token_data_string.starts_with('{') {
                return Err(e);
            } else {
                storage::PaymentTokenData::temporary_generic(token_data_string)
            }
        }
    };

    Ok(token_data)
}

pub async fn make_pm_data<'a, F: Clone, R>(
    operation: BoxedOperation<'a, F, R>,
    state: &'a AppState,
    payment_data: &mut PaymentData<F>,
    merchant_key_store: &domain::MerchantKeyStore,
    customer: &Option<domain::Customer>,
    storage_scheme: common_enums::enums::MerchantStorageScheme,
) -> RouterResult<(
    BoxedOperation<'a, F, R>,
    Option<api::PaymentMethodData>,
    Option<String>,
)> {
    let request = &payment_data.payment_method_data.clone();

    let mut card_token_data = payment_data
        .payment_method_data
        .clone()
        .and_then(|pmd| match pmd {
            api_models::payments::PaymentMethodData::CardToken(token_data) => Some(token_data),
            _ => None,
        })
        .or(Some(CardToken::default()));

    if let Some(cvc) = payment_data.card_cvc.clone() {
        if let Some(token_data) = card_token_data.as_mut() {
            token_data.card_cvc = Some(cvc);
        }
    }

    if payment_data.token_data.is_none() {
        if let Some(payment_method_info) = &payment_data.payment_method_info {
            if payment_method_info.payment_method == Some(storage_enums::PaymentMethod::Card) {
                payment_data.token_data =
                    Some(storage::PaymentTokenData::PermanentCard(CardTokenData {
                        payment_method_id: Some(payment_method_info.payment_method_id.clone()),
                        locker_id: payment_method_info
                            .locker_id
                            .clone()
                            .or(Some(payment_method_info.payment_method_id.clone())),
                        token: payment_method_info
                            .locker_id
                            .clone()
                            .unwrap_or(payment_method_info.payment_method_id.clone()),
                    }));
            }
        }
    }

    // TODO: Handle case where payment method and token both are present in request properly.
    let (payment_method, pm_id) = match (request, payment_data.token_data.as_ref()) {
        (_, Some(hyperswitch_token)) => {
            let pm_data = payment_methods::retrieve_payment_method_with_token(
                state,
                merchant_key_store,
                hyperswitch_token,
                &payment_data.payment_intent,
                card_token_data.as_ref(),
                customer,
                storage_scheme,
            )
            .await;

            let payment_method_details = pm_data.attach_printable("in 'make_pm_data'")?;

            Ok::<_, error_stack::Report<errors::ApiErrorResponse>>(
                if let Some(payment_method_data) = payment_method_details.payment_method_data {
                    payment_data.payment_attempt.payment_method =
                        payment_method_details.payment_method;
                    (
                        Some(payment_method_data),
                        payment_method_details.payment_method_id,
                    )
                } else {
                    (None, payment_method_details.payment_method_id)
                },
            )
        }

        (Some(_), _) => {
            let (payment_method_data, payment_token) = payment_methods::retrieve_payment_method(
                request,
                state,
                &payment_data.payment_intent,
                &payment_data.payment_attempt,
                merchant_key_store,
            )
            .await?;

            payment_data.token = payment_token;

            Ok((payment_method_data, None))
        }
        _ => Ok((None, None)),
    }?;

    Ok((operation, payment_method, pm_id))
}

pub async fn store_in_vault_and_generate_ppmt(
    state: &AppState,
    payment_method_data: &api_models::payments::PaymentMethodData,
    payment_intent: &PaymentIntent,
    payment_attempt: &PaymentAttempt,
    payment_method: enums::PaymentMethod,
    merchant_key_store: &domain::MerchantKeyStore,
) -> RouterResult<String> {
    let router_token = vault::Vault::store_payment_method_data_in_locker(
        state,
        None,
        payment_method_data,
        payment_intent.customer_id.to_owned(),
        payment_method,
        merchant_key_store,
    )
    .await?;
    let parent_payment_method_token = generate_id(consts::ID_LENGTH, "token");
    let key_for_hyperswitch_token = payment_attempt.payment_method.map(|payment_method| {
        payment_methods_handler::ParentPaymentMethodToken::create_key_for_token((
            &parent_payment_method_token,
            payment_method,
        ))
    });
    if let Some(key_for_hyperswitch_token) = key_for_hyperswitch_token {
        key_for_hyperswitch_token
            .insert(
                Some(payment_intent.created_at),
                storage::PaymentTokenData::temporary_generic(router_token),
                state,
            )
            .await?;
    };
    Ok(parent_payment_method_token)
}

pub async fn store_payment_method_data_in_vault(
    state: &AppState,
    payment_attempt: &PaymentAttempt,
    payment_intent: &PaymentIntent,
    payment_method: enums::PaymentMethod,
    payment_method_data: &api::PaymentMethodData,
    merchant_key_store: &domain::MerchantKeyStore,
) -> RouterResult<Option<String>> {
    if should_store_payment_method_data_in_vault(
        &state.conf.temp_locker_enable_config,
        payment_attempt.connector.clone(),
        payment_method,
    ) || payment_intent.request_external_three_ds_authentication == Some(true)
    {
        let parent_payment_method_token = store_in_vault_and_generate_ppmt(
            state,
            payment_method_data,
            payment_intent,
            payment_attempt,
            payment_method,
            merchant_key_store,
        )
        .await?;

        return Ok(Some(parent_payment_method_token));
    }

    Ok(None)
}
pub fn should_store_payment_method_data_in_vault(
    temp_locker_enable_config: &TempLockerEnableConfig,
    option_connector: Option<String>,
    payment_method: enums::PaymentMethod,
) -> bool {
    option_connector
        .map(|connector| {
            temp_locker_enable_config
                .0
                .get(&connector)
                .map(|config| config.payment_method.contains(&payment_method))
                .unwrap_or(false)
        })
        .unwrap_or(true)
}

#[instrument(skip_all)]
pub(crate) fn validate_capture_method(
    capture_method: storage_enums::CaptureMethod,
) -> RouterResult<()> {
    utils::when(
        capture_method == storage_enums::CaptureMethod::Automatic,
        || {
            Err(report!(errors::ApiErrorResponse::PaymentUnexpectedState {
                field_name: "capture_method".to_string(),
                current_flow: "captured".to_string(),
                current_value: capture_method.to_string(),
                states: "manual, manual_multiple, scheduled".to_string()
            }))
        },
    )
}

#[instrument(skip_all)]
pub(crate) fn validate_status_with_capture_method(
    status: storage_enums::IntentStatus,
    capture_method: storage_enums::CaptureMethod,
) -> RouterResult<()> {
    if status == storage_enums::IntentStatus::Processing
        && !(capture_method == storage_enums::CaptureMethod::ManualMultiple)
    {
        return Err(report!(errors::ApiErrorResponse::PaymentUnexpectedState {
            field_name: "capture_method".to_string(),
            current_flow: "captured".to_string(),
            current_value: capture_method.to_string(),
            states: "manual_multiple".to_string()
        }));
    }
    utils::when(
        status != storage_enums::IntentStatus::RequiresCapture
            && status != storage_enums::IntentStatus::PartiallyCapturedAndCapturable
            && status != storage_enums::IntentStatus::Processing,
        || {
            Err(report!(errors::ApiErrorResponse::PaymentUnexpectedState {
                field_name: "payment.status".to_string(),
                current_flow: "captured".to_string(),
                current_value: status.to_string(),
                states: "requires_capture, partially_captured_and_capturable, processing"
                    .to_string()
            }))
        },
    )
}

#[instrument(skip_all)]
pub(crate) fn validate_amount_to_capture(
    amount: i64,
    amount_to_capture: Option<i64>,
) -> RouterResult<()> {
    utils::when(
        amount_to_capture.is_some() && (Some(amount) < amount_to_capture),
        || {
            Err(report!(errors::ApiErrorResponse::InvalidRequestData {
                message: "amount_to_capture is greater than amount".to_string()
            }))
        },
    )
}

#[instrument(skip_all)]
pub(crate) fn validate_payment_method_fields_present(
    req: &api::PaymentsRequest,
) -> RouterResult<()> {
    let payment_method_data =
        req.payment_method_data
            .as_ref()
            .and_then(|request_payment_method_data| {
                request_payment_method_data.payment_method_data.as_ref()
            });
    utils::when(
        req.payment_method.is_none() && payment_method_data.is_some(),
        || {
            Err(errors::ApiErrorResponse::MissingRequiredField {
                field_name: "payment_method",
            })
        },
    )?;

    utils::when(
        !matches!(
            req.payment_method,
            Some(api_enums::PaymentMethod::Card) | None
        ) && (req.payment_method_type.is_none()),
        || {
            Err(errors::ApiErrorResponse::MissingRequiredField {
                field_name: "payment_method_type",
            })
        },
    )?;

    utils::when(
        req.payment_method.is_some()
            && payment_method_data.is_none()
            && req.payment_token.is_none()
            && req.recurring_details.is_none(),
        || {
            Err(errors::ApiErrorResponse::MissingRequiredField {
                field_name: "payment_method_data",
            })
        },
    )?;
    utils::when(
        req.payment_method.is_some() && req.payment_method_type.is_some(),
        || {
            req.payment_method
                .map_or(Ok(()), |req_payment_method| {
                    req.payment_method_type.map_or(Ok(()), |req_payment_method_type| {
                        if !validate_payment_method_type_against_payment_method(req_payment_method, req_payment_method_type) {
                            Err(errors::ApiErrorResponse::InvalidRequestData {
                                message: ("payment_method_type doesn't correspond to the specified payment_method"
                                    .to_string()),
                            })
                        } else {
                            Ok(())
                        }
                    })
                })
        },
    )?;

    let validate_payment_method_and_payment_method_data =
        |req_payment_method_data, req_payment_method: api_enums::PaymentMethod| {
            api_enums::PaymentMethod::foreign_try_from(req_payment_method_data).and_then(|payment_method|
                if req_payment_method != payment_method {
                    Err(errors::ApiErrorResponse::InvalidRequestData {
                        message: ("payment_method_data doesn't correspond to the specified payment_method"
                            .to_string()),
                    })
                } else {
                    Ok(())
                })
        };

    utils::when(
        req.payment_method.is_some() && payment_method_data.is_some(),
        || {
            payment_method_data
                .cloned()
                .map_or(Ok(()), |payment_method_data| {
                    req.payment_method.map_or(Ok(()), |req_payment_method| {
                        validate_payment_method_and_payment_method_data(
                            payment_method_data,
                            req_payment_method,
                        )
                    })
                })
        },
    )?;

    Ok(())
}

pub fn validate_payment_method_type_against_payment_method(
    payment_method: api_enums::PaymentMethod,
    payment_method_type: api_enums::PaymentMethodType,
) -> bool {
    match payment_method {
        api_enums::PaymentMethod::Card => matches!(
            payment_method_type,
            api_enums::PaymentMethodType::Credit | api_enums::PaymentMethodType::Debit
        ),
        api_enums::PaymentMethod::PayLater => matches!(
            payment_method_type,
            api_enums::PaymentMethodType::Affirm
                | api_enums::PaymentMethodType::Alma
                | api_enums::PaymentMethodType::AfterpayClearpay
                | api_enums::PaymentMethodType::Klarna
                | api_enums::PaymentMethodType::PayBright
                | api_enums::PaymentMethodType::Atome
                | api_enums::PaymentMethodType::Walley
        ),
        api_enums::PaymentMethod::Wallet => matches!(
            payment_method_type,
            api_enums::PaymentMethodType::ApplePay
                | api_enums::PaymentMethodType::GooglePay
                | api_enums::PaymentMethodType::Paypal
                | api_enums::PaymentMethodType::AliPay
                | api_enums::PaymentMethodType::AliPayHk
                | api_enums::PaymentMethodType::Dana
                | api_enums::PaymentMethodType::MbWay
                | api_enums::PaymentMethodType::MobilePay
                | api_enums::PaymentMethodType::SamsungPay
                | api_enums::PaymentMethodType::Twint
                | api_enums::PaymentMethodType::Vipps
                | api_enums::PaymentMethodType::TouchNGo
                | api_enums::PaymentMethodType::Swish
                | api_enums::PaymentMethodType::WeChatPay
                | api_enums::PaymentMethodType::GoPay
                | api_enums::PaymentMethodType::Gcash
                | api_enums::PaymentMethodType::Momo
                | api_enums::PaymentMethodType::KakaoPay
                | api_enums::PaymentMethodType::Cashapp
        ),
        api_enums::PaymentMethod::BankRedirect => matches!(
            payment_method_type,
            api_enums::PaymentMethodType::Giropay
                | api_enums::PaymentMethodType::Ideal
                | api_enums::PaymentMethodType::Sofort
                | api_enums::PaymentMethodType::Eps
                | api_enums::PaymentMethodType::BancontactCard
                | api_enums::PaymentMethodType::Blik
                | api_enums::PaymentMethodType::OnlineBankingThailand
                | api_enums::PaymentMethodType::OnlineBankingCzechRepublic
                | api_enums::PaymentMethodType::OnlineBankingFinland
                | api_enums::PaymentMethodType::OnlineBankingFpx
                | api_enums::PaymentMethodType::OnlineBankingPoland
                | api_enums::PaymentMethodType::OnlineBankingSlovakia
                | api_enums::PaymentMethodType::Przelewy24
                | api_enums::PaymentMethodType::Trustly
                | api_enums::PaymentMethodType::Bizum
                | api_enums::PaymentMethodType::Interac
                | api_enums::PaymentMethodType::OpenBankingUk
        ),
        api_enums::PaymentMethod::BankTransfer => matches!(
            payment_method_type,
            api_enums::PaymentMethodType::Ach
                | api_enums::PaymentMethodType::Sepa
                | api_enums::PaymentMethodType::Bacs
                | api_enums::PaymentMethodType::Multibanco
                | api_enums::PaymentMethodType::Pix
                | api_enums::PaymentMethodType::Pse
                | api_enums::PaymentMethodType::PermataBankTransfer
                | api_enums::PaymentMethodType::BcaBankTransfer
                | api_enums::PaymentMethodType::BniVa
                | api_enums::PaymentMethodType::BriVa
                | api_enums::PaymentMethodType::CimbVa
                | api_enums::PaymentMethodType::DanamonVa
                | api_enums::PaymentMethodType::MandiriVa
                | api_enums::PaymentMethodType::LocalBankTransfer
        ),
        api_enums::PaymentMethod::BankDebit => matches!(
            payment_method_type,
            api_enums::PaymentMethodType::Ach
                | api_enums::PaymentMethodType::Sepa
                | api_enums::PaymentMethodType::Bacs
                | api_enums::PaymentMethodType::Becs
        ),
        api_enums::PaymentMethod::Crypto => matches!(
            payment_method_type,
            api_enums::PaymentMethodType::CryptoCurrency
        ),
        api_enums::PaymentMethod::Reward => matches!(
            payment_method_type,
            api_enums::PaymentMethodType::Evoucher | api_enums::PaymentMethodType::ClassicReward
        ),
        api_enums::PaymentMethod::Upi => matches!(
            payment_method_type,
            api_enums::PaymentMethodType::UpiCollect
        ),
        api_enums::PaymentMethod::Voucher => matches!(
            payment_method_type,
            api_enums::PaymentMethodType::Boleto
                | api_enums::PaymentMethodType::Efecty
                | api_enums::PaymentMethodType::PagoEfectivo
                | api_enums::PaymentMethodType::RedCompra
                | api_enums::PaymentMethodType::RedPagos
                | api_enums::PaymentMethodType::Indomaret
                | api_enums::PaymentMethodType::Alfamart
                | api_enums::PaymentMethodType::Oxxo
                | api_enums::PaymentMethodType::SevenEleven
                | api_enums::PaymentMethodType::Lawson
                | api_enums::PaymentMethodType::MiniStop
                | api_enums::PaymentMethodType::FamilyMart
                | api_enums::PaymentMethodType::Seicomart
                | api_enums::PaymentMethodType::PayEasy
        ),
        api_enums::PaymentMethod::GiftCard => {
            matches!(
                payment_method_type,
                api_enums::PaymentMethodType::Givex | api_enums::PaymentMethodType::PaySafeCard
            )
        }
        api_enums::PaymentMethod::CardRedirect => matches!(
            payment_method_type,
            api_enums::PaymentMethodType::Knet
                | api_enums::PaymentMethodType::Benefit
                | api_enums::PaymentMethodType::MomoAtm
                | api_enums::PaymentMethodType::CardRedirect
        ),
    }
}

pub fn check_force_psync_precondition(status: &storage_enums::AttemptStatus) -> bool {
    !matches!(
        status,
        storage_enums::AttemptStatus::Charged
            | storage_enums::AttemptStatus::AutoRefunded
            | storage_enums::AttemptStatus::Voided
            | storage_enums::AttemptStatus::CodInitiated
            | storage_enums::AttemptStatus::Started
            | storage_enums::AttemptStatus::Failure
    )
}

pub fn append_option<T, U, F, V>(func: F, option1: Option<T>, option2: Option<U>) -> Option<V>
where
    F: FnOnce(T, U) -> V,
{
    Some(func(option1?, option2?))
}

#[cfg(feature = "olap")]
pub(super) async fn filter_by_constraints(
    db: &dyn StorageInterface,
    constraints: &api::PaymentListConstraints,
    merchant_id: &str,
    storage_scheme: storage_enums::MerchantStorageScheme,
) -> CustomResult<Vec<PaymentIntent>, errors::DataStorageError> {
    let result = db
        .filter_payment_intent_by_constraints(
            merchant_id,
            &constraints.clone().into(),
            storage_scheme,
        )
        .await?;
    Ok(result)
}

#[cfg(feature = "olap")]
pub(super) fn validate_payment_list_request(
    req: &api::PaymentListConstraints,
) -> CustomResult<(), errors::ApiErrorResponse> {
    use common_utils::consts::PAYMENTS_LIST_MAX_LIMIT_V1;

    utils::when(
        req.limit > PAYMENTS_LIST_MAX_LIMIT_V1 || req.limit < 1,
        || {
            Err(errors::ApiErrorResponse::InvalidRequestData {
                message: format!(
                    "limit should be in between 1 and {}",
                    PAYMENTS_LIST_MAX_LIMIT_V1
                ),
            })
        },
    )?;
    Ok(())
}
#[cfg(feature = "olap")]
pub(super) fn validate_payment_list_request_for_joins(
    limit: u32,
) -> CustomResult<(), errors::ApiErrorResponse> {
    use common_utils::consts::PAYMENTS_LIST_MAX_LIMIT_V2;

    utils::when(!(1..=PAYMENTS_LIST_MAX_LIMIT_V2).contains(&limit), || {
        Err(errors::ApiErrorResponse::InvalidRequestData {
            message: format!(
                "limit should be in between 1 and {}",
                PAYMENTS_LIST_MAX_LIMIT_V2
            ),
        })
    })?;
    Ok(())
}

pub fn get_handle_response_url(
    payment_id: String,
    business_profile: &diesel_models::business_profile::BusinessProfile,
    response: &api::PaymentsResponse,
    connector: String,
) -> RouterResult<api::RedirectionResponse> {
    let payments_return_url = response.return_url.as_ref();

    let redirection_response = make_pg_redirect_response(payment_id, response, connector);

    let return_url = make_merchant_url_with_response(
        business_profile,
        redirection_response,
        payments_return_url,
        response.client_secret.as_ref(),
        response.manual_retry_allowed,
    )
    .attach_printable("Failed to make merchant url with response")?;

    make_url_with_signature(&return_url, business_profile)
}

pub fn make_merchant_url_with_response(
    business_profile: &diesel_models::business_profile::BusinessProfile,
    redirection_response: api::PgRedirectResponse,
    request_return_url: Option<&String>,
    client_secret: Option<&masking::Secret<String>>,
    manual_retry_allowed: Option<bool>,
) -> RouterResult<String> {
    // take return url if provided in the request else use merchant return url
    let url = request_return_url
        .or(business_profile.return_url.as_ref())
        .get_required_value("return_url")?;

    let status_check = redirection_response.status;

    let payment_client_secret = client_secret
        .ok_or(errors::ApiErrorResponse::InternalServerError)
        .attach_printable("Expected client secret to be `Some`")?;

    let merchant_url_with_response = if business_profile.redirect_to_merchant_with_http_post {
        url::Url::parse_with_params(
            url,
            &[
                ("status", status_check.to_string()),
                (
                    "payment_intent_client_secret",
                    payment_client_secret.peek().to_string(),
                ),
                (
                    "manual_retry_allowed",
                    manual_retry_allowed.unwrap_or(false).to_string(),
                ),
            ],
        )
        .change_context(errors::ApiErrorResponse::InternalServerError)
        .attach_printable("Unable to parse the url with param")?
    } else {
        let amount = redirection_response.amount.get_required_value("amount")?;
        url::Url::parse_with_params(
            url,
            &[
                ("status", status_check.to_string()),
                (
                    "payment_intent_client_secret",
                    payment_client_secret.peek().to_string(),
                ),
                ("amount", amount.to_string()),
                (
                    "manual_retry_allowed",
                    manual_retry_allowed.unwrap_or(false).to_string(),
                ),
            ],
        )
        .change_context(errors::ApiErrorResponse::InternalServerError)
        .attach_printable("Unable to parse the url with param")?
    };

    Ok(merchant_url_with_response.to_string())
}

pub async fn make_ephemeral_key(
    state: AppState,
    customer_id: String,
    merchant_id: String,
) -> errors::RouterResponse<ephemeral_key::EphemeralKey> {
    let store = &state.store;
    let id = utils::generate_id(consts::ID_LENGTH, "eki");
    let secret = format!("epk_{}", &Uuid::new_v4().simple().to_string());
    let ek = ephemeral_key::EphemeralKeyNew {
        id,
        customer_id,
        merchant_id,
        secret,
    };
    let ek = store
        .create_ephemeral_key(ek, state.conf.eph_key.validity)
        .await
        .change_context(errors::ApiErrorResponse::InternalServerError)
        .attach_printable("Unable to create ephemeral key")?;
    Ok(services::ApplicationResponse::Json(ek))
}

pub async fn delete_ephemeral_key(
    state: AppState,
    ek_id: String,
) -> errors::RouterResponse<ephemeral_key::EphemeralKey> {
    let db = state.store.as_ref();
    let ek = db
        .delete_ephemeral_key(&ek_id)
        .await
        .change_context(errors::ApiErrorResponse::InternalServerError)
        .attach_printable("Unable to delete ephemeral key")?;
    Ok(services::ApplicationResponse::Json(ek))
}

pub fn make_pg_redirect_response(
    payment_id: String,
    response: &api::PaymentsResponse,
    connector: String,
) -> api::PgRedirectResponse {
    api::PgRedirectResponse {
        payment_id,
        status: response.status,
        gateway_id: connector,
        customer_id: response.customer_id.to_owned(),
        amount: Some(response.amount),
    }
}

pub fn make_url_with_signature(
    redirect_url: &str,
    business_profile: &diesel_models::business_profile::BusinessProfile,
) -> RouterResult<api::RedirectionResponse> {
    let mut url = url::Url::parse(redirect_url)
        .change_context(errors::ApiErrorResponse::InternalServerError)
        .attach_printable("Unable to parse the url")?;

    let mut base_url = url.clone();
    base_url.query_pairs_mut().clear();

    let url = if business_profile.enable_payment_response_hash {
        let key = business_profile
            .payment_response_hash_key
            .as_ref()
            .get_required_value("payment_response_hash_key")?;
        let signature = hmac_sha512_sorted_query_params(
            &mut url.query_pairs().collect::<Vec<_>>(),
            key.as_str(),
        )?;

        url.query_pairs_mut()
            .append_pair("signature", &signature)
            .append_pair("signature_algorithm", "HMAC-SHA512");
        url.to_owned()
    } else {
        url.to_owned()
    };

    let parameters = url
        .query_pairs()
        .collect::<Vec<_>>()
        .iter()
        .map(|(key, value)| (key.clone().into_owned(), value.clone().into_owned()))
        .collect::<Vec<_>>();

    Ok(api::RedirectionResponse {
        return_url: base_url.to_string(),
        params: parameters,
        return_url_with_query_params: url.to_string(),
        http_method: if business_profile.redirect_to_merchant_with_http_post {
            services::Method::Post.to_string()
        } else {
            services::Method::Get.to_string()
        },
        headers: Vec::new(),
    })
}

pub fn hmac_sha512_sorted_query_params(
    params: &mut [(Cow<'_, str>, Cow<'_, str>)],
    key: &str,
) -> RouterResult<String> {
    params.sort();
    let final_string = params
        .iter()
        .map(|(key, value)| format!("{key}={value}"))
        .collect::<Vec<_>>()
        .join("&");

    let signature = crypto::HmacSha512::sign_message(
        &crypto::HmacSha512,
        key.as_bytes(),
        final_string.as_bytes(),
    )
    .change_context(errors::ApiErrorResponse::InternalServerError)
    .attach_printable("Failed to sign the message")?;

    Ok(hex::encode(signature))
}

pub fn check_if_operation_confirm<Op: std::fmt::Debug>(operations: Op) -> bool {
    format!("{operations:?}") == "PaymentConfirm"
}

#[allow(clippy::too_many_arguments)]
pub fn generate_mandate(
    merchant_id: String,
    payment_id: String,
    connector: String,
    setup_mandate_details: Option<MandateData>,
    customer_id: &Option<String>,
    payment_method_id: String,
    connector_mandate_id: Option<pii::SecretSerdeValue>,
    network_txn_id: Option<String>,
    payment_method_data_option: Option<domain::payments::PaymentMethodData>,
    mandate_reference: Option<MandateReference>,
    merchant_connector_id: Option<String>,
) -> CustomResult<Option<storage::MandateNew>, errors::ApiErrorResponse> {
    match (setup_mandate_details, customer_id) {
        (Some(data), Some(cus_id)) => {
            let mandate_id = utils::generate_id(consts::ID_LENGTH, "man");

            // The construction of the mandate new must be visible
            let mut new_mandate = storage::MandateNew::default();

            let customer_acceptance = data
                .customer_acceptance
                .get_required_value("customer_acceptance")?;
            new_mandate
                .set_mandate_id(mandate_id)
                .set_customer_id(cus_id.clone())
                .set_merchant_id(merchant_id)
                .set_original_payment_id(Some(payment_id))
                .set_payment_method_id(payment_method_id)
                .set_connector(connector)
                .set_mandate_status(storage_enums::MandateStatus::Active)
                .set_connector_mandate_ids(connector_mandate_id)
                .set_network_transaction_id(network_txn_id)
                .set_customer_ip_address(
                    customer_acceptance
                        .get_ip_address()
                        .map(masking::Secret::new),
                )
                .set_customer_user_agent(customer_acceptance.get_user_agent())
                .set_customer_accepted_at(Some(customer_acceptance.get_accepted_at()))
                .set_metadata(payment_method_data_option.map(|payment_method_data| {
                    pii::SecretSerdeValue::new(
                        serde_json::to_value(payment_method_data).unwrap_or_default(),
                    )
                }))
                .set_connector_mandate_id(
                    mandate_reference.and_then(|reference| reference.connector_mandate_id),
                )
                .set_merchant_connector_id(merchant_connector_id);

            Ok(Some(
                match data.mandate_type.get_required_value("mandate_type")? {
                    hyperswitch_domain_models::mandates::MandateDataType::SingleUse(data) => {
                        new_mandate
                            .set_mandate_amount(Some(data.amount))
                            .set_mandate_currency(Some(data.currency))
                            .set_mandate_type(storage_enums::MandateType::SingleUse)
                            .to_owned()
                    }

                    hyperswitch_domain_models::mandates::MandateDataType::MultiUse(op_data) => {
                        match op_data {
                            Some(data) => new_mandate
                                .set_mandate_amount(Some(data.amount))
                                .set_mandate_currency(Some(data.currency))
                                .set_start_date(data.start_date)
                                .set_end_date(data.end_date),
                            // .set_metadata(data.metadata),
                            // we are storing PaymentMethodData in metadata of mandate
                            None => &mut new_mandate,
                        }
                        .set_mandate_type(storage_enums::MandateType::MultiUse)
                        .to_owned()
                    }
                },
            ))
        }
        (_, _) => Ok(None),
    }
}

// A function to manually authenticate the client secret with intent fulfillment time
pub fn authenticate_client_secret(
    request_client_secret: Option<&String>,
    payment_intent: &PaymentIntent,
) -> Result<(), errors::ApiErrorResponse> {
    match (request_client_secret, &payment_intent.client_secret) {
        (Some(req_cs), Some(pi_cs)) => {
            if req_cs != pi_cs {
                Err(errors::ApiErrorResponse::ClientSecretInvalid)
            } else {
                let current_timestamp = common_utils::date_time::now();

                let session_expiry = payment_intent.session_expiry.unwrap_or(
                    payment_intent
                        .created_at
                        .saturating_add(time::Duration::seconds(consts::DEFAULT_SESSION_EXPIRY)),
                );

                fp_utils::when(current_timestamp > session_expiry, || {
                    Err(errors::ApiErrorResponse::ClientSecretExpired)
                })
            }
        }
        // If there is no client in payment intent, then it has expired
        (Some(_), None) => Err(errors::ApiErrorResponse::ClientSecretExpired),
        _ => Ok(()),
    }
}

pub(crate) fn validate_payment_status_against_allowed_statuses(
    intent_status: &storage_enums::IntentStatus,
    allowed_statuses: &[storage_enums::IntentStatus],
    action: &'static str,
) -> Result<(), errors::ApiErrorResponse> {
    fp_utils::when(!allowed_statuses.contains(intent_status), || {
        Err(errors::ApiErrorResponse::PreconditionFailed {
            message: format!(
                "You cannot {action} this payment because it has status {intent_status}",
            ),
        })
    })
}

pub(crate) fn validate_payment_status_against_not_allowed_statuses(
    intent_status: &storage_enums::IntentStatus,
    not_allowed_statuses: &[storage_enums::IntentStatus],
    action: &'static str,
) -> Result<(), errors::ApiErrorResponse> {
    fp_utils::when(not_allowed_statuses.contains(intent_status), || {
        Err(errors::ApiErrorResponse::PreconditionFailed {
            message: format!(
                "You cannot {action} this payment because it has status {intent_status}",
            ),
        })
    })
}

#[instrument(skip_all)]
pub(crate) fn validate_pm_or_token_given(
    payment_method: &Option<api_enums::PaymentMethod>,
    payment_method_data: &Option<api::PaymentMethodData>,
    payment_method_type: &Option<api_enums::PaymentMethodType>,
    mandate_type: &Option<api::MandateTransactionType>,
    token: &Option<String>,
) -> Result<(), errors::ApiErrorResponse> {
    utils::when(
        !matches!(
            payment_method_type,
            Some(api_enums::PaymentMethodType::Paypal)
        ) && !matches!(
            mandate_type,
            Some(api::MandateTransactionType::RecurringMandateTransaction)
        ) && token.is_none()
            && (payment_method_data.is_none() || payment_method.is_none()),
        || {
            Err(errors::ApiErrorResponse::InvalidRequestData {
                message: "A payment token or payment method data is required".to_string(),
            })
        },
    )
}

// A function to perform database lookup and then verify the client secret
pub async fn verify_payment_intent_time_and_client_secret(
    db: &dyn StorageInterface,
    merchant_account: &domain::MerchantAccount,
    client_secret: Option<String>,
) -> error_stack::Result<Option<PaymentIntent>, errors::ApiErrorResponse> {
    client_secret
        .async_map(|cs| async move {
            let payment_id = get_payment_id_from_client_secret(&cs)?;

            let payment_intent = db
                .find_payment_intent_by_payment_id_merchant_id(
                    &payment_id,
                    &merchant_account.merchant_id,
                    merchant_account.storage_scheme,
                )
                .await
                .change_context(errors::ApiErrorResponse::PaymentNotFound)?;

            authenticate_client_secret(Some(&cs), &payment_intent)?;
            Ok(payment_intent)
        })
        .await
        .transpose()
}

/// Check whether the business details are configured in the merchant account
pub fn validate_business_details(
    business_country: Option<api_enums::CountryAlpha2>,
    business_label: Option<&String>,
    merchant_account: &domain::MerchantAccount,
) -> RouterResult<()> {
    let primary_business_details = merchant_account
        .primary_business_details
        .clone()
        .parse_value::<Vec<api_models::admin::PrimaryBusinessDetails>>("PrimaryBusinessDetails")
        .change_context(errors::ApiErrorResponse::InternalServerError)
        .attach_printable("failed to parse primary business details")?;

    business_country
        .zip(business_label)
        .map(|(business_country, business_label)| {
            primary_business_details
                .iter()
                .find(|business_details| {
                    &business_details.business == business_label
                        && business_details.country == business_country
                })
                .ok_or(errors::ApiErrorResponse::PreconditionFailed {
                    message: "business_details are not configured in the merchant account"
                        .to_string(),
                })
        })
        .transpose()?;

    Ok(())
}

/// Do lazy parsing of primary business details
/// If both country and label are passed, no need to parse business details from merchant_account
/// If any one is missing, get it from merchant_account
/// If there is more than one label or country configured in merchant account, then
/// passing business details for payment is mandatory to avoid ambiguity
pub fn get_business_details(
    business_country: Option<api_enums::CountryAlpha2>,
    business_label: Option<&String>,
    merchant_account: &domain::MerchantAccount,
) -> RouterResult<(api_enums::CountryAlpha2, String)> {
    let primary_business_details = merchant_account
        .primary_business_details
        .clone()
        .parse_value::<Vec<api_models::admin::PrimaryBusinessDetails>>("PrimaryBusinessDetails")
        .change_context(errors::ApiErrorResponse::InternalServerError)
        .attach_printable("failed to parse primary business details")?;

    match business_country.zip(business_label) {
        Some((business_country, business_label)) => {
            Ok((business_country.to_owned(), business_label.to_owned()))
        }
        _ => match primary_business_details.first() {
            Some(business_details) if primary_business_details.len() == 1 => Ok((
                business_country.unwrap_or_else(|| business_details.country.to_owned()),
                business_label
                    .map(ToString::to_string)
                    .unwrap_or_else(|| business_details.business.to_owned()),
            )),
            _ => Err(report!(errors::ApiErrorResponse::MissingRequiredField {
                field_name: "business_country, business_label"
            })),
        },
    }
}

#[inline]
pub(crate) fn get_payment_id_from_client_secret(cs: &str) -> RouterResult<String> {
    let (payment_id, _) = cs
        .rsplit_once("_secret_")
        .ok_or(errors::ApiErrorResponse::ClientSecretInvalid)?;
    Ok(payment_id.to_string())
}

#[cfg(test)]
mod tests {

    use super::*;

    #[test]
    fn test_authenticate_client_secret_fulfillment_time_not_expired() {
        let payment_intent = PaymentIntent {
            id: 21,
            payment_id: "23".to_string(),
            merchant_id: "22".to_string(),
            status: storage_enums::IntentStatus::RequiresCapture,
            amount: 200,
            currency: None,
            amount_captured: None,
            customer_id: None,
            description: None,
            return_url: None,
            metadata: None,
            connector_id: None,
            shipping_address_id: None,
            billing_address_id: None,
            statement_descriptor_name: None,
            statement_descriptor_suffix: None,
            created_at: common_utils::date_time::now(),
            modified_at: common_utils::date_time::now(),
            last_synced: None,
            setup_future_usage: None,
            fingerprint_id: None,
            off_session: None,
            client_secret: Some("1".to_string()),
            active_attempt: hyperswitch_domain_models::RemoteStorageObject::ForeignID(
                "nopes".to_string(),
            ),
            business_country: None,
            business_label: None,
            order_details: None,
            allowed_payment_method_types: None,
            connector_metadata: None,
            feature_metadata: None,
            attempt_count: 1,
            payment_link_id: None,
            profile_id: None,
            merchant_decision: None,
            payment_confirm_source: None,
            surcharge_applicable: None,
            updated_by: storage_enums::MerchantStorageScheme::PostgresOnly.to_string(),
            request_incremental_authorization: Some(
                common_enums::RequestIncrementalAuthorization::default(),
            ),
            incremental_authorization_allowed: None,
            authorization_count: None,
            session_expiry: Some(
                common_utils::date_time::now()
                    .saturating_add(time::Duration::seconds(consts::DEFAULT_SESSION_EXPIRY)),
            ),
            request_external_three_ds_authentication: None,
<<<<<<< HEAD
            charges: None,
=======
            frm_metadata: None,
>>>>>>> 5e848554
        };
        let req_cs = Some("1".to_string());
        assert!(authenticate_client_secret(req_cs.as_ref(), &payment_intent).is_ok());
        // Check if the result is an Ok variant
    }

    #[test]
    fn test_authenticate_client_secret_fulfillment_time_expired() {
        let payment_intent = PaymentIntent {
            id: 21,
            payment_id: "23".to_string(),
            merchant_id: "22".to_string(),
            status: storage_enums::IntentStatus::RequiresCapture,
            amount: 200,
            currency: None,
            amount_captured: None,
            customer_id: None,
            description: None,
            return_url: None,
            metadata: None,
            connector_id: None,
            shipping_address_id: None,
            billing_address_id: None,
            statement_descriptor_name: None,
            statement_descriptor_suffix: None,
            created_at: common_utils::date_time::now().saturating_sub(time::Duration::seconds(20)),
            modified_at: common_utils::date_time::now(),
            fingerprint_id: None,
            last_synced: None,
            setup_future_usage: None,
            off_session: None,
            client_secret: Some("1".to_string()),
            active_attempt: hyperswitch_domain_models::RemoteStorageObject::ForeignID(
                "nopes".to_string(),
            ),
            business_country: None,
            business_label: None,
            order_details: None,
            allowed_payment_method_types: None,
            connector_metadata: None,
            feature_metadata: None,
            attempt_count: 1,
            payment_link_id: None,
            profile_id: None,
            merchant_decision: None,
            payment_confirm_source: None,
            surcharge_applicable: None,
            updated_by: storage_enums::MerchantStorageScheme::PostgresOnly.to_string(),
            request_incremental_authorization: Some(
                common_enums::RequestIncrementalAuthorization::default(),
            ),
            incremental_authorization_allowed: None,
            authorization_count: None,
            session_expiry: Some(
                common_utils::date_time::now()
                    .saturating_add(time::Duration::seconds(consts::DEFAULT_SESSION_EXPIRY)),
            ),
            request_external_three_ds_authentication: None,
<<<<<<< HEAD
            charges: None,
=======
            frm_metadata: None,
>>>>>>> 5e848554
        };
        let req_cs = Some("1".to_string());
        assert!(authenticate_client_secret(req_cs.as_ref(), &payment_intent,).is_err())
    }

    #[test]
    fn test_authenticate_client_secret_expired() {
        let payment_intent = PaymentIntent {
            id: 21,
            payment_id: "23".to_string(),
            merchant_id: "22".to_string(),
            status: storage_enums::IntentStatus::RequiresCapture,
            amount: 200,
            currency: None,
            amount_captured: None,
            customer_id: None,
            description: None,
            return_url: None,
            metadata: None,
            connector_id: None,
            shipping_address_id: None,
            billing_address_id: None,
            statement_descriptor_name: None,
            statement_descriptor_suffix: None,
            created_at: common_utils::date_time::now().saturating_sub(time::Duration::seconds(20)),
            modified_at: common_utils::date_time::now(),
            last_synced: None,
            setup_future_usage: None,
            off_session: None,
            client_secret: None,
            fingerprint_id: None,
            active_attempt: hyperswitch_domain_models::RemoteStorageObject::ForeignID(
                "nopes".to_string(),
            ),
            business_country: None,
            business_label: None,
            order_details: None,
            allowed_payment_method_types: None,
            connector_metadata: None,
            feature_metadata: None,
            attempt_count: 1,
            payment_link_id: None,
            profile_id: None,
            merchant_decision: None,
            payment_confirm_source: None,
            surcharge_applicable: None,
            updated_by: storage_enums::MerchantStorageScheme::PostgresOnly.to_string(),
            request_incremental_authorization: Some(
                common_enums::RequestIncrementalAuthorization::default(),
            ),
            incremental_authorization_allowed: None,
            authorization_count: None,
            session_expiry: Some(
                common_utils::date_time::now()
                    .saturating_add(time::Duration::seconds(consts::DEFAULT_SESSION_EXPIRY)),
            ),
            request_external_three_ds_authentication: None,
<<<<<<< HEAD
            charges: None,
=======
            frm_metadata: None,
>>>>>>> 5e848554
        };
        let req_cs = Some("1".to_string());
        assert!(authenticate_client_secret(req_cs.as_ref(), &payment_intent).is_err())
    }
}

// This function will be removed after moving this functionality to server_wrap and using cache instead of config
#[instrument(skip_all)]
pub async fn insert_merchant_connector_creds_to_config(
    db: &dyn StorageInterface,
    merchant_id: &str,
    merchant_connector_details: admin::MerchantConnectorDetailsWrap,
) -> RouterResult<()> {
    if let Some(encoded_data) = merchant_connector_details.encoded_data {
        let redis = &db
            .get_redis_conn()
            .change_context(errors::ApiErrorResponse::InternalServerError)
            .attach_printable("Failed to get redis connection")?;

        let key = format!(
            "mcd_{merchant_id}_{}",
            merchant_connector_details.creds_identifier
        );

        redis
            .serialize_and_set_key_with_expiry(
                key.as_str(),
                &encoded_data.peek(),
                consts::CONNECTOR_CREDS_TOKEN_TTL,
            )
            .await
            .map_or_else(
                |e| {
                    Err(e
                        .change_context(errors::ApiErrorResponse::InternalServerError)
                        .attach_printable("Failed to insert connector_creds to config"))
                },
                |_| Ok(()),
            )
    } else {
        Ok(())
    }
}

#[derive(Clone)]
pub enum MerchantConnectorAccountType {
    DbVal(domain::MerchantConnectorAccount),
    CacheVal(api_models::admin::MerchantConnectorDetails),
}

impl MerchantConnectorAccountType {
    pub fn get_metadata(&self) -> Option<masking::Secret<serde_json::Value>> {
        match self {
            Self::DbVal(val) => val.metadata.to_owned(),
            Self::CacheVal(val) => val.metadata.to_owned(),
        }
    }

    pub fn get_connector_account_details(&self) -> serde_json::Value {
        match self {
            Self::DbVal(val) => val.connector_account_details.peek().to_owned(),
            Self::CacheVal(val) => val.connector_account_details.peek().to_owned(),
        }
    }

    pub fn is_disabled(&self) -> bool {
        match self {
            Self::DbVal(ref inner) => inner.disabled.unwrap_or(false),
            // Cached merchant connector account, only contains the account details,
            // the merchant connector account must only be cached if it's not disabled
            Self::CacheVal(_) => false,
        }
    }

    pub fn is_test_mode_on(&self) -> Option<bool> {
        match self {
            Self::DbVal(val) => val.test_mode,
            Self::CacheVal(_) => None,
        }
    }

    pub fn get_mca_id(&self) -> Option<String> {
        match self {
            Self::DbVal(db_val) => Some(db_val.merchant_connector_id.to_string()),
            Self::CacheVal(_) => None,
        }
    }

    pub fn get_connector_name(&self) -> Option<String> {
        match self {
            Self::DbVal(db_val) => Some(db_val.connector_name.to_string()),
            Self::CacheVal(_) => None,
        }
    }
}

/// Query for merchant connector account either by business label or profile id
/// If profile_id is passed use it, or use connector_label to query merchant connector account
#[instrument(skip_all)]
pub async fn get_merchant_connector_account(
    state: &AppState,
    merchant_id: &str,
    creds_identifier: Option<String>,
    key_store: &domain::MerchantKeyStore,
    profile_id: &String,
    connector_name: &str,
    merchant_connector_id: Option<&String>,
) -> RouterResult<MerchantConnectorAccountType> {
    let db = &*state.store;
    match creds_identifier {
        Some(creds_identifier) => {
            let key = format!("mcd_{merchant_id}_{creds_identifier}");
            let redis_fetch = || async {
                db.get_redis_conn()
                    .change_context(errors::ApiErrorResponse::InternalServerError)
                    .attach_printable("Failed to get redis connection")
                    .async_and_then(|redis| async move {
                        redis
                            .get_and_deserialize_key(key.as_str(), "String")
                            .await
                            .change_context(
                                errors::ApiErrorResponse::MerchantConnectorAccountNotFound {
                                    id: key.clone(),
                                },
                            )
                            .attach_printable(key + ": Not found in Redis")
                    })
                    .await
            };

            let db_fetch = || async {
                db.find_config_by_key(format!("mcd_{merchant_id}_{creds_identifier}").as_str())
                    .await
                    .to_not_found_response(
                        errors::ApiErrorResponse::MerchantConnectorAccountNotFound {
                            id: format!("mcd_{merchant_id}_{creds_identifier}"),
                        },
                    )
            };

            let mca_config: String = redis_fetch()
                .await
                .map_or_else(
                    |_| {
                        Either::Left(async {
                            match db_fetch().await {
                                Ok(config_entry) => Ok(config_entry.config),
                                Err(e) => Err(e),
                            }
                        })
                    },
                    |result| Either::Right(async { Ok(result) }),
                )
                .await?;

            let private_key = state
                .conf
                .jwekey
                .get_inner()
                .tunnel_private_key
                .peek()
                .as_bytes();

            let decrypted_mca = services::decrypt_jwe(mca_config.as_str(), services::KeyIdCheck::SkipKeyIdCheck, private_key, jwe::RSA_OAEP_256)
                                     .await
                                     .change_context(errors::ApiErrorResponse::UnprocessableEntity{
                                        message: "decoding merchant_connector_details failed due to invalid data format!".into()})
                                     .attach_printable(
                                        "Failed to decrypt merchant_connector_details sent in request and then put in cache",
                                    )?;

            let res = String::into_bytes(decrypted_mca)
                        .parse_struct("MerchantConnectorDetails")
                        .change_context(errors::ApiErrorResponse::InternalServerError)
                        .attach_printable(
                            "Failed to parse merchant_connector_details sent in request and then put in cache",
                        )?;

            Ok(MerchantConnectorAccountType::CacheVal(res))
        }
        None => {
            if let Some(merchant_connector_id) = merchant_connector_id {
                db.find_by_merchant_connector_account_merchant_id_merchant_connector_id(
                    merchant_id,
                    merchant_connector_id,
                    key_store,
                )
                .await
                .to_not_found_response(
                    errors::ApiErrorResponse::MerchantConnectorAccountNotFound {
                        id: merchant_connector_id.to_string(),
                    },
                )
            } else {
                db.find_merchant_connector_account_by_profile_id_connector_name(
                    profile_id,
                    connector_name,
                    key_store,
                )
                .await
                .to_not_found_response(
                    errors::ApiErrorResponse::MerchantConnectorAccountNotFound {
                        id: format!("profile id {profile_id} and connector name {connector_name}"),
                    },
                )
            }
        }
        .map(MerchantConnectorAccountType::DbVal),
    }
}

/// This function replaces the request and response type of routerdata with the
/// request and response type passed
/// # Arguments
///
/// * `router_data` - original router data
/// * `request` - new request core/helper
/// * `response` - new response
pub fn router_data_type_conversion<F1, F2, Req1, Req2, Res1, Res2>(
    router_data: RouterData<F1, Req1, Res1>,
    request: Req2,
    response: Result<Res2, ErrorResponse>,
) -> RouterData<F2, Req2, Res2> {
    RouterData {
        flow: std::marker::PhantomData,
        request,
        response,
        merchant_id: router_data.merchant_id,
        address: router_data.address,
        amount_captured: router_data.amount_captured,
        auth_type: router_data.auth_type,
        connector: router_data.connector,
        connector_auth_type: router_data.connector_auth_type,
        connector_meta_data: router_data.connector_meta_data,
        description: router_data.description,
        payment_id: router_data.payment_id,
        payment_method: router_data.payment_method,
        return_url: router_data.return_url,
        status: router_data.status,
        attempt_id: router_data.attempt_id,
        access_token: router_data.access_token,
        session_token: router_data.session_token,
        payment_method_status: router_data.payment_method_status,
        reference_id: router_data.reference_id,
        payment_method_token: router_data.payment_method_token,
        customer_id: router_data.customer_id,
        connector_customer: router_data.connector_customer,
        preprocessing_id: router_data.preprocessing_id,
        payment_method_balance: router_data.payment_method_balance,
        recurring_mandate_payment_data: router_data.recurring_mandate_payment_data,
        connector_request_reference_id: router_data.connector_request_reference_id,
        #[cfg(feature = "payouts")]
        payout_method_data: None,
        #[cfg(feature = "payouts")]
        quote_id: None,
        test_mode: router_data.test_mode,
        connector_api_version: router_data.connector_api_version,
        connector_http_status_code: router_data.connector_http_status_code,
        external_latency: router_data.external_latency,
        apple_pay_flow: router_data.apple_pay_flow,
        frm_metadata: router_data.frm_metadata,
        refund_id: router_data.refund_id,
        dispute_id: router_data.dispute_id,
        connector_response: router_data.connector_response,
    }
}

#[instrument(skip_all)]
pub fn get_attempt_type(
    payment_intent: &PaymentIntent,
    payment_attempt: &PaymentAttempt,
    request: &api::PaymentsRequest,
    action: &str,
) -> RouterResult<AttemptType> {
    match payment_intent.status {
        enums::IntentStatus::Failed => {
            if matches!(
                request.retry_action,
                Some(api_models::enums::RetryAction::ManualRetry)
            ) {
                metrics::MANUAL_RETRY_REQUEST_COUNT.add(
                    &metrics::CONTEXT,
                    1,
                    &[metrics::request::add_attributes(
                        "merchant_id",
                        payment_attempt.merchant_id.clone(),
                    )],
                );
                match payment_attempt.status {
                    enums::AttemptStatus::Started
                    | enums::AttemptStatus::AuthenticationPending
                    | enums::AttemptStatus::AuthenticationSuccessful
                    | enums::AttemptStatus::Authorized
                    | enums::AttemptStatus::Charged
                    | enums::AttemptStatus::Authorizing
                    | enums::AttemptStatus::CodInitiated
                    | enums::AttemptStatus::VoidInitiated
                    | enums::AttemptStatus::CaptureInitiated
                    | enums::AttemptStatus::Unresolved
                    | enums::AttemptStatus::Pending
                    | enums::AttemptStatus::ConfirmationAwaited
                    | enums::AttemptStatus::PartialCharged
                    | enums::AttemptStatus::PartialChargedAndChargeable
                    | enums::AttemptStatus::Voided
                    | enums::AttemptStatus::AutoRefunded
                    | enums::AttemptStatus::PaymentMethodAwaited
                    | enums::AttemptStatus::DeviceDataCollectionPending => {
                        metrics::MANUAL_RETRY_VALIDATION_FAILED.add(
                            &metrics::CONTEXT,
                            1,
                            &[metrics::request::add_attributes(
                                "merchant_id",
                                payment_attempt.merchant_id.clone(),
                            )],
                        );
                        Err(errors::ApiErrorResponse::InternalServerError)
                            .attach_printable("Payment Attempt unexpected state")
                    }

                    storage_enums::AttemptStatus::VoidFailed
                    | storage_enums::AttemptStatus::RouterDeclined
                    | storage_enums::AttemptStatus::CaptureFailed => {
                        metrics::MANUAL_RETRY_VALIDATION_FAILED.add(
                            &metrics::CONTEXT,
                            1,
                            &[metrics::request::add_attributes(
                                "merchant_id",
                                payment_attempt.merchant_id.clone(),
                            )],
                        );
                        Err(report!(errors::ApiErrorResponse::PreconditionFailed {
                            message:
                                format!("You cannot {action} this payment because it has status {}, and the previous attempt has the status {}", payment_intent.status, payment_attempt.status)
                            }
                        ))
                    }

                    storage_enums::AttemptStatus::AuthenticationFailed
                    | storage_enums::AttemptStatus::AuthorizationFailed
                    | storage_enums::AttemptStatus::Failure => {
                        metrics::MANUAL_RETRY_COUNT.add(
                            &metrics::CONTEXT,
                            1,
                            &[metrics::request::add_attributes(
                                "merchant_id",
                                payment_attempt.merchant_id.clone(),
                            )],
                        );
                        Ok(AttemptType::New)
                    }
                }
            } else {
                Err(report!(errors::ApiErrorResponse::PreconditionFailed {
                        message:
                            format!("You cannot {action} this payment because it has status {}, you can pass `retry_action` as `manual_retry` in request to try this payment again", payment_intent.status)
                        }
                    ))
            }
        }
        enums::IntentStatus::Cancelled
        | enums::IntentStatus::RequiresCapture
        | enums::IntentStatus::PartiallyCaptured
        | enums::IntentStatus::PartiallyCapturedAndCapturable
        | enums::IntentStatus::Processing
        | enums::IntentStatus::Succeeded => {
            Err(report!(errors::ApiErrorResponse::PreconditionFailed {
                message: format!(
                    "You cannot {action} this payment because it has status {}",
                    payment_intent.status,
                ),
            }))
        }

        enums::IntentStatus::RequiresCustomerAction
        | enums::IntentStatus::RequiresMerchantAction
        | enums::IntentStatus::RequiresPaymentMethod
        | enums::IntentStatus::RequiresConfirmation => Ok(AttemptType::SameOld),
    }
}

#[derive(Debug, Eq, PartialEq, Clone)]
pub enum AttemptType {
    New,
    SameOld,
}

impl AttemptType {
    // The function creates a new payment_attempt from the previous payment attempt but doesn't populate fields like payment_method, error_code etc.
    // Logic to override the fields with data provided in the request should be done after this if required.
    // In case if fields are not overridden by the request then they contain the same data that was in the previous attempt provided it is populated in this function.
    #[inline(always)]
    fn make_new_payment_attempt(
        payment_method_data: Option<&api_models::payments::PaymentMethodData>,
        old_payment_attempt: PaymentAttempt,
        new_attempt_count: i16,
        storage_scheme: enums::MerchantStorageScheme,
    ) -> storage::PaymentAttemptNew {
        let created_at @ modified_at @ last_synced = Some(common_utils::date_time::now());

        storage::PaymentAttemptNew {
            attempt_id: utils::get_payment_attempt_id(
                &old_payment_attempt.payment_id,
                new_attempt_count,
            ),
            payment_id: old_payment_attempt.payment_id,
            merchant_id: old_payment_attempt.merchant_id,

            // A new payment attempt is getting created so, used the same function which is used to populate status in PaymentCreate Flow.
            status: payment_attempt_status_fsm(payment_method_data, Some(true)),

            amount: old_payment_attempt.amount,
            currency: old_payment_attempt.currency,
            save_to_locker: old_payment_attempt.save_to_locker,

            connector: None,

            error_message: None,
            offer_amount: old_payment_attempt.offer_amount,
            surcharge_amount: None,
            tax_amount: None,
            payment_method_id: None,
            payment_method: None,
            capture_method: old_payment_attempt.capture_method,
            capture_on: old_payment_attempt.capture_on,
            confirm: old_payment_attempt.confirm,
            authentication_type: old_payment_attempt.authentication_type,
            created_at,
            modified_at,
            last_synced,
            cancellation_reason: None,
            amount_to_capture: old_payment_attempt.amount_to_capture,

            // Once the payment_attempt is authorised then mandate_id is created. If this payment attempt is authorised then mandate_id will be overridden.
            // Since mandate_id is a contract between merchant and customer to debit customers amount adding it to newly created attempt
            mandate_id: old_payment_attempt.mandate_id,

            // The payment could be done from a different browser or same browser, it would probably be overridden by request data.
            browser_info: None,

            error_code: None,
            payment_token: None,
            connector_metadata: None,
            payment_experience: None,
            payment_method_type: None,
            payment_method_data: None,

            // In case it is passed in create and not in confirm,
            business_sub_label: old_payment_attempt.business_sub_label,
            // If the algorithm is entered in Create call from server side, it needs to be populated here, however it could be overridden from the request.
            straight_through_algorithm: old_payment_attempt.straight_through_algorithm,
            mandate_details: old_payment_attempt.mandate_details,
            preprocessing_step_id: None,
            error_reason: None,
            multiple_capture_count: None,
            connector_response_reference_id: None,
            amount_capturable: old_payment_attempt.amount,
            updated_by: storage_scheme.to_string(),
            authentication_data: None,
            encoded_data: None,
            merchant_connector_id: None,
            unified_code: None,
            unified_message: None,
            net_amount: old_payment_attempt.amount,
            external_three_ds_authentication_attempted: old_payment_attempt
                .external_three_ds_authentication_attempted,
            authentication_connector: None,
            authentication_id: None,
            mandate_data: old_payment_attempt.mandate_data,
            // New payment method billing address can be passed for a retry
            payment_method_billing_address_id: None,
            fingerprint_id: None,
<<<<<<< HEAD
            charge_id: None,
=======
            client_source: None,
            client_version: None,
>>>>>>> 5e848554
        }
    }

    #[instrument(skip_all)]
    pub async fn modify_payment_intent_and_payment_attempt(
        &self,
        request: &api::PaymentsRequest,
        fetched_payment_intent: PaymentIntent,
        fetched_payment_attempt: PaymentAttempt,
        db: &dyn StorageInterface,
        storage_scheme: storage::enums::MerchantStorageScheme,
    ) -> RouterResult<(PaymentIntent, PaymentAttempt)> {
        match self {
            Self::SameOld => Ok((fetched_payment_intent, fetched_payment_attempt)),
            Self::New => {
                let new_attempt_count = fetched_payment_intent.attempt_count + 1;
                let new_payment_attempt = db
                    .insert_payment_attempt(
                        Self::make_new_payment_attempt(
                            request.payment_method_data.as_ref().and_then(
                                |request_payment_method_data| {
                                    request_payment_method_data.payment_method_data.as_ref()
                                },
                            ),
                            fetched_payment_attempt,
                            new_attempt_count,
                            storage_scheme,
                        ),
                        storage_scheme,
                    )
                    .await
                    .to_duplicate_response(errors::ApiErrorResponse::DuplicatePayment {
                        payment_id: fetched_payment_intent.payment_id.to_owned(),
                    })?;

                let updated_payment_intent = db
                    .update_payment_intent(
                        fetched_payment_intent,
                        storage::PaymentIntentUpdate::StatusAndAttemptUpdate {
                            status: payment_intent_status_fsm(
                                request.payment_method_data.as_ref().and_then(
                                    |request_payment_method_data| {
                                        request_payment_method_data.payment_method_data.as_ref()
                                    },
                                ),
                                Some(true),
                            ),
                            active_attempt_id: new_payment_attempt.attempt_id.clone(),
                            attempt_count: new_attempt_count,
                            updated_by: storage_scheme.to_string(),
                        },
                        storage_scheme,
                    )
                    .await
                    .to_not_found_response(errors::ApiErrorResponse::PaymentNotFound)?;

                logger::info!(
                    "manual_retry payment for {} with attempt_id {}",
                    updated_payment_intent.payment_id,
                    new_payment_attempt.attempt_id
                );

                Ok((updated_payment_intent, new_payment_attempt))
            }
        }
    }
}

#[inline(always)]
pub fn is_manual_retry_allowed(
    intent_status: &storage_enums::IntentStatus,
    attempt_status: &storage_enums::AttemptStatus,
    connector_request_reference_id_config: &ConnectorRequestReferenceIdConfig,
    merchant_id: &str,
) -> Option<bool> {
    let is_payment_status_eligible_for_retry = match intent_status {
        enums::IntentStatus::Failed => match attempt_status {
            enums::AttemptStatus::Started
            | enums::AttemptStatus::AuthenticationPending
            | enums::AttemptStatus::AuthenticationSuccessful
            | enums::AttemptStatus::Authorized
            | enums::AttemptStatus::Charged
            | enums::AttemptStatus::Authorizing
            | enums::AttemptStatus::CodInitiated
            | enums::AttemptStatus::VoidInitiated
            | enums::AttemptStatus::CaptureInitiated
            | enums::AttemptStatus::Unresolved
            | enums::AttemptStatus::Pending
            | enums::AttemptStatus::ConfirmationAwaited
            | enums::AttemptStatus::PartialCharged
            | enums::AttemptStatus::PartialChargedAndChargeable
            | enums::AttemptStatus::Voided
            | enums::AttemptStatus::AutoRefunded
            | enums::AttemptStatus::PaymentMethodAwaited
            | enums::AttemptStatus::DeviceDataCollectionPending => {
                logger::error!("Payment Attempt should not be in this state because Attempt to Intent status mapping doesn't allow it");
                None
            }

            storage_enums::AttemptStatus::VoidFailed
            | storage_enums::AttemptStatus::RouterDeclined
            | storage_enums::AttemptStatus::CaptureFailed => Some(false),

            storage_enums::AttemptStatus::AuthenticationFailed
            | storage_enums::AttemptStatus::AuthorizationFailed
            | storage_enums::AttemptStatus::Failure => Some(true),
        },
        enums::IntentStatus::Cancelled
        | enums::IntentStatus::RequiresCapture
        | enums::IntentStatus::PartiallyCaptured
        | enums::IntentStatus::PartiallyCapturedAndCapturable
        | enums::IntentStatus::Processing
        | enums::IntentStatus::Succeeded => Some(false),

        enums::IntentStatus::RequiresCustomerAction
        | enums::IntentStatus::RequiresMerchantAction
        | enums::IntentStatus::RequiresPaymentMethod
        | enums::IntentStatus::RequiresConfirmation => None,
    };
    let is_merchant_id_enabled_for_retries = !connector_request_reference_id_config
        .merchant_ids_send_payment_id_as_connector_request_id
        .contains(merchant_id);
    is_payment_status_eligible_for_retry
        .map(|payment_status_check| payment_status_check && is_merchant_id_enabled_for_retries)
}

#[cfg(test)]
mod test {
    #![allow(clippy::unwrap_used)]
    #[test]
    fn test_client_secret_parse() {
        let client_secret1 = "pay_3TgelAms4RQec8xSStjF_secret_fc34taHLw1ekPgNh92qr";
        let client_secret2 = "pay_3Tgel__Ams4RQ_secret_ec8xSStjF_secret_fc34taHLw1ekPgNh92qr";
        let client_secret3 =
            "pay_3Tgel__Ams4RQ_secret_ec8xSStjF_secret__secret_fc34taHLw1ekPgNh92qr";

        assert_eq!(
            "pay_3TgelAms4RQec8xSStjF",
            super::get_payment_id_from_client_secret(client_secret1).unwrap()
        );
        assert_eq!(
            "pay_3Tgel__Ams4RQ_secret_ec8xSStjF",
            super::get_payment_id_from_client_secret(client_secret2).unwrap()
        );
        assert_eq!(
            "pay_3Tgel__Ams4RQ_secret_ec8xSStjF_secret_",
            super::get_payment_id_from_client_secret(client_secret3).unwrap()
        );
    }
}

#[instrument(skip_all)]
pub async fn get_additional_payment_data(
    pm_data: &api_models::payments::PaymentMethodData,
    db: &dyn StorageInterface,
    profile_id: &str,
) -> api_models::payments::AdditionalPaymentData {
    match pm_data {
        api_models::payments::PaymentMethodData::Card(card_data) => {
            let card_isin = Some(card_data.card_number.get_card_isin());
            let enable_extended_bin =db
            .find_config_by_key_unwrap_or(
                format!("{}_enable_extended_card_bin", profile_id).as_str(),
             Some("false".to_string()))
            .await.map_err(|err| services::logger::error!(message="Failed to fetch the config", extended_card_bin_error=?err)).ok();

            let card_extended_bin = match enable_extended_bin {
                Some(config) if config.config == "true" => {
                    Some(card_data.card_number.get_extended_card_bin())
                }
                _ => None,
            };
            let last4 = Some(card_data.card_number.get_last4());
            if card_data.card_issuer.is_some()
                && card_data.card_network.is_some()
                && card_data.card_type.is_some()
                && card_data.card_issuing_country.is_some()
                && card_data.bank_code.is_some()
            {
                api_models::payments::AdditionalPaymentData::Card(Box::new(
                    api_models::payments::AdditionalCardInfo {
                        card_issuer: card_data.card_issuer.to_owned(),
                        card_network: card_data.card_network.clone(),
                        card_type: card_data.card_type.to_owned(),
                        card_issuing_country: card_data.card_issuing_country.to_owned(),
                        bank_code: card_data.bank_code.to_owned(),
                        card_exp_month: Some(card_data.card_exp_month.clone()),
                        card_exp_year: Some(card_data.card_exp_year.clone()),
                        card_holder_name: card_data.card_holder_name.clone(),
                        last4: last4.clone(),
                        card_isin: card_isin.clone(),
                        card_extended_bin: card_extended_bin.clone(),
                        // These are filled after calling the processor / connector
                        payment_checks: None,
                        authentication_data: None,
                    },
                ))
            } else {
                let card_info = card_isin
                    .clone()
                    .async_and_then(|card_isin| async move {
                        db.get_card_info(&card_isin)
                            .await
                            .map_err(|error| services::logger::warn!(card_info_error=?error))
                            .ok()
                    })
                    .await
                    .flatten()
                    .map(|card_info| {
                        api_models::payments::AdditionalPaymentData::Card(Box::new(
                            api_models::payments::AdditionalCardInfo {
                                card_issuer: card_info.card_issuer,
                                card_network: card_info.card_network.clone(),
                                bank_code: card_info.bank_code,
                                card_type: card_info.card_type,
                                card_issuing_country: card_info.card_issuing_country,
                                last4: last4.clone(),
                                card_isin: card_isin.clone(),
                                card_extended_bin: card_extended_bin.clone(),
                                card_exp_month: Some(card_data.card_exp_month.clone()),
                                card_exp_year: Some(card_data.card_exp_year.clone()),
                                card_holder_name: card_data.card_holder_name.clone(),
                                // These are filled after calling the processor / connector
                                payment_checks: None,
                                authentication_data: None,
                            },
                        ))
                    });
                card_info.unwrap_or_else(|| {
                    api_models::payments::AdditionalPaymentData::Card(Box::new(
                        api_models::payments::AdditionalCardInfo {
                            card_issuer: None,
                            card_network: None,
                            bank_code: None,
                            card_type: None,
                            card_issuing_country: None,
                            last4,
                            card_isin,
                            card_extended_bin,
                            card_exp_month: Some(card_data.card_exp_month.clone()),
                            card_exp_year: Some(card_data.card_exp_year.clone()),
                            card_holder_name: card_data.card_holder_name.clone(),
                            // These are filled after calling the processor / connector
                            payment_checks: None,
                            authentication_data: None,
                        },
                    ))
                })
            }
        }
        api_models::payments::PaymentMethodData::BankRedirect(bank_redirect_data) => {
            match bank_redirect_data {
                api_models::payments::BankRedirectData::Eps { bank_name, .. } => {
                    api_models::payments::AdditionalPaymentData::BankRedirect {
                        bank_name: bank_name.to_owned(),
                    }
                }
                api_models::payments::BankRedirectData::Ideal { bank_name, .. } => {
                    api_models::payments::AdditionalPaymentData::BankRedirect {
                        bank_name: bank_name.to_owned(),
                    }
                }
                _ => api_models::payments::AdditionalPaymentData::BankRedirect { bank_name: None },
            }
        }
        api_models::payments::PaymentMethodData::Wallet(wallet) => match wallet {
            api_models::payments::WalletData::ApplePay(apple_pay_wallet_data) => {
                api_models::payments::AdditionalPaymentData::Wallet {
                    apple_pay: Some(apple_pay_wallet_data.payment_method.to_owned()),
                }
            }
            _ => api_models::payments::AdditionalPaymentData::Wallet { apple_pay: None },
        },
        api_models::payments::PaymentMethodData::PayLater(_) => {
            api_models::payments::AdditionalPaymentData::PayLater {}
        }
        api_models::payments::PaymentMethodData::BankTransfer(_) => {
            api_models::payments::AdditionalPaymentData::BankTransfer {}
        }
        api_models::payments::PaymentMethodData::Crypto(_) => {
            api_models::payments::AdditionalPaymentData::Crypto {}
        }
        api_models::payments::PaymentMethodData::BankDebit(_) => {
            api_models::payments::AdditionalPaymentData::BankDebit {}
        }
        api_models::payments::PaymentMethodData::MandatePayment => {
            api_models::payments::AdditionalPaymentData::MandatePayment {}
        }
        api_models::payments::PaymentMethodData::Reward => {
            api_models::payments::AdditionalPaymentData::Reward {}
        }
        api_models::payments::PaymentMethodData::Upi(_) => {
            api_models::payments::AdditionalPaymentData::Upi {}
        }
        api_models::payments::PaymentMethodData::CardRedirect(_) => {
            api_models::payments::AdditionalPaymentData::CardRedirect {}
        }
        api_models::payments::PaymentMethodData::Voucher(_) => {
            api_models::payments::AdditionalPaymentData::Voucher {}
        }
        api_models::payments::PaymentMethodData::GiftCard(_) => {
            api_models::payments::AdditionalPaymentData::GiftCard {}
        }
        api_models::payments::PaymentMethodData::CardToken(_) => {
            api_models::payments::AdditionalPaymentData::CardToken {}
        }
    }
}

pub fn validate_customer_access(
    payment_intent: &PaymentIntent,
    auth_flow: services::AuthFlow,
    request: &api::PaymentsRequest,
) -> Result<(), errors::ApiErrorResponse> {
    if auth_flow == services::AuthFlow::Client && request.customer_id.is_some() {
        let is_same_customer = request.customer_id == payment_intent.customer_id;
        if !is_same_customer {
            Err(errors::ApiErrorResponse::GenericUnauthorized {
                message: "Unauthorised access to update customer".to_string(),
            })?;
        }
    }
    Ok(())
}

#[derive(Debug, serde::Serialize, serde::Deserialize)]
pub struct ApplePayData {
    version: masking::Secret<String>,
    data: masking::Secret<String>,
    signature: masking::Secret<String>,
    header: ApplePayHeader,
}

#[derive(Debug, serde::Serialize, serde::Deserialize)]
#[serde(rename_all = "camelCase")]
pub struct ApplePayHeader {
    ephemeral_public_key: masking::Secret<String>,
    public_key_hash: masking::Secret<String>,
    transaction_id: masking::Secret<String>,
}

impl ApplePayData {
    pub fn token_json(
        wallet_data: domain::WalletData,
    ) -> CustomResult<Self, errors::ConnectorError> {
        let json_wallet_data: Self = connector::utils::WalletData::get_wallet_token_as_json(
            &wallet_data,
            "Apple Pay".to_string(),
        )?;
        Ok(json_wallet_data)
    }

    pub async fn decrypt(
        &self,
        state: &AppState,
    ) -> CustomResult<serde_json::Value, errors::ApplePayDecryptionError> {
        let merchant_id = self.merchant_id(state).await?;
        let shared_secret = self.shared_secret(state).await?;
        let symmetric_key = self.symmetric_key(&merchant_id, &shared_secret)?;
        let decrypted = self.decrypt_ciphertext(&symmetric_key)?;
        let parsed_decrypted: serde_json::Value = serde_json::from_str(&decrypted)
            .change_context(errors::ApplePayDecryptionError::DecryptionFailed)?;
        Ok(parsed_decrypted)
    }

    pub async fn merchant_id(
        &self,
        state: &AppState,
    ) -> CustomResult<String, errors::ApplePayDecryptionError> {
        let cert_data = state
            .conf
            .applepay_decrypt_keys
            .get_inner()
            .apple_pay_ppc
            .clone()
            .expose();

        let base64_decode_cert_data = BASE64_ENGINE
            .decode(cert_data)
            .change_context(errors::ApplePayDecryptionError::Base64DecodingFailed)?;

        // Parsing the certificate using x509-parser
        let (_, certificate) = parse_x509_certificate(&base64_decode_cert_data)
            .change_context(errors::ApplePayDecryptionError::CertificateParsingFailed)
            .attach_printable("Error parsing apple pay PPC")?;

        // Finding the merchant ID extension
        let apple_pay_m_id = certificate
            .extensions()
            .iter()
            .find(|extension| {
                extension
                    .oid
                    .to_string()
                    .eq(consts::MERCHANT_ID_FIELD_EXTENSION_ID)
            })
            .map(|ext| {
                let merchant_id = String::from_utf8_lossy(ext.value)
                    .trim()
                    .trim_start_matches('@')
                    .to_string();

                merchant_id
            })
            .ok_or(errors::ApplePayDecryptionError::MissingMerchantId)
            .attach_printable("Unable to find merchant ID extension in the certificate")?;

        Ok(apple_pay_m_id)
    }

    pub async fn shared_secret(
        &self,
        state: &AppState,
    ) -> CustomResult<Vec<u8>, errors::ApplePayDecryptionError> {
        let public_ec_bytes = BASE64_ENGINE
            .decode(self.header.ephemeral_public_key.peek().as_bytes())
            .change_context(errors::ApplePayDecryptionError::Base64DecodingFailed)?;

        let public_key = PKey::public_key_from_der(&public_ec_bytes)
            .change_context(errors::ApplePayDecryptionError::KeyDeserializationFailed)
            .attach_printable("Failed to deserialize the public key")?;

        let decrypted_apple_pay_ppc_key = state
            .conf
            .applepay_decrypt_keys
            .get_inner()
            .apple_pay_ppc_key
            .clone()
            .expose();

        // Create PKey objects from EcKey
        let private_key = PKey::private_key_from_pem(decrypted_apple_pay_ppc_key.as_bytes())
            .change_context(errors::ApplePayDecryptionError::KeyDeserializationFailed)
            .attach_printable("Failed to deserialize the private key")?;

        // Create the Deriver object and set the peer public key
        let mut deriver = Deriver::new(&private_key)
            .change_context(errors::ApplePayDecryptionError::DerivingSharedSecretKeyFailed)
            .attach_printable("Failed to create a deriver for the private key")?;

        deriver
            .set_peer(&public_key)
            .change_context(errors::ApplePayDecryptionError::DerivingSharedSecretKeyFailed)
            .attach_printable("Failed to set the peer key for the secret derivation")?;

        // Compute the shared secret
        let shared_secret = deriver
            .derive_to_vec()
            .change_context(errors::ApplePayDecryptionError::DerivingSharedSecretKeyFailed)
            .attach_printable("Final key derivation failed")?;
        Ok(shared_secret)
    }

    pub fn symmetric_key(
        &self,
        merchant_id: &str,
        shared_secret: &[u8],
    ) -> CustomResult<Vec<u8>, errors::ApplePayDecryptionError> {
        let kdf_algorithm = b"\x0did-aes256-GCM";
        let kdf_party_v = hex::decode(merchant_id)
            .change_context(errors::ApplePayDecryptionError::Base64DecodingFailed)?;
        let kdf_party_u = b"Apple";
        let kdf_info = [&kdf_algorithm[..], kdf_party_u, &kdf_party_v[..]].concat();

        let mut hash = openssl::sha::Sha256::new();
        hash.update(b"\x00\x00\x00");
        hash.update(b"\x01");
        hash.update(shared_secret);
        hash.update(&kdf_info[..]);
        let symmetric_key = hash.finish();
        Ok(symmetric_key.to_vec())
    }

    pub fn decrypt_ciphertext(
        &self,
        symmetric_key: &[u8],
    ) -> CustomResult<String, errors::ApplePayDecryptionError> {
        let data = BASE64_ENGINE
            .decode(self.data.peek().as_bytes())
            .change_context(errors::ApplePayDecryptionError::Base64DecodingFailed)?;
        let iv = [0u8; 16]; //Initialization vector IV is typically used in AES-GCM (Galois/Counter Mode) encryption for randomizing the encryption process.
        let ciphertext = data
            .get(..data.len() - 16)
            .ok_or(errors::ApplePayDecryptionError::DecryptionFailed)?;
        let tag = data
            .get(data.len() - 16..)
            .ok_or(errors::ApplePayDecryptionError::DecryptionFailed)?;
        let cipher = Cipher::aes_256_gcm();
        let decrypted_data = decrypt_aead(cipher, symmetric_key, Some(&iv), &[], ciphertext, tag)
            .change_context(errors::ApplePayDecryptionError::DecryptionFailed)?;
        let decrypted = String::from_utf8(decrypted_data)
            .change_context(errors::ApplePayDecryptionError::DecryptionFailed)?;

        Ok(decrypted)
    }
}

pub fn get_key_params_for_surcharge_details(
    payment_method_data: &api_models::payments::PaymentMethodData,
) -> Option<(
    common_enums::PaymentMethod,
    common_enums::PaymentMethodType,
    Option<common_enums::CardNetwork>,
)> {
    match payment_method_data {
        api_models::payments::PaymentMethodData::Card(card) => {
            // surcharge generated will always be same for credit as well as debit
            // since surcharge conditions cannot be defined on card_type
            Some((
                common_enums::PaymentMethod::Card,
                common_enums::PaymentMethodType::Credit,
                card.card_network.clone(),
            ))
        }
        api_models::payments::PaymentMethodData::CardRedirect(card_redirect_data) => Some((
            common_enums::PaymentMethod::CardRedirect,
            card_redirect_data.get_payment_method_type(),
            None,
        )),
        api_models::payments::PaymentMethodData::Wallet(wallet) => Some((
            common_enums::PaymentMethod::Wallet,
            wallet.get_payment_method_type(),
            None,
        )),
        api_models::payments::PaymentMethodData::PayLater(pay_later) => Some((
            common_enums::PaymentMethod::PayLater,
            pay_later.get_payment_method_type(),
            None,
        )),
        api_models::payments::PaymentMethodData::BankRedirect(bank_redirect) => Some((
            common_enums::PaymentMethod::BankRedirect,
            bank_redirect.get_payment_method_type(),
            None,
        )),
        api_models::payments::PaymentMethodData::BankDebit(bank_debit) => Some((
            common_enums::PaymentMethod::BankDebit,
            bank_debit.get_payment_method_type(),
            None,
        )),
        api_models::payments::PaymentMethodData::BankTransfer(bank_transfer) => Some((
            common_enums::PaymentMethod::BankTransfer,
            bank_transfer.get_payment_method_type(),
            None,
        )),
        api_models::payments::PaymentMethodData::Crypto(crypto) => Some((
            common_enums::PaymentMethod::Crypto,
            crypto.get_payment_method_type(),
            None,
        )),
        api_models::payments::PaymentMethodData::MandatePayment => None,
        api_models::payments::PaymentMethodData::Reward => None,
        api_models::payments::PaymentMethodData::Upi(_) => Some((
            common_enums::PaymentMethod::Upi,
            common_enums::PaymentMethodType::UpiCollect,
            None,
        )),
        api_models::payments::PaymentMethodData::Voucher(voucher) => Some((
            common_enums::PaymentMethod::Voucher,
            voucher.get_payment_method_type(),
            None,
        )),
        api_models::payments::PaymentMethodData::GiftCard(gift_card) => Some((
            common_enums::PaymentMethod::GiftCard,
            gift_card.get_payment_method_type(),
            None,
        )),
        api_models::payments::PaymentMethodData::CardToken(_) => None,
    }
}

pub fn validate_payment_link_request(
    confirm: Option<bool>,
) -> Result<(), errors::ApiErrorResponse> {
    if let Some(cnf) = confirm {
        if !cnf {
            return Ok(());
        } else {
            return Err(errors::ApiErrorResponse::InvalidRequestData {
                message: "cannot confirm a payment while creating a payment link".to_string(),
            });
        }
    }
    Ok(())
}

pub async fn get_gsm_record(
    state: &AppState,
    error_code: Option<String>,
    error_message: Option<String>,
    connector_name: String,
    flow: String,
) -> Option<storage::gsm::GatewayStatusMap> {
    let get_gsm = || async {
        state.store.find_gsm_rule(
                connector_name.clone(),
                flow.clone(),
                "sub_flow".to_string(),
                error_code.clone().unwrap_or_default(), // TODO: make changes in connector to get a mandatory code in case of success or error response
                error_message.clone().unwrap_or_default(),
            )
            .await
            .map_err(|err| {
                if err.current_context().is_db_not_found() {
                    logger::warn!(
                        "GSM miss for connector - {}, flow - {}, error_code - {:?}, error_message - {:?}",
                        connector_name,
                        flow,
                        error_code,
                        error_message
                    );
                    metrics::AUTO_RETRY_GSM_MISS_COUNT.add(&metrics::CONTEXT, 1, &[]);
                } else {
                    metrics::AUTO_RETRY_GSM_FETCH_FAILURE_COUNT.add(&metrics::CONTEXT, 1, &[]);
                };
                err.change_context(errors::ApiErrorResponse::InternalServerError)
                    .attach_printable("failed to fetch decision from gsm")
            })
    };
    get_gsm()
        .await
        .map_err(|err| {
            // warn log should suffice here because we are not propagating this error
            logger::warn!(get_gsm_decision_fetch_error=?err, "error fetching gsm decision");
            err
        })
        .ok()
}

pub fn validate_order_details_amount(
    order_details: Vec<api_models::payments::OrderDetailsWithAmount>,
    amount: i64,
    should_validate: bool,
) -> Result<(), errors::ApiErrorResponse> {
    if should_validate {
        let total_order_details_amount: i64 = order_details
            .iter()
            .map(|order| order.amount * i64::from(order.quantity))
            .sum();

        if total_order_details_amount != amount {
            Err(errors::ApiErrorResponse::InvalidRequestData {
                message: "Total sum of order details doesn't match amount in payment request"
                    .to_string(),
            })
        } else {
            Ok(())
        }
    } else {
        Ok(())
    }
}

// This function validates the client secret expiry set by the merchant in the request
pub fn validate_session_expiry(session_expiry: u32) -> Result<(), errors::ApiErrorResponse> {
    if !(consts::MIN_SESSION_EXPIRY..=consts::MAX_SESSION_EXPIRY).contains(&session_expiry) {
        Err(errors::ApiErrorResponse::InvalidRequestData {
            message: "session_expiry should be between 60(1 min) to 7890000(3 months).".to_string(),
        })
    } else {
        Ok(())
    }
}

pub fn add_connector_response_to_additional_payment_data(
    additional_payment_data: api_models::payments::AdditionalPaymentData,
    connector_response_payment_method_data: AdditionalPaymentMethodConnectorResponse,
) -> api_models::payments::AdditionalPaymentData {
    match (
        &additional_payment_data,
        connector_response_payment_method_data,
    ) {
        (
            api_models::payments::AdditionalPaymentData::Card(additional_card_data),
            AdditionalPaymentMethodConnectorResponse::Card {
                authentication_data,
                payment_checks,
            },
        ) => api_models::payments::AdditionalPaymentData::Card(Box::new(
            api_models::payments::AdditionalCardInfo {
                payment_checks,
                authentication_data,
                ..*additional_card_data.clone()
            },
        )),
        _ => additional_payment_data,
    }
}

pub fn update_additional_payment_data_with_connector_response_pm_data(
    additional_payment_data: Option<serde_json::Value>,
    connector_response_pm_data: Option<AdditionalPaymentMethodConnectorResponse>,
) -> RouterResult<Option<serde_json::Value>> {
    let parsed_additional_payment_method_data = additional_payment_data
        .as_ref()
        .map(|payment_method_data| {
            payment_method_data
                .clone()
                .parse_value::<api_models::payments::AdditionalPaymentData>(
                    "additional_payment_method_data",
                )
        })
        .transpose()
        .change_context(errors::ApiErrorResponse::InternalServerError)
        .attach_printable("unable to parse value into additional_payment_method_data")?;

    let additional_payment_method_data = parsed_additional_payment_method_data
        .zip(connector_response_pm_data)
        .map(|(additional_pm_data, connector_response_pm_data)| {
            add_connector_response_to_additional_payment_data(
                additional_pm_data,
                connector_response_pm_data,
            )
        });

    additional_payment_method_data
        .as_ref()
        .map(Encode::encode_to_value)
        .transpose()
        .change_context(errors::ApiErrorResponse::InternalServerError)
        .attach_printable("Failed to encode additional pm data")
}

pub async fn get_payment_method_details_from_payment_token(
    state: &AppState,
    payment_attempt: &PaymentAttempt,
    payment_intent: &PaymentIntent,
    key_store: &domain::MerchantKeyStore,
    storage_scheme: enums::MerchantStorageScheme,
) -> RouterResult<Option<(api::PaymentMethodData, enums::PaymentMethod)>> {
    let hyperswitch_token = if let Some(token) = payment_attempt.payment_token.clone() {
        let redis_conn = state
            .store
            .get_redis_conn()
            .change_context(errors::ApiErrorResponse::InternalServerError)
            .attach_printable("Failed to get redis connection")?;
        let key = format!(
            "pm_token_{}_{}_hyperswitch",
            token,
            payment_attempt
                .payment_method
                .to_owned()
                .get_required_value("payment_method")?,
        );
        let token_data_string = redis_conn
            .get_key::<Option<String>>(&key)
            .await
            .change_context(errors::ApiErrorResponse::InternalServerError)
            .attach_printable("Failed to fetch the token from redis")?
            .ok_or(error_stack::Report::new(
                errors::ApiErrorResponse::UnprocessableEntity {
                    message: "Token is invalid or expired".to_owned(),
                },
            ))?;
        let token_data_result = token_data_string
            .clone()
            .parse_struct("PaymentTokenData")
            .change_context(errors::ApiErrorResponse::InternalServerError)
            .attach_printable("failed to deserialize hyperswitch token data");
        let token_data = match token_data_result {
            Ok(data) => data,
            Err(e) => {
                // The purpose of this logic is backwards compatibility to support tokens
                // in redis that might be following the old format.
                if token_data_string.starts_with('{') {
                    return Err(e);
                } else {
                    storage::PaymentTokenData::temporary_generic(token_data_string)
                }
            }
        };
        Some(token_data)
    } else {
        None
    };
    let token = hyperswitch_token
        .ok_or(errors::ApiErrorResponse::InternalServerError)
        .attach_printable("missing hyperswitch_token")?;
    match token {
        storage::PaymentTokenData::TemporaryGeneric(generic_token) => {
            retrieve_payment_method_with_temporary_token(
                state,
                &generic_token.token,
                payment_intent,
                key_store,
                None,
            )
            .await
        }

        storage::PaymentTokenData::Temporary(generic_token) => {
            retrieve_payment_method_with_temporary_token(
                state,
                &generic_token.token,
                payment_intent,
                key_store,
                None,
            )
            .await
        }

        storage::PaymentTokenData::Permanent(card_token) => retrieve_card_with_permanent_token(
            state,
            &card_token.token,
            card_token
                .payment_method_id
                .as_ref()
                .unwrap_or(&card_token.token),
            payment_intent,
            None,
            key_store,
            storage_scheme,
        )
        .await
        .map(|card| Some((card, enums::PaymentMethod::Card))),

        storage::PaymentTokenData::PermanentCard(card_token) => retrieve_card_with_permanent_token(
            state,
            &card_token.token,
            card_token
                .payment_method_id
                .as_ref()
                .unwrap_or(&card_token.token),
            payment_intent,
            None,
            key_store,
            storage_scheme,
        )
        .await
        .map(|card| Some((card, enums::PaymentMethod::Card))),

        storage::PaymentTokenData::AuthBankDebit(auth_token) => {
            retrieve_payment_method_from_auth_service(
                state,
                key_store,
                &auth_token,
                payment_intent,
                &None,
            )
            .await
        }

        storage::PaymentTokenData::WalletToken(_) => Ok(None),
    }
}

// This function validates the  mandate_data with its setup_future_usage
pub fn validate_mandate_data_and_future_usage(
    setup_future_usages: Option<api_enums::FutureUsage>,
    mandate_details_present: bool,
) -> Result<(), errors::ApiErrorResponse> {
    if mandate_details_present
        && (Some(api_enums::FutureUsage::OnSession) == setup_future_usages
            || setup_future_usages.is_none())
    {
        Err(errors::ApiErrorResponse::PreconditionFailed {
            message: "`setup_future_usage` must be `off_session` for mandates".into(),
        })
    } else {
        Ok(())
    }
}

pub enum PaymentExternalAuthenticationFlow {
    PreAuthenticationFlow {
        acquirer_details: authentication::types::AcquirerDetails,
        card_number: ::cards::CardNumber,
        token: String,
    },
    PostAuthenticationFlow {
        authentication_id: String,
    },
}

pub async fn get_payment_external_authentication_flow_during_confirm<F: Clone>(
    state: &AppState,
    key_store: &domain::MerchantKeyStore,
    business_profile: &storage::BusinessProfile,
    payment_data: &mut PaymentData<F>,
    connector_call_type: &api::ConnectorCallType,
) -> RouterResult<Option<PaymentExternalAuthenticationFlow>> {
    let authentication_id = payment_data.payment_attempt.authentication_id.clone();
    let is_authentication_type_3ds = payment_data.payment_attempt.authentication_type
        == Some(common_enums::AuthenticationType::ThreeDs);
    let separate_authentication_requested = payment_data
        .payment_intent
        .request_external_three_ds_authentication
        .unwrap_or(false);
    let separate_three_ds_authentication_attempted = payment_data
        .payment_attempt
        .external_three_ds_authentication_attempted
        .unwrap_or(false);
    let connector_supports_separate_authn =
        authentication::utils::get_connector_data_if_separate_authn_supported(connector_call_type);
    logger::info!("is_pre_authn_call {:?}", authentication_id.is_none());
    logger::info!(
        "separate_authentication_requested {:?}",
        separate_authentication_requested
    );
    logger::info!(
        "payment connector supports external authentication: {:?}",
        connector_supports_separate_authn.is_some()
    );
    let card_number = payment_data.payment_method_data.as_ref().and_then(|pmd| {
        if let api_models::payments::PaymentMethodData::Card(card) = pmd {
            Some(card.card_number.clone())
        } else {
            None
        }
    });
    Ok(if separate_three_ds_authentication_attempted {
        authentication_id.map(|authentication_id| {
            PaymentExternalAuthenticationFlow::PostAuthenticationFlow { authentication_id }
        })
    } else if separate_authentication_requested && is_authentication_type_3ds {
        if let Some((connector_data, card_number)) =
            connector_supports_separate_authn.zip(card_number)
        {
            let token = payment_data
                .token
                .clone()
                .get_required_value("token")
                .change_context(errors::ApiErrorResponse::InternalServerError)
                .attach_printable(
                    "payment_data.token should not be None while making pre authentication call",
                )?;
            let payment_connector_mca = get_merchant_connector_account(
                state,
                &business_profile.merchant_id,
                None,
                key_store,
                &business_profile.profile_id,
                connector_data.connector_name.to_string().as_str(),
                connector_data.merchant_connector_id.as_ref(),
            )
            .await?;
            let acquirer_details: authentication::types::AcquirerDetails = payment_connector_mca
                .get_metadata()
                .get_required_value("merchant_connector_account.metadata")?
                .peek()
                .clone()
                .parse_value("AcquirerDetails")
                .change_context(errors::ApiErrorResponse::PreconditionFailed {
                    message:
                        "acquirer_bin and acquirer_merchant_id not found in Payment Connector's Metadata"
                            .to_string(),
                })?;
            Some(PaymentExternalAuthenticationFlow::PreAuthenticationFlow {
                card_number,
                token,
                acquirer_details,
            })
        } else {
            None
        }
    } else {
        None
    })
}

pub fn get_redis_key_for_extended_card_info(merchant_id: &str, payment_id: &str) -> String {
    format!("{merchant_id}_{payment_id}_extended_card_info")
}<|MERGE_RESOLUTION|>--- conflicted
+++ resolved
@@ -2965,11 +2965,8 @@
                     .saturating_add(time::Duration::seconds(consts::DEFAULT_SESSION_EXPIRY)),
             ),
             request_external_three_ds_authentication: None,
-<<<<<<< HEAD
             charges: None,
-=======
             frm_metadata: None,
->>>>>>> 5e848554
         };
         let req_cs = Some("1".to_string());
         assert!(authenticate_client_secret(req_cs.as_ref(), &payment_intent).is_ok());
@@ -3028,11 +3025,8 @@
                     .saturating_add(time::Duration::seconds(consts::DEFAULT_SESSION_EXPIRY)),
             ),
             request_external_three_ds_authentication: None,
-<<<<<<< HEAD
             charges: None,
-=======
             frm_metadata: None,
->>>>>>> 5e848554
         };
         let req_cs = Some("1".to_string());
         assert!(authenticate_client_secret(req_cs.as_ref(), &payment_intent,).is_err())
@@ -3090,11 +3084,8 @@
                     .saturating_add(time::Duration::seconds(consts::DEFAULT_SESSION_EXPIRY)),
             ),
             request_external_three_ds_authentication: None,
-<<<<<<< HEAD
             charges: None,
-=======
             frm_metadata: None,
->>>>>>> 5e848554
         };
         let req_cs = Some("1".to_string());
         assert!(authenticate_client_secret(req_cs.as_ref(), &payment_intent).is_err())
@@ -3566,12 +3557,9 @@
             // New payment method billing address can be passed for a retry
             payment_method_billing_address_id: None,
             fingerprint_id: None,
-<<<<<<< HEAD
             charge_id: None,
-=======
             client_source: None,
             client_version: None,
->>>>>>> 5e848554
         }
     }
 
