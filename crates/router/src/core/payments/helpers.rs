--- conflicted
+++ resolved
@@ -8693,85 +8693,4 @@
             Ok(())
         }
     }
-<<<<<<< HEAD
-}
-
-/// A formatted string key in the format "payment_methods_{customer_id}_{locker_id}"
-#[cfg(feature = "v1")]
-pub fn construct_payment_method_key_for_locking(
-    customer_id: &id_type::CustomerId,
-    locker_id: &str,
-) -> String {
-    format!(
-        "payment_methods_{}_{}",
-        customer_id.get_string_repr(),
-        locker_id
-    )
-}
-
-#[cfg(feature = "v1")]
-pub async fn perform_payment_method_duplication_check(
-    state: &SessionState,
-    merchant_context: &domain::MerchantContext,
-    payment_method_id: &str,
-    customer_id: &id_type::CustomerId,
-    card_detail: &api::CardDetailFromLocker,
-) -> RouterResult<Option<payment_methods::transformers::DataDuplicationCheck>> {
-    let db = &*state.store;
-    let existing_pm_by_locker_id = db
-        .find_payment_method_by_locker_id_customer_id_merchant_id(
-            merchant_context.get_merchant_key_store(),
-            payment_method_id,
-            customer_id,
-            merchant_context.get_merchant_account().get_id(),
-            merchant_context.get_merchant_account().storage_scheme,
-        )
-        .await;
-
-    let duplication_check = match &existing_pm_by_locker_id {
-        Ok(pm) => {
-            //check for duplication
-            let card_decrypted = pm
-                .payment_method_data
-                .clone()
-                .map(|x| x.into_inner().expose())
-                .and_then(|v| serde_json::from_value::<api::PaymentMethodsData>(v).ok())
-                .and_then(|pmd| match pmd {
-                    api::PaymentMethodsData::Card(card) => {
-                        Some(api::CardDetailFromLocker::from(card))
-                    }
-                    _ => None,
-                })
-                .ok_or(errors::ApiErrorResponse::InternalServerError)
-                .attach_printable("Failed to obtain decrypted token object from db")?;
-
-            // Use the duplication check function to compare card details
-            check_for_duplication_of_card_data(card_detail, &card_decrypted)
-        }
-        Err(err) => {
-            logger::error!(
-                "Error fetching existing payment method for locker_id: {}, customer_id: {}: {:?}",
-                payment_method_id,
-                customer_id.get_string_repr(),
-                err
-            );
-            None
-        }
-    };
-
-    Ok(duplication_check)
-}
-
-#[cfg(feature = "v1")]
-pub fn check_for_duplication_of_card_data(
-    card_details: &api::CardDetailFromLocker,
-    card_decrypted: &api::CardDetailFromLocker,
-) -> Option<payment_methods::transformers::DataDuplicationCheck> {
-    if card_details.eq(card_decrypted) {
-        Some(payment_methods::transformers::DataDuplicationCheck::Duplicated)
-    } else {
-        Some(payment_methods::transformers::DataDuplicationCheck::MetaDataChanged)
-    }
-=======
->>>>>>> 372f9b4d
 }