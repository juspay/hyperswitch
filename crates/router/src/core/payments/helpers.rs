use std::{borrow::Cow, collections::HashSet, net::IpAddr, ops::Deref, str::FromStr};

pub use ::payment_methods::helpers::{
    populate_bin_details_for_payment_method_create,
    validate_payment_method_type_against_payment_method,
};
#[cfg(feature = "v2")]
use api_models::ephemeral_key::ClientSecretResponse;
use api_models::{
    mandates::RecurringDetails,
    payments::{additional_info as payment_additional_types, RequestSurchargeDetails},
};
use base64::Engine;
#[cfg(feature = "v1")]
use common_enums::enums::{CallConnectorAction, ExecutionMode, GatewaySystem};
use common_enums::ConnectorType;
#[cfg(feature = "v2")]
use common_utils::id_type::GenerateId;
use common_utils::{
    crypto::Encryptable,
    ext_traits::{AsyncExt, ByteSliceExt, Encode, ValueExt},
    fp_utils, generate_id,
    id_type::{self},
    new_type::{MaskedIban, MaskedSortCode},
    pii, type_name,
    types::{
        keymanager::{Identifier, KeyManagerState, ToEncryptable},
        MinorUnit,
    },
};
use diesel_models::enums;
// TODO : Evaluate all the helper functions ()
use error_stack::{report, ResultExt};
#[cfg(feature = "v1")]
use external_services::grpc_client;
use futures::future::Either;
#[cfg(feature = "v1")]
use hyperswitch_domain_models::payments::payment_intent::CustomerData;
use hyperswitch_domain_models::{
    mandates::MandateData,
    payment_method_data::{GetPaymentMethodType, PazeWalletData},
    payments::{
        self as domain_payments, payment_attempt::PaymentAttempt,
        payment_intent::PaymentIntentFetchConstraints, PaymentIntent,
    },
    router_data::KlarnaSdkResponse,
};
pub use hyperswitch_interfaces::{
    api::ConnectorSpecifications,
    configs::MerchantConnectorAccountType,
    integrity::{CheckIntegrity, FlowIntegrity, GetIntegrityObject},
};
use josekit::jwe;
use masking::{ExposeInterface, PeekInterface, SwitchStrategy};
use num_traits::{FromPrimitive, ToPrimitive};
use openssl::{
    derive::Deriver,
    pkey::PKey,
    symm::{decrypt_aead, Cipher},
};
use rand::Rng;
#[cfg(feature = "v2")]
use redis_interface::errors::RedisError;
use router_env::{instrument, logger, tracing};
use rust_decimal::Decimal;
use serde::{Deserialize, Serialize};
use uuid::Uuid;
use x509_parser::parse_x509_certificate;

use super::{
    operations::{BoxedOperation, Operation, PaymentResponse},
    CustomerDetails, PaymentData,
};
#[cfg(feature = "v1")]
use crate::core::{
    payments::{
        call_connector_service,
        flows::{ConstructFlowSpecificData, Feature},
        operations::ValidateResult as OperationsValidateResult,
        should_add_task_to_process_tracker, OperationSessionGetters, OperationSessionSetters,
        TokenizationAction,
    },
    unified_connector_service::{
        send_comparison_data, update_gateway_system_in_feature_metadata, ComparisonData,
    },
};
#[cfg(feature = "v1")]
use crate::routes;
use crate::{
    configs::settings::{ConnectorRequestReferenceIdConfig, TempLockerEnableConfig},
    connector,
    consts::{self, BASE64_ENGINE},
    core::{
        authentication,
        errors::{self, CustomResult, RouterResult, StorageErrorExt},
        mandate::helpers::MandateGenericData,
        payment_methods::{
            self,
            cards::{self},
            network_tokenization, vault,
        },
        payments,
        pm_auth::retrieve_payment_method_from_auth_service,
    },
    db::StorageInterface,
    routes::{metrics, payment_methods as payment_methods_handler, SessionState},
    services,
    types::{
        api::{self, admin, enums as api_enums, MandateValidationFieldsExt},
        domain::{self, types},
        storage::{self, enums as storage_enums, ephemeral_key, CardTokenData},
        transformers::{ForeignFrom, ForeignTryFrom},
        AdditionalMerchantData, AdditionalPaymentMethodConnectorResponse, ErrorResponse,
        MandateReference, MerchantAccountData, MerchantRecipientData, PaymentsResponseData,
        RecipientIdType, RecurringMandatePaymentData, RouterData,
    },
    utils::{
        self,
        crypto::{self, SignMessage},
        OptionExt, StringExt,
    },
};
#[cfg(feature = "v2")]
use crate::{core::admin as core_admin, headers, types::ConnectorAuthType};
#[cfg(feature = "v1")]
use crate::{
    core::payment_methods::cards::create_encrypted_data, types::storage::CustomerUpdate::Update,
};

#[instrument(skip_all)]
#[allow(clippy::too_many_arguments)]
pub async fn create_or_update_address_for_payment_by_request(
    session_state: &SessionState,
    req_address: Option<&api::Address>,
    address_id: Option<&str>,
    merchant_id: &id_type::MerchantId,
    customer_id: Option<&id_type::CustomerId>,
    merchant_key_store: &domain::MerchantKeyStore,
    payment_id: &id_type::PaymentId,
    storage_scheme: storage_enums::MerchantStorageScheme,
) -> CustomResult<Option<domain::Address>, errors::ApiErrorResponse> {
    let key = merchant_key_store.key.get_inner().peek();
    let db = &session_state.store;
    let key_manager_state = &session_state.into();
    Ok(match address_id {
        Some(id) => match req_address {
            Some(address) => {
                let encrypted_data = types::crypto_operation(
                    &session_state.into(),
                    type_name!(domain::Address),
                    types::CryptoOperation::BatchEncrypt(
                        domain::FromRequestEncryptableAddress::to_encryptable(
                            domain::FromRequestEncryptableAddress {
                                line1: address.address.as_ref().and_then(|a| a.line1.clone()),
                                line2: address.address.as_ref().and_then(|a| a.line2.clone()),
                                line3: address.address.as_ref().and_then(|a| a.line3.clone()),
                                state: address.address.as_ref().and_then(|a| a.state.clone()),
                                first_name: address
                                    .address
                                    .as_ref()
                                    .and_then(|a| a.first_name.clone()),
                                last_name: address
                                    .address
                                    .as_ref()
                                    .and_then(|a| a.last_name.clone()),
                                zip: address.address.as_ref().and_then(|a| a.zip.clone()),
                                phone_number: address
                                    .phone
                                    .as_ref()
                                    .and_then(|phone| phone.number.clone()),
                                email: address
                                    .email
                                    .as_ref()
                                    .map(|a| a.clone().expose().switch_strategy()),
                                origin_zip: address
                                    .address
                                    .as_ref()
                                    .and_then(|a| a.origin_zip.clone()),
                            },
                        ),
                    ),
                    Identifier::Merchant(merchant_key_store.merchant_id.clone()),
                    key,
                )
                .await
                .and_then(|val| val.try_into_batchoperation())
                .change_context(errors::ApiErrorResponse::InternalServerError)
                .attach_printable("Failed while encrypting address")?;
                let encryptable_address =
                    domain::FromRequestEncryptableAddress::from_encryptable(encrypted_data)
                        .change_context(errors::ApiErrorResponse::InternalServerError)
                        .attach_printable("Failed while encrypting address")?;
                let address_update = storage::AddressUpdate::Update {
                    city: address
                        .address
                        .as_ref()
                        .and_then(|value| value.city.clone()),
                    country: address.address.as_ref().and_then(|value| value.country),
                    line1: encryptable_address.line1,
                    line2: encryptable_address.line2,
                    line3: encryptable_address.line3,
                    state: encryptable_address.state,
                    zip: encryptable_address.zip,
                    first_name: encryptable_address.first_name,
                    last_name: encryptable_address.last_name,
                    phone_number: encryptable_address.phone_number,
                    country_code: address
                        .phone
                        .as_ref()
                        .and_then(|value| value.country_code.clone()),
                    updated_by: storage_scheme.to_string(),
                    email: encryptable_address.email.map(|email| {
                        let encryptable: Encryptable<masking::Secret<String, pii::EmailStrategy>> =
                            Encryptable::new(
                                email.clone().into_inner().switch_strategy(),
                                email.into_encrypted(),
                            );
                        encryptable
                    }),
                    origin_zip: encryptable_address.origin_zip,
                };
                let address = db
                    .find_address_by_merchant_id_payment_id_address_id(
                        key_manager_state,
                        merchant_id,
                        payment_id,
                        id,
                        merchant_key_store,
                        storage_scheme,
                    )
                    .await
                    .change_context(errors::ApiErrorResponse::InternalServerError)
                    .attach_printable("Error while fetching address")?;
                Some(
                    db.update_address_for_payments(
                        key_manager_state,
                        address,
                        address_update,
                        payment_id.to_owned(),
                        merchant_key_store,
                        storage_scheme,
                    )
                    .await
                    .map(|payment_address| payment_address.address)
                    .to_not_found_response(errors::ApiErrorResponse::AddressNotFound)?,
                )
            }
            None => Some(
                db.find_address_by_merchant_id_payment_id_address_id(
                    key_manager_state,
                    merchant_id,
                    payment_id,
                    id,
                    merchant_key_store,
                    storage_scheme,
                )
                .await
                .map(|payment_address| payment_address.address),
            )
            .transpose()
            .to_not_found_response(errors::ApiErrorResponse::AddressNotFound)?,
        },
        None => match req_address {
            Some(address) => {
                let address =
                    get_domain_address(session_state, address, merchant_id, key, storage_scheme)
                        .await
                        .change_context(errors::ApiErrorResponse::InternalServerError)
                        .attach_printable("Failed while encrypting address while insert")?;

                let payment_address = domain::PaymentAddress {
                    address,
                    payment_id: payment_id.clone(),
                    customer_id: customer_id.cloned(),
                };

                Some(
                    db.insert_address_for_payments(
                        key_manager_state,
                        payment_id,
                        payment_address,
                        merchant_key_store,
                        storage_scheme,
                    )
                    .await
                    .map(|payment_address| payment_address.address)
                    .change_context(errors::ApiErrorResponse::InternalServerError)
                    .attach_printable("Failed while inserting new address")?,
                )
            }

            None => None,
        },
    })
}

#[instrument(skip_all)]
#[allow(clippy::too_many_arguments)]
pub async fn create_or_find_address_for_payment_by_request(
    state: &SessionState,
    req_address: Option<&api::Address>,
    address_id: Option<&str>,
    merchant_id: &id_type::MerchantId,
    customer_id: Option<&id_type::CustomerId>,
    merchant_key_store: &domain::MerchantKeyStore,
    payment_id: &id_type::PaymentId,
    storage_scheme: storage_enums::MerchantStorageScheme,
) -> CustomResult<Option<domain::Address>, errors::ApiErrorResponse> {
    let key = merchant_key_store.key.get_inner().peek();
    let db = &state.store;
    let key_manager_state = &state.into();
    Ok(match address_id {
        Some(id) => Some(
            db.find_address_by_merchant_id_payment_id_address_id(
                key_manager_state,
                merchant_id,
                payment_id,
                id,
                merchant_key_store,
                storage_scheme,
            )
            .await
            .map(|payment_address| payment_address.address),
        )
        .transpose()
        .to_not_found_response(errors::ApiErrorResponse::AddressNotFound)?,
        None => match req_address {
            Some(address) => {
                // generate a new address here
                let address = get_domain_address(state, address, merchant_id, key, storage_scheme)
                    .await
                    .change_context(errors::ApiErrorResponse::InternalServerError)
                    .attach_printable("Failed while encrypting address while insert")?;

                let payment_address = domain::PaymentAddress {
                    address,
                    payment_id: payment_id.clone(),
                    customer_id: customer_id.cloned(),
                };

                Some(
                    db.insert_address_for_payments(
                        key_manager_state,
                        payment_id,
                        payment_address,
                        merchant_key_store,
                        storage_scheme,
                    )
                    .await
                    .map(|payment_address| payment_address.address)
                    .change_context(errors::ApiErrorResponse::InternalServerError)
                    .attach_printable("Failed while inserting new address")?,
                )
            }
            None => None,
        },
    })
}

pub async fn get_domain_address(
    session_state: &SessionState,
    address: &api_models::payments::Address,
    merchant_id: &id_type::MerchantId,
    key: &[u8],
    storage_scheme: enums::MerchantStorageScheme,
) -> CustomResult<domain::Address, common_utils::errors::CryptoError> {
    async {
        let address_details = &address.address.as_ref();
        let encrypted_data = types::crypto_operation(
            &session_state.into(),
            type_name!(domain::Address),
            types::CryptoOperation::BatchEncrypt(
                domain::FromRequestEncryptableAddress::to_encryptable(
                    domain::FromRequestEncryptableAddress {
                        line1: address.address.as_ref().and_then(|a| a.line1.clone()),
                        line2: address.address.as_ref().and_then(|a| a.line2.clone()),
                        line3: address.address.as_ref().and_then(|a| a.line3.clone()),
                        state: address.address.as_ref().and_then(|a| a.state.clone()),
                        first_name: address.address.as_ref().and_then(|a| a.first_name.clone()),
                        last_name: address.address.as_ref().and_then(|a| a.last_name.clone()),
                        zip: address.address.as_ref().and_then(|a| a.zip.clone()),
                        phone_number: address
                            .phone
                            .as_ref()
                            .and_then(|phone| phone.number.clone()),
                        email: address
                            .email
                            .as_ref()
                            .map(|a| a.clone().expose().switch_strategy()),
                        origin_zip: address.address.as_ref().and_then(|a| a.origin_zip.clone()),
                    },
                ),
            ),
            Identifier::Merchant(merchant_id.to_owned()),
            key,
        )
        .await
        .and_then(|val| val.try_into_batchoperation())?;
        let encryptable_address =
            domain::FromRequestEncryptableAddress::from_encryptable(encrypted_data)
                .change_context(common_utils::errors::CryptoError::EncodingFailed)?;
        Ok(domain::Address {
            phone_number: encryptable_address.phone_number,
            country_code: address.phone.as_ref().and_then(|a| a.country_code.clone()),
            merchant_id: merchant_id.to_owned(),
            address_id: generate_id(consts::ID_LENGTH, "add"),
            city: address_details.and_then(|address_details| address_details.city.clone()),
            country: address_details.and_then(|address_details| address_details.country),
            line1: encryptable_address.line1,
            line2: encryptable_address.line2,
            line3: encryptable_address.line3,
            state: encryptable_address.state,
            created_at: common_utils::date_time::now(),
            first_name: encryptable_address.first_name,
            last_name: encryptable_address.last_name,
            modified_at: common_utils::date_time::now(),
            zip: encryptable_address.zip,
            updated_by: storage_scheme.to_string(),
            email: encryptable_address.email.map(|email| {
                let encryptable: Encryptable<masking::Secret<String, pii::EmailStrategy>> =
                    Encryptable::new(
                        email.clone().into_inner().switch_strategy(),
                        email.into_encrypted(),
                    );
                encryptable
            }),
            origin_zip: encryptable_address.origin_zip,
        })
    }
    .await
}

pub async fn get_address_by_id(
    state: &SessionState,
    address_id: Option<String>,
    merchant_key_store: &domain::MerchantKeyStore,
    payment_id: &id_type::PaymentId,
    merchant_id: &id_type::MerchantId,
    storage_scheme: storage_enums::MerchantStorageScheme,
) -> CustomResult<Option<domain::Address>, errors::ApiErrorResponse> {
    match address_id {
        None => Ok(None),
        Some(address_id) => {
            let db = &*state.store;
            Ok(db
                .find_address_by_merchant_id_payment_id_address_id(
                    &state.into(),
                    merchant_id,
                    payment_id,
                    &address_id,
                    merchant_key_store,
                    storage_scheme,
                )
                .await
                .map(|payment_address| payment_address.address)
                .ok())
        }
    }
}

#[cfg(feature = "v1")]
pub async fn get_token_pm_type_mandate_details(
    state: &SessionState,
    request: &api::PaymentsRequest,
    mandate_type: Option<api::MandateTransactionType>,
    merchant_context: &domain::MerchantContext,
    payment_method_id: Option<String>,
    payment_intent_customer_id: Option<&id_type::CustomerId>,
) -> RouterResult<MandateGenericData> {
    let mandate_data = request.mandate_data.clone().map(MandateData::foreign_from);
    let (
        payment_token,
        payment_method,
        payment_method_type,
        mandate_data,
        recurring_payment_data,
        mandate_connector_details,
        payment_method_info,
    ) = match mandate_type {
        Some(api::MandateTransactionType::NewMandateTransaction) => (
            request.payment_token.to_owned(),
            request.payment_method,
            request.payment_method_type,
            mandate_data.clone(),
            None,
            None,
            None,
        ),
        Some(api::MandateTransactionType::RecurringMandateTransaction) => {
            match &request.recurring_details {
                Some(recurring_details) => {
                    match recurring_details {
                        RecurringDetails::NetworkTransactionIdAndCardDetails(_) => {
                            (None, request.payment_method, None, None, None, None, None)
                        }
                        RecurringDetails::ProcessorPaymentToken(processor_payment_token) => {
                            if let Some(mca_id) = &processor_payment_token.merchant_connector_id {
                                let db = &*state.store;
                                let key_manager_state = &state.into();

                                #[cfg(feature = "v1")]
                            let connector_name = db
                                .find_by_merchant_connector_account_merchant_id_merchant_connector_id(
                                    key_manager_state,
                                    merchant_context.get_merchant_account().get_id(),
                                    mca_id,
                                    merchant_context.get_merchant_key_store(),
                                )
                                .await
                                .to_not_found_response(errors::ApiErrorResponse::MerchantConnectorAccountNotFound {
                                    id: mca_id.clone().get_string_repr().to_string(),
                                })?.connector_name;

                                #[cfg(feature = "v2")]
                            let connector_name = db
                                .find_merchant_connector_account_by_id(key_manager_state, mca_id, merchant_key_store)
                                .await
                                .to_not_found_response(errors::ApiErrorResponse::MerchantConnectorAccountNotFound {
                                    id: mca_id.clone().get_string_repr().to_string(),
                                })?.connector_name;
                                (
                                    None,
                                    request.payment_method,
                                    None,
                                    None,
                                    None,
                                    Some(payments::MandateConnectorDetails {
                                        connector: connector_name,
                                        merchant_connector_id: Some(mca_id.clone()),
                                    }),
                                    None,
                                )
                            } else {
                                (None, request.payment_method, None, None, None, None, None)
                            }
                        }
                        RecurringDetails::MandateId(mandate_id) => {
                            let mandate_generic_data = Box::pin(get_token_for_recurring_mandate(
                                state,
                                request,
                                merchant_context,
                                mandate_id.to_owned(),
                            ))
                            .await?;

                            (
                                mandate_generic_data.token,
                                mandate_generic_data.payment_method,
                                mandate_generic_data
                                    .payment_method_type
                                    .or(request.payment_method_type),
                                None,
                                mandate_generic_data.recurring_mandate_payment_data,
                                mandate_generic_data.mandate_connector,
                                mandate_generic_data.payment_method_info,
                            )
                        }
                        RecurringDetails::PaymentMethodId(payment_method_id) => {
                            let payment_method_info = state
                                .store
                                .find_payment_method(
                                    &(state.into()),
                                    merchant_context.get_merchant_key_store(),
                                    payment_method_id,
                                    merchant_context.get_merchant_account().storage_scheme,
                                )
                                .await
                                .to_not_found_response(
                                    errors::ApiErrorResponse::PaymentMethodNotFound,
                                )?;
                            let customer_id = request
                                .get_customer_id()
                                .get_required_value("customer_id")?;

                            verify_mandate_details_for_recurring_payments(
                                &payment_method_info.merchant_id,
                                merchant_context.get_merchant_account().get_id(),
                                &payment_method_info.customer_id,
                                customer_id,
                            )?;

                            (
                                None,
                                payment_method_info.get_payment_method_type(),
                                payment_method_info.get_payment_method_subtype(),
                                None,
                                None,
                                None,
                                Some(payment_method_info),
                            )
                        }
                    }
                }
                None => {
                    if let Some(mandate_id) = request.mandate_id.clone() {
                        let mandate_generic_data = Box::pin(get_token_for_recurring_mandate(
                            state,
                            request,
                            merchant_context,
                            mandate_id,
                        ))
                        .await?;
                        (
                            mandate_generic_data.token,
                            mandate_generic_data.payment_method,
                            mandate_generic_data
                                .payment_method_type
                                .or(request.payment_method_type),
                            None,
                            mandate_generic_data.recurring_mandate_payment_data,
                            mandate_generic_data.mandate_connector,
                            mandate_generic_data.payment_method_info,
                        )
                    } else if request
                        .payment_method_type
                        .map(|payment_method_type_value| {
                            payment_method_type_value
                                .should_check_for_customer_saved_payment_method_type()
                        })
                        .unwrap_or(false)
                    {
                        let payment_request_customer_id = request.get_customer_id();
                        if let Some(customer_id) =
                            payment_request_customer_id.or(payment_intent_customer_id)
                        {
                            let customer_saved_pm_option = match state
                                .store
                                .find_payment_method_by_customer_id_merchant_id_list(
                                    &(state.into()),
                                    merchant_context.get_merchant_key_store(),
                                    customer_id,
                                    merchant_context.get_merchant_account().get_id(),
                                    None,
                                )
                                .await
                            {
                                Ok(customer_payment_methods) => Ok(customer_payment_methods
                                    .iter()
                                    .find(|payment_method| {
                                        payment_method.get_payment_method_subtype()
                                            == request.payment_method_type
                                    })
                                    .cloned()),
                                Err(error) => {
                                    if error.current_context().is_db_not_found() {
                                        Ok(None)
                                    } else {
                                        Err(error)
                                            .change_context(
                                                errors::ApiErrorResponse::InternalServerError,
                                            )
                                            .attach_printable(
                                                "failed to find payment methods for a customer",
                                            )
                                    }
                                }
                            }?;

                            (
                                None,
                                request.payment_method,
                                request.payment_method_type,
                                None,
                                None,
                                None,
                                customer_saved_pm_option,
                            )
                        } else {
                            (
                                None,
                                request.payment_method,
                                request.payment_method_type,
                                None,
                                None,
                                None,
                                None,
                            )
                        }
                    } else {
                        let payment_method_info = payment_method_id
                            .async_map(|payment_method_id| async move {
                                state
                                    .store
                                    .find_payment_method(
                                        &(state.into()),
                                        merchant_context.get_merchant_key_store(),
                                        &payment_method_id,
                                        merchant_context.get_merchant_account().storage_scheme,
                                    )
                                    .await
                                    .to_not_found_response(
                                        errors::ApiErrorResponse::PaymentMethodNotFound,
                                    )
                            })
                            .await
                            .transpose()?;
                        (
                            request.payment_token.to_owned(),
                            request.payment_method,
                            request.payment_method_type,
                            None,
                            None,
                            None,
                            payment_method_info,
                        )
                    }
                }
            }
        }
        None => {
            let payment_method_info = payment_method_id
                .async_map(|payment_method_id| async move {
                    state
                        .store
                        .find_payment_method(
                            &(state.into()),
                            merchant_context.get_merchant_key_store(),
                            &payment_method_id,
                            merchant_context.get_merchant_account().storage_scheme,
                        )
                        .await
                        .to_not_found_response(errors::ApiErrorResponse::PaymentMethodNotFound)
                })
                .await
                .transpose()?;
            (
                request.payment_token.to_owned(),
                request.payment_method,
                request.payment_method_type,
                mandate_data,
                None,
                None,
                payment_method_info,
            )
        }
    };
    Ok(MandateGenericData {
        token: payment_token,
        payment_method,
        payment_method_type,
        mandate_data,
        recurring_mandate_payment_data: recurring_payment_data,
        mandate_connector: mandate_connector_details,
        payment_method_info,
    })
}

#[cfg(feature = "v1")]
pub async fn get_token_for_recurring_mandate(
    state: &SessionState,
    req: &api::PaymentsRequest,
    merchant_context: &domain::MerchantContext,
    mandate_id: String,
) -> RouterResult<MandateGenericData> {
    let db = &*state.store;

    let mandate = db
        .find_mandate_by_merchant_id_mandate_id(
            merchant_context.get_merchant_account().get_id(),
            mandate_id.as_str(),
            merchant_context.get_merchant_account().storage_scheme,
        )
        .await
        .to_not_found_response(errors::ApiErrorResponse::MandateNotFound)?;
    let key_manager_state: KeyManagerState = state.into();
    let original_payment_intent = mandate
        .original_payment_id
        .as_ref()
        .async_map(|payment_id| async {
            db.find_payment_intent_by_payment_id_merchant_id(
                &key_manager_state,
                payment_id,
                &mandate.merchant_id,
                merchant_context.get_merchant_key_store(),
                merchant_context.get_merchant_account().storage_scheme,
            )
            .await
            .to_not_found_response(errors::ApiErrorResponse::PaymentNotFound)
            .map_err(|err| logger::error!(mandate_original_payment_not_found=?err))
            .ok()
        })
        .await
        .flatten();

    let original_payment_attempt = original_payment_intent
        .as_ref()
        .async_map(|payment_intent| async {
            db.find_payment_attempt_by_payment_id_merchant_id_attempt_id(
                &payment_intent.payment_id,
                &mandate.merchant_id,
                payment_intent.active_attempt.get_id().as_str(),
                merchant_context.get_merchant_account().storage_scheme,
            )
            .await
            .to_not_found_response(errors::ApiErrorResponse::PaymentNotFound)
            .map_err(|err| logger::error!(mandate_original_payment_attempt_not_found=?err))
            .ok()
        })
        .await
        .flatten();

    let original_payment_authorized_amount = original_payment_attempt
        .clone()
        .map(|pa| pa.net_amount.get_total_amount().get_amount_as_i64());
    let original_payment_authorized_currency =
        original_payment_intent.clone().and_then(|pi| pi.currency);
    let customer = req.get_customer_id().get_required_value("customer_id")?;

    let payment_method_id = {
        if &mandate.customer_id != customer {
            Err(report!(errors::ApiErrorResponse::PreconditionFailed {
                message: "customer_id must match mandate customer_id".into()
            }))?
        }
        if mandate.mandate_status != storage_enums::MandateStatus::Active {
            Err(report!(errors::ApiErrorResponse::PreconditionFailed {
                message: "mandate is not active".into()
            }))?
        };
        mandate.payment_method_id.clone()
    };
    verify_mandate_details(
        req.amount.get_required_value("amount")?.into(),
        req.currency.get_required_value("currency")?,
        mandate.clone(),
    )?;

    let payment_method = db
        .find_payment_method(
            &(state.into()),
            merchant_context.get_merchant_key_store(),
            payment_method_id.as_str(),
            merchant_context.get_merchant_account().storage_scheme,
        )
        .await
        .to_not_found_response(errors::ApiErrorResponse::PaymentMethodNotFound)?;

    let token = Uuid::new_v4().to_string();
    let payment_method_type = payment_method.get_payment_method_subtype();
    let mandate_connector_details = payments::MandateConnectorDetails {
        connector: mandate.connector,
        merchant_connector_id: mandate.merchant_connector_id,
    };

    if let Some(enums::PaymentMethod::Card) = payment_method.get_payment_method_type() {
        if state.conf.locker.locker_enabled {
            let _ = cards::get_lookup_key_from_locker(
                state,
                &token,
                &payment_method,
                merchant_context.get_merchant_key_store(),
            )
            .await?;
        }

        if let Some(payment_method_from_request) = req.payment_method {
            let pm: storage_enums::PaymentMethod = payment_method_from_request;
            if payment_method
                .get_payment_method_type()
                .is_some_and(|payment_method| payment_method != pm)
            {
                Err(report!(errors::ApiErrorResponse::PreconditionFailed {
                    message:
                        "payment method in request does not match previously provided payment \
                            method information"
                            .into()
                }))?
            }
        };

        Ok(MandateGenericData {
            token: Some(token),
            payment_method: payment_method.get_payment_method_type(),
            recurring_mandate_payment_data: Some(RecurringMandatePaymentData {
                payment_method_type,
                original_payment_authorized_amount,
                original_payment_authorized_currency,
                mandate_metadata: None,
            }),
            payment_method_type: payment_method.get_payment_method_subtype(),
            mandate_connector: Some(mandate_connector_details),
            mandate_data: None,
            payment_method_info: Some(payment_method),
        })
    } else {
        Ok(MandateGenericData {
            token: None,
            payment_method: payment_method.get_payment_method_type(),
            recurring_mandate_payment_data: Some(RecurringMandatePaymentData {
                payment_method_type,
                original_payment_authorized_amount,
                original_payment_authorized_currency,
                mandate_metadata: None,
            }),
            payment_method_type: payment_method.get_payment_method_subtype(),
            mandate_connector: Some(mandate_connector_details),
            mandate_data: None,
            payment_method_info: Some(payment_method),
        })
    }
}

#[instrument(skip_all)]
/// Check weather the merchant id in the request
/// and merchant id in the merchant account are same.
pub fn validate_merchant_id(
    merchant_id: &id_type::MerchantId,
    request_merchant_id: Option<&id_type::MerchantId>,
) -> CustomResult<(), errors::ApiErrorResponse> {
    // Get Merchant Id from the merchant
    // or get from merchant account

    let request_merchant_id = request_merchant_id.unwrap_or(merchant_id);

    utils::when(merchant_id.ne(request_merchant_id), || {
        Err(report!(errors::ApiErrorResponse::PreconditionFailed {
            message: format!(
                "Invalid `merchant_id`: {} not found in merchant account",
                request_merchant_id.get_string_repr()
            )
        }))
    })
}

#[instrument(skip_all)]
pub fn validate_request_amount_and_amount_to_capture(
    op_amount: Option<api::Amount>,
    op_amount_to_capture: Option<MinorUnit>,
    surcharge_details: Option<RequestSurchargeDetails>,
) -> CustomResult<(), errors::ApiErrorResponse> {
    match (op_amount, op_amount_to_capture) {
        (None, _) => Ok(()),
        (Some(_amount), None) => Ok(()),
        (Some(amount), Some(amount_to_capture)) => {
            match amount {
                api::Amount::Value(amount_inner) => {
                    // If both amount and amount to capture is present
                    // then amount to be capture should be less than or equal to request amount
                    let total_capturable_amount = MinorUnit::new(amount_inner.get())
                        + surcharge_details
                            .map(|surcharge_details| surcharge_details.get_total_surcharge_amount())
                            .unwrap_or_default();
                    utils::when(!amount_to_capture.le(&total_capturable_amount), || {
                        Err(report!(errors::ApiErrorResponse::PreconditionFailed {
                            message: format!(
                            "amount_to_capture is greater than amount capture_amount: {amount_to_capture:?} request_amount: {amount:?}"
                        )
                        }))
                    })
                }
                api::Amount::Zero => {
                    // If the amount is Null but still amount_to_capture is passed this is invalid and
                    Err(report!(errors::ApiErrorResponse::PreconditionFailed {
                        message: "amount_to_capture should not exist for when amount = 0"
                            .to_string()
                    }))
                }
            }
        }
    }
}

#[cfg(feature = "v1")]
/// if capture method = automatic, amount_to_capture(if provided) must be equal to amount
#[instrument(skip_all)]
pub fn validate_amount_to_capture_and_capture_method(
    payment_attempt: Option<&PaymentAttempt>,
    request: &api_models::payments::PaymentsRequest,
) -> CustomResult<(), errors::ApiErrorResponse> {
    let option_net_amount = hyperswitch_domain_models::payments::payment_attempt::NetAmount::from_payments_request_and_payment_attempt(
        request,
        payment_attempt,
    );
    let capture_method = request
        .capture_method
        .or(payment_attempt
            .map(|payment_attempt| payment_attempt.capture_method.unwrap_or_default()))
        .unwrap_or_default();
    if matches!(
        capture_method,
        api_enums::CaptureMethod::Automatic | api_enums::CaptureMethod::SequentialAutomatic
    ) {
        let total_capturable_amount =
            option_net_amount.map(|net_amount| net_amount.get_total_amount());

        let amount_to_capture = request
            .amount_to_capture
            .or(payment_attempt.and_then(|pa| pa.amount_to_capture));

        if let Some((total_capturable_amount, amount_to_capture)) =
            total_capturable_amount.zip(amount_to_capture)
        {
            utils::when(amount_to_capture != total_capturable_amount, || {
                Err(report!(errors::ApiErrorResponse::PreconditionFailed {
                    message: "amount_to_capture must be equal to total_capturable_amount when capture_method = automatic".into()
                }))
            })
        } else {
            Ok(())
        }
    } else {
        Ok(())
    }
}

#[instrument(skip_all)]
pub fn validate_card_data(
    payment_method_data: Option<api::PaymentMethodData>,
) -> CustomResult<(), errors::ApiErrorResponse> {
    if let Some(api::PaymentMethodData::Card(card)) = payment_method_data {
        let cvc = card.card_cvc.peek().to_string();
        if cvc.len() < 3 || cvc.len() > 4 {
            Err(report!(errors::ApiErrorResponse::PreconditionFailed {
                message: "Invalid card_cvc length".to_string()
            }))?
        }
        let card_cvc =
            cvc.parse::<u16>()
                .change_context(errors::ApiErrorResponse::InvalidDataValue {
                    field_name: "card_cvc",
                })?;
        ::cards::CardSecurityCode::try_from(card_cvc).change_context(
            errors::ApiErrorResponse::PreconditionFailed {
                message: "Invalid Card CVC".to_string(),
            },
        )?;

        validate_card_expiry(&card.card_exp_month, &card.card_exp_year)?;
    }
    Ok(())
}

#[instrument(skip_all)]
pub fn validate_card_expiry(
    card_exp_month: &masking::Secret<String>,
    card_exp_year: &masking::Secret<String>,
) -> CustomResult<(), errors::ApiErrorResponse> {
    let exp_month = card_exp_month
        .peek()
        .to_string()
        .parse::<u8>()
        .change_context(errors::ApiErrorResponse::InvalidDataValue {
            field_name: "card_exp_month",
        })?;
    let month = ::cards::CardExpirationMonth::try_from(exp_month).change_context(
        errors::ApiErrorResponse::PreconditionFailed {
            message: "Invalid Expiry Month".to_string(),
        },
    )?;

    let mut year_str = card_exp_year.peek().to_string();
    if year_str.len() == 2 {
        year_str = format!("20{year_str}");
    }
    let exp_year =
        year_str
            .parse::<u16>()
            .change_context(errors::ApiErrorResponse::InvalidDataValue {
                field_name: "card_exp_year",
            })?;
    let year = ::cards::CardExpirationYear::try_from(exp_year).change_context(
        errors::ApiErrorResponse::PreconditionFailed {
            message: "Invalid Expiry Year".to_string(),
        },
    )?;

    let card_expiration = ::cards::CardExpiration { month, year };
    let is_expired = card_expiration.is_expired().change_context(
        errors::ApiErrorResponse::PreconditionFailed {
            message: "Invalid card data".to_string(),
        },
    )?;
    if is_expired {
        Err(report!(errors::ApiErrorResponse::PreconditionFailed {
            message: "Card Expired".to_string()
        }))?
    }

    Ok(())
}

pub fn infer_payment_type(
    amount: api::Amount,
    mandate_type: Option<&api::MandateTransactionType>,
) -> api_enums::PaymentType {
    match mandate_type {
        Some(api::MandateTransactionType::NewMandateTransaction) => {
            if let api::Amount::Value(_) = amount {
                api_enums::PaymentType::NewMandate
            } else {
                api_enums::PaymentType::SetupMandate
            }
        }

        Some(api::MandateTransactionType::RecurringMandateTransaction) => {
            api_enums::PaymentType::RecurringMandate
        }

        None => api_enums::PaymentType::Normal,
    }
}

pub fn validate_mandate(
    req: impl Into<api::MandateValidationFields>,
    is_confirm_operation: bool,
) -> CustomResult<Option<api::MandateTransactionType>, errors::ApiErrorResponse> {
    let req: api::MandateValidationFields = req.into();
    match req.validate_and_get_mandate_type().change_context(
        errors::ApiErrorResponse::MandateValidationFailed {
            reason: "Expected one out of recurring_details and mandate_data but got both".into(),
        },
    )? {
        Some(api::MandateTransactionType::NewMandateTransaction) => {
            validate_new_mandate_request(req, is_confirm_operation)?;
            Ok(Some(api::MandateTransactionType::NewMandateTransaction))
        }
        Some(api::MandateTransactionType::RecurringMandateTransaction) => {
            validate_recurring_mandate(req)?;
            Ok(Some(
                api::MandateTransactionType::RecurringMandateTransaction,
            ))
        }
        None => Ok(None),
    }
}

pub fn validate_recurring_details_and_token(
    recurring_details: &Option<RecurringDetails>,
    payment_token: &Option<String>,
    mandate_id: &Option<String>,
) -> CustomResult<(), errors::ApiErrorResponse> {
    utils::when(
        recurring_details.is_some() && payment_token.is_some(),
        || {
            Err(report!(errors::ApiErrorResponse::PreconditionFailed {
                message: "Expected one out of recurring_details and payment_token but got both"
                    .into()
            }))
        },
    )?;

    utils::when(recurring_details.is_some() && mandate_id.is_some(), || {
        Err(report!(errors::ApiErrorResponse::PreconditionFailed {
            message: "Expected one out of recurring_details and mandate_id but got both".into()
        }))
    })?;

    Ok(())
}

pub fn validate_overcapture_request(
    enable_overcapture: &Option<common_types::primitive_wrappers::EnableOvercaptureBool>,
    capture_method: &Option<common_enums::CaptureMethod>,
) -> CustomResult<(), errors::ApiErrorResponse> {
    if let Some(overcapture) = enable_overcapture {
        utils::when(
            *overcapture.deref()
                && !matches!(*capture_method, Some(common_enums::CaptureMethod::Manual)),
            || {
                Err(report!(errors::ApiErrorResponse::PreconditionFailed {
                    message: "Invalid overcapture request: supported only with manual capture"
                        .into()
                }))
            },
        )?;
    }

    Ok(())
}

fn validate_new_mandate_request(
    req: api::MandateValidationFields,
    is_confirm_operation: bool,
) -> RouterResult<()> {
    // We need not check for customer_id in the confirm request if it is already passed
    // in create request

    fp_utils::when(!is_confirm_operation && req.customer_id.is_none(), || {
        Err(report!(errors::ApiErrorResponse::PreconditionFailed {
            message: "`customer_id` is mandatory for mandates".into()
        }))
    })?;

    let mandate_data = req
        .mandate_data
        .clone()
        .get_required_value("mandate_data")?;

    // Only use this validation if the customer_acceptance is present
    if mandate_data
        .customer_acceptance
        .map(|inner| inner.acceptance_type == api::AcceptanceType::Online && inner.online.is_none())
        .unwrap_or(false)
    {
        Err(report!(errors::ApiErrorResponse::PreconditionFailed {
            message: "`mandate_data.customer_acceptance.online` is required when \
                      `mandate_data.customer_acceptance.acceptance_type` is `online`"
                .into()
        }))?
    }

    let mandate_details = match mandate_data.mandate_type {
        Some(api_models::payments::MandateType::SingleUse(details)) => Some(details),
        Some(api_models::payments::MandateType::MultiUse(details)) => details,
        _ => None,
    };
    mandate_details.and_then(|md| md.start_date.zip(md.end_date)).map(|(start_date, end_date)|
        utils::when (start_date >= end_date, || {
        Err(report!(errors::ApiErrorResponse::PreconditionFailed {
            message: "`mandate_data.mandate_type.{multi_use|single_use}.start_date` should be greater than  \
            `mandate_data.mandate_type.{multi_use|single_use}.end_date`"
                .into()
        }))
    })).transpose()?;

    Ok(())
}

pub fn validate_customer_id_mandatory_cases(
    has_setup_future_usage: bool,
    customer_id: Option<&id_type::CustomerId>,
) -> RouterResult<()> {
    match (has_setup_future_usage, customer_id) {
        (true, None) => Err(errors::ApiErrorResponse::PreconditionFailed {
            message: "customer_id is mandatory when setup_future_usage is given".to_string(),
        }
        .into()),
        _ => Ok(()),
    }
}

#[cfg(feature = "v1")]
pub fn create_startpay_url(
    base_url: &str,
    payment_attempt: &PaymentAttempt,
    payment_intent: &PaymentIntent,
) -> String {
    format!(
        "{}/payments/redirect/{}/{}/{}",
        base_url,
        payment_intent.get_id().get_string_repr(),
        payment_intent.merchant_id.get_string_repr(),
        payment_attempt.attempt_id
    )
}

pub fn create_redirect_url(
    router_base_url: &String,
    payment_attempt: &PaymentAttempt,
    connector_name: impl std::fmt::Display,
    creds_identifier: Option<&str>,
) -> String {
    let creds_identifier_path = creds_identifier.map_or_else(String::new, |cd| format!("/{cd}"));
    format!(
        "{}/payments/{}/{}/redirect/response/{}",
        router_base_url,
        payment_attempt.payment_id.get_string_repr(),
        payment_attempt.merchant_id.get_string_repr(),
        connector_name,
    ) + creds_identifier_path.as_ref()
}

pub fn create_authentication_url(
    router_base_url: &str,
    payment_attempt: &PaymentAttempt,
) -> String {
    format!(
        "{router_base_url}/payments/{}/3ds/authentication",
        payment_attempt.payment_id.get_string_repr()
    )
}

pub fn create_authorize_url(
    router_base_url: &str,
    payment_attempt: &PaymentAttempt,
    connector_name: impl std::fmt::Display,
) -> String {
    format!(
        "{}/payments/{}/{}/authorize/{}",
        router_base_url,
        payment_attempt.payment_id.get_string_repr(),
        payment_attempt.merchant_id.get_string_repr(),
        connector_name
    )
}

pub fn create_webhook_url(
    router_base_url: &str,
    merchant_id: &id_type::MerchantId,
    merchant_connector_id_or_connector_name: &str,
) -> String {
    format!(
        "{}/webhooks/{}/{}",
        router_base_url,
        merchant_id.get_string_repr(),
        merchant_connector_id_or_connector_name,
    )
}

pub fn create_complete_authorize_url(
    router_base_url: &String,
    payment_attempt: &PaymentAttempt,
    connector_name: impl std::fmt::Display,
    creds_identifier: Option<&str>,
) -> String {
    let creds_identifier = creds_identifier.map_or_else(String::new, |creds_identifier| {
        format!("/{creds_identifier}")
    });
    format!(
        "{}/payments/{}/{}/redirect/complete/{}{}",
        router_base_url,
        payment_attempt.payment_id.get_string_repr(),
        payment_attempt.merchant_id.get_string_repr(),
        connector_name,
        creds_identifier
    )
}

fn validate_recurring_mandate(req: api::MandateValidationFields) -> RouterResult<()> {
    let recurring_details = req
        .recurring_details
        .get_required_value("recurring_details")?;

    match recurring_details {
        RecurringDetails::ProcessorPaymentToken(_)
        | RecurringDetails::NetworkTransactionIdAndCardDetails(_) => Ok(()),
        _ => {
            req.customer_id.check_value_present("customer_id")?;

            let confirm = req.confirm.get_required_value("confirm")?;
            if !confirm {
                Err(report!(errors::ApiErrorResponse::PreconditionFailed {
                    message: "`confirm` must be `true` for mandates".into()
                }))?
            }

            let off_session = req.off_session.get_required_value("off_session")?;
            if !off_session {
                Err(report!(errors::ApiErrorResponse::PreconditionFailed {
                    message: "`off_session` should be `true` for mandates".into()
                }))?
            }
            Ok(())
        }
    }
}

pub fn verify_mandate_details(
    request_amount: MinorUnit,
    request_currency: api_enums::Currency,
    mandate: storage::Mandate,
) -> RouterResult<()> {
    match mandate.mandate_type {
        storage_enums::MandateType::SingleUse => utils::when(
            mandate
                .mandate_amount
                .map(|mandate_amount| request_amount.get_amount_as_i64() > mandate_amount)
                .unwrap_or(true),
            || {
                Err(report!(errors::ApiErrorResponse::MandateValidationFailed {
                    reason: "request amount is greater than mandate amount".into()
                }))
            },
        ),
        storage::enums::MandateType::MultiUse => utils::when(
            mandate
                .mandate_amount
                .map(|mandate_amount| {
                    (mandate.amount_captured.unwrap_or(0) + request_amount.get_amount_as_i64())
                        > mandate_amount
                })
                .unwrap_or(false),
            || {
                Err(report!(errors::ApiErrorResponse::MandateValidationFailed {
                    reason: "request amount is greater than mandate amount".into()
                }))
            },
        ),
    }?;
    utils::when(
        mandate
            .mandate_currency
            .map(|mandate_currency| mandate_currency != request_currency)
            .unwrap_or(false),
        || {
            Err(report!(errors::ApiErrorResponse::MandateValidationFailed {
                reason: "cross currency mandates not supported".into()
            }))
        },
    )
}

pub fn verify_mandate_details_for_recurring_payments(
    mandate_merchant_id: &id_type::MerchantId,
    merchant_id: &id_type::MerchantId,
    mandate_customer_id: &id_type::CustomerId,
    customer_id: &id_type::CustomerId,
) -> RouterResult<()> {
    if mandate_merchant_id != merchant_id {
        Err(report!(errors::ApiErrorResponse::MandateNotFound))?
    }
    if mandate_customer_id != customer_id {
        Err(report!(errors::ApiErrorResponse::PreconditionFailed {
            message: "customer_id must match mandate customer_id".into()
        }))?
    }

    Ok(())
}

#[instrument(skip_all)]
pub fn payment_attempt_status_fsm(
    payment_method_data: Option<&api::payments::PaymentMethodData>,
    confirm: Option<bool>,
) -> storage_enums::AttemptStatus {
    match payment_method_data {
        Some(_) => match confirm {
            Some(true) => storage_enums::AttemptStatus::PaymentMethodAwaited,
            _ => storage_enums::AttemptStatus::ConfirmationAwaited,
        },
        None => storage_enums::AttemptStatus::PaymentMethodAwaited,
    }
}

pub fn payment_intent_status_fsm(
    payment_method_data: Option<&api::PaymentMethodData>,
    confirm: Option<bool>,
) -> storage_enums::IntentStatus {
    match payment_method_data {
        Some(_) => match confirm {
            Some(true) => storage_enums::IntentStatus::RequiresPaymentMethod,
            _ => storage_enums::IntentStatus::RequiresConfirmation,
        },
        None => storage_enums::IntentStatus::RequiresPaymentMethod,
    }
}

#[cfg(feature = "v1")]
pub async fn add_domain_task_to_pt<Op>(
    operation: &Op,
    state: &SessionState,
    payment_attempt: &PaymentAttempt,
    requeue: bool,
    schedule_time: Option<time::PrimitiveDateTime>,
) -> CustomResult<(), errors::ApiErrorResponse>
where
    Op: std::fmt::Debug,
{
    if check_if_operation_confirm(operation) {
        match schedule_time {
            Some(stime) => {
                if !requeue {
                    // Here, increment the count of added tasks every time a payment has been confirmed or PSync has been called
                    metrics::TASKS_ADDED_COUNT.add(
                        1,
                        router_env::metric_attributes!(("flow", format!("{:#?}", operation))),
                    );
                    super::add_process_sync_task(&*state.store, payment_attempt, stime)
                        .await
                        .change_context(errors::ApiErrorResponse::InternalServerError)
                        .attach_printable("Failed while adding task to process tracker")
                } else {
                    // When the requeue is true, we reset the tasks count as we reset the task every time it is requeued
                    metrics::TASKS_RESET_COUNT.add(
                        1,
                        router_env::metric_attributes!(("flow", format!("{:#?}", operation))),
                    );
                    super::reset_process_sync_task(&*state.store, payment_attempt, stime)
                        .await
                        .change_context(errors::ApiErrorResponse::InternalServerError)
                        .attach_printable("Failed while updating task in process tracker")
                }
            }
            None => Ok(()),
        }
    } else {
        Ok(())
    }
}

pub fn response_operation<'a, F, R, D>() -> BoxedOperation<'a, F, R, D>
where
    F: Send + Clone,
    PaymentResponse: Operation<F, R, Data = D>,
{
    Box::new(PaymentResponse)
}

pub fn validate_max_amount(
    amount: api_models::payments::Amount,
) -> CustomResult<(), errors::ApiErrorResponse> {
    match amount {
        api_models::payments::Amount::Value(value) => {
            utils::when(value.get() > consts::MAX_ALLOWED_AMOUNT, || {
                Err(report!(errors::ApiErrorResponse::PreconditionFailed {
                    message: format!(
                        "amount should not be more than {}",
                        consts::MAX_ALLOWED_AMOUNT
                    )
                }))
            })
        }
        api_models::payments::Amount::Zero => Ok(()),
    }
}

#[cfg(feature = "v1")]
/// Check whether the customer information that is sent in the root of payments request
/// and in the customer object are same, if the values mismatch return an error
pub fn validate_customer_information(
    request: &api_models::payments::PaymentsRequest,
) -> RouterResult<()> {
    if let Some(mismatched_fields) = request.validate_customer_details_in_request() {
        let mismatched_fields = mismatched_fields.join(", ");
        Err(errors::ApiErrorResponse::PreconditionFailed {
            message: format!(
                "The field names `{mismatched_fields}` sent in both places is ambiguous"
            ),
        })?
    } else {
        Ok(())
    }
}

pub async fn validate_card_ip_blocking_for_business_profile(
    state: &SessionState,
    ip: IpAddr,
    fingerprnt: masking::Secret<String>,
    card_testing_guard_config: &diesel_models::business_profile::CardTestingGuardConfig,
) -> RouterResult<String> {
    let cache_key = format!(
        "{}_{}_{}",
        consts::CARD_IP_BLOCKING_CACHE_KEY_PREFIX,
        fingerprnt.peek(),
        ip
    );

    let unsuccessful_payment_threshold = card_testing_guard_config.card_ip_blocking_threshold;

    validate_blocking_threshold(state, unsuccessful_payment_threshold, cache_key).await
}

pub async fn validate_guest_user_card_blocking_for_business_profile(
    state: &SessionState,
    fingerprnt: masking::Secret<String>,
    customer_id: Option<id_type::CustomerId>,
    card_testing_guard_config: &diesel_models::business_profile::CardTestingGuardConfig,
) -> RouterResult<String> {
    let cache_key = format!(
        "{}_{}",
        consts::GUEST_USER_CARD_BLOCKING_CACHE_KEY_PREFIX,
        fingerprnt.peek()
    );

    let unsuccessful_payment_threshold =
        card_testing_guard_config.guest_user_card_blocking_threshold;

    if customer_id.is_none() {
        Ok(validate_blocking_threshold(state, unsuccessful_payment_threshold, cache_key).await?)
    } else {
        Ok(cache_key)
    }
}

pub async fn validate_customer_id_blocking_for_business_profile(
    state: &SessionState,
    customer_id: id_type::CustomerId,
    profile_id: &id_type::ProfileId,
    card_testing_guard_config: &diesel_models::business_profile::CardTestingGuardConfig,
) -> RouterResult<String> {
    let cache_key = format!(
        "{}_{}_{}",
        consts::CUSTOMER_ID_BLOCKING_PREFIX,
        profile_id.get_string_repr(),
        customer_id.get_string_repr(),
    );

    let unsuccessful_payment_threshold = card_testing_guard_config.customer_id_blocking_threshold;

    validate_blocking_threshold(state, unsuccessful_payment_threshold, cache_key).await
}

pub async fn validate_blocking_threshold(
    state: &SessionState,
    unsuccessful_payment_threshold: i32,
    cache_key: String,
) -> RouterResult<String> {
    match services::card_testing_guard::get_blocked_count_from_cache(state, &cache_key).await {
        Ok(Some(unsuccessful_payment_count)) => {
            if unsuccessful_payment_count >= unsuccessful_payment_threshold {
                Err(errors::ApiErrorResponse::PreconditionFailed {
                    message: "Blocked due to suspicious activity".to_string(),
                })?
            } else {
                Ok(cache_key)
            }
        }
        Ok(None) => Ok(cache_key),
        Err(error) => Err(errors::ApiErrorResponse::InternalServerError).attach_printable(error)?,
    }
}

#[cfg(feature = "v1")]
/// Get the customer details from customer field if present
/// or from the individual fields in `PaymentsRequest`
#[instrument(skip_all)]
pub fn get_customer_details_from_request(
    request: &api_models::payments::PaymentsRequest,
) -> CustomerDetails {
    let customer_id = request.get_customer_id().map(ToOwned::to_owned);

    let customer_name = request
        .customer
        .as_ref()
        .and_then(|customer_details| customer_details.name.clone())
        .or(request.name.clone());

    let customer_email = request
        .customer
        .as_ref()
        .and_then(|customer_details| customer_details.email.clone())
        .or(request.email.clone());

    let customer_phone = request
        .customer
        .as_ref()
        .and_then(|customer_details| customer_details.phone.clone())
        .or(request.phone.clone());

    let customer_phone_code = request
        .customer
        .as_ref()
        .and_then(|customer_details| customer_details.phone_country_code.clone())
        .or(request.phone_country_code.clone());

    let tax_registration_id = request
        .customer
        .as_ref()
        .and_then(|customer_details| customer_details.tax_registration_id.clone());

    CustomerDetails {
        customer_id,
        name: customer_name,
        email: customer_email,
        phone: customer_phone,
        phone_country_code: customer_phone_code,
        tax_registration_id,
    }
}

pub async fn get_connector_default(
    _state: &SessionState,
    request_connector: Option<serde_json::Value>,
) -> CustomResult<api::ConnectorChoice, errors::ApiErrorResponse> {
    Ok(request_connector.map_or(
        api::ConnectorChoice::Decide,
        api::ConnectorChoice::StraightThrough,
    ))
}

#[cfg(feature = "v2")]
pub async fn get_connector_data_from_request(
    state: &SessionState,
    req: Option<common_types::domain::MerchantConnectorAuthDetails>,
) -> CustomResult<api::ConnectorData, errors::ApiErrorResponse> {
    let connector = req
        .as_ref()
        .map(|connector_details| connector_details.connector_name.to_string())
        .ok_or(errors::ApiErrorResponse::MissingRequiredField {
            field_name: "merchant_connector_details",
        })?;
    let connector_data: api::ConnectorData = api::ConnectorData::get_connector_by_name(
        &state.conf.connectors,
        &connector,
        api::GetToken::Connector,
        None,
    )
    .change_context(errors::ApiErrorResponse::InternalServerError)
    .attach_printable("Invalid connector name received")?;
    Ok(connector_data)
}

#[cfg(feature = "v2")]
#[instrument(skip_all)]
#[allow(clippy::type_complexity)]
pub async fn create_customer_if_not_exist<'a, F: Clone, R, D>(
    _state: &SessionState,
    _operation: BoxedOperation<'a, F, R, D>,
    _payment_data: &mut PaymentData<F>,
    _req: Option<CustomerDetails>,
    _merchant_id: &id_type::MerchantId,
    _key_store: &domain::MerchantKeyStore,
    _storage_scheme: common_enums::enums::MerchantStorageScheme,
) -> CustomResult<(BoxedOperation<'a, F, R, D>, Option<domain::Customer>), errors::StorageError> {
    todo!()
}

#[cfg(feature = "v1")]
#[instrument(skip_all)]
#[allow(clippy::type_complexity)]
pub async fn create_customer_if_not_exist<'a, F: Clone, R, D>(
    state: &SessionState,
    operation: BoxedOperation<'a, F, R, D>,
    payment_data: &mut PaymentData<F>,
    req: Option<CustomerDetails>,
    merchant_id: &id_type::MerchantId,
    key_store: &domain::MerchantKeyStore,
    storage_scheme: common_enums::enums::MerchantStorageScheme,
) -> CustomResult<(BoxedOperation<'a, F, R, D>, Option<domain::Customer>), errors::StorageError> {
    let request_customer_details = req
        .get_required_value("customer")
        .change_context(errors::StorageError::ValueNotFound("customer".to_owned()))?;

    let temp_customer_data = if request_customer_details.name.is_some()
        || request_customer_details.email.is_some()
        || request_customer_details.phone.is_some()
        || request_customer_details.phone_country_code.is_some()
        || request_customer_details.tax_registration_id.is_some()
    {
        Some(CustomerData {
            name: request_customer_details.name.clone(),
            email: request_customer_details.email.clone(),
            phone: request_customer_details.phone.clone(),
            phone_country_code: request_customer_details.phone_country_code.clone(),
            tax_registration_id: request_customer_details.tax_registration_id.clone(),
        })
    } else {
        None
    };

    // Updation of Customer Details for the cases where both customer_id and specific customer
    // details are provided in Payment Update Request
    let raw_customer_details = payment_data
        .payment_intent
        .customer_details
        .clone()
        .map(|customer_details_encrypted| {
            customer_details_encrypted
                .into_inner()
                .expose()
                .parse_value::<CustomerData>("CustomerData")
        })
        .transpose()
        .change_context(errors::StorageError::DeserializationFailed)
        .attach_printable("Failed to parse customer data from payment intent")?
        .map(|parsed_customer_data| CustomerData {
            name: request_customer_details
                .name
                .clone()
                .or(parsed_customer_data.name.clone()),
            email: request_customer_details
                .email
                .clone()
                .or(parsed_customer_data.email.clone()),
            phone: request_customer_details
                .phone
                .clone()
                .or(parsed_customer_data.phone.clone()),
            phone_country_code: request_customer_details
                .phone_country_code
                .clone()
                .or(parsed_customer_data.phone_country_code.clone()),
            tax_registration_id: request_customer_details
                .tax_registration_id
                .clone()
                .or(parsed_customer_data.tax_registration_id.clone()),
        })
        .or(temp_customer_data);
    let key_manager_state = state.into();
    payment_data.payment_intent.customer_details = raw_customer_details
        .clone()
        .async_map(|customer_details| {
            create_encrypted_data(&key_manager_state, key_store, customer_details)
        })
        .await
        .transpose()
        .change_context(errors::StorageError::EncryptionError)
        .attach_printable("Unable to encrypt customer details")?;

    let customer_id = request_customer_details
        .customer_id
        .or(payment_data.payment_intent.customer_id.clone());
    let db = &*state.store;
    let key_manager_state = &state.into();
    let optional_customer = match customer_id {
        Some(customer_id) => {
            let customer_data = db
                .find_customer_optional_by_customer_id_merchant_id(
                    key_manager_state,
                    &customer_id,
                    merchant_id,
                    key_store,
                    storage_scheme,
                )
                .await?;
            let key = key_store.key.get_inner().peek();
            let encrypted_data = types::crypto_operation(
                key_manager_state,
                type_name!(domain::Customer),
                types::CryptoOperation::BatchEncrypt(
                    domain::FromRequestEncryptableCustomer::to_encryptable(
                        domain::FromRequestEncryptableCustomer {
                            name: request_customer_details.name.clone(),
                            email: request_customer_details
                                .email
                                .as_ref()
                                .map(|e| e.clone().expose().switch_strategy()),
                            phone: request_customer_details.phone.clone(),
                            tax_registration_id: None,
                        },
                    ),
                ),
                Identifier::Merchant(key_store.merchant_id.clone()),
                key,
            )
            .await
            .and_then(|val| val.try_into_batchoperation())
            .change_context(errors::StorageError::SerializationFailed)
            .attach_printable("Failed while encrypting Customer while Update")?;
            let encryptable_customer =
                domain::FromRequestEncryptableCustomer::from_encryptable(encrypted_data)
                    .change_context(errors::StorageError::SerializationFailed)
                    .attach_printable("Failed while encrypting Customer while Update")?;
            Some(match customer_data {
                Some(c) => {
                    // Update the customer data if new data is passed in the request
                    if request_customer_details.email.is_some()
                        | request_customer_details.name.is_some()
                        | request_customer_details.phone.is_some()
                        | request_customer_details.phone_country_code.is_some()
                        | request_customer_details.tax_registration_id.is_some()
                    {
                        let customer_update = Update {
                            name: encryptable_customer.name,
                            email: encryptable_customer.email.map(|email| {
                                let encryptable: Encryptable<
                                    masking::Secret<String, pii::EmailStrategy>,
                                > = Encryptable::new(
                                    email.clone().into_inner().switch_strategy(),
                                    email.into_encrypted(),
                                );
                                encryptable
                            }),
                            phone: Box::new(encryptable_customer.phone),
                            phone_country_code: request_customer_details.phone_country_code,
                            description: None,
                            connector_customer: Box::new(None),
                            metadata: Box::new(None),
                            address_id: None,
                            tax_registration_id: encryptable_customer.tax_registration_id,
                        };

                        db.update_customer_by_customer_id_merchant_id(
                            key_manager_state,
                            customer_id,
                            merchant_id.to_owned(),
                            c,
                            customer_update,
                            key_store,
                            storage_scheme,
                        )
                        .await
                    } else {
                        Ok(c)
                    }
                }
                None => {
                    let new_customer = domain::Customer {
                        customer_id,
                        merchant_id: merchant_id.to_owned(),
                        name: encryptable_customer.name,
                        email: encryptable_customer.email.map(|email| {
                            let encryptable: Encryptable<
                                masking::Secret<String, pii::EmailStrategy>,
                            > = Encryptable::new(
                                email.clone().into_inner().switch_strategy(),
                                email.into_encrypted(),
                            );
                            encryptable
                        }),
                        phone: encryptable_customer.phone,
                        phone_country_code: request_customer_details.phone_country_code.clone(),
                        description: None,
                        created_at: common_utils::date_time::now(),
                        metadata: None,
                        modified_at: common_utils::date_time::now(),
                        connector_customer: None,
                        address_id: None,
                        default_payment_method_id: None,
                        updated_by: None,
                        version: common_types::consts::API_VERSION,
                        tax_registration_id: encryptable_customer.tax_registration_id,
                    };
                    metrics::CUSTOMER_CREATED.add(1, &[]);
                    db.insert_customer(new_customer, key_manager_state, key_store, storage_scheme)
                        .await
                }
            })
        }
        None => match &payment_data.payment_intent.customer_id {
            None => None,
            Some(customer_id) => db
                .find_customer_optional_by_customer_id_merchant_id(
                    key_manager_state,
                    customer_id,
                    merchant_id,
                    key_store,
                    storage_scheme,
                )
                .await?
                .map(Ok),
        },
    };
    Ok((
        operation,
        match optional_customer {
            Some(customer) => {
                let customer = customer?;

                payment_data.payment_intent.customer_id = Some(customer.customer_id.clone());
                payment_data.email = payment_data.email.clone().or_else(|| {
                    customer
                        .email
                        .clone()
                        .map(|encrypted_value| encrypted_value.into())
                });

                Some(customer)
            }
            None => None,
        },
    ))
}

#[cfg(feature = "v1")]
pub async fn retrieve_payment_method_with_temporary_token(
    state: &SessionState,
    token: &str,
    payment_intent: &PaymentIntent,
    payment_attempt: &PaymentAttempt,
    merchant_key_store: &domain::MerchantKeyStore,
    card_token_data: Option<&domain::CardToken>,
) -> RouterResult<Option<(domain::PaymentMethodData, enums::PaymentMethod)>> {
    let (pm, supplementary_data) =
        vault::Vault::get_payment_method_data_from_locker(state, token, merchant_key_store)
            .await
            .attach_printable(
                "Payment method for given token not found or there was a problem fetching it",
            )?;

    utils::when(
        supplementary_data
            .customer_id
            .ne(&payment_intent.customer_id),
        || {
            Err(errors::ApiErrorResponse::PreconditionFailed { message: "customer associated with payment method and customer passed in payment are not same".into() })
        },
    )?;

    Ok::<_, error_stack::Report<errors::ApiErrorResponse>>(match pm {
        Some(domain::PaymentMethodData::Card(card)) => {
            let mut updated_card = card.clone();
            let mut is_card_updated = false;

            // The card_holder_name from locker retrieved card is considered if it is a non-empty string or else card_holder_name is picked
            // from payment_method_data.card_token object
            let name_on_card =
                card_token_data.and_then(|token_data| token_data.card_holder_name.clone());

            if let Some(name) = name_on_card.clone() {
                if !name.peek().is_empty() {
                    is_card_updated = true;
                    updated_card.nick_name = name_on_card;
                }
            }

            if let Some(token_data) = card_token_data {
                if let Some(cvc) = token_data.card_cvc.clone() {
                    is_card_updated = true;
                    updated_card.card_cvc = cvc;
                }
            }

            // populate additional card details from payment_attempt.payment_method_data (additional_payment_data) if not present in the locker
            if updated_card.card_issuer.is_none()
                || updated_card.card_network.is_none()
                || updated_card.card_type.is_none()
                || updated_card.card_issuing_country.is_none()
            {
                let additional_payment_method_data: Option<
                    api_models::payments::AdditionalPaymentData,
                > = payment_attempt
                    .payment_method_data
                    .clone()
                    .and_then(|data| match data {
                        serde_json::Value::Null => None, // This is to handle the case when the payment_method_data is null
                        _ => Some(data.parse_value("AdditionalPaymentData")),
                    })
                    .transpose()
                    .map_err(|err| logger::error!("Failed to parse AdditionalPaymentData {err:?}"))
                    .ok()
                    .flatten();
                if let Some(api_models::payments::AdditionalPaymentData::Card(card)) =
                    additional_payment_method_data
                {
                    is_card_updated = true;
                    updated_card.card_issuer = updated_card.card_issuer.or(card.card_issuer);
                    updated_card.card_network = updated_card.card_network.or(card.card_network);
                    updated_card.card_type = updated_card.card_type.or(card.card_type);
                    updated_card.card_issuing_country = updated_card
                        .card_issuing_country
                        .or(card.card_issuing_country);
                };
            };

            if is_card_updated {
                let updated_pm = domain::PaymentMethodData::Card(updated_card);
                vault::Vault::store_payment_method_data_in_locker(
                    state,
                    Some(token.to_owned()),
                    &updated_pm,
                    payment_intent.customer_id.to_owned(),
                    enums::PaymentMethod::Card,
                    merchant_key_store,
                )
                .await?;

                Some((updated_pm, enums::PaymentMethod::Card))
            } else {
                Some((
                    domain::PaymentMethodData::Card(card),
                    enums::PaymentMethod::Card,
                ))
            }
        }

        Some(the_pm @ domain::PaymentMethodData::Wallet(_)) => {
            Some((the_pm, enums::PaymentMethod::Wallet))
        }

        Some(the_pm @ domain::PaymentMethodData::BankTransfer(_)) => {
            Some((the_pm, enums::PaymentMethod::BankTransfer))
        }

        Some(the_pm @ domain::PaymentMethodData::BankRedirect(_)) => {
            Some((the_pm, enums::PaymentMethod::BankRedirect))
        }

        Some(the_pm @ domain::PaymentMethodData::BankDebit(_)) => {
            Some((the_pm, enums::PaymentMethod::BankDebit))
        }

        Some(_) => Err(errors::ApiErrorResponse::InternalServerError)
            .attach_printable("Payment method received from locker is unsupported by locker")?,

        None => None,
    })
}

#[cfg(feature = "v2")]
pub async fn retrieve_card_with_permanent_token(
    state: &SessionState,
    locker_id: &str,
    _payment_method_id: &id_type::GlobalPaymentMethodId,
    payment_intent: &PaymentIntent,
    card_token_data: Option<&domain::CardToken>,
    _merchant_key_store: &domain::MerchantKeyStore,
    _storage_scheme: enums::MerchantStorageScheme,
) -> RouterResult<domain::PaymentMethodData> {
    todo!()
}

pub enum VaultFetchAction {
    FetchCardDetailsFromLocker,
    FetchCardDetailsForNetworkTransactionIdFlowFromLocker,
    FetchNetworkTokenDataFromTokenizationService(String),
    FetchNetworkTokenDetailsFromLocker(api_models::payments::NetworkTokenWithNTIRef),
    NoFetchAction,
}

pub fn decide_payment_method_retrieval_action(
    is_network_tokenization_enabled: bool,
    mandate_id: Option<api_models::payments::MandateIds>,
    connector: Option<api_enums::Connector>,
    network_tokenization_supported_connectors: &HashSet<api_enums::Connector>,
    should_retry_with_pan: bool,
    network_token_requestor_ref_id: Option<String>,
) -> VaultFetchAction {
    let standard_flow = || {
        determine_standard_vault_action(
            is_network_tokenization_enabled,
            mandate_id,
            connector,
            network_tokenization_supported_connectors,
            network_token_requestor_ref_id,
        )
    };

    if should_retry_with_pan {
        VaultFetchAction::FetchCardDetailsFromLocker
    } else {
        standard_flow()
    }
}

pub async fn is_ucs_enabled(state: &SessionState, config_key: &str) -> bool {
    let db = state.store.as_ref();
    db.find_config_by_key_unwrap_or(config_key, Some("false".to_string()))
        .await
        .inspect_err(|error| {
            logger::error!(
                ?error,
                "Failed to fetch `{config_key}` UCS enabled config from DB"
            );
        })
        .ok()
        .and_then(|config| {
            config
                .config
                .parse::<bool>()
                .inspect_err(|error| {
                    logger::error!(?error, "Failed to parse `{config_key}` UCS enabled config");
                })
                .ok()
        })
        .unwrap_or(false)
}

pub async fn should_execute_based_on_rollout(
    state: &SessionState,
    config_key: &str,
) -> RouterResult<bool> {
    let db = state.store.as_ref();

    match db.find_config_by_key(config_key).await {
        Ok(rollout_config) => match rollout_config.config.parse::<f64>() {
            Ok(rollout_percent) => {
                if !(0.0..=1.0).contains(&rollout_percent) {
                    logger::warn!(
                        rollout_percent,
                        "Rollout percent out of bounds. Must be between 0.0 and 1.0"
                    );
                    return Ok(false);
                }

                let sampled_value: f64 = rand::thread_rng().gen_range(0.0..1.0);
                Ok(sampled_value < rollout_percent)
            }
            Err(err) => {
                logger::error!(error = ?err, "Failed to parse rollout percent");
                Ok(false)
            }
        },
        Err(err) => {
            logger::error!(error = ?err, "Failed to fetch rollout config from DB");
            Ok(false)
        }
    }
}

pub fn determine_standard_vault_action(
    is_network_tokenization_enabled: bool,
    mandate_id: Option<api_models::payments::MandateIds>,
    connector: Option<api_enums::Connector>,
    network_tokenization_supported_connectors: &HashSet<api_enums::Connector>,
    network_token_requestor_ref_id: Option<String>,
) -> VaultFetchAction {
    let is_network_transaction_id_flow = mandate_id
        .as_ref()
        .map(|mandate_ids| mandate_ids.is_network_transaction_id_flow())
        .unwrap_or(false);

    if !is_network_tokenization_enabled {
        if is_network_transaction_id_flow {
            VaultFetchAction::FetchCardDetailsForNetworkTransactionIdFlowFromLocker
        } else {
            VaultFetchAction::FetchCardDetailsFromLocker
        }
    } else {
        match mandate_id {
            Some(mandate_ids) => match mandate_ids.mandate_reference_id {
                Some(api_models::payments::MandateReferenceId::NetworkTokenWithNTI(nt_data)) => {
                    VaultFetchAction::FetchNetworkTokenDetailsFromLocker(nt_data)
                }
                Some(api_models::payments::MandateReferenceId::NetworkMandateId(_)) => {
                    VaultFetchAction::FetchCardDetailsForNetworkTransactionIdFlowFromLocker
                }
                Some(api_models::payments::MandateReferenceId::ConnectorMandateId(_)) | None => {
                    VaultFetchAction::NoFetchAction
                }
            },
            None => {
                //saved card flow
                let is_network_token_supported_connector = connector
                    .map(|conn| network_tokenization_supported_connectors.contains(&conn))
                    .unwrap_or(false);

                match (
                    is_network_token_supported_connector,
                    network_token_requestor_ref_id,
                ) {
                    (true, Some(ref_id)) => {
                        VaultFetchAction::FetchNetworkTokenDataFromTokenizationService(ref_id)
                    }
                    (false, Some(_)) | (true, None) | (false, None) => {
                        VaultFetchAction::FetchCardDetailsFromLocker
                    }
                }
            }
        }
    }
}

#[cfg(feature = "v1")]
#[allow(clippy::too_many_arguments)]
pub async fn retrieve_payment_method_data_with_permanent_token(
    state: &SessionState,
    locker_id: &str,
    _payment_method_id: &str,
    payment_intent: &PaymentIntent,
    card_token_data: Option<&domain::CardToken>,
    merchant_key_store: &domain::MerchantKeyStore,
    _storage_scheme: enums::MerchantStorageScheme,
    mandate_id: Option<api_models::payments::MandateIds>,
    payment_method_info: domain::PaymentMethod,
    business_profile: &domain::Profile,
    connector: Option<String>,
    should_retry_with_pan: bool,
    vault_data: Option<&domain_payments::VaultData>,
) -> RouterResult<domain::PaymentMethodData> {
    let customer_id = payment_intent
        .customer_id
        .as_ref()
        .get_required_value("customer_id")
        .change_context(errors::ApiErrorResponse::UnprocessableEntity {
            message: "no customer id provided for the payment".to_string(),
        })?;

    let network_tokenization_supported_connectors = &state
        .conf
        .network_tokenization_supported_connectors
        .connector_list;

    let connector_variant = connector
        .as_ref()
        .map(|conn| {
            api_enums::Connector::from_str(conn.as_str())
                .change_context(errors::ApiErrorResponse::InvalidDataValue {
                    field_name: "connector",
                })
                .attach_printable_lazy(|| format!("unable to parse connector name {connector:?}"))
        })
        .transpose()?;

    let vault_fetch_action = decide_payment_method_retrieval_action(
        business_profile.is_network_tokenization_enabled,
        mandate_id,
        connector_variant,
        network_tokenization_supported_connectors,
        should_retry_with_pan,
        payment_method_info
            .network_token_requestor_reference_id
            .clone(),
    );

    let co_badged_card_data = payment_method_info
        .get_payment_methods_data()
        .and_then(|payment_methods_data| payment_methods_data.get_co_badged_card_data());

    match vault_fetch_action {
        VaultFetchAction::FetchCardDetailsFromLocker => {
            let card = vault_data
                .and_then(|vault_data| vault_data.get_card_vault_data())
                .map(Ok)
                .async_unwrap_or_else(|| async {
                    Box::pin(fetch_card_details_from_locker(
                        state,
                        customer_id,
                        &payment_intent.merchant_id,
                        locker_id,
                        card_token_data,
                        co_badged_card_data,
                        payment_method_info,
                        merchant_key_store,
                    ))
                    .await
                })
                .await?;

            Ok(domain::PaymentMethodData::Card(card))
        }
        VaultFetchAction::FetchCardDetailsForNetworkTransactionIdFlowFromLocker => {
            fetch_card_details_for_network_transaction_flow_from_locker(
                state,
                customer_id,
                &payment_intent.merchant_id,
                locker_id,
            )
            .await
            .change_context(errors::ApiErrorResponse::InternalServerError)
            .attach_printable("failed to fetch card information from the permanent locker")
        }
        VaultFetchAction::FetchNetworkTokenDataFromTokenizationService(
            network_token_requestor_ref_id,
        ) => {
            logger::info!("Fetching network token data from tokenization service");
            match network_tokenization::get_token_from_tokenization_service(
                state,
                network_token_requestor_ref_id,
                &payment_method_info,
            )
            .await
            .change_context(errors::ApiErrorResponse::InternalServerError)
            .attach_printable("failed to fetch network token data from tokenization service")
            {
                Ok(network_token_data) => {
                    Ok(domain::PaymentMethodData::NetworkToken(network_token_data))
                }
                Err(err) => {
                    logger::info!(
                        "Failed to fetch network token data from tokenization service {err:?}"
                    );
                    logger::info!("Falling back to fetch card details from locker");
                    Ok(domain::PaymentMethodData::Card(
                        vault_data
                            .and_then(|vault_data| vault_data.get_card_vault_data())
                            .map(Ok)
                            .async_unwrap_or_else(|| async {
                                Box::pin(fetch_card_details_from_locker(
                                    state,
                                    customer_id,
                                    &payment_intent.merchant_id,
                                    locker_id,
                                    card_token_data,
                                    co_badged_card_data,
                                    payment_method_info,
                                    merchant_key_store,
                                ))
                                .await
                            })
                            .await?,
                    ))
                }
            }
        }
        VaultFetchAction::FetchNetworkTokenDetailsFromLocker(nt_data) => {
            if let Some(network_token_locker_id) =
                payment_method_info.network_token_locker_id.as_ref()
            {
                let network_token_data = vault_data
                    .and_then(|vault_data| vault_data.get_network_token_data())
                    .map(Ok)
                    .async_unwrap_or_else(|| async {
                        fetch_network_token_details_from_locker(
                            state,
                            customer_id,
                            &payment_intent.merchant_id,
                            network_token_locker_id,
                            nt_data,
                        )
                        .await
                    })
                    .await?;
                Ok(domain::PaymentMethodData::NetworkToken(network_token_data))
            } else {
                Err(errors::ApiErrorResponse::InternalServerError)
                    .attach_printable("Network token locker id is not present")
            }
        }
        VaultFetchAction::NoFetchAction => Err(errors::ApiErrorResponse::InternalServerError)
            .attach_printable("Payment method data is not present"),
    }
}

#[cfg(feature = "v1")]
#[allow(clippy::too_many_arguments)]
pub async fn retrieve_card_with_permanent_token_for_external_authentication(
    state: &SessionState,
    locker_id: &str,
    payment_intent: &PaymentIntent,
    card_token_data: Option<&domain::CardToken>,
    _merchant_key_store: &domain::MerchantKeyStore,
    _storage_scheme: enums::MerchantStorageScheme,
) -> RouterResult<domain::PaymentMethodData> {
    let customer_id = payment_intent
        .customer_id
        .as_ref()
        .get_required_value("customer_id")
        .change_context(errors::ApiErrorResponse::UnprocessableEntity {
            message: "no customer id provided for the payment".to_string(),
        })?;
    Ok(domain::PaymentMethodData::Card(
        fetch_card_details_from_internal_locker(
            state,
            customer_id,
            &payment_intent.merchant_id,
            locker_id,
            card_token_data,
            None,
        )
        .await
        .change_context(errors::ApiErrorResponse::InternalServerError)
        .attach_printable("failed to fetch card information from the permanent locker")?,
    ))
}

#[cfg(feature = "v1")]
#[allow(clippy::too_many_arguments)]
pub async fn fetch_card_details_from_locker(
    state: &SessionState,
    customer_id: &id_type::CustomerId,
    merchant_id: &id_type::MerchantId,
    locker_id: &str,
    card_token_data: Option<&domain::CardToken>,
    co_badged_card_data: Option<api_models::payment_methods::CoBadgedCardData>,
    payment_method_info: domain::PaymentMethod,
    merchant_key_store: &domain::MerchantKeyStore,
) -> RouterResult<domain::Card> {
    match &payment_method_info.vault_source_details.clone() {
        domain::PaymentMethodVaultSourceDetails::ExternalVault {
            ref external_vault_source,
        } => {
            fetch_card_details_from_external_vault(
                state,
                merchant_id,
                card_token_data,
                co_badged_card_data,
                payment_method_info,
                merchant_key_store,
                external_vault_source,
            )
            .await
        }
        domain::PaymentMethodVaultSourceDetails::InternalVault => {
            fetch_card_details_from_internal_locker(
                state,
                customer_id,
                merchant_id,
                locker_id,
                card_token_data,
                co_badged_card_data,
            )
            .await
        }
    }
}

#[cfg(feature = "v1")]
pub async fn fetch_card_details_from_internal_locker(
    state: &SessionState,
    customer_id: &id_type::CustomerId,
    merchant_id: &id_type::MerchantId,
    locker_id: &str,
    card_token_data: Option<&domain::CardToken>,
    co_badged_card_data: Option<api_models::payment_methods::CoBadgedCardData>,
) -> RouterResult<domain::Card> {
    logger::debug!("Fetching card details from locker");
    let card = cards::get_card_from_locker(state, customer_id, merchant_id, locker_id)
        .await
        .change_context(errors::ApiErrorResponse::InternalServerError)
        .attach_printable("failed to fetch card information from the permanent locker")?;

    // The card_holder_name from locker retrieved card is considered if it is a non-empty string or else card_holder_name is picked
    // from payment_method_data.card_token object
    let name_on_card = if let Some(name) = card.name_on_card.clone() {
        if name.clone().expose().is_empty() {
            card_token_data
                .and_then(|token_data| token_data.card_holder_name.clone())
                .or(Some(name))
        } else {
            card.name_on_card
        }
    } else {
        card_token_data.and_then(|token_data| token_data.card_holder_name.clone())
    };

    let api_card = api::Card {
        card_number: card.card_number,
        card_holder_name: name_on_card,
        card_exp_month: card.card_exp_month,
        card_exp_year: card.card_exp_year,
        card_cvc: card_token_data
            .cloned()
            .unwrap_or_default()
            .card_cvc
            .unwrap_or_default(),
        card_issuer: None,
        nick_name: card.nick_name.map(masking::Secret::new),
        card_network: card
            .card_brand
            .map(|card_brand| enums::CardNetwork::from_str(&card_brand))
            .transpose()
            .map_err(|e| {
                logger::error!("Failed to parse card network {e:?}");
            })
            .ok()
            .flatten(),
        card_type: None,
        card_issuing_country: None,
        bank_code: None,
    };
    Ok(domain::Card::from((api_card, co_badged_card_data)))
}

#[cfg(feature = "v1")]
pub async fn fetch_card_details_from_external_vault(
    state: &SessionState,
    merchant_id: &id_type::MerchantId,
    card_token_data: Option<&domain::CardToken>,
    co_badged_card_data: Option<api_models::payment_methods::CoBadgedCardData>,
    payment_method_info: domain::PaymentMethod,
    merchant_key_store: &domain::MerchantKeyStore,
    external_vault_mca_id: &id_type::MerchantConnectorAccountId,
) -> RouterResult<domain::Card> {
    let key_manager_state = &state.into();

    let merchant_connector_account_details = state
        .store
        .find_by_merchant_connector_account_merchant_id_merchant_connector_id(
            key_manager_state,
            merchant_id,
            external_vault_mca_id,
            merchant_key_store,
        )
        .await
        .to_not_found_response(errors::ApiErrorResponse::MerchantConnectorAccountNotFound {
            id: external_vault_mca_id.get_string_repr().to_string(),
        })?;

    let vault_resp = vault::retrieve_payment_method_from_vault_external_v1(
        state,
        merchant_id,
        &payment_method_info,
        merchant_connector_account_details,
    )
    .await?;

    let payment_methods_data = payment_method_info.get_payment_methods_data();

    match vault_resp {
        hyperswitch_domain_models::vault::PaymentMethodVaultingData::Card(card) => Ok(
            domain::Card::from((card, card_token_data, co_badged_card_data)),
        ),
        hyperswitch_domain_models::vault::PaymentMethodVaultingData::CardNumber(card_number) => {
            let payment_methods_data = payment_methods_data
                .get_required_value("PaymentMethodsData")
                .change_context(errors::ApiErrorResponse::InternalServerError)
                .attach_printable("Payment methods data not present")?;

            let card = payment_methods_data
                .get_card_details()
                .get_required_value("CardDetails")
                .change_context(errors::ApiErrorResponse::InternalServerError)
                .attach_printable("Card details not present")?;

            Ok(
                domain::Card::try_from((card_number, card_token_data, co_badged_card_data, card))
                    .change_context(errors::ApiErrorResponse::InternalServerError)
                    .attach_printable("Failed to generate card data")?,
            )
        }
    }
}
#[cfg(feature = "v1")]
pub async fn fetch_network_token_details_from_locker(
    state: &SessionState,
    customer_id: &id_type::CustomerId,
    merchant_id: &id_type::MerchantId,
    network_token_locker_id: &str,
    network_transaction_data: api_models::payments::NetworkTokenWithNTIRef,
) -> RouterResult<domain::NetworkTokenData> {
    let mut token_data =
        cards::get_card_from_locker(state, customer_id, merchant_id, network_token_locker_id)
            .await
            .change_context(errors::ApiErrorResponse::InternalServerError)
            .attach_printable(
                "failed to fetch network token information from the permanent locker",
            )?;
    let expiry = network_transaction_data
        .token_exp_month
        .zip(network_transaction_data.token_exp_year);
    if let Some((exp_month, exp_year)) = expiry {
        token_data.card_exp_month = exp_month;
        token_data.card_exp_year = exp_year;
    }

    let card_network = token_data
        .card_brand
        .map(|card_brand| enums::CardNetwork::from_str(&card_brand))
        .transpose()
        .map_err(|e| {
            logger::error!("Failed to parse card network {e:?}");
        })
        .ok()
        .flatten();

    let network_token_data = domain::NetworkTokenData {
        token_number: token_data.card_number,
        token_cryptogram: None,
        token_exp_month: token_data.card_exp_month,
        token_exp_year: token_data.card_exp_year,
        nick_name: token_data.nick_name.map(masking::Secret::new),
        card_issuer: None,
        card_network,
        card_type: None,
        card_issuing_country: None,
        bank_code: None,
        eci: None,
    };
    Ok(network_token_data)
}

#[cfg(feature = "v1")]
pub async fn fetch_card_details_for_network_transaction_flow_from_locker(
    state: &SessionState,
    customer_id: &id_type::CustomerId,
    merchant_id: &id_type::MerchantId,
    locker_id: &str,
) -> RouterResult<domain::PaymentMethodData> {
    let card_details_from_locker =
        cards::get_card_from_locker(state, customer_id, merchant_id, locker_id)
            .await
            .change_context(errors::ApiErrorResponse::InternalServerError)
            .attach_printable("failed to fetch card details from locker")?;

    let card_network = card_details_from_locker
        .card_brand
        .map(|card_brand| enums::CardNetwork::from_str(&card_brand))
        .transpose()
        .map_err(|e| {
            logger::error!("Failed to parse card network {e:?}");
        })
        .ok()
        .flatten();

    let card_details_for_network_transaction_id =
        hyperswitch_domain_models::payment_method_data::CardDetailsForNetworkTransactionId {
            card_number: card_details_from_locker.card_number,
            card_exp_month: card_details_from_locker.card_exp_month,
            card_exp_year: card_details_from_locker.card_exp_year,
            card_issuer: None,
            card_network,
            card_type: None,
            card_issuing_country: None,
            bank_code: None,
            nick_name: card_details_from_locker.nick_name.map(masking::Secret::new),
            card_holder_name: card_details_from_locker.name_on_card.clone(),
        };

    Ok(
        domain::PaymentMethodData::CardDetailsForNetworkTransactionId(
            card_details_for_network_transaction_id,
        ),
    )
}

#[cfg(feature = "v2")]
pub async fn retrieve_payment_method_from_db_with_token_data(
    state: &SessionState,
    merchant_key_store: &domain::MerchantKeyStore,
    token_data: &storage::PaymentTokenData,
    storage_scheme: storage::enums::MerchantStorageScheme,
) -> RouterResult<Option<domain::PaymentMethod>> {
    todo!()
}

#[cfg(feature = "v1")]
pub async fn retrieve_payment_method_from_db_with_token_data(
    state: &SessionState,
    merchant_key_store: &domain::MerchantKeyStore,
    token_data: &storage::PaymentTokenData,
    storage_scheme: storage::enums::MerchantStorageScheme,
) -> RouterResult<Option<domain::PaymentMethod>> {
    match token_data {
        storage::PaymentTokenData::PermanentCard(data) => {
            if let Some(ref payment_method_id) = data.payment_method_id {
                state
                    .store
                    .find_payment_method(
                        &(state.into()),
                        merchant_key_store,
                        payment_method_id,
                        storage_scheme,
                    )
                    .await
                    .to_not_found_response(errors::ApiErrorResponse::PaymentMethodNotFound)
                    .attach_printable("error retrieving payment method from DB")
                    .map(Some)
            } else {
                Ok(None)
            }
        }

        storage::PaymentTokenData::WalletToken(data) => state
            .store
            .find_payment_method(
                &(state.into()),
                merchant_key_store,
                &data.payment_method_id,
                storage_scheme,
            )
            .await
            .to_not_found_response(errors::ApiErrorResponse::PaymentMethodNotFound)
            .attach_printable("error retrieveing payment method from DB")
            .map(Some),

        storage::PaymentTokenData::Temporary(_)
        | storage::PaymentTokenData::TemporaryGeneric(_)
        | storage::PaymentTokenData::Permanent(_)
        | storage::PaymentTokenData::AuthBankDebit(_) => Ok(None),
    }
}

#[cfg(feature = "v1")]
pub async fn retrieve_payment_token_data(
    state: &SessionState,
    token: String,
    payment_method: Option<storage_enums::PaymentMethod>,
) -> RouterResult<storage::PaymentTokenData> {
    let redis_conn = state
        .store
        .get_redis_conn()
        .change_context(errors::ApiErrorResponse::InternalServerError)
        .attach_printable("Failed to get redis connection")?;

    let key = format!(
        "pm_token_{}_{}_hyperswitch",
        token,
        payment_method.get_required_value("payment_method")?
    );

    let token_data_string = redis_conn
        .get_key::<Option<String>>(&key.into())
        .await
        .change_context(errors::ApiErrorResponse::InternalServerError)
        .attach_printable("Failed to fetch the token from redis")?
        .ok_or(error_stack::Report::new(
            errors::ApiErrorResponse::UnprocessableEntity {
                message: "Token is invalid or expired".to_owned(),
            },
        ))?;

    let token_data_result = token_data_string
        .clone()
        .parse_struct("PaymentTokenData")
        .change_context(errors::ApiErrorResponse::InternalServerError)
        .attach_printable("failed to deserialize hyperswitch token data");

    let token_data = match token_data_result {
        Ok(data) => data,
        Err(e) => {
            // The purpose of this logic is backwards compatibility to support tokens
            // in redis that might be following the old format.
            if token_data_string.starts_with('{') {
                return Err(e);
            } else {
                storage::PaymentTokenData::temporary_generic(token_data_string)
            }
        }
    };

    Ok(token_data)
}

#[cfg(feature = "v2")]
pub async fn make_pm_data<'a, F: Clone, R, D>(
    _operation: BoxedOperation<'a, F, R, D>,
    _state: &'a SessionState,
    _payment_data: &mut PaymentData<F>,
    _merchant_key_store: &domain::MerchantKeyStore,
    _customer: &Option<domain::Customer>,
    _storage_scheme: common_enums::enums::MerchantStorageScheme,
    _business_profile: Option<&domain::Profile>,
) -> RouterResult<(
    BoxedOperation<'a, F, R, D>,
    Option<domain::PaymentMethodData>,
    Option<String>,
)> {
    todo!()
}

#[cfg(feature = "v1")]
#[allow(clippy::too_many_arguments)]
pub async fn make_pm_data<'a, F: Clone, R, D>(
    operation: BoxedOperation<'a, F, R, D>,
    state: &'a SessionState,
    payment_data: &mut PaymentData<F>,
    merchant_key_store: &domain::MerchantKeyStore,
    customer: &Option<domain::Customer>,
    storage_scheme: common_enums::enums::MerchantStorageScheme,
    business_profile: &domain::Profile,
    should_retry_with_pan: bool,
) -> RouterResult<(
    BoxedOperation<'a, F, R, D>,
    Option<domain::PaymentMethodData>,
    Option<String>,
)> {
    use super::OperationSessionSetters;
    use crate::core::payments::OperationSessionGetters;

    let request = payment_data.payment_method_data.clone();

    let mut card_token_data = payment_data
        .payment_method_data
        .clone()
        .and_then(|pmd| match pmd {
            domain::PaymentMethodData::CardToken(token_data) => Some(token_data),
            _ => None,
        })
        .or(Some(domain::CardToken::default()));

    if let Some(cvc) = payment_data.card_cvc.clone() {
        if let Some(token_data) = card_token_data.as_mut() {
            token_data.card_cvc = Some(cvc);
        }
    }

    if payment_data.token_data.is_none() {
        if let Some(payment_method_info) = &payment_data.payment_method_info {
            if payment_method_info.get_payment_method_type()
                == Some(storage_enums::PaymentMethod::Card)
            {
                payment_data.token_data =
                    Some(storage::PaymentTokenData::PermanentCard(CardTokenData {
                        payment_method_id: Some(payment_method_info.get_id().clone()),
                        locker_id: payment_method_info
                            .locker_id
                            .clone()
                            .or(Some(payment_method_info.get_id().clone())),
                        token: payment_method_info
                            .locker_id
                            .clone()
                            .unwrap_or(payment_method_info.get_id().clone()),
                        network_token_locker_id: payment_method_info
                            .network_token_requestor_reference_id
                            .clone()
                            .or(Some(payment_method_info.get_id().clone())),
                    }));
            }
        }
    }

    let mandate_id = payment_data.mandate_id.clone();

    // TODO: Handle case where payment method and token both are present in request properly.
    let (payment_method, pm_id) = match (&request, payment_data.token_data.as_ref()) {
        (_, Some(hyperswitch_token)) => {
            let existing_vault_data = payment_data.get_vault_operation();

            let vault_data = existing_vault_data.and_then(|data| match data {
                domain_payments::VaultOperation::ExistingVaultData(vault_data) => Some(vault_data),
                domain_payments::VaultOperation::SaveCardData(_)
                | domain_payments::VaultOperation::SaveCardAndNetworkTokenData(_) => None,
            });

            let pm_data = Box::pin(payment_methods::retrieve_payment_method_with_token(
                state,
                merchant_key_store,
                hyperswitch_token,
                &payment_data.payment_intent,
                &payment_data.payment_attempt,
                card_token_data.as_ref(),
                customer,
                storage_scheme,
                mandate_id,
                payment_data.payment_method_info.clone(),
                business_profile,
                should_retry_with_pan,
                vault_data,
            ))
            .await;

            let payment_method_details = pm_data.attach_printable("in 'make_pm_data'")?;

            if let Some(ref payment_method_data) = payment_method_details.payment_method_data {
                let updated_vault_operation =
                    domain_payments::VaultOperation::get_updated_vault_data(
                        existing_vault_data,
                        payment_method_data,
                    );

                if let Some(vault_operation) = updated_vault_operation {
                    payment_data.set_vault_operation(vault_operation);
                }

                // Temporarily store payment method data along with the cvc in redis for saved card payments, if required by the connector based on its configs
                if payment_data.token.is_none() {
                    let (_, payment_token) = payment_methods::retrieve_payment_method_core(
                        &Some(payment_method_data.clone()),
                        state,
                        &payment_data.payment_intent,
                        &payment_data.payment_attempt,
                        merchant_key_store,
                        Some(business_profile),
                    )
                    .await?;

                    payment_data.token = payment_token;
                }
            };

            Ok::<_, error_stack::Report<errors::ApiErrorResponse>>(
                if let Some(payment_method_data) = payment_method_details.payment_method_data {
                    payment_data.payment_attempt.payment_method =
                        payment_method_details.payment_method;
                    (
                        Some(payment_method_data),
                        payment_method_details.payment_method_id,
                    )
                } else {
                    (None, payment_method_details.payment_method_id)
                },
            )
        }

        (Some(_), _) => {
            let (payment_method_data, payment_token) =
                payment_methods::retrieve_payment_method_core(
                    &request,
                    state,
                    &payment_data.payment_intent,
                    &payment_data.payment_attempt,
                    merchant_key_store,
                    Some(business_profile),
                )
                .await?;

            payment_data.token = payment_token;

            Ok((payment_method_data, None))
        }
        _ => Ok((None, None)),
    }?;

    Ok((operation, payment_method, pm_id))
}

#[cfg(feature = "v1")]
pub async fn store_in_vault_and_generate_ppmt(
    state: &SessionState,
    payment_method_data: &domain::PaymentMethodData,
    payment_intent: &PaymentIntent,
    payment_attempt: &PaymentAttempt,
    payment_method: enums::PaymentMethod,
    merchant_key_store: &domain::MerchantKeyStore,
    business_profile: Option<&domain::Profile>,
) -> RouterResult<String> {
    let router_token = vault::Vault::store_payment_method_data_in_locker(
        state,
        None,
        payment_method_data,
        payment_intent.customer_id.to_owned(),
        payment_method,
        merchant_key_store,
    )
    .await?;
    let parent_payment_method_token = generate_id(consts::ID_LENGTH, "token");
    let key_for_hyperswitch_token = payment_attempt.get_payment_method().map(|payment_method| {
        payment_methods_handler::ParentPaymentMethodToken::create_key_for_token((
            &parent_payment_method_token,
            payment_method,
        ))
    });

    let intent_fulfillment_time = business_profile
        .and_then(|b_profile| b_profile.get_order_fulfillment_time())
        .unwrap_or(consts::DEFAULT_FULFILLMENT_TIME);

    if let Some(key_for_hyperswitch_token) = key_for_hyperswitch_token {
        key_for_hyperswitch_token
            .insert(
                intent_fulfillment_time,
                storage::PaymentTokenData::temporary_generic(router_token),
                state,
            )
            .await?;
    };
    Ok(parent_payment_method_token)
}

#[cfg(feature = "v2")]
pub async fn store_payment_method_data_in_vault(
    state: &SessionState,
    payment_attempt: &PaymentAttempt,
    payment_intent: &PaymentIntent,
    payment_method: enums::PaymentMethod,
    payment_method_data: &domain::PaymentMethodData,
    merchant_key_store: &domain::MerchantKeyStore,
    business_profile: Option<&domain::Profile>,
) -> RouterResult<Option<String>> {
    todo!()
}

#[cfg(feature = "v1")]
pub async fn store_payment_method_data_in_vault(
    state: &SessionState,
    payment_attempt: &PaymentAttempt,
    payment_intent: &PaymentIntent,
    payment_method: enums::PaymentMethod,
    payment_method_data: &domain::PaymentMethodData,
    merchant_key_store: &domain::MerchantKeyStore,
    business_profile: Option<&domain::Profile>,
) -> RouterResult<Option<String>> {
    if should_store_payment_method_data_in_vault(
        &state.conf.temp_locker_enable_config,
        payment_attempt.connector.clone(),
        payment_method,
    ) || payment_intent.request_external_three_ds_authentication == Some(true)
    {
        let parent_payment_method_token = store_in_vault_and_generate_ppmt(
            state,
            payment_method_data,
            payment_intent,
            payment_attempt,
            payment_method,
            merchant_key_store,
            business_profile,
        )
        .await?;

        return Ok(Some(parent_payment_method_token));
    }

    Ok(None)
}
pub fn should_store_payment_method_data_in_vault(
    temp_locker_enable_config: &TempLockerEnableConfig,
    option_connector: Option<String>,
    payment_method: enums::PaymentMethod,
) -> bool {
    option_connector
        .map(|connector| {
            temp_locker_enable_config
                .0
                .get(&connector)
                .map(|config| config.payment_method.contains(&payment_method))
                .unwrap_or(false)
        })
        .unwrap_or(true)
}

#[instrument(skip_all)]
pub(crate) fn validate_capture_method(
    capture_method: storage_enums::CaptureMethod,
) -> RouterResult<()> {
    utils::when(
        capture_method == storage_enums::CaptureMethod::Automatic,
        || {
            Err(report!(errors::ApiErrorResponse::PaymentUnexpectedState {
                field_name: "capture_method".to_string(),
                current_flow: "captured".to_string(),
                current_value: capture_method.to_string(),
                states: "manual, manual_multiple, scheduled".to_string()
            }))
        },
    )
}

#[instrument(skip_all)]
pub(crate) fn validate_status_with_capture_method(
    status: storage_enums::IntentStatus,
    capture_method: storage_enums::CaptureMethod,
) -> RouterResult<()> {
    if status == storage_enums::IntentStatus::Processing
        && !(capture_method == storage_enums::CaptureMethod::ManualMultiple)
    {
        return Err(report!(errors::ApiErrorResponse::PaymentUnexpectedState {
            field_name: "capture_method".to_string(),
            current_flow: "captured".to_string(),
            current_value: capture_method.to_string(),
            states: "manual_multiple".to_string()
        }));
    }
    utils::when(
        status != storage_enums::IntentStatus::RequiresCapture
            && status != storage_enums::IntentStatus::PartiallyCapturedAndCapturable
            && status != storage_enums::IntentStatus::PartiallyAuthorizedAndRequiresCapture
            && status != storage_enums::IntentStatus::Processing,
        || {
            Err(report!(errors::ApiErrorResponse::PaymentUnexpectedState {
                field_name: "payment.status".to_string(),
                current_flow: "captured".to_string(),
                current_value: status.to_string(),
                states: "requires_capture, partially_captured_and_capturable, processing"
                    .to_string()
            }))
        },
    )
}

#[instrument(skip_all)]
pub(crate) fn validate_amount_to_capture(
    amount: i64,
    amount_to_capture: Option<i64>,
) -> RouterResult<()> {
    utils::when(amount_to_capture.is_some_and(|value| value <= 0), || {
        Err(report!(errors::ApiErrorResponse::InvalidDataFormat {
            field_name: "amount".to_string(),
            expected_format: "positive integer".to_string(),
        }))
    })?;

    utils::when(
        amount_to_capture.is_some() && (Some(amount) < amount_to_capture),
        || {
            Err(report!(errors::ApiErrorResponse::InvalidRequestData {
                message: "amount_to_capture is greater than amount".to_string()
            }))
        },
    )
}

#[cfg(feature = "v1")]
#[instrument(skip_all)]
pub(crate) fn validate_payment_method_fields_present(
    req: &api_models::payments::PaymentsRequest,
) -> RouterResult<()> {
    let payment_method_data =
        req.payment_method_data
            .as_ref()
            .and_then(|request_payment_method_data| {
                request_payment_method_data.payment_method_data.as_ref()
            });
    utils::when(
        req.payment_method.is_none() && payment_method_data.is_some(),
        || {
            Err(errors::ApiErrorResponse::MissingRequiredField {
                field_name: "payment_method",
            })
        },
    )?;

    utils::when(
        !matches!(
            req.payment_method,
            Some(api_enums::PaymentMethod::Card) | None
        ) && (req.payment_method_type.is_none()),
        || {
            Err(errors::ApiErrorResponse::MissingRequiredField {
                field_name: "payment_method_type",
            })
        },
    )?;

    utils::when(
        req.payment_method.is_some()
            && payment_method_data.is_none()
            && req.payment_token.is_none()
            && req.recurring_details.is_none()
            && req.ctp_service_details.is_none(),
        || {
            Err(errors::ApiErrorResponse::MissingRequiredField {
                field_name: "payment_method_data",
            })
        },
    )?;

    utils::when(
        req.payment_method.is_some() && req.payment_method_type.is_some(),
        || {
            req.payment_method
                .map_or(Ok(()), |req_payment_method| {
                    req.payment_method_type.map_or(Ok(()), |req_payment_method_type| {
                        if !validate_payment_method_type_against_payment_method(req_payment_method, req_payment_method_type) {
                            Err(errors::ApiErrorResponse::InvalidRequestData {
                                message: ("payment_method_type doesn't correspond to the specified payment_method"
                                    .to_string()),
                            })
                        } else {
                            Ok(())
                        }
                    })
                })
        },
    )?;

    let validate_payment_method_and_payment_method_data =
        |req_payment_method_data, req_payment_method: api_enums::PaymentMethod| {
            api_enums::PaymentMethod::foreign_try_from(req_payment_method_data).and_then(|payment_method|
                if req_payment_method != payment_method {
                    Err(errors::ApiErrorResponse::InvalidRequestData {
                        message: ("payment_method_data doesn't correspond to the specified payment_method"
                            .to_string()),
                    })
                } else {
                    Ok(())
                })
        };

    utils::when(
        req.payment_method.is_some() && payment_method_data.is_some(),
        || {
            payment_method_data
                .cloned()
                .map_or(Ok(()), |payment_method_data| {
                    req.payment_method.map_or(Ok(()), |req_payment_method| {
                        validate_payment_method_and_payment_method_data(
                            payment_method_data,
                            req_payment_method,
                        )
                    })
                })
        },
    )?;

    Ok(())
}

pub fn check_force_psync_precondition(status: storage_enums::AttemptStatus) -> bool {
    !matches!(
        status,
        storage_enums::AttemptStatus::Charged
            | storage_enums::AttemptStatus::AutoRefunded
            | storage_enums::AttemptStatus::Voided
            | storage_enums::AttemptStatus::CodInitiated
            | storage_enums::AttemptStatus::Started
            | storage_enums::AttemptStatus::Failure
    )
}

pub fn append_option<T, U, F, V>(func: F, option1: Option<T>, option2: Option<U>) -> Option<V>
where
    F: FnOnce(T, U) -> V,
{
    Some(func(option1?, option2?))
}

#[cfg(all(feature = "olap", feature = "v1"))]
pub(super) async fn filter_by_constraints(
    state: &SessionState,
    constraints: &PaymentIntentFetchConstraints,
    merchant_id: &id_type::MerchantId,
    key_store: &domain::MerchantKeyStore,
    storage_scheme: storage_enums::MerchantStorageScheme,
) -> CustomResult<Vec<PaymentIntent>, errors::StorageError> {
    let db = &*state.store;
    let result = db
        .filter_payment_intent_by_constraints(
            &(state).into(),
            merchant_id,
            constraints,
            key_store,
            storage_scheme,
        )
        .await?;
    Ok(result)
}

#[cfg(feature = "olap")]
pub(super) fn validate_payment_list_request(
    req: &api::PaymentListConstraints,
) -> CustomResult<(), errors::ApiErrorResponse> {
    use common_utils::consts::PAYMENTS_LIST_MAX_LIMIT_V1;

    utils::when(
        req.limit > PAYMENTS_LIST_MAX_LIMIT_V1 || req.limit < 1,
        || {
            Err(errors::ApiErrorResponse::InvalidRequestData {
                message: format!("limit should be in between 1 and {PAYMENTS_LIST_MAX_LIMIT_V1}"),
            })
        },
    )?;
    Ok(())
}
#[cfg(feature = "olap")]
pub(super) fn validate_payment_list_request_for_joins(
    limit: u32,
) -> CustomResult<(), errors::ApiErrorResponse> {
    use common_utils::consts::PAYMENTS_LIST_MAX_LIMIT_V2;

    utils::when(!(1..=PAYMENTS_LIST_MAX_LIMIT_V2).contains(&limit), || {
        Err(errors::ApiErrorResponse::InvalidRequestData {
            message: format!("limit should be in between 1 and {PAYMENTS_LIST_MAX_LIMIT_V2}"),
        })
    })?;
    Ok(())
}

#[cfg(feature = "v1")]
pub fn get_handle_response_url(
    payment_id: id_type::PaymentId,
    business_profile: &domain::Profile,
    response: &api::PaymentsResponse,
    connector: String,
) -> RouterResult<api::RedirectionResponse> {
    let payments_return_url = response.return_url.as_ref();

    let redirection_response = make_pg_redirect_response(payment_id, response, connector);

    let return_url = make_merchant_url_with_response(
        business_profile,
        redirection_response,
        payments_return_url,
        response.client_secret.as_ref(),
        response.manual_retry_allowed,
    )
    .attach_printable("Failed to make merchant url with response")?;

    make_url_with_signature(&return_url, business_profile)
}

#[cfg(feature = "v1")]
pub fn get_handle_response_url_for_modular_authentication(
    authentication_id: id_type::AuthenticationId,
    business_profile: &domain::Profile,
    response: &api_models::authentication::AuthenticationAuthenticateResponse,
    connector: String,
    return_url: Option<String>,
    client_secret: Option<&masking::Secret<String>>,
    amount: Option<MinorUnit>,
) -> RouterResult<api::RedirectionResponse> {
    let authentication_return_url = return_url;
    let trans_status = response
        .transaction_status
        .clone()
        .get_required_value("transaction_status")?;

    let redirection_response = make_pg_redirect_response_for_authentication(
        authentication_id,
        connector,
        amount,
        trans_status,
    );

    let return_url = make_merchant_url_with_response_for_authentication(
        business_profile,
        redirection_response,
        authentication_return_url.as_ref(),
        client_secret,
        None,
    )
    .attach_printable("Failed to make merchant url with response")?;

    make_url_with_signature(&return_url, business_profile)
}

#[cfg(feature = "v1")]
pub fn make_merchant_url_with_response_for_authentication(
    business_profile: &domain::Profile,
    redirection_response: hyperswitch_domain_models::authentication::PgRedirectResponseForAuthentication,
    request_return_url: Option<&String>,
    client_secret: Option<&masking::Secret<String>>,
    manual_retry_allowed: Option<bool>,
) -> RouterResult<String> {
    // take return url if provided in the request else use merchant return url
    let url = request_return_url
        .or(business_profile.return_url.as_ref())
        .get_required_value("return_url")?;

    let status_check = redirection_response.status;

    let authentication_client_secret = client_secret
        .ok_or(errors::ApiErrorResponse::InternalServerError)
        .attach_printable("Expected client secret to be `Some`")?;

    let authentication_id = redirection_response
        .authentication_id
        .get_string_repr()
        .to_owned();
    let merchant_url_with_response = if business_profile.redirect_to_merchant_with_http_post {
        url::Url::parse_with_params(
            url,
            &[
                ("status", status_check.to_string()),
                ("authentication_id", authentication_id),
                (
                    "authentication_client_secret",
                    authentication_client_secret.peek().to_string(),
                ),
                (
                    "manual_retry_allowed",
                    manual_retry_allowed.unwrap_or(false).to_string(),
                ),
            ],
        )
        .change_context(errors::ApiErrorResponse::InternalServerError)
        .attach_printable("Unable to parse the url with param")?
    } else {
        let amount = redirection_response.amount.get_required_value("amount")?;
        url::Url::parse_with_params(
            url,
            &[
                ("status", status_check.to_string()),
                ("authentication_id", authentication_id),
                (
                    "authentication_client_secret",
                    authentication_client_secret.peek().to_string(),
                ),
                ("amount", amount.to_string()),
                (
                    "manual_retry_allowed",
                    manual_retry_allowed.unwrap_or(false).to_string(),
                ),
            ],
        )
        .change_context(errors::ApiErrorResponse::InternalServerError)
        .attach_printable("Unable to parse the url with param")?
    };

    Ok(merchant_url_with_response.to_string())
}

#[cfg(feature = "v1")]
pub fn make_merchant_url_with_response(
    business_profile: &domain::Profile,
    redirection_response: api::PgRedirectResponse,
    request_return_url: Option<&String>,
    client_secret: Option<&masking::Secret<String>>,
    manual_retry_allowed: Option<bool>,
) -> RouterResult<String> {
    // take return url if provided in the request else use merchant return url
    let url = request_return_url
        .or(business_profile.return_url.as_ref())
        .get_required_value("return_url")?;

    let status_check = redirection_response.status;

    let payment_client_secret = client_secret
        .ok_or(errors::ApiErrorResponse::InternalServerError)
        .attach_printable("Expected client secret to be `Some`")?;

    let payment_id = redirection_response.payment_id.get_string_repr().to_owned();
    let merchant_url_with_response = if business_profile.redirect_to_merchant_with_http_post {
        url::Url::parse_with_params(
            url,
            &[
                ("status", status_check.to_string()),
                ("payment_id", payment_id),
                (
                    "payment_intent_client_secret",
                    payment_client_secret.peek().to_string(),
                ),
                (
                    "manual_retry_allowed",
                    manual_retry_allowed.unwrap_or(false).to_string(),
                ),
            ],
        )
        .change_context(errors::ApiErrorResponse::InternalServerError)
        .attach_printable("Unable to parse the url with param")?
    } else {
        let amount = redirection_response.amount.get_required_value("amount")?;
        url::Url::parse_with_params(
            url,
            &[
                ("status", status_check.to_string()),
                ("payment_id", payment_id),
                (
                    "payment_intent_client_secret",
                    payment_client_secret.peek().to_string(),
                ),
                ("amount", amount.to_string()),
                (
                    "manual_retry_allowed",
                    manual_retry_allowed.unwrap_or(false).to_string(),
                ),
            ],
        )
        .change_context(errors::ApiErrorResponse::InternalServerError)
        .attach_printable("Unable to parse the url with param")?
    };

    Ok(merchant_url_with_response.to_string())
}

#[cfg(feature = "v1")]
pub async fn make_ephemeral_key(
    state: SessionState,
    customer_id: id_type::CustomerId,
    merchant_id: id_type::MerchantId,
) -> errors::RouterResponse<ephemeral_key::EphemeralKey> {
    let store = &state.store;
    let id = utils::generate_id(consts::ID_LENGTH, "eki");
    let secret = format!("epk_{}", &Uuid::new_v4().simple().to_string());
    let ek = ephemeral_key::EphemeralKeyNew {
        id,
        customer_id,
        merchant_id: merchant_id.to_owned(),
        secret,
    };
    let ek = store
        .create_ephemeral_key(ek, state.conf.eph_key.validity)
        .await
        .change_context(errors::ApiErrorResponse::InternalServerError)
        .attach_printable("Unable to create ephemeral key")?;
    Ok(services::ApplicationResponse::Json(ek))
}

#[cfg(feature = "v2")]
pub async fn make_client_secret(
    state: SessionState,
    resource_id: api_models::ephemeral_key::ResourceId,
    merchant_context: domain::MerchantContext,
    headers: &actix_web::http::header::HeaderMap,
) -> errors::RouterResponse<ClientSecretResponse> {
    let db = &state.store;
    let key_manager_state = &((&state).into());

    match &resource_id {
        api_models::ephemeral_key::ResourceId::Customer(global_customer_id) => {
            db.find_customer_by_global_id(
                key_manager_state,
                global_customer_id,
                merchant_context.get_merchant_key_store(),
                merchant_context.get_merchant_account().storage_scheme,
            )
            .await
            .to_not_found_response(errors::ApiErrorResponse::CustomerNotFound)?;
        }
    }

    let resource_id = match resource_id {
        api_models::ephemeral_key::ResourceId::Customer(global_customer_id) => {
            common_utils::types::authentication::ResourceId::Customer(global_customer_id)
        }
    };

    let client_secret = create_client_secret(
        &state,
        merchant_context.get_merchant_account().get_id(),
        resource_id,
    )
    .await
    .change_context(errors::ApiErrorResponse::InternalServerError)
    .attach_printable("Unable to create client secret")?;

    let response = ClientSecretResponse::foreign_try_from(client_secret)
        .attach_printable("Only customer is supported as resource_id in response")?;
    Ok(services::ApplicationResponse::Json(response))
}

#[cfg(feature = "v2")]
pub async fn create_client_secret(
    state: &SessionState,
    merchant_id: &id_type::MerchantId,
    resource_id: common_utils::types::authentication::ResourceId,
) -> RouterResult<ephemeral_key::ClientSecretType> {
    use common_utils::generate_time_ordered_id;

    let store = &state.store;
    let id = id_type::ClientSecretId::generate();
    let secret = masking::Secret::new(generate_time_ordered_id("cs"));

    let client_secret = ephemeral_key::ClientSecretTypeNew {
        id,
        merchant_id: merchant_id.to_owned(),
        secret,
        resource_id,
    };
    let client_secret = store
        .create_client_secret(client_secret, state.conf.eph_key.validity)
        .await
        .change_context(errors::ApiErrorResponse::InternalServerError)
        .attach_printable("Unable to create client secret")?;
    Ok(client_secret)
}

#[cfg(feature = "v1")]
pub async fn delete_ephemeral_key(
    state: SessionState,
    ek_id: String,
) -> errors::RouterResponse<ephemeral_key::EphemeralKey> {
    let db = state.store.as_ref();
    let ek = db
        .delete_ephemeral_key(&ek_id)
        .await
        .change_context(errors::ApiErrorResponse::InternalServerError)
        .attach_printable("Unable to delete ephemeral key")?;
    Ok(services::ApplicationResponse::Json(ek))
}

#[cfg(feature = "v2")]
pub async fn delete_client_secret(
    state: SessionState,
    ephemeral_key_id: String,
) -> errors::RouterResponse<ClientSecretResponse> {
    let db = state.store.as_ref();
    let ephemeral_key = db
        .delete_client_secret(&ephemeral_key_id)
        .await
        .map_err(|err| match err.current_context() {
            errors::StorageError::ValueNotFound(_) => {
                err.change_context(errors::ApiErrorResponse::GenericNotFoundError {
                    message: "Ephemeral Key not found".to_string(),
                })
            }
            _ => err.change_context(errors::ApiErrorResponse::InternalServerError),
        })
        .attach_printable("Unable to delete ephemeral key")?;

    let response = ClientSecretResponse::foreign_try_from(ephemeral_key)
        .attach_printable("Only customer is supported as resource_id in response")?;
    Ok(services::ApplicationResponse::Json(response))
}

#[cfg(feature = "v1")]
pub fn make_pg_redirect_response(
    payment_id: id_type::PaymentId,
    response: &api::PaymentsResponse,
    connector: String,
) -> api::PgRedirectResponse {
    api::PgRedirectResponse {
        payment_id,
        status: response.status,
        gateway_id: connector,
        customer_id: response.customer_id.to_owned(),
        amount: Some(response.amount),
    }
}

#[cfg(feature = "v1")]
pub fn make_pg_redirect_response_for_authentication(
    authentication_id: id_type::AuthenticationId,
    connector: String,
    amount: Option<MinorUnit>,
    trans_status: common_enums::TransactionStatus,
) -> hyperswitch_domain_models::authentication::PgRedirectResponseForAuthentication {
    hyperswitch_domain_models::authentication::PgRedirectResponseForAuthentication {
        authentication_id,
        status: trans_status,
        gateway_id: connector,
        customer_id: None,
        amount,
    }
}

#[cfg(feature = "v1")]
pub fn make_url_with_signature(
    redirect_url: &str,
    business_profile: &domain::Profile,
) -> RouterResult<api::RedirectionResponse> {
    let mut url = url::Url::parse(redirect_url)
        .change_context(errors::ApiErrorResponse::InternalServerError)
        .attach_printable("Unable to parse the url")?;

    let mut base_url = url.clone();
    base_url.query_pairs_mut().clear();

    let url = if business_profile.enable_payment_response_hash {
        let key = business_profile
            .payment_response_hash_key
            .as_ref()
            .get_required_value("payment_response_hash_key")?;
        let signature = hmac_sha512_sorted_query_params(
            &mut url.query_pairs().collect::<Vec<_>>(),
            key.as_str(),
        )?;

        url.query_pairs_mut()
            .append_pair("signature", &signature)
            .append_pair("signature_algorithm", "HMAC-SHA512");
        url.to_owned()
    } else {
        url.to_owned()
    };

    let parameters = url
        .query_pairs()
        .collect::<Vec<_>>()
        .iter()
        .map(|(key, value)| (key.clone().into_owned(), value.clone().into_owned()))
        .collect::<Vec<_>>();

    Ok(api::RedirectionResponse {
        return_url: base_url.to_string(),
        params: parameters,
        return_url_with_query_params: url.to_string(),
        http_method: if business_profile.redirect_to_merchant_with_http_post {
            services::Method::Post.to_string()
        } else {
            services::Method::Get.to_string()
        },
        headers: Vec::new(),
    })
}

pub fn hmac_sha512_sorted_query_params(
    params: &mut [(Cow<'_, str>, Cow<'_, str>)],
    key: &str,
) -> RouterResult<String> {
    params.sort();
    let final_string = params
        .iter()
        .map(|(key, value)| format!("{key}={value}"))
        .collect::<Vec<_>>()
        .join("&");

    let signature = crypto::HmacSha512::sign_message(
        &crypto::HmacSha512,
        key.as_bytes(),
        final_string.as_bytes(),
    )
    .change_context(errors::ApiErrorResponse::InternalServerError)
    .attach_printable("Failed to sign the message")?;

    Ok(hex::encode(signature))
}

pub fn check_if_operation_confirm<Op: std::fmt::Debug>(operations: Op) -> bool {
    format!("{operations:?}") == "PaymentConfirm"
}

#[allow(clippy::too_many_arguments)]
pub fn generate_mandate(
    merchant_id: id_type::MerchantId,
    payment_id: id_type::PaymentId,
    connector: String,
    setup_mandate_details: Option<MandateData>,
    customer_id: &Option<id_type::CustomerId>,
    payment_method_id: String,
    connector_mandate_id: Option<pii::SecretSerdeValue>,
    network_txn_id: Option<String>,
    payment_method_data_option: Option<domain::payments::PaymentMethodData>,
    mandate_reference: Option<MandateReference>,
    merchant_connector_id: Option<id_type::MerchantConnectorAccountId>,
) -> CustomResult<Option<storage::MandateNew>, errors::ApiErrorResponse> {
    match (setup_mandate_details, customer_id) {
        (Some(data), Some(cus_id)) => {
            let mandate_id = utils::generate_id(consts::ID_LENGTH, "man");

            // The construction of the mandate new must be visible
            let mut new_mandate = storage::MandateNew::default();

            let customer_acceptance = data
                .customer_acceptance
                .get_required_value("customer_acceptance")?;
            new_mandate
                .set_mandate_id(mandate_id)
                .set_customer_id(cus_id.clone())
                .set_merchant_id(merchant_id)
                .set_original_payment_id(Some(payment_id))
                .set_payment_method_id(payment_method_id)
                .set_connector(connector)
                .set_mandate_status(storage_enums::MandateStatus::Active)
                .set_connector_mandate_ids(connector_mandate_id)
                .set_network_transaction_id(network_txn_id)
                .set_customer_ip_address(
                    customer_acceptance
                        .get_ip_address()
                        .map(masking::Secret::new),
                )
                .set_customer_user_agent_extended(customer_acceptance.get_user_agent())
                .set_customer_accepted_at(Some(customer_acceptance.get_accepted_at()))
                .set_metadata(payment_method_data_option.map(|payment_method_data| {
                    pii::SecretSerdeValue::new(
                        serde_json::to_value(payment_method_data).unwrap_or_default(),
                    )
                }))
                .set_connector_mandate_id(
                    mandate_reference.and_then(|reference| reference.connector_mandate_id),
                )
                .set_merchant_connector_id(merchant_connector_id);

            Ok(Some(
                match data.mandate_type.get_required_value("mandate_type")? {
                    hyperswitch_domain_models::mandates::MandateDataType::SingleUse(data) => {
                        new_mandate
                            .set_mandate_amount(Some(data.amount.get_amount_as_i64()))
                            .set_mandate_currency(Some(data.currency))
                            .set_mandate_type(storage_enums::MandateType::SingleUse)
                            .to_owned()
                    }

                    hyperswitch_domain_models::mandates::MandateDataType::MultiUse(op_data) => {
                        match op_data {
                            Some(data) => new_mandate
                                .set_mandate_amount(Some(data.amount.get_amount_as_i64()))
                                .set_mandate_currency(Some(data.currency))
                                .set_start_date(data.start_date)
                                .set_end_date(data.end_date),
                            // .set_metadata(data.metadata),
                            // we are storing PaymentMethodData in metadata of mandate
                            None => &mut new_mandate,
                        }
                        .set_mandate_type(storage_enums::MandateType::MultiUse)
                        .to_owned()
                    }
                },
            ))
        }
        (_, _) => Ok(None),
    }
}

#[cfg(feature = "v1")]
// A function to manually authenticate the client secret with intent fulfillment time
pub fn authenticate_client_secret(
    request_client_secret: Option<&String>,
    payment_intent: &PaymentIntent,
) -> Result<(), errors::ApiErrorResponse> {
    match (request_client_secret, &payment_intent.client_secret) {
        (Some(req_cs), Some(pi_cs)) => {
            if req_cs != pi_cs {
                Err(errors::ApiErrorResponse::ClientSecretInvalid)
            } else {
                let current_timestamp = common_utils::date_time::now();

                let session_expiry = payment_intent.session_expiry.unwrap_or(
                    payment_intent
                        .created_at
                        .saturating_add(time::Duration::seconds(consts::DEFAULT_SESSION_EXPIRY)),
                );

                fp_utils::when(current_timestamp > session_expiry, || {
                    Err(errors::ApiErrorResponse::ClientSecretExpired)
                })
            }
        }
        // If there is no client in payment intent, then it has expired
        (Some(_), None) => Err(errors::ApiErrorResponse::ClientSecretExpired),
        _ => Ok(()),
    }
}

pub(crate) fn validate_payment_status_against_allowed_statuses(
    intent_status: storage_enums::IntentStatus,
    allowed_statuses: &[storage_enums::IntentStatus],
    action: &'static str,
) -> Result<(), errors::ApiErrorResponse> {
    fp_utils::when(!allowed_statuses.contains(&intent_status), || {
        Err(errors::ApiErrorResponse::PreconditionFailed {
            message: format!(
                "You cannot {action} this payment because it has status {intent_status}",
            ),
        })
    })
}

pub(crate) fn validate_payment_status_against_not_allowed_statuses(
    intent_status: storage_enums::IntentStatus,
    not_allowed_statuses: &[storage_enums::IntentStatus],
    action: &'static str,
) -> Result<(), errors::ApiErrorResponse> {
    fp_utils::when(not_allowed_statuses.contains(&intent_status), || {
        Err(errors::ApiErrorResponse::PreconditionFailed {
            message: format!(
                "You cannot {action} this payment because it has status {intent_status}",
            ),
        })
    })
}

#[instrument(skip_all)]
pub(crate) fn validate_pm_or_token_given(
    payment_method: &Option<api_enums::PaymentMethod>,
    payment_method_data: &Option<api::PaymentMethodData>,
    payment_method_type: &Option<api_enums::PaymentMethodType>,
    mandate_type: &Option<api::MandateTransactionType>,
    token: &Option<String>,
    ctp_service_details: &Option<api_models::payments::CtpServiceDetails>,
) -> Result<(), errors::ApiErrorResponse> {
    utils::when(
        !matches!(
            payment_method_type,
            Some(api_enums::PaymentMethodType::Paypal)
        ) && !matches!(
            mandate_type,
            Some(api::MandateTransactionType::RecurringMandateTransaction)
        ) && token.is_none()
            && (payment_method_data.is_none() || payment_method.is_none())
            && ctp_service_details.is_none(),
        || {
            Err(errors::ApiErrorResponse::InvalidRequestData {
                message:
                    "A payment token or payment method data or ctp service details is required"
                        .to_string(),
            })
        },
    )
}

#[cfg(feature = "v2")]
// A function to perform database lookup and then verify the client secret
pub async fn verify_payment_intent_time_and_client_secret(
    state: &SessionState,
    merchant_context: &domain::MerchantContext,
    client_secret: Option<String>,
) -> error_stack::Result<Option<PaymentIntent>, errors::ApiErrorResponse> {
    todo!()
}

#[cfg(feature = "v1")]
// A function to perform database lookup and then verify the client secret
pub async fn verify_payment_intent_time_and_client_secret(
    state: &SessionState,
    merchant_context: &domain::MerchantContext,
    client_secret: Option<String>,
) -> error_stack::Result<Option<PaymentIntent>, errors::ApiErrorResponse> {
    let db = &*state.store;
    client_secret
        .async_map(|cs| async move {
            let payment_id = get_payment_id_from_client_secret(&cs)?;

            let payment_id = id_type::PaymentId::wrap(payment_id).change_context(
                errors::ApiErrorResponse::InvalidDataValue {
                    field_name: "payment_id",
                },
            )?;

            #[cfg(feature = "v1")]
            let payment_intent = db
                .find_payment_intent_by_payment_id_merchant_id(
                    &state.into(),
                    &payment_id,
                    merchant_context.get_merchant_account().get_id(),
                    merchant_context.get_merchant_key_store(),
                    merchant_context.get_merchant_account().storage_scheme,
                )
                .await
                .change_context(errors::ApiErrorResponse::PaymentNotFound)?;

            #[cfg(feature = "v2")]
            let payment_intent = db
                .find_payment_intent_by_id(
                    &state.into(),
                    &payment_id,
                    key_store,
                    merchant_account.storage_scheme,
                )
                .await
                .change_context(errors::ApiErrorResponse::PaymentNotFound)?;

            authenticate_client_secret(Some(&cs), &payment_intent)?;
            Ok(payment_intent)
        })
        .await
        .transpose()
}

#[cfg(feature = "v1")]
/// Check whether the business details are configured in the merchant account
pub fn validate_business_details(
    business_country: Option<api_enums::CountryAlpha2>,
    business_label: Option<&String>,
    merchant_context: &domain::MerchantContext,
) -> RouterResult<()> {
    let primary_business_details = merchant_context
        .get_merchant_account()
        .primary_business_details
        .clone()
        .parse_value::<Vec<api_models::admin::PrimaryBusinessDetails>>("PrimaryBusinessDetails")
        .change_context(errors::ApiErrorResponse::InternalServerError)
        .attach_printable("failed to parse primary business details")?;

    business_country
        .zip(business_label)
        .map(|(business_country, business_label)| {
            primary_business_details
                .iter()
                .find(|business_details| {
                    &business_details.business == business_label
                        && business_details.country == business_country
                })
                .ok_or(errors::ApiErrorResponse::PreconditionFailed {
                    message: "business_details are not configured in the merchant account"
                        .to_string(),
                })
        })
        .transpose()?;

    Ok(())
}

#[inline]
pub(crate) fn get_payment_id_from_client_secret(cs: &str) -> RouterResult<String> {
    let (payment_id, _) = cs
        .rsplit_once("_secret_")
        .ok_or(errors::ApiErrorResponse::ClientSecretInvalid)?;
    Ok(payment_id.to_string())
}

#[cfg(feature = "v1")]
#[cfg(test)]
mod tests {
    #![allow(clippy::unwrap_used)]

    use super::*;

    #[test]
    fn test_authenticate_client_secret_session_not_expired() {
        let payment_intent = PaymentIntent {
            payment_id: id_type::PaymentId::try_from(Cow::Borrowed("23")).unwrap(),
            merchant_id: id_type::MerchantId::default(),
            status: storage_enums::IntentStatus::RequiresCapture,
            amount: MinorUnit::new(200),
            currency: None,
            amount_captured: None,
            customer_id: None,
            description: None,
            return_url: None,
            metadata: None,
            connector_id: None,
            shipping_address_id: None,
            billing_address_id: None,
            mit_category: None,
            statement_descriptor_name: None,
            statement_descriptor_suffix: None,
            created_at: common_utils::date_time::now(),
            modified_at: common_utils::date_time::now(),
            last_synced: None,
            setup_future_usage: None,
            fingerprint_id: None,
            off_session: None,
            client_secret: Some("1".to_string()),
            active_attempt: hyperswitch_domain_models::RemoteStorageObject::ForeignID(
                "nopes".to_string(),
            ),
            business_country: None,
            business_label: None,
            order_details: None,
            allowed_payment_method_types: None,
            connector_metadata: None,
            feature_metadata: None,
            attempt_count: 1,
            payment_link_id: None,
            profile_id: Some(common_utils::generate_profile_id_of_default_length()),
            merchant_decision: None,
            payment_confirm_source: None,
            surcharge_applicable: None,
            updated_by: storage_enums::MerchantStorageScheme::PostgresOnly.to_string(),
            request_incremental_authorization: Some(
                common_enums::RequestIncrementalAuthorization::default(),
            ),
            incremental_authorization_allowed: None,
            authorization_count: None,
            session_expiry: Some(
                common_utils::date_time::now()
                    .saturating_add(time::Duration::seconds(consts::DEFAULT_SESSION_EXPIRY)),
            ),
            request_external_three_ds_authentication: None,
            split_payments: None,
            frm_metadata: None,
            customer_details: None,
            billing_details: None,
            merchant_order_reference_id: None,
            shipping_details: None,
            is_payment_processor_token_flow: None,
            organization_id: id_type::OrganizationId::default(),
            shipping_cost: None,
            tax_details: None,
            skip_external_tax_calculation: None,
            request_extended_authorization: None,
            psd2_sca_exemption_type: None,
            processor_merchant_id: id_type::MerchantId::default(),
            created_by: None,
            force_3ds_challenge: None,
            force_3ds_challenge_trigger: None,
            is_iframe_redirection_enabled: None,
            is_payment_id_from_merchant: None,
            payment_channel: None,
            tax_status: None,
            discount_amount: None,
            order_date: None,
            shipping_amount_tax: None,
            duty_amount: None,
            enable_partial_authorization: None,
            enable_overcapture: None,
        };
        let req_cs = Some("1".to_string());
        assert!(authenticate_client_secret(req_cs.as_ref(), &payment_intent).is_ok());
        // Check if the result is an Ok variant
    }

    #[test]
    fn test_authenticate_client_secret_session_expired() {
        let created_at =
            common_utils::date_time::now().saturating_sub(time::Duration::seconds(20 * 60));
        let payment_intent = PaymentIntent {
            payment_id: id_type::PaymentId::try_from(Cow::Borrowed("23")).unwrap(),
            merchant_id: id_type::MerchantId::default(),
            status: storage_enums::IntentStatus::RequiresCapture,
            amount: MinorUnit::new(200),
            currency: None,
            amount_captured: None,
            customer_id: None,
            description: None,
            return_url: None,
            metadata: None,
            connector_id: None,
            shipping_address_id: None,
            mit_category: None,
            billing_address_id: None,
            statement_descriptor_name: None,
            statement_descriptor_suffix: None,
            created_at,
            modified_at: common_utils::date_time::now(),
            fingerprint_id: None,
            last_synced: None,
            setup_future_usage: None,
            off_session: None,
            client_secret: Some("1".to_string()),
            active_attempt: hyperswitch_domain_models::RemoteStorageObject::ForeignID(
                "nopes".to_string(),
            ),
            business_country: None,
            business_label: None,
            order_details: None,
            allowed_payment_method_types: None,
            connector_metadata: None,
            feature_metadata: None,
            attempt_count: 1,
            payment_link_id: None,
            profile_id: Some(common_utils::generate_profile_id_of_default_length()),
            merchant_decision: None,
            payment_confirm_source: None,
            surcharge_applicable: None,
            updated_by: storage_enums::MerchantStorageScheme::PostgresOnly.to_string(),
            request_incremental_authorization: Some(
                common_enums::RequestIncrementalAuthorization::default(),
            ),
            incremental_authorization_allowed: None,
            authorization_count: None,
            session_expiry: Some(
                created_at.saturating_add(time::Duration::seconds(consts::DEFAULT_SESSION_EXPIRY)),
            ),
            request_external_three_ds_authentication: None,
            split_payments: None,
            frm_metadata: None,
            customer_details: None,
            billing_details: None,
            merchant_order_reference_id: None,
            shipping_details: None,
            is_payment_processor_token_flow: None,
            organization_id: id_type::OrganizationId::default(),
            shipping_cost: None,
            tax_details: None,
            skip_external_tax_calculation: None,
            request_extended_authorization: None,
            psd2_sca_exemption_type: None,
            processor_merchant_id: id_type::MerchantId::default(),
            created_by: None,
            force_3ds_challenge: None,
            force_3ds_challenge_trigger: None,
            is_iframe_redirection_enabled: None,
            is_payment_id_from_merchant: None,
            payment_channel: None,
            tax_status: None,
            discount_amount: None,
            order_date: None,
            shipping_amount_tax: None,
            duty_amount: None,
            enable_partial_authorization: None,
            enable_overcapture: None,
        };
        let req_cs = Some("1".to_string());
        assert!(authenticate_client_secret(req_cs.as_ref(), &payment_intent,).is_err())
    }

    #[test]
    fn test_authenticate_client_secret_expired() {
        let payment_intent = PaymentIntent {
            payment_id: id_type::PaymentId::try_from(Cow::Borrowed("23")).unwrap(),
            merchant_id: id_type::MerchantId::default(),
            status: storage_enums::IntentStatus::RequiresCapture,
            amount: MinorUnit::new(200),
            currency: None,
            amount_captured: None,
            customer_id: None,
            description: None,
            return_url: None,
            metadata: None,
            connector_id: None,
            mit_category: None,
            shipping_address_id: None,
            billing_address_id: None,
            statement_descriptor_name: None,
            statement_descriptor_suffix: None,
            created_at: common_utils::date_time::now().saturating_sub(time::Duration::seconds(20)),
            modified_at: common_utils::date_time::now(),
            last_synced: None,
            setup_future_usage: None,
            off_session: None,
            client_secret: None,
            fingerprint_id: None,
            active_attempt: hyperswitch_domain_models::RemoteStorageObject::ForeignID(
                "nopes".to_string(),
            ),
            business_country: None,
            business_label: None,
            order_details: None,
            allowed_payment_method_types: None,
            connector_metadata: None,
            feature_metadata: None,
            attempt_count: 1,
            payment_link_id: None,
            profile_id: Some(common_utils::generate_profile_id_of_default_length()),
            merchant_decision: None,
            payment_confirm_source: None,
            surcharge_applicable: None,
            updated_by: storage_enums::MerchantStorageScheme::PostgresOnly.to_string(),
            request_incremental_authorization: Some(
                common_enums::RequestIncrementalAuthorization::default(),
            ),
            incremental_authorization_allowed: None,
            authorization_count: None,
            session_expiry: Some(
                common_utils::date_time::now()
                    .saturating_add(time::Duration::seconds(consts::DEFAULT_SESSION_EXPIRY)),
            ),
            request_external_three_ds_authentication: None,
            split_payments: None,
            frm_metadata: None,
            customer_details: None,
            billing_details: None,
            merchant_order_reference_id: None,
            shipping_details: None,
            is_payment_processor_token_flow: None,
            organization_id: id_type::OrganizationId::default(),
            shipping_cost: None,
            tax_details: None,
            skip_external_tax_calculation: None,
            request_extended_authorization: None,
            psd2_sca_exemption_type: None,
            processor_merchant_id: id_type::MerchantId::default(),
            created_by: None,
            force_3ds_challenge: None,
            force_3ds_challenge_trigger: None,
            is_iframe_redirection_enabled: None,
            is_payment_id_from_merchant: None,
            payment_channel: None,
            tax_status: None,
            discount_amount: None,
            order_date: None,
            shipping_amount_tax: None,
            duty_amount: None,
            enable_partial_authorization: None,
            enable_overcapture: None,
        };
        let req_cs = Some("1".to_string());
        assert!(authenticate_client_secret(req_cs.as_ref(), &payment_intent).is_err())
    }
}

// This function will be removed after moving this functionality to server_wrap and using cache instead of config
#[instrument(skip_all)]
pub async fn insert_merchant_connector_creds_to_config(
    db: &dyn StorageInterface,
    merchant_id: &id_type::MerchantId,
    merchant_connector_details: admin::MerchantConnectorDetailsWrap,
) -> RouterResult<()> {
    if let Some(encoded_data) = merchant_connector_details.encoded_data {
        let redis = &db
            .get_redis_conn()
            .change_context(errors::ApiErrorResponse::InternalServerError)
            .attach_printable("Failed to get redis connection")?;

        let key =
            merchant_id.get_creds_identifier_key(&merchant_connector_details.creds_identifier);

        redis
            .serialize_and_set_key_with_expiry(
                &key.as_str().into(),
                &encoded_data.peek(),
                consts::CONNECTOR_CREDS_TOKEN_TTL,
            )
            .await
            .map_or_else(
                |e| {
                    Err(e
                        .change_context(errors::ApiErrorResponse::InternalServerError)
                        .attach_printable("Failed to insert connector_creds to config"))
                },
                |_| Ok(()),
            )
    } else {
        Ok(())
    }
}

/// Query for merchant connector account either by business label or profile id
/// If profile_id is passed use it, or use connector_label to query merchant connector account
#[instrument(skip_all)]
pub async fn get_merchant_connector_account(
    state: &SessionState,
    merchant_id: &id_type::MerchantId,
    creds_identifier: Option<&str>,
    key_store: &domain::MerchantKeyStore,
    profile_id: &id_type::ProfileId,
    connector_name: &str,
    merchant_connector_id: Option<&id_type::MerchantConnectorAccountId>,
) -> RouterResult<MerchantConnectorAccountType> {
    let db = &*state.store;
    let key_manager_state: &KeyManagerState = &state.into();
    match creds_identifier {
        Some(creds_identifier) => {
            let key = merchant_id.get_creds_identifier_key(creds_identifier);
            let cloned_key = key.clone();
            let redis_fetch = || async {
                db.get_redis_conn()
                    .change_context(errors::ApiErrorResponse::InternalServerError)
                    .attach_printable("Failed to get redis connection")
                    .async_and_then(|redis| async move {
                        redis
                            .get_and_deserialize_key(&key.as_str().into(), "String")
                            .await
                            .change_context(
                                errors::ApiErrorResponse::MerchantConnectorAccountNotFound {
                                    id: key.clone(),
                                },
                            )
                            .attach_printable(key.clone() + ": Not found in Redis")
                    })
                    .await
            };

            let db_fetch = || async {
                db.find_config_by_key(cloned_key.as_str())
                    .await
                    .to_not_found_response(
                        errors::ApiErrorResponse::MerchantConnectorAccountNotFound {
                            id: cloned_key.to_owned(),
                        },
                    )
            };

            let mca_config: String = redis_fetch()
                .await
                .map_or_else(
                    |_| {
                        Either::Left(async {
                            match db_fetch().await {
                                Ok(config_entry) => Ok(config_entry.config),
                                Err(e) => Err(e),
                            }
                        })
                    },
                    |result| Either::Right(async { Ok(result) }),
                )
                .await?;

            let private_key = state
                .conf
                .jwekey
                .get_inner()
                .tunnel_private_key
                .peek()
                .as_bytes();

            let decrypted_mca = services::decrypt_jwe(mca_config.as_str(), services::KeyIdCheck::SkipKeyIdCheck, private_key, jwe::RSA_OAEP_256)
                                     .await
                                     .change_context(errors::ApiErrorResponse::UnprocessableEntity{
                                        message: "decoding merchant_connector_details failed due to invalid data format!".into()})
                                     .attach_printable(
                                        "Failed to decrypt merchant_connector_details sent in request and then put in cache",
                                    )?;

            let res = String::into_bytes(decrypted_mca)
                        .parse_struct("MerchantConnectorDetails")
                        .change_context(errors::ApiErrorResponse::InternalServerError)
                        .attach_printable(
                            "Failed to parse merchant_connector_details sent in request and then put in cache",
                        )?;

            Ok(MerchantConnectorAccountType::CacheVal(res))
        }
        None => {
            let mca: RouterResult<domain::MerchantConnectorAccount> =
                if let Some(merchant_connector_id) = merchant_connector_id {
                    #[cfg(feature = "v1")]
                    {
                        db.find_by_merchant_connector_account_merchant_id_merchant_connector_id(
                            key_manager_state,
                            merchant_id,
                            merchant_connector_id,
                            key_store,
                        )
                        .await
                        .to_not_found_response(
                            errors::ApiErrorResponse::MerchantConnectorAccountNotFound {
                                id: merchant_connector_id.get_string_repr().to_string(),
                            },
                        )
                    }
                    #[cfg(feature = "v2")]
                    {
                        db.find_merchant_connector_account_by_id(
                            &state.into(),
                            merchant_connector_id,
                            key_store,
                        )
                        .await
                        .to_not_found_response(
                            errors::ApiErrorResponse::MerchantConnectorAccountNotFound {
                                id: merchant_connector_id.get_string_repr().to_string(),
                            },
                        )
                    }
                } else {
                    #[cfg(feature = "v1")]
                    {
                        db.find_merchant_connector_account_by_profile_id_connector_name(
                            key_manager_state,
                            profile_id,
                            connector_name,
                            key_store,
                        )
                        .await
                        .to_not_found_response(
                            errors::ApiErrorResponse::MerchantConnectorAccountNotFound {
                                id: format!(
                                    "profile id {} and connector name {connector_name}",
                                    profile_id.get_string_repr()
                                ),
                            },
                        )
                    }
                    #[cfg(feature = "v2")]
                    {
                        todo!()
                    }
                };
            mca.map(Box::new).map(MerchantConnectorAccountType::DbVal)
        }
    }
}

/// This function replaces the request and response type of routerdata with the
/// request and response type passed
/// # Arguments
///
/// * `router_data` - original router data
/// * `request` - new request core/helper
/// * `response` - new response
pub fn router_data_type_conversion<F1, F2, Req1, Req2, Res1, Res2>(
    router_data: RouterData<F1, Req1, Res1>,
    request: Req2,
    response: Result<Res2, ErrorResponse>,
) -> RouterData<F2, Req2, Res2> {
    RouterData {
        flow: std::marker::PhantomData,
        request,
        response,
        merchant_id: router_data.merchant_id,
        tenant_id: router_data.tenant_id,
        address: router_data.address,
        amount_captured: router_data.amount_captured,
        minor_amount_captured: router_data.minor_amount_captured,
        auth_type: router_data.auth_type,
        connector: router_data.connector,
        connector_auth_type: router_data.connector_auth_type,
        connector_meta_data: router_data.connector_meta_data,
        description: router_data.description,
        payment_id: router_data.payment_id,
        payment_method: router_data.payment_method,
        payment_method_type: router_data.payment_method_type,
        status: router_data.status,
        attempt_id: router_data.attempt_id,
        access_token: router_data.access_token,
        session_token: router_data.session_token,
        payment_method_status: router_data.payment_method_status,
        reference_id: router_data.reference_id,
        payment_method_token: router_data.payment_method_token,
        customer_id: router_data.customer_id,
        connector_customer: router_data.connector_customer,
        preprocessing_id: router_data.preprocessing_id,
        payment_method_balance: router_data.payment_method_balance,
        recurring_mandate_payment_data: router_data.recurring_mandate_payment_data,
        connector_request_reference_id: router_data.connector_request_reference_id,
        #[cfg(feature = "payouts")]
        payout_method_data: None,
        #[cfg(feature = "payouts")]
        quote_id: None,
        test_mode: router_data.test_mode,
        connector_api_version: router_data.connector_api_version,
        connector_http_status_code: router_data.connector_http_status_code,
        external_latency: router_data.external_latency,
        apple_pay_flow: router_data.apple_pay_flow,
        frm_metadata: router_data.frm_metadata,
        refund_id: router_data.refund_id,
        dispute_id: router_data.dispute_id,
        connector_response: router_data.connector_response,
        integrity_check: Ok(()),
        connector_wallets_details: router_data.connector_wallets_details,
        additional_merchant_data: router_data.additional_merchant_data,
        header_payload: router_data.header_payload,
        connector_mandate_request_reference_id: router_data.connector_mandate_request_reference_id,
        authentication_id: router_data.authentication_id,
        psd2_sca_exemption_type: router_data.psd2_sca_exemption_type,
        raw_connector_response: router_data.raw_connector_response,
        is_payment_id_from_merchant: router_data.is_payment_id_from_merchant,
        l2_l3_data: router_data.l2_l3_data,
        minor_amount_capturable: router_data.minor_amount_capturable,
        authorized_amount: router_data.authorized_amount,
    }
}

#[cfg(feature = "v1")]
#[instrument(skip_all)]
pub fn get_attempt_type(
    payment_intent: &PaymentIntent,
    payment_attempt: &PaymentAttempt,
    is_manual_retry_enabled: Option<bool>,
    action: &str,
) -> RouterResult<AttemptType> {
    match payment_intent.status {
        enums::IntentStatus::Failed => {
            if matches!(is_manual_retry_enabled, Some(true)) {
                // if it is false, don't go ahead with manual retry
                fp_utils::when(
                    !validate_manual_retry_cutoff(
                        payment_intent.created_at,
                        payment_intent.session_expiry,
                    ),
                    || {
                        Err(report!(errors::ApiErrorResponse::PreconditionFailed {
                            message:
                                format!("You cannot {action} this payment using `manual_retry` because the allowed duration has expired")
                            }
                        ))
                    },
                )?;

                metrics::MANUAL_RETRY_REQUEST_COUNT.add(
                    1,
                    router_env::metric_attributes!((
                        "merchant_id",
                        payment_attempt.merchant_id.clone(),
                    )),
                );
                match payment_attempt.status {
                    enums::AttemptStatus::Started
                    | enums::AttemptStatus::AuthenticationPending
                    | enums::AttemptStatus::AuthenticationSuccessful
                    | enums::AttemptStatus::Authorized
                    | enums::AttemptStatus::Charged
                    | enums::AttemptStatus::Authorizing
                    | enums::AttemptStatus::CodInitiated
                    | enums::AttemptStatus::VoidInitiated
                    | enums::AttemptStatus::CaptureInitiated
                    | enums::AttemptStatus::Unresolved
                    | enums::AttemptStatus::Pending
                    | enums::AttemptStatus::ConfirmationAwaited
                    | enums::AttemptStatus::PartialCharged
                    | enums::AttemptStatus::PartialChargedAndChargeable
                    | enums::AttemptStatus::Voided
                    | enums::AttemptStatus::VoidedPostCharge
                    | enums::AttemptStatus::AutoRefunded
                    | enums::AttemptStatus::PaymentMethodAwaited
                    | enums::AttemptStatus::DeviceDataCollectionPending
                    | enums::AttemptStatus::IntegrityFailure
                    | enums::AttemptStatus::Expired
                    | enums::AttemptStatus::PartiallyAuthorized => {
                        metrics::MANUAL_RETRY_VALIDATION_FAILED.add(
                            1,
                            router_env::metric_attributes!((
                                "merchant_id",
                                payment_attempt.merchant_id.clone(),
                            )),
                        );
                        Err(errors::ApiErrorResponse::InternalServerError)
                            .attach_printable("Payment Attempt unexpected state")
                    }

                    storage_enums::AttemptStatus::VoidFailed
                    | storage_enums::AttemptStatus::RouterDeclined
                    | storage_enums::AttemptStatus::CaptureFailed => {
                        metrics::MANUAL_RETRY_VALIDATION_FAILED.add(
                            1,
                            router_env::metric_attributes!((
                                "merchant_id",
                                payment_attempt.merchant_id.clone(),
                            )),
                        );
                        Err(report!(errors::ApiErrorResponse::PreconditionFailed {
                            message:
                                format!("You cannot {action} this payment because it has status {}, and the previous attempt has the status {}", payment_intent.status, payment_attempt.status)
                            }
                        ))
                    }

                    storage_enums::AttemptStatus::AuthenticationFailed
                    | storage_enums::AttemptStatus::AuthorizationFailed
                    | storage_enums::AttemptStatus::Failure => {
                        metrics::MANUAL_RETRY_COUNT.add(
                            1,
                            router_env::metric_attributes!((
                                "merchant_id",
                                payment_attempt.merchant_id.clone(),
                            )),
                        );
                        Ok(AttemptType::New)
                    }
                }
            } else {
                Err(report!(errors::ApiErrorResponse::PreconditionFailed {
                        message:
                            format!("You cannot {action} this payment because it has status {}, you can enable `manual_retry` in profile to try this payment again", payment_intent.status)
                        }
                    ))
            }
        }
        enums::IntentStatus::Cancelled
        | enums::IntentStatus::CancelledPostCapture
        | enums::IntentStatus::RequiresCapture
        | enums::IntentStatus::PartiallyCaptured
        | enums::IntentStatus::PartiallyCapturedAndCapturable
        | enums::IntentStatus::Processing
        | enums::IntentStatus::Succeeded
        | enums::IntentStatus::Conflicted
        | enums::IntentStatus::Expired
        | enums::IntentStatus::PartiallyAuthorizedAndRequiresCapture => {
            Err(report!(errors::ApiErrorResponse::PreconditionFailed {
                message: format!(
                    "You cannot {action} this payment because it has status {}",
                    payment_intent.status,
                ),
            }))
        }

        enums::IntentStatus::RequiresCustomerAction
        | enums::IntentStatus::RequiresMerchantAction
        | enums::IntentStatus::RequiresPaymentMethod
        | enums::IntentStatus::RequiresConfirmation => Ok(AttemptType::SameOld),
    }
}

fn validate_manual_retry_cutoff(
    created_at: time::PrimitiveDateTime,
    session_expiry: Option<time::PrimitiveDateTime>,
) -> bool {
    let utc_current_time = time::OffsetDateTime::now_utc();
    let primitive_utc_current_time =
        time::PrimitiveDateTime::new(utc_current_time.date(), utc_current_time.time());
    let time_difference_from_creation = primitive_utc_current_time - created_at;

    // cutoff time is 50% of session duration
    let cutoff_limit = match session_expiry {
        Some(session_expiry) => {
            let duration = session_expiry - created_at;
            duration.whole_seconds() / 2
        }
        None => consts::DEFAULT_SESSION_EXPIRY / 2,
    };

    time_difference_from_creation.whole_seconds() <= cutoff_limit
}

#[derive(Debug, Eq, PartialEq, Clone)]
pub enum AttemptType {
    New,
    SameOld,
}

impl AttemptType {
    #[cfg(feature = "v1")]
    // The function creates a new payment_attempt from the previous payment attempt but doesn't populate fields like payment_method, error_code etc.
    // Logic to override the fields with data provided in the request should be done after this if required.
    // In case if fields are not overridden by the request then they contain the same data that was in the previous attempt provided it is populated in this function.
    #[inline(always)]
    fn make_new_payment_attempt(
        payment_method_data: Option<&api_models::payments::PaymentMethodData>,
        old_payment_attempt: PaymentAttempt,
        new_attempt_count: i16,
        storage_scheme: enums::MerchantStorageScheme,
    ) -> storage::PaymentAttemptNew {
        let created_at @ modified_at @ last_synced = Some(common_utils::date_time::now());

        storage::PaymentAttemptNew {
            attempt_id: old_payment_attempt
                .payment_id
                .get_attempt_id(new_attempt_count),
            payment_id: old_payment_attempt.payment_id,
            merchant_id: old_payment_attempt.merchant_id,

            // A new payment attempt is getting created so, used the same function which is used to populate status in PaymentCreate Flow.
            status: payment_attempt_status_fsm(payment_method_data, Some(true)),

            currency: old_payment_attempt.currency,
            save_to_locker: old_payment_attempt.save_to_locker,

            connector: None,

            error_message: None,
            offer_amount: old_payment_attempt.offer_amount,
            payment_method_id: None,
            payment_method: None,
            capture_method: old_payment_attempt.capture_method,
            capture_on: old_payment_attempt.capture_on,
            confirm: old_payment_attempt.confirm,
            authentication_type: old_payment_attempt.authentication_type,
            created_at,
            modified_at,
            last_synced,
            cancellation_reason: None,
            amount_to_capture: old_payment_attempt.amount_to_capture,

            // Once the payment_attempt is authorised then mandate_id is created. If this payment attempt is authorised then mandate_id will be overridden.
            // Since mandate_id is a contract between merchant and customer to debit customers amount adding it to newly created attempt
            mandate_id: old_payment_attempt.mandate_id,

            // The payment could be done from a different browser or same browser, it would probably be overridden by request data.
            browser_info: None,

            error_code: None,
            payment_token: None,
            connector_metadata: None,
            payment_experience: None,
            payment_method_type: None,
            payment_method_data: None,

            // In case it is passed in create and not in confirm,
            business_sub_label: old_payment_attempt.business_sub_label,
            // If the algorithm is entered in Create call from server side, it needs to be populated here, however it could be overridden from the request.
            straight_through_algorithm: old_payment_attempt.straight_through_algorithm,
            mandate_details: old_payment_attempt.mandate_details,
            preprocessing_step_id: None,
            error_reason: None,
            multiple_capture_count: None,
            connector_response_reference_id: None,
            amount_capturable: old_payment_attempt.net_amount.get_total_amount(),
            updated_by: storage_scheme.to_string(),
            authentication_data: None,
            encoded_data: None,
            merchant_connector_id: None,
            unified_code: None,
            unified_message: None,
            net_amount: old_payment_attempt.net_amount,
            external_three_ds_authentication_attempted: old_payment_attempt
                .external_three_ds_authentication_attempted,
            authentication_connector: None,
            authentication_id: None,
            mandate_data: old_payment_attempt.mandate_data,
            // New payment method billing address can be passed for a retry
            payment_method_billing_address_id: None,
            fingerprint_id: None,
            client_source: old_payment_attempt.client_source,
            client_version: old_payment_attempt.client_version,
            customer_acceptance: old_payment_attempt.customer_acceptance,
            organization_id: old_payment_attempt.organization_id,
            profile_id: old_payment_attempt.profile_id,
            connector_mandate_detail: None,
            request_extended_authorization: None,
            extended_authorization_applied: None,
            capture_before: None,
            card_discovery: None,
            processor_merchant_id: old_payment_attempt.processor_merchant_id,
            created_by: old_payment_attempt.created_by,
            setup_future_usage_applied: None,
            routing_approach: old_payment_attempt.routing_approach,
            connector_request_reference_id: None,
            network_transaction_id: None,
            network_details: None,
            is_stored_credential: old_payment_attempt.is_stored_credential,
            authorized_amount: old_payment_attempt.authorized_amount,
        }
    }

    // #[cfg(feature = "v2")]
    // // The function creates a new payment_attempt from the previous payment attempt but doesn't populate fields like payment_method, error_code etc.
    // // Logic to override the fields with data provided in the request should be done after this if required.
    // // In case if fields are not overridden by the request then they contain the same data that was in the previous attempt provided it is populated in this function.
    // #[inline(always)]
    // fn make_new_payment_attempt(
    //     _payment_method_data: Option<&api_models::payments::PaymentMethodData>,
    //     _old_payment_attempt: PaymentAttempt,
    //     _new_attempt_count: i16,
    //     _storage_scheme: enums::MerchantStorageScheme,
    // ) -> PaymentAttempt {
    //     todo!()
    // }

    #[cfg(feature = "v1")]
    #[instrument(skip_all)]
    pub async fn modify_payment_intent_and_payment_attempt(
        &self,
        request: &api_models::payments::PaymentsRequest,
        fetched_payment_intent: PaymentIntent,
        fetched_payment_attempt: PaymentAttempt,
        state: &SessionState,
        key_store: &domain::MerchantKeyStore,
        storage_scheme: storage::enums::MerchantStorageScheme,
    ) -> RouterResult<(PaymentIntent, PaymentAttempt)> {
        match self {
            Self::SameOld => Ok((fetched_payment_intent, fetched_payment_attempt)),
            Self::New => {
                let db = &*state.store;
                let key_manager_state = &state.into();
                let new_attempt_count = fetched_payment_intent.attempt_count + 1;
                let new_payment_attempt_to_insert = Self::make_new_payment_attempt(
                    request
                        .payment_method_data
                        .as_ref()
                        .and_then(|request_payment_method_data| {
                            request_payment_method_data.payment_method_data.as_ref()
                        }),
                    fetched_payment_attempt,
                    new_attempt_count,
                    storage_scheme,
                );

                #[cfg(feature = "v1")]
                let new_payment_attempt = db
                    .insert_payment_attempt(new_payment_attempt_to_insert, storage_scheme)
                    .await
                    .to_duplicate_response(errors::ApiErrorResponse::DuplicatePayment {
                        payment_id: fetched_payment_intent.get_id().to_owned(),
                    })?;

                #[cfg(feature = "v2")]
                let new_payment_attempt = db
                    .insert_payment_attempt(
                        key_manager_state,
                        key_store,
                        new_payment_attempt_to_insert,
                        storage_scheme,
                    )
                    .await
                    .to_duplicate_response(errors::ApiErrorResponse::InternalServerError)
                    .attach_printable("Failed to insert payment attempt")?;

                let updated_payment_intent = db
                    .update_payment_intent(
                        key_manager_state,
                        fetched_payment_intent,
                        storage::PaymentIntentUpdate::StatusAndAttemptUpdate {
                            status: payment_intent_status_fsm(
                                request.payment_method_data.as_ref().and_then(
                                    |request_payment_method_data| {
                                        request_payment_method_data.payment_method_data.as_ref()
                                    },
                                ),
                                Some(true),
                            ),
                            active_attempt_id: new_payment_attempt.get_id().to_owned(),
                            attempt_count: new_attempt_count,
                            updated_by: storage_scheme.to_string(),
                        },
                        key_store,
                        storage_scheme,
                    )
                    .await
                    .to_not_found_response(errors::ApiErrorResponse::PaymentNotFound)?;

                logger::info!(
                    "manual_retry payment for {:?} with attempt_id {:?}",
                    updated_payment_intent.get_id(),
                    new_payment_attempt.get_id()
                );

                Ok((updated_payment_intent, new_payment_attempt))
            }
        }
    }
}

#[inline(always)]
pub fn is_manual_retry_allowed(
    intent_status: &storage_enums::IntentStatus,
    attempt_status: &storage_enums::AttemptStatus,
    connector_request_reference_id_config: &ConnectorRequestReferenceIdConfig,
    merchant_id: &id_type::MerchantId,
) -> Option<bool> {
    let is_payment_status_eligible_for_retry = match intent_status {
        enums::IntentStatus::Failed => match attempt_status {
            enums::AttemptStatus::Started
            | enums::AttemptStatus::AuthenticationPending
            | enums::AttemptStatus::AuthenticationSuccessful
            | enums::AttemptStatus::Authorized
            | enums::AttemptStatus::Charged
            | enums::AttemptStatus::Authorizing
            | enums::AttemptStatus::CodInitiated
            | enums::AttemptStatus::VoidInitiated
            | enums::AttemptStatus::CaptureInitiated
            | enums::AttemptStatus::Unresolved
            | enums::AttemptStatus::Pending
            | enums::AttemptStatus::ConfirmationAwaited
            | enums::AttemptStatus::PartialCharged
            | enums::AttemptStatus::PartialChargedAndChargeable
            | enums::AttemptStatus::Voided
            | enums::AttemptStatus::VoidedPostCharge
            | enums::AttemptStatus::AutoRefunded
            | enums::AttemptStatus::PaymentMethodAwaited
            | enums::AttemptStatus::DeviceDataCollectionPending
            | enums::AttemptStatus::IntegrityFailure
            | enums::AttemptStatus::Expired
            | enums::AttemptStatus::PartiallyAuthorized => {
                logger::error!("Payment Attempt should not be in this state because Attempt to Intent status mapping doesn't allow it");
                None
            }

            enums::AttemptStatus::VoidFailed
            | enums::AttemptStatus::RouterDeclined
            | enums::AttemptStatus::CaptureFailed => Some(false),

            enums::AttemptStatus::AuthenticationFailed
            | enums::AttemptStatus::AuthorizationFailed
            | enums::AttemptStatus::Failure => Some(true),
        },
        enums::IntentStatus::Cancelled
        | enums::IntentStatus::CancelledPostCapture
        | enums::IntentStatus::RequiresCapture
        | enums::IntentStatus::PartiallyCaptured
        | enums::IntentStatus::PartiallyCapturedAndCapturable
        | enums::IntentStatus::Processing
        | enums::IntentStatus::Succeeded
        | enums::IntentStatus::Conflicted
        | enums::IntentStatus::Expired
        | enums::IntentStatus::PartiallyAuthorizedAndRequiresCapture => Some(false),

        enums::IntentStatus::RequiresCustomerAction
        | enums::IntentStatus::RequiresMerchantAction
        | enums::IntentStatus::RequiresPaymentMethod
        | enums::IntentStatus::RequiresConfirmation => None,
    };
    let is_merchant_id_enabled_for_retries = !connector_request_reference_id_config
        .merchant_ids_send_payment_id_as_connector_request_id
        .contains(merchant_id);
    is_payment_status_eligible_for_retry
        .map(|payment_status_check| payment_status_check && is_merchant_id_enabled_for_retries)
}

#[cfg(test)]
mod test {
    #![allow(clippy::unwrap_used)]
    #[test]
    fn test_client_secret_parse() {
        let client_secret1 = "pay_3TgelAms4RQec8xSStjF_secret_fc34taHLw1ekPgNh92qr";
        let client_secret2 = "pay_3Tgel__Ams4RQ_secret_ec8xSStjF_secret_fc34taHLw1ekPgNh92qr";
        let client_secret3 =
            "pay_3Tgel__Ams4RQ_secret_ec8xSStjF_secret__secret_fc34taHLw1ekPgNh92qr";

        assert_eq!(
            "pay_3TgelAms4RQec8xSStjF",
            super::get_payment_id_from_client_secret(client_secret1).unwrap()
        );
        assert_eq!(
            "pay_3Tgel__Ams4RQ_secret_ec8xSStjF",
            super::get_payment_id_from_client_secret(client_secret2).unwrap()
        );
        assert_eq!(
            "pay_3Tgel__Ams4RQ_secret_ec8xSStjF_secret_",
            super::get_payment_id_from_client_secret(client_secret3).unwrap()
        );
    }
}

#[instrument(skip_all)]
pub async fn get_additional_payment_data(
    pm_data: &domain::PaymentMethodData,
    db: &dyn StorageInterface,
    profile_id: &id_type::ProfileId,
) -> Result<
    Option<api_models::payments::AdditionalPaymentData>,
    error_stack::Report<errors::ApiErrorResponse>,
> {
    match pm_data {
        domain::PaymentMethodData::Card(card_data) => {
            //todo!
            let card_isin = Some(card_data.card_number.get_card_isin());
            let enable_extended_bin =db
            .find_config_by_key_unwrap_or(
                format!("{}_enable_extended_card_bin", profile_id.get_string_repr()).as_str(),
             Some("false".to_string()))
            .await.map_err(|err| services::logger::error!(message="Failed to fetch the config", extended_card_bin_error=?err)).ok();

            let card_extended_bin = match enable_extended_bin {
                Some(config) if config.config == "true" => {
                    Some(card_data.card_number.get_extended_card_bin())
                }
                _ => None,
            };

            // Added an additional check for card_data.co_badged_card_data.is_some()
            // because is_cobadged_card() only returns true if the card number matches a specific regex.
            // However, this regex does not cover all possible co-badged networks.
            // The co_badged_card_data field is populated based on a co-badged BIN lookup
            // and helps identify co-badged cards that may not match the regex alone.
            // Determine the card network based on cobadge detection and co-badged BIN data
            let is_cobadged_based_on_regex = card_data
                .card_number
                .is_cobadged_card()
                .change_context(errors::ApiErrorResponse::InternalServerError)
                .attach_printable(
                    "Card cobadge check failed due to an invalid card network regex",
                )?;

            let (card_network, signature_network, is_regulated) = card_data
                .co_badged_card_data
                .as_ref()
                .map(|co_badged_data| {
                    logger::debug!("Co-badged card data found");

                    (
                        card_data.card_network.clone(),
                        co_badged_data
                            .co_badged_card_networks_info
                            .get_signature_network(),
                        Some(co_badged_data.is_regulated),
                    )
                })
                .or_else(|| {
                    is_cobadged_based_on_regex.then(|| {
                        logger::debug!("Card network is cobadged (regex-based detection)");
                        (card_data.card_network.clone(), None, None)
                    })
                })
                .unwrap_or_else(|| {
                    logger::debug!("Card network is not cobadged");
                    (None, None, None)
                });

            let last4 = Some(card_data.card_number.get_last4());
            if card_data.card_issuer.is_some()
                && card_network.is_some()
                && card_data.card_type.is_some()
                && card_data.card_issuing_country.is_some()
                && card_data.bank_code.is_some()
            {
                Ok(Some(api_models::payments::AdditionalPaymentData::Card(
                    Box::new(api_models::payments::AdditionalCardInfo {
                        card_issuer: card_data.card_issuer.to_owned(),
                        card_network,
                        card_type: card_data.card_type.to_owned(),
                        card_issuing_country: card_data.card_issuing_country.to_owned(),
                        bank_code: card_data.bank_code.to_owned(),
                        card_exp_month: Some(card_data.card_exp_month.clone()),
                        card_exp_year: Some(card_data.card_exp_year.clone()),
                        card_holder_name: card_data.card_holder_name.clone(),
                        last4: last4.clone(),
                        card_isin: card_isin.clone(),
                        card_extended_bin: card_extended_bin.clone(),
                        // These are filled after calling the processor / connector
                        payment_checks: None,
                        authentication_data: None,
                        is_regulated,
                        signature_network: signature_network.clone(),
                    }),
                )))
            } else {
                let card_info = card_isin
                    .clone()
                    .async_and_then(|card_isin| async move {
                        db.get_card_info(&card_isin)
                            .await
                            .map_err(|error| services::logger::warn!(card_info_error=?error))
                            .ok()
                    })
                    .await
                    .flatten()
                    .map(|card_info| {
                        api_models::payments::AdditionalPaymentData::Card(Box::new(
                            api_models::payments::AdditionalCardInfo {
                                card_issuer: card_info.card_issuer,
                                card_network: card_network.clone().or(card_info.card_network),
                                bank_code: card_info.bank_code,
                                card_type: card_info.card_type,
                                card_issuing_country: card_info.card_issuing_country,
                                last4: last4.clone(),
                                card_isin: card_isin.clone(),
                                card_extended_bin: card_extended_bin.clone(),
                                card_exp_month: Some(card_data.card_exp_month.clone()),
                                card_exp_year: Some(card_data.card_exp_year.clone()),
                                card_holder_name: card_data.card_holder_name.clone(),
                                // These are filled after calling the processor / connector
                                payment_checks: None,
                                authentication_data: None,
                                is_regulated,
                                signature_network: signature_network.clone(),
                            },
                        ))
                    });
                Ok(Some(card_info.unwrap_or_else(|| {
                    api_models::payments::AdditionalPaymentData::Card(Box::new(
                        api_models::payments::AdditionalCardInfo {
                            card_issuer: None,
                            card_network,
                            bank_code: None,
                            card_type: None,
                            card_issuing_country: None,
                            last4,
                            card_isin,
                            card_extended_bin,
                            card_exp_month: Some(card_data.card_exp_month.clone()),
                            card_exp_year: Some(card_data.card_exp_year.clone()),
                            card_holder_name: card_data.card_holder_name.clone(),
                            // These are filled after calling the processor / connector
                            payment_checks: None,
                            authentication_data: None,
                            is_regulated,
                            signature_network: signature_network.clone(),
                        },
                    ))
                })))
            }
        }
        domain::PaymentMethodData::BankRedirect(bank_redirect_data) => match bank_redirect_data {
            domain::BankRedirectData::Eps { bank_name, .. } => Ok(Some(
                api_models::payments::AdditionalPaymentData::BankRedirect {
                    bank_name: bank_name.to_owned(),
                    details: None,
                },
            )),
            domain::BankRedirectData::Eft { .. } => Ok(Some(
                api_models::payments::AdditionalPaymentData::BankRedirect {
                    bank_name: None,
                    details: None,
                },
            )),
            domain::BankRedirectData::OnlineBankingFpx { issuer } => Ok(Some(
                api_models::payments::AdditionalPaymentData::BankRedirect {
                    bank_name: Some(issuer.to_owned()),
                    details: None,
                },
            )),
            domain::BankRedirectData::Ideal { bank_name, .. } => Ok(Some(
                api_models::payments::AdditionalPaymentData::BankRedirect {
                    bank_name: bank_name.to_owned(),
                    details: None,
                },
            )),
            domain::BankRedirectData::BancontactCard {
                card_number,
                card_exp_month,
                card_exp_year,
                card_holder_name,
            } => Ok(Some(
                api_models::payments::AdditionalPaymentData::BankRedirect {
                    bank_name: None,
                    details: Some(
                        payment_additional_types::BankRedirectDetails::BancontactCard(Box::new(
                            payment_additional_types::BancontactBankRedirectAdditionalData {
                                last4: card_number.as_ref().map(|c| c.get_last4()),
                                card_exp_month: card_exp_month.clone(),
                                card_exp_year: card_exp_year.clone(),
                                card_holder_name: card_holder_name.clone(),
                            },
                        )),
                    ),
                },
            )),
            domain::BankRedirectData::Blik { blik_code } => Ok(Some(
                api_models::payments::AdditionalPaymentData::BankRedirect {
                    bank_name: None,
                    details: blik_code.as_ref().map(|blik_code| {
                        payment_additional_types::BankRedirectDetails::Blik(Box::new(
                            payment_additional_types::BlikBankRedirectAdditionalData {
                                blik_code: Some(blik_code.to_owned()),
                            },
                        ))
                    }),
                },
            )),
            domain::BankRedirectData::Giropay {
                bank_account_bic,
                bank_account_iban,
                country,
            } => Ok(Some(
                api_models::payments::AdditionalPaymentData::BankRedirect {
                    bank_name: None,
                    details: Some(payment_additional_types::BankRedirectDetails::Giropay(
                        Box::new(
                            payment_additional_types::GiropayBankRedirectAdditionalData {
                                bic: bank_account_bic
                                    .as_ref()
                                    .map(|bic| MaskedSortCode::from(bic.to_owned())),
                                iban: bank_account_iban
                                    .as_ref()
                                    .map(|iban| MaskedIban::from(iban.to_owned())),
                                country: *country,
                            },
                        ),
                    )),
                },
            )),
            _ => Ok(Some(
                api_models::payments::AdditionalPaymentData::BankRedirect {
                    bank_name: None,
                    details: None,
                },
            )),
        },
        domain::PaymentMethodData::Wallet(wallet) => match wallet {
            domain::WalletData::ApplePay(apple_pay_wallet_data) => {
                Ok(Some(api_models::payments::AdditionalPaymentData::Wallet {
                    apple_pay: Some(api_models::payments::ApplepayPaymentMethod {
                        display_name: apple_pay_wallet_data.payment_method.display_name.clone(),
                        network: apple_pay_wallet_data.payment_method.network.clone(),
                        pm_type: apple_pay_wallet_data.payment_method.pm_type.clone(),
                    }),
                    google_pay: None,
                    samsung_pay: None,
                }))
            }
            domain::WalletData::GooglePay(google_pay_pm_data) => {
                Ok(Some(api_models::payments::AdditionalPaymentData::Wallet {
                    apple_pay: None,
                    google_pay: Some(payment_additional_types::WalletAdditionalDataForCard {
                        last4: google_pay_pm_data.info.card_details.clone(),
                        card_network: google_pay_pm_data.info.card_network.clone(),
                        card_type: Some(google_pay_pm_data.pm_type.clone()),
                    }),
                    samsung_pay: None,
                }))
            }
            domain::WalletData::SamsungPay(samsung_pay_pm_data) => {
                Ok(Some(api_models::payments::AdditionalPaymentData::Wallet {
                    apple_pay: None,
                    google_pay: None,
                    samsung_pay: Some(payment_additional_types::WalletAdditionalDataForCard {
                        last4: samsung_pay_pm_data
                            .payment_credential
                            .card_last_four_digits
                            .clone(),
                        card_network: samsung_pay_pm_data
                            .payment_credential
                            .card_brand
                            .to_string(),
                        card_type: None,
                    }),
                }))
            }
            _ => Ok(Some(api_models::payments::AdditionalPaymentData::Wallet {
                apple_pay: None,
                google_pay: None,
                samsung_pay: None,
            })),
        },
        domain::PaymentMethodData::PayLater(_) => Ok(Some(
            api_models::payments::AdditionalPaymentData::PayLater { klarna_sdk: None },
        )),
        domain::PaymentMethodData::BankTransfer(bank_transfer) => Ok(Some(
            api_models::payments::AdditionalPaymentData::BankTransfer {
                details: Some((*(bank_transfer.to_owned())).into()),
            },
        )),
        domain::PaymentMethodData::Crypto(crypto) => {
            Ok(Some(api_models::payments::AdditionalPaymentData::Crypto {
                details: Some(crypto.to_owned().into()),
            }))
        }
        domain::PaymentMethodData::BankDebit(bank_debit) => Ok(Some(
            api_models::payments::AdditionalPaymentData::BankDebit {
                details: Some(bank_debit.to_owned().into()),
            },
        )),
        domain::PaymentMethodData::MandatePayment => Ok(Some(
            api_models::payments::AdditionalPaymentData::MandatePayment {},
        )),
        domain::PaymentMethodData::Reward => {
            Ok(Some(api_models::payments::AdditionalPaymentData::Reward {}))
        }
        domain::PaymentMethodData::RealTimePayment(realtime_payment) => Ok(Some(
            api_models::payments::AdditionalPaymentData::RealTimePayment {
                details: Some((*(realtime_payment.to_owned())).into()),
            },
        )),
        domain::PaymentMethodData::Upi(upi) => {
            Ok(Some(api_models::payments::AdditionalPaymentData::Upi {
                details: Some(upi.to_owned().into()),
            }))
        }
        domain::PaymentMethodData::CardRedirect(card_redirect) => Ok(Some(
            api_models::payments::AdditionalPaymentData::CardRedirect {
                details: Some(card_redirect.to_owned().into()),
            },
        )),
        domain::PaymentMethodData::Voucher(voucher) => {
            Ok(Some(api_models::payments::AdditionalPaymentData::Voucher {
                details: Some(voucher.to_owned().into()),
            }))
        }
        domain::PaymentMethodData::GiftCard(gift_card) => Ok(Some(
            api_models::payments::AdditionalPaymentData::GiftCard {
                details: Some((*(gift_card.to_owned())).into()),
            },
        )),
        domain::PaymentMethodData::CardToken(card_token) => Ok(Some(
            api_models::payments::AdditionalPaymentData::CardToken {
                details: Some(card_token.to_owned().into()),
            },
        )),
        domain::PaymentMethodData::OpenBanking(open_banking) => Ok(Some(
            api_models::payments::AdditionalPaymentData::OpenBanking {
                details: Some(open_banking.to_owned().into()),
            },
        )),
        domain::PaymentMethodData::CardDetailsForNetworkTransactionId(card_data) => {
            let card_isin = Some(card_data.card_number.get_card_isin());
            let enable_extended_bin =db
            .find_config_by_key_unwrap_or(
                format!("{}_enable_extended_card_bin", profile_id.get_string_repr()).as_str(),
             Some("false".to_string()))
            .await.map_err(|err| services::logger::error!(message="Failed to fetch the config", extended_card_bin_error=?err)).ok();

            let card_extended_bin = match enable_extended_bin {
                Some(config) if config.config == "true" => {
                    Some(card_data.card_number.get_extended_card_bin())
                }
                _ => None,
            };

            let card_network = match card_data
                .card_number
                .is_cobadged_card()
                .change_context(errors::ApiErrorResponse::InternalServerError)
                .attach_printable(
                    "Card cobadge check failed due to an invalid card network regex",
                )? {
                true => card_data.card_network.clone(),
                false => None,
            };

            let last4 = Some(card_data.card_number.get_last4());
            if card_data.card_issuer.is_some()
                && card_network.is_some()
                && card_data.card_type.is_some()
                && card_data.card_issuing_country.is_some()
                && card_data.bank_code.is_some()
            {
                Ok(Some(api_models::payments::AdditionalPaymentData::Card(
                    Box::new(api_models::payments::AdditionalCardInfo {
                        card_issuer: card_data.card_issuer.to_owned(),
                        card_network,
                        card_type: card_data.card_type.to_owned(),
                        card_issuing_country: card_data.card_issuing_country.to_owned(),
                        bank_code: card_data.bank_code.to_owned(),
                        card_exp_month: Some(card_data.card_exp_month.clone()),
                        card_exp_year: Some(card_data.card_exp_year.clone()),
                        card_holder_name: card_data.card_holder_name.clone(),
                        last4: last4.clone(),
                        card_isin: card_isin.clone(),
                        card_extended_bin: card_extended_bin.clone(),
                        // These are filled after calling the processor / connector
                        payment_checks: None,
                        authentication_data: None,
                        is_regulated: None,
                        signature_network: None,
                    }),
                )))
            } else {
                let card_info = card_isin
                    .clone()
                    .async_and_then(|card_isin| async move {
                        db.get_card_info(&card_isin)
                            .await
                            .map_err(|error| services::logger::warn!(card_info_error=?error))
                            .ok()
                    })
                    .await
                    .flatten()
                    .map(|card_info| {
                        api_models::payments::AdditionalPaymentData::Card(Box::new(
                            api_models::payments::AdditionalCardInfo {
                                card_issuer: card_info.card_issuer,
                                card_network: card_network.clone().or(card_info.card_network),
                                bank_code: card_info.bank_code,
                                card_type: card_info.card_type,
                                card_issuing_country: card_info.card_issuing_country,
                                last4: last4.clone(),
                                card_isin: card_isin.clone(),
                                card_extended_bin: card_extended_bin.clone(),
                                card_exp_month: Some(card_data.card_exp_month.clone()),
                                card_exp_year: Some(card_data.card_exp_year.clone()),
                                card_holder_name: card_data.card_holder_name.clone(),
                                // These are filled after calling the processor / connector
                                payment_checks: None,
                                authentication_data: None,
                                is_regulated: None,
                                signature_network: None,
                            },
                        ))
                    });
                Ok(Some(card_info.unwrap_or_else(|| {
                    api_models::payments::AdditionalPaymentData::Card(Box::new(
                        api_models::payments::AdditionalCardInfo {
                            card_issuer: None,
                            card_network,
                            bank_code: None,
                            card_type: None,
                            card_issuing_country: None,
                            last4,
                            card_isin,
                            card_extended_bin,
                            card_exp_month: Some(card_data.card_exp_month.clone()),
                            card_exp_year: Some(card_data.card_exp_year.clone()),
                            card_holder_name: card_data.card_holder_name.clone(),
                            // These are filled after calling the processor / connector
                            payment_checks: None,
                            authentication_data: None,
                            is_regulated: None,
                            signature_network: None,
                        },
                    ))
                })))
            }
        }
        domain::PaymentMethodData::MobilePayment(mobile_payment) => Ok(Some(
            api_models::payments::AdditionalPaymentData::MobilePayment {
                details: Some(mobile_payment.to_owned().into()),
            },
        )),
        domain::PaymentMethodData::NetworkToken(_) => Ok(None),
    }
}

#[cfg(feature = "v1")]
pub fn validate_customer_access(
    payment_intent: &PaymentIntent,
    auth_flow: services::AuthFlow,
    request: &api::PaymentsRequest,
) -> Result<(), errors::ApiErrorResponse> {
    if auth_flow == services::AuthFlow::Client && request.get_customer_id().is_some() {
        let is_same_customer = request.get_customer_id() == payment_intent.customer_id.as_ref();
        if !is_same_customer {
            Err(errors::ApiErrorResponse::GenericUnauthorized {
                message: "Unauthorised access to update customer".to_string(),
            })?;
        }
    }
    Ok(())
}

pub fn is_apple_pay_simplified_flow(
    connector_metadata: Option<pii::SecretSerdeValue>,
    connector_name: Option<&String>,
) -> CustomResult<bool, errors::ApiErrorResponse> {
    let option_apple_pay_metadata = get_applepay_metadata(connector_metadata)
        .map_err(|error| {
            logger::info!(
                "Apple pay metadata parsing for {:?} in is_apple_pay_simplified_flow {:?}",
                connector_name,
                error
            )
        })
        .ok();

    // return true only if the apple flow type is simplified
    Ok(matches!(
        option_apple_pay_metadata,
        Some(
            api_models::payments::ApplepaySessionTokenMetadata::ApplePayCombined(
                api_models::payments::ApplePayCombinedMetadata::Simplified { .. }
            )
        )
    ))
}

// This function will return the encrypted connector wallets details with Apple Pay certificates
// Currently apple pay certifiactes are stored in the metadata which is not encrypted.
// In future we want those certificates to be encrypted and stored in the connector_wallets_details.
// As part of migration fallback this function checks apple pay details are present in connector_wallets_details
// If yes, it will encrypt connector_wallets_details and store it in the database.
// If no, it will check if apple pay details are present in metadata and merge it with connector_wallets_details, encrypt and store it.
pub async fn get_connector_wallets_details_with_apple_pay_certificates(
    connector_metadata: &Option<masking::Secret<tera::Value>>,
    connector_wallets_details_optional: &Option<api_models::admin::ConnectorWalletDetails>,
) -> RouterResult<Option<masking::Secret<serde_json::Value>>> {
    let connector_wallet_details_with_apple_pay_metadata_optional =
        get_apple_pay_metadata_if_needed(connector_metadata, connector_wallets_details_optional)
            .await?;

    let connector_wallets_details = connector_wallet_details_with_apple_pay_metadata_optional
        .map(|details| {
            serde_json::to_value(details)
                .change_context(errors::ApiErrorResponse::InternalServerError)
                .attach_printable("Failed to serialize Apple Pay metadata as JSON")
        })
        .transpose()?
        .map(masking::Secret::new);

    Ok(connector_wallets_details)
}

async fn get_apple_pay_metadata_if_needed(
    connector_metadata: &Option<masking::Secret<tera::Value>>,
    connector_wallets_details_optional: &Option<api_models::admin::ConnectorWalletDetails>,
) -> RouterResult<Option<api_models::admin::ConnectorWalletDetails>> {
    if let Some(connector_wallets_details) = connector_wallets_details_optional {
        if connector_wallets_details.apple_pay_combined.is_some()
            || connector_wallets_details.apple_pay.is_some()
        {
            return Ok(Some(connector_wallets_details.clone()));
        }
        // Otherwise, merge Apple Pay metadata
        return get_and_merge_apple_pay_metadata(
            connector_metadata.clone(),
            Some(connector_wallets_details.clone()),
        )
        .await;
    }

    // If connector_wallets_details_optional is None, attempt to get Apple Pay metadata
    get_and_merge_apple_pay_metadata(connector_metadata.clone(), None).await
}

async fn get_and_merge_apple_pay_metadata(
    connector_metadata: Option<masking::Secret<tera::Value>>,
    connector_wallets_details_optional: Option<api_models::admin::ConnectorWalletDetails>,
) -> RouterResult<Option<api_models::admin::ConnectorWalletDetails>> {
    let apple_pay_metadata_optional = get_applepay_metadata(connector_metadata)
        .map_err(|error| {
            logger::error!(
                "Apple Pay metadata parsing failed in get_encrypted_connector_wallets_details_with_apple_pay_certificates {:?}",
                error
            );
        })
        .ok();

    if let Some(apple_pay_metadata) = apple_pay_metadata_optional {
        let updated_wallet_details = match apple_pay_metadata {
            api_models::payments::ApplepaySessionTokenMetadata::ApplePayCombined(
                apple_pay_combined_metadata,
            ) => {
                let combined_metadata_json = serde_json::to_value(apple_pay_combined_metadata)
                    .change_context(errors::ApiErrorResponse::InternalServerError)
                    .attach_printable("Failed to serialize Apple Pay combined metadata as JSON")?;

                api_models::admin::ConnectorWalletDetails {
                    apple_pay_combined: Some(masking::Secret::new(combined_metadata_json)),
                    apple_pay: connector_wallets_details_optional
                        .as_ref()
                        .and_then(|d| d.apple_pay.clone()),
                    amazon_pay: connector_wallets_details_optional
                        .as_ref()
                        .and_then(|d| d.amazon_pay.clone()),
                    samsung_pay: connector_wallets_details_optional
                        .as_ref()
                        .and_then(|d| d.samsung_pay.clone()),
                    paze: connector_wallets_details_optional
                        .as_ref()
                        .and_then(|d| d.paze.clone()),
                    google_pay: connector_wallets_details_optional
                        .as_ref()
                        .and_then(|d| d.google_pay.clone()),
                }
            }
            api_models::payments::ApplepaySessionTokenMetadata::ApplePay(apple_pay_metadata) => {
                let metadata_json = serde_json::to_value(apple_pay_metadata)
                    .change_context(errors::ApiErrorResponse::InternalServerError)
                    .attach_printable("Failed to serialize Apple Pay metadata as JSON")?;

                api_models::admin::ConnectorWalletDetails {
                    apple_pay: Some(masking::Secret::new(metadata_json)),
                    apple_pay_combined: connector_wallets_details_optional
                        .as_ref()
                        .and_then(|d| d.apple_pay_combined.clone()),
                    amazon_pay: connector_wallets_details_optional
                        .as_ref()
                        .and_then(|d| d.amazon_pay.clone()),
                    samsung_pay: connector_wallets_details_optional
                        .as_ref()
                        .and_then(|d| d.samsung_pay.clone()),
                    paze: connector_wallets_details_optional
                        .as_ref()
                        .and_then(|d| d.paze.clone()),
                    google_pay: connector_wallets_details_optional
                        .as_ref()
                        .and_then(|d| d.google_pay.clone()),
                }
            }
        };

        return Ok(Some(updated_wallet_details));
    }

    // Return connector_wallets_details if no Apple Pay metadata was found
    Ok(connector_wallets_details_optional)
}

pub fn get_applepay_metadata(
    connector_metadata: Option<pii::SecretSerdeValue>,
) -> RouterResult<api_models::payments::ApplepaySessionTokenMetadata> {
    connector_metadata
        .clone()
        .parse_value::<api_models::payments::ApplepayCombinedSessionTokenData>(
            "ApplepayCombinedSessionTokenData",
        )
        .map(|combined_metadata| {
            api_models::payments::ApplepaySessionTokenMetadata::ApplePayCombined(
                combined_metadata.apple_pay_combined,
            )
        })
        .or_else(|_| {
            connector_metadata
                .parse_value::<api_models::payments::ApplepaySessionTokenData>(
                    "ApplepaySessionTokenData",
                )
                .map(|old_metadata| {
                    api_models::payments::ApplepaySessionTokenMetadata::ApplePay(
                        old_metadata.apple_pay,
                    )
                })
        })
        .change_context(errors::ApiErrorResponse::InvalidDataFormat {
            field_name: "connector_metadata".to_string(),
            expected_format: "applepay_metadata_format".to_string(),
        })
}

pub fn calculate_debit_routing_savings(net_amount: i64, saving_percentage: f64) -> MinorUnit {
    logger::debug!(
        ?net_amount,
        ?saving_percentage,
        "Calculating debit routing saving amount"
    );

    let net_decimal = Decimal::from_i64(net_amount).unwrap_or_else(|| {
        logger::warn!(?net_amount, "Invalid net_amount, using 0");
        Decimal::ZERO
    });

    let percentage_decimal = Decimal::from_f64(saving_percentage).unwrap_or_else(|| {
        logger::warn!(?saving_percentage, "Invalid saving_percentage, using 0");
        Decimal::ZERO
    });

    let savings_decimal = net_decimal * percentage_decimal / Decimal::from(100);
    let rounded_savings = savings_decimal.round();

    let savings_int = rounded_savings.to_i64().unwrap_or_else(|| {
        logger::warn!(
            ?rounded_savings,
            "Debit routing savings calculation overflowed when converting to i64"
        );
        0
    });

    MinorUnit::new(savings_int)
}

pub fn get_debit_routing_savings_amount(
    payment_method_data: &domain::PaymentMethodData,
    payment_attempt: &PaymentAttempt,
) -> Option<MinorUnit> {
    let card_network = payment_attempt.extract_card_network()?;

    let saving_percentage =
        payment_method_data.extract_debit_routing_saving_percentage(&card_network)?;

    let net_amount = payment_attempt.get_total_amount().get_amount_as_i64();

    Some(calculate_debit_routing_savings(
        net_amount,
        saving_percentage,
    ))
}

#[cfg(all(feature = "retry", feature = "v1"))]
pub async fn get_apple_pay_retryable_connectors<F, D>(
    state: &SessionState,
    merchant_context: &domain::MerchantContext,
    payment_data: &D,
    pre_routing_connector_data_list: &[api::ConnectorRoutingData],
    merchant_connector_id: Option<&id_type::MerchantConnectorAccountId>,
    business_profile: domain::Profile,
) -> CustomResult<Option<Vec<api::ConnectorRoutingData>>, errors::ApiErrorResponse>
where
    F: Send + Clone,
    D: OperationSessionGetters<F> + Send,
{
    let profile_id = business_profile.get_id();

    let pre_decided_connector_data_first = pre_routing_connector_data_list
        .first()
        .ok_or(errors::ApiErrorResponse::IncorrectPaymentMethodConfiguration)?;

    let merchant_connector_account_type = get_merchant_connector_account(
        state,
        merchant_context.get_merchant_account().get_id(),
        payment_data.get_creds_identifier(),
        merchant_context.get_merchant_key_store(),
        profile_id,
        &pre_decided_connector_data_first
            .connector_data
            .connector_name
            .to_string(),
        merchant_connector_id,
    )
    .await?;

    let connector_data_list = if is_apple_pay_simplified_flow(
        merchant_connector_account_type.get_metadata(),
        merchant_connector_account_type
            .get_connector_name()
            .as_ref(),
    )? {
        let merchant_connector_account_list = state
            .store
            .find_merchant_connector_account_by_merchant_id_and_disabled_list(
                &state.into(),
                merchant_context.get_merchant_account().get_id(),
                false,
                merchant_context.get_merchant_key_store(),
            )
            .await
            .to_not_found_response(errors::ApiErrorResponse::InternalServerError)?;

        let profile_specific_merchant_connector_account_list = merchant_connector_account_list
            .filter_based_on_profile_and_connector_type(
                profile_id,
                ConnectorType::PaymentProcessor,
            );

        let mut connector_data_list = vec![pre_decided_connector_data_first.clone()];

        for merchant_connector_account in profile_specific_merchant_connector_account_list {
            if is_apple_pay_simplified_flow(
                merchant_connector_account.metadata.clone(),
                Some(&merchant_connector_account.connector_name),
            )? {
                let routing_data: api::ConnectorRoutingData =
                    api::ConnectorData::get_connector_by_name(
                        &state.conf.connectors,
                        &merchant_connector_account.connector_name.to_string(),
                        api::GetToken::Connector,
                        Some(merchant_connector_account.get_id()),
                    )
                    .change_context(errors::ApiErrorResponse::InternalServerError)
                    .attach_printable("Invalid connector name received")?
                    .into();

                if !connector_data_list.iter().any(|connector_details| {
                    connector_details.connector_data.merchant_connector_id
                        == routing_data.connector_data.merchant_connector_id
                }) {
                    connector_data_list.push(routing_data)
                }
            }
        }
        #[cfg(feature = "v1")]
        let fallback_connetors_list = crate::core::routing::helpers::get_merchant_default_config(
            &*state.clone().store,
            profile_id.get_string_repr(),
            &api_enums::TransactionType::Payment,
        )
        .await
        .change_context(errors::ApiErrorResponse::InternalServerError)
        .attach_printable("Failed to get merchant default fallback connectors config")?;

        let mut routing_connector_data_list = Vec::new();

        pre_routing_connector_data_list.iter().for_each(|pre_val| {
            routing_connector_data_list.push(pre_val.connector_data.merchant_connector_id.clone())
        });

        fallback_connetors_list.iter().for_each(|fallback_val| {
            routing_connector_data_list
                .iter()
                .all(|val| *val != fallback_val.merchant_connector_id)
                .then(|| {
                    routing_connector_data_list.push(fallback_val.merchant_connector_id.clone())
                });
        });

        // connector_data_list is the list of connectors for which Apple Pay simplified flow is configured.
        // This list is arranged in the same order as the merchant's connectors routingconfiguration.

        let mut ordered_connector_data_list = Vec::new();

        routing_connector_data_list
            .iter()
            .for_each(|merchant_connector_id| {
                let connector_data = connector_data_list.iter().find(|connector_data| {
                    *merchant_connector_id == connector_data.connector_data.merchant_connector_id
                });
                if let Some(connector_data_details) = connector_data {
                    ordered_connector_data_list.push(connector_data_details.clone());
                }
            });

        Some(ordered_connector_data_list)
    } else {
        None
    };
    Ok(connector_data_list)
}

#[derive(Debug, Serialize, Deserialize)]
pub struct ApplePayData {
    version: masking::Secret<String>,
    data: masking::Secret<String>,
    signature: masking::Secret<String>,
    header: ApplePayHeader,
}

#[derive(Debug, Serialize, Deserialize)]
#[serde(rename_all = "camelCase")]
pub struct ApplePayHeader {
    ephemeral_public_key: masking::Secret<String>,
    public_key_hash: masking::Secret<String>,
    transaction_id: masking::Secret<String>,
}

impl ApplePayData {
    pub fn token_json(
        wallet_data: domain::WalletData,
    ) -> CustomResult<Self, errors::ConnectorError> {
        let json_wallet_data: Self = connector::utils::WalletData::get_wallet_token_as_json(
            &wallet_data,
            "Apple Pay".to_string(),
        )?;
        Ok(json_wallet_data)
    }

    pub async fn decrypt(
        &self,
        payment_processing_certificate: &masking::Secret<String>,
        payment_processing_certificate_key: &masking::Secret<String>,
    ) -> CustomResult<serde_json::Value, errors::ApplePayDecryptionError> {
        let merchant_id = self.merchant_id(payment_processing_certificate)?;
        let shared_secret = self.shared_secret(payment_processing_certificate_key)?;
        let symmetric_key = self.symmetric_key(&merchant_id, &shared_secret)?;
        let decrypted = self.decrypt_ciphertext(&symmetric_key)?;
        let parsed_decrypted: serde_json::Value = serde_json::from_str(&decrypted)
            .change_context(errors::ApplePayDecryptionError::DecryptionFailed)?;
        Ok(parsed_decrypted)
    }

    pub fn merchant_id(
        &self,
        payment_processing_certificate: &masking::Secret<String>,
    ) -> CustomResult<String, errors::ApplePayDecryptionError> {
        let cert_data = payment_processing_certificate.clone().expose();

        let base64_decode_cert_data = BASE64_ENGINE
            .decode(cert_data)
            .change_context(errors::ApplePayDecryptionError::Base64DecodingFailed)?;

        // Parsing the certificate using x509-parser
        let (_, certificate) = parse_x509_certificate(&base64_decode_cert_data)
            .change_context(errors::ApplePayDecryptionError::CertificateParsingFailed)
            .attach_printable("Error parsing apple pay PPC")?;

        // Finding the merchant ID extension
        let apple_pay_m_id = certificate
            .extensions()
            .iter()
            .find(|extension| {
                extension
                    .oid
                    .to_string()
                    .eq(consts::MERCHANT_ID_FIELD_EXTENSION_ID)
            })
            .map(|ext| {
                let merchant_id = String::from_utf8_lossy(ext.value)
                    .trim()
                    .trim_start_matches('@')
                    .to_string();

                merchant_id
            })
            .ok_or(errors::ApplePayDecryptionError::MissingMerchantId)
            .attach_printable("Unable to find merchant ID extension in the certificate")?;

        Ok(apple_pay_m_id)
    }

    pub fn shared_secret(
        &self,
        payment_processing_certificate_key: &masking::Secret<String>,
    ) -> CustomResult<Vec<u8>, errors::ApplePayDecryptionError> {
        let public_ec_bytes = BASE64_ENGINE
            .decode(self.header.ephemeral_public_key.peek().as_bytes())
            .change_context(errors::ApplePayDecryptionError::Base64DecodingFailed)?;

        let public_key = PKey::public_key_from_der(&public_ec_bytes)
            .change_context(errors::ApplePayDecryptionError::KeyDeserializationFailed)
            .attach_printable("Failed to deserialize the public key")?;

        let decrypted_apple_pay_ppc_key = payment_processing_certificate_key.clone().expose();

        // Create PKey objects from EcKey
        let private_key = PKey::private_key_from_pem(decrypted_apple_pay_ppc_key.as_bytes())
            .change_context(errors::ApplePayDecryptionError::KeyDeserializationFailed)
            .attach_printable("Failed to deserialize the private key")?;

        // Create the Deriver object and set the peer public key
        let mut deriver = Deriver::new(&private_key)
            .change_context(errors::ApplePayDecryptionError::DerivingSharedSecretKeyFailed)
            .attach_printable("Failed to create a deriver for the private key")?;

        deriver
            .set_peer(&public_key)
            .change_context(errors::ApplePayDecryptionError::DerivingSharedSecretKeyFailed)
            .attach_printable("Failed to set the peer key for the secret derivation")?;

        // Compute the shared secret
        let shared_secret = deriver
            .derive_to_vec()
            .change_context(errors::ApplePayDecryptionError::DerivingSharedSecretKeyFailed)
            .attach_printable("Final key derivation failed")?;
        Ok(shared_secret)
    }

    pub fn symmetric_key(
        &self,
        merchant_id: &str,
        shared_secret: &[u8],
    ) -> CustomResult<Vec<u8>, errors::ApplePayDecryptionError> {
        let kdf_algorithm = b"\x0did-aes256-GCM";
        let kdf_party_v = hex::decode(merchant_id)
            .change_context(errors::ApplePayDecryptionError::Base64DecodingFailed)?;
        let kdf_party_u = b"Apple";
        let kdf_info = [&kdf_algorithm[..], kdf_party_u, &kdf_party_v[..]].concat();

        let mut hash = openssl::sha::Sha256::new();
        hash.update(b"\x00\x00\x00");
        hash.update(b"\x01");
        hash.update(shared_secret);
        hash.update(&kdf_info[..]);
        let symmetric_key = hash.finish();
        Ok(symmetric_key.to_vec())
    }

    pub fn decrypt_ciphertext(
        &self,
        symmetric_key: &[u8],
    ) -> CustomResult<String, errors::ApplePayDecryptionError> {
        logger::info!("Decrypt apple pay token");

        let data = BASE64_ENGINE
            .decode(self.data.peek().as_bytes())
            .change_context(errors::ApplePayDecryptionError::Base64DecodingFailed)?;
        let iv = [0u8; 16]; //Initialization vector IV is typically used in AES-GCM (Galois/Counter Mode) encryption for randomizing the encryption process.
        let ciphertext = data
            .get(..data.len() - 16)
            .ok_or(errors::ApplePayDecryptionError::DecryptionFailed)?;
        let tag = data
            .get(data.len() - 16..)
            .ok_or(errors::ApplePayDecryptionError::DecryptionFailed)?;
        let cipher = Cipher::aes_256_gcm();
        let decrypted_data = decrypt_aead(cipher, symmetric_key, Some(&iv), &[], ciphertext, tag)
            .change_context(errors::ApplePayDecryptionError::DecryptionFailed)?;
        let decrypted = String::from_utf8(decrypted_data)
            .change_context(errors::ApplePayDecryptionError::DecryptionFailed)?;

        Ok(decrypted)
    }
}

// Structs for keys and the main decryptor
pub struct GooglePayTokenDecryptor {
    root_signing_keys: Vec<GooglePayRootSigningKey>,
    recipient_id: masking::Secret<String>,
    private_key: PKey<openssl::pkey::Private>,
}

#[derive(Debug, Clone, serde::Deserialize)]
#[serde(rename_all = "camelCase")]
pub struct EncryptedData {
    signature: String,
    intermediate_signing_key: IntermediateSigningKey,
    protocol_version: GooglePayProtocolVersion,
    #[serde(with = "common_utils::custom_serde::json_string")]
    signed_message: GooglePaySignedMessage,
}

#[derive(Debug, Clone, serde::Serialize, serde::Deserialize)]
#[serde(rename_all = "camelCase")]
pub struct GooglePaySignedMessage {
    #[serde(with = "common_utils::Base64Serializer")]
    encrypted_message: masking::Secret<Vec<u8>>,
    #[serde(with = "common_utils::Base64Serializer")]
    ephemeral_public_key: masking::Secret<Vec<u8>>,
    #[serde(with = "common_utils::Base64Serializer")]
    tag: masking::Secret<Vec<u8>>,
}

#[derive(Debug, Clone, serde::Deserialize)]
#[serde(rename_all = "camelCase")]
pub struct IntermediateSigningKey {
    signed_key: masking::Secret<String>,
    signatures: Vec<masking::Secret<String>>,
}

#[derive(Debug, Clone, serde::Deserialize)]
#[serde(rename_all = "camelCase")]
pub struct GooglePaySignedKey {
    key_value: masking::Secret<String>,
    key_expiration: String,
}

#[derive(Debug, Clone, serde::Deserialize)]
#[serde(rename_all = "camelCase")]
pub struct GooglePayRootSigningKey {
    key_value: masking::Secret<String>,
    key_expiration: String,
    protocol_version: GooglePayProtocolVersion,
}

#[derive(Debug, Clone, serde::Serialize, serde::Deserialize, Eq, PartialEq)]
pub enum GooglePayProtocolVersion {
    #[serde(rename = "ECv2")]
    EcProtocolVersion2,
}

// Check expiration date validity
fn check_expiration_date_is_valid(
    expiration: &str,
) -> CustomResult<bool, errors::GooglePayDecryptionError> {
    let expiration_ms = expiration
        .parse::<i128>()
        .change_context(errors::GooglePayDecryptionError::InvalidExpirationTime)?;
    // convert milliseconds to nanoseconds (1 millisecond = 1_000_000 nanoseconds) to create OffsetDateTime
    let expiration_time =
        time::OffsetDateTime::from_unix_timestamp_nanos(expiration_ms * 1_000_000)
            .change_context(errors::GooglePayDecryptionError::InvalidExpirationTime)?;
    let now = time::OffsetDateTime::now_utc();

    Ok(expiration_time > now)
}

// Construct little endian format of u32
fn get_little_endian_format(number: u32) -> Vec<u8> {
    number.to_le_bytes().to_vec()
}

// Filter and parse the root signing keys based on protocol version and expiration time
fn filter_root_signing_keys(
    root_signing_keys: Vec<GooglePayRootSigningKey>,
) -> CustomResult<Vec<GooglePayRootSigningKey>, errors::GooglePayDecryptionError> {
    let filtered_root_signing_keys = root_signing_keys
        .iter()
        .filter(|key| {
            key.protocol_version == GooglePayProtocolVersion::EcProtocolVersion2
                && matches!(
                    check_expiration_date_is_valid(&key.key_expiration).inspect_err(
                        |err| logger::warn!(
                            "Failed to check expirattion due to invalid format: {:?}",
                            err
                        )
                    ),
                    Ok(true)
                )
        })
        .cloned()
        .collect::<Vec<GooglePayRootSigningKey>>();

    logger::info!(
        "Filtered {} out of {} root signing keys",
        filtered_root_signing_keys.len(),
        root_signing_keys.len()
    );

    Ok(filtered_root_signing_keys)
}

impl GooglePayTokenDecryptor {
    pub fn new(
        root_keys: masking::Secret<String>,
        recipient_id: masking::Secret<String>,
        private_key: masking::Secret<String>,
    ) -> CustomResult<Self, errors::GooglePayDecryptionError> {
        // base64 decode the private key
        let decoded_key = BASE64_ENGINE
            .decode(private_key.expose())
            .change_context(errors::GooglePayDecryptionError::Base64DecodingFailed)?;
        // base64 decode the root signing keys
        let decoded_root_signing_keys = BASE64_ENGINE
            .decode(root_keys.expose())
            .change_context(errors::GooglePayDecryptionError::Base64DecodingFailed)?;
        // create a private key from the decoded key
        let private_key = PKey::private_key_from_pkcs8(&decoded_key)
            .change_context(errors::GooglePayDecryptionError::KeyDeserializationFailed)
            .attach_printable("cannot convert private key from decode_key")?;

        // parse the root signing keys
        let root_keys_vector: Vec<GooglePayRootSigningKey> = decoded_root_signing_keys
            .parse_struct("GooglePayRootSigningKey")
            .change_context(errors::GooglePayDecryptionError::DeserializationFailed)?;

        // parse and filter the root signing keys by protocol version
        let filtered_root_signing_keys = filter_root_signing_keys(root_keys_vector)?;

        Ok(Self {
            root_signing_keys: filtered_root_signing_keys,
            recipient_id,
            private_key,
        })
    }

    // Decrypt the Google pay token
    pub fn decrypt_token(
        &self,
        data: String,
        should_verify_signature: bool,
    ) -> CustomResult<
        hyperswitch_domain_models::router_data::GooglePayPredecryptDataInternal,
        errors::GooglePayDecryptionError,
    > {
        // parse the encrypted data
        let encrypted_data: EncryptedData = data
            .parse_struct("EncryptedData")
            .change_context(errors::GooglePayDecryptionError::DeserializationFailed)?;

        // verify the signature if required
        if should_verify_signature {
            self.verify_signature(&encrypted_data)?;
        }

        let ephemeral_public_key = encrypted_data.signed_message.ephemeral_public_key.peek();
        let tag = encrypted_data.signed_message.tag.peek();
        let encrypted_message = encrypted_data.signed_message.encrypted_message.peek();

        // derive the shared key
        let shared_key = self.get_shared_key(ephemeral_public_key)?;

        // derive the symmetric encryption key and MAC key
        let derived_key = self.derive_key(ephemeral_public_key, &shared_key)?;
        // First 32 bytes for AES-256 and Remaining bytes for HMAC
        let (symmetric_encryption_key, mac_key) = derived_key
            .split_at_checked(32)
            .ok_or(errors::GooglePayDecryptionError::ParsingFailed)?;

        // verify the HMAC of the message
        self.verify_hmac(mac_key, tag, encrypted_message)?;

        // decrypt the message
        let decrypted = self.decrypt_message(symmetric_encryption_key, encrypted_message)?;

        // parse the decrypted data
        let decrypted_data: hyperswitch_domain_models::router_data::GooglePayPredecryptDataInternal =
            decrypted
                .parse_struct("GooglePayPredecryptDataInternal")
                .change_context(errors::GooglePayDecryptionError::DeserializationFailed)?;

        // check the expiration date of the decrypted data
        if matches!(
            check_expiration_date_is_valid(&decrypted_data.message_expiration),
            Ok(true)
        ) {
            Ok(decrypted_data)
        } else {
            Err(errors::GooglePayDecryptionError::DecryptedTokenExpired.into())
        }
    }

    // Verify the signature of the token
    fn verify_signature(
        &self,
        encrypted_data: &EncryptedData,
    ) -> CustomResult<(), errors::GooglePayDecryptionError> {
        // check the protocol version
        if encrypted_data.protocol_version != GooglePayProtocolVersion::EcProtocolVersion2 {
            return Err(errors::GooglePayDecryptionError::InvalidProtocolVersion.into());
        }

        // verify the intermediate signing key
        self.verify_intermediate_signing_key(encrypted_data)?;
        // validate and fetch the signed key
        let signed_key = self.validate_signed_key(&encrypted_data.intermediate_signing_key)?;
        // verify the signature of the token
        self.verify_message_signature(encrypted_data, &signed_key)
    }

    // Verify the intermediate signing key
    fn verify_intermediate_signing_key(
        &self,
        encrypted_data: &EncryptedData,
    ) -> CustomResult<(), errors::GooglePayDecryptionError> {
        let mut signatrues: Vec<openssl::ecdsa::EcdsaSig> = Vec::new();

        // decode and parse the signatures
        for signature in encrypted_data.intermediate_signing_key.signatures.iter() {
            let signature = BASE64_ENGINE
                .decode(signature.peek())
                .change_context(errors::GooglePayDecryptionError::Base64DecodingFailed)?;
            let ecdsa_signature = openssl::ecdsa::EcdsaSig::from_der(&signature)
                .change_context(errors::GooglePayDecryptionError::EcdsaSignatureParsingFailed)?;
            signatrues.push(ecdsa_signature);
        }

        // get the sender id i.e. Google
        let sender_id = String::from_utf8(consts::SENDER_ID.to_vec())
            .change_context(errors::GooglePayDecryptionError::DeserializationFailed)?;

        // construct the signed data
        let signed_data = self.construct_signed_data_for_intermediate_signing_key_verification(
            &sender_id,
            consts::PROTOCOL,
            encrypted_data.intermediate_signing_key.signed_key.peek(),
        )?;

        // check if any of the signatures are valid for any of the root signing keys
        for key in self.root_signing_keys.iter() {
            // decode and create public key
            let public_key = self
                .load_public_key(key.key_value.peek())
                .change_context(errors::GooglePayDecryptionError::DerivingPublicKeyFailed)?;
            // fetch the ec key from public key
            let ec_key = public_key
                .ec_key()
                .change_context(errors::GooglePayDecryptionError::DerivingEcKeyFailed)?;

            // hash the signed data
            let message_hash = openssl::sha::sha256(&signed_data);

            // verify if any of the signatures is valid against the given key
            for signature in signatrues.iter() {
                let result = signature.verify(&message_hash, &ec_key).change_context(
                    errors::GooglePayDecryptionError::SignatureVerificationFailed,
                )?;

                if result {
                    return Ok(());
                }
            }
        }

        Err(errors::GooglePayDecryptionError::InvalidIntermediateSignature.into())
    }

    // Construct signed data for intermediate signing key verification
    fn construct_signed_data_for_intermediate_signing_key_verification(
        &self,
        sender_id: &str,
        protocol_version: &str,
        signed_key: &str,
    ) -> CustomResult<Vec<u8>, errors::GooglePayDecryptionError> {
        let length_of_sender_id = u32::try_from(sender_id.len())
            .change_context(errors::GooglePayDecryptionError::ParsingFailed)?;
        let length_of_protocol_version = u32::try_from(protocol_version.len())
            .change_context(errors::GooglePayDecryptionError::ParsingFailed)?;
        let length_of_signed_key = u32::try_from(signed_key.len())
            .change_context(errors::GooglePayDecryptionError::ParsingFailed)?;

        let mut signed_data: Vec<u8> = Vec::new();
        signed_data.append(&mut get_little_endian_format(length_of_sender_id));
        signed_data.append(&mut sender_id.as_bytes().to_vec());
        signed_data.append(&mut get_little_endian_format(length_of_protocol_version));
        signed_data.append(&mut protocol_version.as_bytes().to_vec());
        signed_data.append(&mut get_little_endian_format(length_of_signed_key));
        signed_data.append(&mut signed_key.as_bytes().to_vec());

        Ok(signed_data)
    }

    // Validate and parse signed key
    fn validate_signed_key(
        &self,
        intermediate_signing_key: &IntermediateSigningKey,
    ) -> CustomResult<GooglePaySignedKey, errors::GooglePayDecryptionError> {
        let signed_key: GooglePaySignedKey = intermediate_signing_key
            .signed_key
            .clone()
            .expose()
            .parse_struct("GooglePaySignedKey")
            .change_context(errors::GooglePayDecryptionError::SignedKeyParsingFailure)?;
        if !matches!(
            check_expiration_date_is_valid(&signed_key.key_expiration),
            Ok(true)
        ) {
            return Err(errors::GooglePayDecryptionError::SignedKeyExpired)?;
        }
        Ok(signed_key)
    }

    // Verify the signed message
    fn verify_message_signature(
        &self,
        encrypted_data: &EncryptedData,
        signed_key: &GooglePaySignedKey,
    ) -> CustomResult<(), errors::GooglePayDecryptionError> {
        // create a public key from the intermediate signing key
        let public_key = self.load_public_key(signed_key.key_value.peek())?;
        // base64 decode the signature
        let signature = BASE64_ENGINE
            .decode(&encrypted_data.signature)
            .change_context(errors::GooglePayDecryptionError::Base64DecodingFailed)?;

        // parse the signature using ECDSA
        let ecdsa_signature = openssl::ecdsa::EcdsaSig::from_der(&signature)
            .change_context(errors::GooglePayDecryptionError::EcdsaSignatureFailed)?;

        // get the EC key from the public key
        let ec_key = public_key
            .ec_key()
            .change_context(errors::GooglePayDecryptionError::DerivingEcKeyFailed)?;

        // get the sender id i.e. Google
        let sender_id = String::from_utf8(consts::SENDER_ID.to_vec())
            .change_context(errors::GooglePayDecryptionError::DeserializationFailed)?;

        // serialize the signed message to string
        let signed_message = serde_json::to_string(&encrypted_data.signed_message)
            .change_context(errors::GooglePayDecryptionError::SignedKeyParsingFailure)?;

        // construct the signed data
        let signed_data = self.construct_signed_data_for_signature_verification(
            &sender_id,
            consts::PROTOCOL,
            &signed_message,
        )?;

        // hash the signed data
        let message_hash = openssl::sha::sha256(&signed_data);

        // verify the signature
        let result = ecdsa_signature
            .verify(&message_hash, &ec_key)
            .change_context(errors::GooglePayDecryptionError::SignatureVerificationFailed)?;

        if result {
            Ok(())
        } else {
            Err(errors::GooglePayDecryptionError::InvalidSignature)?
        }
    }

    // Fetch the public key
    fn load_public_key(
        &self,
        key: &str,
    ) -> CustomResult<PKey<openssl::pkey::Public>, errors::GooglePayDecryptionError> {
        // decode the base64 string
        let der_data = BASE64_ENGINE
            .decode(key)
            .change_context(errors::GooglePayDecryptionError::Base64DecodingFailed)?;

        // parse the DER-encoded data as an EC public key
        let ec_key = openssl::ec::EcKey::public_key_from_der(&der_data)
            .change_context(errors::GooglePayDecryptionError::DerivingEcKeyFailed)?;

        // wrap the EC key in a PKey (a more general-purpose public key type in OpenSSL)
        let public_key = PKey::from_ec_key(ec_key)
            .change_context(errors::GooglePayDecryptionError::DerivingPublicKeyFailed)?;

        Ok(public_key)
    }

    // Construct signed data for signature verification
    fn construct_signed_data_for_signature_verification(
        &self,
        sender_id: &str,
        protocol_version: &str,
        signed_key: &str,
    ) -> CustomResult<Vec<u8>, errors::GooglePayDecryptionError> {
        let recipient_id = self.recipient_id.clone().expose();
        let length_of_sender_id = u32::try_from(sender_id.len())
            .change_context(errors::GooglePayDecryptionError::ParsingFailed)?;
        let length_of_recipient_id = u32::try_from(recipient_id.len())
            .change_context(errors::GooglePayDecryptionError::ParsingFailed)?;
        let length_of_protocol_version = u32::try_from(protocol_version.len())
            .change_context(errors::GooglePayDecryptionError::ParsingFailed)?;
        let length_of_signed_key = u32::try_from(signed_key.len())
            .change_context(errors::GooglePayDecryptionError::ParsingFailed)?;

        let mut signed_data: Vec<u8> = Vec::new();
        signed_data.append(&mut get_little_endian_format(length_of_sender_id));
        signed_data.append(&mut sender_id.as_bytes().to_vec());
        signed_data.append(&mut get_little_endian_format(length_of_recipient_id));
        signed_data.append(&mut recipient_id.as_bytes().to_vec());
        signed_data.append(&mut get_little_endian_format(length_of_protocol_version));
        signed_data.append(&mut protocol_version.as_bytes().to_vec());
        signed_data.append(&mut get_little_endian_format(length_of_signed_key));
        signed_data.append(&mut signed_key.as_bytes().to_vec());

        Ok(signed_data)
    }

    // Derive a shared key using ECDH
    fn get_shared_key(
        &self,
        ephemeral_public_key_bytes: &[u8],
    ) -> CustomResult<Vec<u8>, errors::GooglePayDecryptionError> {
        let group = openssl::ec::EcGroup::from_curve_name(openssl::nid::Nid::X9_62_PRIME256V1)
            .change_context(errors::GooglePayDecryptionError::DerivingEcGroupFailed)?;

        let mut big_num_context = openssl::bn::BigNumContext::new()
            .change_context(errors::GooglePayDecryptionError::BigNumAllocationFailed)?;

        let ec_key = openssl::ec::EcPoint::from_bytes(
            &group,
            ephemeral_public_key_bytes,
            &mut big_num_context,
        )
        .change_context(errors::GooglePayDecryptionError::DerivingEcKeyFailed)?;

        // create an ephemeral public key from the given bytes
        let ephemeral_public_key = openssl::ec::EcKey::from_public_key(&group, &ec_key)
            .change_context(errors::GooglePayDecryptionError::DerivingPublicKeyFailed)?;

        // wrap the public key in a PKey
        let ephemeral_pkey = PKey::from_ec_key(ephemeral_public_key)
            .change_context(errors::GooglePayDecryptionError::DerivingPublicKeyFailed)?;

        // perform ECDH to derive the shared key
        let mut deriver = Deriver::new(&self.private_key)
            .change_context(errors::GooglePayDecryptionError::DerivingSharedSecretKeyFailed)?;

        deriver
            .set_peer(&ephemeral_pkey)
            .change_context(errors::GooglePayDecryptionError::DerivingSharedSecretKeyFailed)?;

        let shared_key = deriver
            .derive_to_vec()
            .change_context(errors::GooglePayDecryptionError::DerivingSharedSecretKeyFailed)?;

        Ok(shared_key)
    }

    // Derive symmetric key and MAC key using HKDF
    fn derive_key(
        &self,
        ephemeral_public_key_bytes: &[u8],
        shared_key: &[u8],
    ) -> CustomResult<Vec<u8>, errors::GooglePayDecryptionError> {
        // concatenate ephemeral public key and shared key
        let input_key_material = [ephemeral_public_key_bytes, shared_key].concat();

        // initialize HKDF with SHA-256 as the hash function
        // Salt is not provided as per the Google Pay documentation
        // https://developers.google.com/pay/api/android/guides/resources/payment-data-cryptography#encrypt-spec
        let hkdf: ::hkdf::Hkdf<sha2::Sha256> = ::hkdf::Hkdf::new(None, &input_key_material);

        // derive 64 bytes for the output key (symmetric encryption + MAC key)
        let mut output_key = vec![0u8; 64];
        hkdf.expand(consts::SENDER_ID, &mut output_key)
            .map_err(|err| {
                logger::error!(
                "Failed to derive the shared ephemeral key for Google Pay decryption flow: {:?}",
                err
            );
                report!(errors::GooglePayDecryptionError::DerivingSharedEphemeralKeyFailed)
            })?;

        Ok(output_key)
    }

    // Verify the Hmac key
    // https://developers.google.com/pay/api/android/guides/resources/payment-data-cryptography#encrypt-spec
    fn verify_hmac(
        &self,
        mac_key: &[u8],
        tag: &[u8],
        encrypted_message: &[u8],
    ) -> CustomResult<(), errors::GooglePayDecryptionError> {
        let hmac_key = ring::hmac::Key::new(ring::hmac::HMAC_SHA256, mac_key);
        ring::hmac::verify(&hmac_key, encrypted_message, tag)
            .change_context(errors::GooglePayDecryptionError::HmacVerificationFailed)
    }

    // Method to decrypt the AES-GCM encrypted message
    fn decrypt_message(
        &self,
        symmetric_key: &[u8],
        encrypted_message: &[u8],
    ) -> CustomResult<Vec<u8>, errors::GooglePayDecryptionError> {
        //initialization vector IV is typically used in AES-GCM (Galois/Counter Mode) encryption for randomizing the encryption process.
        // zero iv is being passed as specified in Google Pay documentation
        // https://developers.google.com/pay/api/android/guides/resources/payment-data-cryptography#decrypt-token
        let iv = [0u8; 16];

        // extract the tag from the end of the encrypted message
        let tag = encrypted_message
            .get(encrypted_message.len() - 16..)
            .ok_or(errors::GooglePayDecryptionError::ParsingTagError)?;

        // decrypt the message using AES-256-CTR
        let cipher = Cipher::aes_256_ctr();
        let decrypted_data = decrypt_aead(
            cipher,
            symmetric_key,
            Some(&iv),
            &[],
            encrypted_message,
            tag,
        )
        .change_context(errors::GooglePayDecryptionError::DecryptionFailed)?;

        Ok(decrypted_data)
    }
}

pub fn decrypt_paze_token(
    paze_wallet_data: PazeWalletData,
    paze_private_key: masking::Secret<String>,
    paze_private_key_passphrase: masking::Secret<String>,
) -> CustomResult<serde_json::Value, errors::PazeDecryptionError> {
    let decoded_paze_private_key = BASE64_ENGINE
        .decode(paze_private_key.expose().as_bytes())
        .change_context(errors::PazeDecryptionError::Base64DecodingFailed)?;
    let decrypted_private_key = openssl::rsa::Rsa::private_key_from_pem_passphrase(
        decoded_paze_private_key.as_slice(),
        paze_private_key_passphrase.expose().as_bytes(),
    )
    .change_context(errors::PazeDecryptionError::CertificateParsingFailed)?;
    let decrypted_private_key_pem = String::from_utf8(
        decrypted_private_key
            .private_key_to_pem()
            .change_context(errors::PazeDecryptionError::CertificateParsingFailed)?,
    )
    .change_context(errors::PazeDecryptionError::CertificateParsingFailed)?;
    let decrypter = jwe::RSA_OAEP_256
        .decrypter_from_pem(decrypted_private_key_pem)
        .change_context(errors::PazeDecryptionError::CertificateParsingFailed)?;

    let paze_complete_response: Vec<&str> = paze_wallet_data
        .complete_response
        .peek()
        .split('.')
        .collect();
    let encrypted_jwe_key = paze_complete_response
        .get(1)
        .ok_or(errors::PazeDecryptionError::DecryptionFailed)?
        .to_string();
    let decoded_jwe_key = base64::engine::general_purpose::URL_SAFE_NO_PAD
        .decode(encrypted_jwe_key)
        .change_context(errors::PazeDecryptionError::Base64DecodingFailed)?;
    let jws_body: JwsBody = serde_json::from_slice(&decoded_jwe_key)
        .change_context(errors::PazeDecryptionError::DecryptionFailed)?;

    let (deserialized_payload, _deserialized_header) =
        jwe::deserialize_compact(jws_body.secured_payload.peek(), &decrypter)
            .change_context(errors::PazeDecryptionError::DecryptionFailed)?;
    let encoded_secured_payload_element = String::from_utf8(deserialized_payload)
        .change_context(errors::PazeDecryptionError::DecryptionFailed)?
        .split('.')
        .collect::<Vec<&str>>()
        .get(1)
        .ok_or(errors::PazeDecryptionError::DecryptionFailed)?
        .to_string();
    let decoded_secured_payload_element = base64::engine::general_purpose::URL_SAFE_NO_PAD
        .decode(encoded_secured_payload_element)
        .change_context(errors::PazeDecryptionError::Base64DecodingFailed)?;
    let parsed_decrypted: serde_json::Value =
        serde_json::from_slice(&decoded_secured_payload_element)
            .change_context(errors::PazeDecryptionError::DecryptionFailed)?;
    Ok(parsed_decrypted)
}

#[derive(Debug, Clone, Serialize, Deserialize)]
#[serde(rename_all = "camelCase")]
pub struct JwsBody {
    pub payload_id: String,
    pub session_id: String,
    pub secured_payload: masking::Secret<String>,
}

pub fn get_key_params_for_surcharge_details(
    payment_method_data: &domain::PaymentMethodData,
) -> Option<(
    common_enums::PaymentMethod,
    common_enums::PaymentMethodType,
    Option<common_enums::CardNetwork>,
)> {
    match payment_method_data {
        domain::PaymentMethodData::Card(card) => {
            // surcharge generated will always be same for credit as well as debit
            // since surcharge conditions cannot be defined on card_type
            Some((
                common_enums::PaymentMethod::Card,
                common_enums::PaymentMethodType::Credit,
                card.card_network.clone(),
            ))
        }
        domain::PaymentMethodData::CardRedirect(card_redirect_data) => Some((
            common_enums::PaymentMethod::CardRedirect,
            card_redirect_data.get_payment_method_type(),
            None,
        )),
        domain::PaymentMethodData::Wallet(wallet) => Some((
            common_enums::PaymentMethod::Wallet,
            wallet.get_payment_method_type(),
            None,
        )),
        domain::PaymentMethodData::PayLater(pay_later) => Some((
            common_enums::PaymentMethod::PayLater,
            pay_later.get_payment_method_type(),
            None,
        )),
        domain::PaymentMethodData::BankRedirect(bank_redirect) => Some((
            common_enums::PaymentMethod::BankRedirect,
            bank_redirect.get_payment_method_type(),
            None,
        )),
        domain::PaymentMethodData::BankDebit(bank_debit) => Some((
            common_enums::PaymentMethod::BankDebit,
            bank_debit.get_payment_method_type(),
            None,
        )),
        domain::PaymentMethodData::BankTransfer(bank_transfer) => Some((
            common_enums::PaymentMethod::BankTransfer,
            bank_transfer.get_payment_method_type(),
            None,
        )),
        domain::PaymentMethodData::Crypto(crypto) => Some((
            common_enums::PaymentMethod::Crypto,
            crypto.get_payment_method_type(),
            None,
        )),
        domain::PaymentMethodData::MandatePayment => None,
        domain::PaymentMethodData::Reward => None,
        domain::PaymentMethodData::RealTimePayment(real_time_payment) => Some((
            common_enums::PaymentMethod::RealTimePayment,
            real_time_payment.get_payment_method_type(),
            None,
        )),
        domain::PaymentMethodData::Upi(upi_data) => Some((
            common_enums::PaymentMethod::Upi,
            upi_data.get_payment_method_type(),
            None,
        )),
        domain::PaymentMethodData::Voucher(voucher) => Some((
            common_enums::PaymentMethod::Voucher,
            voucher.get_payment_method_type(),
            None,
        )),
        domain::PaymentMethodData::GiftCard(gift_card) => Some((
            common_enums::PaymentMethod::GiftCard,
            gift_card.get_payment_method_type(),
            None,
        )),
        domain::PaymentMethodData::OpenBanking(ob_data) => Some((
            common_enums::PaymentMethod::OpenBanking,
            ob_data.get_payment_method_type(),
            None,
        )),
        domain::PaymentMethodData::MobilePayment(mobile_payment) => Some((
            common_enums::PaymentMethod::MobilePayment,
            mobile_payment.get_payment_method_type(),
            None,
        )),
        domain::PaymentMethodData::CardToken(_)
        | domain::PaymentMethodData::NetworkToken(_)
        | domain::PaymentMethodData::CardDetailsForNetworkTransactionId(_) => None,
    }
}

pub fn validate_payment_link_request(
    request: &api::PaymentsRequest,
) -> Result<(), errors::ApiErrorResponse> {
    #[cfg(feature = "v1")]
    if request.confirm == Some(true) {
        return Err(errors::ApiErrorResponse::InvalidRequestData {
            message: "cannot confirm a payment while creating a payment link".to_string(),
        });
    }

    if request.return_url.is_none() {
        return Err(errors::ApiErrorResponse::InvalidRequestData {
            message: "return_url must be sent while creating a payment link".to_string(),
        });
    }
    Ok(())
}

pub async fn get_gsm_record(
    state: &SessionState,
    error_code: Option<String>,
    error_message: Option<String>,
    connector_name: String,
    flow: String,
) -> Option<hyperswitch_domain_models::gsm::GatewayStatusMap> {
    let get_gsm = || async {
        state.store.find_gsm_rule(
                connector_name.clone(),
                flow.clone(),
                "sub_flow".to_string(),
                error_code.clone().unwrap_or_default(), // TODO: make changes in connector to get a mandatory code in case of success or error response
                error_message.clone().unwrap_or_default(),
            )
            .await
            .map_err(|err| {
                if err.current_context().is_db_not_found() {
                    logger::warn!(
                        "GSM miss for connector - {}, flow - {}, error_code - {:?}, error_message - {:?}",
                        connector_name,
                        flow,
                        error_code,
                        error_message
                    );
                    metrics::AUTO_RETRY_GSM_MISS_COUNT.add( 1, &[]);
                } else {
                    metrics::AUTO_RETRY_GSM_FETCH_FAILURE_COUNT.add( 1, &[]);
                };
                err.change_context(errors::ApiErrorResponse::InternalServerError)
                    .attach_printable("failed to fetch decision from gsm")
            })
    };
    get_gsm()
        .await
        .inspect_err(|err| {
            // warn log should suffice here because we are not propagating this error
            logger::warn!(get_gsm_decision_fetch_error=?err, "error fetching gsm decision");
        })
        .ok()
}

pub async fn get_unified_translation(
    state: &SessionState,
    unified_code: String,
    unified_message: String,
    locale: String,
) -> Option<String> {
    let get_unified_translation = || async {
        state.store.find_translation(
                unified_code.clone(),
                unified_message.clone(),
                locale.clone(),
            )
            .await
            .map_err(|err| {
                if err.current_context().is_db_not_found() {
                    logger::warn!(
                        "Translation missing for unified_code - {:?}, unified_message - {:?}, locale - {:?}",
                        unified_code,
                        unified_message,
                        locale
                    );
                }
                err.change_context(errors::ApiErrorResponse::InternalServerError)
                    .attach_printable("failed to fetch translation from unified_translations")
            })
    };
    get_unified_translation()
        .await
        .inspect_err(|err| {
            // warn log should suffice here because we are not propagating this error
            logger::warn!(get_translation_error=?err, "error fetching unified translations");
        })
        .ok()
}
pub fn validate_order_details_amount(
    order_details: Vec<api_models::payments::OrderDetailsWithAmount>,
    amount: MinorUnit,
    should_validate: bool,
) -> Result<(), errors::ApiErrorResponse> {
    if should_validate {
        let total_order_details_amount: MinorUnit = order_details
            .iter()
            .map(|order| order.amount * order.quantity)
            .sum();

        if total_order_details_amount != amount {
            Err(errors::ApiErrorResponse::InvalidRequestData {
                message: "Total sum of order details doesn't match amount in payment request"
                    .to_string(),
            })
        } else {
            Ok(())
        }
    } else {
        Ok(())
    }
}

// This function validates the client secret expiry set by the merchant in the request
pub fn validate_session_expiry(session_expiry: u32) -> Result<(), errors::ApiErrorResponse> {
    if !(consts::MIN_SESSION_EXPIRY..=consts::MAX_SESSION_EXPIRY).contains(&session_expiry) {
        Err(errors::ApiErrorResponse::InvalidRequestData {
            message: "session_expiry should be between 60(1 min) to 7890000(3 months).".to_string(),
        })
    } else {
        Ok(())
    }
}

pub fn get_recipient_id_for_open_banking(
    merchant_data: &AdditionalMerchantData,
) -> Result<Option<String>, errors::ApiErrorResponse> {
    match merchant_data {
        AdditionalMerchantData::OpenBankingRecipientData(data) => match data {
            MerchantRecipientData::ConnectorRecipientId(id) => Ok(Some(id.peek().clone())),
            MerchantRecipientData::AccountData(acc_data) => {
                let connector_recipient_id = match acc_data {
                    MerchantAccountData::Bacs {
                        connector_recipient_id,
                        ..
                    }
                    | MerchantAccountData::Iban {
                        connector_recipient_id,
                        ..
                    }
                    | MerchantAccountData::FasterPayments {
                        connector_recipient_id,
                        ..
                    }
                    | MerchantAccountData::Sepa {
                        connector_recipient_id,
                        ..
                    }
                    | MerchantAccountData::SepaInstant {
                        connector_recipient_id,
                        ..
                    }
                    | MerchantAccountData::Elixir {
                        connector_recipient_id,
                        ..
                    }
                    | MerchantAccountData::Bankgiro {
                        connector_recipient_id,
                        ..
                    }
                    | MerchantAccountData::Plusgiro {
                        connector_recipient_id,
                        ..
                    } => connector_recipient_id,
                };

                match connector_recipient_id {
                    Some(RecipientIdType::ConnectorId(id)) => Ok(Some(id.peek().clone())),
                    Some(RecipientIdType::LockerId(id)) => Ok(Some(id.peek().clone())),
                    _ => Err(errors::ApiErrorResponse::InvalidConnectorConfiguration {
                        config: "recipient_id".to_string(),
                    }),
                }
            }
            _ => Err(errors::ApiErrorResponse::InvalidConnectorConfiguration {
                config: "recipient_id".to_string(),
            }),
        },
    }
}

pub fn get_connector_data_with_token(
    state: &SessionState,
    connector_name: String,
    merchant_connector_account_id: Option<id_type::MerchantConnectorAccountId>,
    payment_method_type: api_models::enums::PaymentMethodType,
) -> RouterResult<api::ConnectorData> {
    let connector_data_result = api::ConnectorData::get_connector_by_name(
        &state.conf.connectors,
        &connector_name.to_string(),
        // Default value, will be replaced by the result of decide_session_token_flow
        api::GetToken::Connector,
        merchant_connector_account_id.clone(),
    );
    let connector_type = decide_session_token_flow(
        &connector_data_result?.connector,
        payment_method_type,
        connector_name.clone(),
    );

    logger::debug!(session_token_flow=?connector_type, "Session token flow decided for payment method type: {:?}", payment_method_type);

    api::ConnectorData::get_connector_by_name(
        &state.conf.connectors,
        &connector_name.to_string(),
        connector_type,
        merchant_connector_account_id,
    )
    .inspect_err(|err| {
        logger::error!(session_token_error=?err);
    })
}

/// Decides the session token flow based on payment method type
pub fn decide_session_token_flow(
    connector: &hyperswitch_interfaces::connector_integration_interface::ConnectorEnum,
    payment_method_type: api_models::enums::PaymentMethodType,
    connector_name: String,
) -> api::GetToken {
    if connector.validate_sdk_session_token_for_payment_method(&payment_method_type) {
        logger::debug!(
            "SDK session token validation succeeded for payment_method_type {:?} in connector {} , proceeding with Connector token flow",
            payment_method_type, connector_name
        );
        return api::GetToken::Connector;
    }

    match payment_method_type {
        api_models::enums::PaymentMethodType::ApplePay => api::GetToken::ApplePayMetadata,
        api_models::enums::PaymentMethodType::GooglePay => api::GetToken::GpayMetadata,
        api_models::enums::PaymentMethodType::Paypal => api::GetToken::PaypalSdkMetadata,
        api_models::enums::PaymentMethodType::SamsungPay => api::GetToken::SamsungPayMetadata,
        api_models::enums::PaymentMethodType::Paze => api::GetToken::PazeMetadata,
        api_models::enums::PaymentMethodType::AmazonPay => api::GetToken::AmazonPayMetadata,
        _ => api::GetToken::Connector,
    }
}
// This function validates the intent fulfillment time expiry set by the merchant in the request
pub fn validate_intent_fulfillment_expiry(
    intent_fulfillment_time: u32,
) -> Result<(), errors::ApiErrorResponse> {
    if !(consts::MIN_INTENT_FULFILLMENT_EXPIRY..=consts::MAX_INTENT_FULFILLMENT_EXPIRY)
        .contains(&intent_fulfillment_time)
    {
        Err(errors::ApiErrorResponse::InvalidRequestData {
            message: "intent_fulfillment_time should be between 60(1 min) to 1800(30 mins)."
                .to_string(),
        })
    } else {
        Ok(())
    }
}

pub fn add_connector_response_to_additional_payment_data(
    additional_payment_data: api_models::payments::AdditionalPaymentData,
    connector_response_payment_method_data: AdditionalPaymentMethodConnectorResponse,
) -> api_models::payments::AdditionalPaymentData {
    match (
        &additional_payment_data,
        connector_response_payment_method_data,
    ) {
        (
            api_models::payments::AdditionalPaymentData::Card(additional_card_data),
            AdditionalPaymentMethodConnectorResponse::Card {
                authentication_data,
                payment_checks,
                ..
            },
        ) => api_models::payments::AdditionalPaymentData::Card(Box::new(
            api_models::payments::AdditionalCardInfo {
                payment_checks,
                authentication_data,
                ..*additional_card_data.clone()
            },
        )),
        (
            api_models::payments::AdditionalPaymentData::PayLater { .. },
            AdditionalPaymentMethodConnectorResponse::PayLater {
                klarna_sdk: Some(KlarnaSdkResponse { payment_type }),
            },
        ) => api_models::payments::AdditionalPaymentData::PayLater {
            klarna_sdk: Some(api_models::payments::KlarnaSdkPaymentMethod { payment_type }),
        },

        _ => additional_payment_data,
    }
}

pub fn update_additional_payment_data_with_connector_response_pm_data(
    additional_payment_data: Option<serde_json::Value>,
    connector_response_pm_data: Option<AdditionalPaymentMethodConnectorResponse>,
) -> RouterResult<Option<serde_json::Value>> {
    let parsed_additional_payment_method_data = additional_payment_data
        .as_ref()
        .map(|payment_method_data| {
            payment_method_data
                .clone()
                .parse_value::<api_models::payments::AdditionalPaymentData>(
                    "additional_payment_method_data",
                )
        })
        .transpose()
        .change_context(errors::ApiErrorResponse::InternalServerError)
        .attach_printable("unable to parse value into additional_payment_method_data")?;

    let additional_payment_method_data = parsed_additional_payment_method_data
        .zip(connector_response_pm_data)
        .map(|(additional_pm_data, connector_response_pm_data)| {
            add_connector_response_to_additional_payment_data(
                additional_pm_data,
                connector_response_pm_data,
            )
        });

    additional_payment_method_data
        .as_ref()
        .map(Encode::encode_to_value)
        .transpose()
        .change_context(errors::ApiErrorResponse::InternalServerError)
        .attach_printable("Failed to encode additional pm data")
}

#[cfg(feature = "v2")]
pub async fn get_payment_method_details_from_payment_token(
    state: &SessionState,
    payment_attempt: &PaymentAttempt,
    payment_intent: &PaymentIntent,
    key_store: &domain::MerchantKeyStore,
    storage_scheme: enums::MerchantStorageScheme,
) -> RouterResult<Option<(domain::PaymentMethodData, enums::PaymentMethod)>> {
    todo!()
}

#[cfg(feature = "v1")]
pub async fn get_payment_method_details_from_payment_token(
    state: &SessionState,
    payment_attempt: &PaymentAttempt,
    payment_intent: &PaymentIntent,
    key_store: &domain::MerchantKeyStore,
    storage_scheme: enums::MerchantStorageScheme,
) -> RouterResult<Option<(domain::PaymentMethodData, enums::PaymentMethod)>> {
    let hyperswitch_token = if let Some(token) = payment_attempt.payment_token.clone() {
        let redis_conn = state
            .store
            .get_redis_conn()
            .change_context(errors::ApiErrorResponse::InternalServerError)
            .attach_printable("Failed to get redis connection")?;
        let key = format!(
            "pm_token_{}_{}_hyperswitch",
            token,
            payment_attempt
                .payment_method
                .to_owned()
                .get_required_value("payment_method")?,
        );
        let token_data_string = redis_conn
            .get_key::<Option<String>>(&key.into())
            .await
            .change_context(errors::ApiErrorResponse::InternalServerError)
            .attach_printable("Failed to fetch the token from redis")?
            .ok_or(error_stack::Report::new(
                errors::ApiErrorResponse::UnprocessableEntity {
                    message: "Token is invalid or expired".to_owned(),
                },
            ))?;
        let token_data_result = token_data_string
            .clone()
            .parse_struct("PaymentTokenData")
            .change_context(errors::ApiErrorResponse::InternalServerError)
            .attach_printable("failed to deserialize hyperswitch token data");
        let token_data = match token_data_result {
            Ok(data) => data,
            Err(e) => {
                // The purpose of this logic is backwards compatibility to support tokens
                // in redis that might be following the old format.
                if token_data_string.starts_with('{') {
                    return Err(e);
                } else {
                    storage::PaymentTokenData::temporary_generic(token_data_string)
                }
            }
        };
        Some(token_data)
    } else {
        None
    };
    let token = hyperswitch_token
        .ok_or(errors::ApiErrorResponse::InternalServerError)
        .attach_printable("missing hyperswitch_token")?;
    match token {
        storage::PaymentTokenData::TemporaryGeneric(generic_token) => {
            retrieve_payment_method_with_temporary_token(
                state,
                &generic_token.token,
                payment_intent,
                payment_attempt,
                key_store,
                None,
            )
            .await
        }

        storage::PaymentTokenData::Temporary(generic_token) => {
            retrieve_payment_method_with_temporary_token(
                state,
                &generic_token.token,
                payment_intent,
                payment_attempt,
                key_store,
                None,
            )
            .await
        }

        storage::PaymentTokenData::Permanent(card_token) => {
            retrieve_card_with_permanent_token_for_external_authentication(
                state,
                &card_token.token,
                payment_intent,
                None,
                key_store,
                storage_scheme,
            )
            .await
            .map(|card| Some((card, enums::PaymentMethod::Card)))
        }

        storage::PaymentTokenData::PermanentCard(card_token) => {
            retrieve_card_with_permanent_token_for_external_authentication(
                state,
                &card_token.token,
                payment_intent,
                None,
                key_store,
                storage_scheme,
            )
            .await
            .map(|card| Some((card, enums::PaymentMethod::Card)))
        }

        storage::PaymentTokenData::AuthBankDebit(auth_token) => {
            retrieve_payment_method_from_auth_service(
                state,
                key_store,
                &auth_token,
                payment_intent,
                &None,
            )
            .await
        }

        storage::PaymentTokenData::WalletToken(_) => Ok(None),
    }
}

// This function validates the  mandate_data with its setup_future_usage
pub fn validate_mandate_data_and_future_usage(
    setup_future_usages: Option<api_enums::FutureUsage>,
    mandate_details_present: bool,
) -> Result<(), errors::ApiErrorResponse> {
    if mandate_details_present
        && (Some(api_enums::FutureUsage::OnSession) == setup_future_usages
            || setup_future_usages.is_none())
    {
        Err(errors::ApiErrorResponse::PreconditionFailed {
            message: "`setup_future_usage` must be `off_session` for mandates".into(),
        })
    } else {
        Ok(())
    }
}

#[derive(Debug, Clone)]
pub enum UnifiedAuthenticationServiceFlow {
    ClickToPayInitiate,
    ExternalAuthenticationInitiate {
        acquirer_details: Option<authentication::types::AcquirerDetails>,
        card: Box<hyperswitch_domain_models::payment_method_data::Card>,
        token: String,
    },
    ExternalAuthenticationPostAuthenticate {
        authentication_id: id_type::AuthenticationId,
    },
}

#[cfg(feature = "v1")]
pub async fn decide_action_for_unified_authentication_service<F: Clone>(
    state: &SessionState,
    key_store: &domain::MerchantKeyStore,
    business_profile: &domain::Profile,
    payment_data: &mut PaymentData<F>,
    connector_call_type: &api::ConnectorCallType,
    mandate_type: Option<api_models::payments::MandateTransactionType>,
) -> RouterResult<Option<UnifiedAuthenticationServiceFlow>> {
    let external_authentication_flow = get_payment_external_authentication_flow_during_confirm(
        state,
        key_store,
        business_profile,
        payment_data,
        connector_call_type,
        mandate_type,
    )
    .await?;
    Ok(match external_authentication_flow {
        Some(PaymentExternalAuthenticationFlow::PreAuthenticationFlow {
            acquirer_details,
            card,
            token,
        }) => Some(
            UnifiedAuthenticationServiceFlow::ExternalAuthenticationInitiate {
                acquirer_details,
                card,
                token,
            },
        ),
        Some(PaymentExternalAuthenticationFlow::PostAuthenticationFlow { authentication_id }) => {
            Some(
                UnifiedAuthenticationServiceFlow::ExternalAuthenticationPostAuthenticate {
                    authentication_id,
                },
            )
        }
        None => {
            if let Some(payment_method) = payment_data.payment_attempt.payment_method {
                if payment_method == storage_enums::PaymentMethod::Card
                    && business_profile.is_click_to_pay_enabled
                    && payment_data.service_details.is_some()
                {
                    Some(UnifiedAuthenticationServiceFlow::ClickToPayInitiate)
                } else {
                    None
                }
            } else {
                logger::info!(
                    payment_method=?payment_data.payment_attempt.payment_method,
                    click_to_pay_enabled=?business_profile.is_click_to_pay_enabled,
                    "skipping unified authentication service call since payment conditions are not satisfied"
                );
                None
            }
        }
    })
}

pub enum PaymentExternalAuthenticationFlow {
    PreAuthenticationFlow {
        acquirer_details: Option<authentication::types::AcquirerDetails>,
        card: Box<hyperswitch_domain_models::payment_method_data::Card>,
        token: String,
    },
    PostAuthenticationFlow {
        authentication_id: id_type::AuthenticationId,
    },
}

#[cfg(feature = "v1")]
pub async fn get_payment_external_authentication_flow_during_confirm<F: Clone>(
    state: &SessionState,
    key_store: &domain::MerchantKeyStore,
    business_profile: &domain::Profile,
    payment_data: &mut PaymentData<F>,
    connector_call_type: &api::ConnectorCallType,
    mandate_type: Option<api_models::payments::MandateTransactionType>,
) -> RouterResult<Option<PaymentExternalAuthenticationFlow>> {
    let authentication_id = payment_data.payment_attempt.authentication_id.clone();
    let is_authentication_type_3ds = payment_data.payment_attempt.authentication_type
        == Some(common_enums::AuthenticationType::ThreeDs);
    let separate_authentication_requested = payment_data
        .payment_intent
        .request_external_three_ds_authentication
        .unwrap_or(false);
    let separate_three_ds_authentication_attempted = payment_data
        .payment_attempt
        .external_three_ds_authentication_attempted
        .unwrap_or(false);
    let connector_supports_separate_authn =
        authentication::utils::get_connector_data_if_separate_authn_supported(connector_call_type);
    logger::info!("is_pre_authn_call {:?}", authentication_id.is_none());
    logger::info!(
        "separate_authentication_requested {:?}",
        separate_authentication_requested
    );
    logger::info!(
        "payment connector supports external authentication: {:?}",
        connector_supports_separate_authn.is_some()
    );
    let card = payment_data.payment_method_data.as_ref().and_then(|pmd| {
        if let domain::PaymentMethodData::Card(card) = pmd {
            Some(card.clone())
        } else {
            None
        }
    });
    Ok(if separate_three_ds_authentication_attempted {
        authentication_id.map(|authentication_id| {
            PaymentExternalAuthenticationFlow::PostAuthenticationFlow { authentication_id }
        })
    } else if separate_authentication_requested
        && is_authentication_type_3ds
        && mandate_type
            != Some(api_models::payments::MandateTransactionType::RecurringMandateTransaction)
    {
        if let Some((connector_data, card)) = connector_supports_separate_authn.zip(card) {
            let token = payment_data
                .token
                .clone()
                .get_required_value("token")
                .change_context(errors::ApiErrorResponse::InternalServerError)
                .attach_printable(
                    "payment_data.token should not be None while making pre authentication call",
                )?;
            let payment_connector_mca = get_merchant_connector_account(
                state,
                &business_profile.merchant_id,
                None,
                key_store,
                business_profile.get_id(),
                connector_data.connector_name.to_string().as_str(),
                connector_data.merchant_connector_id.as_ref(),
            )
            .await?;
            let acquirer_details = payment_connector_mca
                .get_metadata()
                .clone()
                .and_then(|metadata| {
                    metadata
                    .peek()
                    .clone()
                    .parse_value::<authentication::types::AcquirerDetails>("AcquirerDetails")
                    .change_context(errors::ApiErrorResponse::PreconditionFailed {
                        message:
                            "acquirer_bin and acquirer_merchant_id not found in Payment Connector's Metadata"
                                .to_string(),
                    })
                    .inspect_err(|err| {
                        logger::error!(
                            "Failed to parse acquirer details from Payment Connector's Metadata: {:?}",
                            err
                        );
                    })
                    .ok()
                });
            Some(PaymentExternalAuthenticationFlow::PreAuthenticationFlow {
                card: Box::new(card),
                token,
                acquirer_details,
            })
        } else {
            None
        }
    } else {
        None
    })
}

pub fn get_redis_key_for_extended_card_info(
    merchant_id: &id_type::MerchantId,
    payment_id: &id_type::PaymentId,
) -> String {
    format!(
        "{}_{}_extended_card_info",
        merchant_id.get_string_repr(),
        payment_id.get_string_repr()
    )
}

pub fn check_integrity_based_on_flow<T, Request>(
    request: &Request,
    payment_response_data: &Result<PaymentsResponseData, ErrorResponse>,
) -> Result<(), common_utils::errors::IntegrityCheckError>
where
    T: FlowIntegrity,
    Request: GetIntegrityObject<T> + CheckIntegrity<Request, T>,
{
    let connector_transaction_id = match payment_response_data {
        Ok(resp_data) => match resp_data {
            PaymentsResponseData::TransactionResponse {
                connector_response_reference_id,
                ..
            } => connector_response_reference_id,
            PaymentsResponseData::TransactionUnresolvedResponse {
                connector_response_reference_id,
                ..
            } => connector_response_reference_id,
            PaymentsResponseData::PreProcessingResponse {
                connector_response_reference_id,
                ..
            } => connector_response_reference_id,
            _ => &None,
        },
        Err(_) => &None,
    };
    request.check_integrity(request, connector_transaction_id.to_owned())
}

pub async fn config_skip_saving_wallet_at_connector(
    db: &dyn StorageInterface,
    merchant_id: &id_type::MerchantId,
) -> CustomResult<Option<Vec<storage_enums::PaymentMethodType>>, errors::ApiErrorResponse> {
    let config = db
        .find_config_by_key_unwrap_or(
            &merchant_id.get_skip_saving_wallet_at_connector_key(),
            Some("[]".to_string()),
        )
        .await;
    Ok(match config {
        Ok(conf) => Some(
            serde_json::from_str::<Vec<storage_enums::PaymentMethodType>>(&conf.config)
                .change_context(errors::ApiErrorResponse::InternalServerError)
                .attach_printable("skip_save_wallet_at_connector config parsing failed")?,
        ),
        Err(error) => {
            logger::error!(?error);
            None
        }
    })
}

#[cfg(feature = "v1")]
pub async fn override_setup_future_usage_to_on_session<F, D>(
    db: &dyn StorageInterface,
    payment_data: &mut D,
) -> CustomResult<(), errors::ApiErrorResponse>
where
    F: Clone,
    D: OperationSessionGetters<F> + OperationSessionSetters<F> + Send,
{
    if payment_data.get_payment_intent().setup_future_usage == Some(enums::FutureUsage::OffSession)
    {
        let skip_saving_wallet_at_connector_optional = config_skip_saving_wallet_at_connector(
            db,
            &payment_data.get_payment_intent().merchant_id,
        )
        .await?;

        if let Some(skip_saving_wallet_at_connector) = skip_saving_wallet_at_connector_optional {
            if let Some(payment_method_type) =
                payment_data.get_payment_attempt().get_payment_method_type()
            {
                if skip_saving_wallet_at_connector.contains(&payment_method_type) {
                    logger::debug!("Override setup_future_usage from off_session to on_session based on the merchant's skip_saving_wallet_at_connector configuration to avoid creating a connector mandate.");
                    payment_data
                        .set_setup_future_usage_in_payment_intent(enums::FutureUsage::OnSession);
                }
            }
        };
    };
    Ok(())
}

pub async fn validate_routing_id_with_profile_id(
    db: &dyn StorageInterface,
    routing_id: &id_type::RoutingId,
    profile_id: &id_type::ProfileId,
) -> CustomResult<(), errors::ApiErrorResponse> {
    let _routing_id = db
        .find_routing_algorithm_metadata_by_algorithm_id_profile_id(routing_id, profile_id)
        .await
        .map_err(|err| {
            if err.current_context().is_db_not_found() {
                logger::warn!(
                    "Routing id not found for routing id - {:?} and profile id - {:?}",
                    routing_id,
                    profile_id
                );
                err.change_context(errors::ApiErrorResponse::InvalidDataFormat {
                    field_name: "routing_algorithm_id".to_string(),
                    expected_format: "A valid routing_id that belongs to the business_profile"
                        .to_string(),
                })
            } else {
                err.change_context(errors::ApiErrorResponse::InternalServerError)
                    .attach_printable("Failed to validate routing id")
            }
        })?;
    Ok(())
}

#[cfg(feature = "v1")]
pub async fn validate_merchant_connector_ids_in_connector_mandate_details(
    state: &SessionState,
    key_store: &domain::MerchantKeyStore,
    connector_mandate_details: &api_models::payment_methods::CommonMandateReference,
    merchant_id: &id_type::MerchantId,
    card_network: Option<api_enums::CardNetwork>,
) -> CustomResult<(), errors::ApiErrorResponse> {
    let db = &*state.store;
    let merchant_connector_account_list = db
        .find_merchant_connector_account_by_merchant_id_and_disabled_list(
            &state.into(),
            merchant_id,
            true,
            key_store,
        )
        .await
        .to_not_found_response(errors::ApiErrorResponse::InternalServerError)?;

    let merchant_connector_account_details_hash_map: std::collections::HashMap<
        id_type::MerchantConnectorAccountId,
        domain::MerchantConnectorAccount,
    > = merchant_connector_account_list
        .iter()
        .map(|merchant_connector_account| {
            (
                merchant_connector_account.get_id(),
                merchant_connector_account.clone(),
            )
        })
        .collect();

    if let Some(payment_mandate_reference) = &connector_mandate_details.payments {
        let payments_map = payment_mandate_reference.0.clone();
        for (migrating_merchant_connector_id, migrating_connector_mandate_details) in payments_map {
            match (
                card_network.clone(),
                merchant_connector_account_details_hash_map.get(&migrating_merchant_connector_id),
            ) {
                (Some(enums::CardNetwork::Discover), Some(merchant_connector_account_details)) => {
                    if let ("cybersource", None) = (
                        merchant_connector_account_details.connector_name.as_str(),
                        migrating_connector_mandate_details
                            .original_payment_authorized_amount
                            .zip(
                                migrating_connector_mandate_details
                                    .original_payment_authorized_currency,
                            ),
                    ) {
                        Err(errors::ApiErrorResponse::MissingRequiredFields {
                            field_names: vec![
                                "original_payment_authorized_currency",
                                "original_payment_authorized_amount",
                            ],
                        })
                        .attach_printable(format!(
                            "Invalid connector_mandate_details provided for connector {migrating_merchant_connector_id:?}",

                        ))?
                    }
                }
                (_, Some(_)) => (),
                (_, None) => Err(errors::ApiErrorResponse::InvalidDataValue {
                    field_name: "merchant_connector_id",
                })
                .attach_printable_lazy(|| {
                    format!(
                        "{migrating_merchant_connector_id:?} invalid merchant connector id in connector_mandate_details",

                    )
                })?,
            }
        }
    } else {
        router_env::logger::error!("payment mandate reference not found");
    }
    Ok(())
}

pub fn validate_platform_request_for_marketplace(
    amount: api::Amount,
    split_payments: Option<common_types::payments::SplitPaymentsRequest>,
) -> Result<(), errors::ApiErrorResponse> {
    match split_payments {
        Some(common_types::payments::SplitPaymentsRequest::StripeSplitPayment(
            stripe_split_payment,
        )) => match amount {
            api::Amount::Zero => {
                if stripe_split_payment
                    .application_fees
                    .as_ref()
                    .map_or(MinorUnit::zero(), |amount| *amount)
                    != MinorUnit::zero()
                {
                    return Err(errors::ApiErrorResponse::InvalidDataValue {
                        field_name: "split_payments.stripe_split_payment.application_fees",
                    });
                }
            }
            api::Amount::Value(amount) => {
                if stripe_split_payment
                    .application_fees
                    .as_ref()
                    .map_or(MinorUnit::zero(), |amount| *amount)
                    > amount.into()
                {
                    return Err(errors::ApiErrorResponse::InvalidDataValue {
                        field_name: "split_payments.stripe_split_payment.application_fees",
                    });
                }
            }
        },
        Some(common_types::payments::SplitPaymentsRequest::AdyenSplitPayment(
            adyen_split_payment,
        )) => {
            let total_split_amount: i64 = adyen_split_payment
                .split_items
                .iter()
                .map(|split_item| {
                    split_item
                        .amount
                        .unwrap_or(MinorUnit::new(0))
                        .get_amount_as_i64()
                })
                .sum();

            match amount {
                api::Amount::Zero => {
                    if total_split_amount != 0 {
                        return Err(errors::ApiErrorResponse::InvalidDataValue {
                            field_name: "Sum of split amounts should be equal to the total amount",
                        });
                    }
                }
                api::Amount::Value(amount) => {
                    let i64_amount: i64 = amount.into();
                    if !adyen_split_payment.split_items.is_empty()
                        && i64_amount != total_split_amount
                    {
                        return Err(errors::ApiErrorResponse::PreconditionFailed {
                            message: "Sum of split amounts should be equal to the total amount"
                                .to_string(),
                        });
                    }
                }
            };
            adyen_split_payment
                .split_items
                .iter()
                .try_for_each(|split_item| {
                    match split_item.split_type {
                        common_enums::AdyenSplitType::BalanceAccount => {
                            if split_item.account.is_none() {
                                return Err(errors::ApiErrorResponse::MissingRequiredField {
                                    field_name:
                                        "split_payments.adyen_split_payment.split_items.account",
                                });
                            }
                        }
                        common_enums::AdyenSplitType::Commission
                        | enums::AdyenSplitType::Vat
                        | enums::AdyenSplitType::TopUp => {
                            if split_item.amount.is_none() {
                                return Err(errors::ApiErrorResponse::MissingRequiredField {
                                    field_name:
                                        "split_payments.adyen_split_payment.split_items.amount",
                                });
                            }
                            if let enums::AdyenSplitType::TopUp = split_item.split_type {
                                if split_item.account.is_none() {
                                    return Err(errors::ApiErrorResponse::MissingRequiredField {
                                        field_name:
                                            "split_payments.adyen_split_payment.split_items.account",
                                    });
                                }
                                if adyen_split_payment.store.is_some() {
                                    return Err(errors::ApiErrorResponse::PreconditionFailed {
                                        message: "Topup split payment is not available via Adyen Platform"
                                            .to_string(),
                                    });
                                }
                            }
                        }
                        enums::AdyenSplitType::AcquiringFees
                        | enums::AdyenSplitType::PaymentFee
                        | enums::AdyenSplitType::AdyenFees
                        | enums::AdyenSplitType::AdyenCommission
                        | enums::AdyenSplitType::AdyenMarkup
                        | enums::AdyenSplitType::Interchange
                        | enums::AdyenSplitType::SchemeFee => {}
                    };
                    Ok(())
                })?;
        }
        Some(common_types::payments::SplitPaymentsRequest::XenditSplitPayment(
            xendit_split_payment,
        )) => match xendit_split_payment {
            common_types::payments::XenditSplitRequest::MultipleSplits(
                xendit_multiple_split_payment,
            ) => {
                match amount {
                    api::Amount::Zero => {
                        let total_split_amount: i64 = xendit_multiple_split_payment
                            .routes
                            .iter()
                            .map(|route| {
                                route
                                    .flat_amount
                                    .unwrap_or(MinorUnit::new(0))
                                    .get_amount_as_i64()
                            })
                            .sum();

                        if total_split_amount != 0 {
                            return Err(errors::ApiErrorResponse::InvalidDataValue {
                                field_name:
                                    "Sum of split amounts should be equal to the total amount",
                            });
                        }
                    }
                    api::Amount::Value(amount) => {
                        let total_payment_amount: i64 = amount.into();
                        let total_split_amount: i64 = xendit_multiple_split_payment
                    .routes
                    .into_iter()
                    .map(|route| {
                        if route.flat_amount.is_none() && route.percent_amount.is_none() {
                            Err(errors::ApiErrorResponse::InvalidRequestData {
                                message: "Expected either split_payments.xendit_split_payment.routes.flat_amount or split_payments.xendit_split_payment.routes.percent_amount to be provided".to_string(),
                            })
                        } else if route.flat_amount.is_some() && route.percent_amount.is_some(){
                            Err(errors::ApiErrorResponse::InvalidRequestData {
                                message: "Expected either split_payments.xendit_split_payment.routes.flat_amount or split_payments.xendit_split_payment.routes.percent_amount, but not both".to_string(),
                            })
                        } else {
                            Ok(route
                                .flat_amount
                                .map(|amount| amount.get_amount_as_i64())
                                .or(route.percent_amount.map(|percentage| (percentage * total_payment_amount) / 100))
                                .unwrap_or(0))
                            }
                            })
                            .collect::<Result<Vec<i64>, _>>()?
                            .into_iter()
                            .sum();

                        if total_payment_amount < total_split_amount {
                            return Err(errors::ApiErrorResponse::PreconditionFailed {
                                message:
                                    "The sum of split amounts should not exceed the total amount"
                                        .to_string(),
                            });
                        }
                    }
                };
            }
            common_types::payments::XenditSplitRequest::SingleSplit(_) => (),
        },
        None => (),
    }
    Ok(())
}

pub async fn is_merchant_eligible_authentication_service(
    merchant_id: &id_type::MerchantId,
    state: &SessionState,
) -> RouterResult<bool> {
    let merchants_eligible_for_authentication_service = state
        .store
        .as_ref()
        .find_config_by_key_unwrap_or(
            consts::AUTHENTICATION_SERVICE_ELIGIBLE_CONFIG,
            Some("[]".to_string()),
        )
        .await;

    let auth_eligible_array: Vec<String> = match merchants_eligible_for_authentication_service {
        Ok(config) => serde_json::from_str(&config.config)
            .change_context(errors::ApiErrorResponse::InternalServerError)
            .attach_printable("unable to parse authentication service config")?,
        Err(err) => {
            logger::error!(
                "Error fetching authentication service enabled merchant config {:?}",
                err
            );
            Vec::new()
        }
    };

    Ok(auth_eligible_array.contains(&merchant_id.get_string_repr().to_owned()))
}

#[cfg(feature = "v1")]
pub async fn validate_allowed_payment_method_types_request(
    state: &SessionState,
    profile_id: &id_type::ProfileId,
    merchant_context: &domain::MerchantContext,
    allowed_payment_method_types: Option<Vec<common_enums::PaymentMethodType>>,
) -> CustomResult<(), errors::ApiErrorResponse> {
    if let Some(allowed_payment_method_types) = allowed_payment_method_types {
        let db = &*state.store;
        let all_connector_accounts = db
            .find_merchant_connector_account_by_merchant_id_and_disabled_list(
                &state.into(),
                merchant_context.get_merchant_account().get_id(),
                false,
                merchant_context.get_merchant_key_store(),
            )
            .await
            .change_context(errors::ApiErrorResponse::InternalServerError)
            .attach_printable("Failed to fetch merchant connector account for given merchant id")?;

        let filtered_connector_accounts = all_connector_accounts
            .filter_based_on_profile_and_connector_type(
                profile_id,
                ConnectorType::PaymentProcessor,
            );

        let supporting_payment_method_types: HashSet<_> = filtered_connector_accounts
            .iter()
            .flat_map(|connector_account| {
                connector_account
                    .payment_methods_enabled
                    .clone()
                    .unwrap_or_default()
                    .into_iter()
                    .map(|payment_methods_enabled| {
                        payment_methods_enabled
                            .parse_value::<api_models::admin::PaymentMethodsEnabled>(
                                "payment_methods_enabled",
                            )
                    })
                    .filter_map(|parsed_payment_method_result| {
                        parsed_payment_method_result
                            .inspect_err(|err| {
                                logger::error!(
                                    "Unable to deserialize payment methods enabled: {:?}",
                                    err
                                );
                            })
                            .ok()
                    })
                    .flat_map(|parsed_payment_methods_enabled| {
                        parsed_payment_methods_enabled
                            .payment_method_types
                            .unwrap_or_default()
                            .into_iter()
                            .map(|payment_method_type| payment_method_type.payment_method_type)
                    })
            })
            .collect();

        let unsupported_payment_methods: Vec<_> = allowed_payment_method_types
            .iter()
            .filter(|allowed_pmt| !supporting_payment_method_types.contains(allowed_pmt))
            .collect();

        if !unsupported_payment_methods.is_empty() {
            metrics::PAYMENT_METHOD_TYPES_MISCONFIGURATION_METRIC.add(
                1,
                router_env::metric_attributes!((
                    "merchant_id",
                    merchant_context.get_merchant_account().get_id().clone()
                )),
            );
        }

        fp_utils::when(
            unsupported_payment_methods.len() == allowed_payment_method_types.len(),
            || {
                Err(errors::ApiErrorResponse::IncorrectPaymentMethodConfiguration)
                    .attach_printable(format!(
                        "None of the allowed payment method types {allowed_payment_method_types:?} are configured for this merchant connector account.",

                    ))
            },
        )?;
    }

    Ok(())
}

async fn get_payment_update_enabled_for_client_auth(
    merchant_id: &id_type::MerchantId,
    state: &SessionState,
) -> bool {
    let key = merchant_id.get_payment_update_enabled_for_client_auth_key();
    let db = &*state.store;
    let update_enabled = db.find_config_by_key(key.as_str()).await;

    match update_enabled {
        Ok(conf) => conf.config.to_lowercase() == "true",
        Err(error) => {
            logger::error!(?error);
            false
        }
    }
}

pub async fn allow_payment_update_enabled_for_client_auth(
    merchant_id: &id_type::MerchantId,
    state: &SessionState,
    auth_flow: services::AuthFlow,
) -> Result<(), error_stack::Report<errors::ApiErrorResponse>> {
    match auth_flow {
        services::AuthFlow::Client => {
            if get_payment_update_enabled_for_client_auth(merchant_id, state).await {
                Ok(())
            } else {
                Err(errors::ApiErrorResponse::InternalServerError)
                    .attach_printable("Client auth for payment update is not enabled.")
            }
        }
        services::AuthFlow::Merchant => Ok(()),
    }
}

#[cfg(feature = "v2")]
#[instrument(skip_all)]
pub async fn get_merchant_connector_account_v2(
    state: &SessionState,
    key_store: &domain::MerchantKeyStore,
    merchant_connector_id: Option<&id_type::MerchantConnectorAccountId>,
) -> RouterResult<domain::MerchantConnectorAccount> {
    let db = &*state.store;
    match merchant_connector_id {
        Some(merchant_connector_id) => db
            .find_merchant_connector_account_by_id(&state.into(), merchant_connector_id, key_store)
            .await
            .to_not_found_response(errors::ApiErrorResponse::MerchantConnectorAccountNotFound {
                id: merchant_connector_id.get_string_repr().to_string(),
            }),
        None => Err(errors::ApiErrorResponse::MissingRequiredField {
            field_name: "merchant_connector_id",
        })
        .attach_printable("merchant_connector_id is not provided"),
    }
}

pub fn is_stored_credential(
    recurring_details: &Option<RecurringDetails>,
    payment_token: &Option<String>,
    is_mandate: bool,
    is_stored_credential_prev: Option<bool>,
) -> Option<bool> {
    if is_stored_credential_prev == Some(true)
        || recurring_details.is_some()
        || payment_token.is_some()
        || is_mandate
    {
        Some(true)
    } else {
        is_stored_credential_prev
    }
}

#[cfg(feature = "v1")]
#[allow(clippy::too_many_arguments)]
#[instrument(skip_all)]
// Helper function to process through UCS gateway
pub async fn process_through_ucs<'a, F, RouterDReq, ApiRequest, D>(
    state: &'a SessionState,
    req_state: routes::app::ReqState,
    merchant_context: &'a domain::MerchantContext,
    operation: &'a BoxedOperation<'a, F, ApiRequest, D>,
    payment_data: &'a mut D,
    customer: &Option<domain::Customer>,
    validate_result: &'a OperationsValidateResult,
    schedule_time: Option<time::PrimitiveDateTime>,
    header_payload: domain_payments::HeaderPayload,
    frm_suggestion: Option<enums::FrmSuggestion>,
    business_profile: &'a domain::Profile,
    merchant_connector_account: MerchantConnectorAccountType,
    connector_data: &api::ConnectorData,
    router_data: RouterData<F, RouterDReq, PaymentsResponseData>,
) -> RouterResult<(
    RouterData<F, RouterDReq, PaymentsResponseData>,
    MerchantConnectorAccountType,
)>
where
    F: Send + Clone + Sync + 'static,
    RouterDReq: Send + Sync + Clone + 'static + Serialize,
    D: OperationSessionGetters<F> + OperationSessionSetters<F> + Send + Sync + Clone,
    D: ConstructFlowSpecificData<F, RouterDReq, PaymentsResponseData>,
    RouterData<F, RouterDReq, PaymentsResponseData>:
        Feature<F, RouterDReq> + Send + Clone + Serialize,
    dyn api::Connector: services::api::ConnectorIntegration<F, RouterDReq, PaymentsResponseData>,
{
    router_env::logger::info!(
        "Processing payment through UCS gateway system - payment_id={}, attempt_id={}",
        payment_data
            .get_payment_intent()
            .payment_id
            .get_string_repr(),
        payment_data.get_payment_attempt().attempt_id
    );

    // Add task to process tracker if needed
    if should_add_task_to_process_tracker(payment_data) {
        operation
            .to_domain()?
            .add_task_to_process_tracker(
                state,
                payment_data.get_payment_attempt(),
                validate_result.requeue,
                schedule_time,
            )
            .await
            .map_err(|error| router_env::logger::error!(process_tracker_error=?error))
            .ok();
    }

    // Update feature metadata to track UCS usage for stickiness
    update_gateway_system_in_feature_metadata(
        payment_data,
        GatewaySystem::UnifiedConnectorService,
    )?;

    let lineage_ids = grpc_client::LineageIds::new(
        business_profile.merchant_id.clone(),
        business_profile.get_id().clone(),
    );
    // Extract merchant_order_reference_id from payment data for UCS audit trail
    let merchant_order_reference_id = payment_data
        .get_payment_intent()
        .merchant_order_reference_id
        .clone();
<<<<<<< HEAD
    let creds_identifier = payment_data.get_creds_identifier().map(str::to_owned);

    router_data
        .call_unified_connector_service(
=======
    let (mut router_data, should_continue) = router_data
        .call_preprocessing_through_unified_connector_service(
>>>>>>> d62eed7c
            state,
            &header_payload,
            &lineage_ids,
            merchant_connector_account.clone(),
            merchant_context,
            connector_data,
            ExecutionMode::Primary, // UCS is called in primary mode
<<<<<<< HEAD
            merchant_order_reference_id,
            creds_identifier,
=======
            merchant_order_reference_id.clone(),
>>>>>>> d62eed7c
        )
        .await?;

    // Update trackers
    (_, *payment_data) = operation
        .to_update_tracker()?
        .update_trackers(
            state,
            req_state,
            payment_data.clone(),
            customer.clone(),
            merchant_context.get_merchant_account().storage_scheme,
            None,
            merchant_context.get_merchant_key_store(),
            frm_suggestion,
            header_payload.clone(),
        )
        .await?;

    // Based on the preprocessing response, decide whether to continue with UCS call
    if should_continue {
        router_data
            .call_unified_connector_service(
                state,
                &header_payload,
                lineage_ids,
                merchant_connector_account.clone(),
                merchant_context,
                connector_data,
                ExecutionMode::Primary, // UCS is called in primary mode
                merchant_order_reference_id,
            )
            .await?;
    }

    Ok((router_data, merchant_connector_account))
}

#[cfg(feature = "v1")]
#[allow(clippy::too_many_arguments)]
#[instrument(skip_all)]
// Helper function to process through Direct gateway
pub async fn process_through_direct<'a, F, RouterDReq, ApiRequest, D>(
    state: &'a SessionState,
    req_state: routes::app::ReqState,
    merchant_context: &'a domain::MerchantContext,
    connector: api::ConnectorData,
    operation: &'a BoxedOperation<'a, F, ApiRequest, D>,
    payment_data: &'a mut D,
    customer: &Option<domain::Customer>,
    call_connector_action: CallConnectorAction,
    validate_result: &'a OperationsValidateResult,
    schedule_time: Option<time::PrimitiveDateTime>,
    header_payload: domain_payments::HeaderPayload,
    frm_suggestion: Option<enums::FrmSuggestion>,
    business_profile: &'a domain::Profile,
    is_retry_payment: bool,
    all_keys_required: Option<bool>,
    merchant_connector_account: MerchantConnectorAccountType,
    router_data: RouterData<F, RouterDReq, PaymentsResponseData>,
    tokenization_action: TokenizationAction,
) -> RouterResult<(
    RouterData<F, RouterDReq, PaymentsResponseData>,
    MerchantConnectorAccountType,
)>
where
    F: Send + Clone + Sync + 'static,
    RouterDReq: Send + Sync + Clone + 'static + Serialize,
    D: OperationSessionGetters<F> + OperationSessionSetters<F> + Send + Sync + Clone,
    D: ConstructFlowSpecificData<F, RouterDReq, PaymentsResponseData>,
    RouterData<F, RouterDReq, PaymentsResponseData>:
        Feature<F, RouterDReq> + Send + Clone + Serialize,
    dyn api::Connector: services::api::ConnectorIntegration<F, RouterDReq, PaymentsResponseData>,
{
    router_env::logger::info!(
        "Processing payment through Direct gateway system - payment_id={}, attempt_id={}",
        payment_data
            .get_payment_intent()
            .payment_id
            .get_string_repr(),
        payment_data.get_payment_attempt().attempt_id
    );

    // Update feature metadata to track Direct routing usage for stickiness
    update_gateway_system_in_feature_metadata(payment_data, GatewaySystem::Direct)?;

    call_connector_service(
        state,
        req_state,
        merchant_context,
        connector,
        operation,
        payment_data,
        customer,
        call_connector_action,
        validate_result,
        schedule_time,
        header_payload,
        frm_suggestion,
        business_profile,
        is_retry_payment,
        all_keys_required,
        merchant_connector_account,
        router_data,
        tokenization_action,
    )
    .await
}

#[cfg(feature = "v1")]
#[allow(clippy::too_many_arguments)]
#[instrument(skip_all)]
// Helper function to process through Direct with Shadow UCS
pub async fn process_through_direct_with_shadow_unified_connector_service<
    'a,
    F,
    RouterDReq,
    ApiRequest,
    D,
>(
    state: &'a SessionState,
    req_state: routes::app::ReqState,
    merchant_context: &'a domain::MerchantContext,
    connector: api::ConnectorData,
    operation: &'a BoxedOperation<'a, F, ApiRequest, D>,
    payment_data: &'a mut D,
    customer: &Option<domain::Customer>,
    call_connector_action: CallConnectorAction,
    validate_result: &'a OperationsValidateResult,
    schedule_time: Option<time::PrimitiveDateTime>,
    header_payload: domain_payments::HeaderPayload,
    frm_suggestion: Option<enums::FrmSuggestion>,
    business_profile: &'a domain::Profile,
    is_retry_payment: bool,
    all_keys_required: Option<bool>,
    merchant_connector_account: MerchantConnectorAccountType,
    router_data: RouterData<F, RouterDReq, PaymentsResponseData>,
    tokenization_action: TokenizationAction,
) -> RouterResult<(
    RouterData<F, RouterDReq, PaymentsResponseData>,
    MerchantConnectorAccountType,
)>
where
    F: Send + Clone + Sync + 'static,
    RouterDReq: Send + Sync + Clone + 'static + Serialize,
    D: OperationSessionGetters<F> + OperationSessionSetters<F> + Send + Sync + Clone,
    D: ConstructFlowSpecificData<F, RouterDReq, PaymentsResponseData>,
    RouterData<F, RouterDReq, PaymentsResponseData>:
        Feature<F, RouterDReq> + Send + Clone + Serialize,
    dyn api::Connector: services::api::ConnectorIntegration<F, RouterDReq, PaymentsResponseData>,
{
    router_env::logger::info!(
        "Processing payment through Direct gateway system with UCS in shadow mode - payment_id={}, attempt_id={}",
        payment_data.get_payment_intent().payment_id.get_string_repr(),
        payment_data.get_payment_attempt().attempt_id
    );

    // Extract merchant_order_reference_id from payment data for UCS audit trail
    let merchant_order_reference_id = payment_data
        .get_payment_intent()
        .merchant_order_reference_id
        .clone();

    let creds_identifier = payment_data.get_creds_identifier().map(str::to_owned).clone();

    // Clone data needed for shadow UCS call
    let unified_connector_service_router_data = router_data.clone();
    let unified_connector_service_merchant_connector_account = merchant_connector_account.clone();
    let unified_connector_service_merchant_context = merchant_context.clone();
    let unified_connector_service_header_payload = header_payload.clone();
    let unified_connector_service_state = state.clone();
    let unified_connector_service_merchant_order_reference_id = merchant_order_reference_id;
    let unified_connector_service_creds_identifier = creds_identifier;

    let lineage_ids = grpc_client::LineageIds::new(
        business_profile.merchant_id.clone(),
        business_profile.get_id().clone(),
    );

    // Update feature metadata to track Direct routing usage for stickiness
    update_gateway_system_in_feature_metadata(payment_data, GatewaySystem::Direct)?;

    // Call Direct connector service
    let result = call_connector_service(
        state,
        req_state,
        merchant_context,
        connector.clone(),
        operation,
        payment_data,
        customer,
        call_connector_action,
        validate_result,
        schedule_time,
        header_payload,
        frm_suggestion,
        business_profile,
        is_retry_payment,
        all_keys_required,
        merchant_connector_account,
        router_data,
        tokenization_action,
    )
    .await?;

    // Spawn shadow UCS call in background
    let direct_router_data = result.0.clone();
    tokio::spawn(async move {
        execute_shadow_unified_connector_service_call(
            unified_connector_service_state,
            unified_connector_service_router_data,
            direct_router_data,
            unified_connector_service_header_payload,
            lineage_ids,
            unified_connector_service_merchant_connector_account,
            &connector,
            unified_connector_service_merchant_context,
            unified_connector_service_merchant_order_reference_id,
            unified_connector_service_creds_identifier,
        )
        .await
    });

    Ok(result)
}

#[cfg(feature = "v1")]
#[allow(clippy::too_many_arguments)]
#[instrument(skip_all)]
// Helper function to execute shadow UCS call
pub async fn execute_shadow_unified_connector_service_call<F, RouterDReq>(
    state: SessionState,
    mut unified_connector_service_router_data: RouterData<F, RouterDReq, PaymentsResponseData>,
    direct_router_data: RouterData<F, RouterDReq, PaymentsResponseData>,
    header_payload: domain_payments::HeaderPayload,
    lineage_ids: grpc_client::LineageIds,
    merchant_connector_account: MerchantConnectorAccountType,
    connector_data: &api::ConnectorData,
    merchant_context: domain::MerchantContext,
    merchant_order_reference_id: Option<String>,
    creds_identifier: Option<String>,
) where
    F: Send + Clone + Sync + 'static,
    RouterDReq: Send + Sync + Clone + 'static + Serialize,
    RouterData<F, RouterDReq, PaymentsResponseData>:
        Feature<F, RouterDReq> + Send + Clone + Serialize,
    dyn api::Connector: services::api::ConnectorIntegration<F, RouterDReq, PaymentsResponseData>,
{
    // Call UCS in shadow mode
    let _unified_connector_service_result = unified_connector_service_router_data
        .call_unified_connector_service(
            &state,
            &header_payload,
            lineage_ids,
            merchant_connector_account,
            &merchant_context,
            connector_data,
            ExecutionMode::Shadow, // Shadow mode for UCS
            merchant_order_reference_id,
            creds_identifier,
        )
        .await
        .map_err(|e| router_env::logger::debug!("Shadow UCS call failed: {:?}", e));

    // Compare results
    match serialize_router_data_and_send_to_comparison_service(
        &state,
        direct_router_data,
        unified_connector_service_router_data,
    )
    .await
    {
        Ok(_) => router_env::logger::debug!("Shadow UCS comparison completed successfully"),
        Err(e) => router_env::logger::debug!("Shadow UCS comparison failed: {:?}", e),
    }
}

#[cfg(feature = "v1")]
pub async fn serialize_router_data_and_send_to_comparison_service<F, RouterDReq>(
    state: &SessionState,
    hyperswitch_router_data: RouterData<F, RouterDReq, PaymentsResponseData>,
    unified_connector_service_router_data: RouterData<F, RouterDReq, PaymentsResponseData>,
) -> RouterResult<()>
where
    F: Send + Clone + Sync + 'static,
    RouterDReq: Send + Sync + Clone + 'static + Serialize,
{
    router_env::logger::info!("Simulating UCS call for shadow mode comparison");
    let hyperswitch_data = match serde_json::to_value(hyperswitch_router_data) {
        Ok(data) => masking::Secret::new(data),
        Err(_) => {
            router_env::logger::debug!("Failed to serialize HS router data");
            return Ok(());
        }
    };

    let unified_connector_service_data =
        match serde_json::to_value(unified_connector_service_router_data) {
            Ok(data) => masking::Secret::new(data),
            Err(_) => {
                router_env::logger::debug!("Failed to serialize UCS router data");
                return Ok(());
            }
        };

    let comparison_data = ComparisonData {
        hyperswitch_data,
        unified_connector_service_data,
    };
    let _ = send_comparison_data(state, comparison_data)
        .await
        .map_err(|e| {
            router_env::logger::debug!("Failed to send comparison data: {:?}", e);
        });
    Ok(())
}<|MERGE_RESOLUTION|>--- conflicted
+++ resolved
@@ -7927,15 +7927,8 @@
         .get_payment_intent()
         .merchant_order_reference_id
         .clone();
-<<<<<<< HEAD
-    let creds_identifier = payment_data.get_creds_identifier().map(str::to_owned);
-
-    router_data
-        .call_unified_connector_service(
-=======
     let (mut router_data, should_continue) = router_data
         .call_preprocessing_through_unified_connector_service(
->>>>>>> d62eed7c
             state,
             &header_payload,
             &lineage_ids,
@@ -7943,12 +7936,7 @@
             merchant_context,
             connector_data,
             ExecutionMode::Primary, // UCS is called in primary mode
-<<<<<<< HEAD
-            merchant_order_reference_id,
-            creds_identifier,
-=======
             merchant_order_reference_id.clone(),
->>>>>>> d62eed7c
         )
         .await?;
 
@@ -7967,7 +7955,7 @@
             header_payload.clone(),
         )
         .await?;
-
+let creds_identifier = payment_data.get_creds_identifier().map(str::to_owned);
     // Based on the preprocessing response, decide whether to continue with UCS call
     if should_continue {
         router_data
@@ -7980,6 +7968,7 @@
                 connector_data,
                 ExecutionMode::Primary, // UCS is called in primary mode
                 merchant_order_reference_id,
+                creds_identifier
             )
             .await?;
     }
