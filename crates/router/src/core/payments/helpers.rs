--- conflicted
+++ resolved
@@ -392,12 +392,8 @@
 
 pub fn validate_mandate(
     req: impl Into<api::MandateValidationFields>,
-<<<<<<< HEAD
+    is_confirm_operation: bool,
 ) -> CustomResult<Option<api::MandateTxnType>, errors::ApiErrorResponse> {
-=======
-    is_confirm_operation: bool,
-) -> RouterResult<Option<api::MandateTxnType>> {
->>>>>>> 10691c5f
     let req: api::MandateValidationFields = req.into();
     match req.validate_and_get_mandate_type().change_context(
         errors::ApiErrorResponse::MandateValidationFailed {
