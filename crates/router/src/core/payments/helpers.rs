use std::borrow::Cow;

use api_models::payments::{CardToken, GetPaymentMethodType, RequestSurchargeDetails};
use base64::Engine;
use common_utils::{
    ext_traits::{AsyncExt, ByteSliceExt, ValueExt},
    fp_utils, generate_id, pii,
};
use data_models::{
    mandates::MandateData,
    payments::{payment_attempt::PaymentAttempt, PaymentIntent},
};
use diesel_models::enums;
// TODO : Evaluate all the helper functions ()
use error_stack::{report, IntoReport, ResultExt};
#[cfg(feature = "kms")]
use external_services::kms;
use josekit::jwe;
use masking::{ExposeInterface, PeekInterface};
use openssl::{
    derive::Deriver,
    pkey::PKey,
    symm::{decrypt_aead, Cipher},
};
use router_env::{instrument, logger, tracing};
use uuid::Uuid;
use x509_parser::parse_x509_certificate;

use super::{
    operations::{BoxedOperation, Operation, PaymentResponse},
    CustomerDetails, PaymentData,
};
use crate::{
    configs::settings::{ConnectorRequestReferenceIdConfig, Server, TempLockerEnableConfig},
    connector,
    consts::{self, BASE64_ENGINE},
    core::{
        errors::{self, CustomResult, RouterResult, StorageErrorExt},
        payment_methods::{cards, vault, PaymentMethodRetrieve},
        payments,
    },
    db::StorageInterface,
    routes::{metrics, payment_methods, AppState},
    services,
    types::{
        api::{self, admin, enums as api_enums, MandateValidationFieldsExt},
        domain::{
            self,
            types::{self, AsyncLift},
        },
        storage::{self, enums as storage_enums, ephemeral_key, CustomerUpdate::Update},
        transformers::{ForeignFrom, ForeignTryFrom},
        ErrorResponse, MandateReference, RouterData,
    },
    utils::{
        self,
        crypto::{self, SignMessage},
        OptionExt, StringExt,
    },
};

pub fn create_identity_from_certificate_and_key(
    encoded_certificate: String,
    encoded_certificate_key: String,
) -> Result<reqwest::Identity, error_stack::Report<errors::ApiClientError>> {
    let decoded_certificate = BASE64_ENGINE
        .decode(encoded_certificate)
        .into_report()
        .change_context(errors::ApiClientError::CertificateDecodeFailed)?;

    let decoded_certificate_key = BASE64_ENGINE
        .decode(encoded_certificate_key)
        .into_report()
        .change_context(errors::ApiClientError::CertificateDecodeFailed)?;

    let certificate = String::from_utf8(decoded_certificate)
        .into_report()
        .change_context(errors::ApiClientError::CertificateDecodeFailed)?;

    let certificate_key = String::from_utf8(decoded_certificate_key)
        .into_report()
        .change_context(errors::ApiClientError::CertificateDecodeFailed)?;

    reqwest::Identity::from_pkcs8_pem(certificate.as_bytes(), certificate_key.as_bytes())
        .into_report()
        .change_context(errors::ApiClientError::CertificateDecodeFailed)
}

pub fn filter_mca_based_on_business_profile(
    merchant_connector_accounts: Vec<domain::MerchantConnectorAccount>,
    profile_id: Option<String>,
) -> Vec<domain::MerchantConnectorAccount> {
    if let Some(profile_id) = profile_id {
        merchant_connector_accounts
            .into_iter()
            .filter(|mca| mca.profile_id.as_ref() == Some(&profile_id))
            .collect::<Vec<_>>()
    } else {
        merchant_connector_accounts
    }
}

#[instrument(skip_all)]
#[allow(clippy::too_many_arguments)]
pub async fn create_or_update_address_for_payment_by_request(
    db: &dyn StorageInterface,
    req_address: Option<&api::Address>,
    address_id: Option<&str>,
    merchant_id: &str,
    customer_id: Option<&String>,
    merchant_key_store: &domain::MerchantKeyStore,
    payment_id: &str,
    storage_scheme: storage_enums::MerchantStorageScheme,
) -> CustomResult<Option<domain::Address>, errors::ApiErrorResponse> {
    let key = merchant_key_store.key.get_inner().peek();

    Ok(match address_id {
        Some(id) => match req_address {
            Some(address) => {
                let address_update = async {
                    Ok(storage::AddressUpdate::Update {
                        city: address
                            .address
                            .as_ref()
                            .and_then(|value| value.city.clone()),
                        country: address.address.as_ref().and_then(|value| value.country),
                        line1: address
                            .address
                            .as_ref()
                            .and_then(|value| value.line1.clone())
                            .async_lift(|inner| types::encrypt_optional(inner, key))
                            .await?,
                        line2: address
                            .address
                            .as_ref()
                            .and_then(|value| value.line2.clone())
                            .async_lift(|inner| types::encrypt_optional(inner, key))
                            .await?,
                        line3: address
                            .address
                            .as_ref()
                            .and_then(|value| value.line3.clone())
                            .async_lift(|inner| types::encrypt_optional(inner, key))
                            .await?,
                        state: address
                            .address
                            .as_ref()
                            .and_then(|value| value.state.clone())
                            .async_lift(|inner| types::encrypt_optional(inner, key))
                            .await?,
                        zip: address
                            .address
                            .as_ref()
                            .and_then(|value| value.zip.clone())
                            .async_lift(|inner| types::encrypt_optional(inner, key))
                            .await?,
                        first_name: address
                            .address
                            .as_ref()
                            .and_then(|value| value.first_name.clone())
                            .async_lift(|inner| types::encrypt_optional(inner, key))
                            .await?,
                        last_name: address
                            .address
                            .as_ref()
                            .and_then(|value| value.last_name.clone())
                            .async_lift(|inner| types::encrypt_optional(inner, key))
                            .await?,
                        phone_number: address
                            .phone
                            .as_ref()
                            .and_then(|value| value.number.clone())
                            .async_lift(|inner| types::encrypt_optional(inner, key))
                            .await?,
                        country_code: address
                            .phone
                            .as_ref()
                            .and_then(|value| value.country_code.clone()),
                        updated_by: storage_scheme.to_string(),
                    })
                }
                .await
                .change_context(errors::ApiErrorResponse::InternalServerError)
                .attach_printable("Failed while encrypting address")?;
                let address = db
                    .find_address_by_merchant_id_payment_id_address_id(
                        merchant_id,
                        payment_id,
                        id,
                        merchant_key_store,
                        storage_scheme,
                    )
                    .await
                    .change_context(errors::ApiErrorResponse::InternalServerError)
                    .attach_printable("Error while fetching address")?;
                Some(
                    db.update_address_for_payments(
                        address,
                        address_update,
                        payment_id.to_string(),
                        merchant_key_store,
                        storage_scheme,
                    )
                    .await
                    .to_not_found_response(errors::ApiErrorResponse::AddressNotFound)?,
                )
            }
            None => Some(
                db.find_address_by_merchant_id_payment_id_address_id(
                    merchant_id,
                    payment_id,
                    id,
                    merchant_key_store,
                    storage_scheme,
                )
                .await,
            )
            .transpose()
            .to_not_found_response(errors::ApiErrorResponse::AddressNotFound)?,
        },
        None => match req_address {
            Some(address) => {
                // generate a new address here
                let address_details = address.address.clone().unwrap_or_default();
                Some(
                    db.insert_address_for_payments(
                        payment_id,
                        get_domain_address_for_payments(
                            address_details,
                            address,
                            merchant_id,
                            customer_id,
                            payment_id,
                            key,
                            storage_scheme,
                        )
                        .await
                        .change_context(errors::ApiErrorResponse::InternalServerError)
                        .attach_printable("Failed while encrypting address while insert")?,
                        merchant_key_store,
                        storage_scheme,
                    )
                    .await
                    .change_context(errors::ApiErrorResponse::InternalServerError)
                    .attach_printable("Failed while inserting new address")?,
                )
            }
            None => None,
        },
    })
}

#[instrument(skip_all)]
#[allow(clippy::too_many_arguments)]
pub async fn create_or_find_address_for_payment_by_request(
    db: &dyn StorageInterface,
    req_address: Option<&api::Address>,
    address_id: Option<&str>,
    merchant_id: &str,
    customer_id: Option<&String>,
    merchant_key_store: &domain::MerchantKeyStore,
    payment_id: &str,
    storage_scheme: storage_enums::MerchantStorageScheme,
) -> CustomResult<Option<domain::Address>, errors::ApiErrorResponse> {
    let key = merchant_key_store.key.get_inner().peek();

    Ok(match address_id {
        Some(id) => Some(
            db.find_address_by_merchant_id_payment_id_address_id(
                merchant_id,
                payment_id,
                id,
                merchant_key_store,
                storage_scheme,
            )
            .await,
        )
        .transpose()
        .to_not_found_response(errors::ApiErrorResponse::AddressNotFound)?,
        None => match req_address {
            Some(address) => {
                // generate a new address here

                let address_details = address.address.clone().unwrap_or_default();
                Some(
                    db.insert_address_for_payments(
                        payment_id,
                        get_domain_address_for_payments(
                            address_details,
                            address,
                            merchant_id,
                            customer_id,
                            payment_id,
                            key,
                            storage_scheme,
                        )
                        .await
                        .change_context(errors::ApiErrorResponse::InternalServerError)
                        .attach_printable("Failed while encrypting address while insert")?,
                        merchant_key_store,
                        storage_scheme,
                    )
                    .await
                    .change_context(errors::ApiErrorResponse::InternalServerError)
                    .attach_printable("Failed while inserting new address")?,
                )
            }
            None => None,
        },
    })
}

pub async fn get_domain_address_for_payments(
    address_details: api_models::payments::AddressDetails,
    address: &api_models::payments::Address,
    merchant_id: &str,
    customer_id: Option<&String>,
    payment_id: &str,
    key: &[u8],
    storage_scheme: enums::MerchantStorageScheme,
) -> CustomResult<domain::Address, common_utils::errors::CryptoError> {
    async {
        Ok(domain::Address {
            id: None,
            phone_number: address
                .phone
                .as_ref()
                .and_then(|a| a.number.clone())
                .async_lift(|inner| types::encrypt_optional(inner, key))
                .await?,
            country_code: address.phone.as_ref().and_then(|a| a.country_code.clone()),
            customer_id: customer_id.cloned(),
            merchant_id: merchant_id.to_string(),
            address_id: generate_id(consts::ID_LENGTH, "add"),
            city: address_details.city,
            country: address_details.country,
            line1: address_details
                .line1
                .async_lift(|inner| types::encrypt_optional(inner, key))
                .await?,
            line2: address_details
                .line2
                .async_lift(|inner| types::encrypt_optional(inner, key))
                .await?,
            line3: address_details
                .line3
                .async_lift(|inner| types::encrypt_optional(inner, key))
                .await?,
            state: address_details
                .state
                .async_lift(|inner| types::encrypt_optional(inner, key))
                .await?,
            created_at: common_utils::date_time::now(),
            first_name: address_details
                .first_name
                .async_lift(|inner| types::encrypt_optional(inner, key))
                .await?,
            last_name: address_details
                .last_name
                .async_lift(|inner| types::encrypt_optional(inner, key))
                .await?,
            modified_at: common_utils::date_time::now(),
            zip: address_details
                .zip
                .async_lift(|inner| types::encrypt_optional(inner, key))
                .await?,
            payment_id: Some(payment_id.to_owned()),
            updated_by: storage_scheme.to_string(),
        })
    }
    .await
}

pub async fn get_address_by_id(
    db: &dyn StorageInterface,
    address_id: Option<String>,
    merchant_key_store: &domain::MerchantKeyStore,
    payment_id: String,
    merchant_id: String,
    storage_scheme: storage_enums::MerchantStorageScheme,
) -> CustomResult<Option<domain::Address>, errors::ApiErrorResponse> {
    match address_id {
        None => Ok(None),
        Some(address_id) => Ok(db
            .find_address_by_merchant_id_payment_id_address_id(
                &merchant_id,
                &payment_id,
                &address_id,
                merchant_key_store,
                storage_scheme,
            )
            .await
            .ok()),
    }
}

pub async fn get_token_pm_type_mandate_details(
    state: &AppState,
    request: &api::PaymentsRequest,
    mandate_type: Option<api::MandateTransactionType>,
    merchant_account: &domain::MerchantAccount,
    merchant_key_store: &domain::MerchantKeyStore,
) -> RouterResult<(
    Option<String>,
    Option<storage_enums::PaymentMethod>,
    Option<storage_enums::PaymentMethodType>,
    Option<MandateData>,
    Option<payments::RecurringMandatePaymentData>,
    Option<payments::MandateConnectorDetails>,
)> {
    let mandate_data = request.mandate_data.clone().map(MandateData::foreign_from);
    match mandate_type {
        Some(api::MandateTransactionType::NewMandateTransaction) => {
            let setup_mandate = mandate_data.clone().get_required_value("mandate_data")?;
            Ok((
                request.payment_token.to_owned(),
                request.payment_method,
                request.payment_method_type,
                Some(setup_mandate),
                None,
                None,
            ))
        }
        Some(api::MandateTransactionType::RecurringMandateTransaction) => {
            let (
                token_,
                payment_method_,
                recurring_mandate_payment_data,
                payment_method_type_,
                mandate_connector,
            ) = get_token_for_recurring_mandate(
                state,
                request,
                merchant_account,
                merchant_key_store,
            )
            .await?;
            Ok((
                token_,
                payment_method_,
                payment_method_type_.or(request.payment_method_type),
                None,
                recurring_mandate_payment_data,
                mandate_connector,
            ))
        }
        None => Ok((
            request.payment_token.to_owned(),
            request.payment_method,
            request.payment_method_type,
            mandate_data,
            None,
            None,
        )),
    }
}

pub async fn get_token_for_recurring_mandate(
    state: &AppState,
    req: &api::PaymentsRequest,
    merchant_account: &domain::MerchantAccount,
    merchant_key_store: &domain::MerchantKeyStore,
) -> RouterResult<(
    Option<String>,
    Option<storage_enums::PaymentMethod>,
    Option<payments::RecurringMandatePaymentData>,
    Option<storage_enums::PaymentMethodType>,
    Option<payments::MandateConnectorDetails>,
)> {
    let db = &*state.store;
    let mandate_id = req.mandate_id.clone().get_required_value("mandate_id")?;

    let mandate = db
        .find_mandate_by_merchant_id_mandate_id(&merchant_account.merchant_id, mandate_id.as_str())
        .await
        .to_not_found_response(errors::ApiErrorResponse::MandateNotFound)?;

    let customer = req.customer_id.clone().get_required_value("customer_id")?;

    let payment_method_id = {
        if mandate.customer_id != customer {
            Err(report!(errors::ApiErrorResponse::PreconditionFailed {
                message: "customer_id must match mandate customer_id".into()
            }))?
        }
        if mandate.mandate_status != storage_enums::MandateStatus::Active {
            Err(report!(errors::ApiErrorResponse::PreconditionFailed {
                message: "mandate is not active".into()
            }))?
        };
        mandate.payment_method_id.clone()
    };
    verify_mandate_details(
        req.amount.get_required_value("amount")?.into(),
        req.currency.get_required_value("currency")?,
        mandate.clone(),
    )?;

    let payment_method = db
        .find_payment_method(payment_method_id.as_str())
        .await
        .to_not_found_response(errors::ApiErrorResponse::PaymentMethodNotFound)?;

    let token = Uuid::new_v4().to_string();
    let payment_method_type = payment_method.payment_method_type;
    let mandate_connector_details = payments::MandateConnectorDetails {
        connector: mandate.connector,
        merchant_connector_id: mandate.merchant_connector_id,
    };

    if let diesel_models::enums::PaymentMethod::Card = payment_method.payment_method {
        let _ =
            cards::get_lookup_key_from_locker(state, &token, &payment_method, merchant_key_store)
                .await?;
        if let Some(payment_method_from_request) = req.payment_method {
            let pm: storage_enums::PaymentMethod = payment_method_from_request;
            if pm != payment_method.payment_method {
                Err(report!(errors::ApiErrorResponse::PreconditionFailed {
                    message:
                        "payment method in request does not match previously provided payment \
                                  method information"
                            .into()
                }))?
            }
        };

        Ok((
            Some(token),
            Some(payment_method.payment_method),
            Some(payments::RecurringMandatePaymentData {
                payment_method_type,
            }),
            payment_method.payment_method_type,
            Some(mandate_connector_details),
        ))
    } else {
        Ok((
            None,
            Some(payment_method.payment_method),
            Some(payments::RecurringMandatePaymentData {
                payment_method_type,
            }),
            payment_method.payment_method_type,
            Some(mandate_connector_details),
        ))
    }
}

#[instrument(skip_all)]
/// Check weather the merchant id in the request
/// and merchant id in the merchant account are same.
pub fn validate_merchant_id(
    merchant_id: &str,
    request_merchant_id: Option<&str>,
) -> CustomResult<(), errors::ApiErrorResponse> {
    // Get Merchant Id from the merchant
    // or get from merchant account

    let request_merchant_id = request_merchant_id.unwrap_or(merchant_id);

    utils::when(merchant_id.ne(request_merchant_id), || {
        Err(report!(errors::ApiErrorResponse::PreconditionFailed {
            message: format!(
                "Invalid `merchant_id`: {request_merchant_id} not found in merchant account"
            )
        }))
    })
}

#[instrument(skip_all)]
pub fn validate_request_amount_and_amount_to_capture(
    op_amount: Option<api::Amount>,
    op_amount_to_capture: Option<i64>,
    surcharge_details: Option<RequestSurchargeDetails>,
) -> CustomResult<(), errors::ApiErrorResponse> {
    match (op_amount, op_amount_to_capture) {
        (None, _) => Ok(()),
        (Some(_amount), None) => Ok(()),
        (Some(amount), Some(amount_to_capture)) => {
            match amount {
                api::Amount::Value(amount_inner) => {
                    // If both amount and amount to capture is present
                    // then amount to be capture should be less than or equal to request amount
                    let total_capturable_amount = amount_inner.get()
                        + surcharge_details
                            .map(|surcharge_details| surcharge_details.get_total_surcharge_amount())
                            .unwrap_or(0);
                    utils::when(!amount_to_capture.le(&total_capturable_amount), || {
                        Err(report!(errors::ApiErrorResponse::PreconditionFailed {
                            message: format!(
                            "amount_to_capture is greater than amount capture_amount: {amount_to_capture:?} request_amount: {amount:?}"
                        )
                        }))
                    })
                }
                api::Amount::Zero => {
                    // If the amount is Null but still amount_to_capture is passed this is invalid and
                    Err(report!(errors::ApiErrorResponse::PreconditionFailed {
                        message: "amount_to_capture should not exist for when amount = 0"
                            .to_string()
                    }))
                }
            }
        }
    }
}

/// if capture method = automatic, amount_to_capture(if provided) must be equal to amount
#[instrument(skip_all)]
pub fn validate_amount_to_capture_and_capture_method(
    payment_attempt: Option<&PaymentAttempt>,
    request: &api_models::payments::PaymentsRequest,
) -> CustomResult<(), errors::ApiErrorResponse> {
    let capture_method = request
        .capture_method
        .or(payment_attempt
            .map(|payment_attempt| payment_attempt.capture_method.unwrap_or_default()))
        .unwrap_or_default();
    if capture_method == api_enums::CaptureMethod::Automatic {
        let original_amount =
            request
                .amount
                .map(|amount| amount.into())
                .or(payment_attempt
                    .map(|payment_attempt| payment_attempt.amount.get_original_amount()));
        let surcharge_amount = request
            .surcharge_details
            .map(|surcharge_details| surcharge_details.get_total_surcharge_amount())
            .or_else(|| {
                payment_attempt.map(|payment_attempt| {
                    payment_attempt.amount.get_surcharge_amount().unwrap_or(0)
                        + payment_attempt
                            .amount
                            .get_tax_amount_on_surcharge()
                            .unwrap_or(0)
                })
            })
            .unwrap_or(0);
        let total_capturable_amount =
            original_amount.map(|original_amount| original_amount + surcharge_amount);
        if let Some((total_capturable_amount, amount_to_capture)) =
            total_capturable_amount.zip(request.amount_to_capture)
        {
            utils::when(amount_to_capture != total_capturable_amount, || {
                Err(report!(errors::ApiErrorResponse::PreconditionFailed {
                    message: "amount_to_capture must be equal to total_capturable_amount when capture_method = automatic".into()
                }))
            })
        } else {
            Ok(())
        }
    } else {
        Ok(())
    }
}

#[instrument(skip_all)]
pub fn validate_card_data(
    payment_method_data: Option<api::PaymentMethodData>,
) -> CustomResult<(), errors::ApiErrorResponse> {
    if let Some(api::PaymentMethodData::Card(card)) = payment_method_data {
        let cvc = card.card_cvc.peek().to_string();
        if cvc.len() < 3 || cvc.len() > 4 {
            Err(report!(errors::ApiErrorResponse::PreconditionFailed {
                message: "Invalid card_cvc length".to_string()
            }))?
        }
        let card_cvc = cvc.parse::<u16>().into_report().change_context(
            errors::ApiErrorResponse::InvalidDataValue {
                field_name: "card_cvc",
            },
        )?;
        ::cards::CardSecurityCode::try_from(card_cvc).change_context(
            errors::ApiErrorResponse::PreconditionFailed {
                message: "Invalid Card CVC".to_string(),
            },
        )?;

        let exp_month = card
            .card_exp_month
            .peek()
            .to_string()
            .parse::<u8>()
            .into_report()
            .change_context(errors::ApiErrorResponse::InvalidDataValue {
                field_name: "card_exp_month",
            })?;
        let month = ::cards::CardExpirationMonth::try_from(exp_month).change_context(
            errors::ApiErrorResponse::PreconditionFailed {
                message: "Invalid Expiry Month".to_string(),
            },
        )?;
        let mut year_str = card.card_exp_year.peek().to_string();
        if year_str.len() == 2 {
            year_str = format!("20{}", year_str);
        }
        let exp_year = year_str.parse::<u16>().into_report().change_context(
            errors::ApiErrorResponse::InvalidDataValue {
                field_name: "card_exp_year",
            },
        )?;
        let year = ::cards::CardExpirationYear::try_from(exp_year).change_context(
            errors::ApiErrorResponse::PreconditionFailed {
                message: "Invalid Expiry Year".to_string(),
            },
        )?;

        let card_expiration = ::cards::CardExpiration { month, year };
        let is_expired = card_expiration.is_expired().change_context(
            errors::ApiErrorResponse::PreconditionFailed {
                message: "Invalid card data".to_string(),
            },
        )?;
        if is_expired {
            Err(report!(errors::ApiErrorResponse::PreconditionFailed {
                message: "Card Expired".to_string()
            }))?
        }
    }
    Ok(())
}

pub fn infer_payment_type(
    amount: &api::Amount,
    mandate_type: Option<&api::MandateTransactionType>,
) -> api_enums::PaymentType {
    match mandate_type {
        Some(api::MandateTransactionType::NewMandateTransaction) => {
            if let api::Amount::Value(_) = amount {
                api_enums::PaymentType::NewMandate
            } else {
                api_enums::PaymentType::SetupMandate
            }
        }

        Some(api::MandateTransactionType::RecurringMandateTransaction) => {
            api_enums::PaymentType::RecurringMandate
        }

        None => api_enums::PaymentType::Normal,
    }
}

pub fn validate_mandate(
    req: impl Into<api::MandateValidationFields>,
    is_confirm_operation: bool,
) -> CustomResult<Option<api::MandateTransactionType>, errors::ApiErrorResponse> {
    let req: api::MandateValidationFields = req.into();
    match req.validate_and_get_mandate_type().change_context(
        errors::ApiErrorResponse::MandateValidationFailed {
            reason: "Expected one out of mandate_id and mandate_data but got both".to_string(),
        },
    )? {
        Some(api::MandateTransactionType::NewMandateTransaction) => {
            validate_new_mandate_request(req, is_confirm_operation)?;
            Ok(Some(api::MandateTransactionType::NewMandateTransaction))
        }
        Some(api::MandateTransactionType::RecurringMandateTransaction) => {
            validate_recurring_mandate(req)?;
            Ok(Some(
                api::MandateTransactionType::RecurringMandateTransaction,
            ))
        }
        None => Ok(None),
    }
}

fn validate_new_mandate_request(
    req: api::MandateValidationFields,
    is_confirm_operation: bool,
) -> RouterResult<()> {
    // We need not check for customer_id in the confirm request if it is already passed
    // in create request

    fp_utils::when(!is_confirm_operation && req.customer_id.is_none(), || {
        Err(report!(errors::ApiErrorResponse::PreconditionFailed {
            message: "`customer_id` is mandatory for mandates".into()
        }))
    })?;

    let mandate_data = req
        .mandate_data
        .clone()
        .get_required_value("mandate_data")?;

    if api_enums::FutureUsage::OnSession
        == req
            .setup_future_usage
            .get_required_value("setup_future_usage")?
    {
        Err(report!(errors::ApiErrorResponse::PreconditionFailed {
            message: "`setup_future_usage` must be `off_session` for mandates".into()
        }))?
    };

    // Only use this validation if the customer_acceptance is present
    if mandate_data
        .customer_acceptance
        .map(|inner| inner.acceptance_type == api::AcceptanceType::Online && inner.online.is_none())
        .unwrap_or(false)
    {
        Err(report!(errors::ApiErrorResponse::PreconditionFailed {
            message: "`mandate_data.customer_acceptance.online` is required when \
                      `mandate_data.customer_acceptance.acceptance_type` is `online`"
                .into()
        }))?
    }

    let mandate_details = match mandate_data.mandate_type {
        Some(api_models::payments::MandateType::SingleUse(details)) => Some(details),
        Some(api_models::payments::MandateType::MultiUse(details)) => details,
        None => None,
    };
    mandate_details.and_then(|md| md.start_date.zip(md.end_date)).map(|(start_date, end_date)|
        utils::when (start_date >= end_date, || {
        Err(report!(errors::ApiErrorResponse::PreconditionFailed {
            message: "`mandate_data.mandate_type.{multi_use|single_use}.start_date` should be greater than  \
            `mandate_data.mandate_type.{multi_use|single_use}.end_date`"
                .into()
        }))
    })).transpose()?;

    Ok(())
}

pub fn validate_customer_id_mandatory_cases(
    has_setup_future_usage: bool,
    customer_id: &Option<String>,
) -> RouterResult<()> {
    match (has_setup_future_usage, customer_id) {
        (true, None) => Err(errors::ApiErrorResponse::PreconditionFailed {
            message: "customer_id is mandatory when setup_future_usage is given".to_string(),
        })
        .into_report(),
        _ => Ok(()),
    }
}

pub fn create_startpay_url(
    server: &Server,
    payment_attempt: &PaymentAttempt,
    payment_intent: &PaymentIntent,
) -> String {
    format!(
        "{}/payments/redirect/{}/{}/{}",
        server.base_url,
        payment_intent.payment_id,
        payment_intent.merchant_id,
        payment_attempt.attempt_id
    )
}

pub fn create_redirect_url(
    router_base_url: &String,
    payment_attempt: &PaymentAttempt,
    connector_name: &String,
    creds_identifier: Option<&str>,
) -> String {
    let creds_identifier_path = creds_identifier.map_or_else(String::new, |cd| format!("/{}", cd));
    format!(
        "{}/payments/{}/{}/redirect/response/{}",
        router_base_url, payment_attempt.payment_id, payment_attempt.merchant_id, connector_name,
    ) + creds_identifier_path.as_ref()
}

pub fn create_webhook_url(
    router_base_url: &String,
    merchant_id: &String,
    connector_name: &String,
) -> String {
    format!(
        "{}/webhooks/{}/{}",
        router_base_url, merchant_id, connector_name
    )
}
pub fn create_complete_authorize_url(
    router_base_url: &String,
    payment_attempt: &PaymentAttempt,
    connector_name: &String,
) -> String {
    format!(
        "{}/payments/{}/{}/redirect/complete/{}",
        router_base_url, payment_attempt.payment_id, payment_attempt.merchant_id, connector_name
    )
}

fn validate_recurring_mandate(req: api::MandateValidationFields) -> RouterResult<()> {
    req.mandate_id.check_value_present("mandate_id")?;

    req.customer_id.check_value_present("customer_id")?;

    let confirm = req.confirm.get_required_value("confirm")?;
    if !confirm {
        Err(report!(errors::ApiErrorResponse::PreconditionFailed {
            message: "`confirm` must be `true` for mandates".into()
        }))?
    }

    let off_session = req.off_session.get_required_value("off_session")?;
    if !off_session {
        Err(report!(errors::ApiErrorResponse::PreconditionFailed {
            message: "`off_session` should be `true` for mandates".into()
        }))?
    }

    Ok(())
}

pub fn verify_mandate_details(
    request_amount: i64,
    request_currency: api_enums::Currency,
    mandate: storage::Mandate,
) -> RouterResult<()> {
    match mandate.mandate_type {
        storage_enums::MandateType::SingleUse => utils::when(
            mandate
                .mandate_amount
                .map(|mandate_amount| request_amount > mandate_amount)
                .unwrap_or(true),
            || {
                Err(report!(errors::ApiErrorResponse::MandateValidationFailed {
                    reason: "request amount is greater than mandate amount".to_string()
                }))
            },
        ),
        storage::enums::MandateType::MultiUse => utils::when(
            mandate
                .mandate_amount
                .map(|mandate_amount| {
                    (mandate.amount_captured.unwrap_or(0) + request_amount) > mandate_amount
                })
                .unwrap_or(false),
            || {
                Err(report!(errors::ApiErrorResponse::MandateValidationFailed {
                    reason: "request amount is greater than mandate amount".to_string()
                }))
            },
        ),
    }?;
    utils::when(
        mandate
            .mandate_currency
            .map(|mandate_currency| mandate_currency != request_currency)
            .unwrap_or(false),
        || {
            Err(report!(errors::ApiErrorResponse::MandateValidationFailed {
                reason: "cross currency mandates not supported".to_string()
            }))
        },
    )
}

#[instrument(skip_all)]
pub fn payment_attempt_status_fsm(
    payment_method_data: &Option<api::PaymentMethodData>,
    confirm: Option<bool>,
) -> storage_enums::AttemptStatus {
    match payment_method_data {
        Some(_) => match confirm {
            Some(true) => storage_enums::AttemptStatus::PaymentMethodAwaited,
            _ => storage_enums::AttemptStatus::ConfirmationAwaited,
        },
        None => storage_enums::AttemptStatus::PaymentMethodAwaited,
    }
}

pub fn payment_intent_status_fsm(
    payment_method_data: &Option<api::PaymentMethodData>,
    confirm: Option<bool>,
) -> storage_enums::IntentStatus {
    match payment_method_data {
        Some(_) => match confirm {
            Some(true) => storage_enums::IntentStatus::RequiresPaymentMethod,
            _ => storage_enums::IntentStatus::RequiresConfirmation,
        },
        None => storage_enums::IntentStatus::RequiresPaymentMethod,
    }
}

pub async fn add_domain_task_to_pt<Op>(
    operation: &Op,
    state: &AppState,
    payment_attempt: &PaymentAttempt,
    requeue: bool,
    schedule_time: Option<time::PrimitiveDateTime>,
) -> CustomResult<(), errors::ApiErrorResponse>
where
    Op: std::fmt::Debug,
{
    if check_if_operation_confirm(operation) {
        match schedule_time {
            Some(stime) => {
                if !requeue {
                    // scheduler_metrics::TASKS_ADDED_COUNT.add(&metrics::CONTEXT, 1, &[]); // Metrics
                    super::add_process_sync_task(&*state.store, payment_attempt, stime)
                        .await
                        .into_report()
                        .change_context(errors::ApiErrorResponse::InternalServerError)
                        .attach_printable("Failed while adding task to process tracker")
                } else {
                    // scheduler_metrics::TASKS_RESET_COUNT.add(&metrics::CONTEXT, 1, &[]); // Metrics
                    super::reset_process_sync_task(&*state.store, payment_attempt, stime)
                        .await
                        .into_report()
                        .change_context(errors::ApiErrorResponse::InternalServerError)
                        .attach_printable("Failed while updating task in process tracker")
                }
            }
            None => Ok(()),
        }
    } else {
        Ok(())
    }
}

pub fn response_operation<'a, F, R, Ctx>() -> BoxedOperation<'a, F, R, Ctx>
where
    F: Send + Clone,
    Ctx: PaymentMethodRetrieve,
    PaymentResponse: Operation<F, R, Ctx>,
{
    Box::new(PaymentResponse)
}

#[instrument(skip_all)]
pub(crate) async fn get_payment_method_create_request(
    payment_method_data: Option<&api::PaymentMethodData>,
    payment_method: Option<storage_enums::PaymentMethod>,
    payment_method_type: Option<storage_enums::PaymentMethodType>,
    customer: &domain::Customer,
) -> RouterResult<api::PaymentMethodCreate> {
    match payment_method_data {
        Some(pm_data) => match payment_method {
            Some(payment_method) => match pm_data {
                api::PaymentMethodData::Card(card) => {
                    let card_detail = api::CardDetail {
                        card_number: card.card_number.clone(),
                        card_exp_month: card.card_exp_month.clone(),
                        card_exp_year: card.card_exp_year.clone(),
                        card_holder_name: card.card_holder_name.clone(),
                        nick_name: card.nick_name.clone(),
                    };
                    let customer_id = customer.customer_id.clone();
                    let payment_method_request = api::PaymentMethodCreate {
                        payment_method,
                        payment_method_type,
                        payment_method_issuer: card.card_issuer.clone(),
                        payment_method_issuer_code: None,
                        card: Some(card_detail),
                        metadata: None,
                        customer_id: Some(customer_id),
                        card_network: card
                            .card_network
                            .as_ref()
                            .map(|card_network| card_network.to_string()),
                    };
                    Ok(payment_method_request)
                }
                _ => {
                    let payment_method_request = api::PaymentMethodCreate {
                        payment_method,
                        payment_method_type,
                        payment_method_issuer: None,
                        payment_method_issuer_code: None,
                        card: None,
                        metadata: None,
                        customer_id: Some(customer.customer_id.to_owned()),
                        card_network: None,
                    };
                    Ok(payment_method_request)
                }
            },
            None => Err(report!(errors::ApiErrorResponse::MissingRequiredField {
                field_name: "payment_method_type"
            })
            .attach_printable("PaymentMethodType Required")),
        },
        None => Err(report!(errors::ApiErrorResponse::MissingRequiredField {
            field_name: "payment_method_data"
        })
        .attach_printable("PaymentMethodData required Or Card is already saved")),
    }
}

pub async fn get_customer_from_details<F: Clone>(
    db: &dyn StorageInterface,
    customer_id: Option<String>,
    merchant_id: &str,
    payment_data: &mut PaymentData<F>,
    merchant_key_store: &domain::MerchantKeyStore,
) -> CustomResult<Option<domain::Customer>, errors::StorageError> {
    match customer_id {
        None => Ok(None),
        Some(c_id) => {
            let customer = db
                .find_customer_optional_by_customer_id_merchant_id(
                    &c_id,
                    merchant_id,
                    merchant_key_store,
                )
                .await?;
            payment_data.email = payment_data.email.clone().or_else(|| {
                customer.as_ref().and_then(|inner| {
                    inner
                        .email
                        .clone()
                        .map(|encrypted_value| encrypted_value.into())
                })
            });
            Ok(customer)
        }
    }
}

// Checks if the inner values of two options are not equal and throws appropriate error
fn validate_options_for_inequality<T: PartialEq>(
    first_option: Option<&T>,
    second_option: Option<&T>,
    field_name: &str,
) -> Result<(), errors::ApiErrorResponse> {
    fp_utils::when(
        first_option
            .zip(second_option)
            .map(|(value1, value2)| value1 != value2)
            .unwrap_or(false),
        || {
            Err(errors::ApiErrorResponse::PreconditionFailed {
                message: format!("The field name `{field_name}` sent in both places is ambiguous"),
            })
        },
    )
}

// Checks if the customer details are passed in both places
// If so, raise an error
pub fn validate_customer_details_in_request(
    request: &api_models::payments::PaymentsRequest,
) -> Result<(), errors::ApiErrorResponse> {
    if let Some(customer_details) = request.customer.as_ref() {
        validate_options_for_inequality(
            request.customer_id.as_ref(),
            Some(&customer_details.id),
            "customer_id",
        )?;

        validate_options_for_inequality(
            request.email.as_ref(),
            customer_details.email.as_ref(),
            "email",
        )?;

        validate_options_for_inequality(
            request.name.as_ref(),
            customer_details.name.as_ref(),
            "name",
        )?;

        validate_options_for_inequality(
            request.phone.as_ref(),
            customer_details.phone.as_ref(),
            "phone",
        )?;

        validate_options_for_inequality(
            request.phone_country_code.as_ref(),
            customer_details.phone_country_code.as_ref(),
            "phone_country_code",
        )?;
    }

    Ok(())
}

/// Get the customer details from customer field if present
/// or from the individual fields in `PaymentsRequest`
#[instrument(skip_all)]
pub fn get_customer_details_from_request(
    request: &api_models::payments::PaymentsRequest,
) -> CustomerDetails {
    let customer_id = request
        .customer
        .as_ref()
        .map(|customer_details| customer_details.id.clone())
        .or(request.customer_id.clone());

    let customer_name = request
        .customer
        .as_ref()
        .and_then(|customer_details| customer_details.name.clone())
        .or(request.name.clone());

    let customer_email = request
        .customer
        .as_ref()
        .and_then(|customer_details| customer_details.email.clone())
        .or(request.email.clone());

    let customer_phone = request
        .customer
        .as_ref()
        .and_then(|customer_details| customer_details.phone.clone())
        .or(request.phone.clone());

    let customer_phone_code = request
        .customer
        .as_ref()
        .and_then(|customer_details| customer_details.phone_country_code.clone())
        .or(request.phone_country_code.clone());

    CustomerDetails {
        customer_id,
        name: customer_name,
        email: customer_email,
        phone: customer_phone,
        phone_country_code: customer_phone_code,
    }
}

pub async fn get_connector_default(
    _state: &AppState,
    request_connector: Option<serde_json::Value>,
) -> CustomResult<api::ConnectorChoice, errors::ApiErrorResponse> {
    Ok(request_connector.map_or(
        api::ConnectorChoice::Decide,
        api::ConnectorChoice::StraightThrough,
    ))
}

#[instrument(skip_all)]
pub async fn create_customer_if_not_exist<'a, F: Clone, R, Ctx>(
    operation: BoxedOperation<'a, F, R, Ctx>,
    db: &dyn StorageInterface,
    payment_data: &mut PaymentData<F>,
    req: Option<CustomerDetails>,
    merchant_id: &str,
    key_store: &domain::MerchantKeyStore,
) -> CustomResult<(BoxedOperation<'a, F, R, Ctx>, Option<domain::Customer>), errors::StorageError> {
    let request_customer_details = req
        .get_required_value("customer")
        .change_context(errors::StorageError::ValueNotFound("customer".to_owned()))?;

    let customer_id = request_customer_details
        .customer_id
        .or(payment_data.payment_intent.customer_id.clone());

    let optional_customer = match customer_id {
        Some(customer_id) => {
            let customer_data = db
                .find_customer_optional_by_customer_id_merchant_id(
                    &customer_id,
                    merchant_id,
                    key_store,
                )
                .await?;

            Some(match customer_data {
                Some(c) => {
                    // Update the customer data if new data is passed in the request
                    if request_customer_details.email.is_some()
                        | request_customer_details.name.is_some()
                        | request_customer_details.phone.is_some()
                        | request_customer_details.phone_country_code.is_some()
                    {
                        let key = key_store.key.get_inner().peek();
                        let customer_update = async {
                            Ok(Update {
                                name: request_customer_details
                                    .name
                                    .async_lift(|inner| types::encrypt_optional(inner, key))
                                    .await?,
                                email: request_customer_details
                                    .email
                                    .clone()
                                    .async_lift(|inner| {
                                        types::encrypt_optional(
                                            inner.map(|inner| inner.expose()),
                                            key,
                                        )
                                    })
                                    .await?,
                                phone: Box::new(
                                    request_customer_details
                                        .phone
                                        .clone()
                                        .async_lift(|inner| types::encrypt_optional(inner, key))
                                        .await?,
                                ),
                                phone_country_code: request_customer_details.phone_country_code,
                                description: None,
                                connector_customer: None,
                                metadata: None,
                                address_id: None,
                            })
                        }
                        .await
                        .change_context(errors::StorageError::SerializationFailed)
                        .attach_printable("Failed while encrypting Customer while Update")?;

                        db.update_customer_by_customer_id_merchant_id(
                            customer_id,
                            merchant_id.to_string(),
                            customer_update,
                            key_store,
                        )
                        .await
                    } else {
                        Ok(c)
                    }
                }
                None => {
                    let new_customer = async {
                        let key = key_store.key.get_inner().peek();
                        Ok(domain::Customer {
                            customer_id: customer_id.to_string(),
                            merchant_id: merchant_id.to_string(),
                            name: request_customer_details
                                .name
                                .async_lift(|inner| types::encrypt_optional(inner, key))
                                .await?,
                            email: request_customer_details
                                .email
                                .clone()
                                .async_lift(|inner| {
                                    types::encrypt_optional(inner.map(|inner| inner.expose()), key)
                                })
                                .await?,
                            phone: request_customer_details
                                .phone
                                .clone()
                                .async_lift(|inner| types::encrypt_optional(inner, key))
                                .await?,
                            phone_country_code: request_customer_details.phone_country_code.clone(),
                            description: None,
                            created_at: common_utils::date_time::now(),
                            id: None,
                            metadata: None,
                            modified_at: common_utils::date_time::now(),
                            connector_customer: None,
                            address_id: None,
                        })
                    }
                    .await
                    .change_context(errors::StorageError::SerializationFailed)
                    .attach_printable("Failed while encrypting Customer while insert")?;
                    metrics::CUSTOMER_CREATED.add(&metrics::CONTEXT, 1, &[]);
                    db.insert_customer(new_customer, key_store).await
                }
            })
        }
        None => match &payment_data.payment_intent.customer_id {
            None => None,
            Some(customer_id) => db
                .find_customer_optional_by_customer_id_merchant_id(
                    customer_id,
                    merchant_id,
                    key_store,
                )
                .await?
                .map(Ok),
        },
    };
    Ok((
        operation,
        match optional_customer {
            Some(customer) => {
                let customer = customer?;

                payment_data.payment_intent.customer_id = Some(customer.customer_id.clone());
                payment_data.email = payment_data.email.clone().or_else(|| {
                    customer
                        .email
                        .clone()
                        .map(|encrypted_value| encrypted_value.into())
                });

                Some(customer)
            }
            None => None,
        },
    ))
}

pub async fn retrieve_payment_method_with_temporary_token(
    state: &AppState,
    token: &str,
    payment_intent: &PaymentIntent,
    merchant_key_store: &domain::MerchantKeyStore,
    card_token_data: Option<&CardToken>,
) -> RouterResult<Option<(api::PaymentMethodData, enums::PaymentMethod)>> {
    let (pm, supplementary_data) =
        vault::Vault::get_payment_method_data_from_locker(state, token, merchant_key_store)
            .await
            .attach_printable(
                "Payment method for given token not found or there was a problem fetching it",
            )?;

    utils::when(
        supplementary_data
            .customer_id
            .ne(&payment_intent.customer_id),
        || {
            Err(errors::ApiErrorResponse::PreconditionFailed { message: "customer associated with payment method and customer passed in payment are not same".into() })
        },
    )?;

    Ok::<_, error_stack::Report<errors::ApiErrorResponse>>(match pm {
        Some(api::PaymentMethodData::Card(card)) => {
            let mut updated_card = card.clone();
            let mut is_card_updated = false;

            // The card_holder_name from locker retrieved card is considered if it is a non-empty string or else card_holder_name is picked
            // from payment_method_data.card_token object
            let name_on_card = if let Some(name) = card.card_holder_name.clone() {
                if name.clone().expose().is_empty() {
                    card_token_data
                        .and_then(|token_data| {
                            is_card_updated = true;
                            token_data.card_holder_name.clone()
                        })
                        .or(Some(name))
                } else {
                    card.card_holder_name.clone()
                }
            } else {
                card_token_data.and_then(|token_data| {
                    is_card_updated = true;
                    token_data.card_holder_name.clone()
                })
            };

            updated_card.card_holder_name = name_on_card;

            if let Some(token_data) = card_token_data {
                if let Some(cvc) = token_data.card_cvc.clone() {
                    is_card_updated = true;
                    updated_card.card_cvc = cvc;
                }
            }

            if is_card_updated {
                let updated_pm = api::PaymentMethodData::Card(updated_card);
                vault::Vault::store_payment_method_data_in_locker(
                    state,
                    Some(token.to_owned()),
                    &updated_pm,
                    payment_intent.customer_id.to_owned(),
                    enums::PaymentMethod::Card,
                    merchant_key_store,
                )
                .await?;

                Some((updated_pm, enums::PaymentMethod::Card))
            } else {
                Some((
                    api::PaymentMethodData::Card(card),
                    enums::PaymentMethod::Card,
                ))
            }
        }

        Some(the_pm @ api::PaymentMethodData::Wallet(_)) => {
            Some((the_pm, enums::PaymentMethod::Wallet))
        }

        Some(the_pm @ api::PaymentMethodData::BankTransfer(_)) => {
            Some((the_pm, enums::PaymentMethod::BankTransfer))
        }

        Some(the_pm @ api::PaymentMethodData::BankRedirect(_)) => {
            Some((the_pm, enums::PaymentMethod::BankRedirect))
        }

        Some(_) => Err(errors::ApiErrorResponse::InternalServerError)
            .into_report()
            .attach_printable("Payment method received from locker is unsupported by locker")?,

        None => None,
    })
}

pub async fn retrieve_card_with_permanent_token(
    state: &AppState,
    token: &str,
    payment_intent: &PaymentIntent,
    card_token_data: Option<&CardToken>,
) -> RouterResult<api::PaymentMethodData> {
    let customer_id = payment_intent
        .customer_id
        .as_ref()
        .get_required_value("customer_id")
        .change_context(errors::ApiErrorResponse::UnprocessableEntity {
            message: "no customer id provided for the payment".to_string(),
        })?;

    let card = cards::get_card_from_locker(state, customer_id, &payment_intent.merchant_id, token)
        .await
        .change_context(errors::ApiErrorResponse::InternalServerError)
        .attach_printable("failed to fetch card information from the permanent locker")?;

    // The card_holder_name from locker retrieved card is considered if it is a non-empty string or else card_holder_name is picked
    // from payment_method_data.card_token object
    let name_on_card = if let Some(name) = card.name_on_card.clone() {
        if name.clone().expose().is_empty() {
            card_token_data
                .and_then(|token_data| token_data.card_holder_name.clone())
                .or(Some(name))
        } else {
            card.name_on_card
        }
    } else {
        card_token_data.and_then(|token_data| token_data.card_holder_name.clone())
    };

    let api_card = api::Card {
        card_number: card.card_number,
        card_holder_name: name_on_card,
        card_exp_month: card.card_exp_month,
        card_exp_year: card.card_exp_year,
        card_cvc: card_token_data
            .cloned()
            .unwrap_or_default()
            .card_cvc
            .unwrap_or_default(),
        card_issuer: card.card_brand,
        nick_name: card.nick_name.map(masking::Secret::new),
        card_network: None,
        card_type: None,
        card_issuing_country: None,
        bank_code: None,
    };

    Ok(api::PaymentMethodData::Card(api_card))
}

pub async fn make_pm_data<'a, F: Clone, R, Ctx: PaymentMethodRetrieve>(
    operation: BoxedOperation<'a, F, R, Ctx>,
    state: &'a AppState,
    payment_data: &mut PaymentData<F>,
    merchant_key_store: &domain::MerchantKeyStore,
) -> RouterResult<(
    BoxedOperation<'a, F, R, Ctx>,
    Option<api::PaymentMethodData>,
)> {
    let request = &payment_data.payment_method_data.clone();

    let mut card_token_data = payment_data
        .payment_method_data
        .clone()
        .and_then(|pmd| match pmd {
            api_models::payments::PaymentMethodData::CardToken(token_data) => Some(token_data),
            _ => None,
        })
        .or(Some(CardToken::default()));

    if let Some(cvc) = payment_data.card_cvc.clone() {
        if let Some(token_data) = card_token_data.as_mut() {
            token_data.card_cvc = Some(cvc);
        }
    }

    let token = payment_data.token.clone();

    let hyperswitch_token = match payment_data.mandate_id {
        Some(_) => token.map(storage::PaymentTokenData::temporary_generic),
        None => {
            if let Some(token) = token {
                let redis_conn = state
                    .store
                    .get_redis_conn()
                    .change_context(errors::ApiErrorResponse::InternalServerError)
                    .attach_printable("Failed to get redis connection")?;

                let key = format!(
                    "pm_token_{}_{}_hyperswitch",
                    token,
                    payment_data
                        .payment_attempt
                        .payment_method
                        .to_owned()
                        .get_required_value("payment_method")?,
                );

                let token_data_string = redis_conn
                    .get_key::<Option<String>>(&key)
                    .await
                    .change_context(errors::ApiErrorResponse::InternalServerError)
                    .attach_printable("Failed to fetch the token from redis")?
                    .ok_or(error_stack::Report::new(
                        errors::ApiErrorResponse::UnprocessableEntity {
                            message: "Token is invalid or expired".to_owned(),
                        },
                    ))?;

                let token_data_result = token_data_string
                    .clone()
                    .parse_struct("PaymentTokenData")
                    .change_context(errors::ApiErrorResponse::InternalServerError)
                    .attach_printable("failed to deserialize hyperswitch token data");

                let token_data = match token_data_result {
                    Ok(data) => data,
                    Err(e) => {
                        // The purpose of this logic is backwards compatibility to support tokens
                        // in redis that might be following the old format.
                        if token_data_string.starts_with('{') {
                            return Err(e);
                        } else {
                            storage::PaymentTokenData::temporary_generic(token_data_string)
                        }
                    }
                };

                Some(token_data)
            } else {
                None
            }
        }
    };

    // TODO: Handle case where payment method and token both are present in request properly.
    let payment_method = match (request, hyperswitch_token) {
        (_, Some(hyperswitch_token)) => {
            let payment_method_details = Ctx::retrieve_payment_method_with_token(
                state,
                merchant_key_store,
                &hyperswitch_token,
                &payment_data.payment_intent,
                card_token_data.as_ref(),
            )
            .await
            .attach_printable("in 'make_pm_data'")?;

            Ok::<_, error_stack::Report<errors::ApiErrorResponse>>(
                if let Some((payment_method_data, payment_method)) = payment_method_details {
                    payment_data.payment_attempt.payment_method = Some(payment_method);
                    Some(payment_method_data)
                } else {
                    None
                },
            )
        }

        (Some(_), _) => {
            let payment_method_data = Ctx::retrieve_payment_method(
                request,
                state,
                &payment_data.payment_intent,
                &payment_data.payment_attempt,
                merchant_key_store,
            )
            .await?;

            payment_data.token = payment_method_data.1;

            Ok(payment_method_data.0)
        }
        _ => Ok(None),
    }?;

    Ok((operation, payment_method))
}

pub async fn store_in_vault_and_generate_ppmt(
    state: &AppState,
    payment_method_data: &api_models::payments::PaymentMethodData,
    payment_intent: &PaymentIntent,
    payment_attempt: &PaymentAttempt,
    payment_method: enums::PaymentMethod,
    merchant_key_store: &domain::MerchantKeyStore,
) -> RouterResult<String> {
    let router_token = vault::Vault::store_payment_method_data_in_locker(
        state,
        None,
        payment_method_data,
        payment_intent.customer_id.to_owned(),
        payment_method,
        merchant_key_store,
    )
    .await?;
    let parent_payment_method_token = generate_id(consts::ID_LENGTH, "token");
    let key_for_hyperswitch_token = payment_attempt.payment_method.map(|payment_method| {
        payment_methods::ParentPaymentMethodToken::create_key_for_token((
            &parent_payment_method_token,
            payment_method,
        ))
    });
    if let Some(key_for_hyperswitch_token) = key_for_hyperswitch_token {
        key_for_hyperswitch_token
            .insert(
                Some(payment_intent.created_at),
                storage::PaymentTokenData::temporary_generic(router_token),
                state,
            )
            .await?;
    };
    Ok(parent_payment_method_token)
}

pub async fn store_payment_method_data_in_vault(
    state: &AppState,
    payment_attempt: &PaymentAttempt,
    payment_intent: &PaymentIntent,
    payment_method: enums::PaymentMethod,
    payment_method_data: &api::PaymentMethodData,
    merchant_key_store: &domain::MerchantKeyStore,
) -> RouterResult<Option<String>> {
    if should_store_payment_method_data_in_vault(
        &state.conf.temp_locker_enable_config,
        payment_attempt.connector.clone(),
        payment_method,
    ) {
        let parent_payment_method_token = store_in_vault_and_generate_ppmt(
            state,
            payment_method_data,
            payment_intent,
            payment_attempt,
            payment_method,
            merchant_key_store,
        )
        .await?;

        return Ok(Some(parent_payment_method_token));
    }

    Ok(None)
}
pub fn should_store_payment_method_data_in_vault(
    temp_locker_enable_config: &TempLockerEnableConfig,
    option_connector: Option<String>,
    payment_method: enums::PaymentMethod,
) -> bool {
    option_connector
        .map(|connector| {
            temp_locker_enable_config
                .0
                .get(&connector)
                .map(|config| config.payment_method.contains(&payment_method))
                .unwrap_or(false)
        })
        .unwrap_or(true)
}

#[instrument(skip_all)]
pub(crate) fn validate_capture_method(
    capture_method: storage_enums::CaptureMethod,
) -> RouterResult<()> {
    utils::when(
        capture_method == storage_enums::CaptureMethod::Automatic,
        || {
            Err(report!(errors::ApiErrorResponse::PaymentUnexpectedState {
                field_name: "capture_method".to_string(),
                current_flow: "captured".to_string(),
                current_value: capture_method.to_string(),
                states: "manual, manual_multiple, scheduled".to_string()
            }))
        },
    )
}

#[instrument(skip_all)]
pub(crate) fn validate_status_with_capture_method(
    status: storage_enums::IntentStatus,
    capture_method: storage_enums::CaptureMethod,
) -> RouterResult<()> {
    if status == storage_enums::IntentStatus::Processing
        && !(capture_method == storage_enums::CaptureMethod::ManualMultiple)
    {
        return Err(report!(errors::ApiErrorResponse::PaymentUnexpectedState {
            field_name: "capture_method".to_string(),
            current_flow: "captured".to_string(),
            current_value: capture_method.to_string(),
            states: "manual_multiple".to_string()
        }));
    }
    utils::when(
        status != storage_enums::IntentStatus::RequiresCapture
            && status != storage_enums::IntentStatus::PartiallyCapturedAndCapturable
            && status != storage_enums::IntentStatus::Processing,
        || {
            Err(report!(errors::ApiErrorResponse::PaymentUnexpectedState {
                field_name: "payment.status".to_string(),
                current_flow: "captured".to_string(),
                current_value: status.to_string(),
                states: "requires_capture, partially_captured_and_capturable, processing"
                    .to_string()
            }))
        },
    )
}

#[instrument(skip_all)]
pub(crate) fn validate_amount_to_capture(
    amount: i64,
    amount_to_capture: Option<i64>,
) -> RouterResult<()> {
    utils::when(
        amount_to_capture.is_some() && (Some(amount) < amount_to_capture),
        || {
            Err(report!(errors::ApiErrorResponse::InvalidRequestData {
                message: "amount_to_capture is greater than amount".to_string()
            }))
        },
    )
}

#[instrument(skip_all)]
pub(crate) fn validate_payment_method_fields_present(
    req: &api::PaymentsRequest,
) -> RouterResult<()> {
    utils::when(
        req.payment_method.is_none() && req.payment_method_data.is_some(),
        || {
            Err(errors::ApiErrorResponse::MissingRequiredField {
                field_name: "payment_method",
            })
        },
    )?;

    utils::when(
        !matches!(
            req.payment_method,
            Some(api_enums::PaymentMethod::Card) | None
        ) && (req.payment_method_type.is_none()),
        || {
            Err(errors::ApiErrorResponse::MissingRequiredField {
                field_name: "payment_method_type",
            })
        },
    )?;

    utils::when(
        req.payment_method.is_some()
            && req.payment_method_data.is_none()
            && req.payment_token.is_none(),
        || {
            Err(errors::ApiErrorResponse::MissingRequiredField {
                field_name: "payment_method_data",
            })
        },
    )?;
    utils::when(
        req.payment_method.is_some() && req.payment_method_type.is_some(),
        || {
            req.payment_method
                .map_or(Ok(()), |req_payment_method| {
                    req.payment_method_type.map_or(Ok(()), |req_payment_method_type| {
                        if !validate_payment_method_type_against_payment_method(req_payment_method, req_payment_method_type) {
                            Err(errors::ApiErrorResponse::InvalidRequestData {
                                message: ("payment_method_type doesn't correspond to the specified payment_method"
                                    .to_string()),
                            })
                        } else {
                            Ok(())
                        }
                    })
                })
        },
    )?;

    let validate_payment_method_and_payment_method_data =
        |req_payment_method_data, req_payment_method: api_enums::PaymentMethod| {
            api_enums::PaymentMethod::foreign_try_from(req_payment_method_data).and_then(|payment_method|
                if req_payment_method != payment_method {
                    Err(errors::ApiErrorResponse::InvalidRequestData {
                        message: ("payment_method_data doesn't correspond to the specified payment_method"
                            .to_string()),
                    })
                } else {
                    Ok(())
                })
        };

    utils::when(
        req.payment_method.is_some() && req.payment_method_data.is_some(),
        || {
            req.payment_method_data
                .clone()
                .map_or(Ok(()), |req_payment_method_data| {
                    req.payment_method.map_or(Ok(()), |req_payment_method| {
                        validate_payment_method_and_payment_method_data(
                            req_payment_method_data,
                            req_payment_method,
                        )
                    })
                })
        },
    )?;

    Ok(())
}

pub fn validate_payment_method_type_against_payment_method(
    payment_method: api_enums::PaymentMethod,
    payment_method_type: api_enums::PaymentMethodType,
) -> bool {
    match payment_method {
        api_enums::PaymentMethod::Card => matches!(
            payment_method_type,
            api_enums::PaymentMethodType::Credit | api_enums::PaymentMethodType::Debit
        ),
        api_enums::PaymentMethod::PayLater => matches!(
            payment_method_type,
            api_enums::PaymentMethodType::Affirm
                | api_enums::PaymentMethodType::Alma
                | api_enums::PaymentMethodType::AfterpayClearpay
                | api_enums::PaymentMethodType::Klarna
                | api_enums::PaymentMethodType::PayBright
                | api_enums::PaymentMethodType::Atome
                | api_enums::PaymentMethodType::Walley
        ),
        api_enums::PaymentMethod::Wallet => matches!(
            payment_method_type,
            api_enums::PaymentMethodType::ApplePay
                | api_enums::PaymentMethodType::GooglePay
                | api_enums::PaymentMethodType::Paypal
                | api_enums::PaymentMethodType::AliPay
                | api_enums::PaymentMethodType::AliPayHk
                | api_enums::PaymentMethodType::Dana
                | api_enums::PaymentMethodType::MbWay
                | api_enums::PaymentMethodType::MobilePay
                | api_enums::PaymentMethodType::SamsungPay
                | api_enums::PaymentMethodType::Twint
                | api_enums::PaymentMethodType::Vipps
                | api_enums::PaymentMethodType::TouchNGo
                | api_enums::PaymentMethodType::Swish
                | api_enums::PaymentMethodType::WeChatPay
                | api_enums::PaymentMethodType::GoPay
                | api_enums::PaymentMethodType::Gcash
                | api_enums::PaymentMethodType::Momo
                | api_enums::PaymentMethodType::KakaoPay
                | api_enums::PaymentMethodType::Cashapp
        ),
        api_enums::PaymentMethod::BankRedirect => matches!(
            payment_method_type,
            api_enums::PaymentMethodType::Giropay
                | api_enums::PaymentMethodType::Ideal
                | api_enums::PaymentMethodType::Sofort
                | api_enums::PaymentMethodType::Eps
                | api_enums::PaymentMethodType::BancontactCard
                | api_enums::PaymentMethodType::Blik
                | api_enums::PaymentMethodType::OnlineBankingThailand
                | api_enums::PaymentMethodType::OnlineBankingCzechRepublic
                | api_enums::PaymentMethodType::OnlineBankingFinland
                | api_enums::PaymentMethodType::OnlineBankingFpx
                | api_enums::PaymentMethodType::OnlineBankingPoland
                | api_enums::PaymentMethodType::OnlineBankingSlovakia
                | api_enums::PaymentMethodType::Przelewy24
                | api_enums::PaymentMethodType::Trustly
                | api_enums::PaymentMethodType::Bizum
                | api_enums::PaymentMethodType::Interac
                | api_enums::PaymentMethodType::OpenBankingUk
        ),
        api_enums::PaymentMethod::BankTransfer => matches!(
            payment_method_type,
            api_enums::PaymentMethodType::Ach
                | api_enums::PaymentMethodType::Sepa
                | api_enums::PaymentMethodType::Bacs
                | api_enums::PaymentMethodType::Multibanco
                | api_enums::PaymentMethodType::Pix
                | api_enums::PaymentMethodType::Pse
                | api_enums::PaymentMethodType::PermataBankTransfer
                | api_enums::PaymentMethodType::BcaBankTransfer
                | api_enums::PaymentMethodType::BniVa
                | api_enums::PaymentMethodType::BriVa
                | api_enums::PaymentMethodType::CimbVa
                | api_enums::PaymentMethodType::DanamonVa
                | api_enums::PaymentMethodType::MandiriVa
        ),
        api_enums::PaymentMethod::BankDebit => matches!(
            payment_method_type,
            api_enums::PaymentMethodType::Ach
                | api_enums::PaymentMethodType::Sepa
                | api_enums::PaymentMethodType::Bacs
                | api_enums::PaymentMethodType::Becs
        ),
        api_enums::PaymentMethod::Crypto => matches!(
            payment_method_type,
            api_enums::PaymentMethodType::CryptoCurrency
        ),
        api_enums::PaymentMethod::Reward => matches!(
            payment_method_type,
            api_enums::PaymentMethodType::Evoucher | api_enums::PaymentMethodType::ClassicReward
        ),
        api_enums::PaymentMethod::Upi => matches!(
            payment_method_type,
            api_enums::PaymentMethodType::UpiCollect
        ),
        api_enums::PaymentMethod::Voucher => matches!(
            payment_method_type,
            api_enums::PaymentMethodType::Boleto
                | api_enums::PaymentMethodType::Efecty
                | api_enums::PaymentMethodType::PagoEfectivo
                | api_enums::PaymentMethodType::RedCompra
                | api_enums::PaymentMethodType::RedPagos
                | api_enums::PaymentMethodType::Indomaret
                | api_enums::PaymentMethodType::Alfamart
                | api_enums::PaymentMethodType::Oxxo
                | api_enums::PaymentMethodType::SevenEleven
                | api_enums::PaymentMethodType::Lawson
                | api_enums::PaymentMethodType::MiniStop
                | api_enums::PaymentMethodType::FamilyMart
                | api_enums::PaymentMethodType::Seicomart
                | api_enums::PaymentMethodType::PayEasy
        ),
        api_enums::PaymentMethod::GiftCard => {
            matches!(
                payment_method_type,
                api_enums::PaymentMethodType::Givex | api_enums::PaymentMethodType::PaySafeCard
            )
        }
        api_enums::PaymentMethod::CardRedirect => matches!(
            payment_method_type,
            api_enums::PaymentMethodType::Knet
                | api_enums::PaymentMethodType::Benefit
                | api_enums::PaymentMethodType::MomoAtm
                | api_enums::PaymentMethodType::CardRedirect
        ),
    }
}

pub fn check_force_psync_precondition(status: &storage_enums::AttemptStatus) -> bool {
    !matches!(
        status,
        storage_enums::AttemptStatus::Charged
            | storage_enums::AttemptStatus::AutoRefunded
            | storage_enums::AttemptStatus::Voided
            | storage_enums::AttemptStatus::CodInitiated
            | storage_enums::AttemptStatus::Started
            | storage_enums::AttemptStatus::Failure
    )
}

pub fn append_option<T, U, F, V>(func: F, option1: Option<T>, option2: Option<U>) -> Option<V>
where
    F: FnOnce(T, U) -> V,
{
    Some(func(option1?, option2?))
}

#[cfg(feature = "olap")]
pub(super) async fn filter_by_constraints(
    db: &dyn StorageInterface,
    constraints: &api::PaymentListConstraints,
    merchant_id: &str,
    storage_scheme: storage_enums::MerchantStorageScheme,
) -> CustomResult<Vec<PaymentIntent>, errors::DataStorageError> {
    let result = db
        .filter_payment_intent_by_constraints(
            merchant_id,
            &constraints.clone().into(),
            storage_scheme,
        )
        .await?;
    Ok(result)
}

#[cfg(feature = "olap")]
pub(super) fn validate_payment_list_request(
    req: &api::PaymentListConstraints,
) -> CustomResult<(), errors::ApiErrorResponse> {
    use common_utils::consts::PAYMENTS_LIST_MAX_LIMIT_V1;

    utils::when(
        req.limit > PAYMENTS_LIST_MAX_LIMIT_V1 || req.limit < 1,
        || {
            Err(errors::ApiErrorResponse::InvalidRequestData {
                message: format!(
                    "limit should be in between 1 and {}",
                    PAYMENTS_LIST_MAX_LIMIT_V1
                ),
            })
        },
    )?;
    Ok(())
}
#[cfg(feature = "olap")]
pub(super) fn validate_payment_list_request_for_joins(
    limit: u32,
) -> CustomResult<(), errors::ApiErrorResponse> {
    use common_utils::consts::PAYMENTS_LIST_MAX_LIMIT_V2;

    utils::when(!(1..=PAYMENTS_LIST_MAX_LIMIT_V2).contains(&limit), || {
        Err(errors::ApiErrorResponse::InvalidRequestData {
            message: format!(
                "limit should be in between 1 and {}",
                PAYMENTS_LIST_MAX_LIMIT_V2
            ),
        })
    })?;
    Ok(())
}

pub fn get_handle_response_url(
    payment_id: String,
    business_profile: &diesel_models::business_profile::BusinessProfile,
    response: api::PaymentsResponse,
    connector: String,
) -> RouterResult<api::RedirectionResponse> {
    let payments_return_url = response.return_url.as_ref();

    let redirection_response = make_pg_redirect_response(payment_id, &response, connector);

    let return_url = make_merchant_url_with_response(
        business_profile,
        redirection_response,
        payments_return_url,
        response.client_secret.as_ref(),
        response.manual_retry_allowed,
    )
    .attach_printable("Failed to make merchant url with response")?;

    make_url_with_signature(&return_url, business_profile)
}

pub fn make_merchant_url_with_response(
    business_profile: &diesel_models::business_profile::BusinessProfile,
    redirection_response: api::PgRedirectResponse,
    request_return_url: Option<&String>,
    client_secret: Option<&masking::Secret<String>>,
    manual_retry_allowed: Option<bool>,
) -> RouterResult<String> {
    // take return url if provided in the request else use merchant return url
    let url = request_return_url
        .or(business_profile.return_url.as_ref())
        .get_required_value("return_url")?;

    let status_check = redirection_response.status;

    let payment_client_secret = client_secret
        .ok_or(errors::ApiErrorResponse::InternalServerError)
        .into_report()
        .attach_printable("Expected client secret to be `Some`")?;

    let merchant_url_with_response = if business_profile.redirect_to_merchant_with_http_post {
        url::Url::parse_with_params(
            url,
            &[
                ("status", status_check.to_string()),
                (
                    "payment_intent_client_secret",
                    payment_client_secret.peek().to_string(),
                ),
                (
                    "manual_retry_allowed",
                    manual_retry_allowed.unwrap_or(false).to_string(),
                ),
            ],
        )
        .into_report()
        .change_context(errors::ApiErrorResponse::InternalServerError)
        .attach_printable("Unable to parse the url with param")?
    } else {
        let amount = redirection_response.amount.get_required_value("amount")?;
        url::Url::parse_with_params(
            url,
            &[
                ("status", status_check.to_string()),
                (
                    "payment_intent_client_secret",
                    payment_client_secret.peek().to_string(),
                ),
                ("amount", amount.to_string()),
                (
                    "manual_retry_allowed",
                    manual_retry_allowed.unwrap_or(false).to_string(),
                ),
            ],
        )
        .into_report()
        .change_context(errors::ApiErrorResponse::InternalServerError)
        .attach_printable("Unable to parse the url with param")?
    };

    Ok(merchant_url_with_response.to_string())
}

pub async fn make_ephemeral_key(
    state: AppState,
    customer_id: String,
    merchant_id: String,
) -> errors::RouterResponse<ephemeral_key::EphemeralKey> {
    let store = &state.store;
    let id = utils::generate_id(consts::ID_LENGTH, "eki");
    let secret = format!("epk_{}", &Uuid::new_v4().simple().to_string());
    let ek = ephemeral_key::EphemeralKeyNew {
        id,
        customer_id,
        merchant_id,
        secret,
    };
    let ek = store
        .create_ephemeral_key(ek, state.conf.eph_key.validity)
        .await
        .change_context(errors::ApiErrorResponse::InternalServerError)
        .attach_printable("Unable to create ephemeral key")?;
    Ok(services::ApplicationResponse::Json(ek))
}

pub async fn delete_ephemeral_key(
    state: AppState,
    ek_id: String,
) -> errors::RouterResponse<ephemeral_key::EphemeralKey> {
    let db = state.store.as_ref();
    let ek = db
        .delete_ephemeral_key(&ek_id)
        .await
        .change_context(errors::ApiErrorResponse::InternalServerError)
        .attach_printable("Unable to delete ephemeral key")?;
    Ok(services::ApplicationResponse::Json(ek))
}

pub fn make_pg_redirect_response(
    payment_id: String,
    response: &api::PaymentsResponse,
    connector: String,
) -> api::PgRedirectResponse {
    api::PgRedirectResponse {
        payment_id,
        status: response.status,
        gateway_id: connector,
        customer_id: response.customer_id.to_owned(),
        amount: Some(response.amount),
    }
}

pub fn make_url_with_signature(
    redirect_url: &str,
    business_profile: &diesel_models::business_profile::BusinessProfile,
) -> RouterResult<api::RedirectionResponse> {
    let mut url = url::Url::parse(redirect_url)
        .into_report()
        .change_context(errors::ApiErrorResponse::InternalServerError)
        .attach_printable("Unable to parse the url")?;

    let mut base_url = url.clone();
    base_url.query_pairs_mut().clear();

    let url = if business_profile.enable_payment_response_hash {
        let key = business_profile
            .payment_response_hash_key
            .as_ref()
            .get_required_value("payment_response_hash_key")?;
        let signature = hmac_sha512_sorted_query_params(
            &mut url.query_pairs().collect::<Vec<_>>(),
            key.as_str(),
        )?;

        url.query_pairs_mut()
            .append_pair("signature", &signature)
            .append_pair("signature_algorithm", "HMAC-SHA512");
        url.to_owned()
    } else {
        url.to_owned()
    };

    let parameters = url
        .query_pairs()
        .collect::<Vec<_>>()
        .iter()
        .map(|(key, value)| (key.clone().into_owned(), value.clone().into_owned()))
        .collect::<Vec<_>>();

    Ok(api::RedirectionResponse {
        return_url: base_url.to_string(),
        params: parameters,
        return_url_with_query_params: url.to_string(),
        http_method: if business_profile.redirect_to_merchant_with_http_post {
            services::Method::Post.to_string()
        } else {
            services::Method::Get.to_string()
        },
        headers: Vec::new(),
    })
}

pub fn hmac_sha512_sorted_query_params(
    params: &mut [(Cow<'_, str>, Cow<'_, str>)],
    key: &str,
) -> RouterResult<String> {
    params.sort();
    let final_string = params
        .iter()
        .map(|(key, value)| format!("{key}={value}"))
        .collect::<Vec<_>>()
        .join("&");

    let signature = crypto::HmacSha512::sign_message(
        &crypto::HmacSha512,
        key.as_bytes(),
        final_string.as_bytes(),
    )
    .change_context(errors::ApiErrorResponse::InternalServerError)
    .attach_printable("Failed to sign the message")?;

    Ok(hex::encode(signature))
}

pub fn check_if_operation_confirm<Op: std::fmt::Debug>(operations: Op) -> bool {
    format!("{operations:?}") == "PaymentConfirm"
}

#[allow(clippy::too_many_arguments)]
pub fn generate_mandate(
    merchant_id: String,
    payment_id: String,
    connector: String,
    setup_mandate_details: Option<MandateData>,
    customer: &Option<domain::Customer>,
    payment_method_id: String,
    connector_mandate_id: Option<pii::SecretSerdeValue>,
    network_txn_id: Option<String>,
    payment_method_data_option: Option<api_models::payments::PaymentMethodData>,
    mandate_reference: Option<MandateReference>,
    merchant_connector_id: Option<String>,
) -> CustomResult<Option<storage::MandateNew>, errors::ApiErrorResponse> {
    match (setup_mandate_details, customer) {
        (Some(data), Some(cus)) => {
            let mandate_id = utils::generate_id(consts::ID_LENGTH, "man");

            // The construction of the mandate new must be visible
            let mut new_mandate = storage::MandateNew::default();

            let customer_acceptance = data
                .customer_acceptance
                .get_required_value("customer_acceptance")?;
            new_mandate
                .set_mandate_id(mandate_id)
                .set_customer_id(cus.customer_id.clone())
                .set_merchant_id(merchant_id)
                .set_original_payment_id(Some(payment_id))
                .set_payment_method_id(payment_method_id)
                .set_connector(connector)
                .set_mandate_status(storage_enums::MandateStatus::Active)
                .set_connector_mandate_ids(connector_mandate_id)
                .set_network_transaction_id(network_txn_id)
                .set_customer_ip_address(
                    customer_acceptance
                        .get_ip_address()
                        .map(masking::Secret::new),
                )
                .set_customer_user_agent(customer_acceptance.get_user_agent())
                .set_customer_accepted_at(Some(customer_acceptance.get_accepted_at()))
                .set_metadata(payment_method_data_option.map(|payment_method_data| {
                    pii::SecretSerdeValue::new(
                        serde_json::to_value(payment_method_data).unwrap_or_default(),
                    )
                }))
                .set_connector_mandate_id(
                    mandate_reference.and_then(|reference| reference.connector_mandate_id),
                )
                .set_merchant_connector_id(merchant_connector_id);

            Ok(Some(
                match data.mandate_type.get_required_value("mandate_type")? {
                    data_models::mandates::MandateDataType::SingleUse(data) => new_mandate
                        .set_mandate_amount(Some(data.amount))
                        .set_mandate_currency(Some(data.currency))
                        .set_mandate_type(storage_enums::MandateType::SingleUse)
                        .to_owned(),

                    data_models::mandates::MandateDataType::MultiUse(op_data) => match op_data {
                        Some(data) => new_mandate
                            .set_mandate_amount(Some(data.amount))
                            .set_mandate_currency(Some(data.currency))
                            .set_start_date(data.start_date)
                            .set_end_date(data.end_date),
                        // .set_metadata(data.metadata),
                        // we are storing PaymentMethodData in metadata of mandate
                        None => &mut new_mandate,
                    }
                    .set_mandate_type(storage_enums::MandateType::MultiUse)
                    .to_owned(),
                },
            ))
        }
        (_, _) => Ok(None),
    }
}

// A function to manually authenticate the client secret with intent fulfillment time
pub fn authenticate_client_secret(
    request_client_secret: Option<&String>,
    payment_intent: &PaymentIntent,
) -> Result<(), errors::ApiErrorResponse> {
    match (request_client_secret, &payment_intent.client_secret) {
        (Some(req_cs), Some(pi_cs)) => {
            if req_cs != pi_cs {
                Err(errors::ApiErrorResponse::ClientSecretInvalid)
            } else {
                let current_timestamp = common_utils::date_time::now();

                let session_expiry = payment_intent.session_expiry.unwrap_or(
                    payment_intent
                        .created_at
                        .saturating_add(time::Duration::seconds(consts::DEFAULT_SESSION_EXPIRY)),
                );

                fp_utils::when(current_timestamp > session_expiry, || {
                    Err(errors::ApiErrorResponse::ClientSecretExpired)
                })
            }
        }
        // If there is no client in payment intent, then it has expired
        (Some(_), None) => Err(errors::ApiErrorResponse::ClientSecretExpired),
        _ => Ok(()),
    }
}

pub(crate) fn validate_payment_status_against_allowed_statuses(
    intent_status: &storage_enums::IntentStatus,
    allowed_statuses: &[storage_enums::IntentStatus],
    action: &'static str,
) -> Result<(), errors::ApiErrorResponse> {
    fp_utils::when(!allowed_statuses.contains(intent_status), || {
        Err(errors::ApiErrorResponse::PreconditionFailed {
            message: format!(
                "You cannot {action} this payment because it has status {intent_status}",
            ),
        })
    })
}

pub(crate) fn validate_payment_status_against_not_allowed_statuses(
    intent_status: &storage_enums::IntentStatus,
    not_allowed_statuses: &[storage_enums::IntentStatus],
    action: &'static str,
) -> Result<(), errors::ApiErrorResponse> {
    fp_utils::when(not_allowed_statuses.contains(intent_status), || {
        Err(errors::ApiErrorResponse::PreconditionFailed {
            message: format!(
                "You cannot {action} this payment because it has status {intent_status}",
            ),
        })
    })
}

#[instrument(skip_all)]
pub(crate) fn validate_pm_or_token_given(
    payment_method: &Option<api_enums::PaymentMethod>,
    payment_method_data: &Option<api::PaymentMethodData>,
    payment_method_type: &Option<api_enums::PaymentMethodType>,
    mandate_type: &Option<api::MandateTransactionType>,
    token: &Option<String>,
) -> Result<(), errors::ApiErrorResponse> {
    utils::when(
        !matches!(
            payment_method_type,
            Some(api_enums::PaymentMethodType::Paypal)
        ) && !matches!(
            mandate_type,
            Some(api::MandateTransactionType::RecurringMandateTransaction)
        ) && token.is_none()
            && (payment_method_data.is_none() || payment_method.is_none()),
        || {
            Err(errors::ApiErrorResponse::InvalidRequestData {
                message: "A payment token or payment method data is required".to_string(),
            })
        },
    )
}

// A function to perform database lookup and then verify the client secret
pub async fn verify_payment_intent_time_and_client_secret(
    db: &dyn StorageInterface,
    merchant_account: &domain::MerchantAccount,
    client_secret: Option<String>,
) -> error_stack::Result<Option<PaymentIntent>, errors::ApiErrorResponse> {
    client_secret
        .async_map(|cs| async move {
            let payment_id = get_payment_id_from_client_secret(&cs)?;

            let payment_intent = db
                .find_payment_intent_by_payment_id_merchant_id(
                    &payment_id,
                    &merchant_account.merchant_id,
                    merchant_account.storage_scheme,
                )
                .await
                .change_context(errors::ApiErrorResponse::PaymentNotFound)?;

            authenticate_client_secret(Some(&cs), &payment_intent)?;
            Ok(payment_intent)
        })
        .await
        .transpose()
}

/// Check whether the business details are configured in the merchant account
pub fn validate_business_details(
    business_country: Option<api_enums::CountryAlpha2>,
    business_label: Option<&String>,
    merchant_account: &domain::MerchantAccount,
) -> RouterResult<()> {
    let primary_business_details = merchant_account
        .primary_business_details
        .clone()
        .parse_value::<Vec<api_models::admin::PrimaryBusinessDetails>>("PrimaryBusinessDetails")
        .change_context(errors::ApiErrorResponse::InternalServerError)
        .attach_printable("failed to parse primary business details")?;

    business_country
        .zip(business_label)
        .map(|(business_country, business_label)| {
            primary_business_details
                .iter()
                .find(|business_details| {
                    &business_details.business == business_label
                        && business_details.country == business_country
                })
                .ok_or(errors::ApiErrorResponse::PreconditionFailed {
                    message: "business_details are not configured in the merchant account"
                        .to_string(),
                })
        })
        .transpose()?;

    Ok(())
}

/// Do lazy parsing of primary business details
/// If both country and label are passed, no need to parse business details from merchant_account
/// If any one is missing, get it from merchant_account
/// If there is more than one label or country configured in merchant account, then
/// passing business details for payment is mandatory to avoid ambiguity
pub fn get_business_details(
    business_country: Option<api_enums::CountryAlpha2>,
    business_label: Option<&String>,
    merchant_account: &domain::MerchantAccount,
) -> RouterResult<(api_enums::CountryAlpha2, String)> {
    let primary_business_details = merchant_account
        .primary_business_details
        .clone()
        .parse_value::<Vec<api_models::admin::PrimaryBusinessDetails>>("PrimaryBusinessDetails")
        .change_context(errors::ApiErrorResponse::InternalServerError)
        .attach_printable("failed to parse primary business details")?;

    match business_country.zip(business_label) {
        Some((business_country, business_label)) => {
            Ok((business_country.to_owned(), business_label.to_owned()))
        }
        _ => match primary_business_details.first() {
            Some(business_details) if primary_business_details.len() == 1 => Ok((
                business_country.unwrap_or_else(|| business_details.country.to_owned()),
                business_label
                    .map(ToString::to_string)
                    .unwrap_or_else(|| business_details.business.to_owned()),
            )),
            _ => Err(report!(errors::ApiErrorResponse::MissingRequiredField {
                field_name: "business_country, business_label"
            })),
        },
    }
}

#[inline]
pub(crate) fn get_payment_id_from_client_secret(cs: &str) -> RouterResult<String> {
    let (payment_id, _) = cs
        .rsplit_once("_secret_")
        .ok_or(errors::ApiErrorResponse::ClientSecretInvalid)
        .into_report()?;
    Ok(payment_id.to_string())
}

#[cfg(test)]
mod tests {

    use super::*;

    #[test]
    fn test_authenticate_client_secret_fulfillment_time_not_expired() {
        let payment_intent = PaymentIntent {
            id: 21,
            payment_id: "23".to_string(),
            merchant_id: "22".to_string(),
            status: storage_enums::IntentStatus::RequiresCapture,
            original_amount: 200,
            currency: None,
            amount_captured: None,
            customer_id: None,
            description: None,
            return_url: None,
            metadata: None,
            connector_id: None,
            shipping_address_id: None,
            billing_address_id: None,
            statement_descriptor_name: None,
            statement_descriptor_suffix: None,
            created_at: common_utils::date_time::now(),
            modified_at: common_utils::date_time::now(),
            last_synced: None,
            setup_future_usage: None,
            off_session: None,
            client_secret: Some("1".to_string()),
            active_attempt: data_models::RemoteStorageObject::ForeignID("nopes".to_string()),
            business_country: None,
            business_label: None,
            order_details: None,
            allowed_payment_method_types: None,
            connector_metadata: None,
            feature_metadata: None,
            attempt_count: 1,
            payment_link_id: None,
            profile_id: None,
            merchant_decision: None,
            payment_confirm_source: None,
            surcharge_applicable: None,
            updated_by: storage_enums::MerchantStorageScheme::PostgresOnly.to_string(),
            request_incremental_authorization: Some(
                common_enums::RequestIncrementalAuthorization::default(),
            ),
            incremental_authorization_allowed: None,
            authorization_count: None,
            session_expiry: Some(
                common_utils::date_time::now()
                    .saturating_add(time::Duration::seconds(consts::DEFAULT_SESSION_EXPIRY)),
            ),
        };
        let req_cs = Some("1".to_string());
        assert!(authenticate_client_secret(req_cs.as_ref(), &payment_intent).is_ok());
        // Check if the result is an Ok variant
    }

    #[test]
    fn test_authenticate_client_secret_fulfillment_time_expired() {
        let payment_intent = PaymentIntent {
            id: 21,
            payment_id: "23".to_string(),
            merchant_id: "22".to_string(),
            status: storage_enums::IntentStatus::RequiresCapture,
            original_amount: 200,
            currency: None,
            amount_captured: None,
            customer_id: None,
            description: None,
            return_url: None,
            metadata: None,
            connector_id: None,
            shipping_address_id: None,
            billing_address_id: None,
            statement_descriptor_name: None,
            statement_descriptor_suffix: None,
            created_at: common_utils::date_time::now().saturating_sub(time::Duration::seconds(20)),
            modified_at: common_utils::date_time::now(),
            last_synced: None,
            setup_future_usage: None,
            off_session: None,
            client_secret: Some("1".to_string()),
            active_attempt: data_models::RemoteStorageObject::ForeignID("nopes".to_string()),
            business_country: None,
            business_label: None,
            order_details: None,
            allowed_payment_method_types: None,
            connector_metadata: None,
            feature_metadata: None,
            attempt_count: 1,
            payment_link_id: None,
            profile_id: None,
            merchant_decision: None,
            payment_confirm_source: None,
            surcharge_applicable: None,
            updated_by: storage_enums::MerchantStorageScheme::PostgresOnly.to_string(),
            request_incremental_authorization: Some(
                common_enums::RequestIncrementalAuthorization::default(),
            ),
            incremental_authorization_allowed: None,
            authorization_count: None,
            session_expiry: Some(
                common_utils::date_time::now()
                    .saturating_add(time::Duration::seconds(consts::DEFAULT_SESSION_EXPIRY)),
            ),
        };
        let req_cs = Some("1".to_string());
        assert!(authenticate_client_secret(req_cs.as_ref(), &payment_intent,).is_err())
    }

    #[test]
    fn test_authenticate_client_secret_expired() {
        let payment_intent = PaymentIntent {
            id: 21,
            payment_id: "23".to_string(),
            merchant_id: "22".to_string(),
            status: storage_enums::IntentStatus::RequiresCapture,
            original_amount: 200,
            currency: None,
            amount_captured: None,
            customer_id: None,
            description: None,
            return_url: None,
            metadata: None,
            connector_id: None,
            shipping_address_id: None,
            billing_address_id: None,
            statement_descriptor_name: None,
            statement_descriptor_suffix: None,
            created_at: common_utils::date_time::now().saturating_sub(time::Duration::seconds(20)),
            modified_at: common_utils::date_time::now(),
            last_synced: None,
            setup_future_usage: None,
            off_session: None,
            client_secret: None,
            active_attempt: data_models::RemoteStorageObject::ForeignID("nopes".to_string()),
            business_country: None,
            business_label: None,
            order_details: None,
            allowed_payment_method_types: None,
            connector_metadata: None,
            feature_metadata: None,
            attempt_count: 1,
            payment_link_id: None,
            profile_id: None,
            merchant_decision: None,
            payment_confirm_source: None,
            surcharge_applicable: None,
            updated_by: storage_enums::MerchantStorageScheme::PostgresOnly.to_string(),
            request_incremental_authorization: Some(
                common_enums::RequestIncrementalAuthorization::default(),
            ),
            incremental_authorization_allowed: None,
            authorization_count: None,
            session_expiry: Some(
                common_utils::date_time::now()
                    .saturating_add(time::Duration::seconds(consts::DEFAULT_SESSION_EXPIRY)),
            ),
        };
        let req_cs = Some("1".to_string());
        assert!(authenticate_client_secret(req_cs.as_ref(), &payment_intent).is_err())
    }
}

// This function will be removed after moving this functionality to server_wrap and using cache instead of config
#[instrument(skip_all)]
pub async fn insert_merchant_connector_creds_to_config(
    db: &dyn StorageInterface,
    merchant_id: &str,
    merchant_connector_details: admin::MerchantConnectorDetailsWrap,
) -> RouterResult<()> {
    if let Some(encoded_data) = merchant_connector_details.encoded_data {
        match db
            .insert_config(storage::ConfigNew {
                key: format!(
                    "mcd_{merchant_id}_{}",
                    merchant_connector_details.creds_identifier
                ),
                config: encoded_data.peek().to_owned(),
            })
            .await
        {
            Ok(_) => Ok(()),
            Err(err) => {
                if err.current_context().is_db_unique_violation() {
                    Ok(())
                } else {
                    Err(err
                        .change_context(errors::ApiErrorResponse::InternalServerError)
                        .attach_printable("Failed to insert connector_creds to config"))
                }
            }
        }
    } else {
        Ok(())
    }
}

#[derive(Clone)]
pub enum MerchantConnectorAccountType {
    DbVal(domain::MerchantConnectorAccount),
    CacheVal(api_models::admin::MerchantConnectorDetails),
}

impl MerchantConnectorAccountType {
    pub fn get_metadata(&self) -> Option<masking::Secret<serde_json::Value>> {
        match self {
            Self::DbVal(val) => val.metadata.to_owned(),
            Self::CacheVal(val) => val.metadata.to_owned(),
        }
    }

    pub fn get_connector_account_details(&self) -> serde_json::Value {
        match self {
            Self::DbVal(val) => val.connector_account_details.peek().to_owned(),
            Self::CacheVal(val) => val.connector_account_details.peek().to_owned(),
        }
    }

    pub fn is_disabled(&self) -> bool {
        match self {
            Self::DbVal(ref inner) => inner.disabled.unwrap_or(false),
            // Cached merchant connector account, only contains the account details,
            // the merchant connector account must only be cached if it's not disabled
            Self::CacheVal(_) => false,
        }
    }

    pub fn is_test_mode_on(&self) -> Option<bool> {
        match self {
            Self::DbVal(val) => val.test_mode,
            Self::CacheVal(_) => None,
        }
    }

    pub fn get_mca_id(&self) -> Option<String> {
        match self {
            Self::DbVal(db_val) => Some(db_val.merchant_connector_id.to_string()),
            Self::CacheVal(_) => None,
        }
    }
}

/// Query for merchant connector account either by business label or profile id
/// If profile_id is passed use it, or use connector_label to query merchant connector account
#[instrument(skip_all)]
pub async fn get_merchant_connector_account(
    state: &AppState,
    merchant_id: &str,
    creds_identifier: Option<String>,
    key_store: &domain::MerchantKeyStore,
    profile_id: &String,
    connector_name: &str,
    merchant_connector_id: Option<&String>,
) -> RouterResult<MerchantConnectorAccountType> {
    let db = &*state.store;
    match creds_identifier {
        Some(creds_identifier) => {
            let mca_config = db
                .find_config_by_key(format!("mcd_{merchant_id}_{creds_identifier}").as_str())
                .await
                .to_not_found_response(
                    errors::ApiErrorResponse::MerchantConnectorAccountNotFound {
                        id: format!("mcd_{merchant_id}_{creds_identifier}"),
                    },
                )?;

            #[cfg(feature = "kms")]
            let private_key = state
                .kms_secrets
                .jwekey
                .peek()
                .tunnel_private_key
                .as_bytes();

            #[cfg(not(feature = "kms"))]
            let private_key = state.conf.jwekey.tunnel_private_key.as_bytes();

            let decrypted_mca = services::decrypt_jwe(mca_config.config.as_str(), services::KeyIdCheck::SkipKeyIdCheck, private_key, jwe::RSA_OAEP_256)
                                     .await
                                     .change_context(errors::ApiErrorResponse::UnprocessableEntity{
                                        message: "decoding merchant_connector_details failed due to invalid data format!".into()})
                                     .attach_printable(
                                        "Failed to decrypt merchant_connector_details sent in request and then put in cache",
                                    )?;

            let res = String::into_bytes(decrypted_mca)
                        .parse_struct("MerchantConnectorDetails")
                        .change_context(errors::ApiErrorResponse::InternalServerError)
                        .attach_printable(
                            "Failed to parse merchant_connector_details sent in request and then put in cache",
                        )?;

            Ok(MerchantConnectorAccountType::CacheVal(res))
        }
        None => {
            if let Some(merchant_connector_id) = merchant_connector_id {
                db.find_by_merchant_connector_account_merchant_id_merchant_connector_id(
                    merchant_id,
                    merchant_connector_id,
                    key_store,
                )
                .await
                .to_not_found_response(
                    errors::ApiErrorResponse::MerchantConnectorAccountNotFound {
                        id: merchant_connector_id.to_string(),
                    },
                )
            } else {
                db.find_merchant_connector_account_by_profile_id_connector_name(
                    profile_id,
                    connector_name,
                    key_store,
                )
                .await
                .to_not_found_response(
                    errors::ApiErrorResponse::MerchantConnectorAccountNotFound {
                        id: format!("profile id {profile_id} and connector name {connector_name}"),
                    },
                )
            }
        }
        .map(MerchantConnectorAccountType::DbVal),
    }
}

/// This function replaces the request and response type of routerdata with the
/// request and response type passed
/// # Arguments
///
/// * `router_data` - original router data
/// * `request` - new request
/// * `response` - new response
pub fn router_data_type_conversion<F1, F2, Req1, Req2, Res1, Res2>(
    router_data: RouterData<F1, Req1, Res1>,
    request: Req2,
    response: Result<Res2, ErrorResponse>,
) -> RouterData<F2, Req2, Res2> {
    RouterData {
        flow: std::marker::PhantomData,
        request,
        response,
        merchant_id: router_data.merchant_id,
        address: router_data.address,
        amount_captured: router_data.amount_captured,
        auth_type: router_data.auth_type,
        connector: router_data.connector,
        connector_auth_type: router_data.connector_auth_type,
        connector_meta_data: router_data.connector_meta_data,
        description: router_data.description,
        payment_id: router_data.payment_id,
        payment_method: router_data.payment_method,
        payment_method_id: router_data.payment_method_id,
        return_url: router_data.return_url,
        status: router_data.status,
        attempt_id: router_data.attempt_id,
        access_token: router_data.access_token,
        session_token: router_data.session_token,
        reference_id: router_data.reference_id,
        payment_method_token: router_data.payment_method_token,
        customer_id: router_data.customer_id,
        connector_customer: router_data.connector_customer,
        preprocessing_id: router_data.preprocessing_id,
        payment_method_balance: router_data.payment_method_balance,
        recurring_mandate_payment_data: router_data.recurring_mandate_payment_data,
        connector_request_reference_id: router_data.connector_request_reference_id,
        #[cfg(feature = "payouts")]
        payout_method_data: None,
        #[cfg(feature = "payouts")]
        quote_id: None,
        test_mode: router_data.test_mode,
        connector_api_version: router_data.connector_api_version,
        connector_http_status_code: router_data.connector_http_status_code,
        external_latency: router_data.external_latency,
        apple_pay_flow: router_data.apple_pay_flow,
        frm_metadata: router_data.frm_metadata,
    }
}

#[instrument(skip_all)]
pub fn get_attempt_type(
    payment_intent: &PaymentIntent,
    payment_attempt: &PaymentAttempt,
    request: &api::PaymentsRequest,
    action: &str,
) -> RouterResult<AttemptType> {
    match payment_intent.status {
        enums::IntentStatus::Failed => {
            if matches!(
                request.retry_action,
                Some(api_models::enums::RetryAction::ManualRetry)
            ) {
                metrics::MANUAL_RETRY_REQUEST_COUNT.add(
                    &metrics::CONTEXT,
                    1,
                    &[metrics::request::add_attributes(
                        "merchant_id",
                        payment_attempt.merchant_id.clone(),
                    )],
                );
                match payment_attempt.status {
                    enums::AttemptStatus::Started
                    | enums::AttemptStatus::AuthenticationPending
                    | enums::AttemptStatus::AuthenticationSuccessful
                    | enums::AttemptStatus::Authorized
                    | enums::AttemptStatus::Charged
                    | enums::AttemptStatus::Authorizing
                    | enums::AttemptStatus::CodInitiated
                    | enums::AttemptStatus::VoidInitiated
                    | enums::AttemptStatus::CaptureInitiated
                    | enums::AttemptStatus::Unresolved
                    | enums::AttemptStatus::Pending
                    | enums::AttemptStatus::ConfirmationAwaited
                    | enums::AttemptStatus::PartialCharged
                    | enums::AttemptStatus::PartialChargedAndChargeable
                    | enums::AttemptStatus::Voided
                    | enums::AttemptStatus::AutoRefunded
                    | enums::AttemptStatus::PaymentMethodAwaited
                    | enums::AttemptStatus::DeviceDataCollectionPending => {
                        metrics::MANUAL_RETRY_VALIDATION_FAILED.add(
                            &metrics::CONTEXT,
                            1,
                            &[metrics::request::add_attributes(
                                "merchant_id",
                                payment_attempt.merchant_id.clone(),
                            )],
                        );
                        Err(errors::ApiErrorResponse::InternalServerError)
                            .into_report()
                            .attach_printable("Payment Attempt unexpected state")
                    }

                    storage_enums::AttemptStatus::VoidFailed
                    | storage_enums::AttemptStatus::RouterDeclined
                    | storage_enums::AttemptStatus::CaptureFailed => {
                        metrics::MANUAL_RETRY_VALIDATION_FAILED.add(
                            &metrics::CONTEXT,
                            1,
                            &[metrics::request::add_attributes(
                                "merchant_id",
                                payment_attempt.merchant_id.clone(),
                            )],
                        );
                        Err(report!(errors::ApiErrorResponse::PreconditionFailed {
                            message:
                                format!("You cannot {action} this payment because it has status {}, and the previous attempt has the status {}", payment_intent.status, payment_attempt.status)
                            }
                        ))
                    }

                    storage_enums::AttemptStatus::AuthenticationFailed
                    | storage_enums::AttemptStatus::AuthorizationFailed
                    | storage_enums::AttemptStatus::Failure => {
                        metrics::MANUAL_RETRY_COUNT.add(
                            &metrics::CONTEXT,
                            1,
                            &[metrics::request::add_attributes(
                                "merchant_id",
                                payment_attempt.merchant_id.clone(),
                            )],
                        );
                        Ok(AttemptType::New)
                    }
                }
            } else {
                Err(report!(errors::ApiErrorResponse::PreconditionFailed {
                        message:
                            format!("You cannot {action} this payment because it has status {}, you can pass `retry_action` as `manual_retry` in request to try this payment again", payment_intent.status)
                        }
                    ))
            }
        }
        enums::IntentStatus::Cancelled
        | enums::IntentStatus::RequiresCapture
        | enums::IntentStatus::PartiallyCaptured
        | enums::IntentStatus::PartiallyCapturedAndCapturable
        | enums::IntentStatus::Processing
        | enums::IntentStatus::Succeeded => {
            Err(report!(errors::ApiErrorResponse::PreconditionFailed {
                message: format!(
                    "You cannot {action} this payment because it has status {}",
                    payment_intent.status,
                ),
            }))
        }

        enums::IntentStatus::RequiresCustomerAction
        | enums::IntentStatus::RequiresMerchantAction
        | enums::IntentStatus::RequiresPaymentMethod
        | enums::IntentStatus::RequiresConfirmation => Ok(AttemptType::SameOld),
    }
}

#[derive(Debug, Eq, PartialEq, Clone)]
pub enum AttemptType {
    New,
    SameOld,
}

impl AttemptType {
    // The function creates a new payment_attempt from the previous payment attempt but doesn't populate fields like payment_method, error_code etc.
    // Logic to override the fields with data provided in the request should be done after this if required.
    // In case if fields are not overridden by the request then they contain the same data that was in the previous attempt provided it is populated in this function.
    #[inline(always)]
    fn make_new_payment_attempt(
        payment_method_data: &Option<api_models::payments::PaymentMethodData>,
        old_payment_attempt: PaymentAttempt,
        new_attempt_count: i16,
        storage_scheme: enums::MerchantStorageScheme,
    ) -> storage::PaymentAttemptNew {
        let created_at @ modified_at @ last_synced = Some(common_utils::date_time::now());

        storage::PaymentAttemptNew {
            attempt_id: utils::get_payment_attempt_id(
                &old_payment_attempt.payment_id,
                new_attempt_count,
            ),
            payment_id: old_payment_attempt.payment_id,
            merchant_id: old_payment_attempt.merchant_id,

            // A new payment attempt is getting created so, used the same function which is used to populate status in PaymentCreate Flow.
            status: payment_attempt_status_fsm(payment_method_data, Some(true)),

            amount: old_payment_attempt.amount.get_original_amount(),
            currency: old_payment_attempt.currency,
            save_to_locker: old_payment_attempt.save_to_locker,

            connector: None,

            error_message: None,
            offer_amount: old_payment_attempt.offer_amount,
            surcharge_amount: None,
            tax_amount: None,
            payment_method_id: None,
            payment_method: None,
            capture_method: old_payment_attempt.capture_method,
            capture_on: old_payment_attempt.capture_on,
            confirm: old_payment_attempt.confirm,
            authentication_type: old_payment_attempt.authentication_type,
            created_at,
            modified_at,
            last_synced,
            cancellation_reason: None,
            amount_to_capture: old_payment_attempt.amount_to_capture,

            // Once the payment_attempt is authorised then mandate_id is created. If this payment attempt is authorised then mandate_id will be overridden.
            // Since mandate_id is a contract between merchant and customer to debit customers amount adding it to newly created attempt
            mandate_id: old_payment_attempt.mandate_id,

            // The payment could be done from a different browser or same browser, it would probably be overridden by request data.
            browser_info: None,

            error_code: None,
            payment_token: None,
            connector_metadata: None,
            payment_experience: None,
            payment_method_type: None,
            payment_method_data: None,

            // In case it is passed in create and not in confirm,
            business_sub_label: old_payment_attempt.business_sub_label,
            // If the algorithm is entered in Create call from server side, it needs to be populated here, however it could be overridden from the request.
            straight_through_algorithm: old_payment_attempt.straight_through_algorithm,
            mandate_details: old_payment_attempt.mandate_details,
            preprocessing_step_id: None,
            error_reason: None,
            multiple_capture_count: None,
            connector_response_reference_id: None,
            amount_capturable: old_payment_attempt.amount.get_original_amount(),
            updated_by: storage_scheme.to_string(),
            authentication_data: None,
            encoded_data: None,
            merchant_connector_id: None,
            unified_code: None,
            unified_message: None,
<<<<<<< HEAD
            net_amount: old_payment_attempt.amount.get_original_amount(),
=======
            net_amount: old_payment_attempt.amount,
>>>>>>> 71044a14
        }
    }

    #[instrument(skip_all)]
    pub async fn modify_payment_intent_and_payment_attempt(
        &self,
        request: &api::PaymentsRequest,
        fetched_payment_intent: PaymentIntent,
        fetched_payment_attempt: PaymentAttempt,
        db: &dyn StorageInterface,
        storage_scheme: storage::enums::MerchantStorageScheme,
    ) -> RouterResult<(PaymentIntent, PaymentAttempt)> {
        match self {
            Self::SameOld => Ok((fetched_payment_intent, fetched_payment_attempt)),
            Self::New => {
                let new_attempt_count = fetched_payment_intent.attempt_count + 1;
                let new_payment_attempt = db
                    .insert_payment_attempt(
                        Self::make_new_payment_attempt(
                            &request.payment_method_data,
                            fetched_payment_attempt,
                            new_attempt_count,
                            storage_scheme,
                        ),
                        storage_scheme,
                    )
                    .await
                    .to_duplicate_response(errors::ApiErrorResponse::DuplicatePayment {
                        payment_id: fetched_payment_intent.payment_id.to_owned(),
                    })?;

                let updated_payment_intent = db
                    .update_payment_intent(
                        fetched_payment_intent,
                        storage::PaymentIntentUpdate::StatusAndAttemptUpdate {
                            status: payment_intent_status_fsm(
                                &request.payment_method_data,
                                Some(true),
                            ),
                            active_attempt_id: new_payment_attempt.attempt_id.clone(),
                            attempt_count: new_attempt_count,
                            updated_by: storage_scheme.to_string(),
                        },
                        storage_scheme,
                    )
                    .await
                    .to_not_found_response(errors::ApiErrorResponse::PaymentNotFound)?;

                logger::info!(
                    "manual_retry payment for {} with attempt_id {}",
                    updated_payment_intent.payment_id,
                    new_payment_attempt.attempt_id
                );

                Ok((updated_payment_intent, new_payment_attempt))
            }
        }
    }
}

#[inline(always)]
pub fn is_manual_retry_allowed(
    intent_status: &storage_enums::IntentStatus,
    attempt_status: &storage_enums::AttemptStatus,
    connector_request_reference_id_config: &ConnectorRequestReferenceIdConfig,
    merchant_id: &str,
) -> Option<bool> {
    let is_payment_status_eligible_for_retry = match intent_status {
        enums::IntentStatus::Failed => match attempt_status {
            enums::AttemptStatus::Started
            | enums::AttemptStatus::AuthenticationPending
            | enums::AttemptStatus::AuthenticationSuccessful
            | enums::AttemptStatus::Authorized
            | enums::AttemptStatus::Charged
            | enums::AttemptStatus::Authorizing
            | enums::AttemptStatus::CodInitiated
            | enums::AttemptStatus::VoidInitiated
            | enums::AttemptStatus::CaptureInitiated
            | enums::AttemptStatus::Unresolved
            | enums::AttemptStatus::Pending
            | enums::AttemptStatus::ConfirmationAwaited
            | enums::AttemptStatus::PartialCharged
            | enums::AttemptStatus::PartialChargedAndChargeable
            | enums::AttemptStatus::Voided
            | enums::AttemptStatus::AutoRefunded
            | enums::AttemptStatus::PaymentMethodAwaited
            | enums::AttemptStatus::DeviceDataCollectionPending => {
                logger::error!("Payment Attempt should not be in this state because Attempt to Intent status mapping doesn't allow it");
                None
            }

            storage_enums::AttemptStatus::VoidFailed
            | storage_enums::AttemptStatus::RouterDeclined
            | storage_enums::AttemptStatus::CaptureFailed => Some(false),

            storage_enums::AttemptStatus::AuthenticationFailed
            | storage_enums::AttemptStatus::AuthorizationFailed
            | storage_enums::AttemptStatus::Failure => Some(true),
        },
        enums::IntentStatus::Cancelled
        | enums::IntentStatus::RequiresCapture
        | enums::IntentStatus::PartiallyCaptured
        | enums::IntentStatus::PartiallyCapturedAndCapturable
        | enums::IntentStatus::Processing
        | enums::IntentStatus::Succeeded => Some(false),

        enums::IntentStatus::RequiresCustomerAction
        | enums::IntentStatus::RequiresMerchantAction
        | enums::IntentStatus::RequiresPaymentMethod
        | enums::IntentStatus::RequiresConfirmation => None,
    };
    let is_merchant_id_enabled_for_retries = !connector_request_reference_id_config
        .merchant_ids_send_payment_id_as_connector_request_id
        .contains(merchant_id);
    is_payment_status_eligible_for_retry
        .map(|payment_status_check| payment_status_check && is_merchant_id_enabled_for_retries)
}

#[cfg(test)]
mod test {
    #![allow(clippy::unwrap_used)]
    #[test]
    fn test_client_secret_parse() {
        let client_secret1 = "pay_3TgelAms4RQec8xSStjF_secret_fc34taHLw1ekPgNh92qr";
        let client_secret2 = "pay_3Tgel__Ams4RQ_secret_ec8xSStjF_secret_fc34taHLw1ekPgNh92qr";
        let client_secret3 =
            "pay_3Tgel__Ams4RQ_secret_ec8xSStjF_secret__secret_fc34taHLw1ekPgNh92qr";

        assert_eq!(
            "pay_3TgelAms4RQec8xSStjF",
            super::get_payment_id_from_client_secret(client_secret1).unwrap()
        );
        assert_eq!(
            "pay_3Tgel__Ams4RQ_secret_ec8xSStjF",
            super::get_payment_id_from_client_secret(client_secret2).unwrap()
        );
        assert_eq!(
            "pay_3Tgel__Ams4RQ_secret_ec8xSStjF_secret_",
            super::get_payment_id_from_client_secret(client_secret3).unwrap()
        );
    }
}

#[instrument(skip_all)]
pub async fn get_additional_payment_data(
    pm_data: &api_models::payments::PaymentMethodData,
    db: &dyn StorageInterface,
) -> api_models::payments::AdditionalPaymentData {
    match pm_data {
        api_models::payments::PaymentMethodData::Card(card_data) => {
            let card_isin = Some(card_data.card_number.clone().get_card_isin());
            let last4 = Some(card_data.card_number.clone().get_last4());
            if card_data.card_issuer.is_some()
                && card_data.card_network.is_some()
                && card_data.card_type.is_some()
                && card_data.card_issuing_country.is_some()
                && card_data.bank_code.is_some()
            {
                api_models::payments::AdditionalPaymentData::Card(Box::new(
                    api_models::payments::AdditionalCardInfo {
                        card_issuer: card_data.card_issuer.to_owned(),
                        card_network: card_data.card_network.clone(),
                        card_type: card_data.card_type.to_owned(),
                        card_issuing_country: card_data.card_issuing_country.to_owned(),
                        bank_code: card_data.bank_code.to_owned(),
                        card_exp_month: Some(card_data.card_exp_month.clone()),
                        card_exp_year: Some(card_data.card_exp_year.clone()),
                        card_holder_name: card_data.card_holder_name.clone(),
                        last4: last4.clone(),
                        card_isin: card_isin.clone(),
                    },
                ))
            } else {
                let card_info = card_isin
                    .clone()
                    .async_and_then(|card_isin| async move {
                        db.get_card_info(&card_isin)
                            .await
                            .map_err(|error| services::logger::warn!(card_info_error=?error))
                            .ok()
                    })
                    .await
                    .flatten()
                    .map(|card_info| {
                        api_models::payments::AdditionalPaymentData::Card(Box::new(
                            api_models::payments::AdditionalCardInfo {
                                card_issuer: card_info.card_issuer,
                                card_network: card_info.card_network.clone(),
                                bank_code: card_info.bank_code,
                                card_type: card_info.card_type,
                                card_issuing_country: card_info.card_issuing_country,
                                last4: last4.clone(),
                                card_isin: card_isin.clone(),
                                card_exp_month: Some(card_data.card_exp_month.clone()),
                                card_exp_year: Some(card_data.card_exp_year.clone()),
                                card_holder_name: card_data.card_holder_name.clone(),
                            },
                        ))
                    });
                card_info.unwrap_or(api_models::payments::AdditionalPaymentData::Card(Box::new(
                    api_models::payments::AdditionalCardInfo {
                        card_issuer: None,
                        card_network: None,
                        bank_code: None,
                        card_type: None,
                        card_issuing_country: None,
                        last4,
                        card_isin,
                        card_exp_month: Some(card_data.card_exp_month.clone()),
                        card_exp_year: Some(card_data.card_exp_year.clone()),
                        card_holder_name: card_data.card_holder_name.clone(),
                    },
                )))
            }
        }
        api_models::payments::PaymentMethodData::BankRedirect(bank_redirect_data) => {
            match bank_redirect_data {
                api_models::payments::BankRedirectData::Eps { bank_name, .. } => {
                    api_models::payments::AdditionalPaymentData::BankRedirect {
                        bank_name: bank_name.to_owned(),
                    }
                }
                api_models::payments::BankRedirectData::Ideal { bank_name, .. } => {
                    api_models::payments::AdditionalPaymentData::BankRedirect {
                        bank_name: bank_name.to_owned(),
                    }
                }
                _ => api_models::payments::AdditionalPaymentData::BankRedirect { bank_name: None },
            }
        }
        api_models::payments::PaymentMethodData::Wallet(_) => {
            api_models::payments::AdditionalPaymentData::Wallet {}
        }
        api_models::payments::PaymentMethodData::PayLater(_) => {
            api_models::payments::AdditionalPaymentData::PayLater {}
        }
        api_models::payments::PaymentMethodData::BankTransfer(_) => {
            api_models::payments::AdditionalPaymentData::BankTransfer {}
        }
        api_models::payments::PaymentMethodData::Crypto(_) => {
            api_models::payments::AdditionalPaymentData::Crypto {}
        }
        api_models::payments::PaymentMethodData::BankDebit(_) => {
            api_models::payments::AdditionalPaymentData::BankDebit {}
        }
        api_models::payments::PaymentMethodData::MandatePayment => {
            api_models::payments::AdditionalPaymentData::MandatePayment {}
        }
        api_models::payments::PaymentMethodData::Reward => {
            api_models::payments::AdditionalPaymentData::Reward {}
        }
        api_models::payments::PaymentMethodData::Upi(_) => {
            api_models::payments::AdditionalPaymentData::Upi {}
        }
        api_models::payments::PaymentMethodData::CardRedirect(_) => {
            api_models::payments::AdditionalPaymentData::CardRedirect {}
        }
        api_models::payments::PaymentMethodData::Voucher(_) => {
            api_models::payments::AdditionalPaymentData::Voucher {}
        }
        api_models::payments::PaymentMethodData::GiftCard(_) => {
            api_models::payments::AdditionalPaymentData::GiftCard {}
        }
        api_models::payments::PaymentMethodData::CardToken(_) => {
            api_models::payments::AdditionalPaymentData::CardToken {}
        }
    }
}

pub fn validate_customer_access(
    payment_intent: &PaymentIntent,
    auth_flow: services::AuthFlow,
    request: &api::PaymentsRequest,
) -> Result<(), errors::ApiErrorResponse> {
    if auth_flow == services::AuthFlow::Client && request.customer_id.is_some() {
        let is_same_customer = request.customer_id == payment_intent.customer_id;
        if !is_same_customer {
            Err(errors::ApiErrorResponse::GenericUnauthorized {
                message: "Unauthorised access to update customer".to_string(),
            })?;
        }
    }
    Ok(())
}

#[derive(Debug, serde::Serialize, serde::Deserialize)]
pub struct ApplePayData {
    version: masking::Secret<String>,
    data: masking::Secret<String>,
    signature: masking::Secret<String>,
    header: ApplePayHeader,
}

#[derive(Debug, serde::Serialize, serde::Deserialize)]
#[serde(rename_all = "camelCase")]
pub struct ApplePayHeader {
    ephemeral_public_key: masking::Secret<String>,
    public_key_hash: masking::Secret<String>,
    transaction_id: masking::Secret<String>,
}

impl ApplePayData {
    pub fn token_json(
        wallet_data: api_models::payments::WalletData,
    ) -> CustomResult<Self, errors::ConnectorError> {
        let json_wallet_data: Self =
            connector::utils::WalletData::get_wallet_token_as_json(&wallet_data)?;
        Ok(json_wallet_data)
    }

    pub async fn decrypt(
        &self,
        state: &AppState,
    ) -> CustomResult<serde_json::Value, errors::ApplePayDecryptionError> {
        let merchant_id = self.merchant_id(state).await?;
        let shared_secret = self.shared_secret(state).await?;
        let symmetric_key = self.symmetric_key(&merchant_id, &shared_secret)?;
        let decrypted = self.decrypt_ciphertext(&symmetric_key)?;
        let parsed_decrypted: serde_json::Value = serde_json::from_str(&decrypted)
            .into_report()
            .change_context(errors::ApplePayDecryptionError::DecryptionFailed)?;
        Ok(parsed_decrypted)
    }

    pub async fn merchant_id(
        &self,
        state: &AppState,
    ) -> CustomResult<String, errors::ApplePayDecryptionError> {
        #[cfg(feature = "kms")]
        let cert_data = kms::get_kms_client(&state.conf.kms)
            .await
            .decrypt(&state.conf.applepay_decrypt_keys.apple_pay_ppc)
            .await
            .change_context(errors::ApplePayDecryptionError::DecryptionFailed)?;

        #[cfg(not(feature = "kms"))]
        let cert_data = &state.conf.applepay_decrypt_keys.apple_pay_ppc;

        let base64_decode_cert_data = BASE64_ENGINE
            .decode(cert_data)
            .into_report()
            .change_context(errors::ApplePayDecryptionError::Base64DecodingFailed)?;

        // Parsing the certificate using x509-parser
        let (_, certificate) = parse_x509_certificate(&base64_decode_cert_data)
            .into_report()
            .change_context(errors::ApplePayDecryptionError::CertificateParsingFailed)
            .attach_printable("Error parsing apple pay PPC")?;

        // Finding the merchant ID extension
        let apple_pay_m_id = certificate
            .extensions()
            .iter()
            .find(|extension| {
                extension
                    .oid
                    .to_string()
                    .eq(consts::MERCHANT_ID_FIELD_EXTENSION_ID)
            })
            .map(|ext| {
                let merchant_id = String::from_utf8_lossy(ext.value)
                    .trim()
                    .trim_start_matches('@')
                    .to_string();

                merchant_id
            })
            .ok_or(errors::ApplePayDecryptionError::MissingMerchantId)
            .into_report()
            .attach_printable("Unable to find merchant ID extension in the certificate")?;

        Ok(apple_pay_m_id)
    }

    pub async fn shared_secret(
        &self,
        state: &AppState,
    ) -> CustomResult<Vec<u8>, errors::ApplePayDecryptionError> {
        let public_ec_bytes = BASE64_ENGINE
            .decode(self.header.ephemeral_public_key.peek().as_bytes())
            .into_report()
            .change_context(errors::ApplePayDecryptionError::Base64DecodingFailed)?;

        let public_key = PKey::public_key_from_der(&public_ec_bytes)
            .into_report()
            .change_context(errors::ApplePayDecryptionError::KeyDeserializationFailed)
            .attach_printable("Failed to deserialize the public key")?;

        #[cfg(feature = "kms")]
        let decrypted_apple_pay_ppc_key = kms::get_kms_client(&state.conf.kms)
            .await
            .decrypt(&state.conf.applepay_decrypt_keys.apple_pay_ppc_key)
            .await
            .change_context(errors::ApplePayDecryptionError::DecryptionFailed)?;

        #[cfg(not(feature = "kms"))]
        let decrypted_apple_pay_ppc_key = &state.conf.applepay_decrypt_keys.apple_pay_ppc_key;
        // Create PKey objects from EcKey
        let private_key = PKey::private_key_from_pem(decrypted_apple_pay_ppc_key.as_bytes())
            .into_report()
            .change_context(errors::ApplePayDecryptionError::KeyDeserializationFailed)
            .attach_printable("Failed to deserialize the private key")?;

        // Create the Deriver object and set the peer public key
        let mut deriver = Deriver::new(&private_key)
            .into_report()
            .change_context(errors::ApplePayDecryptionError::DerivingSharedSecretKeyFailed)
            .attach_printable("Failed to create a deriver for the private key")?;

        deriver
            .set_peer(&public_key)
            .into_report()
            .change_context(errors::ApplePayDecryptionError::DerivingSharedSecretKeyFailed)
            .attach_printable("Failed to set the peer key for the secret derivation")?;

        // Compute the shared secret
        let shared_secret = deriver
            .derive_to_vec()
            .into_report()
            .change_context(errors::ApplePayDecryptionError::DerivingSharedSecretKeyFailed)
            .attach_printable("Final key derivation failed")?;
        Ok(shared_secret)
    }

    pub fn symmetric_key(
        &self,
        merchant_id: &str,
        shared_secret: &[u8],
    ) -> CustomResult<Vec<u8>, errors::ApplePayDecryptionError> {
        let kdf_algorithm = b"\x0did-aes256-GCM";
        let kdf_party_v = hex::decode(merchant_id)
            .into_report()
            .change_context(errors::ApplePayDecryptionError::Base64DecodingFailed)?;
        let kdf_party_u = b"Apple";
        let kdf_info = [&kdf_algorithm[..], kdf_party_u, &kdf_party_v[..]].concat();

        let mut hash = openssl::sha::Sha256::new();
        hash.update(b"\x00\x00\x00");
        hash.update(b"\x01");
        hash.update(shared_secret);
        hash.update(&kdf_info[..]);
        let symmetric_key = hash.finish();
        Ok(symmetric_key.to_vec())
    }

    pub fn decrypt_ciphertext(
        &self,
        symmetric_key: &[u8],
    ) -> CustomResult<String, errors::ApplePayDecryptionError> {
        let data = BASE64_ENGINE
            .decode(self.data.peek().as_bytes())
            .into_report()
            .change_context(errors::ApplePayDecryptionError::Base64DecodingFailed)?;
        let iv = [0u8; 16]; //Initialization vector IV is typically used in AES-GCM (Galois/Counter Mode) encryption for randomizing the encryption process.
        let ciphertext = data
            .get(..data.len() - 16)
            .ok_or(errors::ApplePayDecryptionError::DecryptionFailed)?;
        let tag = data
            .get(data.len() - 16..)
            .ok_or(errors::ApplePayDecryptionError::DecryptionFailed)?;
        let cipher = Cipher::aes_256_gcm();
        let decrypted_data = decrypt_aead(cipher, symmetric_key, Some(&iv), &[], ciphertext, tag)
            .into_report()
            .change_context(errors::ApplePayDecryptionError::DecryptionFailed)?;
        let decrypted = String::from_utf8(decrypted_data)
            .into_report()
            .change_context(errors::ApplePayDecryptionError::DecryptionFailed)?;

        Ok(decrypted)
    }
}

pub fn get_key_params_for_surcharge_details(
    payment_method_data: &api_models::payments::PaymentMethodData,
) -> RouterResult<(
    common_enums::PaymentMethod,
    common_enums::PaymentMethodType,
    Option<common_enums::CardNetwork>,
)> {
    match payment_method_data {
        api_models::payments::PaymentMethodData::Card(card) => {
            let card_network = card
                .card_network
                .clone()
                .get_required_value("payment_method_data.card.card_network")?;
            // surcharge generated will always be same for credit as well as debit
            // since surcharge conditions cannot be defined on card_type
            Ok((
                common_enums::PaymentMethod::Card,
                common_enums::PaymentMethodType::Credit,
                Some(card_network),
            ))
        }
        api_models::payments::PaymentMethodData::CardRedirect(card_redirect_data) => Ok((
            common_enums::PaymentMethod::CardRedirect,
            card_redirect_data.get_payment_method_type(),
            None,
        )),
        api_models::payments::PaymentMethodData::Wallet(wallet) => Ok((
            common_enums::PaymentMethod::Wallet,
            wallet.get_payment_method_type(),
            None,
        )),
        api_models::payments::PaymentMethodData::PayLater(pay_later) => Ok((
            common_enums::PaymentMethod::PayLater,
            pay_later.get_payment_method_type(),
            None,
        )),
        api_models::payments::PaymentMethodData::BankRedirect(bank_redirect) => Ok((
            common_enums::PaymentMethod::BankRedirect,
            bank_redirect.get_payment_method_type(),
            None,
        )),
        api_models::payments::PaymentMethodData::BankDebit(bank_debit) => Ok((
            common_enums::PaymentMethod::BankDebit,
            bank_debit.get_payment_method_type(),
            None,
        )),
        api_models::payments::PaymentMethodData::BankTransfer(bank_transfer) => Ok((
            common_enums::PaymentMethod::BankTransfer,
            bank_transfer.get_payment_method_type(),
            None,
        )),
        api_models::payments::PaymentMethodData::Crypto(crypto) => Ok((
            common_enums::PaymentMethod::Crypto,
            crypto.get_payment_method_type(),
            None,
        )),
        api_models::payments::PaymentMethodData::MandatePayment => {
            Err(errors::ApiErrorResponse::InvalidDataValue {
                field_name: "payment_method_data",
            }
            .into())
        }
        api_models::payments::PaymentMethodData::Reward => {
            Err(errors::ApiErrorResponse::InvalidDataValue {
                field_name: "payment_method_data",
            }
            .into())
        }
        api_models::payments::PaymentMethodData::Upi(_) => Ok((
            common_enums::PaymentMethod::Upi,
            common_enums::PaymentMethodType::UpiCollect,
            None,
        )),
        api_models::payments::PaymentMethodData::Voucher(voucher) => Ok((
            common_enums::PaymentMethod::Voucher,
            voucher.get_payment_method_type(),
            None,
        )),
        api_models::payments::PaymentMethodData::GiftCard(gift_card) => Ok((
            common_enums::PaymentMethod::GiftCard,
            gift_card.get_payment_method_type(),
            None,
        )),
        api_models::payments::PaymentMethodData::CardToken(_) => {
            Err(errors::ApiErrorResponse::InvalidDataValue {
                field_name: "payment_method_data",
            }
            .into())
        }
    }
}

pub fn validate_payment_link_request(
    confirm: Option<bool>,
) -> Result<(), errors::ApiErrorResponse> {
    if let Some(cnf) = confirm {
        if !cnf {
            return Ok(());
        } else {
            return Err(errors::ApiErrorResponse::InvalidRequestData {
                message: "cannot confirm a payment while creating a payment link".to_string(),
            });
        }
    }
    Ok(())
}

pub async fn get_gsm_record(
    state: &AppState,
    error_code: Option<String>,
    error_message: Option<String>,
    connector_name: String,
    flow: String,
) -> Option<storage::gsm::GatewayStatusMap> {
    let get_gsm = || async {
        state.store.find_gsm_rule(
                connector_name.clone(),
                flow.clone(),
                "sub_flow".to_string(),
                error_code.clone().unwrap_or_default(), // TODO: make changes in connector to get a mandatory code in case of success or error response
                error_message.clone().unwrap_or_default(),
            )
            .await
            .map_err(|err| {
                if err.current_context().is_db_not_found() {
                    logger::warn!(
                        "GSM miss for connector - {}, flow - {}, error_code - {:?}, error_message - {:?}",
                        connector_name,
                        flow,
                        error_code,
                        error_message
                    );
                    metrics::AUTO_RETRY_GSM_MISS_COUNT.add(&metrics::CONTEXT, 1, &[]);
                } else {
                    metrics::AUTO_RETRY_GSM_FETCH_FAILURE_COUNT.add(&metrics::CONTEXT, 1, &[]);
                };
                err.change_context(errors::ApiErrorResponse::InternalServerError)
                    .attach_printable("failed to fetch decision from gsm")
            })
    };
    get_gsm()
        .await
        .map_err(|err| {
            // warn log should suffice here because we are not propagating this error
            logger::warn!(get_gsm_decision_fetch_error=?err, "error fetching gsm decision");
            err
        })
        .ok()
}

pub fn validate_order_details_amount(
    order_details: Vec<api_models::payments::OrderDetailsWithAmount>,
    amount: i64,
) -> Result<(), errors::ApiErrorResponse> {
    let total_order_details_amount: i64 = order_details
        .iter()
        .map(|order| order.amount * i64::from(order.quantity))
        .sum();

    if total_order_details_amount != amount {
        Err(errors::ApiErrorResponse::InvalidRequestData {
            message: "Total sum of order details doesn't match amount in payment request"
                .to_string(),
        })
    } else {
        Ok(())
    }
}

// This function validates the client secret expiry set by the merchant in the request
pub fn validate_session_expiry(session_expiry: u32) -> Result<(), errors::ApiErrorResponse> {
    if !(consts::MIN_SESSION_EXPIRY..=consts::MAX_SESSION_EXPIRY).contains(&session_expiry) {
        Err(errors::ApiErrorResponse::InvalidRequestData {
            message: "session_expiry should be between 60(1 min) to 7890000(3 months).".to_string(),
        })
    } else {
        Ok(())
    }
}<|MERGE_RESOLUTION|>--- conflicted
+++ resolved
@@ -3096,6 +3096,8 @@
             offer_amount: old_payment_attempt.offer_amount,
             surcharge_amount: None,
             tax_amount: None,
+            surcharge_amount: None,
+            tax_amount: None,
             payment_method_id: None,
             payment_method: None,
             capture_method: old_payment_attempt.capture_method,
@@ -3138,11 +3140,7 @@
             merchant_connector_id: None,
             unified_code: None,
             unified_message: None,
-<<<<<<< HEAD
             net_amount: old_payment_attempt.amount.get_original_amount(),
-=======
-            net_amount: old_payment_attempt.amount,
->>>>>>> 71044a14
         }
     }
 
