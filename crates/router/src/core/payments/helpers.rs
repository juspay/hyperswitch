--- conflicted
+++ resolved
@@ -13,17 +13,12 @@
 use diesel_models::enums;
 // TODO : Evaluate all the helper functions ()
 use error_stack::{report, IntoReport, ResultExt};
-<<<<<<< HEAD
-#[cfg(feature = "aws_kms")]
-use external_services::aws_kms;
-=======
 #[cfg(feature = "hashicorp-vault")]
 use external_services::hashicorp_vault;
 #[cfg(feature = "hashicorp-vault")]
 use external_services::hashicorp_vault::decrypt::VaultFetch;
-#[cfg(feature = "kms")]
-use external_services::kms;
->>>>>>> 61439533
+#[cfg(feature = "aws_kms")]
+use external_services::aws_kms;
 use josekit::jwe;
 use masking::{ExposeInterface, PeekInterface};
 use openssl::{
@@ -3511,10 +3506,6 @@
         &self,
         state: &AppState,
     ) -> CustomResult<String, errors::ApplePayDecryptionError> {
-<<<<<<< HEAD
-        #[cfg(feature = "aws_kms")]
-        let cert_data = aws_kms::get_aws_kms_client(&state.conf.kms)
-=======
         let apple_pay_ppc = async {
             #[cfg(feature = "hashicorp-vault")]
             let client =
@@ -3538,21 +3529,15 @@
         }
         .await?;
 
-        #[cfg(feature = "kms")]
-        let cert_data = kms::get_kms_client(&state.conf.kms)
->>>>>>> 61439533
+        #[cfg(feature = "aws_kms")]
+        let cert_data = aws_kms::get_aws_kms_client(&state.conf.kms)
             .await
             .decrypt(&apple_pay_ppc)
             .await
             .change_context(errors::ApplePayDecryptionError::DecryptionFailed)?;
 
-<<<<<<< HEAD
         #[cfg(not(feature = "aws_kms"))]
-        let cert_data = &state.conf.applepay_decrypt_keys.apple_pay_ppc;
-=======
-        #[cfg(not(feature = "kms"))]
         let cert_data = &apple_pay_ppc;
->>>>>>> 61439533
 
         let base64_decode_cert_data = BASE64_ENGINE
             .decode(cert_data)
@@ -3604,10 +3589,6 @@
             .change_context(errors::ApplePayDecryptionError::KeyDeserializationFailed)
             .attach_printable("Failed to deserialize the public key")?;
 
-<<<<<<< HEAD
-        #[cfg(feature = "aws_kms")]
-        let decrypted_apple_pay_ppc_key = aws_kms::get_aws_kms_client(&state.conf.kms)
-=======
         let apple_pay_ppc_key = async {
             #[cfg(feature = "hashicorp-vault")]
             let client =
@@ -3632,21 +3613,15 @@
         }
         .await?;
 
-        #[cfg(feature = "kms")]
-        let decrypted_apple_pay_ppc_key = kms::get_kms_client(&state.conf.kms)
->>>>>>> 61439533
+        #[cfg(feature = "aws_kms")]
+        let decrypted_apple_pay_ppc_key = aws_kms::get_aws_kms_client(&state.conf.kms)
             .await
             .decrypt(&apple_pay_ppc_key)
             .await
             .change_context(errors::ApplePayDecryptionError::DecryptionFailed)?;
 
-<<<<<<< HEAD
         #[cfg(not(feature = "aws_kms"))]
-        let decrypted_apple_pay_ppc_key = &state.conf.applepay_decrypt_keys.apple_pay_ppc_key;
-=======
-        #[cfg(not(feature = "kms"))]
         let decrypted_apple_pay_ppc_key = &apple_pay_ppc_key;
->>>>>>> 61439533
         // Create PKey objects from EcKey
         let private_key = PKey::private_key_from_pem(decrypted_apple_pay_ppc_key.as_bytes())
             .into_report()
