--- conflicted
+++ resolved
@@ -1602,6 +1602,7 @@
     ))
 }
 
+#[cfg(feature = "v2")]
 pub async fn get_connector_data_from_request(
     state: &SessionState,
     req: Option<api_models::payments::MerchantConnectorDetails>,
@@ -7348,39 +7349,6 @@
     }
 }
 
-<<<<<<< HEAD
-#[cfg(feature = "v2")]
-pub async fn get_merchant_connector_account_details<F, D>(
-    state: &SessionState,
-    payment_data: &D,
-    connector: &api::ConnectorData,
-    merchant_context: &domain::MerchantContext,
-) -> RouterResult<domain::MerchantConnectorAccountTypeDetails>
-where
-    F: Send + Clone + Sync,
-    D: payments::OperationSessionGetters<F> + Send + Sync,
-{
-    match payment_data.get_merchant_connector_details() {
-        Some(api_details) => {
-            Ok(domain::MerchantConnectorAccountTypeDetails::MerchantConnectorDetails(api_details))
-        }
-        None => {
-            let merchant_connector_id = connector
-                .merchant_connector_id
-                .as_ref()
-                .get_required_value("merchant_connector_id")
-                .change_context(errors::ApiErrorResponse::InternalServerError)
-                .attach_printable("connector id is not set")?;
-
-            let key_manager_state = state.into();
-
-            let merchant_connector_account = state
-                .store
-                .find_merchant_connector_account_by_id(
-                    &key_manager_state,
-                    merchant_connector_id,
-                    merchant_context.get_merchant_key_store(),
-=======
 /// Query for merchant connector account either by business label
 #[cfg(feature = "v2")]
 #[instrument(skip_all)]
@@ -7474,22 +7442,10 @@
                     &state.into(),
                     merchant_connector_id,
                     key_store,
->>>>>>> a88eebde
                 )
                 .await
                 .to_not_found_response(
                     errors::ApiErrorResponse::MerchantConnectorAccountNotFound {
-<<<<<<< HEAD
-                        id: merchant_connector_id.get_string_repr().to_owned(),
-                    },
-                )?;
-
-            Ok(
-                domain::MerchantConnectorAccountTypeDetails::MerchantConnectorAccount(Box::new(
-                    merchant_connector_account.clone(),
-                )),
-            )
-=======
                         id: merchant_connector_id.get_string_repr().to_string(),
                     },
                 )
@@ -7501,7 +7457,54 @@
                     )
             };
             mca.map(Box::new).map(MerchantConnectorAccountType::DbVal)
->>>>>>> a88eebde
+        }
+    }
+}
+
+#[cfg(feature = "v2")]
+pub async fn get_merchant_connector_account_details<F, D>(
+    state: &SessionState,
+    payment_data: &D,
+    connector: &api::ConnectorData,
+    merchant_context: &domain::MerchantContext,
+) -> RouterResult<domain::MerchantConnectorAccountTypeDetails>
+where
+    F: Send + Clone + Sync,
+    D: payments::OperationSessionGetters<F> + Send + Sync,
+{
+    match payment_data.get_merchant_connector_details() {
+        Some(api_details) => {
+            Ok(domain::MerchantConnectorAccountTypeDetails::MerchantConnectorDetails(api_details))
+        }
+        None => {
+            let merchant_connector_id = connector
+                .merchant_connector_id
+                .as_ref()
+                .get_required_value("merchant_connector_id")
+                .change_context(errors::ApiErrorResponse::InternalServerError)
+                .attach_printable("connector id is not set")?;
+
+            let key_manager_state = state.into();
+
+            let merchant_connector_account = state
+                .store
+                .find_merchant_connector_account_by_id(
+                    &key_manager_state,
+                    merchant_connector_id,
+                    merchant_context.get_merchant_key_store(),
+                )
+                .await
+                .to_not_found_response(
+                    errors::ApiErrorResponse::MerchantConnectorAccountNotFound {
+                        id: merchant_connector_id.get_string_repr().to_owned(),
+                    },
+                )?;
+
+            Ok(
+                domain::MerchantConnectorAccountTypeDetails::MerchantConnectorAccount(Box::new(
+                    merchant_connector_account.clone(),
+                )),
+            )
         }
     }
 }