--- conflicted
+++ resolved
@@ -81,14 +81,10 @@
         should_add_task_to_process_tracker, OperationSessionGetters, OperationSessionSetters,
         TokenizationAction,
     },
-<<<<<<< HEAD
-    unified_connector_service::update_gateway_system_in_feature_metadata,
-=======
     unified_connector_service::{
         send_comparison_data, update_gateway_system_in_feature_metadata, ComparisonData,
     },
     utils as core_utils,
->>>>>>> 82458387
 };
 #[cfg(feature = "v1")]
 use crate::routes;
