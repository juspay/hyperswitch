--- conflicted
+++ resolved
@@ -16,18 +16,6 @@
 use external_services::kms;
 use josekit::jwe;
 use masking::{ExposeInterface, PeekInterface};
-<<<<<<< HEAD
-// #[cfg(feature = "kms")]
-use openssl::derive::Deriver;
-// #[cfg(feature = "kms")]
-use openssl::pkey::PKey;
-// #[cfg(feature = "kms")]
-use openssl::symm::{decrypt_aead, Cipher};
-use router_env::{instrument, logger, tracing};
-use time::Duration;
-use uuid::Uuid;
-// #[cfg(feature = "kms")]
-=======
 use openssl::{
     derive::Deriver,
     pkey::PKey,
@@ -36,18 +24,12 @@
 use router_env::{instrument, logger, tracing};
 use time::Duration;
 use uuid::Uuid;
->>>>>>> 7a76d6c0
 use x509_parser::parse_x509_certificate;
 
 use super::{
     operations::{BoxedOperation, Operation, PaymentResponse},
     CustomerDetails, PaymentData,
 };
-<<<<<<< HEAD
-// #[cfg(feature = "kms")]
-use crate::connector;
-=======
->>>>>>> 7a76d6c0
 use crate::{
     configs::settings::{ConnectorRequestReferenceIdConfig, Server, TempLockerEnableConfig},
     connector,
