use std::{borrow::Cow, str::FromStr};

use api_models::{
    mandates::RecurringDetails,
    payments::{CardToken, GetPaymentMethodType, RequestSurchargeDetails},
};
use base64::Engine;
use common_utils::{
    ext_traits::{AsyncExt, ByteSliceExt, Encode, ValueExt},
    fp_utils, generate_id, pii,
};
use diesel_models::enums;
// TODO : Evaluate all the helper functions ()
use error_stack::{report, ResultExt};
use futures::future::Either;
use hyperswitch_domain_models::{
    mandates::MandateData,
    payments::{payment_attempt::PaymentAttempt, PaymentIntent},
};
use josekit::jwe;
use masking::{ExposeInterface, PeekInterface};
use openssl::{
    derive::Deriver,
    pkey::PKey,
    symm::{decrypt_aead, Cipher},
};
use router_env::{instrument, logger, tracing};
use uuid::Uuid;
use x509_parser::parse_x509_certificate;

use super::{
    operations::{BoxedOperation, Operation, PaymentResponse},
    CustomerDetails, PaymentData,
};
use crate::{
    configs::settings::{ConnectorRequestReferenceIdConfig, Server, TempLockerEnableConfig},
    connector,
    consts::{self, BASE64_ENGINE},
    core::{
        authentication,
        errors::{self, CustomResult, RouterResult, StorageErrorExt},
        mandate::helpers::MandateGenericData,
        payment_methods::{self, cards, vault},
        payments,
        pm_auth::retrieve_payment_method_from_auth_service,
    },
    db::StorageInterface,
    routes::{metrics, payment_methods as payment_methods_handler, AppState},
    services,
    types::{
        api::{self, admin, enums as api_enums, MandateValidationFieldsExt},
        domain::{
            self,
            types::{self, AsyncLift},
        },
        storage::{
            self, enums as storage_enums, ephemeral_key, CardTokenData, CustomerUpdate::Update,
        },
        transformers::{ForeignFrom, ForeignTryFrom},
        AdditionalPaymentMethodConnectorResponse, ErrorResponse, MandateReference,
        RecurringMandatePaymentData, RouterData,
    },
    utils::{
        self,
        crypto::{self, SignMessage},
        OptionExt, StringExt,
    },
};

pub fn create_identity_from_certificate_and_key(
    encoded_certificate: masking::Secret<String>,
    encoded_certificate_key: masking::Secret<String>,
) -> Result<reqwest::Identity, error_stack::Report<errors::ApiClientError>> {
    let decoded_certificate = BASE64_ENGINE
        .decode(encoded_certificate.expose())
        .change_context(errors::ApiClientError::CertificateDecodeFailed)?;

    let decoded_certificate_key = BASE64_ENGINE
        .decode(encoded_certificate_key.expose())
        .change_context(errors::ApiClientError::CertificateDecodeFailed)?;

    let certificate = String::from_utf8(decoded_certificate)
        .change_context(errors::ApiClientError::CertificateDecodeFailed)?;

    let certificate_key = String::from_utf8(decoded_certificate_key)
        .change_context(errors::ApiClientError::CertificateDecodeFailed)?;

    reqwest::Identity::from_pkcs8_pem(certificate.as_bytes(), certificate_key.as_bytes())
        .change_context(errors::ApiClientError::CertificateDecodeFailed)
}

pub fn filter_mca_based_on_business_profile(
    merchant_connector_accounts: Vec<domain::MerchantConnectorAccount>,
    profile_id: Option<String>,
) -> Vec<domain::MerchantConnectorAccount> {
    if let Some(profile_id) = profile_id {
        merchant_connector_accounts
            .into_iter()
            .filter(|mca| mca.profile_id.as_ref() == Some(&profile_id))
            .collect::<Vec<_>>()
    } else {
        merchant_connector_accounts
    }
}

#[instrument(skip_all)]
#[allow(clippy::too_many_arguments)]
pub async fn create_or_update_address_for_payment_by_request(
    db: &dyn StorageInterface,
    req_address: Option<&api::Address>,
    address_id: Option<&str>,
    merchant_id: &str,
    customer_id: Option<&String>,
    merchant_key_store: &domain::MerchantKeyStore,
    payment_id: &str,
    storage_scheme: storage_enums::MerchantStorageScheme,
) -> CustomResult<Option<domain::Address>, errors::ApiErrorResponse> {
    let key = merchant_key_store.key.get_inner().peek();

    Ok(match address_id {
        Some(id) => match req_address {
            Some(address) => {
                let address_update = async {
                    Ok::<_, error_stack::Report<common_utils::errors::CryptoError>>(
                        storage::AddressUpdate::Update {
                            city: address
                                .address
                                .as_ref()
                                .and_then(|value| value.city.clone()),
                            country: address.address.as_ref().and_then(|value| value.country),
                            line1: address
                                .address
                                .as_ref()
                                .and_then(|value| value.line1.clone())
                                .async_lift(|inner| types::encrypt_optional(inner, key))
                                .await?,
                            line2: address
                                .address
                                .as_ref()
                                .and_then(|value| value.line2.clone())
                                .async_lift(|inner| types::encrypt_optional(inner, key))
                                .await?,
                            line3: address
                                .address
                                .as_ref()
                                .and_then(|value| value.line3.clone())
                                .async_lift(|inner| types::encrypt_optional(inner, key))
                                .await?,
                            state: address
                                .address
                                .as_ref()
                                .and_then(|value| value.state.clone())
                                .async_lift(|inner| types::encrypt_optional(inner, key))
                                .await?,
                            zip: address
                                .address
                                .as_ref()
                                .and_then(|value| value.zip.clone())
                                .async_lift(|inner| types::encrypt_optional(inner, key))
                                .await?,
                            first_name: address
                                .address
                                .as_ref()
                                .and_then(|value| value.first_name.clone())
                                .async_lift(|inner| types::encrypt_optional(inner, key))
                                .await?,
                            last_name: address
                                .address
                                .as_ref()
                                .and_then(|value| value.last_name.clone())
                                .async_lift(|inner| types::encrypt_optional(inner, key))
                                .await?,
                            phone_number: address
                                .phone
                                .as_ref()
                                .and_then(|value| value.number.clone())
                                .async_lift(|inner| types::encrypt_optional(inner, key))
                                .await?,
                            country_code: address
                                .phone
                                .as_ref()
                                .and_then(|value| value.country_code.clone()),
                            updated_by: storage_scheme.to_string(),
                            email: address
                                .email
                                .as_ref()
                                .cloned()
                                .async_lift(|inner| {
                                    types::encrypt_optional(inner.map(|inner| inner.expose()), key)
                                })
                                .await?,
                        },
                    )
                }
                .await
                .change_context(errors::ApiErrorResponse::InternalServerError)
                .attach_printable("Failed while encrypting address")?;
                let address = db
                    .find_address_by_merchant_id_payment_id_address_id(
                        merchant_id,
                        payment_id,
                        id,
                        merchant_key_store,
                        storage_scheme,
                    )
                    .await
                    .change_context(errors::ApiErrorResponse::InternalServerError)
                    .attach_printable("Error while fetching address")?;
                Some(
                    db.update_address_for_payments(
                        address,
                        address_update,
                        payment_id.to_string(),
                        merchant_key_store,
                        storage_scheme,
                    )
                    .await
                    .map(|payment_address| payment_address.address)
                    .to_not_found_response(errors::ApiErrorResponse::AddressNotFound)?,
                )
            }
            None => Some(
                db.find_address_by_merchant_id_payment_id_address_id(
                    merchant_id,
                    payment_id,
                    id,
                    merchant_key_store,
                    storage_scheme,
                )
                .await
                .map(|payment_address| payment_address.address),
            )
            .transpose()
            .to_not_found_response(errors::ApiErrorResponse::AddressNotFound)?,
        },
        None => match req_address {
            Some(address) => {
                let address = get_domain_address(address, merchant_id, key, storage_scheme)
                    .await
                    .change_context(errors::ApiErrorResponse::InternalServerError)
                    .attach_printable("Failed while encrypting address while insert")?;

                let payment_address = domain::PaymentAddress {
                    address,
                    payment_id: payment_id.to_string(),
                    customer_id: customer_id.cloned(),
                };

                Some(
                    db.insert_address_for_payments(
                        payment_id,
                        payment_address,
                        merchant_key_store,
                        storage_scheme,
                    )
                    .await
                    .map(|payment_address| payment_address.address)
                    .change_context(errors::ApiErrorResponse::InternalServerError)
                    .attach_printable("Failed while inserting new address")?,
                )
            }

            None => None,
        },
    })
}

#[instrument(skip_all)]
#[allow(clippy::too_many_arguments)]
pub async fn create_or_find_address_for_payment_by_request(
    db: &dyn StorageInterface,
    req_address: Option<&api::Address>,
    address_id: Option<&str>,
    merchant_id: &str,
    customer_id: Option<&String>,
    merchant_key_store: &domain::MerchantKeyStore,
    payment_id: &str,
    storage_scheme: storage_enums::MerchantStorageScheme,
) -> CustomResult<Option<domain::Address>, errors::ApiErrorResponse> {
    let key = merchant_key_store.key.get_inner().peek();

    Ok(match address_id {
        Some(id) => Some(
            db.find_address_by_merchant_id_payment_id_address_id(
                merchant_id,
                payment_id,
                id,
                merchant_key_store,
                storage_scheme,
            )
            .await
            .map(|payment_address| payment_address.address),
        )
        .transpose()
        .to_not_found_response(errors::ApiErrorResponse::AddressNotFound)?,
        None => match req_address {
            Some(address) => {
                // generate a new address here
                let address = get_domain_address(address, merchant_id, key, storage_scheme)
                    .await
                    .change_context(errors::ApiErrorResponse::InternalServerError)
                    .attach_printable("Failed while encrypting address while insert")?;

                let payment_address = domain::PaymentAddress {
                    address,
                    payment_id: payment_id.to_string(),
                    customer_id: customer_id.cloned(),
                };

                Some(
                    db.insert_address_for_payments(
                        payment_id,
                        payment_address,
                        merchant_key_store,
                        storage_scheme,
                    )
                    .await
                    .map(|payment_address| payment_address.address)
                    .change_context(errors::ApiErrorResponse::InternalServerError)
                    .attach_printable("Failed while inserting new address")?,
                )
            }
            None => None,
        },
    })
}

pub async fn get_domain_address(
    address: &api_models::payments::Address,
    merchant_id: &str,
    key: &[u8],
    storage_scheme: enums::MerchantStorageScheme,
) -> CustomResult<domain::Address, common_utils::errors::CryptoError> {
    async {
        let address_details = address.address.as_ref();
        Ok(domain::Address {
            id: None,
            phone_number: address
                .phone
                .as_ref()
                .and_then(|a| a.number.clone())
                .async_lift(|inner| types::encrypt_optional(inner, key))
                .await?,
            country_code: address.phone.as_ref().and_then(|a| a.country_code.clone()),
            merchant_id: merchant_id.to_string(),
            address_id: generate_id(consts::ID_LENGTH, "add"),
            city: address_details.and_then(|address_details| address_details.city.clone()),
            country: address_details.and_then(|address_details| address_details.country),
            line1: address_details
                .and_then(|address_details| address_details.line1.clone())
                .async_lift(|inner| types::encrypt_optional(inner, key))
                .await?,
            line2: address_details
                .and_then(|address_details| address_details.line2.clone())
                .async_lift(|inner| types::encrypt_optional(inner, key))
                .await?,
            line3: address_details
                .and_then(|address_details| address_details.line3.clone())
                .async_lift(|inner| types::encrypt_optional(inner, key))
                .await?,
            state: address_details
                .and_then(|address_details| address_details.state.clone())
                .async_lift(|inner| types::encrypt_optional(inner, key))
                .await?,
            created_at: common_utils::date_time::now(),
            first_name: address_details
                .and_then(|address_details| address_details.first_name.clone())
                .async_lift(|inner| types::encrypt_optional(inner, key))
                .await?,
            last_name: address_details
                .and_then(|address_details| address_details.last_name.clone())
                .async_lift(|inner| types::encrypt_optional(inner, key))
                .await?,
            modified_at: common_utils::date_time::now(),
            zip: address_details
                .and_then(|address_details| address_details.zip.clone())
                .async_lift(|inner| types::encrypt_optional(inner, key))
                .await?,
            updated_by: storage_scheme.to_string(),
            email: address
                .email
                .as_ref()
                .cloned()
                .async_lift(|inner| types::encrypt_optional(inner.map(|inner| inner.expose()), key))
                .await?,
        })
    }
    .await
}

pub async fn get_address_by_id(
    db: &dyn StorageInterface,
    address_id: Option<String>,
    merchant_key_store: &domain::MerchantKeyStore,
    payment_id: &str,
    merchant_id: &str,
    storage_scheme: storage_enums::MerchantStorageScheme,
) -> CustomResult<Option<domain::Address>, errors::ApiErrorResponse> {
    match address_id {
        None => Ok(None),
        Some(address_id) => Ok(db
            .find_address_by_merchant_id_payment_id_address_id(
                merchant_id,
                payment_id,
                &address_id,
                merchant_key_store,
                storage_scheme,
            )
            .await
            .map(|payment_address| payment_address.address)
            .ok()),
    }
}

pub async fn get_token_pm_type_mandate_details(
    state: &AppState,
    request: &api::PaymentsRequest,
    mandate_type: Option<api::MandateTransactionType>,
    merchant_account: &domain::MerchantAccount,
    merchant_key_store: &domain::MerchantKeyStore,
    payment_method_id: Option<String>,
) -> RouterResult<MandateGenericData> {
    let mandate_data = request.mandate_data.clone().map(MandateData::foreign_from);
    let (
        payment_token,
        payment_method,
        payment_method_type,
        mandate_data,
        recurring_payment_data,
        mandate_connector_details,
        payment_method_info,
    ) = match mandate_type {
        Some(api::MandateTransactionType::NewMandateTransaction) => (
            request.payment_token.to_owned(),
            request.payment_method,
            request.payment_method_type,
            mandate_data.clone(),
            None,
            None,
            None,
        ),
        Some(api::MandateTransactionType::RecurringMandateTransaction) => {
            match &request.recurring_details {
                Some(recurring_details) => match recurring_details {
                    RecurringDetails::MandateId(mandate_id) => {
                        let mandate_generic_data = get_token_for_recurring_mandate(
                            state,
                            request,
                            merchant_account,
                            merchant_key_store,
                            mandate_id.to_owned(),
                        )
                        .await?;

                        (
                            mandate_generic_data.token,
                            mandate_generic_data.payment_method,
                            mandate_generic_data
                                .payment_method_type
                                .or(request.payment_method_type),
                            None,
                            mandate_generic_data.recurring_mandate_payment_data,
                            mandate_generic_data.mandate_connector,
                            mandate_generic_data.payment_method_info,
                        )
                    }
                    RecurringDetails::PaymentMethodId(payment_method_id) => {
                        let payment_method_info = state
                            .store
                            .find_payment_method(payment_method_id, merchant_account.storage_scheme)
                            .await
                            .to_not_found_response(
                                errors::ApiErrorResponse::PaymentMethodNotFound,
                            )?;

                        let customer_id = request
                            .customer_id
                            .clone()
                            .get_required_value("customer_id")?;

                        verify_mandate_details_for_recurring_payments(
                            &payment_method_info.merchant_id,
                            &merchant_account.merchant_id,
                            &payment_method_info.customer_id,
                            &customer_id,
                        )?;

                        (
                            None,
                            payment_method_info.payment_method,
                            payment_method_info.payment_method_type,
                            None,
                            None,
                            None,
                            Some(payment_method_info),
                        )
                    }
                },
                None => {
                    if let Some(mandate_id) = request.mandate_id.clone() {
                        let mandate_generic_data = get_token_for_recurring_mandate(
                            state,
                            request,
                            merchant_account,
                            merchant_key_store,
                            mandate_id,
                        )
                        .await?;
                        (
                            mandate_generic_data.token,
                            mandate_generic_data.payment_method,
                            mandate_generic_data
                                .payment_method_type
                                .or(request.payment_method_type),
                            None,
                            mandate_generic_data.recurring_mandate_payment_data,
                            mandate_generic_data.mandate_connector,
                            mandate_generic_data.payment_method_info,
                        )
                    } else {
                        (
                            request.payment_token.to_owned(),
                            request.payment_method,
                            request.payment_method_type,
                            None,
                            None,
                            None,
                            None,
                        )
                    }
                }
            }
        }
        None => {
            let payment_method_info = payment_method_id
                .async_map(|payment_method_id| async move {
                    state
                        .store
                        .find_payment_method(&payment_method_id, merchant_account.storage_scheme)
                        .await
                        .to_not_found_response(errors::ApiErrorResponse::PaymentMethodNotFound)
                })
                .await
                .transpose()?;
            (
                request.payment_token.to_owned(),
                request.payment_method,
                request.payment_method_type,
                mandate_data,
                None,
                None,
                payment_method_info,
            )
        }
    };
    Ok(MandateGenericData {
        token: payment_token,
        payment_method,
        payment_method_type,
        mandate_data,
        recurring_mandate_payment_data: recurring_payment_data,
        mandate_connector: mandate_connector_details,
        payment_method_info,
    })
}

pub async fn get_token_for_recurring_mandate(
    state: &AppState,
    req: &api::PaymentsRequest,
    merchant_account: &domain::MerchantAccount,
    merchant_key_store: &domain::MerchantKeyStore,
    mandate_id: String,
) -> RouterResult<MandateGenericData> {
    let db = &*state.store;

    let mandate = db
        .find_mandate_by_merchant_id_mandate_id(
            &merchant_account.merchant_id,
            mandate_id.as_str(),
            merchant_account.storage_scheme,
        )
        .await
        .to_not_found_response(errors::ApiErrorResponse::MandateNotFound)?;

    let original_payment_intent = mandate
        .original_payment_id
        .as_ref()
        .async_map(|payment_id| async {
            db.find_payment_intent_by_payment_id_merchant_id(
                payment_id,
                &mandate.merchant_id,
                merchant_account.storage_scheme,
            )
            .await
            .to_not_found_response(errors::ApiErrorResponse::PaymentNotFound)
            .map_err(|err| logger::error!(mandate_original_payment_not_found=?err))
            .ok()
        })
        .await
        .flatten();

    let original_payment_authorized_amount = original_payment_intent.clone().map(|pi| pi.amount);
    let original_payment_authorized_currency =
        original_payment_intent.clone().and_then(|pi| pi.currency);

    let customer = req.customer_id.clone().get_required_value("customer_id")?;

    let payment_method_id = {
        if mandate.customer_id != customer {
            Err(report!(errors::ApiErrorResponse::PreconditionFailed {
                message: "customer_id must match mandate customer_id".into()
            }))?
        }
        if mandate.mandate_status != storage_enums::MandateStatus::Active {
            Err(report!(errors::ApiErrorResponse::PreconditionFailed {
                message: "mandate is not active".into()
            }))?
        };
        mandate.payment_method_id.clone()
    };
    verify_mandate_details(
        req.amount.get_required_value("amount")?.into(),
        req.currency.get_required_value("currency")?,
        mandate.clone(),
    )?;

    let payment_method = db
        .find_payment_method(payment_method_id.as_str(), merchant_account.storage_scheme)
        .await
        .to_not_found_response(errors::ApiErrorResponse::PaymentMethodNotFound)?;

    let token = Uuid::new_v4().to_string();
    let payment_method_type = payment_method.payment_method_type;
    let mandate_connector_details = payments::MandateConnectorDetails {
        connector: mandate.connector,
        merchant_connector_id: mandate.merchant_connector_id,
    };

    if let Some(enums::PaymentMethod::Card) = payment_method.payment_method {
        if state.conf.locker.locker_enabled {
            let _ = cards::get_lookup_key_from_locker(
                state,
                &token,
                &payment_method,
                merchant_key_store,
            )
            .await?;
        }

        if let Some(payment_method_from_request) = req.payment_method {
            let pm: storage_enums::PaymentMethod = payment_method_from_request;
            if payment_method
                .payment_method
                .is_some_and(|payment_method| payment_method != pm)
            {
                Err(report!(errors::ApiErrorResponse::PreconditionFailed {
                    message:
                        "payment method in request does not match previously provided payment \
                            method information"
                            .into()
                }))?
            }
        };

        Ok(MandateGenericData {
            token: Some(token),
            payment_method: payment_method.payment_method,
            recurring_mandate_payment_data: Some(RecurringMandatePaymentData {
                payment_method_type,
                original_payment_authorized_amount,
                original_payment_authorized_currency,
            }),
            payment_method_type: payment_method.payment_method_type,
            mandate_connector: Some(mandate_connector_details),
            mandate_data: None,
            payment_method_info: Some(payment_method),
        })
    } else {
        Ok(MandateGenericData {
            token: None,
            payment_method: payment_method.payment_method,
            recurring_mandate_payment_data: Some(RecurringMandatePaymentData {
                payment_method_type,
                original_payment_authorized_amount,
                original_payment_authorized_currency,
            }),
            payment_method_type: payment_method.payment_method_type,
            mandate_connector: Some(mandate_connector_details),
            mandate_data: None,
            payment_method_info: Some(payment_method),
        })
    }
}

#[instrument(skip_all)]
/// Check weather the merchant id in the request
/// and merchant id in the merchant account are same.
pub fn validate_merchant_id(
    merchant_id: &str,
    request_merchant_id: Option<&str>,
) -> CustomResult<(), errors::ApiErrorResponse> {
    // Get Merchant Id from the merchant
    // or get from merchant account

    let request_merchant_id = request_merchant_id.unwrap_or(merchant_id);

    utils::when(merchant_id.ne(request_merchant_id), || {
        Err(report!(errors::ApiErrorResponse::PreconditionFailed {
            message: format!(
                "Invalid `merchant_id`: {request_merchant_id} not found in merchant account"
            )
        }))
    })
}

#[instrument(skip_all)]
pub fn validate_request_amount_and_amount_to_capture(
    op_amount: Option<api::Amount>,
    op_amount_to_capture: Option<i64>,
    surcharge_details: Option<RequestSurchargeDetails>,
) -> CustomResult<(), errors::ApiErrorResponse> {
    match (op_amount, op_amount_to_capture) {
        (None, _) => Ok(()),
        (Some(_amount), None) => Ok(()),
        (Some(amount), Some(amount_to_capture)) => {
            match amount {
                api::Amount::Value(amount_inner) => {
                    // If both amount and amount to capture is present
                    // then amount to be capture should be less than or equal to request amount
                    let total_capturable_amount = amount_inner.get()
                        + surcharge_details
                            .map(|surcharge_details| surcharge_details.get_total_surcharge_amount())
                            .unwrap_or(0);
                    utils::when(!amount_to_capture.le(&total_capturable_amount), || {
                        Err(report!(errors::ApiErrorResponse::PreconditionFailed {
                            message: format!(
                            "amount_to_capture is greater than amount capture_amount: {amount_to_capture:?} request_amount: {amount:?}"
                        )
                        }))
                    })
                }
                api::Amount::Zero => {
                    // If the amount is Null but still amount_to_capture is passed this is invalid and
                    Err(report!(errors::ApiErrorResponse::PreconditionFailed {
                        message: "amount_to_capture should not exist for when amount = 0"
                            .to_string()
                    }))
                }
            }
        }
    }
}

/// if capture method = automatic, amount_to_capture(if provided) must be equal to amount
#[instrument(skip_all)]
pub fn validate_amount_to_capture_and_capture_method(
    payment_attempt: Option<&PaymentAttempt>,
    request: &api_models::payments::PaymentsRequest,
) -> CustomResult<(), errors::ApiErrorResponse> {
    let capture_method = request
        .capture_method
        .or(payment_attempt
            .map(|payment_attempt| payment_attempt.capture_method.unwrap_or_default()))
        .unwrap_or_default();
    if capture_method == api_enums::CaptureMethod::Automatic {
        let original_amount = request
            .amount
            .map(|amount| amount.into())
            .or(payment_attempt.map(|payment_attempt| payment_attempt.amount));
        let surcharge_amount = request
            .surcharge_details
            .map(|surcharge_details| surcharge_details.get_total_surcharge_amount())
            .or_else(|| {
                payment_attempt.map(|payment_attempt| {
                    payment_attempt.surcharge_amount.unwrap_or(0)
                        + payment_attempt.tax_amount.unwrap_or(0)
                })
            })
            .unwrap_or(0);
        let total_capturable_amount =
            original_amount.map(|original_amount| original_amount + surcharge_amount);
        let amount_to_capture = request
            .amount_to_capture
            .or(payment_attempt.and_then(|pa| pa.amount_to_capture));
        if let Some((total_capturable_amount, amount_to_capture)) =
            total_capturable_amount.zip(amount_to_capture)
        {
            utils::when(amount_to_capture != total_capturable_amount, || {
                Err(report!(errors::ApiErrorResponse::PreconditionFailed {
                    message: "amount_to_capture must be equal to total_capturable_amount when capture_method = automatic".into()
                }))
            })
        } else {
            Ok(())
        }
    } else {
        Ok(())
    }
}

#[instrument(skip_all)]
pub fn validate_card_data(
    payment_method_data: Option<api::PaymentMethodData>,
) -> CustomResult<(), errors::ApiErrorResponse> {
    if let Some(api::PaymentMethodData::Card(card)) = payment_method_data {
        let cvc = card.card_cvc.peek().to_string();
        if cvc.len() < 3 || cvc.len() > 4 {
            Err(report!(errors::ApiErrorResponse::PreconditionFailed {
                message: "Invalid card_cvc length".to_string()
            }))?
        }
        let card_cvc =
            cvc.parse::<u16>()
                .change_context(errors::ApiErrorResponse::InvalidDataValue {
                    field_name: "card_cvc",
                })?;
        ::cards::CardSecurityCode::try_from(card_cvc).change_context(
            errors::ApiErrorResponse::PreconditionFailed {
                message: "Invalid Card CVC".to_string(),
            },
        )?;

        validate_card_expiry(&card.card_exp_month, &card.card_exp_year)?;
    }
    Ok(())
}

#[instrument(skip_all)]
pub fn validate_card_expiry(
    card_exp_month: &masking::Secret<String>,
    card_exp_year: &masking::Secret<String>,
) -> CustomResult<(), errors::ApiErrorResponse> {
    let exp_month = card_exp_month
        .peek()
        .to_string()
        .parse::<u8>()
        .change_context(errors::ApiErrorResponse::InvalidDataValue {
            field_name: "card_exp_month",
        })?;
    let month = ::cards::CardExpirationMonth::try_from(exp_month).change_context(
        errors::ApiErrorResponse::PreconditionFailed {
            message: "Invalid Expiry Month".to_string(),
        },
    )?;

    let mut year_str = card_exp_year.peek().to_string();
    if year_str.len() == 2 {
        year_str = format!("20{}", year_str);
    }
    let exp_year =
        year_str
            .parse::<u16>()
            .change_context(errors::ApiErrorResponse::InvalidDataValue {
                field_name: "card_exp_year",
            })?;
    let year = ::cards::CardExpirationYear::try_from(exp_year).change_context(
        errors::ApiErrorResponse::PreconditionFailed {
            message: "Invalid Expiry Year".to_string(),
        },
    )?;

    let card_expiration = ::cards::CardExpiration { month, year };
    let is_expired = card_expiration.is_expired().change_context(
        errors::ApiErrorResponse::PreconditionFailed {
            message: "Invalid card data".to_string(),
        },
    )?;
    if is_expired {
        Err(report!(errors::ApiErrorResponse::PreconditionFailed {
            message: "Card Expired".to_string()
        }))?
    }

    Ok(())
}

pub fn infer_payment_type(
    amount: &api::Amount,
    mandate_type: Option<&api::MandateTransactionType>,
) -> api_enums::PaymentType {
    match mandate_type {
        Some(api::MandateTransactionType::NewMandateTransaction) => {
            if let api::Amount::Value(_) = amount {
                api_enums::PaymentType::NewMandate
            } else {
                api_enums::PaymentType::SetupMandate
            }
        }

        Some(api::MandateTransactionType::RecurringMandateTransaction) => {
            api_enums::PaymentType::RecurringMandate
        }

        None => api_enums::PaymentType::Normal,
    }
}

pub fn validate_mandate(
    req: impl Into<api::MandateValidationFields>,
    is_confirm_operation: bool,
) -> CustomResult<Option<api::MandateTransactionType>, errors::ApiErrorResponse> {
    let req: api::MandateValidationFields = req.into();
    match req.validate_and_get_mandate_type().change_context(
        errors::ApiErrorResponse::MandateValidationFailed {
            reason: "Expected one out of recurring_details and mandate_data but got both".into(),
        },
    )? {
        Some(api::MandateTransactionType::NewMandateTransaction) => {
            validate_new_mandate_request(req, is_confirm_operation)?;
            Ok(Some(api::MandateTransactionType::NewMandateTransaction))
        }
        Some(api::MandateTransactionType::RecurringMandateTransaction) => {
            validate_recurring_mandate(req)?;
            Ok(Some(
                api::MandateTransactionType::RecurringMandateTransaction,
            ))
        }
        None => Ok(None),
    }
}

pub fn validate_recurring_details_and_token(
    recurring_details: &Option<RecurringDetails>,
    payment_token: &Option<String>,
    mandate_id: &Option<String>,
) -> CustomResult<(), errors::ApiErrorResponse> {
    utils::when(
        recurring_details.is_some() && payment_token.is_some(),
        || {
            Err(report!(errors::ApiErrorResponse::PreconditionFailed {
                message: "Expected one out of recurring_details and payment_token but got both"
                    .into()
            }))
        },
    )?;

    utils::when(recurring_details.is_some() && mandate_id.is_some(), || {
        Err(report!(errors::ApiErrorResponse::PreconditionFailed {
            message: "Expected one out of recurring_details and mandate_id but got both".into()
        }))
    })?;

    Ok(())
}

fn validate_new_mandate_request(
    req: api::MandateValidationFields,
    is_confirm_operation: bool,
) -> RouterResult<()> {
    // We need not check for customer_id in the confirm request if it is already passed
    // in create request

    fp_utils::when(!is_confirm_operation && req.customer_id.is_none(), || {
        Err(report!(errors::ApiErrorResponse::PreconditionFailed {
            message: "`customer_id` is mandatory for mandates".into()
        }))
    })?;

    let mandate_data = req
        .mandate_data
        .clone()
        .get_required_value("mandate_data")?;

    // Only use this validation if the customer_acceptance is present
    if mandate_data
        .customer_acceptance
        .map(|inner| inner.acceptance_type == api::AcceptanceType::Online && inner.online.is_none())
        .unwrap_or(false)
    {
        Err(report!(errors::ApiErrorResponse::PreconditionFailed {
            message: "`mandate_data.customer_acceptance.online` is required when \
                      `mandate_data.customer_acceptance.acceptance_type` is `online`"
                .into()
        }))?
    }

    let mandate_details = match mandate_data.mandate_type {
        Some(api_models::payments::MandateType::SingleUse(details)) => Some(details),
        Some(api_models::payments::MandateType::MultiUse(details)) => details,
        _ => None,
    };
    mandate_details.and_then(|md| md.start_date.zip(md.end_date)).map(|(start_date, end_date)|
        utils::when (start_date >= end_date, || {
        Err(report!(errors::ApiErrorResponse::PreconditionFailed {
            message: "`mandate_data.mandate_type.{multi_use|single_use}.start_date` should be greater than  \
            `mandate_data.mandate_type.{multi_use|single_use}.end_date`"
                .into()
        }))
    })).transpose()?;

    Ok(())
}

pub fn validate_customer_id_mandatory_cases(
    has_setup_future_usage: bool,
    customer_id: &Option<String>,
) -> RouterResult<()> {
    match (has_setup_future_usage, customer_id) {
        (true, None) => Err(errors::ApiErrorResponse::PreconditionFailed {
            message: "customer_id is mandatory when setup_future_usage is given".to_string(),
        }
        .into()),
        _ => Ok(()),
    }
}

pub fn create_startpay_url(
    server: &Server,
    payment_attempt: &PaymentAttempt,
    payment_intent: &PaymentIntent,
) -> String {
    format!(
        "{}/payments/redirect/{}/{}/{}",
        server.base_url,
        payment_intent.payment_id,
        payment_intent.merchant_id,
        payment_attempt.attempt_id
    )
}

pub fn create_redirect_url(
    router_base_url: &String,
    payment_attempt: &PaymentAttempt,
    connector_name: &String,
    creds_identifier: Option<&str>,
) -> String {
    let creds_identifier_path = creds_identifier.map_or_else(String::new, |cd| format!("/{}", cd));
    format!(
        "{}/payments/{}/{}/redirect/response/{}",
        router_base_url, payment_attempt.payment_id, payment_attempt.merchant_id, connector_name,
    ) + creds_identifier_path.as_ref()
}

pub fn create_authentication_url(
    router_base_url: &String,
    payment_attempt: &PaymentAttempt,
) -> String {
    format!(
        "{router_base_url}/payments/{}/3ds/authentication",
        payment_attempt.payment_id
    )
}

pub fn create_authorize_url(
    router_base_url: &String,
    payment_attempt: &PaymentAttempt,
    connector_name: &String,
) -> String {
    format!(
        "{}/payments/{}/{}/authorize/{}",
        router_base_url, payment_attempt.payment_id, payment_attempt.merchant_id, connector_name
    )
}

pub fn create_webhook_url(
    router_base_url: &String,
    merchant_id: &String,
    connector_name: &String,
) -> String {
    format!(
        "{}/webhooks/{}/{}",
        router_base_url, merchant_id, connector_name
    )
}
pub fn create_complete_authorize_url(
    router_base_url: &String,
    payment_attempt: &PaymentAttempt,
    connector_name: &String,
) -> String {
    format!(
        "{}/payments/{}/{}/redirect/complete/{}",
        router_base_url, payment_attempt.payment_id, payment_attempt.merchant_id, connector_name
    )
}

fn validate_recurring_mandate(req: api::MandateValidationFields) -> RouterResult<()> {
    req.recurring_details
        .check_value_present("recurring_details")?;

    req.customer_id.check_value_present("customer_id")?;

    let confirm = req.confirm.get_required_value("confirm")?;
    if !confirm {
        Err(report!(errors::ApiErrorResponse::PreconditionFailed {
            message: "`confirm` must be `true` for mandates".into()
        }))?
    }

    let off_session = req.off_session.get_required_value("off_session")?;
    if !off_session {
        Err(report!(errors::ApiErrorResponse::PreconditionFailed {
            message: "`off_session` should be `true` for mandates".into()
        }))?
    }

    Ok(())
}

pub fn verify_mandate_details(
    request_amount: i64,
    request_currency: api_enums::Currency,
    mandate: storage::Mandate,
) -> RouterResult<()> {
    match mandate.mandate_type {
        storage_enums::MandateType::SingleUse => utils::when(
            mandate
                .mandate_amount
                .map(|mandate_amount| request_amount > mandate_amount)
                .unwrap_or(true),
            || {
                Err(report!(errors::ApiErrorResponse::MandateValidationFailed {
                    reason: "request amount is greater than mandate amount".into()
                }))
            },
        ),
        storage::enums::MandateType::MultiUse => utils::when(
            mandate
                .mandate_amount
                .map(|mandate_amount| {
                    (mandate.amount_captured.unwrap_or(0) + request_amount) > mandate_amount
                })
                .unwrap_or(false),
            || {
                Err(report!(errors::ApiErrorResponse::MandateValidationFailed {
                    reason: "request amount is greater than mandate amount".into()
                }))
            },
        ),
    }?;
    utils::when(
        mandate
            .mandate_currency
            .map(|mandate_currency| mandate_currency != request_currency)
            .unwrap_or(false),
        || {
            Err(report!(errors::ApiErrorResponse::MandateValidationFailed {
                reason: "cross currency mandates not supported".into()
            }))
        },
    )
}

pub fn verify_mandate_details_for_recurring_payments(
    mandate_merchant_id: &str,
    merchant_id: &str,
    mandate_customer_id: &str,
    customer_id: &str,
) -> RouterResult<()> {
    if mandate_merchant_id != merchant_id {
        Err(report!(errors::ApiErrorResponse::MandateNotFound))?
    }
    if mandate_customer_id != customer_id {
        Err(report!(errors::ApiErrorResponse::PreconditionFailed {
            message: "customer_id must match mandate customer_id".into()
        }))?
    }

    Ok(())
}

#[instrument(skip_all)]
pub fn payment_attempt_status_fsm(
    payment_method_data: Option<&api::payments::PaymentMethodData>,
    confirm: Option<bool>,
) -> storage_enums::AttemptStatus {
    match payment_method_data {
        Some(_) => match confirm {
            Some(true) => storage_enums::AttemptStatus::PaymentMethodAwaited,
            _ => storage_enums::AttemptStatus::ConfirmationAwaited,
        },
        None => storage_enums::AttemptStatus::PaymentMethodAwaited,
    }
}

pub fn payment_intent_status_fsm(
    payment_method_data: Option<&api::PaymentMethodData>,
    confirm: Option<bool>,
) -> storage_enums::IntentStatus {
    match payment_method_data {
        Some(_) => match confirm {
            Some(true) => storage_enums::IntentStatus::RequiresPaymentMethod,
            _ => storage_enums::IntentStatus::RequiresConfirmation,
        },
        None => storage_enums::IntentStatus::RequiresPaymentMethod,
    }
}
pub async fn add_domain_task_to_pt<Op>(
    operation: &Op,
    state: &AppState,
    payment_attempt: &PaymentAttempt,
    requeue: bool,
    schedule_time: Option<time::PrimitiveDateTime>,
) -> CustomResult<(), errors::ApiErrorResponse>
where
    Op: std::fmt::Debug,
{
    if check_if_operation_confirm(operation) {
        match schedule_time {
            Some(stime) => {
                if !requeue {
                    // Here, increment the count of added tasks every time a payment has been confirmed or PSync has been called
                    metrics::TASKS_ADDED_COUNT.add(
                        &metrics::CONTEXT,
                        1,
                        &[metrics::request::add_attributes(
                            "flow",
                            format!("{:#?}", operation),
                        )],
                    );
                    super::add_process_sync_task(&*state.store, payment_attempt, stime)
                        .await
                        .change_context(errors::ApiErrorResponse::InternalServerError)
                        .attach_printable("Failed while adding task to process tracker")
                } else {
                    // When the requeue is true, we reset the tasks count as we reset the task every time it is requeued
                    metrics::TASKS_RESET_COUNT.add(
                        &metrics::CONTEXT,
                        1,
                        &[metrics::request::add_attributes(
                            "flow",
                            format!("{:#?}", operation),
                        )],
                    );
                    super::reset_process_sync_task(&*state.store, payment_attempt, stime)
                        .await
                        .change_context(errors::ApiErrorResponse::InternalServerError)
                        .attach_printable("Failed while updating task in process tracker")
                }
            }
            None => Ok(()),
        }
    } else {
        Ok(())
    }
}

pub fn response_operation<'a, F, R>() -> BoxedOperation<'a, F, R>
where
    F: Send + Clone,
    PaymentResponse: Operation<F, R>,
{
    Box::new(PaymentResponse)
}

#[instrument(skip_all)]
pub(crate) async fn get_payment_method_create_request(
    payment_method_data: Option<&domain::PaymentMethodData>,
    payment_method: Option<storage_enums::PaymentMethod>,
    payment_method_type: Option<storage_enums::PaymentMethodType>,
    customer_id: &Option<String>,
    billing_name: Option<masking::Secret<String>>,
) -> RouterResult<api::PaymentMethodCreate> {
    match payment_method_data {
        Some(pm_data) => match payment_method {
            Some(payment_method) => match pm_data {
                domain::PaymentMethodData::Card(card) => {
                    let card_detail = api::CardDetail {
                        card_number: card.card_number.clone(),
                        card_exp_month: card.card_exp_month.clone(),
                        card_exp_year: card.card_exp_year.clone(),
                        card_holder_name: billing_name,
                        nick_name: card.nick_name.clone(),
                        card_issuing_country: card.card_issuing_country.clone(),
                        card_network: card.card_network.clone(),
                        card_issuer: card.card_issuer.clone(),
                        card_type: card.card_type.clone(),
                    };
                    let payment_method_request = api::PaymentMethodCreate {
                        payment_method: Some(payment_method),
                        payment_method_type,
                        payment_method_issuer: card.card_issuer.clone(),
                        payment_method_issuer_code: None,
                        #[cfg(feature = "payouts")]
                        bank_transfer: None,
                        #[cfg(feature = "payouts")]
                        wallet: None,
                        card: Some(card_detail),
                        metadata: None,
                        customer_id: customer_id.clone(),
                        card_network: card
                            .card_network
                            .as_ref()
                            .map(|card_network| card_network.to_string()),
                        client_secret: None,
                        payment_method_data: None,
                    };
                    Ok(payment_method_request)
                }
                _ => {
                    let payment_method_request = api::PaymentMethodCreate {
                        payment_method: Some(payment_method),
                        payment_method_type,
                        payment_method_issuer: None,
                        payment_method_issuer_code: None,
                        #[cfg(feature = "payouts")]
                        bank_transfer: None,
                        #[cfg(feature = "payouts")]
                        wallet: None,
                        card: None,
                        metadata: None,
                        customer_id: customer_id.clone(),
                        card_network: None,
                        client_secret: None,
                        payment_method_data: None,
                    };

                    Ok(payment_method_request)
                }
            },
            None => Err(report!(errors::ApiErrorResponse::MissingRequiredField {
                field_name: "payment_method_type"
            })
            .attach_printable("PaymentMethodType Required")),
        },
        None => Err(report!(errors::ApiErrorResponse::MissingRequiredField {
            field_name: "payment_method_data"
        })
        .attach_printable("PaymentMethodData required Or Card is already saved")),
    }
}

pub async fn get_customer_from_details<F: Clone>(
    db: &dyn StorageInterface,
    customer_id: Option<String>,
    merchant_id: &str,
    payment_data: &mut PaymentData<F>,
    merchant_key_store: &domain::MerchantKeyStore,
    storage_scheme: enums::MerchantStorageScheme,
) -> CustomResult<Option<domain::Customer>, errors::StorageError> {
    match customer_id {
        None => Ok(None),
        Some(c_id) => {
            let customer = db
                .find_customer_optional_by_customer_id_merchant_id(
                    &c_id,
                    merchant_id,
                    merchant_key_store,
                    storage_scheme,
                )
                .await?;
            payment_data.email = payment_data.email.clone().or_else(|| {
                customer.as_ref().and_then(|inner| {
                    inner
                        .email
                        .clone()
                        .map(|encrypted_value| encrypted_value.into())
                })
            });
            Ok(customer)
        }
    }
}

// Checks if the inner values of two options are not equal and throws appropriate error
fn validate_options_for_inequality<T: PartialEq>(
    first_option: Option<&T>,
    second_option: Option<&T>,
    field_name: &str,
) -> Result<(), errors::ApiErrorResponse> {
    fp_utils::when(
        first_option
            .zip(second_option)
            .map(|(value1, value2)| value1 != value2)
            .unwrap_or(false),
        || {
            Err(errors::ApiErrorResponse::PreconditionFailed {
                message: format!("The field name `{field_name}` sent in both places is ambiguous"),
            })
        },
    )
}

pub fn validate_max_amount(
    amount: api_models::payments::Amount,
) -> CustomResult<(), errors::ApiErrorResponse> {
    match amount {
        api_models::payments::Amount::Value(value) => {
            utils::when(value.get() > consts::MAX_ALLOWED_AMOUNT, || {
                Err(report!(errors::ApiErrorResponse::PreconditionFailed {
                    message: format!(
                        "amount should not be more than {}",
                        consts::MAX_ALLOWED_AMOUNT
                    )
                }))
            })
        }
        api_models::payments::Amount::Zero => Ok(()),
    }
}

// Checks if the customer details are passed in both places
// If so, raise an error
pub fn validate_customer_details_in_request(
    request: &api_models::payments::PaymentsRequest,
) -> Result<(), errors::ApiErrorResponse> {
    if let Some(customer_details) = request.customer.as_ref() {
        validate_options_for_inequality(
            request.customer_id.as_ref(),
            Some(&customer_details.id),
            "customer_id",
        )?;

        validate_options_for_inequality(
            request.email.as_ref(),
            customer_details.email.as_ref(),
            "email",
        )?;

        validate_options_for_inequality(
            request.name.as_ref(),
            customer_details.name.as_ref(),
            "name",
        )?;

        validate_options_for_inequality(
            request.phone.as_ref(),
            customer_details.phone.as_ref(),
            "phone",
        )?;

        validate_options_for_inequality(
            request.phone_country_code.as_ref(),
            customer_details.phone_country_code.as_ref(),
            "phone_country_code",
        )?;
    }

    Ok(())
}

/// Get the customer details from customer field if present
/// or from the individual fields in `PaymentsRequest`
#[instrument(skip_all)]
pub fn get_customer_details_from_request(
    request: &api_models::payments::PaymentsRequest,
) -> CustomerDetails {
    let customer_id = request
        .customer
        .as_ref()
        .map(|customer_details| customer_details.id.clone())
        .or(request.customer_id.clone());

    let customer_name = request
        .customer
        .as_ref()
        .and_then(|customer_details| customer_details.name.clone())
        .or(request.name.clone());

    let customer_email = request
        .customer
        .as_ref()
        .and_then(|customer_details| customer_details.email.clone())
        .or(request.email.clone());

    let customer_phone = request
        .customer
        .as_ref()
        .and_then(|customer_details| customer_details.phone.clone())
        .or(request.phone.clone());

    let customer_phone_code = request
        .customer
        .as_ref()
        .and_then(|customer_details| customer_details.phone_country_code.clone())
        .or(request.phone_country_code.clone());

    CustomerDetails {
        customer_id,
        name: customer_name,
        email: customer_email,
        phone: customer_phone,
        phone_country_code: customer_phone_code,
    }
}

pub async fn get_connector_default(
    _state: &AppState,
    request_connector: Option<serde_json::Value>,
) -> CustomResult<api::ConnectorChoice, errors::ApiErrorResponse> {
    Ok(request_connector.map_or(
        api::ConnectorChoice::Decide,
        api::ConnectorChoice::StraightThrough,
    ))
}

#[instrument(skip_all)]
#[allow(clippy::type_complexity)]
pub async fn create_customer_if_not_exist<'a, F: Clone, R>(
    operation: BoxedOperation<'a, F, R>,
    db: &dyn StorageInterface,
    payment_data: &mut PaymentData<F>,
    req: Option<CustomerDetails>,
    merchant_id: &str,
    key_store: &domain::MerchantKeyStore,
    storage_scheme: common_enums::enums::MerchantStorageScheme,
) -> CustomResult<(BoxedOperation<'a, F, R>, Option<domain::Customer>), errors::StorageError> {
    let request_customer_details = req
        .get_required_value("customer")
        .change_context(errors::StorageError::ValueNotFound("customer".to_owned()))?;

    let customer_id = request_customer_details
        .customer_id
        .or(payment_data.payment_intent.customer_id.clone());

    let optional_customer = match customer_id {
        Some(customer_id) => {
            let customer_data = db
                .find_customer_optional_by_customer_id_merchant_id(
                    &customer_id,
                    merchant_id,
                    key_store,
                    storage_scheme,
                )
                .await?;

            Some(match customer_data {
                Some(c) => {
                    // Update the customer data if new data is passed in the request
                    if request_customer_details.email.is_some()
                        | request_customer_details.name.is_some()
                        | request_customer_details.phone.is_some()
                        | request_customer_details.phone_country_code.is_some()
                    {
                        let key = key_store.key.get_inner().peek();
                        let customer_update = async {
                            Ok::<_, error_stack::Report<common_utils::errors::CryptoError>>(
                                Update {
                                    name: request_customer_details
                                        .name
                                        .async_lift(|inner| types::encrypt_optional(inner, key))
                                        .await?,
                                    email: request_customer_details
                                        .email
                                        .clone()
                                        .async_lift(|inner| {
                                            types::encrypt_optional(
                                                inner.map(|inner| inner.expose()),
                                                key,
                                            )
                                        })
                                        .await?,
                                    phone: Box::new(
                                        request_customer_details
                                            .phone
                                            .clone()
                                            .async_lift(|inner| types::encrypt_optional(inner, key))
                                            .await?,
                                    ),
                                    phone_country_code: request_customer_details.phone_country_code,
                                    description: None,
                                    connector_customer: None,
                                    metadata: None,
                                    address_id: None,
                                },
                            )
                        }
                        .await
                        .change_context(errors::StorageError::SerializationFailed)
                        .attach_printable("Failed while encrypting Customer while Update")?;

                        db.update_customer_by_customer_id_merchant_id(
                            customer_id,
                            merchant_id.to_string(),
                            c,
                            customer_update,
                            key_store,
                            storage_scheme,
                        )
                        .await
                    } else {
                        Ok(c)
                    }
                }
                None => {
                    let new_customer = async {
                        let key = key_store.key.get_inner().peek();
                        Ok::<_, error_stack::Report<common_utils::errors::CryptoError>>(
                            domain::Customer {
                                customer_id: customer_id.to_string(),
                                merchant_id: merchant_id.to_string(),
                                name: request_customer_details
                                    .name
                                    .async_lift(|inner| types::encrypt_optional(inner, key))
                                    .await?,
                                email: request_customer_details
                                    .email
                                    .clone()
                                    .async_lift(|inner| {
                                        types::encrypt_optional(
                                            inner.map(|inner| inner.expose()),
                                            key,
                                        )
                                    })
                                    .await?,
                                phone: request_customer_details
                                    .phone
                                    .clone()
                                    .async_lift(|inner| types::encrypt_optional(inner, key))
                                    .await?,
                                phone_country_code: request_customer_details
                                    .phone_country_code
                                    .clone(),
                                description: None,
                                created_at: common_utils::date_time::now(),
                                id: None,
                                metadata: None,
                                modified_at: common_utils::date_time::now(),
                                connector_customer: None,
                                address_id: None,
                                default_payment_method_id: None,
                            },
                        )
                    }
                    .await
                    .change_context(errors::StorageError::SerializationFailed)
                    .attach_printable("Failed while encrypting Customer while insert")?;
                    metrics::CUSTOMER_CREATED.add(&metrics::CONTEXT, 1, &[]);
                    db.insert_customer(new_customer, key_store, storage_scheme)
                        .await
                }
            })
        }
        None => match &payment_data.payment_intent.customer_id {
            None => None,
            Some(customer_id) => db
                .find_customer_optional_by_customer_id_merchant_id(
                    customer_id,
                    merchant_id,
                    key_store,
                    storage_scheme,
                )
                .await?
                .map(Ok),
        },
    };
    Ok((
        operation,
        match optional_customer {
            Some(customer) => {
                let customer = customer?;

                payment_data.payment_intent.customer_id = Some(customer.customer_id.clone());
                payment_data.email = payment_data.email.clone().or_else(|| {
                    customer
                        .email
                        .clone()
                        .map(|encrypted_value| encrypted_value.into())
                });

                Some(customer)
            }
            None => None,
        },
    ))
}

pub async fn retrieve_payment_method_with_temporary_token(
    state: &AppState,
    token: &str,
    payment_intent: &PaymentIntent,
    merchant_key_store: &domain::MerchantKeyStore,
    card_token_data: Option<&CardToken>,
) -> RouterResult<Option<(api::PaymentMethodData, enums::PaymentMethod)>> {
    let (pm, supplementary_data) =
        vault::Vault::get_payment_method_data_from_locker(state, token, merchant_key_store)
            .await
            .attach_printable(
                "Payment method for given token not found or there was a problem fetching it",
            )?;

    utils::when(
        supplementary_data
            .customer_id
            .ne(&payment_intent.customer_id),
        || {
            Err(errors::ApiErrorResponse::PreconditionFailed { message: "customer associated with payment method and customer passed in payment are not same".into() })
        },
    )?;

    Ok::<_, error_stack::Report<errors::ApiErrorResponse>>(match pm {
        Some(api::PaymentMethodData::Card(card)) => {
            let mut updated_card = card.clone();
            let mut is_card_updated = false;

            // The card_holder_name from locker retrieved card is considered if it is a non-empty string or else card_holder_name is picked
            // from payment_method_data.card_token object
            let name_on_card = if let Some(name) = card.card_holder_name.clone() {
                if name.clone().expose().is_empty() {
                    card_token_data
                        .and_then(|token_data| {
                            is_card_updated = true;
                            token_data.card_holder_name.clone()
                        })
                        .or(Some(name))
                } else {
                    card.card_holder_name.clone()
                }
            } else {
                card_token_data.and_then(|token_data| {
                    is_card_updated = true;
                    token_data.card_holder_name.clone()
                })
            };

            updated_card.card_holder_name = name_on_card;

            if let Some(token_data) = card_token_data {
                if let Some(cvc) = token_data.card_cvc.clone() {
                    is_card_updated = true;
                    updated_card.card_cvc = cvc;
                }
            }

            if is_card_updated {
                let updated_pm = api::PaymentMethodData::Card(updated_card);
                vault::Vault::store_payment_method_data_in_locker(
                    state,
                    Some(token.to_owned()),
                    &updated_pm,
                    payment_intent.customer_id.to_owned(),
                    enums::PaymentMethod::Card,
                    merchant_key_store,
                )
                .await?;

                Some((updated_pm, enums::PaymentMethod::Card))
            } else {
                Some((
                    api::PaymentMethodData::Card(card),
                    enums::PaymentMethod::Card,
                ))
            }
        }

        Some(the_pm @ api::PaymentMethodData::Wallet(_)) => {
            Some((the_pm, enums::PaymentMethod::Wallet))
        }

        Some(the_pm @ api::PaymentMethodData::BankTransfer(_)) => {
            Some((the_pm, enums::PaymentMethod::BankTransfer))
        }

        Some(the_pm @ api::PaymentMethodData::BankRedirect(_)) => {
            Some((the_pm, enums::PaymentMethod::BankRedirect))
        }

        Some(_) => Err(errors::ApiErrorResponse::InternalServerError)
            .attach_printable("Payment method received from locker is unsupported by locker")?,

        None => None,
    })
}

pub async fn retrieve_card_with_permanent_token(
    state: &AppState,
    locker_id: &str,
    payment_method_id: &str,
    payment_intent: &PaymentIntent,
    card_token_data: Option<&CardToken>,
    _merchant_key_store: &domain::MerchantKeyStore,
    storage_scheme: enums::MerchantStorageScheme,
) -> RouterResult<api::PaymentMethodData> {
    let customer_id = payment_intent
        .customer_id
        .as_ref()
        .get_required_value("customer_id")
        .change_context(errors::ApiErrorResponse::UnprocessableEntity {
            message: "no customer id provided for the payment".to_string(),
        })?;
    let card =
        cards::get_card_from_locker(state, customer_id, &payment_intent.merchant_id, locker_id)
            .await
            .change_context(errors::ApiErrorResponse::InternalServerError)
            .attach_printable("failed to fetch card information from the permanent locker")?;

    // The card_holder_name from locker retrieved card is considered if it is a non-empty string or else card_holder_name is picked
    // from payment_method_data.card_token object
    let name_on_card = if let Some(name) = card.name_on_card.clone() {
        if name.clone().expose().is_empty() {
            card_token_data
                .and_then(|token_data| token_data.card_holder_name.clone())
                .or(Some(name))
        } else {
            card.name_on_card
        }
    } else {
        card_token_data.and_then(|token_data| token_data.card_holder_name.clone())
    };

    let api_card = api::Card {
        card_number: card.card_number,
        card_holder_name: name_on_card,
        card_exp_month: card.card_exp_month,
        card_exp_year: card.card_exp_year,
        card_cvc: card_token_data
            .cloned()
            .unwrap_or_default()
            .card_cvc
            .unwrap_or_default(),
        card_issuer: None,
        nick_name: card.nick_name.map(masking::Secret::new),
        card_network: card
            .card_brand
            .map(|card_brand| enums::CardNetwork::from_str(&card_brand))
            .transpose()
            .map_err(|e| {
                logger::error!("Failed to parse card network {}", e);
            })
            .ok()
            .flatten(),
        card_type: None,
        card_issuing_country: None,
        bank_code: None,
    };
    cards::update_last_used_at(payment_method_id, state, storage_scheme).await?;
    Ok(api::PaymentMethodData::Card(api_card))
}

pub async fn retrieve_payment_method_from_db_with_token_data(
    state: &AppState,
    token_data: &storage::PaymentTokenData,
    storage_scheme: storage::enums::MerchantStorageScheme,
) -> RouterResult<Option<storage::PaymentMethod>> {
    match token_data {
        storage::PaymentTokenData::PermanentCard(data) => {
            if let Some(ref payment_method_id) = data.payment_method_id {
                state
                    .store
                    .find_payment_method(payment_method_id, storage_scheme)
                    .await
                    .to_not_found_response(errors::ApiErrorResponse::PaymentMethodNotFound)
                    .attach_printable("error retrieving payment method from DB")
                    .map(Some)
            } else {
                Ok(None)
            }
        }

        storage::PaymentTokenData::WalletToken(data) => state
            .store
            .find_payment_method(&data.payment_method_id, storage_scheme)
            .await
            .to_not_found_response(errors::ApiErrorResponse::PaymentMethodNotFound)
            .attach_printable("error retrieveing payment method from DB")
            .map(Some),

        storage::PaymentTokenData::Temporary(_)
        | storage::PaymentTokenData::TemporaryGeneric(_)
        | storage::PaymentTokenData::Permanent(_)
        | storage::PaymentTokenData::AuthBankDebit(_) => Ok(None),
    }
}

pub async fn retrieve_payment_token_data(
    state: &AppState,
    token: String,
    payment_method: Option<storage_enums::PaymentMethod>,
) -> RouterResult<storage::PaymentTokenData> {
    let redis_conn = state
        .store
        .get_redis_conn()
        .change_context(errors::ApiErrorResponse::InternalServerError)
        .attach_printable("Failed to get redis connection")?;

    let key = format!(
        "pm_token_{}_{}_hyperswitch",
        token,
        payment_method.get_required_value("payment_method")?
    );

    let token_data_string = redis_conn
        .get_key::<Option<String>>(&key)
        .await
        .change_context(errors::ApiErrorResponse::InternalServerError)
        .attach_printable("Failed to fetch the token from redis")?
        .ok_or(error_stack::Report::new(
            errors::ApiErrorResponse::UnprocessableEntity {
                message: "Token is invalid or expired".to_owned(),
            },
        ))?;

    let token_data_result = token_data_string
        .clone()
        .parse_struct("PaymentTokenData")
        .change_context(errors::ApiErrorResponse::InternalServerError)
        .attach_printable("failed to deserialize hyperswitch token data");

    let token_data = match token_data_result {
        Ok(data) => data,
        Err(e) => {
            // The purpose of this logic is backwards compatibility to support tokens
            // in redis that might be following the old format.
            if token_data_string.starts_with('{') {
                return Err(e);
            } else {
                storage::PaymentTokenData::temporary_generic(token_data_string)
            }
        }
    };

    Ok(token_data)
}

pub async fn make_pm_data<'a, F: Clone, R>(
    operation: BoxedOperation<'a, F, R>,
    state: &'a AppState,
    payment_data: &mut PaymentData<F>,
    merchant_key_store: &domain::MerchantKeyStore,
    customer: &Option<domain::Customer>,
    storage_scheme: common_enums::enums::MerchantStorageScheme,
) -> RouterResult<(
    BoxedOperation<'a, F, R>,
    Option<api::PaymentMethodData>,
    Option<String>,
)> {
    let request = &payment_data.payment_method_data.clone();

    let mut card_token_data = payment_data
        .payment_method_data
        .clone()
        .and_then(|pmd| match pmd {
            api_models::payments::PaymentMethodData::CardToken(token_data) => Some(token_data),
            _ => None,
        })
        .or(Some(CardToken::default()));

    if let Some(cvc) = payment_data.card_cvc.clone() {
        if let Some(token_data) = card_token_data.as_mut() {
            token_data.card_cvc = Some(cvc);
        }
    }

    if payment_data.token_data.is_none() {
        if let Some(payment_method_info) = &payment_data.payment_method_info {
            if payment_method_info.payment_method == Some(storage_enums::PaymentMethod::Card) {
                payment_data.token_data =
                    Some(storage::PaymentTokenData::PermanentCard(CardTokenData {
                        payment_method_id: Some(payment_method_info.payment_method_id.clone()),
                        locker_id: payment_method_info
                            .locker_id
                            .clone()
                            .or(Some(payment_method_info.payment_method_id.clone())),
                        token: payment_method_info
                            .locker_id
                            .clone()
                            .unwrap_or(payment_method_info.payment_method_id.clone()),
                    }));
            }
        }
    }

    // TODO: Handle case where payment method and token both are present in request properly.
    let (payment_method, pm_id) = match (request, payment_data.token_data.as_ref()) {
        (_, Some(hyperswitch_token)) => {
            let pm_data = payment_methods::retrieve_payment_method_with_token(
                state,
                merchant_key_store,
                hyperswitch_token,
                &payment_data.payment_intent,
                card_token_data.as_ref(),
                customer,
                storage_scheme,
            )
            .await;

            let payment_method_details = pm_data.attach_printable("in 'make_pm_data'")?;

            Ok::<_, error_stack::Report<errors::ApiErrorResponse>>(
                if let Some(payment_method_data) = payment_method_details.payment_method_data {
                    payment_data.payment_attempt.payment_method =
                        payment_method_details.payment_method;
                    (
                        Some(payment_method_data),
                        payment_method_details.payment_method_id,
                    )
                } else {
                    (None, payment_method_details.payment_method_id)
                },
            )
        }

        (Some(_), _) => {
            let (payment_method_data, payment_token) = payment_methods::retrieve_payment_method(
                request,
                state,
                &payment_data.payment_intent,
                &payment_data.payment_attempt,
                merchant_key_store,
            )
            .await?;

            payment_data.token = payment_token;

            Ok((payment_method_data, None))
        }
        _ => Ok((None, None)),
    }?;

    Ok((operation, payment_method, pm_id))
}

pub async fn store_in_vault_and_generate_ppmt(
    state: &AppState,
    payment_method_data: &api_models::payments::PaymentMethodData,
    payment_intent: &PaymentIntent,
    payment_attempt: &PaymentAttempt,
    payment_method: enums::PaymentMethod,
    merchant_key_store: &domain::MerchantKeyStore,
) -> RouterResult<String> {
    let router_token = vault::Vault::store_payment_method_data_in_locker(
        state,
        None,
        payment_method_data,
        payment_intent.customer_id.to_owned(),
        payment_method,
        merchant_key_store,
    )
    .await?;
    let parent_payment_method_token = generate_id(consts::ID_LENGTH, "token");
    let key_for_hyperswitch_token = payment_attempt.payment_method.map(|payment_method| {
        payment_methods_handler::ParentPaymentMethodToken::create_key_for_token((
            &parent_payment_method_token,
            payment_method,
        ))
    });
    if let Some(key_for_hyperswitch_token) = key_for_hyperswitch_token {
        key_for_hyperswitch_token
            .insert(
                Some(payment_intent.created_at),
                storage::PaymentTokenData::temporary_generic(router_token),
                state,
            )
            .await?;
    };
    Ok(parent_payment_method_token)
}

pub async fn store_payment_method_data_in_vault(
    state: &AppState,
    payment_attempt: &PaymentAttempt,
    payment_intent: &PaymentIntent,
    payment_method: enums::PaymentMethod,
    payment_method_data: &api::PaymentMethodData,
    merchant_key_store: &domain::MerchantKeyStore,
) -> RouterResult<Option<String>> {
    if should_store_payment_method_data_in_vault(
        &state.conf.temp_locker_enable_config,
        payment_attempt.connector.clone(),
        payment_method,
    ) || payment_intent.request_external_three_ds_authentication == Some(true)
    {
        let parent_payment_method_token = store_in_vault_and_generate_ppmt(
            state,
            payment_method_data,
            payment_intent,
            payment_attempt,
            payment_method,
            merchant_key_store,
        )
        .await?;

        return Ok(Some(parent_payment_method_token));
    }

    Ok(None)
}
pub fn should_store_payment_method_data_in_vault(
    temp_locker_enable_config: &TempLockerEnableConfig,
    option_connector: Option<String>,
    payment_method: enums::PaymentMethod,
) -> bool {
    option_connector
        .map(|connector| {
            temp_locker_enable_config
                .0
                .get(&connector)
                .map(|config| config.payment_method.contains(&payment_method))
                .unwrap_or(false)
        })
        .unwrap_or(true)
}

#[instrument(skip_all)]
pub(crate) fn validate_capture_method(
    capture_method: storage_enums::CaptureMethod,
) -> RouterResult<()> {
    utils::when(
        capture_method == storage_enums::CaptureMethod::Automatic,
        || {
            Err(report!(errors::ApiErrorResponse::PaymentUnexpectedState {
                field_name: "capture_method".to_string(),
                current_flow: "captured".to_string(),
                current_value: capture_method.to_string(),
                states: "manual, manual_multiple, scheduled".to_string()
            }))
        },
    )
}

#[instrument(skip_all)]
pub(crate) fn validate_status_with_capture_method(
    status: storage_enums::IntentStatus,
    capture_method: storage_enums::CaptureMethod,
) -> RouterResult<()> {
    if status == storage_enums::IntentStatus::Processing
        && !(capture_method == storage_enums::CaptureMethod::ManualMultiple)
    {
        return Err(report!(errors::ApiErrorResponse::PaymentUnexpectedState {
            field_name: "capture_method".to_string(),
            current_flow: "captured".to_string(),
            current_value: capture_method.to_string(),
            states: "manual_multiple".to_string()
        }));
    }
    utils::when(
        status != storage_enums::IntentStatus::RequiresCapture
            && status != storage_enums::IntentStatus::PartiallyCapturedAndCapturable
            && status != storage_enums::IntentStatus::Processing,
        || {
            Err(report!(errors::ApiErrorResponse::PaymentUnexpectedState {
                field_name: "payment.status".to_string(),
                current_flow: "captured".to_string(),
                current_value: status.to_string(),
                states: "requires_capture, partially_captured_and_capturable, processing"
                    .to_string()
            }))
        },
    )
}

#[instrument(skip_all)]
pub(crate) fn validate_amount_to_capture(
    amount: i64,
    amount_to_capture: Option<i64>,
) -> RouterResult<()> {
    utils::when(
        amount_to_capture.is_some() && (Some(amount) < amount_to_capture),
        || {
            Err(report!(errors::ApiErrorResponse::InvalidRequestData {
                message: "amount_to_capture is greater than amount".to_string()
            }))
        },
    )
}

#[instrument(skip_all)]
pub(crate) fn validate_payment_method_fields_present(
    req: &api::PaymentsRequest,
) -> RouterResult<()> {
    let payment_method_data =
        req.payment_method_data
            .as_ref()
            .and_then(|request_payment_method_data| {
                request_payment_method_data.payment_method_data.as_ref()
            });
    utils::when(
        req.payment_method.is_none() && payment_method_data.is_some(),
        || {
            Err(errors::ApiErrorResponse::MissingRequiredField {
                field_name: "payment_method",
            })
        },
    )?;

    utils::when(
        !matches!(
            req.payment_method,
            Some(api_enums::PaymentMethod::Card) | None
        ) && (req.payment_method_type.is_none()),
        || {
            Err(errors::ApiErrorResponse::MissingRequiredField {
                field_name: "payment_method_type",
            })
        },
    )?;

    utils::when(
        req.payment_method.is_some()
            && payment_method_data.is_none()
            && req.payment_token.is_none()
            && req.recurring_details.is_none(),
        || {
            Err(errors::ApiErrorResponse::MissingRequiredField {
                field_name: "payment_method_data",
            })
        },
    )?;
    utils::when(
        req.payment_method.is_some() && req.payment_method_type.is_some(),
        || {
            req.payment_method
                .map_or(Ok(()), |req_payment_method| {
                    req.payment_method_type.map_or(Ok(()), |req_payment_method_type| {
                        if !validate_payment_method_type_against_payment_method(req_payment_method, req_payment_method_type) {
                            Err(errors::ApiErrorResponse::InvalidRequestData {
                                message: ("payment_method_type doesn't correspond to the specified payment_method"
                                    .to_string()),
                            })
                        } else {
                            Ok(())
                        }
                    })
                })
        },
    )?;

    let validate_payment_method_and_payment_method_data =
        |req_payment_method_data, req_payment_method: api_enums::PaymentMethod| {
            api_enums::PaymentMethod::foreign_try_from(req_payment_method_data).and_then(|payment_method|
                if req_payment_method != payment_method {
                    Err(errors::ApiErrorResponse::InvalidRequestData {
                        message: ("payment_method_data doesn't correspond to the specified payment_method"
                            .to_string()),
                    })
                } else {
                    Ok(())
                })
        };

    utils::when(
        req.payment_method.is_some() && payment_method_data.is_some(),
        || {
            payment_method_data
                .cloned()
                .map_or(Ok(()), |payment_method_data| {
                    req.payment_method.map_or(Ok(()), |req_payment_method| {
                        validate_payment_method_and_payment_method_data(
                            payment_method_data,
                            req_payment_method,
                        )
                    })
                })
        },
    )?;

    Ok(())
}

pub fn validate_payment_method_type_against_payment_method(
    payment_method: api_enums::PaymentMethod,
    payment_method_type: api_enums::PaymentMethodType,
) -> bool {
    match payment_method {
        api_enums::PaymentMethod::Card => matches!(
            payment_method_type,
            api_enums::PaymentMethodType::Credit | api_enums::PaymentMethodType::Debit
        ),
        api_enums::PaymentMethod::PayLater => matches!(
            payment_method_type,
            api_enums::PaymentMethodType::Affirm
                | api_enums::PaymentMethodType::Alma
                | api_enums::PaymentMethodType::AfterpayClearpay
                | api_enums::PaymentMethodType::Klarna
                | api_enums::PaymentMethodType::PayBright
                | api_enums::PaymentMethodType::Atome
                | api_enums::PaymentMethodType::Walley
        ),
        api_enums::PaymentMethod::Wallet => matches!(
            payment_method_type,
            api_enums::PaymentMethodType::ApplePay
                | api_enums::PaymentMethodType::GooglePay
                | api_enums::PaymentMethodType::Paypal
                | api_enums::PaymentMethodType::AliPay
                | api_enums::PaymentMethodType::AliPayHk
                | api_enums::PaymentMethodType::Dana
                | api_enums::PaymentMethodType::MbWay
                | api_enums::PaymentMethodType::MobilePay
                | api_enums::PaymentMethodType::SamsungPay
                | api_enums::PaymentMethodType::Twint
                | api_enums::PaymentMethodType::Vipps
                | api_enums::PaymentMethodType::TouchNGo
                | api_enums::PaymentMethodType::Swish
                | api_enums::PaymentMethodType::WeChatPay
                | api_enums::PaymentMethodType::GoPay
                | api_enums::PaymentMethodType::Gcash
                | api_enums::PaymentMethodType::Momo
                | api_enums::PaymentMethodType::KakaoPay
                | api_enums::PaymentMethodType::Cashapp
        ),
        api_enums::PaymentMethod::BankRedirect => matches!(
            payment_method_type,
            api_enums::PaymentMethodType::Giropay
                | api_enums::PaymentMethodType::Ideal
                | api_enums::PaymentMethodType::Sofort
                | api_enums::PaymentMethodType::Eps
                | api_enums::PaymentMethodType::BancontactCard
                | api_enums::PaymentMethodType::Blik
                | api_enums::PaymentMethodType::OnlineBankingThailand
                | api_enums::PaymentMethodType::OnlineBankingCzechRepublic
                | api_enums::PaymentMethodType::OnlineBankingFinland
                | api_enums::PaymentMethodType::OnlineBankingFpx
                | api_enums::PaymentMethodType::OnlineBankingPoland
                | api_enums::PaymentMethodType::OnlineBankingSlovakia
                | api_enums::PaymentMethodType::Przelewy24
                | api_enums::PaymentMethodType::Trustly
                | api_enums::PaymentMethodType::Bizum
                | api_enums::PaymentMethodType::Interac
                | api_enums::PaymentMethodType::OpenBankingUk
        ),
        api_enums::PaymentMethod::BankTransfer => matches!(
            payment_method_type,
            api_enums::PaymentMethodType::Ach
                | api_enums::PaymentMethodType::Sepa
                | api_enums::PaymentMethodType::Bacs
                | api_enums::PaymentMethodType::Multibanco
                | api_enums::PaymentMethodType::Pix
                | api_enums::PaymentMethodType::Pse
                | api_enums::PaymentMethodType::PermataBankTransfer
                | api_enums::PaymentMethodType::BcaBankTransfer
                | api_enums::PaymentMethodType::BniVa
                | api_enums::PaymentMethodType::BriVa
                | api_enums::PaymentMethodType::CimbVa
                | api_enums::PaymentMethodType::DanamonVa
                | api_enums::PaymentMethodType::MandiriVa
                | api_enums::PaymentMethodType::LocalBankTransfer
        ),
        api_enums::PaymentMethod::BankDebit => matches!(
            payment_method_type,
            api_enums::PaymentMethodType::Ach
                | api_enums::PaymentMethodType::Sepa
                | api_enums::PaymentMethodType::Bacs
                | api_enums::PaymentMethodType::Becs
        ),
        api_enums::PaymentMethod::Crypto => matches!(
            payment_method_type,
            api_enums::PaymentMethodType::CryptoCurrency
        ),
        api_enums::PaymentMethod::Reward => matches!(
            payment_method_type,
            api_enums::PaymentMethodType::Evoucher | api_enums::PaymentMethodType::ClassicReward
        ),
        api_enums::PaymentMethod::Upi => matches!(
            payment_method_type,
            api_enums::PaymentMethodType::UpiCollect
        ),
        api_enums::PaymentMethod::Voucher => matches!(
            payment_method_type,
            api_enums::PaymentMethodType::Boleto
                | api_enums::PaymentMethodType::Efecty
                | api_enums::PaymentMethodType::PagoEfectivo
                | api_enums::PaymentMethodType::RedCompra
                | api_enums::PaymentMethodType::RedPagos
                | api_enums::PaymentMethodType::Indomaret
                | api_enums::PaymentMethodType::Alfamart
                | api_enums::PaymentMethodType::Oxxo
                | api_enums::PaymentMethodType::SevenEleven
                | api_enums::PaymentMethodType::Lawson
                | api_enums::PaymentMethodType::MiniStop
                | api_enums::PaymentMethodType::FamilyMart
                | api_enums::PaymentMethodType::Seicomart
                | api_enums::PaymentMethodType::PayEasy
        ),
        api_enums::PaymentMethod::GiftCard => {
            matches!(
                payment_method_type,
                api_enums::PaymentMethodType::Givex | api_enums::PaymentMethodType::PaySafeCard
            )
        }
        api_enums::PaymentMethod::CardRedirect => matches!(
            payment_method_type,
            api_enums::PaymentMethodType::Knet
                | api_enums::PaymentMethodType::Benefit
                | api_enums::PaymentMethodType::MomoAtm
                | api_enums::PaymentMethodType::CardRedirect
        ),
    }
}

pub fn check_force_psync_precondition(status: &storage_enums::AttemptStatus) -> bool {
    !matches!(
        status,
        storage_enums::AttemptStatus::Charged
            | storage_enums::AttemptStatus::AutoRefunded
            | storage_enums::AttemptStatus::Voided
            | storage_enums::AttemptStatus::CodInitiated
            | storage_enums::AttemptStatus::Started
            | storage_enums::AttemptStatus::Failure
    )
}

pub fn append_option<T, U, F, V>(func: F, option1: Option<T>, option2: Option<U>) -> Option<V>
where
    F: FnOnce(T, U) -> V,
{
    Some(func(option1?, option2?))
}

#[cfg(feature = "olap")]
pub(super) async fn filter_by_constraints(
    db: &dyn StorageInterface,
    constraints: &api::PaymentListConstraints,
    merchant_id: &str,
    storage_scheme: storage_enums::MerchantStorageScheme,
) -> CustomResult<Vec<PaymentIntent>, errors::DataStorageError> {
    let result = db
        .filter_payment_intent_by_constraints(
            merchant_id,
            &constraints.clone().into(),
            storage_scheme,
        )
        .await?;
    Ok(result)
}

#[cfg(feature = "olap")]
pub(super) fn validate_payment_list_request(
    req: &api::PaymentListConstraints,
) -> CustomResult<(), errors::ApiErrorResponse> {
    use common_utils::consts::PAYMENTS_LIST_MAX_LIMIT_V1;

    utils::when(
        req.limit > PAYMENTS_LIST_MAX_LIMIT_V1 || req.limit < 1,
        || {
            Err(errors::ApiErrorResponse::InvalidRequestData {
                message: format!(
                    "limit should be in between 1 and {}",
                    PAYMENTS_LIST_MAX_LIMIT_V1
                ),
            })
        },
    )?;
    Ok(())
}
#[cfg(feature = "olap")]
pub(super) fn validate_payment_list_request_for_joins(
    limit: u32,
) -> CustomResult<(), errors::ApiErrorResponse> {
    use common_utils::consts::PAYMENTS_LIST_MAX_LIMIT_V2;

    utils::when(!(1..=PAYMENTS_LIST_MAX_LIMIT_V2).contains(&limit), || {
        Err(errors::ApiErrorResponse::InvalidRequestData {
            message: format!(
                "limit should be in between 1 and {}",
                PAYMENTS_LIST_MAX_LIMIT_V2
            ),
        })
    })?;
    Ok(())
}

pub fn get_handle_response_url(
    payment_id: String,
    business_profile: &diesel_models::business_profile::BusinessProfile,
    response: &api::PaymentsResponse,
    connector: String,
) -> RouterResult<api::RedirectionResponse> {
    let payments_return_url = response.return_url.as_ref();

    let redirection_response = make_pg_redirect_response(payment_id, response, connector);

    let return_url = make_merchant_url_with_response(
        business_profile,
        redirection_response,
        payments_return_url,
        response.client_secret.as_ref(),
        response.manual_retry_allowed,
    )
    .attach_printable("Failed to make merchant url with response")?;

    make_url_with_signature(&return_url, business_profile)
}

pub fn make_merchant_url_with_response(
    business_profile: &diesel_models::business_profile::BusinessProfile,
    redirection_response: api::PgRedirectResponse,
    request_return_url: Option<&String>,
    client_secret: Option<&masking::Secret<String>>,
    manual_retry_allowed: Option<bool>,
) -> RouterResult<String> {
    // take return url if provided in the request else use merchant return url
    let url = request_return_url
        .or(business_profile.return_url.as_ref())
        .get_required_value("return_url")?;

    let status_check = redirection_response.status;

    let payment_client_secret = client_secret
        .ok_or(errors::ApiErrorResponse::InternalServerError)
        .attach_printable("Expected client secret to be `Some`")?;

    let merchant_url_with_response = if business_profile.redirect_to_merchant_with_http_post {
        url::Url::parse_with_params(
            url,
            &[
                ("status", status_check.to_string()),
                (
                    "payment_intent_client_secret",
                    payment_client_secret.peek().to_string(),
                ),
                (
                    "manual_retry_allowed",
                    manual_retry_allowed.unwrap_or(false).to_string(),
                ),
            ],
        )
        .change_context(errors::ApiErrorResponse::InternalServerError)
        .attach_printable("Unable to parse the url with param")?
    } else {
        let amount = redirection_response.amount.get_required_value("amount")?;
        url::Url::parse_with_params(
            url,
            &[
                ("status", status_check.to_string()),
                (
                    "payment_intent_client_secret",
                    payment_client_secret.peek().to_string(),
                ),
                ("amount", amount.to_string()),
                (
                    "manual_retry_allowed",
                    manual_retry_allowed.unwrap_or(false).to_string(),
                ),
            ],
        )
        .change_context(errors::ApiErrorResponse::InternalServerError)
        .attach_printable("Unable to parse the url with param")?
    };

    Ok(merchant_url_with_response.to_string())
}

pub async fn make_ephemeral_key(
    state: AppState,
    customer_id: String,
    merchant_id: String,
) -> errors::RouterResponse<ephemeral_key::EphemeralKey> {
    let store = &state.store;
    let id = utils::generate_id(consts::ID_LENGTH, "eki");
    let secret = format!("epk_{}", &Uuid::new_v4().simple().to_string());
    let ek = ephemeral_key::EphemeralKeyNew {
        id,
        customer_id,
        merchant_id,
        secret,
    };
    let ek = store
        .create_ephemeral_key(ek, state.conf.eph_key.validity)
        .await
        .change_context(errors::ApiErrorResponse::InternalServerError)
        .attach_printable("Unable to create ephemeral key")?;
    Ok(services::ApplicationResponse::Json(ek))
}

pub async fn delete_ephemeral_key(
    state: AppState,
    ek_id: String,
) -> errors::RouterResponse<ephemeral_key::EphemeralKey> {
    let db = state.store.as_ref();
    let ek = db
        .delete_ephemeral_key(&ek_id)
        .await
        .change_context(errors::ApiErrorResponse::InternalServerError)
        .attach_printable("Unable to delete ephemeral key")?;
    Ok(services::ApplicationResponse::Json(ek))
}

pub fn make_pg_redirect_response(
    payment_id: String,
    response: &api::PaymentsResponse,
    connector: String,
) -> api::PgRedirectResponse {
    api::PgRedirectResponse {
        payment_id,
        status: response.status,
        gateway_id: connector,
        customer_id: response.customer_id.to_owned(),
        amount: Some(response.amount),
    }
}

pub fn make_url_with_signature(
    redirect_url: &str,
    business_profile: &diesel_models::business_profile::BusinessProfile,
) -> RouterResult<api::RedirectionResponse> {
    let mut url = url::Url::parse(redirect_url)
        .change_context(errors::ApiErrorResponse::InternalServerError)
        .attach_printable("Unable to parse the url")?;

    let mut base_url = url.clone();
    base_url.query_pairs_mut().clear();

    let url = if business_profile.enable_payment_response_hash {
        let key = business_profile
            .payment_response_hash_key
            .as_ref()
            .get_required_value("payment_response_hash_key")?;
        let signature = hmac_sha512_sorted_query_params(
            &mut url.query_pairs().collect::<Vec<_>>(),
            key.as_str(),
        )?;

        url.query_pairs_mut()
            .append_pair("signature", &signature)
            .append_pair("signature_algorithm", "HMAC-SHA512");
        url.to_owned()
    } else {
        url.to_owned()
    };

    let parameters = url
        .query_pairs()
        .collect::<Vec<_>>()
        .iter()
        .map(|(key, value)| (key.clone().into_owned(), value.clone().into_owned()))
        .collect::<Vec<_>>();

    Ok(api::RedirectionResponse {
        return_url: base_url.to_string(),
        params: parameters,
        return_url_with_query_params: url.to_string(),
        http_method: if business_profile.redirect_to_merchant_with_http_post {
            services::Method::Post.to_string()
        } else {
            services::Method::Get.to_string()
        },
        headers: Vec::new(),
    })
}

pub fn hmac_sha512_sorted_query_params(
    params: &mut [(Cow<'_, str>, Cow<'_, str>)],
    key: &str,
) -> RouterResult<String> {
    params.sort();
    let final_string = params
        .iter()
        .map(|(key, value)| format!("{key}={value}"))
        .collect::<Vec<_>>()
        .join("&");

    let signature = crypto::HmacSha512::sign_message(
        &crypto::HmacSha512,
        key.as_bytes(),
        final_string.as_bytes(),
    )
    .change_context(errors::ApiErrorResponse::InternalServerError)
    .attach_printable("Failed to sign the message")?;

    Ok(hex::encode(signature))
}

pub fn check_if_operation_confirm<Op: std::fmt::Debug>(operations: Op) -> bool {
    format!("{operations:?}") == "PaymentConfirm"
}

#[allow(clippy::too_many_arguments)]
pub fn generate_mandate(
    merchant_id: String,
    payment_id: String,
    connector: String,
    setup_mandate_details: Option<MandateData>,
    customer_id: &Option<String>,
    payment_method_id: String,
    connector_mandate_id: Option<pii::SecretSerdeValue>,
    network_txn_id: Option<String>,
    payment_method_data_option: Option<domain::payments::PaymentMethodData>,
    mandate_reference: Option<MandateReference>,
    merchant_connector_id: Option<String>,
) -> CustomResult<Option<storage::MandateNew>, errors::ApiErrorResponse> {
    match (setup_mandate_details, customer_id) {
        (Some(data), Some(cus_id)) => {
            let mandate_id = utils::generate_id(consts::ID_LENGTH, "man");

            // The construction of the mandate new must be visible
            let mut new_mandate = storage::MandateNew::default();

            let customer_acceptance = data
                .customer_acceptance
                .get_required_value("customer_acceptance")?;
            new_mandate
                .set_mandate_id(mandate_id)
                .set_customer_id(cus_id.clone())
                .set_merchant_id(merchant_id)
                .set_original_payment_id(Some(payment_id))
                .set_payment_method_id(payment_method_id)
                .set_connector(connector)
                .set_mandate_status(storage_enums::MandateStatus::Active)
                .set_connector_mandate_ids(connector_mandate_id)
                .set_network_transaction_id(network_txn_id)
                .set_customer_ip_address(
                    customer_acceptance
                        .get_ip_address()
                        .map(masking::Secret::new),
                )
                .set_customer_user_agent(customer_acceptance.get_user_agent())
                .set_customer_accepted_at(Some(customer_acceptance.get_accepted_at()))
                .set_metadata(payment_method_data_option.map(|payment_method_data| {
                    pii::SecretSerdeValue::new(
                        serde_json::to_value(payment_method_data).unwrap_or_default(),
                    )
                }))
                .set_connector_mandate_id(
                    mandate_reference.and_then(|reference| reference.connector_mandate_id),
                )
                .set_merchant_connector_id(merchant_connector_id);

            Ok(Some(
                match data.mandate_type.get_required_value("mandate_type")? {
                    hyperswitch_domain_models::mandates::MandateDataType::SingleUse(data) => {
                        new_mandate
                            .set_mandate_amount(Some(data.amount))
                            .set_mandate_currency(Some(data.currency))
                            .set_mandate_type(storage_enums::MandateType::SingleUse)
                            .to_owned()
                    }

                    hyperswitch_domain_models::mandates::MandateDataType::MultiUse(op_data) => {
                        match op_data {
                            Some(data) => new_mandate
                                .set_mandate_amount(Some(data.amount))
                                .set_mandate_currency(Some(data.currency))
                                .set_start_date(data.start_date)
                                .set_end_date(data.end_date),
                            // .set_metadata(data.metadata),
                            // we are storing PaymentMethodData in metadata of mandate
                            None => &mut new_mandate,
                        }
                        .set_mandate_type(storage_enums::MandateType::MultiUse)
                        .to_owned()
                    }
                },
            ))
        }
        (_, _) => Ok(None),
    }
}

// A function to manually authenticate the client secret with intent fulfillment time
pub fn authenticate_client_secret(
    request_client_secret: Option<&String>,
    payment_intent: &PaymentIntent,
) -> Result<(), errors::ApiErrorResponse> {
    match (request_client_secret, &payment_intent.client_secret) {
        (Some(req_cs), Some(pi_cs)) => {
            if req_cs != pi_cs {
                Err(errors::ApiErrorResponse::ClientSecretInvalid)
            } else {
                let current_timestamp = common_utils::date_time::now();

                let session_expiry = payment_intent.session_expiry.unwrap_or(
                    payment_intent
                        .created_at
                        .saturating_add(time::Duration::seconds(consts::DEFAULT_SESSION_EXPIRY)),
                );

                fp_utils::when(current_timestamp > session_expiry, || {
                    Err(errors::ApiErrorResponse::ClientSecretExpired)
                })
            }
        }
        // If there is no client in payment intent, then it has expired
        (Some(_), None) => Err(errors::ApiErrorResponse::ClientSecretExpired),
        _ => Ok(()),
    }
}

pub(crate) fn validate_payment_status_against_allowed_statuses(
    intent_status: &storage_enums::IntentStatus,
    allowed_statuses: &[storage_enums::IntentStatus],
    action: &'static str,
) -> Result<(), errors::ApiErrorResponse> {
    fp_utils::when(!allowed_statuses.contains(intent_status), || {
        Err(errors::ApiErrorResponse::PreconditionFailed {
            message: format!(
                "You cannot {action} this payment because it has status {intent_status}",
            ),
        })
    })
}

pub(crate) fn validate_payment_status_against_not_allowed_statuses(
    intent_status: &storage_enums::IntentStatus,
    not_allowed_statuses: &[storage_enums::IntentStatus],
    action: &'static str,
) -> Result<(), errors::ApiErrorResponse> {
    fp_utils::when(not_allowed_statuses.contains(intent_status), || {
        Err(errors::ApiErrorResponse::PreconditionFailed {
            message: format!(
                "You cannot {action} this payment because it has status {intent_status}",
            ),
        })
    })
}

#[instrument(skip_all)]
pub(crate) fn validate_pm_or_token_given(
    payment_method: &Option<api_enums::PaymentMethod>,
    payment_method_data: &Option<api::PaymentMethodData>,
    payment_method_type: &Option<api_enums::PaymentMethodType>,
    mandate_type: &Option<api::MandateTransactionType>,
    token: &Option<String>,
) -> Result<(), errors::ApiErrorResponse> {
    utils::when(
        !matches!(
            payment_method_type,
            Some(api_enums::PaymentMethodType::Paypal)
        ) && !matches!(
            mandate_type,
            Some(api::MandateTransactionType::RecurringMandateTransaction)
        ) && token.is_none()
            && (payment_method_data.is_none() || payment_method.is_none()),
        || {
            Err(errors::ApiErrorResponse::InvalidRequestData {
                message: "A payment token or payment method data is required".to_string(),
            })
        },
    )
}

// A function to perform database lookup and then verify the client secret
pub async fn verify_payment_intent_time_and_client_secret(
    db: &dyn StorageInterface,
    merchant_account: &domain::MerchantAccount,
    client_secret: Option<String>,
) -> error_stack::Result<Option<PaymentIntent>, errors::ApiErrorResponse> {
    client_secret
        .async_map(|cs| async move {
            let payment_id = get_payment_id_from_client_secret(&cs)?;

            let payment_intent = db
                .find_payment_intent_by_payment_id_merchant_id(
                    &payment_id,
                    &merchant_account.merchant_id,
                    merchant_account.storage_scheme,
                )
                .await
                .change_context(errors::ApiErrorResponse::PaymentNotFound)?;

            authenticate_client_secret(Some(&cs), &payment_intent)?;
            Ok(payment_intent)
        })
        .await
        .transpose()
}

/// Check whether the business details are configured in the merchant account
pub fn validate_business_details(
    business_country: Option<api_enums::CountryAlpha2>,
    business_label: Option<&String>,
    merchant_account: &domain::MerchantAccount,
) -> RouterResult<()> {
    let primary_business_details = merchant_account
        .primary_business_details
        .clone()
        .parse_value::<Vec<api_models::admin::PrimaryBusinessDetails>>("PrimaryBusinessDetails")
        .change_context(errors::ApiErrorResponse::InternalServerError)
        .attach_printable("failed to parse primary business details")?;

    business_country
        .zip(business_label)
        .map(|(business_country, business_label)| {
            primary_business_details
                .iter()
                .find(|business_details| {
                    &business_details.business == business_label
                        && business_details.country == business_country
                })
                .ok_or(errors::ApiErrorResponse::PreconditionFailed {
                    message: "business_details are not configured in the merchant account"
                        .to_string(),
                })
        })
        .transpose()?;

    Ok(())
}

/// Do lazy parsing of primary business details
/// If both country and label are passed, no need to parse business details from merchant_account
/// If any one is missing, get it from merchant_account
/// If there is more than one label or country configured in merchant account, then
/// passing business details for payment is mandatory to avoid ambiguity
pub fn get_business_details(
    business_country: Option<api_enums::CountryAlpha2>,
    business_label: Option<&String>,
    merchant_account: &domain::MerchantAccount,
) -> RouterResult<(api_enums::CountryAlpha2, String)> {
    let primary_business_details = merchant_account
        .primary_business_details
        .clone()
        .parse_value::<Vec<api_models::admin::PrimaryBusinessDetails>>("PrimaryBusinessDetails")
        .change_context(errors::ApiErrorResponse::InternalServerError)
        .attach_printable("failed to parse primary business details")?;

    match business_country.zip(business_label) {
        Some((business_country, business_label)) => {
            Ok((business_country.to_owned(), business_label.to_owned()))
        }
        _ => match primary_business_details.first() {
            Some(business_details) if primary_business_details.len() == 1 => Ok((
                business_country.unwrap_or_else(|| business_details.country.to_owned()),
                business_label
                    .map(ToString::to_string)
                    .unwrap_or_else(|| business_details.business.to_owned()),
            )),
            _ => Err(report!(errors::ApiErrorResponse::MissingRequiredField {
                field_name: "business_country, business_label"
            })),
        },
    }
}

#[inline]
pub(crate) fn get_payment_id_from_client_secret(cs: &str) -> RouterResult<String> {
    let (payment_id, _) = cs
        .rsplit_once("_secret_")
        .ok_or(errors::ApiErrorResponse::ClientSecretInvalid)?;
    Ok(payment_id.to_string())
}

#[cfg(test)]
mod tests {

    use super::*;

    #[test]
    fn test_authenticate_client_secret_fulfillment_time_not_expired() {
        let payment_intent = PaymentIntent {
            id: 21,
            payment_id: "23".to_string(),
            merchant_id: "22".to_string(),
            status: storage_enums::IntentStatus::RequiresCapture,
            amount: 200,
            currency: None,
            amount_captured: None,
            customer_id: None,
            description: None,
            return_url: None,
            metadata: None,
            connector_id: None,
            shipping_address_id: None,
            billing_address_id: None,
            statement_descriptor_name: None,
            statement_descriptor_suffix: None,
            created_at: common_utils::date_time::now(),
            modified_at: common_utils::date_time::now(),
            last_synced: None,
            setup_future_usage: None,
            fingerprint_id: None,
            off_session: None,
            client_secret: Some("1".to_string()),
            active_attempt: hyperswitch_domain_models::RemoteStorageObject::ForeignID(
                "nopes".to_string(),
            ),
            business_country: None,
            business_label: None,
            order_details: None,
            allowed_payment_method_types: None,
            connector_metadata: None,
            feature_metadata: None,
            attempt_count: 1,
            payment_link_id: None,
            profile_id: None,
            merchant_decision: None,
            payment_confirm_source: None,
            surcharge_applicable: None,
            updated_by: storage_enums::MerchantStorageScheme::PostgresOnly.to_string(),
            request_incremental_authorization: Some(
                common_enums::RequestIncrementalAuthorization::default(),
            ),
            incremental_authorization_allowed: None,
            authorization_count: None,
            session_expiry: Some(
                common_utils::date_time::now()
                    .saturating_add(time::Duration::seconds(consts::DEFAULT_SESSION_EXPIRY)),
            ),
            request_external_three_ds_authentication: None,
        };
        let req_cs = Some("1".to_string());
        assert!(authenticate_client_secret(req_cs.as_ref(), &payment_intent).is_ok());
        // Check if the result is an Ok variant
    }

    #[test]
    fn test_authenticate_client_secret_fulfillment_time_expired() {
        let payment_intent = PaymentIntent {
            id: 21,
            payment_id: "23".to_string(),
            merchant_id: "22".to_string(),
            status: storage_enums::IntentStatus::RequiresCapture,
            amount: 200,
            currency: None,
            amount_captured: None,
            customer_id: None,
            description: None,
            return_url: None,
            metadata: None,
            connector_id: None,
            shipping_address_id: None,
            billing_address_id: None,
            statement_descriptor_name: None,
            statement_descriptor_suffix: None,
            created_at: common_utils::date_time::now().saturating_sub(time::Duration::seconds(20)),
            modified_at: common_utils::date_time::now(),
            fingerprint_id: None,
            last_synced: None,
            setup_future_usage: None,
            off_session: None,
            client_secret: Some("1".to_string()),
            active_attempt: hyperswitch_domain_models::RemoteStorageObject::ForeignID(
                "nopes".to_string(),
            ),
            business_country: None,
            business_label: None,
            order_details: None,
            allowed_payment_method_types: None,
            connector_metadata: None,
            feature_metadata: None,
            attempt_count: 1,
            payment_link_id: None,
            profile_id: None,
            merchant_decision: None,
            payment_confirm_source: None,
            surcharge_applicable: None,
            updated_by: storage_enums::MerchantStorageScheme::PostgresOnly.to_string(),
            request_incremental_authorization: Some(
                common_enums::RequestIncrementalAuthorization::default(),
            ),
            incremental_authorization_allowed: None,
            authorization_count: None,
            session_expiry: Some(
                common_utils::date_time::now()
                    .saturating_add(time::Duration::seconds(consts::DEFAULT_SESSION_EXPIRY)),
            ),
            request_external_three_ds_authentication: None,
        };
        let req_cs = Some("1".to_string());
        assert!(authenticate_client_secret(req_cs.as_ref(), &payment_intent,).is_err())
    }

    #[test]
    fn test_authenticate_client_secret_expired() {
        let payment_intent = PaymentIntent {
            id: 21,
            payment_id: "23".to_string(),
            merchant_id: "22".to_string(),
            status: storage_enums::IntentStatus::RequiresCapture,
            amount: 200,
            currency: None,
            amount_captured: None,
            customer_id: None,
            description: None,
            return_url: None,
            metadata: None,
            connector_id: None,
            shipping_address_id: None,
            billing_address_id: None,
            statement_descriptor_name: None,
            statement_descriptor_suffix: None,
            created_at: common_utils::date_time::now().saturating_sub(time::Duration::seconds(20)),
            modified_at: common_utils::date_time::now(),
            last_synced: None,
            setup_future_usage: None,
            off_session: None,
            client_secret: None,
            fingerprint_id: None,
            active_attempt: hyperswitch_domain_models::RemoteStorageObject::ForeignID(
                "nopes".to_string(),
            ),
            business_country: None,
            business_label: None,
            order_details: None,
            allowed_payment_method_types: None,
            connector_metadata: None,
            feature_metadata: None,
            attempt_count: 1,
            payment_link_id: None,
            profile_id: None,
            merchant_decision: None,
            payment_confirm_source: None,
            surcharge_applicable: None,
            updated_by: storage_enums::MerchantStorageScheme::PostgresOnly.to_string(),
            request_incremental_authorization: Some(
                common_enums::RequestIncrementalAuthorization::default(),
            ),
            incremental_authorization_allowed: None,
            authorization_count: None,
            session_expiry: Some(
                common_utils::date_time::now()
                    .saturating_add(time::Duration::seconds(consts::DEFAULT_SESSION_EXPIRY)),
            ),
            request_external_three_ds_authentication: None,
        };
        let req_cs = Some("1".to_string());
        assert!(authenticate_client_secret(req_cs.as_ref(), &payment_intent).is_err())
    }
}

// This function will be removed after moving this functionality to server_wrap and using cache instead of config
#[instrument(skip_all)]
pub async fn insert_merchant_connector_creds_to_config(
    db: &dyn StorageInterface,
    merchant_id: &str,
    merchant_connector_details: admin::MerchantConnectorDetailsWrap,
) -> RouterResult<()> {
    if let Some(encoded_data) = merchant_connector_details.encoded_data {
        let redis = &db
            .get_redis_conn()
            .change_context(errors::ApiErrorResponse::InternalServerError)
            .attach_printable("Failed to get redis connection")?;

        let key = format!(
            "mcd_{merchant_id}_{}",
            merchant_connector_details.creds_identifier
        );

        redis
            .serialize_and_set_key_with_expiry(
                key.as_str(),
                &encoded_data.peek(),
                consts::CONNECTOR_CREDS_TOKEN_TTL,
            )
            .await
            .map_or_else(
                |e| {
                    Err(e
                        .change_context(errors::ApiErrorResponse::InternalServerError)
                        .attach_printable("Failed to insert connector_creds to config"))
                },
                |_| Ok(()),
            )
    } else {
        Ok(())
    }
}

#[derive(Clone)]
pub enum MerchantConnectorAccountType {
    DbVal(domain::MerchantConnectorAccount),
    CacheVal(api_models::admin::MerchantConnectorDetails),
}

impl MerchantConnectorAccountType {
    pub fn get_metadata(&self) -> Option<masking::Secret<serde_json::Value>> {
        match self {
            Self::DbVal(val) => val.metadata.to_owned(),
            Self::CacheVal(val) => val.metadata.to_owned(),
        }
    }

    pub fn get_connector_account_details(&self) -> serde_json::Value {
        match self {
            Self::DbVal(val) => val.connector_account_details.peek().to_owned(),
            Self::CacheVal(val) => val.connector_account_details.peek().to_owned(),
        }
    }

    pub fn is_disabled(&self) -> bool {
        match self {
            Self::DbVal(ref inner) => inner.disabled.unwrap_or(false),
            // Cached merchant connector account, only contains the account details,
            // the merchant connector account must only be cached if it's not disabled
            Self::CacheVal(_) => false,
        }
    }

    pub fn is_test_mode_on(&self) -> Option<bool> {
        match self {
            Self::DbVal(val) => val.test_mode,
            Self::CacheVal(_) => None,
        }
    }

    pub fn get_mca_id(&self) -> Option<String> {
        match self {
            Self::DbVal(db_val) => Some(db_val.merchant_connector_id.to_string()),
            Self::CacheVal(_) => None,
        }
    }

    pub fn get_connector_name(&self) -> Option<String> {
        match self {
            Self::DbVal(db_val) => Some(db_val.connector_name.to_string()),
            Self::CacheVal(_) => None,
        }
    }
}

/// Query for merchant connector account either by business label or profile id
/// If profile_id is passed use it, or use connector_label to query merchant connector account
#[instrument(skip_all)]
pub async fn get_merchant_connector_account(
    state: &AppState,
    merchant_id: &str,
    creds_identifier: Option<String>,
    key_store: &domain::MerchantKeyStore,
    profile_id: &String,
    connector_name: &str,
    merchant_connector_id: Option<&String>,
) -> RouterResult<MerchantConnectorAccountType> {
    let db = &*state.store;
    match creds_identifier {
        Some(creds_identifier) => {
            let key = format!("mcd_{merchant_id}_{creds_identifier}");
            let redis_fetch = || async {
                db.get_redis_conn()
                    .change_context(errors::ApiErrorResponse::InternalServerError)
                    .attach_printable("Failed to get redis connection")
                    .async_and_then(|redis| async move {
                        redis
                            .get_and_deserialize_key(key.as_str(), "String")
                            .await
                            .change_context(
                                errors::ApiErrorResponse::MerchantConnectorAccountNotFound {
                                    id: key.clone(),
                                },
                            )
                            .attach_printable(key + ": Not found in Redis")
                    })
                    .await
            };

            let db_fetch = || async {
                db.find_config_by_key(format!("mcd_{merchant_id}_{creds_identifier}").as_str())
                    .await
                    .to_not_found_response(
                        errors::ApiErrorResponse::MerchantConnectorAccountNotFound {
                            id: format!("mcd_{merchant_id}_{creds_identifier}"),
                        },
                    )
            };

            let mca_config: String = redis_fetch()
                .await
                .map_or_else(
                    |_| {
                        Either::Left(async {
                            match db_fetch().await {
                                Ok(config_entry) => Ok(config_entry.config),
                                Err(e) => Err(e),
                            }
                        })
                    },
                    |result| Either::Right(async { Ok(result) }),
                )
                .await?;

            let private_key = state
                .conf
                .jwekey
                .get_inner()
                .tunnel_private_key
                .peek()
                .as_bytes();

            let decrypted_mca = services::decrypt_jwe(mca_config.as_str(), services::KeyIdCheck::SkipKeyIdCheck, private_key, jwe::RSA_OAEP_256)
                                     .await
                                     .change_context(errors::ApiErrorResponse::UnprocessableEntity{
                                        message: "decoding merchant_connector_details failed due to invalid data format!".into()})
                                     .attach_printable(
                                        "Failed to decrypt merchant_connector_details sent in request and then put in cache",
                                    )?;

            let res = String::into_bytes(decrypted_mca)
                        .parse_struct("MerchantConnectorDetails")
                        .change_context(errors::ApiErrorResponse::InternalServerError)
                        .attach_printable(
                            "Failed to parse merchant_connector_details sent in request and then put in cache",
                        )?;

            Ok(MerchantConnectorAccountType::CacheVal(res))
        }
        None => {
            if let Some(merchant_connector_id) = merchant_connector_id {
                db.find_by_merchant_connector_account_merchant_id_merchant_connector_id(
                    merchant_id,
                    merchant_connector_id,
                    key_store,
                )
                .await
                .to_not_found_response(
                    errors::ApiErrorResponse::MerchantConnectorAccountNotFound {
                        id: merchant_connector_id.to_string(),
                    },
                )
            } else {
                db.find_merchant_connector_account_by_profile_id_connector_name(
                    profile_id,
                    connector_name,
                    key_store,
                )
                .await
                .to_not_found_response(
                    errors::ApiErrorResponse::MerchantConnectorAccountNotFound {
                        id: format!("profile id {profile_id} and connector name {connector_name}"),
                    },
                )
            }
        }
        .map(MerchantConnectorAccountType::DbVal),
    }
}

/// This function replaces the request and response type of routerdata with the
/// request and response type passed
/// # Arguments
///
/// * `router_data` - original router data
/// * `request` - new request core/helper
/// * `response` - new response
pub fn router_data_type_conversion<F1, F2, Req1, Req2, Res1, Res2>(
    router_data: RouterData<F1, Req1, Res1>,
    request: Req2,
    response: Result<Res2, ErrorResponse>,
) -> RouterData<F2, Req2, Res2> {
    RouterData {
        flow: std::marker::PhantomData,
        request,
        response,
        merchant_id: router_data.merchant_id,
        address: router_data.address,
        amount_captured: router_data.amount_captured,
        auth_type: router_data.auth_type,
        connector: router_data.connector,
        connector_auth_type: router_data.connector_auth_type,
        connector_meta_data: router_data.connector_meta_data,
        description: router_data.description,
        payment_id: router_data.payment_id,
        payment_method: router_data.payment_method,
        return_url: router_data.return_url,
        status: router_data.status,
        attempt_id: router_data.attempt_id,
        access_token: router_data.access_token,
        session_token: router_data.session_token,
        payment_method_status: router_data.payment_method_status,
        reference_id: router_data.reference_id,
        payment_method_token: router_data.payment_method_token,
        customer_id: router_data.customer_id,
        connector_customer: router_data.connector_customer,
        preprocessing_id: router_data.preprocessing_id,
        payment_method_balance: router_data.payment_method_balance,
        recurring_mandate_payment_data: router_data.recurring_mandate_payment_data,
        connector_request_reference_id: router_data.connector_request_reference_id,
        #[cfg(feature = "payouts")]
        payout_method_data: None,
        #[cfg(feature = "payouts")]
        quote_id: None,
        test_mode: router_data.test_mode,
        connector_api_version: router_data.connector_api_version,
        connector_http_status_code: router_data.connector_http_status_code,
        external_latency: router_data.external_latency,
        apple_pay_flow: router_data.apple_pay_flow,
        frm_metadata: router_data.frm_metadata,
        refund_id: router_data.refund_id,
        dispute_id: router_data.dispute_id,
        connector_response: router_data.connector_response,
    }
}

#[instrument(skip_all)]
pub fn get_attempt_type(
    payment_intent: &PaymentIntent,
    payment_attempt: &PaymentAttempt,
    request: &api::PaymentsRequest,
    action: &str,
) -> RouterResult<AttemptType> {
    match payment_intent.status {
        enums::IntentStatus::Failed => {
            if matches!(
                request.retry_action,
                Some(api_models::enums::RetryAction::ManualRetry)
            ) {
                metrics::MANUAL_RETRY_REQUEST_COUNT.add(
                    &metrics::CONTEXT,
                    1,
                    &[metrics::request::add_attributes(
                        "merchant_id",
                        payment_attempt.merchant_id.clone(),
                    )],
                );
                match payment_attempt.status {
                    enums::AttemptStatus::Started
                    | enums::AttemptStatus::AuthenticationPending
                    | enums::AttemptStatus::AuthenticationSuccessful
                    | enums::AttemptStatus::Authorized
                    | enums::AttemptStatus::Charged
                    | enums::AttemptStatus::Authorizing
                    | enums::AttemptStatus::CodInitiated
                    | enums::AttemptStatus::VoidInitiated
                    | enums::AttemptStatus::CaptureInitiated
                    | enums::AttemptStatus::Unresolved
                    | enums::AttemptStatus::Pending
                    | enums::AttemptStatus::ConfirmationAwaited
                    | enums::AttemptStatus::PartialCharged
                    | enums::AttemptStatus::PartialChargedAndChargeable
                    | enums::AttemptStatus::Voided
                    | enums::AttemptStatus::AutoRefunded
                    | enums::AttemptStatus::PaymentMethodAwaited
                    | enums::AttemptStatus::DeviceDataCollectionPending => {
                        metrics::MANUAL_RETRY_VALIDATION_FAILED.add(
                            &metrics::CONTEXT,
                            1,
                            &[metrics::request::add_attributes(
                                "merchant_id",
                                payment_attempt.merchant_id.clone(),
                            )],
                        );
                        Err(errors::ApiErrorResponse::InternalServerError)
                            .attach_printable("Payment Attempt unexpected state")
                    }

                    storage_enums::AttemptStatus::VoidFailed
                    | storage_enums::AttemptStatus::RouterDeclined
                    | storage_enums::AttemptStatus::CaptureFailed => {
                        metrics::MANUAL_RETRY_VALIDATION_FAILED.add(
                            &metrics::CONTEXT,
                            1,
                            &[metrics::request::add_attributes(
                                "merchant_id",
                                payment_attempt.merchant_id.clone(),
                            )],
                        );
                        Err(report!(errors::ApiErrorResponse::PreconditionFailed {
                            message:
                                format!("You cannot {action} this payment because it has status {}, and the previous attempt has the status {}", payment_intent.status, payment_attempt.status)
                            }
                        ))
                    }

                    storage_enums::AttemptStatus::AuthenticationFailed
                    | storage_enums::AttemptStatus::AuthorizationFailed
                    | storage_enums::AttemptStatus::Failure => {
                        metrics::MANUAL_RETRY_COUNT.add(
                            &metrics::CONTEXT,
                            1,
                            &[metrics::request::add_attributes(
                                "merchant_id",
                                payment_attempt.merchant_id.clone(),
                            )],
                        );
                        Ok(AttemptType::New)
                    }
                }
            } else {
                Err(report!(errors::ApiErrorResponse::PreconditionFailed {
                        message:
                            format!("You cannot {action} this payment because it has status {}, you can pass `retry_action` as `manual_retry` in request to try this payment again", payment_intent.status)
                        }
                    ))
            }
        }
        enums::IntentStatus::Cancelled
        | enums::IntentStatus::RequiresCapture
        | enums::IntentStatus::PartiallyCaptured
        | enums::IntentStatus::PartiallyCapturedAndCapturable
        | enums::IntentStatus::Processing
        | enums::IntentStatus::Succeeded => {
            Err(report!(errors::ApiErrorResponse::PreconditionFailed {
                message: format!(
                    "You cannot {action} this payment because it has status {}",
                    payment_intent.status,
                ),
            }))
        }

        enums::IntentStatus::RequiresCustomerAction
        | enums::IntentStatus::RequiresMerchantAction
        | enums::IntentStatus::RequiresPaymentMethod
        | enums::IntentStatus::RequiresConfirmation => Ok(AttemptType::SameOld),
    }
}

#[derive(Debug, Eq, PartialEq, Clone)]
pub enum AttemptType {
    New,
    SameOld,
}

impl AttemptType {
    // The function creates a new payment_attempt from the previous payment attempt but doesn't populate fields like payment_method, error_code etc.
    // Logic to override the fields with data provided in the request should be done after this if required.
    // In case if fields are not overridden by the request then they contain the same data that was in the previous attempt provided it is populated in this function.
    #[inline(always)]
    fn make_new_payment_attempt(
        payment_method_data: Option<&api_models::payments::PaymentMethodData>,
        old_payment_attempt: PaymentAttempt,
        new_attempt_count: i16,
        storage_scheme: enums::MerchantStorageScheme,
    ) -> storage::PaymentAttemptNew {
        let created_at @ modified_at @ last_synced = Some(common_utils::date_time::now());

        storage::PaymentAttemptNew {
            attempt_id: utils::get_payment_attempt_id(
                &old_payment_attempt.payment_id,
                new_attempt_count,
            ),
            payment_id: old_payment_attempt.payment_id,
            merchant_id: old_payment_attempt.merchant_id,

            // A new payment attempt is getting created so, used the same function which is used to populate status in PaymentCreate Flow.
            status: payment_attempt_status_fsm(payment_method_data, Some(true)),

            amount: old_payment_attempt.amount,
            currency: old_payment_attempt.currency,
            save_to_locker: old_payment_attempt.save_to_locker,

            connector: None,

            error_message: None,
            offer_amount: old_payment_attempt.offer_amount,
            surcharge_amount: None,
            tax_amount: None,
            payment_method_id: None,
            payment_method: None,
            capture_method: old_payment_attempt.capture_method,
            capture_on: old_payment_attempt.capture_on,
            confirm: old_payment_attempt.confirm,
            authentication_type: old_payment_attempt.authentication_type,
            created_at,
            modified_at,
            last_synced,
            cancellation_reason: None,
            amount_to_capture: old_payment_attempt.amount_to_capture,

            // Once the payment_attempt is authorised then mandate_id is created. If this payment attempt is authorised then mandate_id will be overridden.
            // Since mandate_id is a contract between merchant and customer to debit customers amount adding it to newly created attempt
            mandate_id: old_payment_attempt.mandate_id,

            // The payment could be done from a different browser or same browser, it would probably be overridden by request data.
            browser_info: None,

            error_code: None,
            payment_token: None,
            connector_metadata: None,
            payment_experience: None,
            payment_method_type: None,
            payment_method_data: None,

            // In case it is passed in create and not in confirm,
            business_sub_label: old_payment_attempt.business_sub_label,
            // If the algorithm is entered in Create call from server side, it needs to be populated here, however it could be overridden from the request.
            straight_through_algorithm: old_payment_attempt.straight_through_algorithm,
            mandate_details: old_payment_attempt.mandate_details,
            preprocessing_step_id: None,
            error_reason: None,
            multiple_capture_count: None,
            connector_response_reference_id: None,
            amount_capturable: old_payment_attempt.amount,
            updated_by: storage_scheme.to_string(),
            authentication_data: None,
            encoded_data: None,
            merchant_connector_id: None,
            unified_code: None,
            unified_message: None,
            net_amount: old_payment_attempt.amount,
            external_three_ds_authentication_attempted: old_payment_attempt
                .external_three_ds_authentication_attempted,
            authentication_connector: None,
            authentication_id: None,
            mandate_data: old_payment_attempt.mandate_data,
            // New payment method billing address can be passed for a retry
            payment_method_billing_address_id: None,
            fingerprint_id: None,
        }
    }

    #[instrument(skip_all)]
    pub async fn modify_payment_intent_and_payment_attempt(
        &self,
        request: &api::PaymentsRequest,
        fetched_payment_intent: PaymentIntent,
        fetched_payment_attempt: PaymentAttempt,
        db: &dyn StorageInterface,
        storage_scheme: storage::enums::MerchantStorageScheme,
    ) -> RouterResult<(PaymentIntent, PaymentAttempt)> {
        match self {
            Self::SameOld => Ok((fetched_payment_intent, fetched_payment_attempt)),
            Self::New => {
                let new_attempt_count = fetched_payment_intent.attempt_count + 1;
                let new_payment_attempt = db
                    .insert_payment_attempt(
                        Self::make_new_payment_attempt(
                            request.payment_method_data.as_ref().and_then(
                                |request_payment_method_data| {
                                    request_payment_method_data.payment_method_data.as_ref()
                                },
                            ),
                            fetched_payment_attempt,
                            new_attempt_count,
                            storage_scheme,
                        ),
                        storage_scheme,
                    )
                    .await
                    .to_duplicate_response(errors::ApiErrorResponse::DuplicatePayment {
                        payment_id: fetched_payment_intent.payment_id.to_owned(),
                    })?;

                let updated_payment_intent = db
                    .update_payment_intent(
                        fetched_payment_intent,
                        storage::PaymentIntentUpdate::StatusAndAttemptUpdate {
                            status: payment_intent_status_fsm(
                                request.payment_method_data.as_ref().and_then(
                                    |request_payment_method_data| {
                                        request_payment_method_data.payment_method_data.as_ref()
                                    },
                                ),
                                Some(true),
                            ),
                            active_attempt_id: new_payment_attempt.attempt_id.clone(),
                            attempt_count: new_attempt_count,
                            updated_by: storage_scheme.to_string(),
                        },
                        storage_scheme,
                    )
                    .await
                    .to_not_found_response(errors::ApiErrorResponse::PaymentNotFound)?;

                logger::info!(
                    "manual_retry payment for {} with attempt_id {}",
                    updated_payment_intent.payment_id,
                    new_payment_attempt.attempt_id
                );

                Ok((updated_payment_intent, new_payment_attempt))
            }
        }
    }
}

#[inline(always)]
pub fn is_manual_retry_allowed(
    intent_status: &storage_enums::IntentStatus,
    attempt_status: &storage_enums::AttemptStatus,
    connector_request_reference_id_config: &ConnectorRequestReferenceIdConfig,
    merchant_id: &str,
) -> Option<bool> {
    let is_payment_status_eligible_for_retry = match intent_status {
        enums::IntentStatus::Failed => match attempt_status {
            enums::AttemptStatus::Started
            | enums::AttemptStatus::AuthenticationPending
            | enums::AttemptStatus::AuthenticationSuccessful
            | enums::AttemptStatus::Authorized
            | enums::AttemptStatus::Charged
            | enums::AttemptStatus::Authorizing
            | enums::AttemptStatus::CodInitiated
            | enums::AttemptStatus::VoidInitiated
            | enums::AttemptStatus::CaptureInitiated
            | enums::AttemptStatus::Unresolved
            | enums::AttemptStatus::Pending
            | enums::AttemptStatus::ConfirmationAwaited
            | enums::AttemptStatus::PartialCharged
            | enums::AttemptStatus::PartialChargedAndChargeable
            | enums::AttemptStatus::Voided
            | enums::AttemptStatus::AutoRefunded
            | enums::AttemptStatus::PaymentMethodAwaited
            | enums::AttemptStatus::DeviceDataCollectionPending => {
                logger::error!("Payment Attempt should not be in this state because Attempt to Intent status mapping doesn't allow it");
                None
            }

            storage_enums::AttemptStatus::VoidFailed
            | storage_enums::AttemptStatus::RouterDeclined
            | storage_enums::AttemptStatus::CaptureFailed => Some(false),

            storage_enums::AttemptStatus::AuthenticationFailed
            | storage_enums::AttemptStatus::AuthorizationFailed
            | storage_enums::AttemptStatus::Failure => Some(true),
        },
        enums::IntentStatus::Cancelled
        | enums::IntentStatus::RequiresCapture
        | enums::IntentStatus::PartiallyCaptured
        | enums::IntentStatus::PartiallyCapturedAndCapturable
        | enums::IntentStatus::Processing
        | enums::IntentStatus::Succeeded => Some(false),

        enums::IntentStatus::RequiresCustomerAction
        | enums::IntentStatus::RequiresMerchantAction
        | enums::IntentStatus::RequiresPaymentMethod
        | enums::IntentStatus::RequiresConfirmation => None,
    };
    let is_merchant_id_enabled_for_retries = !connector_request_reference_id_config
        .merchant_ids_send_payment_id_as_connector_request_id
        .contains(merchant_id);
    is_payment_status_eligible_for_retry
        .map(|payment_status_check| payment_status_check && is_merchant_id_enabled_for_retries)
}

#[cfg(test)]
mod test {
    #![allow(clippy::unwrap_used)]
    #[test]
    fn test_client_secret_parse() {
        let client_secret1 = "pay_3TgelAms4RQec8xSStjF_secret_fc34taHLw1ekPgNh92qr";
        let client_secret2 = "pay_3Tgel__Ams4RQ_secret_ec8xSStjF_secret_fc34taHLw1ekPgNh92qr";
        let client_secret3 =
            "pay_3Tgel__Ams4RQ_secret_ec8xSStjF_secret__secret_fc34taHLw1ekPgNh92qr";

        assert_eq!(
            "pay_3TgelAms4RQec8xSStjF",
            super::get_payment_id_from_client_secret(client_secret1).unwrap()
        );
        assert_eq!(
            "pay_3Tgel__Ams4RQ_secret_ec8xSStjF",
            super::get_payment_id_from_client_secret(client_secret2).unwrap()
        );
        assert_eq!(
            "pay_3Tgel__Ams4RQ_secret_ec8xSStjF_secret_",
            super::get_payment_id_from_client_secret(client_secret3).unwrap()
        );
    }
}

#[instrument(skip_all)]
pub async fn get_additional_payment_data(
    pm_data: &api_models::payments::PaymentMethodData,
    db: &dyn StorageInterface,
    profile_id: &str,
) -> api_models::payments::AdditionalPaymentData {
    match pm_data {
        api_models::payments::PaymentMethodData::Card(card_data) => {
            let card_isin = Some(card_data.card_number.clone().get_card_isin());
<<<<<<< HEAD
            let card_extended_bin = Some(card_data.card_number.clone().get_extended_card_bin());
=======
            let enable_extended_bin =db
            .find_config_by_key_unwrap_or(
                format!("{}_enable_extended_card_bin", profile_id).as_str(),
             Some("false".to_string()))
            .await.map_err(|err| services::logger::error!(message="Failed to fetch the config", extended_card_bin_error=?err)).ok();

            let card_extended_bin = match enable_extended_bin {
                Some(config) if config.config == "true" => {
                    Some(card_data.card_number.clone().get_card_extended_bin())
                }
                _ => None,
            };
>>>>>>> 4b5b558d
            let last4 = Some(card_data.card_number.clone().get_last4());
            if card_data.card_issuer.is_some()
                && card_data.card_network.is_some()
                && card_data.card_type.is_some()
                && card_data.card_issuing_country.is_some()
                && card_data.bank_code.is_some()
            {
                api_models::payments::AdditionalPaymentData::Card(Box::new(
                    api_models::payments::AdditionalCardInfo {
                        card_issuer: card_data.card_issuer.to_owned(),
                        card_network: card_data.card_network.clone(),
                        card_type: card_data.card_type.to_owned(),
                        card_issuing_country: card_data.card_issuing_country.to_owned(),
                        bank_code: card_data.bank_code.to_owned(),
                        card_exp_month: Some(card_data.card_exp_month.clone()),
                        card_exp_year: Some(card_data.card_exp_year.clone()),
                        card_holder_name: card_data.card_holder_name.clone(),
                        last4: last4.clone(),
                        card_isin: card_isin.clone(),
                        card_extended_bin: card_extended_bin.clone(),
                        // These are filled after calling the processor / connector
                        payment_checks: None,
                        authentication_data: None,
                    },
                ))
            } else {
                let card_info = card_isin
                    .clone()
                    .async_and_then(|card_isin| async move {
                        db.get_card_info(&card_isin)
                            .await
                            .map_err(|error| services::logger::warn!(card_info_error=?error))
                            .ok()
                    })
                    .await
                    .flatten()
                    .map(|card_info| {
                        api_models::payments::AdditionalPaymentData::Card(Box::new(
                            api_models::payments::AdditionalCardInfo {
                                card_issuer: card_info.card_issuer,
                                card_network: card_info.card_network.clone(),
                                bank_code: card_info.bank_code,
                                card_type: card_info.card_type,
                                card_issuing_country: card_info.card_issuing_country,
                                last4: last4.clone(),
                                card_isin: card_isin.clone(),
                                card_extended_bin: card_extended_bin.clone(),
                                card_exp_month: Some(card_data.card_exp_month.clone()),
                                card_exp_year: Some(card_data.card_exp_year.clone()),
                                card_holder_name: card_data.card_holder_name.clone(),
                                // These are filled after calling the processor / connector
                                payment_checks: None,
                                authentication_data: None,
                            },
                        ))
                    });
                card_info.unwrap_or_else(|| {
                    api_models::payments::AdditionalPaymentData::Card(Box::new(
                        api_models::payments::AdditionalCardInfo {
                            card_issuer: None,
                            card_network: None,
                            bank_code: None,
                            card_type: None,
                            card_issuing_country: None,
                            last4,
                            card_isin,
                            card_extended_bin,
                            card_exp_month: Some(card_data.card_exp_month.clone()),
                            card_exp_year: Some(card_data.card_exp_year.clone()),
                            card_holder_name: card_data.card_holder_name.clone(),
                            // These are filled after calling the processor / connector
                            payment_checks: None,
                            authentication_data: None,
                        },
                    ))
                })
            }
        }
        api_models::payments::PaymentMethodData::BankRedirect(bank_redirect_data) => {
            match bank_redirect_data {
                api_models::payments::BankRedirectData::Eps { bank_name, .. } => {
                    api_models::payments::AdditionalPaymentData::BankRedirect {
                        bank_name: bank_name.to_owned(),
                    }
                }
                api_models::payments::BankRedirectData::Ideal { bank_name, .. } => {
                    api_models::payments::AdditionalPaymentData::BankRedirect {
                        bank_name: bank_name.to_owned(),
                    }
                }
                _ => api_models::payments::AdditionalPaymentData::BankRedirect { bank_name: None },
            }
        }
        api_models::payments::PaymentMethodData::Wallet(wallet) => match wallet {
            api_models::payments::WalletData::ApplePay(apple_pay_wallet_data) => {
                api_models::payments::AdditionalPaymentData::Wallet {
                    apple_pay: Some(apple_pay_wallet_data.payment_method.to_owned()),
                }
            }
            _ => api_models::payments::AdditionalPaymentData::Wallet { apple_pay: None },
        },
        api_models::payments::PaymentMethodData::PayLater(_) => {
            api_models::payments::AdditionalPaymentData::PayLater {}
        }
        api_models::payments::PaymentMethodData::BankTransfer(_) => {
            api_models::payments::AdditionalPaymentData::BankTransfer {}
        }
        api_models::payments::PaymentMethodData::Crypto(_) => {
            api_models::payments::AdditionalPaymentData::Crypto {}
        }
        api_models::payments::PaymentMethodData::BankDebit(_) => {
            api_models::payments::AdditionalPaymentData::BankDebit {}
        }
        api_models::payments::PaymentMethodData::MandatePayment => {
            api_models::payments::AdditionalPaymentData::MandatePayment {}
        }
        api_models::payments::PaymentMethodData::Reward => {
            api_models::payments::AdditionalPaymentData::Reward {}
        }
        api_models::payments::PaymentMethodData::Upi(_) => {
            api_models::payments::AdditionalPaymentData::Upi {}
        }
        api_models::payments::PaymentMethodData::CardRedirect(_) => {
            api_models::payments::AdditionalPaymentData::CardRedirect {}
        }
        api_models::payments::PaymentMethodData::Voucher(_) => {
            api_models::payments::AdditionalPaymentData::Voucher {}
        }
        api_models::payments::PaymentMethodData::GiftCard(_) => {
            api_models::payments::AdditionalPaymentData::GiftCard {}
        }
        api_models::payments::PaymentMethodData::CardToken(_) => {
            api_models::payments::AdditionalPaymentData::CardToken {}
        }
    }
}

pub fn validate_customer_access(
    payment_intent: &PaymentIntent,
    auth_flow: services::AuthFlow,
    request: &api::PaymentsRequest,
) -> Result<(), errors::ApiErrorResponse> {
    if auth_flow == services::AuthFlow::Client && request.customer_id.is_some() {
        let is_same_customer = request.customer_id == payment_intent.customer_id;
        if !is_same_customer {
            Err(errors::ApiErrorResponse::GenericUnauthorized {
                message: "Unauthorised access to update customer".to_string(),
            })?;
        }
    }
    Ok(())
}

#[derive(Debug, serde::Serialize, serde::Deserialize)]
pub struct ApplePayData {
    version: masking::Secret<String>,
    data: masking::Secret<String>,
    signature: masking::Secret<String>,
    header: ApplePayHeader,
}

#[derive(Debug, serde::Serialize, serde::Deserialize)]
#[serde(rename_all = "camelCase")]
pub struct ApplePayHeader {
    ephemeral_public_key: masking::Secret<String>,
    public_key_hash: masking::Secret<String>,
    transaction_id: masking::Secret<String>,
}

impl ApplePayData {
    pub fn token_json(
        wallet_data: domain::WalletData,
    ) -> CustomResult<Self, errors::ConnectorError> {
        let json_wallet_data: Self = connector::utils::WalletData::get_wallet_token_as_json(
            &wallet_data,
            "Apple Pay".to_string(),
        )?;
        Ok(json_wallet_data)
    }

    pub async fn decrypt(
        &self,
        state: &AppState,
    ) -> CustomResult<serde_json::Value, errors::ApplePayDecryptionError> {
        let merchant_id = self.merchant_id(state).await?;
        let shared_secret = self.shared_secret(state).await?;
        let symmetric_key = self.symmetric_key(&merchant_id, &shared_secret)?;
        let decrypted = self.decrypt_ciphertext(&symmetric_key)?;
        let parsed_decrypted: serde_json::Value = serde_json::from_str(&decrypted)
            .change_context(errors::ApplePayDecryptionError::DecryptionFailed)?;
        Ok(parsed_decrypted)
    }

    pub async fn merchant_id(
        &self,
        state: &AppState,
    ) -> CustomResult<String, errors::ApplePayDecryptionError> {
        let cert_data = state
            .conf
            .applepay_decrypt_keys
            .get_inner()
            .apple_pay_ppc
            .clone()
            .expose();

        let base64_decode_cert_data = BASE64_ENGINE
            .decode(cert_data)
            .change_context(errors::ApplePayDecryptionError::Base64DecodingFailed)?;

        // Parsing the certificate using x509-parser
        let (_, certificate) = parse_x509_certificate(&base64_decode_cert_data)
            .change_context(errors::ApplePayDecryptionError::CertificateParsingFailed)
            .attach_printable("Error parsing apple pay PPC")?;

        // Finding the merchant ID extension
        let apple_pay_m_id = certificate
            .extensions()
            .iter()
            .find(|extension| {
                extension
                    .oid
                    .to_string()
                    .eq(consts::MERCHANT_ID_FIELD_EXTENSION_ID)
            })
            .map(|ext| {
                let merchant_id = String::from_utf8_lossy(ext.value)
                    .trim()
                    .trim_start_matches('@')
                    .to_string();

                merchant_id
            })
            .ok_or(errors::ApplePayDecryptionError::MissingMerchantId)
            .attach_printable("Unable to find merchant ID extension in the certificate")?;

        Ok(apple_pay_m_id)
    }

    pub async fn shared_secret(
        &self,
        state: &AppState,
    ) -> CustomResult<Vec<u8>, errors::ApplePayDecryptionError> {
        let public_ec_bytes = BASE64_ENGINE
            .decode(self.header.ephemeral_public_key.peek().as_bytes())
            .change_context(errors::ApplePayDecryptionError::Base64DecodingFailed)?;

        let public_key = PKey::public_key_from_der(&public_ec_bytes)
            .change_context(errors::ApplePayDecryptionError::KeyDeserializationFailed)
            .attach_printable("Failed to deserialize the public key")?;

        let decrypted_apple_pay_ppc_key = state
            .conf
            .applepay_decrypt_keys
            .get_inner()
            .apple_pay_ppc_key
            .clone()
            .expose();

        // Create PKey objects from EcKey
        let private_key = PKey::private_key_from_pem(decrypted_apple_pay_ppc_key.as_bytes())
            .change_context(errors::ApplePayDecryptionError::KeyDeserializationFailed)
            .attach_printable("Failed to deserialize the private key")?;

        // Create the Deriver object and set the peer public key
        let mut deriver = Deriver::new(&private_key)
            .change_context(errors::ApplePayDecryptionError::DerivingSharedSecretKeyFailed)
            .attach_printable("Failed to create a deriver for the private key")?;

        deriver
            .set_peer(&public_key)
            .change_context(errors::ApplePayDecryptionError::DerivingSharedSecretKeyFailed)
            .attach_printable("Failed to set the peer key for the secret derivation")?;

        // Compute the shared secret
        let shared_secret = deriver
            .derive_to_vec()
            .change_context(errors::ApplePayDecryptionError::DerivingSharedSecretKeyFailed)
            .attach_printable("Final key derivation failed")?;
        Ok(shared_secret)
    }

    pub fn symmetric_key(
        &self,
        merchant_id: &str,
        shared_secret: &[u8],
    ) -> CustomResult<Vec<u8>, errors::ApplePayDecryptionError> {
        let kdf_algorithm = b"\x0did-aes256-GCM";
        let kdf_party_v = hex::decode(merchant_id)
            .change_context(errors::ApplePayDecryptionError::Base64DecodingFailed)?;
        let kdf_party_u = b"Apple";
        let kdf_info = [&kdf_algorithm[..], kdf_party_u, &kdf_party_v[..]].concat();

        let mut hash = openssl::sha::Sha256::new();
        hash.update(b"\x00\x00\x00");
        hash.update(b"\x01");
        hash.update(shared_secret);
        hash.update(&kdf_info[..]);
        let symmetric_key = hash.finish();
        Ok(symmetric_key.to_vec())
    }

    pub fn decrypt_ciphertext(
        &self,
        symmetric_key: &[u8],
    ) -> CustomResult<String, errors::ApplePayDecryptionError> {
        let data = BASE64_ENGINE
            .decode(self.data.peek().as_bytes())
            .change_context(errors::ApplePayDecryptionError::Base64DecodingFailed)?;
        let iv = [0u8; 16]; //Initialization vector IV is typically used in AES-GCM (Galois/Counter Mode) encryption for randomizing the encryption process.
        let ciphertext = data
            .get(..data.len() - 16)
            .ok_or(errors::ApplePayDecryptionError::DecryptionFailed)?;
        let tag = data
            .get(data.len() - 16..)
            .ok_or(errors::ApplePayDecryptionError::DecryptionFailed)?;
        let cipher = Cipher::aes_256_gcm();
        let decrypted_data = decrypt_aead(cipher, symmetric_key, Some(&iv), &[], ciphertext, tag)
            .change_context(errors::ApplePayDecryptionError::DecryptionFailed)?;
        let decrypted = String::from_utf8(decrypted_data)
            .change_context(errors::ApplePayDecryptionError::DecryptionFailed)?;

        Ok(decrypted)
    }
}

pub fn get_key_params_for_surcharge_details(
    payment_method_data: &api_models::payments::PaymentMethodData,
) -> Option<(
    common_enums::PaymentMethod,
    common_enums::PaymentMethodType,
    Option<common_enums::CardNetwork>,
)> {
    match payment_method_data {
        api_models::payments::PaymentMethodData::Card(card) => {
            // surcharge generated will always be same for credit as well as debit
            // since surcharge conditions cannot be defined on card_type
            Some((
                common_enums::PaymentMethod::Card,
                common_enums::PaymentMethodType::Credit,
                card.card_network.clone(),
            ))
        }
        api_models::payments::PaymentMethodData::CardRedirect(card_redirect_data) => Some((
            common_enums::PaymentMethod::CardRedirect,
            card_redirect_data.get_payment_method_type(),
            None,
        )),
        api_models::payments::PaymentMethodData::Wallet(wallet) => Some((
            common_enums::PaymentMethod::Wallet,
            wallet.get_payment_method_type(),
            None,
        )),
        api_models::payments::PaymentMethodData::PayLater(pay_later) => Some((
            common_enums::PaymentMethod::PayLater,
            pay_later.get_payment_method_type(),
            None,
        )),
        api_models::payments::PaymentMethodData::BankRedirect(bank_redirect) => Some((
            common_enums::PaymentMethod::BankRedirect,
            bank_redirect.get_payment_method_type(),
            None,
        )),
        api_models::payments::PaymentMethodData::BankDebit(bank_debit) => Some((
            common_enums::PaymentMethod::BankDebit,
            bank_debit.get_payment_method_type(),
            None,
        )),
        api_models::payments::PaymentMethodData::BankTransfer(bank_transfer) => Some((
            common_enums::PaymentMethod::BankTransfer,
            bank_transfer.get_payment_method_type(),
            None,
        )),
        api_models::payments::PaymentMethodData::Crypto(crypto) => Some((
            common_enums::PaymentMethod::Crypto,
            crypto.get_payment_method_type(),
            None,
        )),
        api_models::payments::PaymentMethodData::MandatePayment => None,
        api_models::payments::PaymentMethodData::Reward => None,
        api_models::payments::PaymentMethodData::Upi(_) => Some((
            common_enums::PaymentMethod::Upi,
            common_enums::PaymentMethodType::UpiCollect,
            None,
        )),
        api_models::payments::PaymentMethodData::Voucher(voucher) => Some((
            common_enums::PaymentMethod::Voucher,
            voucher.get_payment_method_type(),
            None,
        )),
        api_models::payments::PaymentMethodData::GiftCard(gift_card) => Some((
            common_enums::PaymentMethod::GiftCard,
            gift_card.get_payment_method_type(),
            None,
        )),
        api_models::payments::PaymentMethodData::CardToken(_) => None,
    }
}

pub fn validate_payment_link_request(
    confirm: Option<bool>,
) -> Result<(), errors::ApiErrorResponse> {
    if let Some(cnf) = confirm {
        if !cnf {
            return Ok(());
        } else {
            return Err(errors::ApiErrorResponse::InvalidRequestData {
                message: "cannot confirm a payment while creating a payment link".to_string(),
            });
        }
    }
    Ok(())
}

pub async fn get_gsm_record(
    state: &AppState,
    error_code: Option<String>,
    error_message: Option<String>,
    connector_name: String,
    flow: String,
) -> Option<storage::gsm::GatewayStatusMap> {
    let get_gsm = || async {
        state.store.find_gsm_rule(
                connector_name.clone(),
                flow.clone(),
                "sub_flow".to_string(),
                error_code.clone().unwrap_or_default(), // TODO: make changes in connector to get a mandatory code in case of success or error response
                error_message.clone().unwrap_or_default(),
            )
            .await
            .map_err(|err| {
                if err.current_context().is_db_not_found() {
                    logger::warn!(
                        "GSM miss for connector - {}, flow - {}, error_code - {:?}, error_message - {:?}",
                        connector_name,
                        flow,
                        error_code,
                        error_message
                    );
                    metrics::AUTO_RETRY_GSM_MISS_COUNT.add(&metrics::CONTEXT, 1, &[]);
                } else {
                    metrics::AUTO_RETRY_GSM_FETCH_FAILURE_COUNT.add(&metrics::CONTEXT, 1, &[]);
                };
                err.change_context(errors::ApiErrorResponse::InternalServerError)
                    .attach_printable("failed to fetch decision from gsm")
            })
    };
    get_gsm()
        .await
        .map_err(|err| {
            // warn log should suffice here because we are not propagating this error
            logger::warn!(get_gsm_decision_fetch_error=?err, "error fetching gsm decision");
            err
        })
        .ok()
}

pub fn validate_order_details_amount(
    order_details: Vec<api_models::payments::OrderDetailsWithAmount>,
    amount: i64,
    should_validate: bool,
) -> Result<(), errors::ApiErrorResponse> {
    if should_validate {
        let total_order_details_amount: i64 = order_details
            .iter()
            .map(|order| order.amount * i64::from(order.quantity))
            .sum();

        if total_order_details_amount != amount {
            Err(errors::ApiErrorResponse::InvalidRequestData {
                message: "Total sum of order details doesn't match amount in payment request"
                    .to_string(),
            })
        } else {
            Ok(())
        }
    } else {
        Ok(())
    }
}

// This function validates the client secret expiry set by the merchant in the request
pub fn validate_session_expiry(session_expiry: u32) -> Result<(), errors::ApiErrorResponse> {
    if !(consts::MIN_SESSION_EXPIRY..=consts::MAX_SESSION_EXPIRY).contains(&session_expiry) {
        Err(errors::ApiErrorResponse::InvalidRequestData {
            message: "session_expiry should be between 60(1 min) to 7890000(3 months).".to_string(),
        })
    } else {
        Ok(())
    }
}

pub fn add_connector_response_to_additional_payment_data(
    additional_payment_data: api_models::payments::AdditionalPaymentData,
    connector_response_payment_method_data: AdditionalPaymentMethodConnectorResponse,
) -> api_models::payments::AdditionalPaymentData {
    match (
        &additional_payment_data,
        connector_response_payment_method_data,
    ) {
        (
            api_models::payments::AdditionalPaymentData::Card(additional_card_data),
            AdditionalPaymentMethodConnectorResponse::Card {
                authentication_data,
                payment_checks,
            },
        ) => api_models::payments::AdditionalPaymentData::Card(Box::new(
            api_models::payments::AdditionalCardInfo {
                payment_checks,
                authentication_data,
                ..*additional_card_data.clone()
            },
        )),
        _ => additional_payment_data,
    }
}

pub fn update_additional_payment_data_with_connector_response_pm_data(
    additional_payment_data: Option<serde_json::Value>,
    connector_response_pm_data: Option<AdditionalPaymentMethodConnectorResponse>,
) -> RouterResult<Option<serde_json::Value>> {
    let parsed_additional_payment_method_data = additional_payment_data
        .as_ref()
        .map(|payment_method_data| {
            payment_method_data
                .clone()
                .parse_value::<api_models::payments::AdditionalPaymentData>(
                    "additional_payment_method_data",
                )
        })
        .transpose()
        .change_context(errors::ApiErrorResponse::InternalServerError)
        .attach_printable("unable to parse value into additional_payment_method_data")?;

    let additional_payment_method_data = parsed_additional_payment_method_data
        .zip(connector_response_pm_data)
        .map(|(additional_pm_data, connector_response_pm_data)| {
            add_connector_response_to_additional_payment_data(
                additional_pm_data,
                connector_response_pm_data,
            )
        });

    additional_payment_method_data
        .as_ref()
        .map(Encode::encode_to_value)
        .transpose()
        .change_context(errors::ApiErrorResponse::InternalServerError)
        .attach_printable("Failed to encode additional pm data")
}

pub async fn get_payment_method_details_from_payment_token(
    state: &AppState,
    payment_attempt: &PaymentAttempt,
    payment_intent: &PaymentIntent,
    key_store: &domain::MerchantKeyStore,
    storage_scheme: enums::MerchantStorageScheme,
) -> RouterResult<Option<(api::PaymentMethodData, enums::PaymentMethod)>> {
    let hyperswitch_token = if let Some(token) = payment_attempt.payment_token.clone() {
        let redis_conn = state
            .store
            .get_redis_conn()
            .change_context(errors::ApiErrorResponse::InternalServerError)
            .attach_printable("Failed to get redis connection")?;
        let key = format!(
            "pm_token_{}_{}_hyperswitch",
            token,
            payment_attempt
                .payment_method
                .to_owned()
                .get_required_value("payment_method")?,
        );
        let token_data_string = redis_conn
            .get_key::<Option<String>>(&key)
            .await
            .change_context(errors::ApiErrorResponse::InternalServerError)
            .attach_printable("Failed to fetch the token from redis")?
            .ok_or(error_stack::Report::new(
                errors::ApiErrorResponse::UnprocessableEntity {
                    message: "Token is invalid or expired".to_owned(),
                },
            ))?;
        let token_data_result = token_data_string
            .clone()
            .parse_struct("PaymentTokenData")
            .change_context(errors::ApiErrorResponse::InternalServerError)
            .attach_printable("failed to deserialize hyperswitch token data");
        let token_data = match token_data_result {
            Ok(data) => data,
            Err(e) => {
                // The purpose of this logic is backwards compatibility to support tokens
                // in redis that might be following the old format.
                if token_data_string.starts_with('{') {
                    return Err(e);
                } else {
                    storage::PaymentTokenData::temporary_generic(token_data_string)
                }
            }
        };
        Some(token_data)
    } else {
        None
    };
    let token = hyperswitch_token
        .ok_or(errors::ApiErrorResponse::InternalServerError)
        .attach_printable("missing hyperswitch_token")?;
    match token {
        storage::PaymentTokenData::TemporaryGeneric(generic_token) => {
            retrieve_payment_method_with_temporary_token(
                state,
                &generic_token.token,
                payment_intent,
                key_store,
                None,
            )
            .await
        }

        storage::PaymentTokenData::Temporary(generic_token) => {
            retrieve_payment_method_with_temporary_token(
                state,
                &generic_token.token,
                payment_intent,
                key_store,
                None,
            )
            .await
        }

        storage::PaymentTokenData::Permanent(card_token) => retrieve_card_with_permanent_token(
            state,
            &card_token.token,
            card_token
                .payment_method_id
                .as_ref()
                .unwrap_or(&card_token.token),
            payment_intent,
            None,
            key_store,
            storage_scheme,
        )
        .await
        .map(|card| Some((card, enums::PaymentMethod::Card))),

        storage::PaymentTokenData::PermanentCard(card_token) => retrieve_card_with_permanent_token(
            state,
            &card_token.token,
            card_token
                .payment_method_id
                .as_ref()
                .unwrap_or(&card_token.token),
            payment_intent,
            None,
            key_store,
            storage_scheme,
        )
        .await
        .map(|card| Some((card, enums::PaymentMethod::Card))),

        storage::PaymentTokenData::AuthBankDebit(auth_token) => {
            retrieve_payment_method_from_auth_service(
                state,
                key_store,
                &auth_token,
                payment_intent,
                &None,
            )
            .await
        }

        storage::PaymentTokenData::WalletToken(_) => Ok(None),
    }
}

// This function validates the  mandate_data with its setup_future_usage
pub fn validate_mandate_data_and_future_usage(
    setup_future_usages: Option<api_enums::FutureUsage>,
    mandate_details_present: bool,
) -> Result<(), errors::ApiErrorResponse> {
    if mandate_details_present
        && (Some(api_enums::FutureUsage::OnSession) == setup_future_usages
            || setup_future_usages.is_none())
    {
        Err(errors::ApiErrorResponse::PreconditionFailed {
            message: "`setup_future_usage` must be `off_session` for mandates".into(),
        })
    } else {
        Ok(())
    }
}

pub enum PaymentExternalAuthenticationFlow {
    PreAuthenticationFlow {
        acquirer_details: authentication::types::AcquirerDetails,
        card_number: ::cards::CardNumber,
        token: String,
    },
    PostAuthenticationFlow {
        authentication_id: String,
    },
}

pub async fn get_payment_external_authentication_flow_during_confirm<F: Clone>(
    state: &AppState,
    key_store: &domain::MerchantKeyStore,
    business_profile: &storage::BusinessProfile,
    payment_data: &mut PaymentData<F>,
    connector_call_type: &api::ConnectorCallType,
) -> RouterResult<Option<PaymentExternalAuthenticationFlow>> {
    let authentication_id = payment_data.payment_attempt.authentication_id.clone();
    let is_authentication_type_3ds = payment_data.payment_attempt.authentication_type
        == Some(common_enums::AuthenticationType::ThreeDs);
    let separate_authentication_requested = payment_data
        .payment_intent
        .request_external_three_ds_authentication
        .unwrap_or(false);
    let separate_three_ds_authentication_attempted = payment_data
        .payment_attempt
        .external_three_ds_authentication_attempted
        .unwrap_or(false);
    let connector_supports_separate_authn =
        authentication::utils::get_connector_data_if_separate_authn_supported(connector_call_type);
    logger::info!("is_pre_authn_call {:?}", authentication_id.is_none());
    logger::info!(
        "separate_authentication_requested {:?}",
        separate_authentication_requested
    );
    logger::info!(
        "payment connector supports external authentication: {:?}",
        connector_supports_separate_authn.is_some()
    );
    let card_number = payment_data.payment_method_data.as_ref().and_then(|pmd| {
        if let api_models::payments::PaymentMethodData::Card(card) = pmd {
            Some(card.card_number.clone())
        } else {
            None
        }
    });
    Ok(if separate_three_ds_authentication_attempted {
        authentication_id.map(|authentication_id| {
            PaymentExternalAuthenticationFlow::PostAuthenticationFlow { authentication_id }
        })
    } else if separate_authentication_requested && is_authentication_type_3ds {
        if let Some((connector_data, card_number)) =
            connector_supports_separate_authn.zip(card_number)
        {
            let token = payment_data
                .token
                .clone()
                .get_required_value("token")
                .change_context(errors::ApiErrorResponse::InternalServerError)
                .attach_printable(
                    "payment_data.token should not be None while making pre authentication call",
                )?;
            let payment_connector_mca = get_merchant_connector_account(
                state,
                &business_profile.merchant_id,
                None,
                key_store,
                &business_profile.profile_id,
                connector_data.connector_name.to_string().as_str(),
                connector_data.merchant_connector_id.as_ref(),
            )
            .await?;
            let acquirer_details: authentication::types::AcquirerDetails = payment_connector_mca
                .get_metadata()
                .get_required_value("merchant_connector_account.metadata")?
                .peek()
                .clone()
                .parse_value("AcquirerDetails")
                .change_context(errors::ApiErrorResponse::PreconditionFailed {
                    message:
                        "acquirer_bin and acquirer_merchant_id not found in Payment Connector's Metadata"
                            .to_string(),
                })?;
            Some(PaymentExternalAuthenticationFlow::PreAuthenticationFlow {
                card_number,
                token,
                acquirer_details,
            })
        } else {
            None
        }
    } else {
        None
    })
}

pub fn get_redis_key_for_extended_card_info(merchant_id: &str, payment_id: &str) -> String {
    format!("{merchant_id}_{payment_id}_extended_card_info")
}<|MERGE_RESOLUTION|>--- conflicted
+++ resolved
@@ -3711,9 +3711,6 @@
     match pm_data {
         api_models::payments::PaymentMethodData::Card(card_data) => {
             let card_isin = Some(card_data.card_number.clone().get_card_isin());
-<<<<<<< HEAD
-            let card_extended_bin = Some(card_data.card_number.clone().get_extended_card_bin());
-=======
             let enable_extended_bin =db
             .find_config_by_key_unwrap_or(
                 format!("{}_enable_extended_card_bin", profile_id).as_str(),
@@ -3722,11 +3719,10 @@
 
             let card_extended_bin = match enable_extended_bin {
                 Some(config) if config.config == "true" => {
-                    Some(card_data.card_number.clone().get_card_extended_bin())
+                    Some(card_data.card_number.clone().get_extended_card_bin())
                 }
                 _ => None,
             };
->>>>>>> 4b5b558d
             let last4 = Some(card_data.card_number.clone().get_last4());
             if card_data.card_issuer.is_some()
                 && card_data.card_network.is_some()
