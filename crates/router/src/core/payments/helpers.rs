use std::borrow::Cow;

use base64::Engine;
use common_utils::{
    ext_traits::{AsyncExt, ByteSliceExt, ValueExt},
    fp_utils, generate_id, pii,
};
use diesel_models::{enums, payment_intent};
// TODO : Evaluate all the helper functions ()
use error_stack::{report, IntoReport, ResultExt};
use josekit::jwe;
use masking::{ExposeInterface, PeekInterface};
use router_env::{instrument, logger, tracing};
use time::Duration;
use uuid::Uuid;

use super::{
    operations::{BoxedOperation, Operation, PaymentResponse},
    CustomerDetails, PaymentData,
};
use crate::{
    configs::settings::Server,
    consts,
    core::{
        errors::{self, CustomResult, RouterResult, StorageErrorExt},
        payment_methods::{cards, vault},
        payments,
    },
    db::StorageInterface,
    routes::{metrics, AppState},
    scheduler::metrics as scheduler_metrics,
    services,
    types::{
        api::{self, admin, enums as api_enums, CustomerAcceptanceExt, MandateValidationFieldsExt},
        domain::{
            self,
            types::{self, AsyncLift},
        },
        storage::{self, enums as storage_enums, ephemeral_key, CustomerUpdate::Update},
        ErrorResponse, RouterData,
    },
    utils::{
        self,
        crypto::{self, SignMessage},
        OptionExt,
    },
};

pub fn create_identity_from_certificate_and_key(
    encoded_certificate: String,
    encoded_certificate_key: String,
) -> Result<reqwest::Identity, error_stack::Report<errors::ApiClientError>> {
    let decoded_certificate = consts::BASE64_ENGINE
        .decode(encoded_certificate)
        .into_report()
        .change_context(errors::ApiClientError::CertificateDecodeFailed)?;

    let decoded_certificate_key = consts::BASE64_ENGINE
        .decode(encoded_certificate_key)
        .into_report()
        .change_context(errors::ApiClientError::CertificateDecodeFailed)?;

    let certificate = String::from_utf8(decoded_certificate)
        .into_report()
        .change_context(errors::ApiClientError::CertificateDecodeFailed)?;

    let certificate_key = String::from_utf8(decoded_certificate_key)
        .into_report()
        .change_context(errors::ApiClientError::CertificateDecodeFailed)?;

    reqwest::Identity::from_pkcs8_pem(certificate.as_bytes(), certificate_key.as_bytes())
        .into_report()
        .change_context(errors::ApiClientError::CertificateDecodeFailed)
}

pub fn filter_mca_based_on_business_details(
    merchant_connector_accounts: Vec<domain::MerchantConnectorAccount>,
    payment_intent: Option<&diesel_models::payment_intent::PaymentIntent>,
) -> Vec<domain::MerchantConnectorAccount> {
    if let Some(payment_intent) = payment_intent {
        merchant_connector_accounts
            .into_iter()
            .filter(|mca| {
                mca.business_country == payment_intent.business_country
                    && mca.business_label == payment_intent.business_label
            })
            .collect::<Vec<_>>()
    } else {
        merchant_connector_accounts
    }
}

pub async fn get_address_for_payment_request(
    db: &dyn StorageInterface,
    req_address: Option<&api::Address>,
    address_id: Option<&str>,
    merchant_id: &str,
    customer_id: Option<&String>,
    merchant_key_store: &domain::MerchantKeyStore,
) -> CustomResult<Option<domain::Address>, errors::ApiErrorResponse> {
    let key = merchant_key_store.key.get_inner().peek();

    Ok(match req_address {
        Some(address) => {
            match address_id {
                Some(id) => {
                    let address_update = async {
                        Ok(storage::AddressUpdate::Update {
                            city: address
                                .address
                                .as_ref()
                                .and_then(|value| value.city.clone()),
                            country: address.address.as_ref().and_then(|value| value.country),
                            line1: address
                                .address
                                .as_ref()
                                .and_then(|value| value.line1.clone())
                                .async_lift(|inner| types::encrypt_optional(inner, key))
                                .await?,
                            line2: address
                                .address
                                .as_ref()
                                .and_then(|value| value.line2.clone())
                                .async_lift(|inner| types::encrypt_optional(inner, key))
                                .await?,
                            line3: address
                                .address
                                .as_ref()
                                .and_then(|value| value.line3.clone())
                                .async_lift(|inner| types::encrypt_optional(inner, key))
                                .await?,
                            state: address
                                .address
                                .as_ref()
                                .and_then(|value| value.state.clone())
                                .async_lift(|inner| types::encrypt_optional(inner, key))
                                .await?,
                            zip: address
                                .address
                                .as_ref()
                                .and_then(|value| value.zip.clone())
                                .async_lift(|inner| types::encrypt_optional(inner, key))
                                .await?,
                            first_name: address
                                .address
                                .as_ref()
                                .and_then(|value| value.first_name.clone())
                                .async_lift(|inner| types::encrypt_optional(inner, key))
                                .await?,
                            last_name: address
                                .address
                                .as_ref()
                                .and_then(|value| value.last_name.clone())
                                .async_lift(|inner| types::encrypt_optional(inner, key))
                                .await?,
                            phone_number: address
                                .phone
                                .as_ref()
                                .and_then(|value| value.number.clone())
                                .async_lift(|inner| types::encrypt_optional(inner, key))
                                .await?,
                            country_code: address
                                .phone
                                .as_ref()
                                .and_then(|value| value.country_code.clone()),
                        })
                    }
                    .await
                    .change_context(errors::ApiErrorResponse::InternalServerError)
                    .attach_printable("Failed while encrypting address")?;
                    Some(
                        db.update_address(id.to_owned(), address_update, merchant_key_store)
                            .await
                            .to_not_found_response(errors::ApiErrorResponse::AddressNotFound)?,
                    )
                }
                None => {
                    // generate a new address here
                    let customer_id = customer_id.get_required_value("customer_id")?;

                    let address_details = address.address.clone().unwrap_or_default();
                    Some(
                        db.insert_address(
                            async {
                                Ok(domain::Address {
                                    phone_number: address
                                        .phone
                                        .as_ref()
                                        .and_then(|a| a.number.clone())
                                        .async_lift(|inner| types::encrypt_optional(inner, key))
                                        .await?,
                                    country_code: address
                                        .phone
                                        .as_ref()
                                        .and_then(|a| a.country_code.clone()),
                                    customer_id: customer_id.to_string(),
                                    merchant_id: merchant_id.to_string(),
                                    address_id: generate_id(consts::ID_LENGTH, "add"),
                                    city: address_details.city,
                                    country: address_details.country,
                                    line1: address_details
                                        .line1
                                        .async_lift(|inner| types::encrypt_optional(inner, key))
                                        .await?,
                                    line2: address_details
                                        .line2
                                        .async_lift(|inner| types::encrypt_optional(inner, key))
                                        .await?,
                                    line3: address_details
                                        .line3
                                        .async_lift(|inner| types::encrypt_optional(inner, key))
                                        .await?,
                                    id: None,
                                    state: address_details
                                        .state
                                        .async_lift(|inner| types::encrypt_optional(inner, key))
                                        .await?,
                                    created_at: common_utils::date_time::now(),
                                    first_name: address_details
                                        .first_name
                                        .async_lift(|inner| types::encrypt_optional(inner, key))
                                        .await?,
                                    last_name: address_details
                                        .last_name
                                        .async_lift(|inner| types::encrypt_optional(inner, key))
                                        .await?,
                                    modified_at: common_utils::date_time::now(),
                                    zip: address_details
                                        .zip
                                        .async_lift(|inner| types::encrypt_optional(inner, key))
                                        .await?,
                                })
                            }
                            .await
                            .change_context(errors::ApiErrorResponse::InternalServerError)
                            .attach_printable("Failed while encrypting address while insert")?,
                            merchant_key_store,
                        )
                        .await
                        .change_context(errors::ApiErrorResponse::InternalServerError)
                        .attach_printable("Failed while inserting new address")?,
                    )
                }
            }
        }
        None => match address_id {
            Some(id) => Some(db.find_address(id, merchant_key_store).await)
                .transpose()
                .to_not_found_response(errors::ApiErrorResponse::AddressNotFound)?,
            None => None,
        },
    })
}

pub async fn get_address_by_id(
    db: &dyn StorageInterface,
    address_id: Option<String>,
    merchant_key_store: &domain::MerchantKeyStore,
) -> CustomResult<Option<domain::Address>, errors::ApiErrorResponse> {
    match address_id {
        None => Ok(None),
        Some(address_id) => Ok(db.find_address(&address_id, merchant_key_store).await.ok()),
    }
}

pub async fn get_token_pm_type_mandate_details(
    state: &AppState,
    request: &api::PaymentsRequest,
    mandate_type: Option<api::MandateTransactionType>,
    merchant_account: &domain::MerchantAccount,
) -> RouterResult<(
    Option<String>,
    Option<storage_enums::PaymentMethod>,
    Option<storage_enums::PaymentMethodType>,
    Option<api::MandateData>,
    Option<String>,
)> {
    match mandate_type {
        Some(api::MandateTransactionType::NewMandateTransaction) => {
            let setup_mandate = request
                .mandate_data
                .clone()
                .get_required_value("mandate_data")?;
            Ok((
                request.payment_token.to_owned(),
                request.payment_method,
                request.payment_method_type,
                Some(setup_mandate),
                None,
            ))
        }
        Some(api::MandateTransactionType::RecurringMandateTransaction) => {
            let (token_, payment_method_, payment_method_type_, mandate_connector) =
                get_token_for_recurring_mandate(state, request, merchant_account).await?;
            Ok((
                token_,
                payment_method_,
                payment_method_type_.or(request.payment_method_type),
                None,
                mandate_connector,
            ))
        }
        None => Ok((
            request.payment_token.to_owned(),
            request.payment_method,
            request.payment_method_type,
            request.mandate_data.clone(),
            None,
        )),
    }
}

pub async fn get_token_for_recurring_mandate(
    state: &AppState,
    req: &api::PaymentsRequest,
    merchant_account: &domain::MerchantAccount,
) -> RouterResult<(
    Option<String>,
    Option<storage_enums::PaymentMethod>,
    Option<storage_enums::PaymentMethodType>,
    Option<String>,
)> {
    let db = &*state.store;
    let mandate_id = req.mandate_id.clone().get_required_value("mandate_id")?;

    let mandate = db
        .find_mandate_by_merchant_id_mandate_id(&merchant_account.merchant_id, mandate_id.as_str())
        .await
        .to_not_found_response(errors::ApiErrorResponse::MandateNotFound)?;

    let customer = req.customer_id.clone().get_required_value("customer_id")?;

    let payment_method_id = {
        if mandate.customer_id != customer {
            Err(report!(errors::ApiErrorResponse::PreconditionFailed {
                message: "customer_id must match mandate customer_id".into()
            }))?
        }
        if mandate.mandate_status != storage_enums::MandateStatus::Active {
            Err(report!(errors::ApiErrorResponse::PreconditionFailed {
                message: "mandate is not active".into()
            }))?
        };
        mandate.payment_method_id.clone()
    };
    verify_mandate_details(
        req.amount.get_required_value("amount")?.into(),
        req.currency.get_required_value("currency")?,
        mandate.clone(),
    )?;

    let payment_method = db
        .find_payment_method(payment_method_id.as_str())
        .await
        .to_not_found_response(errors::ApiErrorResponse::PaymentMethodNotFound)?;

    let token = Uuid::new_v4().to_string();
    if let diesel_models::enums::PaymentMethod::Card = payment_method.payment_method {
        let _ = cards::get_lookup_key_from_locker(state, &token, &payment_method).await?;
        if let Some(payment_method_from_request) = req.payment_method {
            let pm: storage_enums::PaymentMethod = payment_method_from_request;
            if pm != payment_method.payment_method {
                Err(report!(errors::ApiErrorResponse::PreconditionFailed {
                    message:
                        "payment method in request does not match previously provided payment \
                                  method information"
                            .into()
                }))?
            }
        };

        Ok((
            Some(token),
            Some(payment_method.payment_method),
            payment_method.payment_method_type,
            Some(mandate.connector),
        ))
    } else {
        Ok((
            None,
            Some(payment_method.payment_method),
            payment_method.payment_method_type,
            Some(mandate.connector),
        ))
    }
}

#[instrument(skip_all)]
/// Check weather the merchant id in the request
/// and merchant id in the merchant account are same.
pub fn validate_merchant_id(
    merchant_id: &str,
    request_merchant_id: Option<&str>,
) -> CustomResult<(), errors::ApiErrorResponse> {
    // Get Merchant Id from the merchant
    // or get from merchant account

    let request_merchant_id = request_merchant_id.unwrap_or(merchant_id);

    utils::when(merchant_id.ne(request_merchant_id), || {
        Err(report!(errors::ApiErrorResponse::PreconditionFailed {
            message: format!(
                "Invalid `merchant_id`: {request_merchant_id} not found in merchant account"
            )
        }))
    })
}

#[instrument(skip_all)]
pub fn validate_request_amount_and_amount_to_capture(
    op_amount: Option<api::Amount>,
    op_amount_to_capture: Option<i64>,
) -> CustomResult<(), errors::ApiErrorResponse> {
    match (op_amount, op_amount_to_capture) {
        (None, _) => Ok(()),
        (Some(_amount), None) => Ok(()),
        (Some(amount), Some(amount_to_capture)) => {
            match amount {
                api::Amount::Value(amount_inner) => {
                    // If both amount and amount to capture is present
                    // then amount to be capture should be less than or equal to request amount
                    utils::when(!amount_to_capture.le(&amount_inner.get()), || {
                        Err(report!(errors::ApiErrorResponse::PreconditionFailed {
                            message: format!(
                            "amount_to_capture is greater than amount capture_amount: {amount_to_capture:?} request_amount: {amount:?}"
                        )
                        }))
                    })
                }
                api::Amount::Zero => {
                    // If the amount is Null but still amount_to_capture is passed this is invalid and
                    Err(report!(errors::ApiErrorResponse::PreconditionFailed {
                        message: "amount_to_capture should not exist for when amount = 0"
                            .to_string()
                    }))
                }
            }
        }
    }
}

#[instrument(skip_all)]
pub fn validate_card_data(
    payment_method_data: Option<api::PaymentMethodData>,
) -> CustomResult<(), errors::ApiErrorResponse> {
    if let Some(api::PaymentMethodData::Card(card)) = payment_method_data {
        let cvc = card.card_cvc.peek().to_string();
        if cvc.len() < 3 || cvc.len() > 4 {
            Err(report!(errors::ApiErrorResponse::PreconditionFailed {
                message: "Invalid card_cvc length".to_string()
            }))?
        }
        let card_cvc = cvc.parse::<u16>().into_report().change_context(
            errors::ApiErrorResponse::InvalidDataValue {
                field_name: "card_cvc",
            },
        )?;
        ::cards::CardSecurityCode::try_from(card_cvc).change_context(
            errors::ApiErrorResponse::PreconditionFailed {
                message: "Invalid Card CVC".to_string(),
            },
        )?;

        let exp_month = card
            .card_exp_month
            .peek()
            .to_string()
            .parse::<u8>()
            .into_report()
            .change_context(errors::ApiErrorResponse::InvalidDataValue {
                field_name: "card_exp_month",
            })?;
        let month = ::cards::CardExpirationMonth::try_from(exp_month).change_context(
            errors::ApiErrorResponse::PreconditionFailed {
                message: "Invalid Expiry Month".to_string(),
            },
        )?;
        let mut year_str = card.card_exp_year.peek().to_string();
        if year_str.len() == 2 {
            year_str = format!("20{}", year_str);
        }
        let exp_year = year_str.parse::<u16>().into_report().change_context(
            errors::ApiErrorResponse::InvalidDataValue {
                field_name: "card_exp_year",
            },
        )?;
        let year = ::cards::CardExpirationYear::try_from(exp_year).change_context(
            errors::ApiErrorResponse::PreconditionFailed {
                message: "Invalid Expiry Year".to_string(),
            },
        )?;

        let card_expiration = ::cards::CardExpiration { month, year };
        let is_expired = card_expiration.is_expired().change_context(
            errors::ApiErrorResponse::PreconditionFailed {
                message: "Invalid card data".to_string(),
            },
        )?;
        if is_expired {
            Err(report!(errors::ApiErrorResponse::PreconditionFailed {
                message: "Card Expired".to_string()
            }))?
        }
    }
    Ok(())
}

pub fn validate_mandate(
    req: impl Into<api::MandateValidationFields>,
    is_confirm_operation: bool,
) -> CustomResult<Option<api::MandateTransactionType>, errors::ApiErrorResponse> {
    let req: api::MandateValidationFields = req.into();
    match req.validate_and_get_mandate_type().change_context(
        errors::ApiErrorResponse::MandateValidationFailed {
            reason: "Expected one out of mandate_id and mandate_data but got both".to_string(),
        },
    )? {
        Some(api::MandateTransactionType::NewMandateTransaction) => {
            validate_new_mandate_request(req, is_confirm_operation)?;
            Ok(Some(api::MandateTransactionType::NewMandateTransaction))
        }
        Some(api::MandateTransactionType::RecurringMandateTransaction) => {
            validate_recurring_mandate(req)?;
            Ok(Some(
                api::MandateTransactionType::RecurringMandateTransaction,
            ))
        }
        None => Ok(None),
    }
}

fn validate_new_mandate_request(
    req: api::MandateValidationFields,
    is_confirm_operation: bool,
) -> RouterResult<()> {
    // We need not check for customer_id in the confirm request if it is already passed
    // in create request

    fp_utils::when(!is_confirm_operation && req.customer_id.is_none(), || {
        Err(report!(errors::ApiErrorResponse::PreconditionFailed {
            message: "`customer_id` is mandatory for mandates".into()
        }))
    })?;

    let mandate_data = req
        .mandate_data
        .clone()
        .get_required_value("mandate_data")?;

    if api_enums::FutureUsage::OnSession
        == req
            .setup_future_usage
            .get_required_value("setup_future_usage")?
    {
        Err(report!(errors::ApiErrorResponse::PreconditionFailed {
            message: "`setup_future_usage` must be `off_session` for mandates".into()
        }))?
    };

    // Only use this validation if the customer_acceptance is present
    if mandate_data
        .customer_acceptance
        .map(|inner| inner.acceptance_type == api::AcceptanceType::Online && inner.online.is_none())
        .unwrap_or(false)
    {
        Err(report!(errors::ApiErrorResponse::PreconditionFailed {
            message: "`mandate_data.customer_acceptance.online` is required when \
                      `mandate_data.customer_acceptance.acceptance_type` is `online`"
                .into()
        }))?
    }

    let mandate_details = match mandate_data.mandate_type {
        Some(api_models::payments::MandateType::SingleUse(details)) => Some(details),
        Some(api_models::payments::MandateType::MultiUse(details)) => details,
        None => None,
    };
    mandate_details.and_then(|md| md.start_date.zip(md.end_date)).map(|(start_date, end_date)|
        utils::when (start_date >= end_date, || {
        Err(report!(errors::ApiErrorResponse::PreconditionFailed {
            message: "`mandate_data.mandate_type.{multi_use|single_use}.start_date` should be greater than  \
            `mandate_data.mandate_type.{multi_use|single_use}.end_date`"
                .into()
        }))
    })).transpose()?;

    Ok(())
}

pub fn validate_customer_id_mandatory_cases(
    has_shipping: bool,
    has_billing: bool,
    has_setup_future_usage: bool,
    customer_id: &Option<String>,
) -> RouterResult<()> {
    match (
        has_shipping,
        has_billing,
        has_setup_future_usage,
        customer_id,
    ) {
        (true, _, _, None) | (_, true, _, None) | (_, _, true, None) => {
            Err(errors::ApiErrorResponse::PreconditionFailed {
                message: "customer_id is mandatory when shipping or billing \
                address is given or when setup_future_usage is given"
                    .to_string(),
            })
            .into_report()
        }
        _ => Ok(()),
    }
}

pub fn create_startpay_url(
    server: &Server,
    payment_attempt: &storage::PaymentAttempt,
    payment_intent: &storage::PaymentIntent,
) -> String {
    format!(
        "{}/payments/redirect/{}/{}/{}",
        server.base_url,
        payment_intent.payment_id,
        payment_intent.merchant_id,
        payment_attempt.attempt_id
    )
}

pub fn create_redirect_url(
    router_base_url: &String,
    payment_attempt: &storage::PaymentAttempt,
    connector_name: &String,
    creds_identifier: Option<&str>,
) -> String {
    let creds_identifier_path = creds_identifier.map_or_else(String::new, |cd| format!("/{}", cd));
    format!(
        "{}/payments/{}/{}/redirect/response/{}",
        router_base_url, payment_attempt.payment_id, payment_attempt.merchant_id, connector_name,
    ) + &creds_identifier_path
}

pub fn create_webhook_url(
    router_base_url: &String,
    merchant_id: &String,
    connector_name: &String,
) -> String {
    format!(
        "{}/webhooks/{}/{}",
        router_base_url, merchant_id, connector_name
    )
}
pub fn create_complete_authorize_url(
    router_base_url: &String,
    payment_attempt: &storage::PaymentAttempt,
    connector_name: &String,
) -> String {
    format!(
        "{}/payments/{}/{}/redirect/complete/{}",
        router_base_url, payment_attempt.payment_id, payment_attempt.merchant_id, connector_name
    )
}

fn validate_recurring_mandate(req: api::MandateValidationFields) -> RouterResult<()> {
    req.mandate_id.check_value_present("mandate_id")?;

    req.customer_id.check_value_present("customer_id")?;

    let confirm = req.confirm.get_required_value("confirm")?;
    if !confirm {
        Err(report!(errors::ApiErrorResponse::PreconditionFailed {
            message: "`confirm` must be `true` for mandates".into()
        }))?
    }

    let off_session = req.off_session.get_required_value("off_session")?;
    if !off_session {
        Err(report!(errors::ApiErrorResponse::PreconditionFailed {
            message: "`off_session` should be `true` for mandates".into()
        }))?
    }

    Ok(())
}

pub fn verify_mandate_details(
    request_amount: i64,
    request_currency: api_enums::Currency,
    mandate: storage::Mandate,
) -> RouterResult<()> {
    match mandate.mandate_type {
        storage_enums::MandateType::SingleUse => utils::when(
            mandate
                .mandate_amount
                .map(|mandate_amount| request_amount > mandate_amount)
                .unwrap_or(true),
            || {
                Err(report!(errors::ApiErrorResponse::MandateValidationFailed {
                    reason: "request amount is greater than mandate amount".to_string()
                }))
            },
        ),
        storage::enums::MandateType::MultiUse => utils::when(
            mandate
                .mandate_amount
                .map(|mandate_amount| {
                    (mandate.amount_captured.unwrap_or(0) + request_amount) > mandate_amount
                })
                .unwrap_or(false),
            || {
                Err(report!(errors::ApiErrorResponse::MandateValidationFailed {
                    reason: "request amount is greater than mandate amount".to_string()
                }))
            },
        ),
    }?;
    utils::when(
        mandate
            .mandate_currency
            .map(|mandate_currency| mandate_currency != request_currency)
            .unwrap_or(false),
        || {
            Err(report!(errors::ApiErrorResponse::MandateValidationFailed {
                reason: "cross currency mandates not supported".to_string()
            }))
        },
    )
}

#[instrument(skip_all)]
pub fn payment_attempt_status_fsm(
    payment_method_data: &Option<api::PaymentMethodData>,
    confirm: Option<bool>,
) -> storage_enums::AttemptStatus {
    match payment_method_data {
        Some(_) => match confirm {
            Some(true) => storage_enums::AttemptStatus::Pending,
            _ => storage_enums::AttemptStatus::ConfirmationAwaited,
        },
        None => storage_enums::AttemptStatus::PaymentMethodAwaited,
    }
}

pub fn payment_intent_status_fsm(
    payment_method_data: &Option<api::PaymentMethodData>,
    confirm: Option<bool>,
) -> storage_enums::IntentStatus {
    match payment_method_data {
        Some(_) => match confirm {
            Some(true) => storage_enums::IntentStatus::RequiresCustomerAction,
            _ => storage_enums::IntentStatus::RequiresConfirmation,
        },
        None => storage_enums::IntentStatus::RequiresPaymentMethod,
    }
}

pub async fn add_domain_task_to_pt<Op>(
    operation: &Op,
    state: &AppState,
    payment_attempt: &storage::PaymentAttempt,
    requeue: bool,
    schedule_time: Option<time::PrimitiveDateTime>,
) -> CustomResult<(), errors::ApiErrorResponse>
where
    Op: std::fmt::Debug,
{
    if check_if_operation_confirm(operation) {
        match schedule_time {
            Some(stime) => {
                if !requeue {
                    scheduler_metrics::TASKS_ADDED_COUNT.add(&metrics::CONTEXT, 1, &[]); // Metrics
                    super::add_process_sync_task(&*state.store, payment_attempt, stime)
                        .await
                        .into_report()
                        .change_context(errors::ApiErrorResponse::InternalServerError)
                        .attach_printable("Failed while adding task to process tracker")
                } else {
                    scheduler_metrics::TASKS_RESET_COUNT.add(&metrics::CONTEXT, 1, &[]); // Metrics
                    super::reset_process_sync_task(&*state.store, payment_attempt, stime)
                        .await
                        .into_report()
                        .change_context(errors::ApiErrorResponse::InternalServerError)
                        .attach_printable("Failed while updating task in process tracker")
                }
            }
            None => Ok(()),
        }
    } else {
        Ok(())
    }
}

pub fn response_operation<'a, F, R>() -> BoxedOperation<'a, F, R>
where
    F: Send + Clone,
    PaymentResponse: Operation<F, R>,
{
    Box::new(PaymentResponse)
}

#[instrument(skip_all)]
pub(crate) async fn get_payment_method_create_request(
    payment_method_data: Option<&api::PaymentMethodData>,
    payment_method: Option<storage_enums::PaymentMethod>,
    payment_method_type: Option<storage_enums::PaymentMethodType>,
    customer: &domain::Customer,
) -> RouterResult<api::PaymentMethodCreate> {
    match payment_method_data {
        Some(pm_data) => match payment_method {
            Some(payment_method) => match pm_data {
                api::PaymentMethodData::Card(card) => {
                    let card_detail = api::CardDetail {
                        card_number: card.card_number.clone(),
                        card_exp_month: card.card_exp_month.clone(),
                        card_exp_year: card.card_exp_year.clone(),
                        card_holder_name: Some(card.card_holder_name.clone()),
                        nick_name: card.nick_name.clone(),
                    };
                    let customer_id = customer.customer_id.clone();
                    let payment_method_request = api::PaymentMethodCreate {
                        payment_method,
                        payment_method_type,
                        payment_method_issuer: card.card_issuer.clone(),
                        payment_method_issuer_code: None,
                        card: Some(card_detail),
                        metadata: None,
                        customer_id: Some(customer_id),
                        card_network: card
                            .card_network
                            .as_ref()
                            .map(|card_network| card_network.to_string()),
                    };
                    Ok(payment_method_request)
                }
                _ => {
                    let payment_method_request = api::PaymentMethodCreate {
                        payment_method,
                        payment_method_type,
                        payment_method_issuer: None,
                        payment_method_issuer_code: None,
                        card: None,
                        metadata: None,
                        customer_id: Some(customer.customer_id.to_owned()),
                        card_network: None,
                    };
                    Ok(payment_method_request)
                }
            },
            None => Err(report!(errors::ApiErrorResponse::MissingRequiredField {
                field_name: "payment_method_type"
            })
            .attach_printable("PaymentMethodType Required")),
        },
        None => Err(report!(errors::ApiErrorResponse::MissingRequiredField {
            field_name: "payment_method_data"
        })
        .attach_printable("PaymentMethodData required Or Card is already saved")),
    }
}

pub async fn get_customer_from_details<F: Clone>(
    db: &dyn StorageInterface,
    customer_id: Option<String>,
    merchant_id: &str,
    payment_data: &mut PaymentData<F>,
    merchant_key_store: &domain::MerchantKeyStore,
) -> CustomResult<Option<domain::Customer>, errors::StorageError> {
    match customer_id {
        None => Ok(None),
        Some(c_id) => {
            let customer = db
                .find_customer_optional_by_customer_id_merchant_id(
                    &c_id,
                    merchant_id,
                    merchant_key_store,
                )
                .await?;
            payment_data.email = payment_data.email.clone().or_else(|| {
                customer.as_ref().and_then(|inner| {
                    inner
                        .email
                        .clone()
                        .map(|encrypted_value| encrypted_value.into())
                })
            });
            Ok(customer)
        }
    }
}

// Checks if the inner values of two options are not equal and throws appropriate error
fn validate_options_for_inequality<T: PartialEq>(
    first_option: Option<&T>,
    second_option: Option<&T>,
    field_name: &str,
) -> Result<(), errors::ApiErrorResponse> {
    fp_utils::when(
        first_option
            .zip(second_option)
            .map(|(value1, value2)| value1 != value2)
            .unwrap_or(false),
        || {
            Err(errors::ApiErrorResponse::PreconditionFailed {
                message: format!("The field name `{field_name}` sent in both places is ambiguous"),
            })
        },
    )
}

// Checks if the customer details are passed in both places
// If so, raise an error
pub fn validate_customer_details_in_request(
    request: &api_models::payments::PaymentsRequest,
) -> Result<(), errors::ApiErrorResponse> {
    if let Some(customer_details) = request.customer.as_ref() {
        validate_options_for_inequality(
            request.customer_id.as_ref(),
            Some(&customer_details.id),
            "customer_id",
        )?;

        validate_options_for_inequality(
            request.email.as_ref(),
            customer_details.email.as_ref(),
            "email",
        )?;

        validate_options_for_inequality(
            request.name.as_ref(),
            customer_details.name.as_ref(),
            "name",
        )?;

        validate_options_for_inequality(
            request.phone.as_ref(),
            customer_details.phone.as_ref(),
            "phone",
        )?;

        validate_options_for_inequality(
            request.phone_country_code.as_ref(),
            customer_details.phone_country_code.as_ref(),
            "phone_country_code",
        )?;
    }

    Ok(())
}

/// Get the customer details from customer field if present
/// or from the individual fields in `PaymentsRequest`
pub fn get_customer_details_from_request(
    request: &api_models::payments::PaymentsRequest,
) -> CustomerDetails {
    let customer_id = request
        .customer
        .as_ref()
        .map(|customer_details| customer_details.id.clone())
        .or(request.customer_id.clone());

    let customer_name = request
        .customer
        .as_ref()
        .and_then(|customer_details| customer_details.name.clone())
        .or(request.name.clone());

    let customer_email = request
        .customer
        .as_ref()
        .and_then(|customer_details| customer_details.email.clone())
        .or(request.email.clone());

    let customer_phone = request
        .customer
        .as_ref()
        .and_then(|customer_details| customer_details.phone.clone())
        .or(request.phone.clone());

    let customer_phone_code = request
        .customer
        .as_ref()
        .and_then(|customer_details| customer_details.phone_country_code.clone())
        .or(request.phone_country_code.clone());

    CustomerDetails {
        customer_id,
        name: customer_name,
        email: customer_email,
        phone: customer_phone,
        phone_country_code: customer_phone_code,
    }
}

pub async fn get_connector_default(
    _state: &AppState,
    request_connector: Option<serde_json::Value>,
) -> CustomResult<api::ConnectorChoice, errors::ApiErrorResponse> {
    Ok(request_connector.map_or(
        api::ConnectorChoice::Decide,
        api::ConnectorChoice::StraightThrough,
    ))
}

#[instrument(skip_all)]
pub async fn create_customer_if_not_exist<'a, F: Clone, R>(
    operation: BoxedOperation<'a, F, R>,
    db: &dyn StorageInterface,
    payment_data: &mut PaymentData<F>,
    req: Option<CustomerDetails>,
    merchant_id: &str,
    key_store: &domain::MerchantKeyStore,
) -> CustomResult<(BoxedOperation<'a, F, R>, Option<domain::Customer>), errors::StorageError> {
    let request_customer_details = req
        .get_required_value("customer")
        .change_context(errors::StorageError::ValueNotFound("customer".to_owned()))?;

    let customer_id = request_customer_details
        .customer_id
        .or(payment_data.payment_intent.customer_id.clone());

    let optional_customer = match customer_id {
        Some(customer_id) => {
            let customer_data = db
                .find_customer_optional_by_customer_id_merchant_id(
                    &customer_id,
                    merchant_id,
                    key_store,
                )
                .await?;

            Some(match customer_data {
                Some(c) => {
                    // Update the customer data if new data is passed in the request
                    if request_customer_details.email.is_some()
                        | request_customer_details.name.is_some()
                        | request_customer_details.phone.is_some()
                        | request_customer_details.phone_country_code.is_some()
                    {
                        let key = key_store.key.get_inner().peek();
                        let customer_update = async {
                            Ok(Update {
                                name: request_customer_details
                                    .name
                                    .async_lift(|inner| types::encrypt_optional(inner, key))
                                    .await?,
                                email: request_customer_details
                                    .email
                                    .clone()
                                    .async_lift(|inner| {
                                        types::encrypt_optional(
                                            inner.map(|inner| inner.expose()),
                                            key,
                                        )
                                    })
                                    .await?,
                                phone: request_customer_details
                                    .phone
                                    .clone()
                                    .async_lift(|inner| types::encrypt_optional(inner, key))
                                    .await?,
                                phone_country_code: request_customer_details.phone_country_code,
                                description: None,
                                connector_customer: None,
                                metadata: None,
                            })
                        }
                        .await
                        .change_context(errors::StorageError::SerializationFailed)
                        .attach_printable("Failed while encrypting Customer while Update")?;

                        db.update_customer_by_customer_id_merchant_id(
                            customer_id,
                            merchant_id.to_string(),
                            customer_update,
                            key_store,
                        )
                        .await
                    } else {
                        Ok(c)
                    }
                }
                None => {
                    let new_customer = async {
                        let key = key_store.key.get_inner().peek();
                        Ok(domain::Customer {
                            customer_id: customer_id.to_string(),
                            merchant_id: merchant_id.to_string(),
                            name: request_customer_details
                                .name
                                .async_lift(|inner| types::encrypt_optional(inner, key))
                                .await?,
                            email: request_customer_details
                                .email
                                .clone()
                                .async_lift(|inner| {
                                    types::encrypt_optional(inner.map(|inner| inner.expose()), key)
                                })
                                .await?,
                            phone: request_customer_details
                                .phone
                                .clone()
                                .async_lift(|inner| types::encrypt_optional(inner, key))
                                .await?,
                            phone_country_code: request_customer_details.phone_country_code.clone(),
                            description: None,
                            created_at: common_utils::date_time::now(),
                            id: None,
                            metadata: None,
                            modified_at: common_utils::date_time::now(),
                            connector_customer: None,
                        })
                    }
                    .await
                    .change_context(errors::StorageError::SerializationFailed)
                    .attach_printable("Failed while encrypting Customer while insert")?;
                    metrics::CUSTOMER_CREATED.add(&metrics::CONTEXT, 1, &[]);
                    db.insert_customer(new_customer, key_store).await
                }
            })
        }
        None => match &payment_data.payment_intent.customer_id {
            None => None,
            Some(customer_id) => db
                .find_customer_optional_by_customer_id_merchant_id(
                    customer_id,
                    merchant_id,
                    key_store,
                )
                .await?
                .map(Ok),
        },
    };
    Ok((
        operation,
        match optional_customer {
            Some(customer) => {
                let customer = customer?;

                payment_data.payment_intent.customer_id = Some(customer.customer_id.clone());
                payment_data.email = payment_data.email.clone().or_else(|| {
                    customer
                        .email
                        .clone()
                        .map(|encrypted_value| encrypted_value.into())
                });

                Some(customer)
            }
            None => None,
        },
    ))
}

pub async fn make_pm_data<'a, F: Clone, R>(
    operation: BoxedOperation<'a, F, R>,
    state: &'a AppState,
    payment_data: &mut PaymentData<F>,
) -> RouterResult<(BoxedOperation<'a, F, R>, Option<api::PaymentMethodData>)> {
    let request = &payment_data.payment_method_data;
    let token = payment_data.token.clone();
    let hyperswitch_token = if let Some(token) = token {
        let redis_conn = state.store.get_redis_conn();
        let key = format!(
            "pm_token_{}_{}_hyperswitch",
            token,
            payment_data
                .payment_attempt
                .payment_method
                .to_owned()
                .get_required_value("payment_method")?,
        );

        let hyperswitch_token_option = redis_conn
            .get_key::<Option<String>>(&key)
            .await
            .change_context(errors::ApiErrorResponse::InternalServerError)
            .attach_printable("Failed to fetch the token from redis")?;

        hyperswitch_token_option.or(Some(token))
    } else {
        None
    };

    let card_cvc = payment_data.card_cvc.clone();

    // TODO: Handle case where payment method and token both are present in request properly.
    let payment_method = match (request, hyperswitch_token) {
        (_, Some(hyperswitch_token)) => {
            let (pm, supplementary_data) = vault::Vault::get_payment_method_data_from_locker(
                state,
                &hyperswitch_token,
            )
            .await
            .attach_printable(
                "Payment method for given token not found or there was a problem fetching it",
            )?;

            utils::when(
                supplementary_data
                    .customer_id
                    .ne(&payment_data.payment_intent.customer_id),
                || {
                    Err(errors::ApiErrorResponse::PreconditionFailed { message: "customer associated with payment method and customer passed in payment are not same".into() })
                },
            )?;

            Ok::<_, error_stack::Report<errors::ApiErrorResponse>>(match pm.clone() {
                Some(api::PaymentMethodData::Card(card)) => {
                    payment_data.payment_attempt.payment_method =
                        Some(storage_enums::PaymentMethod::Card);
                    if let Some(cvc) = card_cvc {
                        let mut updated_card = card;
                        updated_card.card_cvc = cvc;
                        let updated_pm = api::PaymentMethodData::Card(updated_card);
                        vault::Vault::store_payment_method_data_in_locker(
                            state,
                            Some(hyperswitch_token),
                            &updated_pm,
                            payment_data.payment_intent.customer_id.to_owned(),
                            enums::PaymentMethod::Card,
                        )
                        .await?;
                        Some(updated_pm)
                    } else {
                        pm
                    }
                }

                Some(api::PaymentMethodData::Wallet(_)) => {
                    payment_data.payment_attempt.payment_method =
                        Some(storage_enums::PaymentMethod::Wallet);
                    pm
                }

                Some(api::PaymentMethodData::BankTransfer(_)) => {
                    payment_data.payment_attempt.payment_method =
                        Some(storage_enums::PaymentMethod::BankTransfer);
                    pm
                }
                Some(_) => Err(errors::ApiErrorResponse::InternalServerError)
                    .into_report()
                    .attach_printable(
                        "Payment method received from locker is unsupported by locker",
                    )?,

                None => None,
            })
        }
        (pm_opt @ Some(pm @ api::PaymentMethodData::Card(_)), _) => {
            let token = vault::Vault::store_payment_method_data_in_locker(
                state,
                None,
                pm,
                payment_data.payment_intent.customer_id.to_owned(),
                enums::PaymentMethod::Card,
            )
            .await?;
            payment_data.token = Some(token);
            Ok(pm_opt.to_owned())
        }
        (pm @ Some(api::PaymentMethodData::PayLater(_)), _) => Ok(pm.to_owned()),
        (pm @ Some(api::PaymentMethodData::BankRedirect(_)), _) => Ok(pm.to_owned()),
        (pm @ Some(api::PaymentMethodData::Crypto(_)), _) => Ok(pm.to_owned()),
        (pm @ Some(api::PaymentMethodData::BankDebit(_)), _) => Ok(pm.to_owned()),
        (pm @ Some(api::PaymentMethodData::Upi(_)), _) => Ok(pm.to_owned()),
        (pm @ Some(api::PaymentMethodData::Reward(_)), _) => Ok(pm.to_owned()),
        (pm_opt @ Some(pm @ api::PaymentMethodData::BankTransfer(_)), _) => {
            let token = vault::Vault::store_payment_method_data_in_locker(
                state,
                None,
                pm,
                payment_data.payment_intent.customer_id.to_owned(),
                enums::PaymentMethod::BankTransfer,
            )
            .await?;
            payment_data.token = Some(token);
            Ok(pm_opt.to_owned())
        }
        (pm_opt @ Some(pm @ api::PaymentMethodData::Wallet(_)), _) => {
            let token = vault::Vault::store_payment_method_data_in_locker(
                state,
                None,
                pm,
                payment_data.payment_intent.customer_id.to_owned(),
                enums::PaymentMethod::Wallet,
            )
            .await?;
            payment_data.token = Some(token);
            Ok(pm_opt.to_owned())
        }
        _ => Ok(None),
    }?;

    Ok((operation, payment_method))
}

#[instrument(skip_all)]
pub(crate) fn validate_capture_method(
    capture_method: storage_enums::CaptureMethod,
) -> RouterResult<()> {
    utils::when(
        capture_method == storage_enums::CaptureMethod::Automatic,
        || {
            Err(report!(errors::ApiErrorResponse::PaymentUnexpectedState {
                field_name: "capture_method".to_string(),
                current_flow: "captured".to_string(),
                current_value: capture_method.to_string(),
                states: "manual_single, manual_multiple, scheduled".to_string()
            }))
        },
    )
}

#[instrument(skip_all)]
pub(crate) fn validate_status(status: storage_enums::IntentStatus) -> RouterResult<()> {
    utils::when(
        status != storage_enums::IntentStatus::RequiresCapture,
        || {
            Err(report!(errors::ApiErrorResponse::PaymentUnexpectedState {
                field_name: "payment.status".to_string(),
                current_flow: "captured".to_string(),
                current_value: status.to_string(),
                states: "requires_capture".to_string()
            }))
        },
    )
}

#[instrument(skip_all)]
pub(crate) fn validate_amount_to_capture(
    amount: i64,
    amount_to_capture: Option<i64>,
) -> RouterResult<()> {
    utils::when(
        amount_to_capture.is_some() && (Some(amount) < amount_to_capture),
        || {
            Err(report!(errors::ApiErrorResponse::InvalidRequestData {
                message: "amount_to_capture is greater than amount".to_string()
            }))
        },
    )
}

#[instrument(skip_all)]
pub(crate) fn validate_payment_method_fields_present(
    req: &api::PaymentsRequest,
) -> RouterResult<()> {
    utils::when(
        req.payment_method.is_none() && req.payment_method_data.is_some(),
        || {
            Err(errors::ApiErrorResponse::MissingRequiredField {
                field_name: "payment_method",
            })
        },
    )?;

    utils::when(
        req.payment_method.is_some()
            && req.payment_method_data.is_none()
            && req.payment_token.is_none(),
        || {
            Err(errors::ApiErrorResponse::MissingRequiredField {
                field_name: "payment_method_data",
            })
        },
    )?;

    Ok(())
}

pub fn check_force_psync_precondition(
    status: &storage_enums::AttemptStatus,
    connector_transaction_id: &Option<String>,
) -> bool {
    !matches!(
        status,
        storage_enums::AttemptStatus::Charged
            | storage_enums::AttemptStatus::AutoRefunded
            | storage_enums::AttemptStatus::Voided
            | storage_enums::AttemptStatus::CodInitiated
            | storage_enums::AttemptStatus::Authorized
            | storage_enums::AttemptStatus::Started
            | storage_enums::AttemptStatus::Failure
    ) && connector_transaction_id.is_some()
}

pub fn append_option<T, U, F, V>(func: F, option1: Option<T>, option2: Option<U>) -> Option<V>
where
    F: FnOnce(T, U) -> V,
{
    Some(func(option1?, option2?))
}

#[cfg(feature = "olap")]
pub(super) async fn filter_by_constraints(
    db: &dyn StorageInterface,
    constraints: &api::PaymentListConstraints,
    merchant_id: &str,
    storage_scheme: storage_enums::MerchantStorageScheme,
) -> CustomResult<Vec<storage::PaymentIntent>, errors::StorageError> {
    let result = db
        .filter_payment_intent_by_constraints(merchant_id, constraints, storage_scheme)
        .await?;
    Ok(result)
}

#[cfg(feature = "olap")]
pub(super) fn validate_payment_list_request(
    req: &api::PaymentListConstraints,
) -> CustomResult<(), errors::ApiErrorResponse> {
    utils::when(req.limit > 100 || req.limit < 1, || {
        Err(errors::ApiErrorResponse::InvalidRequestData {
            message: "limit should be in between 1 and 100".to_string(),
        })
    })?;
    Ok(())
}

pub fn get_handle_response_url(
    payment_id: String,
    merchant_account: &domain::MerchantAccount,
    response: api::PaymentsResponse,
    connector: String,
) -> RouterResult<api::RedirectionResponse> {
    let payments_return_url = response.return_url.as_ref();

    let redirection_response = make_pg_redirect_response(payment_id, &response, connector);

    let return_url = make_merchant_url_with_response(
        merchant_account,
        redirection_response,
        payments_return_url,
        response.client_secret.as_ref(),
    )
    .attach_printable("Failed to make merchant url with response")?;

    make_url_with_signature(&return_url, merchant_account)
}

pub fn make_merchant_url_with_response(
    merchant_account: &domain::MerchantAccount,
    redirection_response: api::PgRedirectResponse,
    request_return_url: Option<&String>,
    client_secret: Option<&masking::Secret<String>>,
) -> RouterResult<String> {
    // take return url if provided in the request else use merchant return url
    let url = request_return_url
        .or(merchant_account.return_url.as_ref())
        .get_required_value("return_url")?;

    let status_check = redirection_response.status;

    let payment_client_secret = client_secret
        .ok_or(errors::ApiErrorResponse::InternalServerError)
        .into_report()
        .attach_printable("Expected client secret to be `Some`")?;

    let merchant_url_with_response = if merchant_account.redirect_to_merchant_with_http_post {
        url::Url::parse_with_params(
            url,
            &[
                ("status", status_check.to_string()),
                (
                    "payment_intent_client_secret",
                    payment_client_secret.peek().to_string(),
                ),
            ],
        )
        .into_report()
        .change_context(errors::ApiErrorResponse::InternalServerError)
        .attach_printable("Unable to parse the url with param")?
    } else {
        let amount = redirection_response.amount.get_required_value("amount")?;
        url::Url::parse_with_params(
            url,
            &[
                ("status", status_check.to_string()),
                (
                    "payment_intent_client_secret",
                    payment_client_secret.peek().to_string(),
                ),
                ("amount", amount.to_string()),
            ],
        )
        .into_report()
        .change_context(errors::ApiErrorResponse::InternalServerError)
        .attach_printable("Unable to parse the url with param")?
    };

    Ok(merchant_url_with_response.to_string())
}

pub async fn make_ephemeral_key(
    state: &AppState,
    customer_id: String,
    merchant_id: String,
) -> errors::RouterResponse<ephemeral_key::EphemeralKey> {
    let store = &state.store;
    let id = utils::generate_id(consts::ID_LENGTH, "eki");
    let secret = format!("epk_{}", &Uuid::new_v4().simple().to_string());
    let ek = ephemeral_key::EphemeralKeyNew {
        id,
        customer_id,
        merchant_id,
        secret,
    };
    let ek = store
        .create_ephemeral_key(ek, state.conf.eph_key.validity)
        .await
        .change_context(errors::ApiErrorResponse::InternalServerError)
        .attach_printable("Unable to create ephemeral key")?;
    Ok(services::ApplicationResponse::Json(ek))
}

pub async fn delete_ephemeral_key(
    store: &dyn StorageInterface,
    ek_id: String,
) -> errors::RouterResponse<ephemeral_key::EphemeralKey> {
    let ek = store
        .delete_ephemeral_key(&ek_id)
        .await
        .change_context(errors::ApiErrorResponse::InternalServerError)
        .attach_printable("Unable to delete ephemeral key")?;
    Ok(services::ApplicationResponse::Json(ek))
}

pub fn make_pg_redirect_response(
    payment_id: String,
    response: &api::PaymentsResponse,
    connector: String,
) -> api::PgRedirectResponse {
    api::PgRedirectResponse {
        payment_id,
        status: response.status,
        gateway_id: connector,
        customer_id: response.customer_id.to_owned(),
        amount: Some(response.amount),
    }
}

pub fn make_url_with_signature(
    redirect_url: &str,
    merchant_account: &domain::MerchantAccount,
) -> RouterResult<api::RedirectionResponse> {
    let mut url = url::Url::parse(redirect_url)
        .into_report()
        .change_context(errors::ApiErrorResponse::InternalServerError)
        .attach_printable("Unable to parse the url")?;

    let mut base_url = url.clone();
    base_url.query_pairs_mut().clear();

    let url = if merchant_account.enable_payment_response_hash {
        let key = merchant_account
            .payment_response_hash_key
            .as_ref()
            .get_required_value("payment_response_hash_key")?;
        let signature = hmac_sha512_sorted_query_params(
            &mut url.query_pairs().collect::<Vec<_>>(),
            key.as_str(),
        )?;

        url.query_pairs_mut()
            .append_pair("signature", &signature)
            .append_pair("signature_algorithm", "HMAC-SHA512");
        url.to_owned()
    } else {
        url.to_owned()
    };

    let parameters = url
        .query_pairs()
        .collect::<Vec<_>>()
        .iter()
        .map(|(key, value)| (key.clone().into_owned(), value.clone().into_owned()))
        .collect::<Vec<_>>();

    Ok(api::RedirectionResponse {
        return_url: base_url.to_string(),
        params: parameters,
        return_url_with_query_params: url.to_string(),
        http_method: if merchant_account.redirect_to_merchant_with_http_post {
            services::Method::Post.to_string()
        } else {
            services::Method::Get.to_string()
        },
        headers: Vec::new(),
    })
}

pub fn hmac_sha512_sorted_query_params(
    params: &mut [(Cow<'_, str>, Cow<'_, str>)],
    key: &str,
) -> RouterResult<String> {
    params.sort();
    let final_string = params
        .iter()
        .map(|(key, value)| format!("{key}={value}"))
        .collect::<Vec<_>>()
        .join("&");

    let signature = crypto::HmacSha512::sign_message(
        &crypto::HmacSha512,
        key.as_bytes(),
        final_string.as_bytes(),
    )
    .change_context(errors::ApiErrorResponse::InternalServerError)
    .attach_printable("Failed to sign the message")?;

    Ok(hex::encode(signature))
}

pub fn check_if_operation_confirm<Op: std::fmt::Debug>(operations: Op) -> bool {
    format!("{operations:?}") == "PaymentConfirm"
}

pub fn generate_mandate(
    merchant_id: String,
    connector: String,
    setup_mandate_details: Option<api::MandateData>,
    customer: &Option<domain::Customer>,
    payment_method_id: String,
    connector_mandate_id: Option<pii::SecretSerdeValue>,
    network_txn_id: Option<String>,
) -> CustomResult<Option<storage::MandateNew>, errors::ApiErrorResponse> {
    match (setup_mandate_details, customer) {
        (Some(data), Some(cus)) => {
            let mandate_id = utils::generate_id(consts::ID_LENGTH, "man");

            // The construction of the mandate new must be visible
            let mut new_mandate = storage::MandateNew::default();

            let customer_acceptance = data
                .customer_acceptance
                .get_required_value("customer_acceptance")?;
            new_mandate
                .set_mandate_id(mandate_id)
                .set_customer_id(cus.customer_id.clone())
                .set_merchant_id(merchant_id)
                .set_payment_method_id(payment_method_id)
                .set_connector(connector)
                .set_mandate_status(storage_enums::MandateStatus::Active)
                .set_connector_mandate_ids(connector_mandate_id)
                .set_network_transaction_id(network_txn_id)
                .set_customer_ip_address(
                    customer_acceptance
                        .get_ip_address()
                        .map(masking::Secret::new),
                )
                .set_customer_user_agent(customer_acceptance.get_user_agent())
                .set_customer_accepted_at(Some(customer_acceptance.get_accepted_at()));

            Ok(Some(
                match data.mandate_type.get_required_value("mandate_type")? {
                    api::MandateType::SingleUse(data) => new_mandate
                        .set_mandate_amount(Some(data.amount))
                        .set_mandate_currency(Some(data.currency))
                        .set_mandate_type(storage_enums::MandateType::SingleUse)
                        .to_owned(),

                    api::MandateType::MultiUse(op_data) => match op_data {
                        Some(data) => new_mandate
                            .set_mandate_amount(Some(data.amount))
                            .set_mandate_currency(Some(data.currency))
                            .set_start_date(data.start_date)
                            .set_end_date(data.end_date)
                            .set_metadata(data.metadata),
                        None => &mut new_mandate,
                    }
                    .set_mandate_type(storage_enums::MandateType::MultiUse)
                    .to_owned(),
                },
            ))
        }
        (_, _) => Ok(None),
    }
}

// A function to manually authenticate the client secret with intent fulfillment time
pub(crate) fn authenticate_client_secret(
    request_client_secret: Option<&String>,
    payment_intent: &payment_intent::PaymentIntent,
    merchant_intent_fulfillment_time: Option<i64>,
) -> Result<(), errors::ApiErrorResponse> {
    match (request_client_secret, &payment_intent.client_secret) {
        (Some(req_cs), Some(pi_cs)) => {
            if req_cs != pi_cs {
                Err(errors::ApiErrorResponse::ClientSecretInvalid)
            } else {
                //This is done to check whether the merchant_account's intent fulfillment time has expired or not
                let payment_intent_fulfillment_deadline =
                    payment_intent.created_at.saturating_add(Duration::seconds(
                        merchant_intent_fulfillment_time
                            .unwrap_or(consts::DEFAULT_FULFILLMENT_TIME),
                    ));
                let current_timestamp = common_utils::date_time::now();
                fp_utils::when(
                    current_timestamp > payment_intent_fulfillment_deadline,
                    || Err(errors::ApiErrorResponse::ClientSecretExpired),
                )
            }
        }
        // If there is no client in payment intent, then it has expired
        (Some(_), None) => Err(errors::ApiErrorResponse::ClientSecretExpired),
        _ => Ok(()),
    }
}

pub(crate) fn validate_payment_status_against_not_allowed_statuses(
    intent_status: &storage_enums::IntentStatus,
    not_allowed_statuses: &[storage_enums::IntentStatus],
    action: &'static str,
) -> Result<(), errors::ApiErrorResponse> {
    fp_utils::when(not_allowed_statuses.contains(intent_status), || {
        Err(errors::ApiErrorResponse::PreconditionFailed {
            message: format!(
                "You cannot {action} this payment because it has status {intent_status}",
            ),
        })
    })
}

pub(crate) fn validate_pm_or_token_given(
    payment_method: &Option<api_enums::PaymentMethod>,
    payment_method_data: &Option<api::PaymentMethodData>,
    payment_method_type: &Option<api_enums::PaymentMethodType>,
    mandate_type: &Option<api::MandateTransactionType>,
    token: &Option<String>,
) -> Result<(), errors::ApiErrorResponse> {
    utils::when(
        !matches!(
            payment_method_type,
            Some(api_enums::PaymentMethodType::Paypal)
        ) && !matches!(
            mandate_type,
            Some(api::MandateTransactionType::RecurringMandateTransaction)
        ) && token.is_none()
            && (payment_method_data.is_none() || payment_method.is_none()),
        || {
            Err(errors::ApiErrorResponse::InvalidRequestData {
                message: "A payment token or payment method data is required".to_string(),
            })
        },
    )
}

// A function to perform database lookup and then verify the client secret
pub async fn verify_payment_intent_time_and_client_secret(
    db: &dyn StorageInterface,
    merchant_account: &domain::MerchantAccount,
    client_secret: Option<String>,
) -> error_stack::Result<Option<storage::PaymentIntent>, errors::ApiErrorResponse> {
    client_secret
        .async_map(|cs| async move {
            let payment_id = get_payment_id_from_client_secret(&cs)?;

            let payment_intent = db
                .find_payment_intent_by_payment_id_merchant_id(
                    &payment_id,
                    &merchant_account.merchant_id,
                    merchant_account.storage_scheme,
                )
                .await
                .change_context(errors::ApiErrorResponse::PaymentNotFound)?;

            authenticate_client_secret(
                Some(&cs),
                &payment_intent,
                merchant_account.intent_fulfillment_time,
            )?;
            Ok(payment_intent)
        })
        .await
        .transpose()
}

fn connector_needs_business_sub_label(connector_name: &str) -> bool {
    let connectors_list = [api_models::enums::Connector::Cybersource];
    connectors_list
        .map(|connector| connector.to_string())
        .contains(&connector_name.to_string())
}

/// Create the connector label
/// {connector_name}_{country}_{business_label}
pub fn get_connector_label(
    business_country: api_models::enums::CountryAlpha2,
    business_label: &str,
    business_sub_label: Option<&String>,
    connector_name: &str,
) -> String {
    let mut connector_label = format!("{connector_name}_{business_country}_{business_label}");

    // Business sub label is currently being used only for cybersource
    // To ensure backwards compatibality, cybersource mca's created before this change
    // will have the business_sub_label value as default.
    //
    // Even when creating the connector account, if no sub label is provided, default will be used
    if connector_needs_business_sub_label(connector_name) {
        if let Some(sub_label) = business_sub_label {
            connector_label.push_str(&format!("_{sub_label}"));
        } else {
            connector_label.push_str("_default"); // For backwards compatibality
        }
    }

    connector_label
}

/// Do lazy parsing of primary business details
/// If both country and label are passed, no need to parse business details from merchant_account
/// If any one is missing, get it from merchant_account
/// If there is more than one label or country configured in merchant account, then
/// passing business details for payment is mandatory to avoid ambiguity
pub fn get_business_details(
    business_country: Option<api_enums::CountryAlpha2>,
    business_label: Option<&String>,
    merchant_account: &domain::MerchantAccount,
) -> RouterResult<(api_enums::CountryAlpha2, String)> {
    let (business_country, business_label) = match business_country.zip(business_label) {
        Some((business_country, business_label)) => {
            (business_country.to_owned(), business_label.to_owned())
        }
        None => {
            // Parse the primary business details from merchant account
            let primary_business_details: Vec<api_models::admin::PrimaryBusinessDetails> =
                merchant_account
                    .primary_business_details
                    .clone()
                    .parse_value("PrimaryBusinessDetails")
                    .change_context(errors::ApiErrorResponse::InternalServerError)
                    .attach_printable("failed to parse primary business details")?;

            if primary_business_details.len() == 1 {
                let primary_business_details = primary_business_details.first().ok_or(
                    errors::ApiErrorResponse::MissingRequiredField {
                        field_name: "primary_business_details",
                    },
                )?;
                (
                    business_country.unwrap_or_else(|| primary_business_details.country.to_owned()),
                    business_label
                        .map(ToString::to_string)
                        .unwrap_or_else(|| primary_business_details.business.to_owned()),
                )
            } else {
                // If primary business details are not present or more than one
                Err(report!(errors::ApiErrorResponse::MissingRequiredField {
                    field_name: "business_country, business_label"
                }))?
            }
        }
    };

    Ok((business_country, business_label))
}

#[inline]
pub(crate) fn get_payment_id_from_client_secret(cs: &str) -> RouterResult<String> {
    let (payment_id, _) = cs
        .rsplit_once("_secret_")
        .ok_or(errors::ApiErrorResponse::ClientSecretInvalid)
        .into_report()?;
    Ok(payment_id.to_string())
}

#[cfg(test)]
mod tests {
    use super::*;

    #[test]
    fn test_authenticate_client_secret_fulfillment_time_not_expired() {
        let payment_intent = payment_intent::PaymentIntent {
            id: 21,
            payment_id: "23".to_string(),
            merchant_id: "22".to_string(),
            status: storage_enums::IntentStatus::RequiresCapture,
            amount: 200,
            currency: None,
            amount_captured: None,
            customer_id: None,
            description: None,
            return_url: None,
            metadata: None,
            connector_id: None,
            shipping_address_id: None,
            billing_address_id: None,
            statement_descriptor_name: None,
            statement_descriptor_suffix: None,
            created_at: common_utils::date_time::now(),
            modified_at: common_utils::date_time::now(),
            last_synced: None,
            setup_future_usage: None,
            off_session: None,
            client_secret: Some("1".to_string()),
            active_attempt_id: "nopes".to_string(),
            business_country: storage_enums::CountryAlpha2::AG,
            business_label: "no".to_string(),
            order_details: None,
            allowed_payment_method_types: None,
            connector_metadata: None,
            feature_metadata: None,
            attempt_count: 1,
        };
        let req_cs = Some("1".to_string());
        let merchant_fulfillment_time = Some(900);
        assert!(authenticate_client_secret(
            req_cs.as_ref(),
            &payment_intent,
            merchant_fulfillment_time
        )
        .is_ok()); // Check if the result is an Ok variant
    }

    #[test]
    fn test_authenticate_client_secret_fulfillment_time_expired() {
        let payment_intent = payment_intent::PaymentIntent {
            id: 21,
            payment_id: "23".to_string(),
            merchant_id: "22".to_string(),
            status: storage_enums::IntentStatus::RequiresCapture,
            amount: 200,
            currency: None,
            amount_captured: None,
            customer_id: None,
            description: None,
            return_url: None,
            metadata: None,
            connector_id: None,
            shipping_address_id: None,
            billing_address_id: None,
            statement_descriptor_name: None,
            statement_descriptor_suffix: None,
            created_at: common_utils::date_time::now().saturating_sub(Duration::seconds(20)),
            modified_at: common_utils::date_time::now(),
            last_synced: None,
            setup_future_usage: None,
            off_session: None,
            client_secret: Some("1".to_string()),
            active_attempt_id: "nopes".to_string(),
            business_country: storage_enums::CountryAlpha2::AG,
            business_label: "no".to_string(),
            order_details: None,
            allowed_payment_method_types: None,
            connector_metadata: None,
            feature_metadata: None,
            attempt_count: 1,
        };
        let req_cs = Some("1".to_string());
        let merchant_fulfillment_time = Some(10);
        assert!(authenticate_client_secret(
            req_cs.as_ref(),
            &payment_intent,
            merchant_fulfillment_time
        )
        .is_err())
    }

    #[test]
    fn test_authenticate_client_secret_expired() {
        let payment_intent = payment_intent::PaymentIntent {
            id: 21,
            payment_id: "23".to_string(),
            merchant_id: "22".to_string(),
            status: storage_enums::IntentStatus::RequiresCapture,
            amount: 200,
            currency: None,
            amount_captured: None,
            customer_id: None,
            description: None,
            return_url: None,
            metadata: None,
            connector_id: None,
            shipping_address_id: None,
            billing_address_id: None,
            statement_descriptor_name: None,
            statement_descriptor_suffix: None,
            created_at: common_utils::date_time::now().saturating_sub(Duration::seconds(20)),
            modified_at: common_utils::date_time::now(),
            last_synced: None,
            setup_future_usage: None,
            off_session: None,
            client_secret: None,
            active_attempt_id: "nopes".to_string(),
            business_country: storage_enums::CountryAlpha2::AG,
            business_label: "no".to_string(),
            order_details: None,
            allowed_payment_method_types: None,
            connector_metadata: None,
            feature_metadata: None,
            attempt_count: 1,
        };
        let req_cs = Some("1".to_string());
        let merchant_fulfillment_time = Some(10);
        assert!(authenticate_client_secret(
            req_cs.as_ref(),
            &payment_intent,
            merchant_fulfillment_time
        )
        .is_err())
    }
}

// This function will be removed after moving this functionality to server_wrap and using cache instead of config
pub async fn insert_merchant_connector_creds_to_config(
    db: &dyn StorageInterface,
    merchant_id: &str,
    merchant_connector_details: admin::MerchantConnectorDetailsWrap,
) -> RouterResult<()> {
    if let Some(encoded_data) = merchant_connector_details.encoded_data {
        match db
            .insert_config(storage::ConfigNew {
                key: format!(
                    "mcd_{merchant_id}_{}",
                    merchant_connector_details.creds_identifier
                ),
                config: encoded_data.peek().to_owned(),
            })
            .await
        {
            Ok(_) => Ok(()),
            Err(err) => {
                if err.current_context().is_db_unique_violation() {
                    Ok(())
                } else {
                    Err(err
                        .change_context(errors::ApiErrorResponse::InternalServerError)
                        .attach_printable("Failed to insert connector_creds to config"))
                }
            }
        }
    } else {
        Ok(())
    }
}

#[derive(Clone)]
pub enum MerchantConnectorAccountType {
    DbVal(domain::MerchantConnectorAccount),
    CacheVal(api_models::admin::MerchantConnectorDetails),
}

impl MerchantConnectorAccountType {
    pub fn get_metadata(&self) -> Option<masking::Secret<serde_json::Value>> {
        match self {
            Self::DbVal(val) => val.metadata.to_owned(),
            Self::CacheVal(val) => val.metadata.to_owned(),
        }
    }
    pub fn get_connector_account_details(&self) -> serde_json::Value {
        match self {
            Self::DbVal(val) => val.connector_account_details.peek().to_owned(),
            Self::CacheVal(val) => val.connector_account_details.peek().to_owned(),
        }
    }

    pub fn is_disabled(&self) -> bool {
        match self {
            Self::DbVal(ref inner) => inner.disabled.unwrap_or(false),
            // Cached merchant connector account, only contains the account details,
            // the merchant connector account must only be cached if it's not disabled
            Self::CacheVal(_) => false,
        }
    }

    pub fn is_test_mode_on(&self) -> Option<bool> {
        match self {
            Self::DbVal(val) => val.test_mode,
            Self::CacheVal(_) => None,
        }
    }
}

pub async fn get_merchant_connector_account(
    state: &AppState,
    merchant_id: &str,
    connector_label: &str,
    creds_identifier: Option<String>,
    key_store: &domain::MerchantKeyStore,
) -> RouterResult<MerchantConnectorAccountType> {
    let db = &*state.store;
    match creds_identifier {
        Some(creds_identifier) => {
            let mca_config = db
                .find_config_by_key(format!("mcd_{merchant_id}_{creds_identifier}").as_str())
                .await
                .to_not_found_response(
                    errors::ApiErrorResponse::MerchantConnectorAccountNotFound {
                        id: connector_label.to_string(),
                    },
                )?;

            #[cfg(feature = "kms")]
            let private_key = state.kms_secrets.jwekey.peek().tunnel_private_key.clone();

            #[cfg(not(feature = "kms"))]
            let private_key = state.conf.jwekey.tunnel_private_key.to_owned();

            let decrypted_mca = services::decrypt_jwe(mca_config.config.as_str(), services::KeyIdCheck::SkipKeyIdCheck, private_key, jwe::RSA_OAEP_256)
                                     .await
                                     .change_context(errors::ApiErrorResponse::InternalServerError)
                                     .attach_printable(
                                        "Failed to decrypt merchant_connector_details sent in request and then put in cache",
                                    )?;

            let res = String::into_bytes(decrypted_mca)
                        .parse_struct("MerchantConnectorDetails")
                        .change_context(errors::ApiErrorResponse::InternalServerError)
                        .attach_printable(
                            "Failed to parse merchant_connector_details sent in request and then put in cache",
                        )?;

            Ok(MerchantConnectorAccountType::CacheVal(res))
        }
        None => db
            .find_merchant_connector_account_by_merchant_id_connector_label(
                merchant_id,
                connector_label,
                key_store,
            )
            .await
            .map(MerchantConnectorAccountType::DbVal)
            .change_context(errors::ApiErrorResponse::MerchantConnectorAccountNotFound {
                id: connector_label.to_string(),
            }),
    }
}

/// This function replaces the request and response type of routerdata with the
/// request and response type passed
/// # Arguments
///
/// * `router_data` - original router data
/// * `request` - new request
/// * `response` - new response
pub fn router_data_type_conversion<F1, F2, Req1, Req2, Res1, Res2>(
    router_data: RouterData<F1, Req1, Res1>,
    request: Req2,
    response: Result<Res2, ErrorResponse>,
) -> RouterData<F2, Req2, Res2> {
    RouterData {
        flow: std::marker::PhantomData,
        request,
        response,
        merchant_id: router_data.merchant_id,
        address: router_data.address,
        amount_captured: router_data.amount_captured,
        auth_type: router_data.auth_type,
        connector: router_data.connector,
        connector_auth_type: router_data.connector_auth_type,
        connector_meta_data: router_data.connector_meta_data,
        description: router_data.description,
        payment_id: router_data.payment_id,
        payment_method: router_data.payment_method,
        payment_method_id: router_data.payment_method_id,
        return_url: router_data.return_url,
        status: router_data.status,
        attempt_id: router_data.attempt_id,
        access_token: router_data.access_token,
        session_token: router_data.session_token,
        reference_id: None,
        payment_method_token: router_data.payment_method_token,
        customer_id: router_data.customer_id,
        connector_customer: router_data.connector_customer,
        preprocessing_id: router_data.preprocessing_id,
        connector_request_reference_id: router_data.connector_request_reference_id,
<<<<<<< HEAD
        #[cfg(feature = "payouts")]
        payout_method_data: None,
        #[cfg(feature = "payouts")]
        quote_id: None,
=======
        test_mode: router_data.test_mode,
>>>>>>> 714cd275
    }
}

pub fn get_attempt_type(
    payment_intent: &storage::PaymentIntent,
    payment_attempt: &storage::PaymentAttempt,
    request: &api::PaymentsRequest,
    action: &str,
) -> RouterResult<AttemptType> {
    match payment_intent.status {
        enums::IntentStatus::Failed => {
            if matches!(
                request.retry_action,
                Some(api_models::enums::RetryAction::ManualRetry)
            ) {
                match payment_attempt.status {
                    enums::AttemptStatus::Started
                    | enums::AttemptStatus::AuthenticationPending
                    | enums::AttemptStatus::AuthenticationSuccessful
                    | enums::AttemptStatus::Authorized
                    | enums::AttemptStatus::Charged
                    | enums::AttemptStatus::Authorizing
                    | enums::AttemptStatus::CodInitiated
                    | enums::AttemptStatus::VoidInitiated
                    | enums::AttemptStatus::CaptureInitiated
                    | enums::AttemptStatus::Unresolved
                    | enums::AttemptStatus::Pending
                    | enums::AttemptStatus::ConfirmationAwaited
                    | enums::AttemptStatus::PartialCharged
                    | enums::AttemptStatus::Voided
                    | enums::AttemptStatus::AutoRefunded
                    | enums::AttemptStatus::PaymentMethodAwaited
                    | enums::AttemptStatus::DeviceDataCollectionPending => {
                        Err(errors::ApiErrorResponse::InternalServerError)
                            .into_report()
                            .attach_printable("Payment Attempt unexpected state")
                    }

                    storage_enums::AttemptStatus::VoidFailed
                    | storage_enums::AttemptStatus::RouterDeclined
                    | storage_enums::AttemptStatus::CaptureFailed =>  Err(report!(errors::ApiErrorResponse::PreconditionFailed {
                        message:
                            format!("You cannot {action} this payment because it has status {}, and the previous attempt has the status {}", payment_intent.status, payment_attempt.status)
                        }
                    )),

                    storage_enums::AttemptStatus::AuthenticationFailed
                    | storage_enums::AttemptStatus::AuthorizationFailed
                    | storage_enums::AttemptStatus::Failure => Ok(AttemptType::New),
                }
            } else {
                Err(report!(errors::ApiErrorResponse::PreconditionFailed {
                        message:
                            format!("You cannot {action} this payment because it has status {}, you can pass `retry_action` as `manual_retry` in request to try this payment again", payment_intent.status)
                        }
                    ))
            }
        }
        enums::IntentStatus::Cancelled
        | enums::IntentStatus::RequiresCapture
        | enums::IntentStatus::Processing
        | enums::IntentStatus::Succeeded => {
            Err(report!(errors::ApiErrorResponse::PreconditionFailed {
                message: format!(
                    "You cannot {action} this payment because it has status {}",
                    payment_intent.status,
                ),
            }))
        }

        enums::IntentStatus::RequiresCustomerAction
        | enums::IntentStatus::RequiresMerchantAction
        | enums::IntentStatus::RequiresPaymentMethod
        | enums::IntentStatus::RequiresConfirmation => Ok(AttemptType::SameOld),
    }
}

#[derive(Debug, Eq, PartialEq, Clone)]
pub enum AttemptType {
    New,
    SameOld,
}

impl AttemptType {
    // The function creates a new payment_attempt from the previous payment attempt but doesn't populate fields like payment_method, error_code etc.
    // Logic to override the fields with data provided in the request should be done after this if required.
    // In case if fields are not overridden by the request then they contain the same data that was in the previous attempt provided it is populated in this function.
    #[inline(always)]
    fn make_new_payment_attempt(
        payment_method_data: &Option<api_models::payments::PaymentMethodData>,
        old_payment_attempt: storage::PaymentAttempt,
        new_attempt_count: i16,
    ) -> storage::PaymentAttemptNew {
        let created_at @ modified_at @ last_synced = Some(common_utils::date_time::now());

        storage::PaymentAttemptNew {
            attempt_id: utils::get_payment_attempt_id(
                &old_payment_attempt.payment_id,
                new_attempt_count,
            ),
            payment_id: old_payment_attempt.payment_id,
            merchant_id: old_payment_attempt.merchant_id,

            // A new payment attempt is getting created so, used the same function which is used to populate status in PaymentCreate Flow.
            status: payment_attempt_status_fsm(payment_method_data, Some(true)),

            amount: old_payment_attempt.amount,
            currency: old_payment_attempt.currency,
            save_to_locker: old_payment_attempt.save_to_locker,

            connector: None,

            error_message: None,
            offer_amount: old_payment_attempt.offer_amount,
            surcharge_amount: old_payment_attempt.surcharge_amount,
            tax_amount: old_payment_attempt.tax_amount,
            payment_method_id: None,
            payment_method: None,
            capture_method: old_payment_attempt.capture_method,
            capture_on: old_payment_attempt.capture_on,
            confirm: old_payment_attempt.confirm,
            authentication_type: old_payment_attempt.authentication_type,
            created_at,
            modified_at,
            last_synced,
            cancellation_reason: None,
            amount_to_capture: old_payment_attempt.amount_to_capture,

            // Once the payment_attempt is authorised then mandate_id is created. If this payment attempt is authorised then mandate_id will be overridden.
            // Since mandate_id is a contract between merchant and customer to debit customers amount adding it to newly created attempt
            mandate_id: old_payment_attempt.mandate_id,

            // The payment could be done from a different browser or same browser, it would probably be overridden by request data.
            browser_info: None,

            error_code: None,
            payment_token: None,
            connector_metadata: None,
            payment_experience: None,
            payment_method_type: None,
            payment_method_data: None,

            // In case it is passed in create and not in confirm,
            business_sub_label: old_payment_attempt.business_sub_label,
            // If the algorithm is entered in Create call from server side, it needs to be populated here, however it could be overridden from the request.
            straight_through_algorithm: old_payment_attempt.straight_through_algorithm,
            mandate_details: old_payment_attempt.mandate_details,
            preprocessing_step_id: None,
            error_reason: None,
            connector_response_reference_id: None,
        }
    }

    pub async fn modify_payment_intent_and_payment_attempt(
        &self,
        request: &api::PaymentsRequest,
        fetched_payment_intent: storage::PaymentIntent,
        fetched_payment_attempt: storage::PaymentAttempt,
        db: &dyn StorageInterface,
        storage_scheme: storage::enums::MerchantStorageScheme,
    ) -> RouterResult<(storage::PaymentIntent, storage::PaymentAttempt)> {
        match self {
            Self::SameOld => Ok((fetched_payment_intent, fetched_payment_attempt)),
            Self::New => {
                let new_attempt_count = fetched_payment_intent.attempt_count + 1;
                let new_payment_attempt = db
                    .insert_payment_attempt(
                        Self::make_new_payment_attempt(
                            &request.payment_method_data,
                            fetched_payment_attempt,
                            new_attempt_count,
                        ),
                        storage_scheme,
                    )
                    .await
                    .to_duplicate_response(errors::ApiErrorResponse::DuplicatePayment {
                        payment_id: fetched_payment_intent.payment_id.to_owned(),
                    })?;

                let updated_payment_intent = db
                    .update_payment_intent(
                        fetched_payment_intent,
                        storage::PaymentIntentUpdate::StatusAndAttemptUpdate {
                            status: payment_intent_status_fsm(
                                &request.payment_method_data,
                                Some(true),
                            ),
                            active_attempt_id: new_payment_attempt.attempt_id.to_owned(),
                            attempt_count: new_attempt_count,
                        },
                        storage_scheme,
                    )
                    .await
                    .to_not_found_response(errors::ApiErrorResponse::PaymentNotFound)?;

                Ok((updated_payment_intent, new_payment_attempt))
            }
        }
    }

    pub async fn get_connector_response(
        &self,
        payment_attempt: &storage::PaymentAttempt,
        db: &dyn StorageInterface,
        storage_scheme: storage::enums::MerchantStorageScheme,
    ) -> RouterResult<storage::ConnectorResponse> {
        match self {
            Self::New => db
                .insert_connector_response(
                    payments::PaymentCreate::make_connector_response(payment_attempt),
                    storage_scheme,
                )
                .await
                .to_duplicate_response(errors::ApiErrorResponse::DuplicatePayment {
                    payment_id: payment_attempt.payment_id.clone(),
                }),
            Self::SameOld => db
                .find_connector_response_by_payment_id_merchant_id_attempt_id(
                    &payment_attempt.payment_id,
                    &payment_attempt.merchant_id,
                    &payment_attempt.attempt_id,
                    storage_scheme,
                )
                .await
                .to_not_found_response(errors::ApiErrorResponse::PaymentNotFound),
        }
    }
}

#[inline(always)]
pub fn is_manual_retry_allowed(
    intent_status: &storage_enums::IntentStatus,
    attempt_status: &storage_enums::AttemptStatus,
) -> Option<bool> {
    match intent_status {
        enums::IntentStatus::Failed => match attempt_status {
            enums::AttemptStatus::Started
            | enums::AttemptStatus::AuthenticationPending
            | enums::AttemptStatus::AuthenticationSuccessful
            | enums::AttemptStatus::Authorized
            | enums::AttemptStatus::Charged
            | enums::AttemptStatus::Authorizing
            | enums::AttemptStatus::CodInitiated
            | enums::AttemptStatus::VoidInitiated
            | enums::AttemptStatus::CaptureInitiated
            | enums::AttemptStatus::Unresolved
            | enums::AttemptStatus::Pending
            | enums::AttemptStatus::ConfirmationAwaited
            | enums::AttemptStatus::PartialCharged
            | enums::AttemptStatus::Voided
            | enums::AttemptStatus::AutoRefunded
            | enums::AttemptStatus::PaymentMethodAwaited
            | enums::AttemptStatus::DeviceDataCollectionPending => {
                logger::error!("Payment Attempt should not be in this state because Attempt to Intent status mapping doesn't allow it");
                None
            }

            storage_enums::AttemptStatus::VoidFailed
            | storage_enums::AttemptStatus::RouterDeclined
            | storage_enums::AttemptStatus::CaptureFailed => Some(false),

            storage_enums::AttemptStatus::AuthenticationFailed
            | storage_enums::AttemptStatus::AuthorizationFailed
            | storage_enums::AttemptStatus::Failure => Some(true),
        },
        enums::IntentStatus::Cancelled
        | enums::IntentStatus::RequiresCapture
        | enums::IntentStatus::Processing
        | enums::IntentStatus::Succeeded => Some(false),

        enums::IntentStatus::RequiresCustomerAction
        | enums::IntentStatus::RequiresMerchantAction
        | enums::IntentStatus::RequiresPaymentMethod
        | enums::IntentStatus::RequiresConfirmation => None,
    }
}

#[cfg(test)]
mod test {
    #![allow(clippy::unwrap_used)]
    #[test]
    fn test_client_secret_parse() {
        let client_secret1 = "pay_3TgelAms4RQec8xSStjF_secret_fc34taHLw1ekPgNh92qr";
        let client_secret2 = "pay_3Tgel__Ams4RQ_secret_ec8xSStjF_secret_fc34taHLw1ekPgNh92qr";
        let client_secret3 =
            "pay_3Tgel__Ams4RQ_secret_ec8xSStjF_secret__secret_fc34taHLw1ekPgNh92qr";

        assert_eq!(
            "pay_3TgelAms4RQec8xSStjF",
            super::get_payment_id_from_client_secret(client_secret1).unwrap()
        );
        assert_eq!(
            "pay_3Tgel__Ams4RQ_secret_ec8xSStjF",
            super::get_payment_id_from_client_secret(client_secret2).unwrap()
        );
        assert_eq!(
            "pay_3Tgel__Ams4RQ_secret_ec8xSStjF_secret_",
            super::get_payment_id_from_client_secret(client_secret3).unwrap()
        );
    }
}

pub async fn get_additional_payment_data(
    pm_data: &api_models::payments::PaymentMethodData,
    db: &dyn StorageInterface,
) -> api_models::payments::AdditionalPaymentData {
    match pm_data {
        api_models::payments::PaymentMethodData::Card(card_data) => {
            if card_data.card_issuer.is_some()
                && card_data.card_network.is_some()
                && card_data.card_type.is_some()
                && card_data.card_issuing_country.is_some()
                && card_data.bank_code.is_some()
            {
                api_models::payments::AdditionalPaymentData::Card {
                    card_issuer: card_data.card_issuer.to_owned(),
                    card_network: card_data.card_network.clone(),
                    card_type: card_data.card_type.to_owned(),
                    card_issuing_country: card_data.card_issuing_country.to_owned(),
                    bank_code: card_data.bank_code.to_owned(),
                }
            } else {
                let card_number = card_data.clone().card_number;
                let card_info = db
                    .get_card_info(&card_number.get_card_isin())
                    .await
                    .map_err(|error| services::logger::warn!(card_info_error=?error))
                    .ok()
                    .flatten()
                    .map(
                        |card_info| api_models::payments::AdditionalPaymentData::Card {
                            card_issuer: card_info.card_issuer,
                            card_network: card_info.card_network.clone(),
                            bank_code: card_info.bank_code,
                            card_type: card_info.card_type,
                            card_issuing_country: card_info.card_issuing_country,
                        },
                    );
                card_info.unwrap_or(api_models::payments::AdditionalPaymentData::Card {
                    card_issuer: None,
                    card_network: None,
                    bank_code: None,
                    card_type: None,
                    card_issuing_country: None,
                })
            }
        }
        api_models::payments::PaymentMethodData::BankRedirect(bank_redirect_data) => {
            match bank_redirect_data {
                api_models::payments::BankRedirectData::Eps { bank_name, .. } => {
                    api_models::payments::AdditionalPaymentData::BankRedirect {
                        bank_name: bank_name.to_owned(),
                    }
                }
                api_models::payments::BankRedirectData::Ideal { bank_name, .. } => {
                    api_models::payments::AdditionalPaymentData::BankRedirect {
                        bank_name: bank_name.to_owned(),
                    }
                }
                _ => api_models::payments::AdditionalPaymentData::BankRedirect { bank_name: None },
            }
        }
        api_models::payments::PaymentMethodData::Wallet(_) => {
            api_models::payments::AdditionalPaymentData::Wallet {}
        }
        api_models::payments::PaymentMethodData::PayLater(_) => {
            api_models::payments::AdditionalPaymentData::PayLater {}
        }
        api_models::payments::PaymentMethodData::BankTransfer(_) => {
            api_models::payments::AdditionalPaymentData::BankTransfer {}
        }
        api_models::payments::PaymentMethodData::Crypto(_) => {
            api_models::payments::AdditionalPaymentData::Crypto {}
        }
        api_models::payments::PaymentMethodData::BankDebit(_) => {
            api_models::payments::AdditionalPaymentData::BankDebit {}
        }
        api_models::payments::PaymentMethodData::MandatePayment => {
            api_models::payments::AdditionalPaymentData::MandatePayment {}
        }
        api_models::payments::PaymentMethodData::Reward(_) => {
            api_models::payments::AdditionalPaymentData::Reward {}
        }
        api_models::payments::PaymentMethodData::Upi(_) => {
            api_models::payments::AdditionalPaymentData::Upi {}
        }
    }
}<|MERGE_RESOLUTION|>--- conflicted
+++ resolved
@@ -2162,14 +2162,11 @@
         connector_customer: router_data.connector_customer,
         preprocessing_id: router_data.preprocessing_id,
         connector_request_reference_id: router_data.connector_request_reference_id,
-<<<<<<< HEAD
         #[cfg(feature = "payouts")]
         payout_method_data: None,
         #[cfg(feature = "payouts")]
         quote_id: None,
-=======
         test_mode: router_data.test_mode,
->>>>>>> 714cd275
     }
 }
 
