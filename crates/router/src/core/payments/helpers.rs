--- conflicted
+++ resolved
@@ -233,11 +233,7 @@
                         })),
                     )
                 }
-<<<<<<< HEAD
-                api::Amount::Null => {
-=======
                 api::Amount::Zero => {
->>>>>>> 031c073e
                     // If the amount is Null but still amount_to_capture is passed this is invalid and
                     Err(report!(errors::ApiErrorResponse::PreconditionFailed {
                         message: "amount_to_capture should not exist for when amount = 0"
