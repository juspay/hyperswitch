--- conflicted
+++ resolved
@@ -96,12 +96,8 @@
     req_address: Option<&api::Address>,
     address_id: Option<&str>,
     merchant_id: &str,
-<<<<<<< HEAD
-    customer_id: &Option<String>,
+    customer_id: Option<&String>,
     merchant_key_store: &domain::MerchantKeyStore,
-=======
-    customer_id: Option<&String>,
->>>>>>> 02a3ce74
 ) -> CustomResult<Option<domain::Address>, errors::ApiErrorResponse> {
     let key = merchant_key_store.key.get_inner().peek();
 
