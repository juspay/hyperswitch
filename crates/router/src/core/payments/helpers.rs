--- conflicted
+++ resolved
@@ -305,12 +305,7 @@
         payment_attempt.connector
     )
 }
-<<<<<<< HEAD
 fn validate_recurring_mandate(req: MandateValidationFields) -> RouterResult<()> {
-=======
-
-fn validate_recurring_mandate(req: &api::PaymentsRequest) -> RouterResult<()> {
->>>>>>> cbbba379
     req.mandate_id.check_value_present("mandate_id")?;
 
     req.customer_id.check_value_present("customer_id")?;
