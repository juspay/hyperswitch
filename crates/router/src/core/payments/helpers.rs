use std::borrow::Cow;

use base64::Engine;
use common_utils::{
    ext_traits::{AsyncExt, ByteSliceExt},
    fp_utils, generate_id,
};
// TODO : Evaluate all the helper functions ()
use error_stack::{report, IntoReport, ResultExt};
use masking::PeekInterface;
use router_env::{instrument, tracing};
use storage_models::enums;
use uuid::Uuid;

use super::{
    operations::{BoxedOperation, Operation, PaymentResponse},
    CustomerDetails, PaymentData,
};
use crate::{
    configs::settings::Server,
    consts,
    core::{
        errors::{self, CustomResult, RouterResult, StorageErrorExt},
        payment_methods::{cards, vault},
    },
    db::StorageInterface,
    pii,
    routes::{metrics, AppState},
    scheduler::{metrics as scheduler_metrics, workflows::payment_sync},
    services,
    types::{
        api::{self, admin, enums as api_enums, CustomerAcceptanceExt, MandateValidationFieldsExt},
        domain::{
            self, customer, merchant_account,
            types::{get_key_and_algo, AsyncLift, TypeEncryption},
        },
        storage::{self, enums as storage_enums, ephemeral_key},
        transformers::ForeignInto,
    },
    utils::{
        self,
        crypto::{self, SignMessage},
        OptionExt,
    },
};

pub async fn get_address_for_payment_request(
    db: &dyn StorageInterface,
    req_address: Option<&api::Address>,
    address_id: Option<&str>,
    merchant_id: &str,
    customer_id: &Option<String>,
) -> CustomResult<Option<domain::address::Address>, errors::ApiErrorResponse> {
    let key = get_key_and_algo(db, merchant_id.to_string())
        .await
<<<<<<< HEAD
        .change_context(errors::ApiErrorResponse::InternalServerError)?;
=======
        .change_context(errors::ApiErrorResponse::InternalServerError)
        .attach_printable("Failed while getting key for encryption")?;
>>>>>>> 3b5ecc3c

    let encrypt = |inner: Option<masking::Secret<String>>| async {
        inner
            .async_map(|value| crypto::Encryptable::encrypt(value, &key, crypto::GcmAes256 {}))
            .await
            .transpose()
    };

    Ok(match req_address {
        Some(address) => {
            match address_id {
                Some(id) => {
                    let address_update = async {
                        Ok(storage::AddressUpdate::Update {
                            city: address
                                .address
                                .as_ref()
                                .and_then(|value| value.city.clone()),
                            country: address.address.as_ref().and_then(|value| value.country),
                            line1: address
                                .address
                                .as_ref()
                                .and_then(|value| value.line1.clone())
                                .async_lift(encrypt)
                                .await?,
                            line2: address
                                .address
                                .as_ref()
                                .and_then(|value| value.line2.clone())
                                .async_lift(encrypt)
                                .await?,
                            line3: address
                                .address
                                .as_ref()
                                .and_then(|value| value.line3.clone())
                                .async_lift(encrypt)
                                .await?,
                            state: address
                                .address
                                .as_ref()
                                .and_then(|value| value.state.clone())
                                .async_lift(encrypt)
                                .await?,
                            zip: address
                                .address
                                .as_ref()
                                .and_then(|value| value.zip.clone())
                                .async_lift(encrypt)
                                .await?,
                            first_name: address
                                .address
                                .as_ref()
                                .and_then(|value| value.first_name.clone())
                                .async_lift(encrypt)
                                .await?,
                            last_name: address
                                .address
                                .as_ref()
                                .and_then(|value| value.last_name.clone())
                                .async_lift(encrypt)
                                .await?,
                            phone_number: address
                                .phone
                                .as_ref()
                                .and_then(|value| value.number.clone())
                                .async_lift(encrypt)
                                .await?,
                            country_code: address
                                .phone
                                .as_ref()
                                .and_then(|value| value.country_code.clone()),
                        })
                    }
                    .await
                    .change_context(errors::ApiErrorResponse::InternalServerError)
                    .attach_printable("Failed while encrypting address")?;
                    Some(
                        db.update_address(id.to_owned(), address_update)
                            .await
                            .map_err(|err| {
                                err.to_not_found_response(errors::ApiErrorResponse::AddressNotFound)
                            })?,
                    )
                }
                None => {
                    // generate a new address here
                    let customer_id = customer_id
                        .as_deref()
                        .get_required_value("customer_id")
                        .change_context(errors::ApiErrorResponse::CustomerNotFound)?;

                    let address_details = address.address.clone().unwrap_or_default();
                    Some(
                        db.insert_address(
                            async {
                                Ok(domain::address::Address {
                                    phone_number: address
                                        .phone
                                        .as_ref()
                                        .and_then(|a| a.number.clone())
                                        .async_lift(encrypt)
                                        .await?,
                                    country_code: address
                                        .phone
                                        .as_ref()
                                        .and_then(|a| a.country_code.clone()),
                                    customer_id: customer_id.to_string(),
                                    merchant_id: merchant_id.to_string(),
                                    address_id: generate_id(consts::ID_LENGTH, "add"),
                                    city: address_details.city,
                                    country: address_details.country,
                                    line1: address_details.line1.async_lift(encrypt).await?,
                                    line2: address_details.line2.async_lift(encrypt).await?,
                                    line3: address_details.line3.async_lift(encrypt).await?,
                                    id: None,
                                    state: address_details.state.async_lift(encrypt).await?,
                                    created_at: common_utils::date_time::now(),
                                    first_name: address_details
                                        .first_name
                                        .async_lift(encrypt)
                                        .await?,
                                    last_name: address_details
                                        .last_name
                                        .async_lift(encrypt)
                                        .await?,
                                    modified_at: common_utils::date_time::now(),
                                    zip: address_details.zip.async_lift(encrypt).await?,
                                })
                            }
                            .await
                            .change_context(errors::ApiErrorResponse::InternalServerError)
                            .attach_printable("Failed while encrypting address while insert")?,
                        )
                        .await
                        .map_err(|_| errors::ApiErrorResponse::InternalServerError)?,
                    )
                }
            }
        }
        None => match address_id {
            Some(id) => Some(db.find_address(id).await).transpose().map_err(|err| {
                err.to_not_found_response(errors::ApiErrorResponse::AddressNotFound)
            })?,
            None => None,
        },
    })
}

pub async fn get_address_by_id(
    db: &dyn StorageInterface,
    address_id: Option<String>,
) -> CustomResult<Option<domain::address::Address>, errors::ApiErrorResponse> {
    match address_id {
        None => Ok(None),
        Some(address_id) => Ok(db.find_address(&address_id).await.ok()),
    }
}

pub async fn get_token_pm_type_mandate_details(
    state: &AppState,
    request: &api::PaymentsRequest,
    mandate_type: Option<api::MandateTxnType>,
    merchant_account: &merchant_account::MerchantAccount,
) -> RouterResult<(
    Option<String>,
    Option<storage_enums::PaymentMethod>,
    Option<api::MandateData>,
)> {
    match mandate_type {
        Some(api::MandateTxnType::NewMandateTxn) => {
            let setup_mandate = request
                .mandate_data
                .clone()
                .get_required_value("mandate_data")?;
            Ok((
                request.payment_token.to_owned(),
                request.payment_method.map(ForeignInto::foreign_into),
                Some(setup_mandate),
            ))
        }
        Some(api::MandateTxnType::RecurringMandateTxn) => {
            let (token_, payment_method_type_) =
                get_token_for_recurring_mandate(state, request, merchant_account).await?;
            Ok((token_, payment_method_type_, None))
        }
        None => Ok((
            request.payment_token.to_owned(),
            request.payment_method.map(ForeignInto::foreign_into),
            request.mandate_data.clone(),
        )),
    }
}

pub async fn get_token_for_recurring_mandate(
    state: &AppState,
    req: &api::PaymentsRequest,
    merchant_account: &merchant_account::MerchantAccount,
) -> RouterResult<(Option<String>, Option<storage_enums::PaymentMethod>)> {
    let db = &*state.store;
    let mandate_id = req.mandate_id.clone().get_required_value("mandate_id")?;

    let mandate = db
        .find_mandate_by_merchant_id_mandate_id(&merchant_account.merchant_id, mandate_id.as_str())
        .await
        .map_err(|error| error.to_not_found_response(errors::ApiErrorResponse::MandateNotFound))?;

    let customer = req.customer_id.clone().get_required_value("customer_id")?;

    let payment_method_id = {
        if mandate.customer_id != customer {
            Err(report!(errors::ApiErrorResponse::PreconditionFailed {
                message: "customer_id must match mandate customer_id".into()
            }))?
        }
        if mandate.mandate_status != storage_enums::MandateStatus::Active {
            Err(report!(errors::ApiErrorResponse::PreconditionFailed {
                message: "mandate is not active".into()
            }))?
        };
        mandate.payment_method_id.clone()
    };
    verify_mandate_details(
        req.amount.get_required_value("amount")?.into(),
        req.currency.get_required_value("currency")?,
        mandate.clone(),
    )?;

    let payment_method = db
        .find_payment_method(payment_method_id.as_str())
        .await
        .map_err(|error| {
            error.to_not_found_response(errors::ApiErrorResponse::PaymentMethodNotFound)
        })?;

    let token = Uuid::new_v4().to_string();
    let locker_id = merchant_account
        .locker_id
        .to_owned()
        .get_required_value("locker_id")?;
    let _ = cards::get_lookup_key_from_locker(state, &token, &payment_method, &locker_id).await?;

    if let Some(payment_method_from_request) = req.payment_method {
        let pm: storage_enums::PaymentMethod = payment_method_from_request.foreign_into();
        if pm != payment_method.payment_method {
            Err(report!(errors::ApiErrorResponse::PreconditionFailed {
                message: "payment method in request does not match previously provided payment \
                          method information"
                    .into()
            }))?
        }
    };

    Ok((Some(token), Some(payment_method.payment_method)))
}

#[instrument(skip_all)]
/// Check weather the merchant id in the request
/// and merchant id in the merchant account are same.
pub fn validate_merchant_id(
    merchant_id: &str,
    request_merchant_id: Option<&str>,
) -> CustomResult<(), errors::ApiErrorResponse> {
    // Get Merchant Id from the merchant
    // or get from merchant account

    let request_merchant_id = request_merchant_id.unwrap_or(merchant_id);

    utils::when(merchant_id.ne(request_merchant_id), || {
        Err(report!(errors::ApiErrorResponse::PreconditionFailed {
            message: format!(
                "Invalid `merchant_id`: {request_merchant_id} not found in merchant account"
            )
        }))
    })
}

#[instrument(skip_all)]
pub fn validate_request_amount_and_amount_to_capture(
    op_amount: Option<api::Amount>,
    op_amount_to_capture: Option<i64>,
) -> CustomResult<(), errors::ApiErrorResponse> {
    match (op_amount, op_amount_to_capture) {
        (None, _) => Ok(()),
        (Some(_amount), None) => Ok(()),
        (Some(amount), Some(amount_to_capture)) => {
            match amount {
                api::Amount::Value(amount_inner) => {
                    // If both amount and amount to capture is present
                    // then amount to be capture should be less than or equal to request amount
                    utils::when(!amount_to_capture.le(&amount_inner.get()), || {
                        Err(report!(errors::ApiErrorResponse::PreconditionFailed {
                            message: format!(
                            "amount_to_capture is greater than amount capture_amount: {amount_to_capture:?} request_amount: {amount:?}"
                        )
                        }))
                    })
                }
                api::Amount::Zero => {
                    // If the amount is Null but still amount_to_capture is passed this is invalid and
                    Err(report!(errors::ApiErrorResponse::PreconditionFailed {
                        message: "amount_to_capture should not exist for when amount = 0"
                            .to_string()
                    }))
                }
            }
        }
    }
}

pub fn validate_mandate(
    req: impl Into<api::MandateValidationFields>,
) -> RouterResult<Option<api::MandateTxnType>> {
    let req: api::MandateValidationFields = req.into();
    match req.is_mandate() {
        Some(api::MandateTxnType::NewMandateTxn) => {
            validate_new_mandate_request(req)?;
            Ok(Some(api::MandateTxnType::NewMandateTxn))
        }
        Some(api::MandateTxnType::RecurringMandateTxn) => {
            validate_recurring_mandate(req)?;
            Ok(Some(api::MandateTxnType::RecurringMandateTxn))
        }
        None => Ok(None),
    }
}

fn validate_new_mandate_request(req: api::MandateValidationFields) -> RouterResult<()> {
    let confirm = req.confirm.get_required_value("confirm")?;

    if !confirm {
        Err(report!(errors::ApiErrorResponse::PreconditionFailed {
            message: "`confirm` must be `true` for mandates".into()
        }))?
    }

    let _ = req.customer_id.as_ref().get_required_value("customer_id")?;

    let mandate_data = req
        .mandate_data
        .clone()
        .get_required_value("mandate_data")?;

    if api_enums::FutureUsage::OnSession
        == req
            .setup_future_usage
            .get_required_value("setup_future_usage")?
    {
        Err(report!(errors::ApiErrorResponse::PreconditionFailed {
            message: "`setup_future_usage` must be `off_session` for mandates".into()
        }))?
    };

    if (mandate_data.customer_acceptance.acceptance_type == api::AcceptanceType::Online)
        && mandate_data.customer_acceptance.online.is_none()
    {
        Err(report!(errors::ApiErrorResponse::PreconditionFailed {
            message: "`mandate_data.customer_acceptance.online` is required when \
                      `mandate_data.customer_acceptance.acceptance_type` is `online`"
                .into()
        }))?
    }

    Ok(())
}

pub fn validate_customer_id_mandatory_cases(
    has_shipping: bool,
    has_billing: bool,
    has_setup_future_usage: bool,
    customer_id: &Option<String>,
) -> RouterResult<()> {
    match (
        has_shipping,
        has_billing,
        has_setup_future_usage,
        customer_id,
    ) {
        (true, _, _, None) | (_, true, _, None) | (_, _, true, None) => {
            Err(errors::ApiErrorResponse::PreconditionFailed {
                message: "customer_id is mandatory when shipping or billing \
                address is given or when setup_future_usage is given"
                    .to_string(),
            })
            .into_report()
        }
        _ => Ok(()),
    }
}

pub fn create_startpay_url(
    server: &Server,
    payment_attempt: &storage::PaymentAttempt,
    payment_intent: &storage::PaymentIntent,
) -> String {
    format!(
        "{}/payments/start/{}/{}/{}",
        server.base_url,
        payment_intent.payment_id,
        payment_intent.merchant_id,
        payment_attempt.attempt_id
    )
}

pub fn create_redirect_url(
    router_base_url: &String,
    payment_attempt: &storage::PaymentAttempt,
    connector_name: &String,
    creds_identifier: Option<&str>,
) -> String {
    let creds_identifier_path = creds_identifier.map_or_else(String::new, |cd| format!("/{}", cd));
    format!(
        "{}/payments/{}/{}/response/{}",
        router_base_url, payment_attempt.payment_id, payment_attempt.merchant_id, connector_name,
    ) + &creds_identifier_path
}

pub fn create_webhook_url(
    router_base_url: &String,
    payment_attempt: &storage::PaymentAttempt,
    connector_name: &String,
) -> String {
    format!(
        "{}/webhooks/{}/{}",
        router_base_url, payment_attempt.merchant_id, connector_name
    )
}
pub fn create_complete_authorize_url(
    router_base_url: &String,
    payment_attempt: &storage::PaymentAttempt,
    connector_name: &String,
) -> String {
    format!(
        "{}/payments/{}/{}/complete/{}",
        router_base_url, payment_attempt.payment_id, payment_attempt.merchant_id, connector_name
    )
}
fn validate_recurring_mandate(req: api::MandateValidationFields) -> RouterResult<()> {
    req.mandate_id.check_value_present("mandate_id")?;

    req.customer_id.check_value_present("customer_id")?;

    let confirm = req.confirm.get_required_value("confirm")?;
    if !confirm {
        Err(report!(errors::ApiErrorResponse::PreconditionFailed {
            message: "`confirm` must be `true` for mandates".into()
        }))?
    }

    let off_session = req.off_session.get_required_value("off_session")?;
    if !off_session {
        Err(report!(errors::ApiErrorResponse::PreconditionFailed {
            message: "`off_session` should be `true` for mandates".into()
        }))?
    }

    Ok(())
}

pub fn verify_mandate_details(
    request_amount: i64,
    request_currency: api_enums::Currency,
    mandate: storage::Mandate,
) -> RouterResult<()> {
    match mandate.mandate_type {
        storage_enums::MandateType::SingleUse => utils::when(
            mandate
                .mandate_amount
                .map(|mandate_amount| request_amount > mandate_amount)
                .unwrap_or(true),
            || {
                Err(report!(errors::ApiErrorResponse::MandateValidationFailed {
                    reason: "request amount is greater than mandate amount".to_string()
                }))
            },
        ),
        storage::enums::MandateType::MultiUse => utils::when(
            mandate
                .mandate_amount
                .map(|mandate_amount| {
                    (mandate.amount_captured.unwrap_or(0) + request_amount) > mandate_amount
                })
                .unwrap_or(false),
            || {
                Err(report!(errors::ApiErrorResponse::MandateValidationFailed {
                    reason: "request amount is greater than mandate amount".to_string()
                }))
            },
        ),
    }?;
    utils::when(
        mandate
            .mandate_currency
            .map(|mandate_currency| mandate_currency != request_currency.foreign_into())
            .unwrap_or(false),
        || {
            Err(report!(errors::ApiErrorResponse::MandateValidationFailed {
                reason: "cross currency mandates not supported".to_string()
            }))
        },
    )
}

#[instrument(skip_all)]
pub fn payment_attempt_status_fsm(
    payment_method_data: &Option<api::PaymentMethodData>,
    confirm: Option<bool>,
) -> storage_enums::AttemptStatus {
    match payment_method_data {
        Some(_) => match confirm {
            Some(true) => storage_enums::AttemptStatus::Pending,
            _ => storage_enums::AttemptStatus::ConfirmationAwaited,
        },
        None => storage_enums::AttemptStatus::PaymentMethodAwaited,
    }
}

pub fn payment_intent_status_fsm(
    payment_method_data: &Option<api::PaymentMethodData>,
    confirm: Option<bool>,
) -> storage_enums::IntentStatus {
    match payment_method_data {
        Some(_) => match confirm {
            Some(true) => storage_enums::IntentStatus::RequiresCustomerAction,
            _ => storage_enums::IntentStatus::RequiresConfirmation,
        },
        None => storage_enums::IntentStatus::RequiresPaymentMethod,
    }
}

pub async fn add_domain_task_to_pt<Op>(
    operation: &Op,
    state: &AppState,
    payment_attempt: &storage::PaymentAttempt,
) -> CustomResult<(), errors::ApiErrorResponse>
where
    Op: std::fmt::Debug,
{
    if check_if_operation_confirm(operation) {
        let routed_through: storage::RoutedThroughData = payment_attempt
            .connector
            .clone()
            .parse_value("RoutedThroughData")
            .change_context(errors::ApiErrorResponse::InternalServerError)?;

        let connector_name = routed_through
            .routed_through
            .ok_or(errors::ApiErrorResponse::InternalServerError)?;

        let schedule_time = payment_sync::get_sync_process_schedule_time(
            &*state.store,
            &connector_name,
            &payment_attempt.merchant_id,
            0,
        )
        .await
        .into_report()
        .change_context(errors::ApiErrorResponse::InternalServerError)
        .attach_printable("Failed while getting process schedule time")?;

        match schedule_time {
            Some(stime) => {
                scheduler_metrics::TASKS_ADDED_COUNT.add(&metrics::CONTEXT, 1, &[]); // Metrics
                super::add_process_sync_task(&*state.store, payment_attempt, stime)
                    .await
                    .into_report()
                    .change_context(errors::ApiErrorResponse::InternalServerError)
                    .attach_printable("Failed while adding task to process tracker")
            }
            None => Ok(()),
        }
    } else {
        Ok(())
    }
}

pub fn response_operation<'a, F, R>() -> BoxedOperation<'a, F, R>
where
    F: Send + Clone,
    PaymentResponse: Operation<F, R>,
{
    Box::new(PaymentResponse)
}

#[instrument(skip_all)]
pub(crate) async fn call_payment_method(
    state: &AppState,
    merchant_account: &merchant_account::MerchantAccount,
    payment_method: Option<&api::PaymentMethodData>,
    payment_method_type: Option<storage_enums::PaymentMethod>,
    maybe_customer: &Option<customer::Customer>,
) -> RouterResult<api::PaymentMethodResponse> {
    match payment_method {
        Some(pm_data) => match payment_method_type {
            Some(payment_method_type) => match pm_data {
                api::PaymentMethodData::Card(card) => {
                    let card_detail = api::CardDetail {
                        card_number: card.card_number.clone(),
                        card_exp_month: card.card_exp_month.clone(),
                        card_exp_year: card.card_exp_year.clone(),
                        card_holder_name: Some(card.card_holder_name.clone()),
                    };
                    match maybe_customer {
                        Some(customer) => {
                            let customer_id = customer.customer_id.clone();
                            let payment_method_request = api::PaymentMethodCreate {
                                payment_method: payment_method_type.foreign_into(),
                                payment_method_type: None,
                                payment_method_issuer: card.card_issuer.clone(),
                                payment_method_issuer_code: None,
                                card: Some(card_detail),
                                metadata: None,
                                customer_id: Some(customer_id),
                                card_network: card
                                    .card_network
                                    .as_ref()
                                    .map(|card_network| card_network.to_string()),
                            };
                            let resp = cards::add_payment_method(
                                state,
                                payment_method_request,
                                merchant_account,
                            )
                            .await
                            .attach_printable("Error on adding payment method")?;
                            match resp {
                                crate::services::ApplicationResponse::Json(payment_method) => {
                                    Ok(payment_method)
                                }
                                _ => Err(report!(errors::ApiErrorResponse::InternalServerError)
                                    .attach_printable("Error on adding payment method")),
                            }
                        }
                        None => Err(report!(errors::ApiErrorResponse::MissingRequiredField {
                            field_name: "customer"
                        })
                        .attach_printable("Missing Customer Object")),
                    }
                }
                _ => {
                    let payment_method_request = api::PaymentMethodCreate {
                        payment_method: payment_method_type.foreign_into(),
                        payment_method_type: None,
                        payment_method_issuer: None,
                        payment_method_issuer_code: None,
                        card: None,
                        metadata: None,
                        customer_id: None,
                        card_network: None,
                    };
                    let resp =
                        cards::add_payment_method(state, payment_method_request, merchant_account)
                            .await
                            .attach_printable("Error on adding payment method")?;
                    match resp {
                        crate::services::ApplicationResponse::Json(payment_method) => {
                            Ok(payment_method)
                        }
                        _ => Err(report!(errors::ApiErrorResponse::InternalServerError)
                            .attach_printable("Error on adding payment method")),
                    }
                }
            },
            None => Err(report!(errors::ApiErrorResponse::MissingRequiredField {
                field_name: "payment_method_type"
            })
            .attach_printable("PaymentMethodType Required")),
        },
        None => Err(report!(errors::ApiErrorResponse::MissingRequiredField {
            field_name: "payment_method_data"
        })
        .attach_printable("PaymentMethodData required Or Card is already saved")),
    }
}

pub async fn get_customer_from_details<F: Clone>(
    db: &dyn StorageInterface,
    customer_id: Option<String>,
    merchant_id: &str,
    payment_data: &mut PaymentData<F>,
) -> CustomResult<Option<customer::Customer>, errors::StorageError> {
    match customer_id {
        None => Ok(None),
        Some(c_id) => {
            let customer = db
                .find_customer_optional_by_customer_id_merchant_id(&c_id, merchant_id)
                .await?;
            payment_data.email = payment_data.email.clone().or_else(|| {
                customer.as_ref().and_then(|inner| {
                    inner
                        .email
                        .clone()
                        .map(|encrypted_value| encrypted_value.into_inner())
                })
            });
            Ok(customer)
        }
    }
}

pub async fn get_connector_default(
    _state: &AppState,
    request_connector: Option<serde_json::Value>,
) -> CustomResult<api::ConnectorChoice, errors::ApiErrorResponse> {
    Ok(request_connector.map_or(
        api::ConnectorChoice::Decide,
        api::ConnectorChoice::StraightThrough,
    ))
}

#[instrument(skip_all)]
pub async fn create_customer_if_not_exist<'a, F: Clone, R>(
    operation: BoxedOperation<'a, F, R>,
    db: &dyn StorageInterface,
    payment_data: &mut PaymentData<F>,
    req: Option<CustomerDetails>,
    merchant_id: &str,
) -> CustomResult<(BoxedOperation<'a, F, R>, Option<customer::Customer>), errors::StorageError> {
    let req = req
        .get_required_value("customer")
        .change_context(errors::StorageError::ValueNotFound("customer".to_owned()))?;
    let optional_customer = match req.customer_id.as_ref() {
        Some(customer_id) => {
            let customer_data = db
                .find_customer_optional_by_customer_id_merchant_id(customer_id, merchant_id)
                .await?;
            Some(match customer_data {
                Some(c) => Ok(c),
                None => {
                    let key = get_key_and_algo(db, merchant_id.to_string()).await?;

                    let encrypt = |inner: Option<masking::Secret<String>>| async {
                        inner
                            .async_map(|value| {
                                crypto::Encryptable::encrypt(value, &key, crypto::GcmAes256 {})
                            })
                            .await
                            .transpose()
<<<<<<< HEAD
                    };

                    let encrypt_email =
                        |inner: Option<masking::Secret<String, crate::pii::Email>>| async {
                            inner
                                .async_map(|value| {
                                    crypto::Encryptable::encrypt(value, &key, crypto::GcmAes256 {})
                                })
                                .await
                                .transpose()
                        };

=======
                    };

                    let encrypt_email = |inner: Option<masking::Secret<String, pii::Email>>| async {
                        inner
                            .async_map(|value| {
                                crypto::Encryptable::encrypt(value, &key, crypto::GcmAes256 {})
                            })
                            .await
                            .transpose()
                    };

>>>>>>> 3b5ecc3c
                    let new_customer = async {
                        Ok(customer::Customer {
                            customer_id: customer_id.to_string(),
                            merchant_id: merchant_id.to_string(),
                            name: req.name.async_lift(encrypt).await?,
                            email: req.email.clone().async_lift(encrypt_email).await?,
                            phone: req.phone.clone().async_lift(encrypt).await?,
                            phone_country_code: req.phone_country_code.clone(),
                            description: None,
                            created_at: common_utils::date_time::now(),
                            id: None,
                            metadata: None,
                        })
                    }
                    .await
                    .change_context(errors::StorageError::SerializationFailed)
                    .attach_printable("Failed while encrypting Customer while insert")?;
                    metrics::CUSTOMER_CREATED.add(&metrics::CONTEXT, 1, &[]);
                    db.insert_customer(new_customer).await
                }
            })
        }
        None => match &payment_data.payment_intent.customer_id {
            None => None,
            Some(customer_id) => db
                .find_customer_optional_by_customer_id_merchant_id(customer_id, merchant_id)
                .await?
                .map(Ok),
        },
    };
    Ok((
        operation,
        match optional_customer {
            Some(customer) => {
                let customer = customer?;

                payment_data.payment_intent.customer_id = Some(customer.customer_id.clone());
                payment_data.email = payment_data.email.clone().or_else(|| {
                    customer
                        .email
                        .clone()
                        .map(|encrypted_value| encrypted_value.into_inner())
                });

                Some(customer)
            }
            None => None,
        },
    ))
}

#[allow(clippy::too_many_arguments)]
pub async fn make_pm_data<'a, F: Clone, R>(
    operation: BoxedOperation<'a, F, R>,
    state: &'a AppState,
    payment_data: &mut PaymentData<F>,
) -> RouterResult<(BoxedOperation<'a, F, R>, Option<api::PaymentMethodData>)> {
    let request = &payment_data.payment_method_data;
    let token = payment_data.token.clone();
    let card_cvc = payment_data.card_cvc.clone();

    // TODO: Handle case where payment method and token both are present in request properly.
    let payment_method = match (request, token) {
        (_, Some(token)) => {
            let (pm, supplementary_data) = vault::Vault::get_payment_method_data_from_locker(
                state, &token,
            )
            .await
            .attach_printable(
                "Payment method for given token not found or there was a problem fetching it",
            )?;

            utils::when(
                supplementary_data
                    .customer_id
                    .ne(&payment_data.payment_intent.customer_id),
                || {
                    Err(errors::ApiErrorResponse::PreconditionFailed { message: "customer associated with payment method and customer passed in payment are not same".into() })
                },
            )?;

            Ok::<_, error_stack::Report<errors::ApiErrorResponse>>(match pm.clone() {
                Some(api::PaymentMethodData::Card(card)) => {
                    payment_data.payment_attempt.payment_method =
                        Some(storage_enums::PaymentMethod::Card);
                    if let Some(cvc) = card_cvc {
                        let mut updated_card = card;
                        updated_card.card_cvc = cvc;
                        let updated_pm = api::PaymentMethodData::Card(updated_card);
                        vault::Vault::store_payment_method_data_in_locker(
                            state,
                            Some(token),
                            &updated_pm,
                            payment_data.payment_intent.customer_id.to_owned(),
                            enums::PaymentMethod::Card,
                        )
                        .await?;
                        Some(updated_pm)
                    } else {
                        pm
                    }
                }

                Some(api::PaymentMethodData::Wallet(wallet_data)) => {
                    payment_data.payment_attempt.payment_method =
                        Some(storage_enums::PaymentMethod::Wallet);
                    // TODO: Remove redundant update from wallets.
                    match wallet_data {
                        api_models::payments::WalletData::PaypalRedirect(_) => pm,
                        _ => {
                            let updated_pm = api::PaymentMethodData::Wallet(wallet_data);
                            vault::Vault::store_payment_method_data_in_locker(
                                state,
                                Some(token),
                                &updated_pm,
                                payment_data.payment_intent.customer_id.to_owned(),
                                enums::PaymentMethod::Wallet,
                            )
                            .await?;
                            Some(updated_pm)
                        }
                    }
                }

                Some(_) => Err(errors::ApiErrorResponse::InternalServerError)
                    .into_report()
                    .attach_printable(
                        "Payment method received from locker is unsupported by locker",
                    )?,

                None => None,
            })
        }
        (pm_opt @ Some(pm @ api::PaymentMethodData::Card(_)), _) => {
            let token = vault::Vault::store_payment_method_data_in_locker(
                state,
                None,
                pm,
                payment_data.payment_intent.customer_id.to_owned(),
                enums::PaymentMethod::Card,
            )
            .await?;
            payment_data.token = Some(token);
            Ok(pm_opt.to_owned())
        }
        (pm @ Some(api::PaymentMethodData::PayLater(_)), _) => Ok(pm.to_owned()),
        (pm @ Some(api::PaymentMethodData::BankRedirect(_)), _) => Ok(pm.to_owned()),
        (pm_opt @ Some(pm @ api::PaymentMethodData::Wallet(_)), _) => {
            let token = vault::Vault::store_payment_method_data_in_locker(
                state,
                None,
                pm,
                payment_data.payment_intent.customer_id.to_owned(),
                enums::PaymentMethod::Wallet,
            )
            .await?;
            payment_data.token = Some(token);
            Ok(pm_opt.to_owned())
        }
        _ => Ok(None),
    }?;

    Ok((operation, payment_method))
}

#[instrument(skip_all)]
pub(crate) fn validate_capture_method(
    capture_method: storage_enums::CaptureMethod,
) -> RouterResult<()> {
    utils::when(
        capture_method == storage_enums::CaptureMethod::Automatic,
        || {
            Err(report!(errors::ApiErrorResponse::PaymentUnexpectedState {
                field_name: "capture_method".to_string(),
                current_flow: "captured".to_string(),
                current_value: capture_method.to_string(),
                states: "manual_single, manual_multiple, scheduled".to_string()
            }))
        },
    )
}

#[instrument(skip_all)]
pub(crate) fn validate_status(status: storage_enums::IntentStatus) -> RouterResult<()> {
    utils::when(
        status != storage_enums::IntentStatus::RequiresCapture,
        || {
            Err(report!(errors::ApiErrorResponse::PaymentUnexpectedState {
                field_name: "payment.status".to_string(),
                current_flow: "captured".to_string(),
                current_value: status.to_string(),
                states: "requires_capture".to_string()
            }))
        },
    )
}

#[instrument(skip_all)]
pub(crate) fn validate_amount_to_capture(
    amount: i64,
    amount_to_capture: Option<i64>,
) -> RouterResult<()> {
    utils::when(
        amount_to_capture.is_some() && (Some(amount) < amount_to_capture),
        || {
            Err(report!(errors::ApiErrorResponse::InvalidRequestData {
                message: "amount_to_capture is greater than amount".to_string()
            }))
        },
    )
}

#[instrument(skip_all)]
pub(crate) fn validate_payment_method_fields_present(
    req: &api::PaymentsRequest,
) -> RouterResult<()> {
    utils::when(
        req.payment_method.is_none() && req.payment_method_data.is_some(),
        || {
            Err(errors::ApiErrorResponse::MissingRequiredField {
                field_name: "payment_method",
            })
        },
    )?;

    utils::when(
        req.payment_method.is_some()
            && req.payment_method_data.is_none()
            && req.payment_token.is_none(),
        || {
            Err(errors::ApiErrorResponse::MissingRequiredField {
                field_name: "payment_method_data",
            })
        },
    )?;

    Ok(())
}

pub fn check_force_psync_precondition(
    status: &storage_enums::AttemptStatus,
    connector_transaction_id: &Option<String>,
) -> bool {
    !matches!(
        status,
        storage_enums::AttemptStatus::Charged
            | storage_enums::AttemptStatus::AutoRefunded
            | storage_enums::AttemptStatus::Voided
            | storage_enums::AttemptStatus::CodInitiated
            | storage_enums::AttemptStatus::Authorized
            | storage_enums::AttemptStatus::Started
            | storage_enums::AttemptStatus::Failure
    ) && connector_transaction_id.is_some()
}

pub fn append_option<T, U, F, V>(func: F, option1: Option<T>, option2: Option<U>) -> Option<V>
where
    F: FnOnce(T, U) -> V,
{
    Some(func(option1?, option2?))
}

#[cfg(feature = "olap")]
pub(super) async fn filter_by_constraints(
    db: &dyn StorageInterface,
    constraints: &api::PaymentListConstraints,
    merchant_id: &str,
    storage_scheme: storage_enums::MerchantStorageScheme,
) -> CustomResult<Vec<storage::PaymentIntent>, errors::StorageError> {
    let result = db
        .filter_payment_intent_by_constraints(merchant_id, constraints, storage_scheme)
        .await?;
    Ok(result)
}

#[cfg(feature = "olap")]
pub(super) fn validate_payment_list_request(
    req: &api::PaymentListConstraints,
) -> CustomResult<(), errors::ApiErrorResponse> {
    utils::when(req.limit > 100 || req.limit < 1, || {
        Err(errors::ApiErrorResponse::InvalidRequestData {
            message: "limit should be in between 1 and 100".to_string(),
        })
    })?;
    Ok(())
}

pub fn get_handle_response_url(
    payment_id: String,
    merchant_account: &merchant_account::MerchantAccount,
    response: api::PaymentsResponse,
    connector: String,
) -> RouterResult<api::RedirectionResponse> {
    let payments_return_url = response.return_url.as_ref();
    let redirection_response = make_pg_redirect_response(payment_id, &response, connector);

    let return_url = make_merchant_url_with_response(
        merchant_account,
        redirection_response,
        payments_return_url,
    )
    .attach_printable("Failed to make merchant url with response")?;

    make_url_with_signature(&return_url, merchant_account)
}

pub fn make_merchant_url_with_response(
    merchant_account: &merchant_account::MerchantAccount,
    redirection_response: api::PgRedirectResponse,
    request_return_url: Option<&String>,
) -> RouterResult<String> {
    // take return url if provided in the request else use merchant return url
    let url = request_return_url
        .or(merchant_account.return_url.as_ref())
        .get_required_value("return_url")?;

    let status_check = redirection_response.status;

    let payment_intent_id = redirection_response.payment_id;

    let merchant_url_with_response = if merchant_account.redirect_to_merchant_with_http_post {
        url::Url::parse_with_params(
            url,
            &[
                ("status", status_check.to_string()),
                ("payment_intent_client_secret", payment_intent_id),
            ],
        )
        .into_report()
        .change_context(errors::ApiErrorResponse::InternalServerError)
        .attach_printable("Unable to parse the url with param")?
    } else {
        let amount = redirection_response.amount.get_required_value("amount")?;
        url::Url::parse_with_params(
            url,
            &[
                ("status", status_check.to_string()),
                ("payment_intent_client_secret", payment_intent_id),
                ("amount", amount.to_string()),
            ],
        )
        .into_report()
        .change_context(errors::ApiErrorResponse::InternalServerError)
        .attach_printable("Unable to parse the url with param")?
    };

    Ok(merchant_url_with_response.to_string())
}

pub async fn make_ephemeral_key(
    state: &AppState,
    customer_id: String,
    merchant_id: String,
) -> errors::RouterResponse<ephemeral_key::EphemeralKey> {
    let store = &state.store;
    let id = utils::generate_id(consts::ID_LENGTH, "eki");
    let secret = format!("epk_{}", &Uuid::new_v4().simple().to_string());
    let ek = ephemeral_key::EphemeralKeyNew {
        id,
        customer_id,
        merchant_id,
        secret,
    };
    let ek = store
        .create_ephemeral_key(ek, state.conf.eph_key.validity)
        .await
        .change_context(errors::ApiErrorResponse::InternalServerError)
        .attach_printable("Unable to create ephemeral key")?;
    Ok(services::ApplicationResponse::Json(ek))
}

pub async fn delete_ephemeral_key(
    store: &dyn StorageInterface,
    ek_id: String,
) -> errors::RouterResponse<ephemeral_key::EphemeralKey> {
    let ek = store
        .delete_ephemeral_key(&ek_id)
        .await
        .change_context(errors::ApiErrorResponse::InternalServerError)
        .attach_printable("Unable to delete ephemeral key")?;
    Ok(services::ApplicationResponse::Json(ek))
}

pub fn make_pg_redirect_response(
    payment_id: String,
    response: &api::PaymentsResponse,
    connector: String,
) -> api::PgRedirectResponse {
    api::PgRedirectResponse {
        payment_id,
        status: response.status,
        gateway_id: connector,
        customer_id: response.customer_id.to_owned(),
        amount: Some(response.amount),
    }
}

pub fn make_url_with_signature(
    redirect_url: &str,
    merchant_account: &merchant_account::MerchantAccount,
) -> RouterResult<api::RedirectionResponse> {
    let mut url = url::Url::parse(redirect_url)
        .into_report()
        .change_context(errors::ApiErrorResponse::InternalServerError)
        .attach_printable("Unable to parse the url")?;

    let mut base_url = url.clone();
    base_url.query_pairs_mut().clear();

    let url = if merchant_account.enable_payment_response_hash {
        let key = merchant_account
            .payment_response_hash_key
            .as_ref()
            .get_required_value("payment_response_hash_key")?;
        let signature = hmac_sha256_sorted_query_params(
            &mut url.query_pairs().collect::<Vec<_>>(),
            key.as_str(),
        )?;

        url.query_pairs_mut()
            .append_pair("signature", &signature)
            .append_pair("signature_algorithm", "HMAC-SHA256");
        url.to_owned()
    } else {
        url.to_owned()
    };

    let parameters = url
        .query_pairs()
        .collect::<Vec<_>>()
        .iter()
        .map(|(key, value)| (key.clone().into_owned(), value.clone().into_owned()))
        .collect::<Vec<_>>();

    Ok(api::RedirectionResponse {
        return_url: base_url.to_string(),
        params: parameters,
        return_url_with_query_params: url.to_string(),
        http_method: if merchant_account.redirect_to_merchant_with_http_post {
            services::Method::Post.to_string()
        } else {
            services::Method::Get.to_string()
        },
        headers: Vec::new(),
    })
}

pub fn hmac_sha256_sorted_query_params(
    params: &mut [(Cow<'_, str>, Cow<'_, str>)],
    key: &str,
) -> RouterResult<String> {
    params.sort();
    let final_string = params
        .iter()
        .map(|(key, value)| format!("{key}={value}"))
        .collect::<Vec<_>>()
        .join("&");

    let signature = crypto::HmacSha256::sign_message(
        &crypto::HmacSha256,
        key.as_bytes(),
        final_string.as_bytes(),
    )
    .change_context(errors::ApiErrorResponse::InternalServerError)
    .attach_printable("Failed to sign the message")?;

    Ok(hex::encode(signature))
}

pub fn check_if_operation_confirm<Op: std::fmt::Debug>(operations: Op) -> bool {
    format!("{operations:?}") == "PaymentConfirm"
}

pub fn generate_mandate(
    merchant_id: String,
    connector: String,
    setup_mandate_details: Option<api::MandateData>,
    customer: &Option<customer::Customer>,
    payment_method_id: String,
    connector_mandate_id: Option<String>,
) -> Option<storage::MandateNew> {
    match (setup_mandate_details, customer) {
        (Some(data), Some(cus)) => {
            let mandate_id = utils::generate_id(consts::ID_LENGTH, "man");

            // The construction of the mandate new must be visible
            let mut new_mandate = storage::MandateNew::default();

            new_mandate
                .set_mandate_id(mandate_id)
                .set_customer_id(cus.customer_id.clone())
                .set_merchant_id(merchant_id)
                .set_payment_method_id(payment_method_id)
                .set_connector(connector)
                .set_mandate_status(storage_enums::MandateStatus::Active)
                .set_connector_mandate_id(connector_mandate_id)
                .set_customer_ip_address(
                    data.customer_acceptance
                        .get_ip_address()
                        .map(masking::Secret::new),
                )
                .set_customer_user_agent(data.customer_acceptance.get_user_agent())
                .set_customer_accepted_at(Some(data.customer_acceptance.get_accepted_at()));

            Some(match data.mandate_type {
                api::MandateType::SingleUse(data) => new_mandate
                    .set_mandate_amount(Some(data.amount))
                    .set_mandate_currency(Some(data.currency.foreign_into()))
                    .set_mandate_type(storage_enums::MandateType::SingleUse)
                    .to_owned(),

                api::MandateType::MultiUse(op_data) => match op_data {
                    Some(data) => new_mandate
                        .set_mandate_amount(Some(data.amount))
                        .set_mandate_currency(Some(data.currency.foreign_into())),
                    None => &mut new_mandate,
                }
                .set_mandate_type(storage_enums::MandateType::MultiUse)
                .to_owned(),
            })
        }
        (_, _) => None,
    }
}

// A function to manually authenticate the client secret
pub(crate) fn authenticate_client_secret(
    request_client_secret: Option<&String>,
    payment_intent_client_secret: Option<&String>,
) -> Result<(), errors::ApiErrorResponse> {
    match (request_client_secret, payment_intent_client_secret) {
        (Some(req_cs), Some(pi_cs)) if req_cs != pi_cs => {
            Err(errors::ApiErrorResponse::ClientSecretInvalid)
        }
        // If there is no client in payment intent, then it has expired
        (Some(_), None) => Err(errors::ApiErrorResponse::ClientSecretExpired),
        _ => Ok(()),
    }
}

pub(crate) fn validate_payment_status_against_not_allowed_statuses(
    intent_status: &storage_enums::IntentStatus,
    not_allowed_statuses: &[storage_enums::IntentStatus],
    action: &'static str,
) -> Result<(), errors::ApiErrorResponse> {
    fp_utils::when(not_allowed_statuses.contains(intent_status), || {
        Err(errors::ApiErrorResponse::PreconditionFailed {
            message: format!(
                "You cannot {action} this payment because it has status {intent_status}",
            ),
        })
    })
}

pub(crate) fn validate_pm_or_token_given(
    payment_method: &Option<api_enums::PaymentMethod>,
    payment_method_data: &Option<api::PaymentMethodData>,
    payment_method_type: &Option<api_enums::PaymentMethodType>,
    mandate_type: &Option<api::MandateTxnType>,
    token: &Option<String>,
) -> Result<(), errors::ApiErrorResponse> {
    utils::when(
        !matches!(
            payment_method_type,
            Some(api_enums::PaymentMethodType::Paypal)
        ) && !matches!(mandate_type, Some(api::MandateTxnType::RecurringMandateTxn))
            && token.is_none()
            && (payment_method_data.is_none() || payment_method.is_none()),
        || {
            Err(errors::ApiErrorResponse::InvalidRequestData {
                message: "A payment token or payment method data is required".to_string(),
            })
        },
    )
}

// A function to perform database lookup and then verify the client secret
pub(crate) async fn verify_client_secret(
    db: &dyn StorageInterface,
    storage_scheme: storage_enums::MerchantStorageScheme,
    client_secret: Option<String>,
    merchant_id: &str,
) -> error_stack::Result<Option<storage::PaymentIntent>, errors::ApiErrorResponse> {
    client_secret
        .async_map(|cs| async move {
            let payment_id = get_payment_id_from_client_secret(&cs);

            let payment_intent = db
                .find_payment_intent_by_payment_id_merchant_id(
                    &payment_id,
                    merchant_id,
                    storage_scheme,
                )
                .await
                .change_context(errors::ApiErrorResponse::PaymentNotFound)?;

            authenticate_client_secret(Some(&cs), payment_intent.client_secret.as_ref())?;
            Ok(payment_intent)
        })
        .await
        .transpose()
}

#[inline]
pub(crate) fn get_payment_id_from_client_secret(cs: &str) -> String {
    cs.split('_').take(2).collect::<Vec<&str>>().join("_")
}

#[cfg(test)]
mod tests {
    use super::*;

    #[test]
    fn test_authenticate_client_secret() {
        let req_cs = Some("1".to_string());
        let pi_cs = Some("2".to_string());
        assert!(authenticate_client_secret(req_cs.as_ref(), pi_cs.as_ref()).is_err())
    }
}

// This function will be removed after moving this functionality to server_wrap and using cache instead of config
pub async fn insert_merchant_connector_creds_to_config(
    db: &dyn StorageInterface,
    merchant_id: &str,
    merchant_connector_details: admin::MerchantConnectorDetailsWrap,
) -> RouterResult<()> {
    if let Some(encoded_data) = merchant_connector_details.encoded_data {
        match db
            .insert_config(storage::ConfigNew {
                key: format!(
                    "mcd_{merchant_id}_{}",
                    merchant_connector_details.creds_identifier
                ),
                config: encoded_data.peek().to_owned(),
            })
            .await
        {
            Ok(_) => Ok(()),
            Err(err) => {
                if err.current_context().is_db_unique_violation() {
                    Ok(())
                } else {
                    Err(err
                        .change_context(errors::ApiErrorResponse::InternalServerError)
                        .attach_printable("Failed to insert connector_creds to config"))
                }
            }
        }
    } else {
        Ok(())
    }
}

pub enum MerchantConnectorAccountType {
    DbVal(domain::merchant_connector_account::MerchantConnectorAccount),
    CacheVal(api_models::admin::MerchantConnectorDetails),
}

impl MerchantConnectorAccountType {
    pub fn get_metadata(&self) -> Option<masking::Secret<serde_json::Value>> {
        match self {
            Self::DbVal(val) => val.metadata.to_owned(),
            Self::CacheVal(val) => val.metadata.to_owned(),
        }
    }
    pub fn get_connector_account_details(&self) -> serde_json::Value {
        match self {
            Self::DbVal(val) => val.connector_account_details.peek().to_owned(),
            Self::CacheVal(val) => val.connector_account_details.peek().to_owned(),
        }
    }
}

pub async fn get_merchant_connector_account(
    db: &dyn StorageInterface,
    merchant_id: &str,
    connector_id: &str,
    creds_identifier: Option<String>,
) -> RouterResult<MerchantConnectorAccountType> {
    match creds_identifier {
        Some(creds_identifier) => {
            let mca_config = db
                .find_config_by_key(format!("mcd_{merchant_id}_{creds_identifier}").as_str())
                .await
                .map_err(|error| {
                    error.to_not_found_response(
                        errors::ApiErrorResponse::MerchantConnectorAccountNotFound,
                    )
                })?;

            let cached_mca = consts::BASE64_ENGINE
            .decode(mca_config.config.as_bytes())
            .into_report()
            .change_context(errors::ApiErrorResponse::InternalServerError)
            .attach_printable(
                "Failed to decode merchant_connector_details sent in request and then put in cache",
            )?
            .parse_struct("MerchantConnectorDetails")
            .change_context(errors::ApiErrorResponse::InternalServerError)
            .attach_printable(
                "Failed to parse merchant_connector_details sent in request and then put in cache",
            )?;

            Ok(MerchantConnectorAccountType::CacheVal(cached_mca))
        }
        None => db
            .find_merchant_connector_account_by_merchant_id_connector(merchant_id, connector_id)
            .await
            .map(MerchantConnectorAccountType::DbVal)
            .change_context(errors::ApiErrorResponse::MerchantConnectorAccountNotFound),
    }
}<|MERGE_RESOLUTION|>--- conflicted
+++ resolved
@@ -53,12 +53,8 @@
 ) -> CustomResult<Option<domain::address::Address>, errors::ApiErrorResponse> {
     let key = get_key_and_algo(db, merchant_id.to_string())
         .await
-<<<<<<< HEAD
-        .change_context(errors::ApiErrorResponse::InternalServerError)?;
-=======
         .change_context(errors::ApiErrorResponse::InternalServerError)
         .attach_printable("Failed while getting key for encryption")?;
->>>>>>> 3b5ecc3c
 
     let encrypt = |inner: Option<masking::Secret<String>>| async {
         inner
@@ -796,20 +792,6 @@
                             })
                             .await
                             .transpose()
-<<<<<<< HEAD
-                    };
-
-                    let encrypt_email =
-                        |inner: Option<masking::Secret<String, crate::pii::Email>>| async {
-                            inner
-                                .async_map(|value| {
-                                    crypto::Encryptable::encrypt(value, &key, crypto::GcmAes256 {})
-                                })
-                                .await
-                                .transpose()
-                        };
-
-=======
                     };
 
                     let encrypt_email = |inner: Option<masking::Secret<String, pii::Email>>| async {
@@ -821,7 +803,6 @@
                             .transpose()
                     };
 
->>>>>>> 3b5ecc3c
                     let new_customer = async {
                         Ok(customer::Customer {
                             customer_id: customer_id.to_string(),
