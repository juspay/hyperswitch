--- conflicted
+++ resolved
@@ -293,24 +293,20 @@
             ))
         }
         Some(api::MandateTxnType::RecurringMandateTxn) => {
-<<<<<<< HEAD
-            let (token_, payment_method_type_, recurring_mandate_payment_data, mandate_connector) =
-                get_token_for_recurring_mandate(state, request, merchant_account).await?;
-            Ok((
+            let (
                 token_,
+                payment_method_,
+                recurring_mandate_payment_data,
                 payment_method_type_,
-                None,
-                recurring_mandate_payment_data,
-=======
-            let (token_, payment_method_, payment_method_type_, mandate_connector) =
-                get_token_for_recurring_mandate(state, request, merchant_account).await?;
+                mandate_connector,
+            ) = get_token_for_recurring_mandate(state, request, merchant_account).await?;
             Ok((
                 token_,
                 payment_method_,
                 payment_method_type_
                     .or_else(|| request.payment_method_type.map(ForeignInto::foreign_into)),
                 None,
->>>>>>> 2fdd14c3
+                recurring_mandate_payment_data,
                 mandate_connector,
             ))
         }
@@ -332,11 +328,8 @@
 ) -> RouterResult<(
     Option<String>,
     Option<storage_enums::PaymentMethod>,
-<<<<<<< HEAD
     Option<payments::RecurringMandatePaymentData>,
-=======
     Option<storage_enums::PaymentMethodType>,
->>>>>>> 2fdd14c3
     Option<String>,
 )> {
     let db = &*state.store;
@@ -397,26 +390,20 @@
         Ok((
             Some(token),
             Some(payment_method.payment_method),
-<<<<<<< HEAD
             Some(payments::RecurringMandatePaymentData {
                 payment_method_type,
             }),
-=======
             payment_method.payment_method_type,
->>>>>>> 2fdd14c3
             Some(mandate.connector),
         ))
     } else {
         Ok((
             None,
             Some(payment_method.payment_method),
-<<<<<<< HEAD
             Some(payments::RecurringMandatePaymentData {
                 payment_method_type,
             }),
-=======
             payment_method.payment_method_type,
->>>>>>> 2fdd14c3
             Some(mandate.connector),
         ))
     }
