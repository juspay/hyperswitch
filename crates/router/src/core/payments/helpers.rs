use std::{borrow::Cow, str::FromStr};

use api_models::{
    mandates::RecurringDetails,
    payments::{CardToken, GetPaymentMethodType, RequestSurchargeDetails},
};
use base64::Engine;
use common_enums::ConnectorType;
use common_utils::{
    crypto::Encryptable,
    ext_traits::{AsyncExt, ByteSliceExt, Encode, ValueExt},
    fp_utils, generate_id, id_type, pii,
    types::MinorUnit,
};
use diesel_models::enums::{self};
// TODO : Evaluate all the helper functions ()
use error_stack::{report, ResultExt};
use futures::future::Either;
use hyperswitch_domain_models::{
    mandates::MandateData,
    payments::{payment_attempt::PaymentAttempt, payment_intent::CustomerData, PaymentIntent},
    router_data::KlarnaSdkResponse,
};
use josekit::jwe;
use masking::{ExposeInterface, PeekInterface};
use openssl::{
    derive::Deriver,
    pkey::PKey,
    symm::{decrypt_aead, Cipher},
};
use router_env::{instrument, logger, metrics::add_attributes, tracing};
use uuid::Uuid;
use x509_parser::parse_x509_certificate;

use super::{
    operations::{BoxedOperation, Operation, PaymentResponse},
    CustomerDetails, PaymentData,
};
use crate::{
    configs::settings::{ConnectorRequestReferenceIdConfig, TempLockerEnableConfig},
    connector,
    consts::{self, BASE64_ENGINE},
    core::{
        authentication,
        errors::{self, CustomResult, RouterResult, StorageErrorExt},
        mandate::helpers::MandateGenericData,
        payment_methods::{
            self,
            cards::{self, create_encrypted_data},
            vault,
        },
        payments,
        pm_auth::retrieve_payment_method_from_auth_service,
    },
    db::StorageInterface,
    routes::{metrics, payment_methods as payment_methods_handler, SessionState},
    services,
    types::{
        api::{self, admin, enums as api_enums, MandateValidationFieldsExt},
        domain::{
            self,
            types::{self, AsyncLift},
        },
        storage::{
            self, enums as storage_enums, ephemeral_key, CardTokenData, CustomerUpdate::Update,
        },
        transformers::{ForeignFrom, ForeignTryFrom},
        AdditionalPaymentMethodConnectorResponse, ErrorResponse, MandateReference,
        RecurringMandatePaymentData, RouterData,
    },
    utils::{
        self,
        crypto::{self, SignMessage},
        OptionExt, StringExt,
    },
};

pub fn create_identity_from_certificate_and_key(
    encoded_certificate: masking::Secret<String>,
    encoded_certificate_key: masking::Secret<String>,
) -> Result<reqwest::Identity, error_stack::Report<errors::ApiClientError>> {
    let decoded_certificate = BASE64_ENGINE
        .decode(encoded_certificate.expose())
        .change_context(errors::ApiClientError::CertificateDecodeFailed)?;

    let decoded_certificate_key = BASE64_ENGINE
        .decode(encoded_certificate_key.expose())
        .change_context(errors::ApiClientError::CertificateDecodeFailed)?;

    let certificate = String::from_utf8(decoded_certificate)
        .change_context(errors::ApiClientError::CertificateDecodeFailed)?;

    let certificate_key = String::from_utf8(decoded_certificate_key)
        .change_context(errors::ApiClientError::CertificateDecodeFailed)?;

    reqwest::Identity::from_pkcs8_pem(certificate.as_bytes(), certificate_key.as_bytes())
        .change_context(errors::ApiClientError::CertificateDecodeFailed)
}

pub fn create_certificate(
    encoded_certificate: masking::Secret<String>,
) -> Result<Vec<reqwest::Certificate>, error_stack::Report<errors::ApiClientError>> {
    let decoded_certificate = BASE64_ENGINE
        .decode(encoded_certificate.expose())
        .change_context(errors::ApiClientError::CertificateDecodeFailed)?;

    let certificate = String::from_utf8(decoded_certificate)
        .change_context(errors::ApiClientError::CertificateDecodeFailed)?;
    reqwest::Certificate::from_pem_bundle(certificate.as_bytes())
        .change_context(errors::ApiClientError::CertificateDecodeFailed)
}

pub fn filter_mca_based_on_business_profile(
    merchant_connector_accounts: Vec<domain::MerchantConnectorAccount>,
    profile_id: Option<String>,
) -> Vec<domain::MerchantConnectorAccount> {
    if let Some(profile_id) = profile_id {
        merchant_connector_accounts
            .into_iter()
            .filter(|mca| mca.profile_id.as_ref() == Some(&profile_id))
            .collect::<Vec<_>>()
    } else {
        merchant_connector_accounts
    }
}

pub fn filter_mca_based_on_connector_type(
    merchant_connector_accounts: Vec<domain::MerchantConnectorAccount>,
    connector_type: ConnectorType,
) -> Vec<domain::MerchantConnectorAccount> {
    merchant_connector_accounts
        .into_iter()
        .filter(|mca| mca.connector_type == connector_type)
        .collect::<Vec<_>>()
}

#[instrument(skip_all)]
#[allow(clippy::too_many_arguments)]
pub async fn create_or_update_address_for_payment_by_request(
    db: &dyn StorageInterface,
    req_address: Option<&api::Address>,
    address_id: Option<&str>,
    merchant_id: &str,
    customer_id: Option<&id_type::CustomerId>,
    merchant_key_store: &domain::MerchantKeyStore,
    payment_id: &str,
    storage_scheme: storage_enums::MerchantStorageScheme,
) -> CustomResult<Option<domain::Address>, errors::ApiErrorResponse> {
    let key = merchant_key_store.key.get_inner().peek();

    Ok(match address_id {
        Some(id) => match req_address {
            Some(address) => {
                let address_update = async {
                    Ok::<_, error_stack::Report<common_utils::errors::CryptoError>>(
                        storage::AddressUpdate::Update {
                            city: address
                                .address
                                .as_ref()
                                .and_then(|value| value.city.clone()),
                            country: address.address.as_ref().and_then(|value| value.country),
                            line1: address
                                .address
                                .as_ref()
                                .and_then(|value| value.line1.clone())
                                .async_lift(|inner| types::encrypt_optional(inner, key))
                                .await?,
                            line2: address
                                .address
                                .as_ref()
                                .and_then(|value| value.line2.clone())
                                .async_lift(|inner| types::encrypt_optional(inner, key))
                                .await?,
                            line3: address
                                .address
                                .as_ref()
                                .and_then(|value| value.line3.clone())
                                .async_lift(|inner| types::encrypt_optional(inner, key))
                                .await?,
                            state: address
                                .address
                                .as_ref()
                                .and_then(|value| value.state.clone())
                                .async_lift(|inner| types::encrypt_optional(inner, key))
                                .await?,
                            zip: address
                                .address
                                .as_ref()
                                .and_then(|value| value.zip.clone())
                                .async_lift(|inner| types::encrypt_optional(inner, key))
                                .await?,
                            first_name: address
                                .address
                                .as_ref()
                                .and_then(|value| value.first_name.clone())
                                .async_lift(|inner| types::encrypt_optional(inner, key))
                                .await?,
                            last_name: address
                                .address
                                .as_ref()
                                .and_then(|value| value.last_name.clone())
                                .async_lift(|inner| types::encrypt_optional(inner, key))
                                .await?,
                            phone_number: address
                                .phone
                                .as_ref()
                                .and_then(|value| value.number.clone())
                                .async_lift(|inner| types::encrypt_optional(inner, key))
                                .await?,
                            country_code: address
                                .phone
                                .as_ref()
                                .and_then(|value| value.country_code.clone()),
                            updated_by: storage_scheme.to_string(),
                            email: address
                                .email
                                .as_ref()
                                .cloned()
                                .async_lift(|inner| {
                                    types::encrypt_optional(inner.map(|inner| inner.expose()), key)
                                })
                                .await?,
                        },
                    )
                }
                .await
                .change_context(errors::ApiErrorResponse::InternalServerError)
                .attach_printable("Failed while encrypting address")?;
                let address = db
                    .find_address_by_merchant_id_payment_id_address_id(
                        merchant_id,
                        payment_id,
                        id,
                        merchant_key_store,
                        storage_scheme,
                    )
                    .await
                    .change_context(errors::ApiErrorResponse::InternalServerError)
                    .attach_printable("Error while fetching address")?;
                Some(
                    db.update_address_for_payments(
                        address,
                        address_update,
                        payment_id.to_string(),
                        merchant_key_store,
                        storage_scheme,
                    )
                    .await
                    .map(|payment_address| payment_address.address)
                    .to_not_found_response(errors::ApiErrorResponse::AddressNotFound)?,
                )
            }
            None => Some(
                db.find_address_by_merchant_id_payment_id_address_id(
                    merchant_id,
                    payment_id,
                    id,
                    merchant_key_store,
                    storage_scheme,
                )
                .await
                .map(|payment_address| payment_address.address),
            )
            .transpose()
            .to_not_found_response(errors::ApiErrorResponse::AddressNotFound)?,
        },
        None => match req_address {
            Some(address) => {
                let address = get_domain_address(address, merchant_id, key, storage_scheme)
                    .await
                    .change_context(errors::ApiErrorResponse::InternalServerError)
                    .attach_printable("Failed while encrypting address while insert")?;

                let payment_address = domain::PaymentAddress {
                    address,
                    payment_id: payment_id.to_string(),
                    customer_id: customer_id.cloned(),
                };

                Some(
                    db.insert_address_for_payments(
                        payment_id,
                        payment_address,
                        merchant_key_store,
                        storage_scheme,
                    )
                    .await
                    .map(|payment_address| payment_address.address)
                    .change_context(errors::ApiErrorResponse::InternalServerError)
                    .attach_printable("Failed while inserting new address")?,
                )
            }

            None => None,
        },
    })
}

#[instrument(skip_all)]
#[allow(clippy::too_many_arguments)]
pub async fn create_or_find_address_for_payment_by_request(
    db: &dyn StorageInterface,
    req_address: Option<&api::Address>,
    address_id: Option<&str>,
    merchant_id: &str,
    customer_id: Option<&id_type::CustomerId>,
    merchant_key_store: &domain::MerchantKeyStore,
    payment_id: &str,
    storage_scheme: storage_enums::MerchantStorageScheme,
) -> CustomResult<Option<domain::Address>, errors::ApiErrorResponse> {
    let key = merchant_key_store.key.get_inner().peek();

    Ok(match address_id {
        Some(id) => Some(
            db.find_address_by_merchant_id_payment_id_address_id(
                merchant_id,
                payment_id,
                id,
                merchant_key_store,
                storage_scheme,
            )
            .await
            .map(|payment_address| payment_address.address),
        )
        .transpose()
        .to_not_found_response(errors::ApiErrorResponse::AddressNotFound)?,
        None => match req_address {
            Some(address) => {
                // generate a new address here
                let address = get_domain_address(address, merchant_id, key, storage_scheme)
                    .await
                    .change_context(errors::ApiErrorResponse::InternalServerError)
                    .attach_printable("Failed while encrypting address while insert")?;

                let payment_address = domain::PaymentAddress {
                    address,
                    payment_id: payment_id.to_string(),
                    customer_id: customer_id.cloned(),
                };

                Some(
                    db.insert_address_for_payments(
                        payment_id,
                        payment_address,
                        merchant_key_store,
                        storage_scheme,
                    )
                    .await
                    .map(|payment_address| payment_address.address)
                    .change_context(errors::ApiErrorResponse::InternalServerError)
                    .attach_printable("Failed while inserting new address")?,
                )
            }
            None => None,
        },
    })
}

pub async fn get_domain_address(
    address: &api_models::payments::Address,
    merchant_id: &str,
    key: &[u8],
    storage_scheme: enums::MerchantStorageScheme,
) -> CustomResult<domain::Address, common_utils::errors::CryptoError> {
    async {
        let address_details = address.address.as_ref();
        Ok(domain::Address {
            id: None,
            phone_number: address
                .phone
                .as_ref()
                .and_then(|a| a.number.clone())
                .async_lift(|inner| types::encrypt_optional(inner, key))
                .await?,
            country_code: address.phone.as_ref().and_then(|a| a.country_code.clone()),
            merchant_id: merchant_id.to_string(),
            address_id: generate_id(consts::ID_LENGTH, "add"),
            city: address_details.and_then(|address_details| address_details.city.clone()),
            country: address_details.and_then(|address_details| address_details.country),
            line1: address_details
                .and_then(|address_details| address_details.line1.clone())
                .async_lift(|inner| types::encrypt_optional(inner, key))
                .await?,
            line2: address_details
                .and_then(|address_details| address_details.line2.clone())
                .async_lift(|inner| types::encrypt_optional(inner, key))
                .await?,
            line3: address_details
                .and_then(|address_details| address_details.line3.clone())
                .async_lift(|inner| types::encrypt_optional(inner, key))
                .await?,
            state: address_details
                .and_then(|address_details| address_details.state.clone())
                .async_lift(|inner| types::encrypt_optional(inner, key))
                .await?,
            created_at: common_utils::date_time::now(),
            first_name: address_details
                .and_then(|address_details| address_details.first_name.clone())
                .async_lift(|inner| types::encrypt_optional(inner, key))
                .await?,
            last_name: address_details
                .and_then(|address_details| address_details.last_name.clone())
                .async_lift(|inner| types::encrypt_optional(inner, key))
                .await?,
            modified_at: common_utils::date_time::now(),
            zip: address_details
                .and_then(|address_details| address_details.zip.clone())
                .async_lift(|inner| types::encrypt_optional(inner, key))
                .await?,
            updated_by: storage_scheme.to_string(),
            email: address
                .email
                .as_ref()
                .cloned()
                .async_lift(|inner| types::encrypt_optional(inner.map(|inner| inner.expose()), key))
                .await?,
        })
    }
    .await
}

pub async fn get_address_by_id(
    db: &dyn StorageInterface,
    address_id: Option<String>,
    merchant_key_store: &domain::MerchantKeyStore,
    payment_id: &str,
    merchant_id: &str,
    storage_scheme: storage_enums::MerchantStorageScheme,
) -> CustomResult<Option<domain::Address>, errors::ApiErrorResponse> {
    match address_id {
        None => Ok(None),
        Some(address_id) => Ok(db
            .find_address_by_merchant_id_payment_id_address_id(
                merchant_id,
                payment_id,
                &address_id,
                merchant_key_store,
                storage_scheme,
            )
            .await
            .map(|payment_address| payment_address.address)
            .ok()),
    }
}

pub async fn get_token_pm_type_mandate_details(
    state: &SessionState,
    request: &api::PaymentsRequest,
    mandate_type: Option<api::MandateTransactionType>,
    merchant_account: &domain::MerchantAccount,
    merchant_key_store: &domain::MerchantKeyStore,
    payment_method_id: Option<String>,
) -> RouterResult<MandateGenericData> {
    let mandate_data = request.mandate_data.clone().map(MandateData::foreign_from);
    let (
        payment_token,
        payment_method,
        payment_method_type,
        mandate_data,
        recurring_payment_data,
        mandate_connector_details,
        payment_method_info,
    ) = match mandate_type {
        Some(api::MandateTransactionType::NewMandateTransaction) => (
            request.payment_token.to_owned(),
            request.payment_method,
            request.payment_method_type,
            mandate_data.clone(),
            None,
            None,
            None,
        ),
        Some(api::MandateTransactionType::RecurringMandateTransaction) => {
            match &request.recurring_details {
                Some(recurring_details) => match recurring_details {
                    RecurringDetails::MandateId(mandate_id) => {
                        let mandate_generic_data = get_token_for_recurring_mandate(
                            state,
                            request,
                            merchant_account,
                            merchant_key_store,
                            mandate_id.to_owned(),
                        )
                        .await?;

                        (
                            mandate_generic_data.token,
                            mandate_generic_data.payment_method,
                            mandate_generic_data
                                .payment_method_type
                                .or(request.payment_method_type),
                            None,
                            mandate_generic_data.recurring_mandate_payment_data,
                            mandate_generic_data.mandate_connector,
                            mandate_generic_data.payment_method_info,
                        )
                    }
                    RecurringDetails::PaymentMethodId(payment_method_id) => {
                        let payment_method_info = state
                            .store
                            .find_payment_method(payment_method_id, merchant_account.storage_scheme)
                            .await
                            .to_not_found_response(
                                errors::ApiErrorResponse::PaymentMethodNotFound,
                            )?;

                        let customer_id = request
                            .customer_id
                            .clone()
                            .get_required_value("customer_id")?;

                        verify_mandate_details_for_recurring_payments(
                            &payment_method_info.merchant_id,
                            &merchant_account.merchant_id,
                            &payment_method_info.customer_id,
                            &customer_id,
                        )?;

                        (
                            None,
                            payment_method_info.payment_method,
                            payment_method_info.payment_method_type,
                            None,
                            None,
                            None,
                            Some(payment_method_info),
                        )
                    }
                },
                None => {
                    if let Some(mandate_id) = request.mandate_id.clone() {
                        let mandate_generic_data = get_token_for_recurring_mandate(
                            state,
                            request,
                            merchant_account,
                            merchant_key_store,
                            mandate_id,
                        )
                        .await?;
                        (
                            mandate_generic_data.token,
                            mandate_generic_data.payment_method,
                            mandate_generic_data
                                .payment_method_type
                                .or(request.payment_method_type),
                            None,
                            mandate_generic_data.recurring_mandate_payment_data,
                            mandate_generic_data.mandate_connector,
                            mandate_generic_data.payment_method_info,
                        )
                    } else if request.payment_method_type
                        == Some(api_models::enums::PaymentMethodType::ApplePay)
                        || request.payment_method_type
                            == Some(api_models::enums::PaymentMethodType::GooglePay)
                    {
                        if let Some(customer_id) = &request.customer_id {
                            let customer_saved_pm_option = match state
                                .store
                                .find_payment_method_by_customer_id_merchant_id_list(
                                    customer_id,
                                    merchant_account.merchant_id.as_str(),
                                    None,
                                )
                                .await
                            {
                                Ok(customer_payment_methods) => Ok(customer_payment_methods
                                    .iter()
                                    .find(|payment_method| {
                                        payment_method.payment_method_type
                                            == request.payment_method_type
                                    })
                                    .cloned()),
                                Err(error) => {
                                    if error.current_context().is_db_not_found() {
                                        Ok(None)
                                    } else {
                                        Err(error)
                                            .change_context(
                                                errors::ApiErrorResponse::InternalServerError,
                                            )
                                            .attach_printable(
                                                "failed to find payment methods for a customer",
                                            )
                                    }
                                }
                            }?;

                            (
                                None,
                                request.payment_method,
                                request.payment_method_type,
                                None,
                                None,
                                None,
                                customer_saved_pm_option,
                            )
                        } else {
                            (
                                None,
                                request.payment_method,
                                request.payment_method_type,
                                None,
                                None,
                                None,
                                None,
                            )
                        }
                    } else {
                        (
                            request.payment_token.to_owned(),
                            request.payment_method,
                            request.payment_method_type,
                            None,
                            None,
                            None,
                            None,
                        )
                    }
                }
            }
        }
        None => {
            let payment_method_info = payment_method_id
                .async_map(|payment_method_id| async move {
                    state
                        .store
                        .find_payment_method(&payment_method_id, merchant_account.storage_scheme)
                        .await
                        .to_not_found_response(errors::ApiErrorResponse::PaymentMethodNotFound)
                })
                .await
                .transpose()?;
            (
                request.payment_token.to_owned(),
                request.payment_method,
                request.payment_method_type,
                mandate_data,
                None,
                None,
                payment_method_info,
            )
        }
    };
    Ok(MandateGenericData {
        token: payment_token,
        payment_method,
        payment_method_type,
        mandate_data,
        recurring_mandate_payment_data: recurring_payment_data,
        mandate_connector: mandate_connector_details,
        payment_method_info,
    })
}

pub async fn get_token_for_recurring_mandate(
    state: &SessionState,
    req: &api::PaymentsRequest,
    merchant_account: &domain::MerchantAccount,
    merchant_key_store: &domain::MerchantKeyStore,
    mandate_id: String,
) -> RouterResult<MandateGenericData> {
    let db = &*state.store;

    let mandate = db
        .find_mandate_by_merchant_id_mandate_id(
            &merchant_account.merchant_id,
            mandate_id.as_str(),
            merchant_account.storage_scheme,
        )
        .await
        .to_not_found_response(errors::ApiErrorResponse::MandateNotFound)?;

    let original_payment_intent = mandate
        .original_payment_id
        .as_ref()
        .async_map(|payment_id| async {
            db.find_payment_intent_by_payment_id_merchant_id(
                payment_id,
                &mandate.merchant_id,
                merchant_key_store,
                merchant_account.storage_scheme,
            )
            .await
            .to_not_found_response(errors::ApiErrorResponse::PaymentNotFound)
            .map_err(|err| logger::error!(mandate_original_payment_not_found=?err))
            .ok()
        })
        .await
        .flatten();

    let original_payment_authorized_amount = original_payment_intent
        .clone()
        .map(|pi| pi.amount.get_amount_as_i64());
    let original_payment_authorized_currency =
        original_payment_intent.clone().and_then(|pi| pi.currency);

    let customer = req.customer_id.clone().get_required_value("customer_id")?;

    let payment_method_id = {
        if mandate.customer_id != customer {
            Err(report!(errors::ApiErrorResponse::PreconditionFailed {
                message: "customer_id must match mandate customer_id".into()
            }))?
        }
        if mandate.mandate_status != storage_enums::MandateStatus::Active {
            Err(report!(errors::ApiErrorResponse::PreconditionFailed {
                message: "mandate is not active".into()
            }))?
        };
        mandate.payment_method_id.clone()
    };
    verify_mandate_details(
        req.amount.get_required_value("amount")?.into(),
        req.currency.get_required_value("currency")?,
        mandate.clone(),
    )?;

    let payment_method = db
        .find_payment_method(payment_method_id.as_str(), merchant_account.storage_scheme)
        .await
        .to_not_found_response(errors::ApiErrorResponse::PaymentMethodNotFound)?;

    let token = Uuid::new_v4().to_string();
    let payment_method_type = payment_method.payment_method_type;
    let mandate_connector_details = payments::MandateConnectorDetails {
        connector: mandate.connector,
        merchant_connector_id: mandate.merchant_connector_id,
    };

    if let Some(enums::PaymentMethod::Card) = payment_method.payment_method {
        if state.conf.locker.locker_enabled {
            let _ = cards::get_lookup_key_from_locker(
                state,
                &token,
                &payment_method,
                merchant_key_store,
            )
            .await?;
        }

        if let Some(payment_method_from_request) = req.payment_method {
            let pm: storage_enums::PaymentMethod = payment_method_from_request;
            if payment_method
                .payment_method
                .is_some_and(|payment_method| payment_method != pm)
            {
                Err(report!(errors::ApiErrorResponse::PreconditionFailed {
                    message:
                        "payment method in request does not match previously provided payment \
                            method information"
                            .into()
                }))?
            }
        };

        Ok(MandateGenericData {
            token: Some(token),
            payment_method: payment_method.payment_method,
            recurring_mandate_payment_data: Some(RecurringMandatePaymentData {
                payment_method_type,
                original_payment_authorized_amount,
                original_payment_authorized_currency,
            }),
            payment_method_type: payment_method.payment_method_type,
            mandate_connector: Some(mandate_connector_details),
            mandate_data: None,
            payment_method_info: Some(payment_method),
        })
    } else {
        Ok(MandateGenericData {
            token: None,
            payment_method: payment_method.payment_method,
            recurring_mandate_payment_data: Some(RecurringMandatePaymentData {
                payment_method_type,
                original_payment_authorized_amount,
                original_payment_authorized_currency,
            }),
            payment_method_type: payment_method.payment_method_type,
            mandate_connector: Some(mandate_connector_details),
            mandate_data: None,
            payment_method_info: Some(payment_method),
        })
    }
}

#[instrument(skip_all)]
/// Check weather the merchant id in the request
/// and merchant id in the merchant account are same.
pub fn validate_merchant_id(
    merchant_id: &str,
    request_merchant_id: Option<&str>,
) -> CustomResult<(), errors::ApiErrorResponse> {
    // Get Merchant Id from the merchant
    // or get from merchant account

    let request_merchant_id = request_merchant_id.unwrap_or(merchant_id);

    utils::when(merchant_id.ne(request_merchant_id), || {
        Err(report!(errors::ApiErrorResponse::PreconditionFailed {
            message: format!(
                "Invalid `merchant_id`: {request_merchant_id} not found in merchant account"
            )
        }))
    })
}

#[instrument(skip_all)]
pub fn validate_request_amount_and_amount_to_capture(
    op_amount: Option<api::Amount>,
    op_amount_to_capture: Option<MinorUnit>,
    surcharge_details: Option<RequestSurchargeDetails>,
) -> CustomResult<(), errors::ApiErrorResponse> {
    match (op_amount, op_amount_to_capture) {
        (None, _) => Ok(()),
        (Some(_amount), None) => Ok(()),
        (Some(amount), Some(amount_to_capture)) => {
            match amount {
                api::Amount::Value(amount_inner) => {
                    // If both amount and amount to capture is present
                    // then amount to be capture should be less than or equal to request amount
                    let total_capturable_amount = MinorUnit::new(amount_inner.get())
                        + surcharge_details
                            .map(|surcharge_details| surcharge_details.get_total_surcharge_amount())
                            .unwrap_or_default();
                    utils::when(!amount_to_capture.le(&total_capturable_amount), || {
                        Err(report!(errors::ApiErrorResponse::PreconditionFailed {
                            message: format!(
                            "amount_to_capture is greater than amount capture_amount: {amount_to_capture:?} request_amount: {amount:?}"
                        )
                        }))
                    })
                }
                api::Amount::Zero => {
                    // If the amount is Null but still amount_to_capture is passed this is invalid and
                    Err(report!(errors::ApiErrorResponse::PreconditionFailed {
                        message: "amount_to_capture should not exist for when amount = 0"
                            .to_string()
                    }))
                }
            }
        }
    }
}

/// if capture method = automatic, amount_to_capture(if provided) must be equal to amount
#[instrument(skip_all)]
pub fn validate_amount_to_capture_and_capture_method(
    payment_attempt: Option<&PaymentAttempt>,
    request: &api_models::payments::PaymentsRequest,
) -> CustomResult<(), errors::ApiErrorResponse> {
    let capture_method = request
        .capture_method
        .or(payment_attempt
            .map(|payment_attempt| payment_attempt.capture_method.unwrap_or_default()))
        .unwrap_or_default();
    if capture_method == api_enums::CaptureMethod::Automatic {
        let original_amount = request
            .amount
            .map(MinorUnit::from)
            .or(payment_attempt.map(|payment_attempt| payment_attempt.amount));
        let surcharge_amount = request
            .surcharge_details
            .map(|surcharge_details| surcharge_details.get_total_surcharge_amount())
            .or_else(|| {
                payment_attempt.map(|payment_attempt| {
                    payment_attempt.surcharge_amount.unwrap_or_default()
                        + payment_attempt.tax_amount.unwrap_or_default()
                })
            })
            .unwrap_or_default();
        let total_capturable_amount =
            original_amount.map(|original_amount| original_amount + surcharge_amount);

        let amount_to_capture = request
            .amount_to_capture
            .or(payment_attempt.and_then(|pa| pa.amount_to_capture));

        if let Some((total_capturable_amount, amount_to_capture)) =
            total_capturable_amount.zip(amount_to_capture)
        {
            utils::when(amount_to_capture != total_capturable_amount, || {
                Err(report!(errors::ApiErrorResponse::PreconditionFailed {
                    message: "amount_to_capture must be equal to total_capturable_amount when capture_method = automatic".into()
                }))
            })
        } else {
            Ok(())
        }
    } else {
        Ok(())
    }
}

#[instrument(skip_all)]
pub fn validate_card_data(
    payment_method_data: Option<api::PaymentMethodData>,
) -> CustomResult<(), errors::ApiErrorResponse> {
    if let Some(api::PaymentMethodData::Card(card)) = payment_method_data {
        let cvc = card.card_cvc.peek().to_string();
        if cvc.len() < 3 || cvc.len() > 4 {
            Err(report!(errors::ApiErrorResponse::PreconditionFailed {
                message: "Invalid card_cvc length".to_string()
            }))?
        }
        let card_cvc =
            cvc.parse::<u16>()
                .change_context(errors::ApiErrorResponse::InvalidDataValue {
                    field_name: "card_cvc",
                })?;
        ::cards::CardSecurityCode::try_from(card_cvc).change_context(
            errors::ApiErrorResponse::PreconditionFailed {
                message: "Invalid Card CVC".to_string(),
            },
        )?;

        validate_card_expiry(&card.card_exp_month, &card.card_exp_year)?;
    }
    Ok(())
}

#[instrument(skip_all)]
pub fn validate_card_expiry(
    card_exp_month: &masking::Secret<String>,
    card_exp_year: &masking::Secret<String>,
) -> CustomResult<(), errors::ApiErrorResponse> {
    let exp_month = card_exp_month
        .peek()
        .to_string()
        .parse::<u8>()
        .change_context(errors::ApiErrorResponse::InvalidDataValue {
            field_name: "card_exp_month",
        })?;
    let month = ::cards::CardExpirationMonth::try_from(exp_month).change_context(
        errors::ApiErrorResponse::PreconditionFailed {
            message: "Invalid Expiry Month".to_string(),
        },
    )?;

    let mut year_str = card_exp_year.peek().to_string();
    if year_str.len() == 2 {
        year_str = format!("20{}", year_str);
    }
    let exp_year =
        year_str
            .parse::<u16>()
            .change_context(errors::ApiErrorResponse::InvalidDataValue {
                field_name: "card_exp_year",
            })?;
    let year = ::cards::CardExpirationYear::try_from(exp_year).change_context(
        errors::ApiErrorResponse::PreconditionFailed {
            message: "Invalid Expiry Year".to_string(),
        },
    )?;

    let card_expiration = ::cards::CardExpiration { month, year };
    let is_expired = card_expiration.is_expired().change_context(
        errors::ApiErrorResponse::PreconditionFailed {
            message: "Invalid card data".to_string(),
        },
    )?;
    if is_expired {
        Err(report!(errors::ApiErrorResponse::PreconditionFailed {
            message: "Card Expired".to_string()
        }))?
    }

    Ok(())
}

pub fn infer_payment_type(
    amount: &api::Amount,
    mandate_type: Option<&api::MandateTransactionType>,
) -> api_enums::PaymentType {
    match mandate_type {
        Some(api::MandateTransactionType::NewMandateTransaction) => {
            if let api::Amount::Value(_) = amount {
                api_enums::PaymentType::NewMandate
            } else {
                api_enums::PaymentType::SetupMandate
            }
        }

        Some(api::MandateTransactionType::RecurringMandateTransaction) => {
            api_enums::PaymentType::RecurringMandate
        }

        None => api_enums::PaymentType::Normal,
    }
}

pub fn validate_mandate(
    req: impl Into<api::MandateValidationFields>,
    is_confirm_operation: bool,
) -> CustomResult<Option<api::MandateTransactionType>, errors::ApiErrorResponse> {
    let req: api::MandateValidationFields = req.into();
    match req.validate_and_get_mandate_type().change_context(
        errors::ApiErrorResponse::MandateValidationFailed {
            reason: "Expected one out of recurring_details and mandate_data but got both".into(),
        },
    )? {
        Some(api::MandateTransactionType::NewMandateTransaction) => {
            validate_new_mandate_request(req, is_confirm_operation)?;
            Ok(Some(api::MandateTransactionType::NewMandateTransaction))
        }
        Some(api::MandateTransactionType::RecurringMandateTransaction) => {
            validate_recurring_mandate(req)?;
            Ok(Some(
                api::MandateTransactionType::RecurringMandateTransaction,
            ))
        }
        None => Ok(None),
    }
}

pub fn validate_recurring_details_and_token(
    recurring_details: &Option<RecurringDetails>,
    payment_token: &Option<String>,
    mandate_id: &Option<String>,
) -> CustomResult<(), errors::ApiErrorResponse> {
    utils::when(
        recurring_details.is_some() && payment_token.is_some(),
        || {
            Err(report!(errors::ApiErrorResponse::PreconditionFailed {
                message: "Expected one out of recurring_details and payment_token but got both"
                    .into()
            }))
        },
    )?;

    utils::when(recurring_details.is_some() && mandate_id.is_some(), || {
        Err(report!(errors::ApiErrorResponse::PreconditionFailed {
            message: "Expected one out of recurring_details and mandate_id but got both".into()
        }))
    })?;

    Ok(())
}

fn validate_new_mandate_request(
    req: api::MandateValidationFields,
    is_confirm_operation: bool,
) -> RouterResult<()> {
    // We need not check for customer_id in the confirm request if it is already passed
    // in create request

    fp_utils::when(!is_confirm_operation && req.customer_id.is_none(), || {
        Err(report!(errors::ApiErrorResponse::PreconditionFailed {
            message: "`customer_id` is mandatory for mandates".into()
        }))
    })?;

    let mandate_data = req
        .mandate_data
        .clone()
        .get_required_value("mandate_data")?;

    // Only use this validation if the customer_acceptance is present
    if mandate_data
        .customer_acceptance
        .map(|inner| inner.acceptance_type == api::AcceptanceType::Online && inner.online.is_none())
        .unwrap_or(false)
    {
        Err(report!(errors::ApiErrorResponse::PreconditionFailed {
            message: "`mandate_data.customer_acceptance.online` is required when \
                      `mandate_data.customer_acceptance.acceptance_type` is `online`"
                .into()
        }))?
    }

    let mandate_details = match mandate_data.mandate_type {
        Some(api_models::payments::MandateType::SingleUse(details)) => Some(details),
        Some(api_models::payments::MandateType::MultiUse(details)) => details,
        _ => None,
    };
    mandate_details.and_then(|md| md.start_date.zip(md.end_date)).map(|(start_date, end_date)|
        utils::when (start_date >= end_date, || {
        Err(report!(errors::ApiErrorResponse::PreconditionFailed {
            message: "`mandate_data.mandate_type.{multi_use|single_use}.start_date` should be greater than  \
            `mandate_data.mandate_type.{multi_use|single_use}.end_date`"
                .into()
        }))
    })).transpose()?;

    Ok(())
}

pub fn validate_customer_id_mandatory_cases(
    has_setup_future_usage: bool,
    customer_id: Option<&id_type::CustomerId>,
) -> RouterResult<()> {
    match (has_setup_future_usage, customer_id) {
        (true, None) => Err(errors::ApiErrorResponse::PreconditionFailed {
            message: "customer_id is mandatory when setup_future_usage is given".to_string(),
        }
        .into()),
        _ => Ok(()),
    }
}

pub fn create_startpay_url(
    base_url: &str,
    payment_attempt: &PaymentAttempt,
    payment_intent: &PaymentIntent,
) -> String {
    format!(
        "{}/payments/redirect/{}/{}/{}",
        base_url, payment_intent.payment_id, payment_intent.merchant_id, payment_attempt.attempt_id
    )
}

pub fn create_redirect_url(
    router_base_url: &String,
    payment_attempt: &PaymentAttempt,
    connector_name: &String,
    creds_identifier: Option<&str>,
) -> String {
    let creds_identifier_path = creds_identifier.map_or_else(String::new, |cd| format!("/{}", cd));
    format!(
        "{}/payments/{}/{}/redirect/response/{}",
        router_base_url, payment_attempt.payment_id, payment_attempt.merchant_id, connector_name,
    ) + creds_identifier_path.as_ref()
}

pub fn create_authentication_url(
    router_base_url: &str,
    payment_attempt: &PaymentAttempt,
) -> String {
    format!(
        "{router_base_url}/payments/{}/3ds/authentication",
        payment_attempt.payment_id
    )
}

pub fn create_authorize_url(
    router_base_url: &str,
    payment_attempt: &PaymentAttempt,
    connector_name: &String,
) -> String {
    format!(
        "{}/payments/{}/{}/authorize/{}",
        router_base_url, payment_attempt.payment_id, payment_attempt.merchant_id, connector_name
    )
}

pub fn create_webhook_url(
    router_base_url: &String,
    merchant_id: &String,
    connector_name: &String,
) -> String {
    format!(
        "{}/webhooks/{}/{}",
        router_base_url, merchant_id, connector_name
    )
}
pub fn create_complete_authorize_url(
    router_base_url: &String,
    payment_attempt: &PaymentAttempt,
    connector_name: &String,
) -> String {
    format!(
        "{}/payments/{}/{}/redirect/complete/{}",
        router_base_url, payment_attempt.payment_id, payment_attempt.merchant_id, connector_name
    )
}

fn validate_recurring_mandate(req: api::MandateValidationFields) -> RouterResult<()> {
    req.recurring_details
        .check_value_present("recurring_details")?;

    req.customer_id.check_value_present("customer_id")?;

    let confirm = req.confirm.get_required_value("confirm")?;
    if !confirm {
        Err(report!(errors::ApiErrorResponse::PreconditionFailed {
            message: "`confirm` must be `true` for mandates".into()
        }))?
    }

    let off_session = req.off_session.get_required_value("off_session")?;
    if !off_session {
        Err(report!(errors::ApiErrorResponse::PreconditionFailed {
            message: "`off_session` should be `true` for mandates".into()
        }))?
    }

    Ok(())
}

pub fn verify_mandate_details(
    request_amount: MinorUnit,
    request_currency: api_enums::Currency,
    mandate: storage::Mandate,
) -> RouterResult<()> {
    match mandate.mandate_type {
        storage_enums::MandateType::SingleUse => utils::when(
            mandate
                .mandate_amount
                .map(|mandate_amount| request_amount.get_amount_as_i64() > mandate_amount)
                .unwrap_or(true),
            || {
                Err(report!(errors::ApiErrorResponse::MandateValidationFailed {
                    reason: "request amount is greater than mandate amount".into()
                }))
            },
        ),
        storage::enums::MandateType::MultiUse => utils::when(
            mandate
                .mandate_amount
                .map(|mandate_amount| {
                    (mandate.amount_captured.unwrap_or(0) + request_amount.get_amount_as_i64())
                        > mandate_amount
                })
                .unwrap_or(false),
            || {
                Err(report!(errors::ApiErrorResponse::MandateValidationFailed {
                    reason: "request amount is greater than mandate amount".into()
                }))
            },
        ),
    }?;
    utils::when(
        mandate
            .mandate_currency
            .map(|mandate_currency| mandate_currency != request_currency)
            .unwrap_or(false),
        || {
            Err(report!(errors::ApiErrorResponse::MandateValidationFailed {
                reason: "cross currency mandates not supported".into()
            }))
        },
    )
}

pub fn verify_mandate_details_for_recurring_payments(
    mandate_merchant_id: &str,
    merchant_id: &str,
    mandate_customer_id: &id_type::CustomerId,
    customer_id: &id_type::CustomerId,
) -> RouterResult<()> {
    if mandate_merchant_id != merchant_id {
        Err(report!(errors::ApiErrorResponse::MandateNotFound))?
    }
    if mandate_customer_id != customer_id {
        Err(report!(errors::ApiErrorResponse::PreconditionFailed {
            message: "customer_id must match mandate customer_id".into()
        }))?
    }

    Ok(())
}

#[instrument(skip_all)]
pub fn payment_attempt_status_fsm(
    payment_method_data: Option<&api::payments::PaymentMethodData>,
    confirm: Option<bool>,
) -> storage_enums::AttemptStatus {
    match payment_method_data {
        Some(_) => match confirm {
            Some(true) => storage_enums::AttemptStatus::PaymentMethodAwaited,
            _ => storage_enums::AttemptStatus::ConfirmationAwaited,
        },
        None => storage_enums::AttemptStatus::PaymentMethodAwaited,
    }
}

pub fn payment_intent_status_fsm(
    payment_method_data: Option<&api::PaymentMethodData>,
    confirm: Option<bool>,
) -> storage_enums::IntentStatus {
    match payment_method_data {
        Some(_) => match confirm {
            Some(true) => storage_enums::IntentStatus::RequiresPaymentMethod,
            _ => storage_enums::IntentStatus::RequiresConfirmation,
        },
        None => storage_enums::IntentStatus::RequiresPaymentMethod,
    }
}
pub async fn add_domain_task_to_pt<Op>(
    operation: &Op,
    state: &SessionState,
    payment_attempt: &PaymentAttempt,
    requeue: bool,
    schedule_time: Option<time::PrimitiveDateTime>,
) -> CustomResult<(), errors::ApiErrorResponse>
where
    Op: std::fmt::Debug,
{
    if check_if_operation_confirm(operation) {
        match schedule_time {
            Some(stime) => {
                if !requeue {
                    // Here, increment the count of added tasks every time a payment has been confirmed or PSync has been called
                    metrics::TASKS_ADDED_COUNT.add(
                        &metrics::CONTEXT,
                        1,
                        &add_attributes([("flow", format!("{:#?}", operation))]),
                    );
                    super::add_process_sync_task(&*state.store, payment_attempt, stime)
                        .await
                        .change_context(errors::ApiErrorResponse::InternalServerError)
                        .attach_printable("Failed while adding task to process tracker")
                } else {
                    // When the requeue is true, we reset the tasks count as we reset the task every time it is requeued
                    metrics::TASKS_RESET_COUNT.add(
                        &metrics::CONTEXT,
                        1,
                        &add_attributes([("flow", format!("{:#?}", operation))]),
                    );
                    super::reset_process_sync_task(&*state.store, payment_attempt, stime)
                        .await
                        .change_context(errors::ApiErrorResponse::InternalServerError)
                        .attach_printable("Failed while updating task in process tracker")
                }
            }
            None => Ok(()),
        }
    } else {
        Ok(())
    }
}

pub fn response_operation<'a, F, R>() -> BoxedOperation<'a, F, R>
where
    F: Send + Clone,
    PaymentResponse: Operation<F, R>,
{
    Box::new(PaymentResponse)
}

#[instrument(skip_all)]
pub(crate) async fn get_payment_method_create_request(
    payment_method_data: Option<&domain::PaymentMethodData>,
    payment_method: Option<storage_enums::PaymentMethod>,
    payment_method_type: Option<storage_enums::PaymentMethodType>,
    customer_id: &Option<id_type::CustomerId>,
    billing_name: Option<masking::Secret<String>>,
) -> RouterResult<api::PaymentMethodCreate> {
    match payment_method_data {
        Some(pm_data) => match payment_method {
            Some(payment_method) => match pm_data {
                domain::PaymentMethodData::Card(card) => {
                    let card_detail = api::CardDetail {
                        card_number: card.card_number.clone(),
                        card_exp_month: card.card_exp_month.clone(),
                        card_exp_year: card.card_exp_year.clone(),
                        card_holder_name: billing_name,
                        nick_name: card.nick_name.clone(),
                        card_issuing_country: card.card_issuing_country.clone(),
                        card_network: card.card_network.clone(),
                        card_issuer: card.card_issuer.clone(),
                        card_type: card.card_type.clone(),
                    };
                    let payment_method_request = api::PaymentMethodCreate {
                        payment_method: Some(payment_method),
                        payment_method_type,
                        payment_method_issuer: card.card_issuer.clone(),
                        payment_method_issuer_code: None,
                        #[cfg(feature = "payouts")]
                        bank_transfer: None,
                        #[cfg(feature = "payouts")]
                        wallet: None,
                        card: Some(card_detail),
                        metadata: None,
                        customer_id: customer_id.clone(),
                        card_network: card
                            .card_network
                            .as_ref()
                            .map(|card_network| card_network.to_string()),
                        client_secret: None,
                        payment_method_data: None,
                    };
                    Ok(payment_method_request)
                }
                _ => {
                    let payment_method_request = api::PaymentMethodCreate {
                        payment_method: Some(payment_method),
                        payment_method_type,
                        payment_method_issuer: None,
                        payment_method_issuer_code: None,
                        #[cfg(feature = "payouts")]
                        bank_transfer: None,
                        #[cfg(feature = "payouts")]
                        wallet: None,
                        card: None,
                        metadata: None,
                        customer_id: customer_id.clone(),
                        card_network: None,
                        client_secret: None,
                        payment_method_data: None,
                    };

                    Ok(payment_method_request)
                }
            },
            None => Err(report!(errors::ApiErrorResponse::MissingRequiredField {
                field_name: "payment_method_type"
            })
            .attach_printable("PaymentMethodType Required")),
        },
        None => Err(report!(errors::ApiErrorResponse::MissingRequiredField {
            field_name: "payment_method_data"
        })
        .attach_printable("PaymentMethodData required Or Card is already saved")),
    }
}

pub async fn get_customer_from_details<F: Clone>(
    db: &dyn StorageInterface,
    customer_id: Option<id_type::CustomerId>,
    merchant_id: &str,
    payment_data: &mut PaymentData<F>,
    merchant_key_store: &domain::MerchantKeyStore,
    storage_scheme: enums::MerchantStorageScheme,
) -> CustomResult<Option<domain::Customer>, errors::StorageError> {
    match customer_id {
        None => Ok(None),
        Some(customer_id) => {
            let customer = db
                .find_customer_optional_by_customer_id_merchant_id(
                    &customer_id,
                    merchant_id,
                    merchant_key_store,
                    storage_scheme,
                )
                .await?;
            payment_data.email = payment_data.email.clone().or_else(|| {
                customer.as_ref().and_then(|inner| {
                    inner
                        .email
                        .clone()
                        .map(|encrypted_value| encrypted_value.into())
                })
            });
            Ok(customer)
        }
    }
}

// Checks if the inner values of two options are not equal and throws appropriate error
fn validate_options_for_inequality<T: PartialEq>(
    first_option: Option<&T>,
    second_option: Option<&T>,
    field_name: &str,
) -> Result<(), errors::ApiErrorResponse> {
    fp_utils::when(
        first_option
            .zip(second_option)
            .map(|(value1, value2)| value1 != value2)
            .unwrap_or(false),
        || {
            Err(errors::ApiErrorResponse::PreconditionFailed {
                message: format!("The field name `{field_name}` sent in both places is ambiguous"),
            })
        },
    )
}

pub fn validate_max_amount(
    amount: api_models::payments::Amount,
) -> CustomResult<(), errors::ApiErrorResponse> {
    match amount {
        api_models::payments::Amount::Value(value) => {
            utils::when(value.get() > consts::MAX_ALLOWED_AMOUNT, || {
                Err(report!(errors::ApiErrorResponse::PreconditionFailed {
                    message: format!(
                        "amount should not be more than {}",
                        consts::MAX_ALLOWED_AMOUNT
                    )
                }))
            })
        }
        api_models::payments::Amount::Zero => Ok(()),
    }
}

// Checks if the customer details are passed in both places
// If so, raise an error
pub fn validate_customer_details_in_request(
    request: &api_models::payments::PaymentsRequest,
) -> Result<(), errors::ApiErrorResponse> {
    if let Some(customer_details) = request.customer.as_ref() {
        validate_options_for_inequality(
            request.customer_id.as_ref(),
            Some(&customer_details.id),
            "customer_id",
        )?;

        validate_options_for_inequality(
            request.email.as_ref(),
            customer_details.email.as_ref(),
            "email",
        )?;

        validate_options_for_inequality(
            request.name.as_ref(),
            customer_details.name.as_ref(),
            "name",
        )?;

        validate_options_for_inequality(
            request.phone.as_ref(),
            customer_details.phone.as_ref(),
            "phone",
        )?;

        validate_options_for_inequality(
            request.phone_country_code.as_ref(),
            customer_details.phone_country_code.as_ref(),
            "phone_country_code",
        )?;
    }

    Ok(())
}

/// Get the customer details from customer field if present
/// or from the individual fields in `PaymentsRequest`
#[instrument(skip_all)]
pub fn get_customer_details_from_request(
    request: &api_models::payments::PaymentsRequest,
) -> CustomerDetails {
    let customer_id = request
        .customer
        .as_ref()
        .map(|customer_details| &customer_details.id)
        .or(request.customer_id.as_ref())
        .map(ToOwned::to_owned);

    let customer_name = request
        .customer
        .as_ref()
        .and_then(|customer_details| customer_details.name.clone())
        .or(request.name.clone());

    let customer_email = request
        .customer
        .as_ref()
        .and_then(|customer_details| customer_details.email.clone())
        .or(request.email.clone());

    let customer_phone = request
        .customer
        .as_ref()
        .and_then(|customer_details| customer_details.phone.clone())
        .or(request.phone.clone());

    let customer_phone_code = request
        .customer
        .as_ref()
        .and_then(|customer_details| customer_details.phone_country_code.clone())
        .or(request.phone_country_code.clone());

    CustomerDetails {
        customer_id,
        name: customer_name,
        email: customer_email,
        phone: customer_phone,
        phone_country_code: customer_phone_code,
    }
}

pub async fn get_connector_default(
    _state: &SessionState,
    request_connector: Option<serde_json::Value>,
) -> CustomResult<api::ConnectorChoice, errors::ApiErrorResponse> {
    Ok(request_connector.map_or(
        api::ConnectorChoice::Decide,
        api::ConnectorChoice::StraightThrough,
    ))
}

#[instrument(skip_all)]
#[allow(clippy::type_complexity)]
pub async fn create_customer_if_not_exist<'a, F: Clone, R>(
    operation: BoxedOperation<'a, F, R>,
    db: &dyn StorageInterface,
    payment_data: &mut PaymentData<F>,
    req: Option<CustomerDetails>,
    merchant_id: &str,
    key_store: &domain::MerchantKeyStore,
    storage_scheme: common_enums::enums::MerchantStorageScheme,
) -> CustomResult<(BoxedOperation<'a, F, R>, Option<domain::Customer>), errors::StorageError> {
    let request_customer_details = req
        .get_required_value("customer")
        .change_context(errors::StorageError::ValueNotFound("customer".to_owned()))?;

    // Updation of Customer Details for the cases where both customer_id and specific customer
    // details are provided in Payment Update Request
<<<<<<< HEAD
    let raw_customer_details = 
    payment_data.payment_intent.customer_details.clone()
        .map(|customer_details_encrypted| {
        customer_details_encrypted.into_inner()
            .expose()
            .parse_value::<CustomerData>("CustomerData")
    })
    .transpose()
    .change_context(errors::StorageError::DeserializationFailed)
    .attach_printable("Failed to parse customer data from payment intent")?
        .map(|parsed_customer_data| {
            CustomerData {
                name: request_customer_details.name.clone()
                    .or(parsed_customer_data.name.clone()),
                email: request_customer_details.email.clone()
                    .or(parsed_customer_data.email.clone()),
                phone: request_customer_details.phone.clone()
                    .or(parsed_customer_data.phone.clone()),
                phone_country_code: request_customer_details.phone_country_code.clone()
                    .or(parsed_customer_data.phone_country_code.clone()),
            }
        }).or(Some(
            CustomerData { 
                name: request_customer_details.name.clone(),
                email: request_customer_details.email.clone(),
                phone: request_customer_details.phone.clone(),
                phone_country_code: request_customer_details.phone_country_code.clone(),
            }
        ));

=======
    let raw_customer_details = payment_data
        .payment_intent
        .customer_details
        .clone()
        .map(|customer_details_encrypted| {
            customer_details_encrypted
                .into_inner()
                .expose()
                .parse_value::<CustomerData>("CustomerData")
        })
        .transpose()
        .change_context(errors::StorageError::DeserializationFailed)
        .attach_printable("Failed to parse customer data from payment intent")?
        .map(|parsed_customer_data| CustomerData {
            name: request_customer_details
                .name
                .clone()
                .or(parsed_customer_data.name.clone()),
            email: request_customer_details
                .email
                .clone()
                .or(parsed_customer_data.email.clone()),
            phone: request_customer_details
                .phone
                .clone()
                .or(parsed_customer_data.phone.clone()),
            phone_country_code: request_customer_details
                .phone_country_code
                .clone()
                .or(parsed_customer_data.phone_country_code.clone()),
        })
        .or(Some(CustomerData {
            name: request_customer_details.name.clone(),
            email: request_customer_details.email.clone(),
            phone: request_customer_details.phone.clone(),
            phone_country_code: request_customer_details.phone_country_code.clone(),
        }));
>>>>>>> 731e9d72

    payment_data.payment_intent.customer_details = raw_customer_details
        .clone()
        .async_and_then(|_| async { create_encrypted_data(key_store, raw_customer_details).await })
        .await;

<<<<<<< HEAD

=======
>>>>>>> 731e9d72
    let customer_id = request_customer_details
        .customer_id
        .or(payment_data.payment_intent.customer_id.clone());

    let optional_customer = match customer_id {
        Some(customer_id) => {
            let customer_data = db
                .find_customer_optional_by_customer_id_merchant_id(
                    &customer_id,
                    merchant_id,
                    key_store,
                    storage_scheme,
                )
                .await?;

            Some(match customer_data {
                Some(c) => {
                    // Update the customer data if new data is passed in the request
                    if request_customer_details.email.is_some()
                        | request_customer_details.name.is_some()
                        | request_customer_details.phone.is_some()
                        | request_customer_details.phone_country_code.is_some()
                    {
                        let key = key_store.key.get_inner().peek();
                        let customer_update = async {
                            Ok::<_, error_stack::Report<common_utils::errors::CryptoError>>(
                                Update {
                                    name: request_customer_details
                                        .name
                                        .async_lift(|inner| types::encrypt_optional(inner, key))
                                        .await?,
                                    email: request_customer_details
                                        .email
                                        .clone()
                                        .async_lift(|inner| {
                                            types::encrypt_optional(
                                                inner.map(|inner| inner.expose()),
                                                key,
                                            )
                                        })
                                        .await?,
                                    phone: Box::new(
                                        request_customer_details
                                            .phone
                                            .clone()
                                            .async_lift(|inner| types::encrypt_optional(inner, key))
                                            .await?,
                                    ),
                                    phone_country_code: request_customer_details.phone_country_code,
                                    description: None,
                                    connector_customer: None,
                                    metadata: None,
                                    address_id: None,
                                },
                            )
                        }
                        .await
                        .change_context(errors::StorageError::SerializationFailed)
                        .attach_printable("Failed while encrypting Customer while Update")?;

                        db.update_customer_by_customer_id_merchant_id(
                            customer_id,
                            merchant_id.to_string(),
                            c,
                            customer_update,
                            key_store,
                            storage_scheme,
                        )
                        .await
                    } else {
                        Ok(c)
                    }
                }
                None => {
                    let new_customer = async {
                        let key = key_store.key.get_inner().peek();
                        Ok::<_, error_stack::Report<common_utils::errors::CryptoError>>(
                            domain::Customer {
                                customer_id,
                                merchant_id: merchant_id.to_string(),
                                name: request_customer_details
                                    .name
                                    .async_lift(|inner| types::encrypt_optional(inner, key))
                                    .await?,
                                email: request_customer_details
                                    .email
                                    .clone()
                                    .async_lift(|inner| {
                                        types::encrypt_optional(
                                            inner.map(|inner| inner.expose()),
                                            key,
                                        )
                                    })
                                    .await?,
                                phone: request_customer_details
                                    .phone
                                    .clone()
                                    .async_lift(|inner| types::encrypt_optional(inner, key))
                                    .await?,
                                phone_country_code: request_customer_details
                                    .phone_country_code
                                    .clone(),
                                description: None,
                                created_at: common_utils::date_time::now(),
                                id: None,
                                metadata: None,
                                modified_at: common_utils::date_time::now(),
                                connector_customer: None,
                                address_id: None,
                                default_payment_method_id: None,
                                updated_by: None,
                            },
                        )
                    }
                    .await
                    .change_context(errors::StorageError::SerializationFailed)
                    .attach_printable("Failed while encrypting Customer while insert")?;
                    metrics::CUSTOMER_CREATED.add(&metrics::CONTEXT, 1, &[]);
                    db.insert_customer(new_customer, key_store, storage_scheme)
                        .await
                }
            })
        }
        None => match &payment_data.payment_intent.customer_id {
            None => None,
            Some(customer_id) => db
                .find_customer_optional_by_customer_id_merchant_id(
                    customer_id,
                    merchant_id,
                    key_store,
                    storage_scheme,
                )
                .await?
                .map(Ok),
        },
    };
    Ok((
        operation,
        match optional_customer {
            Some(customer) => {
                let customer = customer?;

                payment_data.payment_intent.customer_id = Some(customer.customer_id.clone());
                payment_data.email = payment_data.email.clone().or_else(|| {
                    customer
                        .email
                        .clone()
                        .map(|encrypted_value| encrypted_value.into())
                });

                Some(customer)
            }
            None => None,
        },
    ))
}

pub async fn retrieve_payment_method_with_temporary_token(
    state: &SessionState,
    token: &str,
    payment_intent: &PaymentIntent,
    merchant_key_store: &domain::MerchantKeyStore,
    card_token_data: Option<&CardToken>,
) -> RouterResult<Option<(api::PaymentMethodData, enums::PaymentMethod)>> {
    let (pm, supplementary_data) =
        vault::Vault::get_payment_method_data_from_locker(state, token, merchant_key_store)
            .await
            .attach_printable(
                "Payment method for given token not found or there was a problem fetching it",
            )?;

    utils::when(
        supplementary_data
            .customer_id
            .ne(&payment_intent.customer_id),
        || {
            Err(errors::ApiErrorResponse::PreconditionFailed { message: "customer associated with payment method and customer passed in payment are not same".into() })
        },
    )?;

    Ok::<_, error_stack::Report<errors::ApiErrorResponse>>(match pm {
        Some(api::PaymentMethodData::Card(card)) => {
            let mut updated_card = card.clone();
            let mut is_card_updated = false;

            // The card_holder_name from locker retrieved card is considered if it is a non-empty string or else card_holder_name is picked
            // from payment_method_data.card_token object
            let name_on_card = if let Some(name) = card.card_holder_name.clone() {
                if name.clone().expose().is_empty() {
                    card_token_data
                        .and_then(|token_data| {
                            is_card_updated = true;
                            token_data.card_holder_name.clone()
                        })
                        .or(Some(name))
                } else {
                    card.card_holder_name.clone()
                }
            } else {
                card_token_data.and_then(|token_data| {
                    is_card_updated = true;
                    token_data.card_holder_name.clone()
                })
            };

            updated_card.card_holder_name = name_on_card;

            if let Some(token_data) = card_token_data {
                if let Some(cvc) = token_data.card_cvc.clone() {
                    is_card_updated = true;
                    updated_card.card_cvc = cvc;
                }
            }

            if is_card_updated {
                let updated_pm = api::PaymentMethodData::Card(updated_card);
                vault::Vault::store_payment_method_data_in_locker(
                    state,
                    Some(token.to_owned()),
                    &updated_pm,
                    payment_intent.customer_id.to_owned(),
                    enums::PaymentMethod::Card,
                    merchant_key_store,
                )
                .await?;

                Some((updated_pm, enums::PaymentMethod::Card))
            } else {
                Some((
                    api::PaymentMethodData::Card(card),
                    enums::PaymentMethod::Card,
                ))
            }
        }

        Some(the_pm @ api::PaymentMethodData::Wallet(_)) => {
            Some((the_pm, enums::PaymentMethod::Wallet))
        }

        Some(the_pm @ api::PaymentMethodData::BankTransfer(_)) => {
            Some((the_pm, enums::PaymentMethod::BankTransfer))
        }

        Some(the_pm @ api::PaymentMethodData::BankRedirect(_)) => {
            Some((the_pm, enums::PaymentMethod::BankRedirect))
        }

        Some(_) => Err(errors::ApiErrorResponse::InternalServerError)
            .attach_printable("Payment method received from locker is unsupported by locker")?,

        None => None,
    })
}

pub async fn retrieve_card_with_permanent_token(
    state: &SessionState,
    locker_id: &str,
    _payment_method_id: &str,
    payment_intent: &PaymentIntent,
    card_token_data: Option<&CardToken>,
    _merchant_key_store: &domain::MerchantKeyStore,
    _storage_scheme: enums::MerchantStorageScheme,
) -> RouterResult<api::PaymentMethodData> {
    let customer_id = payment_intent
        .customer_id
        .as_ref()
        .get_required_value("customer_id")
        .change_context(errors::ApiErrorResponse::UnprocessableEntity {
            message: "no customer id provided for the payment".to_string(),
        })?;
    let card =
        cards::get_card_from_locker(state, customer_id, &payment_intent.merchant_id, locker_id)
            .await
            .change_context(errors::ApiErrorResponse::InternalServerError)
            .attach_printable("failed to fetch card information from the permanent locker")?;

    // The card_holder_name from locker retrieved card is considered if it is a non-empty string or else card_holder_name is picked
    // from payment_method_data.card_token object
    let name_on_card = if let Some(name) = card.name_on_card.clone() {
        if name.clone().expose().is_empty() {
            card_token_data
                .and_then(|token_data| token_data.card_holder_name.clone())
                .or(Some(name))
        } else {
            card.name_on_card
        }
    } else {
        card_token_data.and_then(|token_data| token_data.card_holder_name.clone())
    };

    let api_card = api::Card {
        card_number: card.card_number,
        card_holder_name: name_on_card,
        card_exp_month: card.card_exp_month,
        card_exp_year: card.card_exp_year,
        card_cvc: card_token_data
            .cloned()
            .unwrap_or_default()
            .card_cvc
            .unwrap_or_default(),
        card_issuer: None,
        nick_name: card.nick_name.map(masking::Secret::new),
        card_network: card
            .card_brand
            .map(|card_brand| enums::CardNetwork::from_str(&card_brand))
            .transpose()
            .map_err(|e| {
                logger::error!("Failed to parse card network {}", e);
            })
            .ok()
            .flatten(),
        card_type: None,
        card_issuing_country: None,
        bank_code: None,
    };

    Ok(api::PaymentMethodData::Card(api_card))
}

pub async fn retrieve_payment_method_from_db_with_token_data(
    state: &SessionState,
    token_data: &storage::PaymentTokenData,
    storage_scheme: storage::enums::MerchantStorageScheme,
) -> RouterResult<Option<storage::PaymentMethod>> {
    match token_data {
        storage::PaymentTokenData::PermanentCard(data) => {
            if let Some(ref payment_method_id) = data.payment_method_id {
                state
                    .store
                    .find_payment_method(payment_method_id, storage_scheme)
                    .await
                    .to_not_found_response(errors::ApiErrorResponse::PaymentMethodNotFound)
                    .attach_printable("error retrieving payment method from DB")
                    .map(Some)
            } else {
                Ok(None)
            }
        }

        storage::PaymentTokenData::WalletToken(data) => state
            .store
            .find_payment_method(&data.payment_method_id, storage_scheme)
            .await
            .to_not_found_response(errors::ApiErrorResponse::PaymentMethodNotFound)
            .attach_printable("error retrieveing payment method from DB")
            .map(Some),

        storage::PaymentTokenData::Temporary(_)
        | storage::PaymentTokenData::TemporaryGeneric(_)
        | storage::PaymentTokenData::Permanent(_)
        | storage::PaymentTokenData::AuthBankDebit(_) => Ok(None),
    }
}

pub async fn retrieve_payment_token_data(
    state: &SessionState,
    token: String,
    payment_method: Option<storage_enums::PaymentMethod>,
) -> RouterResult<storage::PaymentTokenData> {
    let redis_conn = state
        .store
        .get_redis_conn()
        .change_context(errors::ApiErrorResponse::InternalServerError)
        .attach_printable("Failed to get redis connection")?;

    let key = format!(
        "pm_token_{}_{}_hyperswitch",
        token,
        payment_method.get_required_value("payment_method")?
    );

    let token_data_string = redis_conn
        .get_key::<Option<String>>(&key)
        .await
        .change_context(errors::ApiErrorResponse::InternalServerError)
        .attach_printable("Failed to fetch the token from redis")?
        .ok_or(error_stack::Report::new(
            errors::ApiErrorResponse::UnprocessableEntity {
                message: "Token is invalid or expired".to_owned(),
            },
        ))?;

    let token_data_result = token_data_string
        .clone()
        .parse_struct("PaymentTokenData")
        .change_context(errors::ApiErrorResponse::InternalServerError)
        .attach_printable("failed to deserialize hyperswitch token data");

    let token_data = match token_data_result {
        Ok(data) => data,
        Err(e) => {
            // The purpose of this logic is backwards compatibility to support tokens
            // in redis that might be following the old format.
            if token_data_string.starts_with('{') {
                return Err(e);
            } else {
                storage::PaymentTokenData::temporary_generic(token_data_string)
            }
        }
    };

    Ok(token_data)
}

pub async fn make_pm_data<'a, F: Clone, R>(
    operation: BoxedOperation<'a, F, R>,
    state: &'a SessionState,
    payment_data: &mut PaymentData<F>,
    merchant_key_store: &domain::MerchantKeyStore,
    customer: &Option<domain::Customer>,
    storage_scheme: common_enums::enums::MerchantStorageScheme,
) -> RouterResult<(
    BoxedOperation<'a, F, R>,
    Option<api::PaymentMethodData>,
    Option<String>,
)> {
    let request = &payment_data.payment_method_data.clone();

    let mut card_token_data = payment_data
        .payment_method_data
        .clone()
        .and_then(|pmd| match pmd {
            api_models::payments::PaymentMethodData::CardToken(token_data) => Some(token_data),
            _ => None,
        })
        .or(Some(CardToken::default()));

    if let Some(cvc) = payment_data.card_cvc.clone() {
        if let Some(token_data) = card_token_data.as_mut() {
            token_data.card_cvc = Some(cvc);
        }
    }

    if payment_data.token_data.is_none() {
        if let Some(payment_method_info) = &payment_data.payment_method_info {
            if payment_method_info.payment_method == Some(storage_enums::PaymentMethod::Card) {
                payment_data.token_data =
                    Some(storage::PaymentTokenData::PermanentCard(CardTokenData {
                        payment_method_id: Some(payment_method_info.payment_method_id.clone()),
                        locker_id: payment_method_info
                            .locker_id
                            .clone()
                            .or(Some(payment_method_info.payment_method_id.clone())),
                        token: payment_method_info
                            .locker_id
                            .clone()
                            .unwrap_or(payment_method_info.payment_method_id.clone()),
                    }));
            }
        }
    }

    // TODO: Handle case where payment method and token both are present in request properly.
    let (payment_method, pm_id) = match (request, payment_data.token_data.as_ref()) {
        (_, Some(hyperswitch_token)) => {
            let pm_data = payment_methods::retrieve_payment_method_with_token(
                state,
                merchant_key_store,
                hyperswitch_token,
                &payment_data.payment_intent,
                card_token_data.as_ref(),
                customer,
                storage_scheme,
            )
            .await;

            let payment_method_details = pm_data.attach_printable("in 'make_pm_data'")?;

            Ok::<_, error_stack::Report<errors::ApiErrorResponse>>(
                if let Some(payment_method_data) = payment_method_details.payment_method_data {
                    payment_data.payment_attempt.payment_method =
                        payment_method_details.payment_method;
                    (
                        Some(payment_method_data),
                        payment_method_details.payment_method_id,
                    )
                } else {
                    (None, payment_method_details.payment_method_id)
                },
            )
        }

        (Some(_), _) => {
            let (payment_method_data, payment_token) = payment_methods::retrieve_payment_method(
                request,
                state,
                &payment_data.payment_intent,
                &payment_data.payment_attempt,
                merchant_key_store,
            )
            .await?;

            payment_data.token = payment_token;

            Ok((payment_method_data, None))
        }
        _ => Ok((None, None)),
    }?;

    Ok((operation, payment_method, pm_id))
}

pub async fn store_in_vault_and_generate_ppmt(
    state: &SessionState,
    payment_method_data: &api_models::payments::PaymentMethodData,
    payment_intent: &PaymentIntent,
    payment_attempt: &PaymentAttempt,
    payment_method: enums::PaymentMethod,
    merchant_key_store: &domain::MerchantKeyStore,
) -> RouterResult<String> {
    let router_token = vault::Vault::store_payment_method_data_in_locker(
        state,
        None,
        payment_method_data,
        payment_intent.customer_id.to_owned(),
        payment_method,
        merchant_key_store,
    )
    .await?;
    let parent_payment_method_token = generate_id(consts::ID_LENGTH, "token");
    let key_for_hyperswitch_token = payment_attempt.payment_method.map(|payment_method| {
        payment_methods_handler::ParentPaymentMethodToken::create_key_for_token((
            &parent_payment_method_token,
            payment_method,
        ))
    });
    if let Some(key_for_hyperswitch_token) = key_for_hyperswitch_token {
        key_for_hyperswitch_token
            .insert(
                Some(payment_intent.created_at),
                storage::PaymentTokenData::temporary_generic(router_token),
                state,
            )
            .await?;
    };
    Ok(parent_payment_method_token)
}

pub async fn store_payment_method_data_in_vault(
    state: &SessionState,
    payment_attempt: &PaymentAttempt,
    payment_intent: &PaymentIntent,
    payment_method: enums::PaymentMethod,
    payment_method_data: &api::PaymentMethodData,
    merchant_key_store: &domain::MerchantKeyStore,
) -> RouterResult<Option<String>> {
    if should_store_payment_method_data_in_vault(
        &state.conf.temp_locker_enable_config,
        payment_attempt.connector.clone(),
        payment_method,
    ) || payment_intent.request_external_three_ds_authentication == Some(true)
    {
        let parent_payment_method_token = store_in_vault_and_generate_ppmt(
            state,
            payment_method_data,
            payment_intent,
            payment_attempt,
            payment_method,
            merchant_key_store,
        )
        .await?;

        return Ok(Some(parent_payment_method_token));
    }

    Ok(None)
}
pub fn should_store_payment_method_data_in_vault(
    temp_locker_enable_config: &TempLockerEnableConfig,
    option_connector: Option<String>,
    payment_method: enums::PaymentMethod,
) -> bool {
    option_connector
        .map(|connector| {
            temp_locker_enable_config
                .0
                .get(&connector)
                .map(|config| config.payment_method.contains(&payment_method))
                .unwrap_or(false)
        })
        .unwrap_or(true)
}

#[instrument(skip_all)]
pub(crate) fn validate_capture_method(
    capture_method: storage_enums::CaptureMethod,
) -> RouterResult<()> {
    utils::when(
        capture_method == storage_enums::CaptureMethod::Automatic,
        || {
            Err(report!(errors::ApiErrorResponse::PaymentUnexpectedState {
                field_name: "capture_method".to_string(),
                current_flow: "captured".to_string(),
                current_value: capture_method.to_string(),
                states: "manual, manual_multiple, scheduled".to_string()
            }))
        },
    )
}

#[instrument(skip_all)]
pub(crate) fn validate_status_with_capture_method(
    status: storage_enums::IntentStatus,
    capture_method: storage_enums::CaptureMethod,
) -> RouterResult<()> {
    if status == storage_enums::IntentStatus::Processing
        && !(capture_method == storage_enums::CaptureMethod::ManualMultiple)
    {
        return Err(report!(errors::ApiErrorResponse::PaymentUnexpectedState {
            field_name: "capture_method".to_string(),
            current_flow: "captured".to_string(),
            current_value: capture_method.to_string(),
            states: "manual_multiple".to_string()
        }));
    }
    utils::when(
        status != storage_enums::IntentStatus::RequiresCapture
            && status != storage_enums::IntentStatus::PartiallyCapturedAndCapturable
            && status != storage_enums::IntentStatus::Processing,
        || {
            Err(report!(errors::ApiErrorResponse::PaymentUnexpectedState {
                field_name: "payment.status".to_string(),
                current_flow: "captured".to_string(),
                current_value: status.to_string(),
                states: "requires_capture, partially_captured_and_capturable, processing"
                    .to_string()
            }))
        },
    )
}

#[instrument(skip_all)]
pub(crate) fn validate_amount_to_capture(
    amount: i64,
    amount_to_capture: Option<i64>,
) -> RouterResult<()> {
    utils::when(
        amount_to_capture.is_some() && (Some(amount) < amount_to_capture),
        || {
            Err(report!(errors::ApiErrorResponse::InvalidRequestData {
                message: "amount_to_capture is greater than amount".to_string()
            }))
        },
    )
}

#[instrument(skip_all)]
pub(crate) fn validate_payment_method_fields_present(
    req: &api::PaymentsRequest,
) -> RouterResult<()> {
    let payment_method_data =
        req.payment_method_data
            .as_ref()
            .and_then(|request_payment_method_data| {
                request_payment_method_data.payment_method_data.as_ref()
            });
    utils::when(
        req.payment_method.is_none() && payment_method_data.is_some(),
        || {
            Err(errors::ApiErrorResponse::MissingRequiredField {
                field_name: "payment_method",
            })
        },
    )?;

    utils::when(
        !matches!(
            req.payment_method,
            Some(api_enums::PaymentMethod::Card) | None
        ) && (req.payment_method_type.is_none()),
        || {
            Err(errors::ApiErrorResponse::MissingRequiredField {
                field_name: "payment_method_type",
            })
        },
    )?;

    utils::when(
        req.payment_method.is_some()
            && payment_method_data.is_none()
            && req.payment_token.is_none()
            && req.recurring_details.is_none(),
        || {
            Err(errors::ApiErrorResponse::MissingRequiredField {
                field_name: "payment_method_data",
            })
        },
    )?;
    utils::when(
        req.payment_method.is_some() && req.payment_method_type.is_some(),
        || {
            req.payment_method
                .map_or(Ok(()), |req_payment_method| {
                    req.payment_method_type.map_or(Ok(()), |req_payment_method_type| {
                        if !validate_payment_method_type_against_payment_method(req_payment_method, req_payment_method_type) {
                            Err(errors::ApiErrorResponse::InvalidRequestData {
                                message: ("payment_method_type doesn't correspond to the specified payment_method"
                                    .to_string()),
                            })
                        } else {
                            Ok(())
                        }
                    })
                })
        },
    )?;

    let validate_payment_method_and_payment_method_data =
        |req_payment_method_data, req_payment_method: api_enums::PaymentMethod| {
            api_enums::PaymentMethod::foreign_try_from(req_payment_method_data).and_then(|payment_method|
                if req_payment_method != payment_method {
                    Err(errors::ApiErrorResponse::InvalidRequestData {
                        message: ("payment_method_data doesn't correspond to the specified payment_method"
                            .to_string()),
                    })
                } else {
                    Ok(())
                })
        };

    utils::when(
        req.payment_method.is_some() && payment_method_data.is_some(),
        || {
            payment_method_data
                .cloned()
                .map_or(Ok(()), |payment_method_data| {
                    req.payment_method.map_or(Ok(()), |req_payment_method| {
                        validate_payment_method_and_payment_method_data(
                            payment_method_data,
                            req_payment_method,
                        )
                    })
                })
        },
    )?;

    Ok(())
}

pub fn validate_payment_method_type_against_payment_method(
    payment_method: api_enums::PaymentMethod,
    payment_method_type: api_enums::PaymentMethodType,
) -> bool {
    match payment_method {
        api_enums::PaymentMethod::Card => matches!(
            payment_method_type,
            api_enums::PaymentMethodType::Credit | api_enums::PaymentMethodType::Debit
        ),
        api_enums::PaymentMethod::PayLater => matches!(
            payment_method_type,
            api_enums::PaymentMethodType::Affirm
                | api_enums::PaymentMethodType::Alma
                | api_enums::PaymentMethodType::AfterpayClearpay
                | api_enums::PaymentMethodType::Klarna
                | api_enums::PaymentMethodType::PayBright
                | api_enums::PaymentMethodType::Atome
                | api_enums::PaymentMethodType::Walley
        ),
        api_enums::PaymentMethod::Wallet => matches!(
            payment_method_type,
            api_enums::PaymentMethodType::ApplePay
                | api_enums::PaymentMethodType::GooglePay
                | api_enums::PaymentMethodType::Paypal
                | api_enums::PaymentMethodType::AliPay
                | api_enums::PaymentMethodType::AliPayHk
                | api_enums::PaymentMethodType::Dana
                | api_enums::PaymentMethodType::MbWay
                | api_enums::PaymentMethodType::MobilePay
                | api_enums::PaymentMethodType::SamsungPay
                | api_enums::PaymentMethodType::Twint
                | api_enums::PaymentMethodType::Vipps
                | api_enums::PaymentMethodType::TouchNGo
                | api_enums::PaymentMethodType::Swish
                | api_enums::PaymentMethodType::WeChatPay
                | api_enums::PaymentMethodType::GoPay
                | api_enums::PaymentMethodType::Gcash
                | api_enums::PaymentMethodType::Momo
                | api_enums::PaymentMethodType::KakaoPay
                | api_enums::PaymentMethodType::Cashapp
                | api_enums::PaymentMethodType::Mifinity
        ),
        api_enums::PaymentMethod::BankRedirect => matches!(
            payment_method_type,
            api_enums::PaymentMethodType::Giropay
                | api_enums::PaymentMethodType::Ideal
                | api_enums::PaymentMethodType::Sofort
                | api_enums::PaymentMethodType::Eps
                | api_enums::PaymentMethodType::BancontactCard
                | api_enums::PaymentMethodType::Blik
                | api_enums::PaymentMethodType::LocalBankRedirect
                | api_enums::PaymentMethodType::OnlineBankingThailand
                | api_enums::PaymentMethodType::OnlineBankingCzechRepublic
                | api_enums::PaymentMethodType::OnlineBankingFinland
                | api_enums::PaymentMethodType::OnlineBankingFpx
                | api_enums::PaymentMethodType::OnlineBankingPoland
                | api_enums::PaymentMethodType::OnlineBankingSlovakia
                | api_enums::PaymentMethodType::Przelewy24
                | api_enums::PaymentMethodType::Trustly
                | api_enums::PaymentMethodType::Bizum
                | api_enums::PaymentMethodType::Interac
                | api_enums::PaymentMethodType::OpenBankingUk
        ),
        api_enums::PaymentMethod::BankTransfer => matches!(
            payment_method_type,
            api_enums::PaymentMethodType::Ach
                | api_enums::PaymentMethodType::Sepa
                | api_enums::PaymentMethodType::Bacs
                | api_enums::PaymentMethodType::Multibanco
                | api_enums::PaymentMethodType::Pix
                | api_enums::PaymentMethodType::Pse
                | api_enums::PaymentMethodType::PermataBankTransfer
                | api_enums::PaymentMethodType::BcaBankTransfer
                | api_enums::PaymentMethodType::BniVa
                | api_enums::PaymentMethodType::BriVa
                | api_enums::PaymentMethodType::CimbVa
                | api_enums::PaymentMethodType::DanamonVa
                | api_enums::PaymentMethodType::MandiriVa
                | api_enums::PaymentMethodType::LocalBankTransfer
        ),
        api_enums::PaymentMethod::BankDebit => matches!(
            payment_method_type,
            api_enums::PaymentMethodType::Ach
                | api_enums::PaymentMethodType::Sepa
                | api_enums::PaymentMethodType::Bacs
                | api_enums::PaymentMethodType::Becs
        ),
        api_enums::PaymentMethod::Crypto => matches!(
            payment_method_type,
            api_enums::PaymentMethodType::CryptoCurrency
        ),
        api_enums::PaymentMethod::Reward => matches!(
            payment_method_type,
            api_enums::PaymentMethodType::Evoucher | api_enums::PaymentMethodType::ClassicReward
        ),
        api_enums::PaymentMethod::RealTimePayment => matches!(
            payment_method_type,
            api_enums::PaymentMethodType::Fps
                | api_enums::PaymentMethodType::DuitNow
                | api_enums::PaymentMethodType::PromptPay
                | api_enums::PaymentMethodType::VietQr
        ),
        api_enums::PaymentMethod::Upi => matches!(
            payment_method_type,
            api_enums::PaymentMethodType::UpiCollect | api_enums::PaymentMethodType::UpiIntent
        ),
        api_enums::PaymentMethod::Voucher => matches!(
            payment_method_type,
            api_enums::PaymentMethodType::Boleto
                | api_enums::PaymentMethodType::Efecty
                | api_enums::PaymentMethodType::PagoEfectivo
                | api_enums::PaymentMethodType::RedCompra
                | api_enums::PaymentMethodType::RedPagos
                | api_enums::PaymentMethodType::Indomaret
                | api_enums::PaymentMethodType::Alfamart
                | api_enums::PaymentMethodType::Oxxo
                | api_enums::PaymentMethodType::SevenEleven
                | api_enums::PaymentMethodType::Lawson
                | api_enums::PaymentMethodType::MiniStop
                | api_enums::PaymentMethodType::FamilyMart
                | api_enums::PaymentMethodType::Seicomart
                | api_enums::PaymentMethodType::PayEasy
        ),
        api_enums::PaymentMethod::GiftCard => {
            matches!(
                payment_method_type,
                api_enums::PaymentMethodType::Givex | api_enums::PaymentMethodType::PaySafeCard
            )
        }
        api_enums::PaymentMethod::CardRedirect => matches!(
            payment_method_type,
            api_enums::PaymentMethodType::Knet
                | api_enums::PaymentMethodType::Benefit
                | api_enums::PaymentMethodType::MomoAtm
                | api_enums::PaymentMethodType::CardRedirect
        ),
    }
}

pub fn check_force_psync_precondition(status: &storage_enums::AttemptStatus) -> bool {
    !matches!(
        status,
        storage_enums::AttemptStatus::Charged
            | storage_enums::AttemptStatus::AutoRefunded
            | storage_enums::AttemptStatus::Voided
            | storage_enums::AttemptStatus::CodInitiated
            | storage_enums::AttemptStatus::Started
            | storage_enums::AttemptStatus::Failure
    )
}

pub fn append_option<T, U, F, V>(func: F, option1: Option<T>, option2: Option<U>) -> Option<V>
where
    F: FnOnce(T, U) -> V,
{
    Some(func(option1?, option2?))
}

#[cfg(feature = "olap")]
pub(super) async fn filter_by_constraints(
    db: &dyn StorageInterface,
    constraints: &api::PaymentListConstraints,
    merchant_id: &str,
    key_store: &domain::MerchantKeyStore,
    storage_scheme: storage_enums::MerchantStorageScheme,
) -> CustomResult<Vec<PaymentIntent>, errors::DataStorageError> {
    let result = db
        .filter_payment_intent_by_constraints(
            merchant_id,
            &constraints.clone().into(),
            key_store,
            storage_scheme,
        )
        .await?;
    Ok(result)
}

#[cfg(feature = "olap")]
pub(super) fn validate_payment_list_request(
    req: &api::PaymentListConstraints,
) -> CustomResult<(), errors::ApiErrorResponse> {
    use common_utils::consts::PAYMENTS_LIST_MAX_LIMIT_V1;

    utils::when(
        req.limit > PAYMENTS_LIST_MAX_LIMIT_V1 || req.limit < 1,
        || {
            Err(errors::ApiErrorResponse::InvalidRequestData {
                message: format!(
                    "limit should be in between 1 and {}",
                    PAYMENTS_LIST_MAX_LIMIT_V1
                ),
            })
        },
    )?;
    Ok(())
}
#[cfg(feature = "olap")]
pub(super) fn validate_payment_list_request_for_joins(
    limit: u32,
) -> CustomResult<(), errors::ApiErrorResponse> {
    use common_utils::consts::PAYMENTS_LIST_MAX_LIMIT_V2;

    utils::when(!(1..=PAYMENTS_LIST_MAX_LIMIT_V2).contains(&limit), || {
        Err(errors::ApiErrorResponse::InvalidRequestData {
            message: format!(
                "limit should be in between 1 and {}",
                PAYMENTS_LIST_MAX_LIMIT_V2
            ),
        })
    })?;
    Ok(())
}

pub fn get_handle_response_url(
    payment_id: String,
    business_profile: &diesel_models::business_profile::BusinessProfile,
    response: &api::PaymentsResponse,
    connector: String,
) -> RouterResult<api::RedirectionResponse> {
    let payments_return_url = response.return_url.as_ref();

    let redirection_response = make_pg_redirect_response(payment_id, response, connector);

    let return_url = make_merchant_url_with_response(
        business_profile,
        redirection_response,
        payments_return_url,
        response.client_secret.as_ref(),
        response.manual_retry_allowed,
    )
    .attach_printable("Failed to make merchant url with response")?;

    make_url_with_signature(&return_url, business_profile)
}

pub fn make_merchant_url_with_response(
    business_profile: &diesel_models::business_profile::BusinessProfile,
    redirection_response: api::PgRedirectResponse,
    request_return_url: Option<&String>,
    client_secret: Option<&masking::Secret<String>>,
    manual_retry_allowed: Option<bool>,
) -> RouterResult<String> {
    // take return url if provided in the request else use merchant return url
    let url = request_return_url
        .or(business_profile.return_url.as_ref())
        .get_required_value("return_url")?;

    let status_check = redirection_response.status;

    let payment_client_secret = client_secret
        .ok_or(errors::ApiErrorResponse::InternalServerError)
        .attach_printable("Expected client secret to be `Some`")?;

    let merchant_url_with_response = if business_profile.redirect_to_merchant_with_http_post {
        url::Url::parse_with_params(
            url,
            &[
                ("status", status_check.to_string()),
                (
                    "payment_intent_client_secret",
                    payment_client_secret.peek().to_string(),
                ),
                (
                    "manual_retry_allowed",
                    manual_retry_allowed.unwrap_or(false).to_string(),
                ),
            ],
        )
        .change_context(errors::ApiErrorResponse::InternalServerError)
        .attach_printable("Unable to parse the url with param")?
    } else {
        let amount = redirection_response.amount.get_required_value("amount")?;
        url::Url::parse_with_params(
            url,
            &[
                ("status", status_check.to_string()),
                (
                    "payment_intent_client_secret",
                    payment_client_secret.peek().to_string(),
                ),
                ("amount", amount.to_string()),
                (
                    "manual_retry_allowed",
                    manual_retry_allowed.unwrap_or(false).to_string(),
                ),
            ],
        )
        .change_context(errors::ApiErrorResponse::InternalServerError)
        .attach_printable("Unable to parse the url with param")?
    };

    Ok(merchant_url_with_response.to_string())
}

pub async fn make_ephemeral_key(
    state: SessionState,
    customer_id: id_type::CustomerId,
    merchant_id: String,
) -> errors::RouterResponse<ephemeral_key::EphemeralKey> {
    let store = &state.store;
    let id = utils::generate_id(consts::ID_LENGTH, "eki");
    let secret = format!("epk_{}", &Uuid::new_v4().simple().to_string());
    let ek = ephemeral_key::EphemeralKeyNew {
        id,
        customer_id,
        merchant_id,
        secret,
    };
    let ek = store
        .create_ephemeral_key(ek, state.conf.eph_key.validity)
        .await
        .change_context(errors::ApiErrorResponse::InternalServerError)
        .attach_printable("Unable to create ephemeral key")?;
    Ok(services::ApplicationResponse::Json(ek))
}

pub async fn delete_ephemeral_key(
    state: SessionState,
    ek_id: String,
) -> errors::RouterResponse<ephemeral_key::EphemeralKey> {
    let db = state.store.as_ref();
    let ek = db
        .delete_ephemeral_key(&ek_id)
        .await
        .change_context(errors::ApiErrorResponse::InternalServerError)
        .attach_printable("Unable to delete ephemeral key")?;
    Ok(services::ApplicationResponse::Json(ek))
}

pub fn make_pg_redirect_response(
    payment_id: String,
    response: &api::PaymentsResponse,
    connector: String,
) -> api::PgRedirectResponse {
    api::PgRedirectResponse {
        payment_id,
        status: response.status,
        gateway_id: connector,
        customer_id: response.customer_id.to_owned(),
        amount: Some(response.amount),
    }
}

pub fn make_url_with_signature(
    redirect_url: &str,
    business_profile: &diesel_models::business_profile::BusinessProfile,
) -> RouterResult<api::RedirectionResponse> {
    let mut url = url::Url::parse(redirect_url)
        .change_context(errors::ApiErrorResponse::InternalServerError)
        .attach_printable("Unable to parse the url")?;

    let mut base_url = url.clone();
    base_url.query_pairs_mut().clear();

    let url = if business_profile.enable_payment_response_hash {
        let key = business_profile
            .payment_response_hash_key
            .as_ref()
            .get_required_value("payment_response_hash_key")?;
        let signature = hmac_sha512_sorted_query_params(
            &mut url.query_pairs().collect::<Vec<_>>(),
            key.as_str(),
        )?;

        url.query_pairs_mut()
            .append_pair("signature", &signature)
            .append_pair("signature_algorithm", "HMAC-SHA512");
        url.to_owned()
    } else {
        url.to_owned()
    };

    let parameters = url
        .query_pairs()
        .collect::<Vec<_>>()
        .iter()
        .map(|(key, value)| (key.clone().into_owned(), value.clone().into_owned()))
        .collect::<Vec<_>>();

    Ok(api::RedirectionResponse {
        return_url: base_url.to_string(),
        params: parameters,
        return_url_with_query_params: url.to_string(),
        http_method: if business_profile.redirect_to_merchant_with_http_post {
            services::Method::Post.to_string()
        } else {
            services::Method::Get.to_string()
        },
        headers: Vec::new(),
    })
}

pub fn hmac_sha512_sorted_query_params(
    params: &mut [(Cow<'_, str>, Cow<'_, str>)],
    key: &str,
) -> RouterResult<String> {
    params.sort();
    let final_string = params
        .iter()
        .map(|(key, value)| format!("{key}={value}"))
        .collect::<Vec<_>>()
        .join("&");

    let signature = crypto::HmacSha512::sign_message(
        &crypto::HmacSha512,
        key.as_bytes(),
        final_string.as_bytes(),
    )
    .change_context(errors::ApiErrorResponse::InternalServerError)
    .attach_printable("Failed to sign the message")?;

    Ok(hex::encode(signature))
}

pub fn check_if_operation_confirm<Op: std::fmt::Debug>(operations: Op) -> bool {
    format!("{operations:?}") == "PaymentConfirm"
}

#[allow(clippy::too_many_arguments)]
pub fn generate_mandate(
    merchant_id: String,
    payment_id: String,
    connector: String,
    setup_mandate_details: Option<MandateData>,
    customer_id: &Option<id_type::CustomerId>,
    payment_method_id: String,
    connector_mandate_id: Option<pii::SecretSerdeValue>,
    network_txn_id: Option<String>,
    payment_method_data_option: Option<domain::payments::PaymentMethodData>,
    mandate_reference: Option<MandateReference>,
    merchant_connector_id: Option<String>,
) -> CustomResult<Option<storage::MandateNew>, errors::ApiErrorResponse> {
    match (setup_mandate_details, customer_id) {
        (Some(data), Some(cus_id)) => {
            let mandate_id = utils::generate_id(consts::ID_LENGTH, "man");

            // The construction of the mandate new must be visible
            let mut new_mandate = storage::MandateNew::default();

            let customer_acceptance = data
                .customer_acceptance
                .get_required_value("customer_acceptance")?;
            new_mandate
                .set_mandate_id(mandate_id)
                .set_customer_id(cus_id.clone())
                .set_merchant_id(merchant_id)
                .set_original_payment_id(Some(payment_id))
                .set_payment_method_id(payment_method_id)
                .set_connector(connector)
                .set_mandate_status(storage_enums::MandateStatus::Active)
                .set_connector_mandate_ids(connector_mandate_id)
                .set_network_transaction_id(network_txn_id)
                .set_customer_ip_address(
                    customer_acceptance
                        .get_ip_address()
                        .map(masking::Secret::new),
                )
                .set_customer_user_agent(customer_acceptance.get_user_agent())
                .set_customer_accepted_at(Some(customer_acceptance.get_accepted_at()))
                .set_metadata(payment_method_data_option.map(|payment_method_data| {
                    pii::SecretSerdeValue::new(
                        serde_json::to_value(payment_method_data).unwrap_or_default(),
                    )
                }))
                .set_connector_mandate_id(
                    mandate_reference.and_then(|reference| reference.connector_mandate_id),
                )
                .set_merchant_connector_id(merchant_connector_id);

            Ok(Some(
                match data.mandate_type.get_required_value("mandate_type")? {
                    hyperswitch_domain_models::mandates::MandateDataType::SingleUse(data) => {
                        new_mandate
                            .set_mandate_amount(Some(data.amount.get_amount_as_i64()))
                            .set_mandate_currency(Some(data.currency))
                            .set_mandate_type(storage_enums::MandateType::SingleUse)
                            .to_owned()
                    }

                    hyperswitch_domain_models::mandates::MandateDataType::MultiUse(op_data) => {
                        match op_data {
                            Some(data) => new_mandate
                                .set_mandate_amount(Some(data.amount.get_amount_as_i64()))
                                .set_mandate_currency(Some(data.currency))
                                .set_start_date(data.start_date)
                                .set_end_date(data.end_date),
                            // .set_metadata(data.metadata),
                            // we are storing PaymentMethodData in metadata of mandate
                            None => &mut new_mandate,
                        }
                        .set_mandate_type(storage_enums::MandateType::MultiUse)
                        .to_owned()
                    }
                },
            ))
        }
        (_, _) => Ok(None),
    }
}

// A function to manually authenticate the client secret with intent fulfillment time
pub fn authenticate_client_secret(
    request_client_secret: Option<&String>,
    payment_intent: &PaymentIntent,
) -> Result<(), errors::ApiErrorResponse> {
    match (request_client_secret, &payment_intent.client_secret) {
        (Some(req_cs), Some(pi_cs)) => {
            if req_cs != pi_cs {
                Err(errors::ApiErrorResponse::ClientSecretInvalid)
            } else {
                let current_timestamp = common_utils::date_time::now();

                let session_expiry = payment_intent.session_expiry.unwrap_or(
                    payment_intent
                        .created_at
                        .saturating_add(time::Duration::seconds(consts::DEFAULT_SESSION_EXPIRY)),
                );

                fp_utils::when(current_timestamp > session_expiry, || {
                    Err(errors::ApiErrorResponse::ClientSecretExpired)
                })
            }
        }
        // If there is no client in payment intent, then it has expired
        (Some(_), None) => Err(errors::ApiErrorResponse::ClientSecretExpired),
        _ => Ok(()),
    }
}

pub(crate) fn validate_payment_status_against_allowed_statuses(
    intent_status: &storage_enums::IntentStatus,
    allowed_statuses: &[storage_enums::IntentStatus],
    action: &'static str,
) -> Result<(), errors::ApiErrorResponse> {
    fp_utils::when(!allowed_statuses.contains(intent_status), || {
        Err(errors::ApiErrorResponse::PreconditionFailed {
            message: format!(
                "You cannot {action} this payment because it has status {intent_status}",
            ),
        })
    })
}

pub(crate) fn validate_payment_status_against_not_allowed_statuses(
    intent_status: &storage_enums::IntentStatus,
    not_allowed_statuses: &[storage_enums::IntentStatus],
    action: &'static str,
) -> Result<(), errors::ApiErrorResponse> {
    fp_utils::when(not_allowed_statuses.contains(intent_status), || {
        Err(errors::ApiErrorResponse::PreconditionFailed {
            message: format!(
                "You cannot {action} this payment because it has status {intent_status}",
            ),
        })
    })
}

#[instrument(skip_all)]
pub(crate) fn validate_pm_or_token_given(
    payment_method: &Option<api_enums::PaymentMethod>,
    payment_method_data: &Option<api::PaymentMethodData>,
    payment_method_type: &Option<api_enums::PaymentMethodType>,
    mandate_type: &Option<api::MandateTransactionType>,
    token: &Option<String>,
) -> Result<(), errors::ApiErrorResponse> {
    utils::when(
        !matches!(
            payment_method_type,
            Some(api_enums::PaymentMethodType::Paypal)
        ) && !matches!(
            mandate_type,
            Some(api::MandateTransactionType::RecurringMandateTransaction)
        ) && token.is_none()
            && (payment_method_data.is_none() || payment_method.is_none()),
        || {
            Err(errors::ApiErrorResponse::InvalidRequestData {
                message: "A payment token or payment method data is required".to_string(),
            })
        },
    )
}

// A function to perform database lookup and then verify the client secret
pub async fn verify_payment_intent_time_and_client_secret(
    db: &dyn StorageInterface,
    merchant_account: &domain::MerchantAccount,
    key_store: &domain::MerchantKeyStore,
    client_secret: Option<String>,
) -> error_stack::Result<Option<PaymentIntent>, errors::ApiErrorResponse> {
    client_secret
        .async_map(|cs| async move {
            let payment_id = get_payment_id_from_client_secret(&cs)?;

            let payment_intent = db
                .find_payment_intent_by_payment_id_merchant_id(
                    &payment_id,
                    &merchant_account.merchant_id,
                    key_store,
                    merchant_account.storage_scheme,
                )
                .await
                .change_context(errors::ApiErrorResponse::PaymentNotFound)?;

            authenticate_client_secret(Some(&cs), &payment_intent)?;
            Ok(payment_intent)
        })
        .await
        .transpose()
}

/// Check whether the business details are configured in the merchant account
pub fn validate_business_details(
    business_country: Option<api_enums::CountryAlpha2>,
    business_label: Option<&String>,
    merchant_account: &domain::MerchantAccount,
) -> RouterResult<()> {
    let primary_business_details = merchant_account
        .primary_business_details
        .clone()
        .parse_value::<Vec<api_models::admin::PrimaryBusinessDetails>>("PrimaryBusinessDetails")
        .change_context(errors::ApiErrorResponse::InternalServerError)
        .attach_printable("failed to parse primary business details")?;

    business_country
        .zip(business_label)
        .map(|(business_country, business_label)| {
            primary_business_details
                .iter()
                .find(|business_details| {
                    &business_details.business == business_label
                        && business_details.country == business_country
                })
                .ok_or(errors::ApiErrorResponse::PreconditionFailed {
                    message: "business_details are not configured in the merchant account"
                        .to_string(),
                })
        })
        .transpose()?;

    Ok(())
}

/// Do lazy parsing of primary business details
/// If both country and label are passed, no need to parse business details from merchant_account
/// If any one is missing, get it from merchant_account
/// If there is more than one label or country configured in merchant account, then
/// passing business details for payment is mandatory to avoid ambiguity
pub fn get_business_details(
    business_country: Option<api_enums::CountryAlpha2>,
    business_label: Option<&String>,
    merchant_account: &domain::MerchantAccount,
) -> RouterResult<(api_enums::CountryAlpha2, String)> {
    let primary_business_details = merchant_account
        .primary_business_details
        .clone()
        .parse_value::<Vec<api_models::admin::PrimaryBusinessDetails>>("PrimaryBusinessDetails")
        .change_context(errors::ApiErrorResponse::InternalServerError)
        .attach_printable("failed to parse primary business details")?;

    match business_country.zip(business_label) {
        Some((business_country, business_label)) => {
            Ok((business_country.to_owned(), business_label.to_owned()))
        }
        _ => match primary_business_details.first() {
            Some(business_details) if primary_business_details.len() == 1 => Ok((
                business_country.unwrap_or_else(|| business_details.country.to_owned()),
                business_label
                    .map(ToString::to_string)
                    .unwrap_or_else(|| business_details.business.to_owned()),
            )),
            _ => Err(report!(errors::ApiErrorResponse::MissingRequiredField {
                field_name: "business_country, business_label"
            })),
        },
    }
}

#[inline]
pub(crate) fn get_payment_id_from_client_secret(cs: &str) -> RouterResult<String> {
    let (payment_id, _) = cs
        .rsplit_once("_secret_")
        .ok_or(errors::ApiErrorResponse::ClientSecretInvalid)?;
    Ok(payment_id.to_string())
}

#[cfg(test)]
mod tests {

    use super::*;

    #[test]
    fn test_authenticate_client_secret_fulfillment_time_not_expired() {
        let payment_intent = PaymentIntent {
            payment_id: "23".to_string(),
            merchant_id: "22".to_string(),
            status: storage_enums::IntentStatus::RequiresCapture,
            amount: MinorUnit::new(200),
            currency: None,
            amount_captured: None,
            customer_id: None,
            description: None,
            return_url: None,
            metadata: None,
            connector_id: None,
            shipping_address_id: None,
            billing_address_id: None,
            statement_descriptor_name: None,
            statement_descriptor_suffix: None,
            created_at: common_utils::date_time::now(),
            modified_at: common_utils::date_time::now(),
            last_synced: None,
            setup_future_usage: None,
            fingerprint_id: None,
            off_session: None,
            client_secret: Some("1".to_string()),
            active_attempt: hyperswitch_domain_models::RemoteStorageObject::ForeignID(
                "nopes".to_string(),
            ),
            business_country: None,
            business_label: None,
            order_details: None,
            allowed_payment_method_types: None,
            connector_metadata: None,
            feature_metadata: None,
            attempt_count: 1,
            payment_link_id: None,
            profile_id: None,
            merchant_decision: None,
            payment_confirm_source: None,
            surcharge_applicable: None,
            updated_by: storage_enums::MerchantStorageScheme::PostgresOnly.to_string(),
            request_incremental_authorization: Some(
                common_enums::RequestIncrementalAuthorization::default(),
            ),
            incremental_authorization_allowed: None,
            authorization_count: None,
            session_expiry: Some(
                common_utils::date_time::now()
                    .saturating_add(time::Duration::seconds(consts::DEFAULT_SESSION_EXPIRY)),
            ),
            request_external_three_ds_authentication: None,
            charges: None,
            frm_metadata: None,
            customer_details: None,
        };
        let req_cs = Some("1".to_string());
        assert!(authenticate_client_secret(req_cs.as_ref(), &payment_intent).is_ok());
        // Check if the result is an Ok variant
    }

    #[test]
    fn test_authenticate_client_secret_fulfillment_time_expired() {
        let payment_intent = PaymentIntent {
            payment_id: "23".to_string(),
            merchant_id: "22".to_string(),
            status: storage_enums::IntentStatus::RequiresCapture,
            amount: MinorUnit::new(200),
            currency: None,
            amount_captured: None,
            customer_id: None,
            description: None,
            return_url: None,
            metadata: None,
            connector_id: None,
            shipping_address_id: None,
            billing_address_id: None,
            statement_descriptor_name: None,
            statement_descriptor_suffix: None,
            created_at: common_utils::date_time::now().saturating_sub(time::Duration::seconds(20)),
            modified_at: common_utils::date_time::now(),
            fingerprint_id: None,
            last_synced: None,
            setup_future_usage: None,
            off_session: None,
            client_secret: Some("1".to_string()),
            active_attempt: hyperswitch_domain_models::RemoteStorageObject::ForeignID(
                "nopes".to_string(),
            ),
            business_country: None,
            business_label: None,
            order_details: None,
            allowed_payment_method_types: None,
            connector_metadata: None,
            feature_metadata: None,
            attempt_count: 1,
            payment_link_id: None,
            profile_id: None,
            merchant_decision: None,
            payment_confirm_source: None,
            surcharge_applicable: None,
            updated_by: storage_enums::MerchantStorageScheme::PostgresOnly.to_string(),
            request_incremental_authorization: Some(
                common_enums::RequestIncrementalAuthorization::default(),
            ),
            incremental_authorization_allowed: None,
            authorization_count: None,
            session_expiry: Some(
                common_utils::date_time::now()
                    .saturating_add(time::Duration::seconds(consts::DEFAULT_SESSION_EXPIRY)),
            ),
            request_external_three_ds_authentication: None,
            charges: None,
            frm_metadata: None,
            customer_details: None,
        };
        let req_cs = Some("1".to_string());
        assert!(authenticate_client_secret(req_cs.as_ref(), &payment_intent,).is_err())
    }

    #[test]
    fn test_authenticate_client_secret_expired() {
        let payment_intent = PaymentIntent {
            payment_id: "23".to_string(),
            merchant_id: "22".to_string(),
            status: storage_enums::IntentStatus::RequiresCapture,
            amount: MinorUnit::new(200),
            currency: None,
            amount_captured: None,
            customer_id: None,
            description: None,
            return_url: None,
            metadata: None,
            connector_id: None,
            shipping_address_id: None,
            billing_address_id: None,
            statement_descriptor_name: None,
            statement_descriptor_suffix: None,
            created_at: common_utils::date_time::now().saturating_sub(time::Duration::seconds(20)),
            modified_at: common_utils::date_time::now(),
            last_synced: None,
            setup_future_usage: None,
            off_session: None,
            client_secret: None,
            fingerprint_id: None,
            active_attempt: hyperswitch_domain_models::RemoteStorageObject::ForeignID(
                "nopes".to_string(),
            ),
            business_country: None,
            business_label: None,
            order_details: None,
            allowed_payment_method_types: None,
            connector_metadata: None,
            feature_metadata: None,
            attempt_count: 1,
            payment_link_id: None,
            profile_id: None,
            merchant_decision: None,
            payment_confirm_source: None,
            surcharge_applicable: None,
            updated_by: storage_enums::MerchantStorageScheme::PostgresOnly.to_string(),
            request_incremental_authorization: Some(
                common_enums::RequestIncrementalAuthorization::default(),
            ),
            incremental_authorization_allowed: None,
            authorization_count: None,
            session_expiry: Some(
                common_utils::date_time::now()
                    .saturating_add(time::Duration::seconds(consts::DEFAULT_SESSION_EXPIRY)),
            ),
            request_external_three_ds_authentication: None,
            charges: None,
            frm_metadata: None,
            customer_details: None,
        };
        let req_cs = Some("1".to_string());
        assert!(authenticate_client_secret(req_cs.as_ref(), &payment_intent).is_err())
    }
}

// This function will be removed after moving this functionality to server_wrap and using cache instead of config
#[instrument(skip_all)]
pub async fn insert_merchant_connector_creds_to_config(
    db: &dyn StorageInterface,
    merchant_id: &str,
    merchant_connector_details: admin::MerchantConnectorDetailsWrap,
) -> RouterResult<()> {
    if let Some(encoded_data) = merchant_connector_details.encoded_data {
        let redis = &db
            .get_redis_conn()
            .change_context(errors::ApiErrorResponse::InternalServerError)
            .attach_printable("Failed to get redis connection")?;

        let key = format!(
            "mcd_{merchant_id}_{}",
            merchant_connector_details.creds_identifier
        );

        redis
            .serialize_and_set_key_with_expiry(
                key.as_str(),
                &encoded_data.peek(),
                consts::CONNECTOR_CREDS_TOKEN_TTL,
            )
            .await
            .map_or_else(
                |e| {
                    Err(e
                        .change_context(errors::ApiErrorResponse::InternalServerError)
                        .attach_printable("Failed to insert connector_creds to config"))
                },
                |_| Ok(()),
            )
    } else {
        Ok(())
    }
}

#[derive(Clone)]
pub enum MerchantConnectorAccountType {
    DbVal(domain::MerchantConnectorAccount),
    CacheVal(api_models::admin::MerchantConnectorDetails),
}

impl MerchantConnectorAccountType {
    pub fn get_metadata(&self) -> Option<masking::Secret<serde_json::Value>> {
        match self {
            Self::DbVal(val) => val.metadata.to_owned(),
            Self::CacheVal(val) => val.metadata.to_owned(),
        }
    }

    pub fn get_connector_account_details(&self) -> serde_json::Value {
        match self {
            Self::DbVal(val) => val.connector_account_details.peek().to_owned(),
            Self::CacheVal(val) => val.connector_account_details.peek().to_owned(),
        }
    }

    pub fn get_connector_wallets_details(&self) -> Option<masking::Secret<serde_json::Value>> {
        match self {
            Self::DbVal(val) => val.connector_wallets_details.as_deref().cloned(),
            Self::CacheVal(_) => None,
        }
    }

    pub fn is_disabled(&self) -> bool {
        match self {
            Self::DbVal(ref inner) => inner.disabled.unwrap_or(false),
            // Cached merchant connector account, only contains the account details,
            // the merchant connector account must only be cached if it's not disabled
            Self::CacheVal(_) => false,
        }
    }

    pub fn is_test_mode_on(&self) -> Option<bool> {
        match self {
            Self::DbVal(val) => val.test_mode,
            Self::CacheVal(_) => None,
        }
    }

    pub fn get_mca_id(&self) -> Option<String> {
        match self {
            Self::DbVal(db_val) => Some(db_val.merchant_connector_id.to_string()),
            Self::CacheVal(_) => None,
        }
    }

    pub fn get_connector_name(&self) -> Option<String> {
        match self {
            Self::DbVal(db_val) => Some(db_val.connector_name.to_string()),
            Self::CacheVal(_) => None,
        }
    }
}

/// Query for merchant connector account either by business label or profile id
/// If profile_id is passed use it, or use connector_label to query merchant connector account
#[instrument(skip_all)]
pub async fn get_merchant_connector_account(
    state: &SessionState,
    merchant_id: &str,
    creds_identifier: Option<String>,
    key_store: &domain::MerchantKeyStore,
    profile_id: &String,
    connector_name: &str,
    merchant_connector_id: Option<&String>,
) -> RouterResult<MerchantConnectorAccountType> {
    let db = &*state.store;
    match creds_identifier {
        Some(creds_identifier) => {
            let key = format!("mcd_{merchant_id}_{creds_identifier}");
            let redis_fetch = || async {
                db.get_redis_conn()
                    .change_context(errors::ApiErrorResponse::InternalServerError)
                    .attach_printable("Failed to get redis connection")
                    .async_and_then(|redis| async move {
                        redis
                            .get_and_deserialize_key(key.as_str(), "String")
                            .await
                            .change_context(
                                errors::ApiErrorResponse::MerchantConnectorAccountNotFound {
                                    id: key.clone(),
                                },
                            )
                            .attach_printable(key + ": Not found in Redis")
                    })
                    .await
            };

            let db_fetch = || async {
                db.find_config_by_key(format!("mcd_{merchant_id}_{creds_identifier}").as_str())
                    .await
                    .to_not_found_response(
                        errors::ApiErrorResponse::MerchantConnectorAccountNotFound {
                            id: format!("mcd_{merchant_id}_{creds_identifier}"),
                        },
                    )
            };

            let mca_config: String = redis_fetch()
                .await
                .map_or_else(
                    |_| {
                        Either::Left(async {
                            match db_fetch().await {
                                Ok(config_entry) => Ok(config_entry.config),
                                Err(e) => Err(e),
                            }
                        })
                    },
                    |result| Either::Right(async { Ok(result) }),
                )
                .await?;

            let private_key = state
                .conf
                .jwekey
                .get_inner()
                .tunnel_private_key
                .peek()
                .as_bytes();

            let decrypted_mca = services::decrypt_jwe(mca_config.as_str(), services::KeyIdCheck::SkipKeyIdCheck, private_key, jwe::RSA_OAEP_256)
                                     .await
                                     .change_context(errors::ApiErrorResponse::UnprocessableEntity{
                                        message: "decoding merchant_connector_details failed due to invalid data format!".into()})
                                     .attach_printable(
                                        "Failed to decrypt merchant_connector_details sent in request and then put in cache",
                                    )?;

            let res = String::into_bytes(decrypted_mca)
                        .parse_struct("MerchantConnectorDetails")
                        .change_context(errors::ApiErrorResponse::InternalServerError)
                        .attach_printable(
                            "Failed to parse merchant_connector_details sent in request and then put in cache",
                        )?;

            Ok(MerchantConnectorAccountType::CacheVal(res))
        }
        None => {
            if let Some(merchant_connector_id) = merchant_connector_id {
                db.find_by_merchant_connector_account_merchant_id_merchant_connector_id(
                    merchant_id,
                    merchant_connector_id,
                    key_store,
                )
                .await
                .to_not_found_response(
                    errors::ApiErrorResponse::MerchantConnectorAccountNotFound {
                        id: merchant_connector_id.to_string(),
                    },
                )
            } else {
                db.find_merchant_connector_account_by_profile_id_connector_name(
                    profile_id,
                    connector_name,
                    key_store,
                )
                .await
                .to_not_found_response(
                    errors::ApiErrorResponse::MerchantConnectorAccountNotFound {
                        id: format!("profile id {profile_id} and connector name {connector_name}"),
                    },
                )
            }
        }
        .map(MerchantConnectorAccountType::DbVal),
    }
}

/// This function replaces the request and response type of routerdata with the
/// request and response type passed
/// # Arguments
///
/// * `router_data` - original router data
/// * `request` - new request core/helper
/// * `response` - new response
pub fn router_data_type_conversion<F1, F2, Req1, Req2, Res1, Res2>(
    router_data: RouterData<F1, Req1, Res1>,
    request: Req2,
    response: Result<Res2, ErrorResponse>,
) -> RouterData<F2, Req2, Res2> {
    RouterData {
        flow: std::marker::PhantomData,
        request,
        response,
        merchant_id: router_data.merchant_id,
        address: router_data.address,
        amount_captured: router_data.amount_captured,
        minor_amount_captured: router_data.minor_amount_captured,
        auth_type: router_data.auth_type,
        connector: router_data.connector,
        connector_auth_type: router_data.connector_auth_type,
        connector_meta_data: router_data.connector_meta_data,
        description: router_data.description,
        payment_id: router_data.payment_id,
        payment_method: router_data.payment_method,
        return_url: router_data.return_url,
        status: router_data.status,
        attempt_id: router_data.attempt_id,
        access_token: router_data.access_token,
        session_token: router_data.session_token,
        payment_method_status: router_data.payment_method_status,
        reference_id: router_data.reference_id,
        payment_method_token: router_data.payment_method_token,
        customer_id: router_data.customer_id,
        connector_customer: router_data.connector_customer,
        preprocessing_id: router_data.preprocessing_id,
        payment_method_balance: router_data.payment_method_balance,
        recurring_mandate_payment_data: router_data.recurring_mandate_payment_data,
        connector_request_reference_id: router_data.connector_request_reference_id,
        #[cfg(feature = "payouts")]
        payout_method_data: None,
        #[cfg(feature = "payouts")]
        quote_id: None,
        test_mode: router_data.test_mode,
        connector_api_version: router_data.connector_api_version,
        connector_http_status_code: router_data.connector_http_status_code,
        external_latency: router_data.external_latency,
        apple_pay_flow: router_data.apple_pay_flow,
        frm_metadata: router_data.frm_metadata,
        refund_id: router_data.refund_id,
        dispute_id: router_data.dispute_id,
        connector_response: router_data.connector_response,
        connector_wallets_details: router_data.connector_wallets_details,
    }
}

#[instrument(skip_all)]
pub fn get_attempt_type(
    payment_intent: &PaymentIntent,
    payment_attempt: &PaymentAttempt,
    request: &api::PaymentsRequest,
    action: &str,
) -> RouterResult<AttemptType> {
    match payment_intent.status {
        enums::IntentStatus::Failed => {
            if matches!(
                request.retry_action,
                Some(api_models::enums::RetryAction::ManualRetry)
            ) {
                metrics::MANUAL_RETRY_REQUEST_COUNT.add(
                    &metrics::CONTEXT,
                    1,
                    &add_attributes([("merchant_id", payment_attempt.merchant_id.clone())]),
                );
                match payment_attempt.status {
                    enums::AttemptStatus::Started
                    | enums::AttemptStatus::AuthenticationPending
                    | enums::AttemptStatus::AuthenticationSuccessful
                    | enums::AttemptStatus::Authorized
                    | enums::AttemptStatus::Charged
                    | enums::AttemptStatus::Authorizing
                    | enums::AttemptStatus::CodInitiated
                    | enums::AttemptStatus::VoidInitiated
                    | enums::AttemptStatus::CaptureInitiated
                    | enums::AttemptStatus::Unresolved
                    | enums::AttemptStatus::Pending
                    | enums::AttemptStatus::ConfirmationAwaited
                    | enums::AttemptStatus::PartialCharged
                    | enums::AttemptStatus::PartialChargedAndChargeable
                    | enums::AttemptStatus::Voided
                    | enums::AttemptStatus::AutoRefunded
                    | enums::AttemptStatus::PaymentMethodAwaited
                    | enums::AttemptStatus::DeviceDataCollectionPending => {
                        metrics::MANUAL_RETRY_VALIDATION_FAILED.add(
                            &metrics::CONTEXT,
                            1,
                            &add_attributes([("merchant_id", payment_attempt.merchant_id.clone())]),
                        );
                        Err(errors::ApiErrorResponse::InternalServerError)
                            .attach_printable("Payment Attempt unexpected state")
                    }

                    storage_enums::AttemptStatus::VoidFailed
                    | storage_enums::AttemptStatus::RouterDeclined
                    | storage_enums::AttemptStatus::CaptureFailed => {
                        metrics::MANUAL_RETRY_VALIDATION_FAILED.add(
                            &metrics::CONTEXT,
                            1,
                            &add_attributes([("merchant_id", payment_attempt.merchant_id.clone())]),
                        );
                        Err(report!(errors::ApiErrorResponse::PreconditionFailed {
                            message:
                                format!("You cannot {action} this payment because it has status {}, and the previous attempt has the status {}", payment_intent.status, payment_attempt.status)
                            }
                        ))
                    }

                    storage_enums::AttemptStatus::AuthenticationFailed
                    | storage_enums::AttemptStatus::AuthorizationFailed
                    | storage_enums::AttemptStatus::Failure => {
                        metrics::MANUAL_RETRY_COUNT.add(
                            &metrics::CONTEXT,
                            1,
                            &add_attributes([("merchant_id", payment_attempt.merchant_id.clone())]),
                        );
                        Ok(AttemptType::New)
                    }
                }
            } else {
                Err(report!(errors::ApiErrorResponse::PreconditionFailed {
                        message:
                            format!("You cannot {action} this payment because it has status {}, you can pass `retry_action` as `manual_retry` in request to try this payment again", payment_intent.status)
                        }
                    ))
            }
        }
        enums::IntentStatus::Cancelled
        | enums::IntentStatus::RequiresCapture
        | enums::IntentStatus::PartiallyCaptured
        | enums::IntentStatus::PartiallyCapturedAndCapturable
        | enums::IntentStatus::Processing
        | enums::IntentStatus::Succeeded => {
            Err(report!(errors::ApiErrorResponse::PreconditionFailed {
                message: format!(
                    "You cannot {action} this payment because it has status {}",
                    payment_intent.status,
                ),
            }))
        }

        enums::IntentStatus::RequiresCustomerAction
        | enums::IntentStatus::RequiresMerchantAction
        | enums::IntentStatus::RequiresPaymentMethod
        | enums::IntentStatus::RequiresConfirmation => Ok(AttemptType::SameOld),
    }
}

#[derive(Debug, Eq, PartialEq, Clone)]
pub enum AttemptType {
    New,
    SameOld,
}

impl AttemptType {
    // The function creates a new payment_attempt from the previous payment attempt but doesn't populate fields like payment_method, error_code etc.
    // Logic to override the fields with data provided in the request should be done after this if required.
    // In case if fields are not overridden by the request then they contain the same data that was in the previous attempt provided it is populated in this function.
    #[inline(always)]
    fn make_new_payment_attempt(
        payment_method_data: Option<&api_models::payments::PaymentMethodData>,
        old_payment_attempt: PaymentAttempt,
        new_attempt_count: i16,
        storage_scheme: enums::MerchantStorageScheme,
    ) -> storage::PaymentAttemptNew {
        let created_at @ modified_at @ last_synced = Some(common_utils::date_time::now());

        storage::PaymentAttemptNew {
            attempt_id: utils::get_payment_attempt_id(
                &old_payment_attempt.payment_id,
                new_attempt_count,
            ),
            payment_id: old_payment_attempt.payment_id,
            merchant_id: old_payment_attempt.merchant_id,

            // A new payment attempt is getting created so, used the same function which is used to populate status in PaymentCreate Flow.
            status: payment_attempt_status_fsm(payment_method_data, Some(true)),

            amount: old_payment_attempt.amount,
            currency: old_payment_attempt.currency,
            save_to_locker: old_payment_attempt.save_to_locker,

            connector: None,

            error_message: None,
            offer_amount: old_payment_attempt.offer_amount,
            surcharge_amount: None,
            tax_amount: None,
            payment_method_id: None,
            payment_method: None,
            capture_method: old_payment_attempt.capture_method,
            capture_on: old_payment_attempt.capture_on,
            confirm: old_payment_attempt.confirm,
            authentication_type: old_payment_attempt.authentication_type,
            created_at,
            modified_at,
            last_synced,
            cancellation_reason: None,
            amount_to_capture: old_payment_attempt.amount_to_capture,

            // Once the payment_attempt is authorised then mandate_id is created. If this payment attempt is authorised then mandate_id will be overridden.
            // Since mandate_id is a contract between merchant and customer to debit customers amount adding it to newly created attempt
            mandate_id: old_payment_attempt.mandate_id,

            // The payment could be done from a different browser or same browser, it would probably be overridden by request data.
            browser_info: None,

            error_code: None,
            payment_token: None,
            connector_metadata: None,
            payment_experience: None,
            payment_method_type: None,
            payment_method_data: None,

            // In case it is passed in create and not in confirm,
            business_sub_label: old_payment_attempt.business_sub_label,
            // If the algorithm is entered in Create call from server side, it needs to be populated here, however it could be overridden from the request.
            straight_through_algorithm: old_payment_attempt.straight_through_algorithm,
            mandate_details: old_payment_attempt.mandate_details,
            preprocessing_step_id: None,
            error_reason: None,
            multiple_capture_count: None,
            connector_response_reference_id: None,
            amount_capturable: old_payment_attempt.amount,
            updated_by: storage_scheme.to_string(),
            authentication_data: None,
            encoded_data: None,
            merchant_connector_id: None,
            unified_code: None,
            unified_message: None,
            net_amount: old_payment_attempt.amount,
            external_three_ds_authentication_attempted: old_payment_attempt
                .external_three_ds_authentication_attempted,
            authentication_connector: None,
            authentication_id: None,
            mandate_data: old_payment_attempt.mandate_data,
            // New payment method billing address can be passed for a retry
            payment_method_billing_address_id: None,
            fingerprint_id: None,
            charge_id: None,
            client_source: old_payment_attempt.client_source,
            client_version: old_payment_attempt.client_version,
        }
    }

    #[instrument(skip_all)]
    pub async fn modify_payment_intent_and_payment_attempt(
        &self,
        request: &api::PaymentsRequest,
        fetched_payment_intent: PaymentIntent,
        fetched_payment_attempt: PaymentAttempt,
        db: &dyn StorageInterface,
        key_store: &domain::MerchantKeyStore,
        storage_scheme: storage::enums::MerchantStorageScheme,
    ) -> RouterResult<(PaymentIntent, PaymentAttempt)> {
        match self {
            Self::SameOld => Ok((fetched_payment_intent, fetched_payment_attempt)),
            Self::New => {
                let new_attempt_count = fetched_payment_intent.attempt_count + 1;
                let new_payment_attempt = db
                    .insert_payment_attempt(
                        Self::make_new_payment_attempt(
                            request.payment_method_data.as_ref().and_then(
                                |request_payment_method_data| {
                                    request_payment_method_data.payment_method_data.as_ref()
                                },
                            ),
                            fetched_payment_attempt,
                            new_attempt_count,
                            storage_scheme,
                        ),
                        storage_scheme,
                    )
                    .await
                    .to_duplicate_response(errors::ApiErrorResponse::DuplicatePayment {
                        payment_id: fetched_payment_intent.payment_id.to_owned(),
                    })?;

                let updated_payment_intent = db
                    .update_payment_intent(
                        fetched_payment_intent,
                        storage::PaymentIntentUpdate::StatusAndAttemptUpdate {
                            status: payment_intent_status_fsm(
                                request.payment_method_data.as_ref().and_then(
                                    |request_payment_method_data| {
                                        request_payment_method_data.payment_method_data.as_ref()
                                    },
                                ),
                                Some(true),
                            ),
                            active_attempt_id: new_payment_attempt.attempt_id.clone(),
                            attempt_count: new_attempt_count,
                            updated_by: storage_scheme.to_string(),
                        },
                        key_store,
                        storage_scheme,
                    )
                    .await
                    .to_not_found_response(errors::ApiErrorResponse::PaymentNotFound)?;

                logger::info!(
                    "manual_retry payment for {} with attempt_id {}",
                    updated_payment_intent.payment_id,
                    new_payment_attempt.attempt_id
                );

                Ok((updated_payment_intent, new_payment_attempt))
            }
        }
    }
}

#[inline(always)]
pub fn is_manual_retry_allowed(
    intent_status: &storage_enums::IntentStatus,
    attempt_status: &storage_enums::AttemptStatus,
    connector_request_reference_id_config: &ConnectorRequestReferenceIdConfig,
    merchant_id: &str,
) -> Option<bool> {
    let is_payment_status_eligible_for_retry = match intent_status {
        enums::IntentStatus::Failed => match attempt_status {
            enums::AttemptStatus::Started
            | enums::AttemptStatus::AuthenticationPending
            | enums::AttemptStatus::AuthenticationSuccessful
            | enums::AttemptStatus::Authorized
            | enums::AttemptStatus::Charged
            | enums::AttemptStatus::Authorizing
            | enums::AttemptStatus::CodInitiated
            | enums::AttemptStatus::VoidInitiated
            | enums::AttemptStatus::CaptureInitiated
            | enums::AttemptStatus::Unresolved
            | enums::AttemptStatus::Pending
            | enums::AttemptStatus::ConfirmationAwaited
            | enums::AttemptStatus::PartialCharged
            | enums::AttemptStatus::PartialChargedAndChargeable
            | enums::AttemptStatus::Voided
            | enums::AttemptStatus::AutoRefunded
            | enums::AttemptStatus::PaymentMethodAwaited
            | enums::AttemptStatus::DeviceDataCollectionPending => {
                logger::error!("Payment Attempt should not be in this state because Attempt to Intent status mapping doesn't allow it");
                None
            }

            storage_enums::AttemptStatus::VoidFailed
            | storage_enums::AttemptStatus::RouterDeclined
            | storage_enums::AttemptStatus::CaptureFailed => Some(false),

            storage_enums::AttemptStatus::AuthenticationFailed
            | storage_enums::AttemptStatus::AuthorizationFailed
            | storage_enums::AttemptStatus::Failure => Some(true),
        },
        enums::IntentStatus::Cancelled
        | enums::IntentStatus::RequiresCapture
        | enums::IntentStatus::PartiallyCaptured
        | enums::IntentStatus::PartiallyCapturedAndCapturable
        | enums::IntentStatus::Processing
        | enums::IntentStatus::Succeeded => Some(false),

        enums::IntentStatus::RequiresCustomerAction
        | enums::IntentStatus::RequiresMerchantAction
        | enums::IntentStatus::RequiresPaymentMethod
        | enums::IntentStatus::RequiresConfirmation => None,
    };
    let is_merchant_id_enabled_for_retries = !connector_request_reference_id_config
        .merchant_ids_send_payment_id_as_connector_request_id
        .contains(merchant_id);
    is_payment_status_eligible_for_retry
        .map(|payment_status_check| payment_status_check && is_merchant_id_enabled_for_retries)
}

#[cfg(test)]
mod test {
    #![allow(clippy::unwrap_used)]
    #[test]
    fn test_client_secret_parse() {
        let client_secret1 = "pay_3TgelAms4RQec8xSStjF_secret_fc34taHLw1ekPgNh92qr";
        let client_secret2 = "pay_3Tgel__Ams4RQ_secret_ec8xSStjF_secret_fc34taHLw1ekPgNh92qr";
        let client_secret3 =
            "pay_3Tgel__Ams4RQ_secret_ec8xSStjF_secret__secret_fc34taHLw1ekPgNh92qr";

        assert_eq!(
            "pay_3TgelAms4RQec8xSStjF",
            super::get_payment_id_from_client_secret(client_secret1).unwrap()
        );
        assert_eq!(
            "pay_3Tgel__Ams4RQ_secret_ec8xSStjF",
            super::get_payment_id_from_client_secret(client_secret2).unwrap()
        );
        assert_eq!(
            "pay_3Tgel__Ams4RQ_secret_ec8xSStjF_secret_",
            super::get_payment_id_from_client_secret(client_secret3).unwrap()
        );
    }
}

#[instrument(skip_all)]
pub async fn get_additional_payment_data(
    pm_data: &api_models::payments::PaymentMethodData,
    db: &dyn StorageInterface,
    profile_id: &str,
) -> api_models::payments::AdditionalPaymentData {
    match pm_data {
        api_models::payments::PaymentMethodData::Card(card_data) => {
            let card_isin = Some(card_data.card_number.get_card_isin());
            let enable_extended_bin =db
            .find_config_by_key_unwrap_or(
                format!("{}_enable_extended_card_bin", profile_id).as_str(),
             Some("false".to_string()))
            .await.map_err(|err| services::logger::error!(message="Failed to fetch the config", extended_card_bin_error=?err)).ok();

            let card_extended_bin = match enable_extended_bin {
                Some(config) if config.config == "true" => {
                    Some(card_data.card_number.get_extended_card_bin())
                }
                _ => None,
            };
            let last4 = Some(card_data.card_number.get_last4());
            if card_data.card_issuer.is_some()
                && card_data.card_network.is_some()
                && card_data.card_type.is_some()
                && card_data.card_issuing_country.is_some()
                && card_data.bank_code.is_some()
            {
                api_models::payments::AdditionalPaymentData::Card(Box::new(
                    api_models::payments::AdditionalCardInfo {
                        card_issuer: card_data.card_issuer.to_owned(),
                        card_network: card_data.card_network.clone(),
                        card_type: card_data.card_type.to_owned(),
                        card_issuing_country: card_data.card_issuing_country.to_owned(),
                        bank_code: card_data.bank_code.to_owned(),
                        card_exp_month: Some(card_data.card_exp_month.clone()),
                        card_exp_year: Some(card_data.card_exp_year.clone()),
                        card_holder_name: card_data.card_holder_name.clone(),
                        last4: last4.clone(),
                        card_isin: card_isin.clone(),
                        card_extended_bin: card_extended_bin.clone(),
                        // These are filled after calling the processor / connector
                        payment_checks: None,
                        authentication_data: None,
                    },
                ))
            } else {
                let card_info = card_isin
                    .clone()
                    .async_and_then(|card_isin| async move {
                        db.get_card_info(&card_isin)
                            .await
                            .map_err(|error| services::logger::warn!(card_info_error=?error))
                            .ok()
                    })
                    .await
                    .flatten()
                    .map(|card_info| {
                        api_models::payments::AdditionalPaymentData::Card(Box::new(
                            api_models::payments::AdditionalCardInfo {
                                card_issuer: card_info.card_issuer,
                                card_network: card_info.card_network.clone(),
                                bank_code: card_info.bank_code,
                                card_type: card_info.card_type,
                                card_issuing_country: card_info.card_issuing_country,
                                last4: last4.clone(),
                                card_isin: card_isin.clone(),
                                card_extended_bin: card_extended_bin.clone(),
                                card_exp_month: Some(card_data.card_exp_month.clone()),
                                card_exp_year: Some(card_data.card_exp_year.clone()),
                                card_holder_name: card_data.card_holder_name.clone(),
                                // These are filled after calling the processor / connector
                                payment_checks: None,
                                authentication_data: None,
                            },
                        ))
                    });
                card_info.unwrap_or_else(|| {
                    api_models::payments::AdditionalPaymentData::Card(Box::new(
                        api_models::payments::AdditionalCardInfo {
                            card_issuer: None,
                            card_network: None,
                            bank_code: None,
                            card_type: None,
                            card_issuing_country: None,
                            last4,
                            card_isin,
                            card_extended_bin,
                            card_exp_month: Some(card_data.card_exp_month.clone()),
                            card_exp_year: Some(card_data.card_exp_year.clone()),
                            card_holder_name: card_data.card_holder_name.clone(),
                            // These are filled after calling the processor / connector
                            payment_checks: None,
                            authentication_data: None,
                        },
                    ))
                })
            }
        }
        api_models::payments::PaymentMethodData::BankRedirect(bank_redirect_data) => {
            match bank_redirect_data {
                api_models::payments::BankRedirectData::Eps { bank_name, .. } => {
                    api_models::payments::AdditionalPaymentData::BankRedirect {
                        bank_name: bank_name.to_owned(),
                    }
                }
                api_models::payments::BankRedirectData::Ideal { bank_name, .. } => {
                    api_models::payments::AdditionalPaymentData::BankRedirect {
                        bank_name: bank_name.to_owned(),
                    }
                }
                _ => api_models::payments::AdditionalPaymentData::BankRedirect { bank_name: None },
            }
        }
        api_models::payments::PaymentMethodData::Wallet(wallet) => match wallet {
            api_models::payments::WalletData::ApplePay(apple_pay_wallet_data) => {
                api_models::payments::AdditionalPaymentData::Wallet {
                    apple_pay: Some(apple_pay_wallet_data.payment_method.to_owned()),
                }
            }
            _ => api_models::payments::AdditionalPaymentData::Wallet { apple_pay: None },
        },
        api_models::payments::PaymentMethodData::PayLater(_) => {
            api_models::payments::AdditionalPaymentData::PayLater { klarna_sdk: None }
        }
        api_models::payments::PaymentMethodData::BankTransfer(_) => {
            api_models::payments::AdditionalPaymentData::BankTransfer {}
        }
        api_models::payments::PaymentMethodData::Crypto(_) => {
            api_models::payments::AdditionalPaymentData::Crypto {}
        }
        api_models::payments::PaymentMethodData::BankDebit(_) => {
            api_models::payments::AdditionalPaymentData::BankDebit {}
        }
        api_models::payments::PaymentMethodData::MandatePayment => {
            api_models::payments::AdditionalPaymentData::MandatePayment {}
        }
        api_models::payments::PaymentMethodData::Reward => {
            api_models::payments::AdditionalPaymentData::Reward {}
        }
        api_models::payments::PaymentMethodData::RealTimePayment(_) => {
            api_models::payments::AdditionalPaymentData::RealTimePayment {}
        }
        api_models::payments::PaymentMethodData::Upi(_) => {
            api_models::payments::AdditionalPaymentData::Upi {}
        }
        api_models::payments::PaymentMethodData::CardRedirect(_) => {
            api_models::payments::AdditionalPaymentData::CardRedirect {}
        }
        api_models::payments::PaymentMethodData::Voucher(_) => {
            api_models::payments::AdditionalPaymentData::Voucher {}
        }
        api_models::payments::PaymentMethodData::GiftCard(_) => {
            api_models::payments::AdditionalPaymentData::GiftCard {}
        }
        api_models::payments::PaymentMethodData::CardToken(_) => {
            api_models::payments::AdditionalPaymentData::CardToken {}
        }
    }
}

pub fn validate_customer_access(
    payment_intent: &PaymentIntent,
    auth_flow: services::AuthFlow,
    request: &api::PaymentsRequest,
) -> Result<(), errors::ApiErrorResponse> {
    if auth_flow == services::AuthFlow::Client && request.customer_id.is_some() {
        let is_same_customer = request.customer_id == payment_intent.customer_id;
        if !is_same_customer {
            Err(errors::ApiErrorResponse::GenericUnauthorized {
                message: "Unauthorised access to update customer".to_string(),
            })?;
        }
    }
    Ok(())
}

pub fn is_apple_pay_simplified_flow(
    connector_metadata: Option<pii::SecretSerdeValue>,
    connector_wallets_details: Option<pii::SecretSerdeValue>,
    connector_name: Option<&String>,
) -> CustomResult<bool, errors::ApiErrorResponse> {
    let connector_apple_pay_wallet_details =
        get_applepay_metadata(connector_wallets_details)
            .map_err(|error| {
                logger::debug!(
                    "Apple pay connector wallets details parsing failed for {:?} in is_apple_pay_simplified_flow {:?}",
                    connector_name,
                    error
                )
            })
            .ok();

    let option_apple_pay_metadata = match connector_apple_pay_wallet_details {
        Some(apple_pay_wallet_details) => Some(apple_pay_wallet_details),
        None => get_applepay_metadata(connector_metadata)
            .map_err(|error| {
                logger::debug!(
                "Apple pay metadata parsing failed for {:?} in is_apple_pay_simplified_flow {:?}",
                connector_name,
                error
            )
            })
            .ok(),
    };

    // return true only if the apple flow type is simplified
    Ok(matches!(
        option_apple_pay_metadata,
        Some(
            api_models::payments::ApplepaySessionTokenMetadata::ApplePayCombined(
                api_models::payments::ApplePayCombinedMetadata::Simplified { .. }
            )
        )
    ))
}

pub async fn get_encrypted_apple_pay_connector_wallets_details(
    key_store: &domain::MerchantKeyStore,
    connector_metadata: &Option<masking::Secret<tera::Value>>,
) -> RouterResult<Option<Encryptable<masking::Secret<serde_json::Value>>>> {
    let apple_pay_metadata = get_applepay_metadata(connector_metadata.clone())
        .map_err(|error| {
            logger::error!(
                "Apple pay metadata parsing failed in get_encrypted_apple_pay_connector_wallets_details {:?}",
                error
            )
        })
        .ok();

    let connector_apple_pay_details = apple_pay_metadata
        .map(|metadata| {
            serde_json::to_value(metadata)
                .change_context(errors::ApiErrorResponse::InternalServerError)
                .attach_printable("Failed to serialize apple pay metadata as JSON")
        })
        .transpose()?
        .map(masking::Secret::new);

    let encrypted_connector_apple_pay_details = connector_apple_pay_details
        .async_lift(|wallets_details| {
            types::encrypt_optional(wallets_details, key_store.key.get_inner().peek())
        })
        .await
        .change_context(errors::ApiErrorResponse::InternalServerError)
        .attach_printable("Failed while encrypting connector wallets details")?;
    Ok(encrypted_connector_apple_pay_details)
}

pub fn get_applepay_metadata(
    connector_metadata: Option<pii::SecretSerdeValue>,
) -> RouterResult<api_models::payments::ApplepaySessionTokenMetadata> {
    connector_metadata
        .clone()
        .parse_value::<api_models::payments::ApplepayCombinedSessionTokenData>(
            "ApplepayCombinedSessionTokenData",
        )
        .map(|combined_metadata| {
            api_models::payments::ApplepaySessionTokenMetadata::ApplePayCombined(
                combined_metadata.apple_pay_combined,
            )
        })
        .or_else(|_| {
            connector_metadata
                .parse_value::<api_models::payments::ApplepaySessionTokenData>(
                    "ApplepaySessionTokenData",
                )
                .map(|old_metadata| {
                    api_models::payments::ApplepaySessionTokenMetadata::ApplePay(
                        old_metadata.apple_pay,
                    )
                })
        })
        .change_context(errors::ApiErrorResponse::InvalidDataFormat {
            field_name: "connector_metadata".to_string(),
            expected_format: "applepay_metadata_format".to_string(),
        })
}

#[cfg(all(feature = "retry", feature = "connector_choice_mca_id"))]
pub async fn get_apple_pay_retryable_connectors<F>(
    state: SessionState,
    merchant_account: &domain::MerchantAccount,
    payment_data: &mut PaymentData<F>,
    key_store: &domain::MerchantKeyStore,
    pre_routing_connector_data_list: &[api::ConnectorData],
    merchant_connector_id: Option<&String>,
) -> CustomResult<Option<Vec<api::ConnectorData>>, errors::ApiErrorResponse>
where
    F: Send + Clone,
{
    let profile_id = &payment_data
        .payment_intent
        .profile_id
        .clone()
        .get_required_value("profile_id")
        .change_context(errors::ApiErrorResponse::MissingRequiredField {
            field_name: "profile_id",
        })?;

    let pre_decided_connector_data_first = pre_routing_connector_data_list
        .first()
        .ok_or(errors::ApiErrorResponse::IncorrectPaymentMethodConfiguration)?;

    let merchant_connector_account_type = get_merchant_connector_account(
        &state,
        merchant_account.merchant_id.as_str(),
        payment_data.creds_identifier.to_owned(),
        key_store,
        profile_id,
        &pre_decided_connector_data_first.connector_name.to_string(),
        merchant_connector_id,
    )
    .await?;

    let connector_data_list = if is_apple_pay_simplified_flow(
        merchant_connector_account_type.get_metadata(),
        merchant_connector_account_type.get_connector_wallets_details(),
        merchant_connector_account_type
            .get_connector_name()
            .as_ref(),
    )? {
        let merchant_connector_account_list = state
            .store
            .find_merchant_connector_account_by_merchant_id_and_disabled_list(
                merchant_account.merchant_id.as_str(),
                false,
                key_store,
            )
            .await
            .to_not_found_response(errors::ApiErrorResponse::InternalServerError)?;

        let profile_specific_merchant_connector_account_list = filter_mca_based_on_business_profile(
            merchant_connector_account_list,
            Some(profile_id.to_string()),
        );

        let mut connector_data_list = vec![pre_decided_connector_data_first.clone()];

        for merchant_connector_account in profile_specific_merchant_connector_account_list {
            if is_apple_pay_simplified_flow(
                merchant_connector_account.metadata,
                merchant_connector_account
                    .connector_wallets_details
                    .as_deref()
                    .cloned(),
                Some(&merchant_connector_account.connector_name),
            )? {
                let connector_data = api::ConnectorData::get_connector_by_name(
                    &state.conf.connectors,
                    &merchant_connector_account.connector_name.to_string(),
                    api::GetToken::Connector,
                    Some(merchant_connector_account.merchant_connector_id),
                )
                .change_context(errors::ApiErrorResponse::InternalServerError)
                .attach_printable("Invalid connector name received")?;

                if !connector_data_list.iter().any(|connector_details| {
                    connector_details.merchant_connector_id == connector_data.merchant_connector_id
                }) {
                    connector_data_list.push(connector_data)
                }
            }
        }

        let fallback_connetors_list = crate::core::routing::helpers::get_merchant_default_config(
            &*state.clone().store,
            profile_id,
            &api_enums::TransactionType::Payment,
        )
        .await
        .change_context(errors::ApiErrorResponse::InternalServerError)
        .attach_printable("Failed to get merchant default fallback connectors config")?;

        let mut routing_connector_data_list = Vec::new();

        pre_routing_connector_data_list.iter().for_each(|pre_val| {
            routing_connector_data_list.push(pre_val.merchant_connector_id.clone())
        });

        fallback_connetors_list.iter().for_each(|fallback_val| {
            routing_connector_data_list
                .iter()
                .all(|val| *val != fallback_val.merchant_connector_id)
                .then(|| {
                    routing_connector_data_list.push(fallback_val.merchant_connector_id.clone())
                });
        });

        // connector_data_list is the list of connectors for which Apple Pay simplified flow is configured.
        // This list is arranged in the same order as the merchant's connectors routingconfiguration.

        let mut ordered_connector_data_list = Vec::new();

        routing_connector_data_list
            .iter()
            .for_each(|merchant_connector_id| {
                let connector_data = connector_data_list.iter().find(|connector_data| {
                    *merchant_connector_id == connector_data.merchant_connector_id
                });
                if let Some(connector_data_details) = connector_data {
                    ordered_connector_data_list.push(connector_data_details.clone());
                }
            });

        Some(ordered_connector_data_list)
    } else {
        None
    };
    Ok(connector_data_list)
}

#[derive(Debug, serde::Serialize, serde::Deserialize)]
pub struct ApplePayData {
    version: masking::Secret<String>,
    data: masking::Secret<String>,
    signature: masking::Secret<String>,
    header: ApplePayHeader,
}

#[derive(Debug, serde::Serialize, serde::Deserialize)]
#[serde(rename_all = "camelCase")]
pub struct ApplePayHeader {
    ephemeral_public_key: masking::Secret<String>,
    public_key_hash: masking::Secret<String>,
    transaction_id: masking::Secret<String>,
}

impl ApplePayData {
    pub fn token_json(
        wallet_data: domain::WalletData,
    ) -> CustomResult<Self, errors::ConnectorError> {
        let json_wallet_data: Self = connector::utils::WalletData::get_wallet_token_as_json(
            &wallet_data,
            "Apple Pay".to_string(),
        )?;
        Ok(json_wallet_data)
    }

    pub async fn decrypt(
        &self,
        payment_processing_certificate: &masking::Secret<String>,
        payment_processing_certificate_key: &masking::Secret<String>,
    ) -> CustomResult<serde_json::Value, errors::ApplePayDecryptionError> {
        let merchant_id = self.merchant_id(payment_processing_certificate)?;
        let shared_secret = self.shared_secret(payment_processing_certificate_key)?;
        let symmetric_key = self.symmetric_key(&merchant_id, &shared_secret)?;
        let decrypted = self.decrypt_ciphertext(&symmetric_key)?;
        let parsed_decrypted: serde_json::Value = serde_json::from_str(&decrypted)
            .change_context(errors::ApplePayDecryptionError::DecryptionFailed)?;
        Ok(parsed_decrypted)
    }

    pub fn merchant_id(
        &self,
        payment_processing_certificate: &masking::Secret<String>,
    ) -> CustomResult<String, errors::ApplePayDecryptionError> {
        let cert_data = payment_processing_certificate.clone().expose();

        let base64_decode_cert_data = BASE64_ENGINE
            .decode(cert_data)
            .change_context(errors::ApplePayDecryptionError::Base64DecodingFailed)?;

        // Parsing the certificate using x509-parser
        let (_, certificate) = parse_x509_certificate(&base64_decode_cert_data)
            .change_context(errors::ApplePayDecryptionError::CertificateParsingFailed)
            .attach_printable("Error parsing apple pay PPC")?;

        // Finding the merchant ID extension
        let apple_pay_m_id = certificate
            .extensions()
            .iter()
            .find(|extension| {
                extension
                    .oid
                    .to_string()
                    .eq(consts::MERCHANT_ID_FIELD_EXTENSION_ID)
            })
            .map(|ext| {
                let merchant_id = String::from_utf8_lossy(ext.value)
                    .trim()
                    .trim_start_matches('@')
                    .to_string();

                merchant_id
            })
            .ok_or(errors::ApplePayDecryptionError::MissingMerchantId)
            .attach_printable("Unable to find merchant ID extension in the certificate")?;

        Ok(apple_pay_m_id)
    }

    pub fn shared_secret(
        &self,
        payment_processing_certificate_key: &masking::Secret<String>,
    ) -> CustomResult<Vec<u8>, errors::ApplePayDecryptionError> {
        let public_ec_bytes = BASE64_ENGINE
            .decode(self.header.ephemeral_public_key.peek().as_bytes())
            .change_context(errors::ApplePayDecryptionError::Base64DecodingFailed)?;

        let public_key = PKey::public_key_from_der(&public_ec_bytes)
            .change_context(errors::ApplePayDecryptionError::KeyDeserializationFailed)
            .attach_printable("Failed to deserialize the public key")?;

        let decrypted_apple_pay_ppc_key = payment_processing_certificate_key.clone().expose();

        // Create PKey objects from EcKey
        let private_key = PKey::private_key_from_pem(decrypted_apple_pay_ppc_key.as_bytes())
            .change_context(errors::ApplePayDecryptionError::KeyDeserializationFailed)
            .attach_printable("Failed to deserialize the private key")?;

        // Create the Deriver object and set the peer public key
        let mut deriver = Deriver::new(&private_key)
            .change_context(errors::ApplePayDecryptionError::DerivingSharedSecretKeyFailed)
            .attach_printable("Failed to create a deriver for the private key")?;

        deriver
            .set_peer(&public_key)
            .change_context(errors::ApplePayDecryptionError::DerivingSharedSecretKeyFailed)
            .attach_printable("Failed to set the peer key for the secret derivation")?;

        // Compute the shared secret
        let shared_secret = deriver
            .derive_to_vec()
            .change_context(errors::ApplePayDecryptionError::DerivingSharedSecretKeyFailed)
            .attach_printable("Final key derivation failed")?;
        Ok(shared_secret)
    }

    pub fn symmetric_key(
        &self,
        merchant_id: &str,
        shared_secret: &[u8],
    ) -> CustomResult<Vec<u8>, errors::ApplePayDecryptionError> {
        let kdf_algorithm = b"\x0did-aes256-GCM";
        let kdf_party_v = hex::decode(merchant_id)
            .change_context(errors::ApplePayDecryptionError::Base64DecodingFailed)?;
        let kdf_party_u = b"Apple";
        let kdf_info = [&kdf_algorithm[..], kdf_party_u, &kdf_party_v[..]].concat();

        let mut hash = openssl::sha::Sha256::new();
        hash.update(b"\x00\x00\x00");
        hash.update(b"\x01");
        hash.update(shared_secret);
        hash.update(&kdf_info[..]);
        let symmetric_key = hash.finish();
        Ok(symmetric_key.to_vec())
    }

    pub fn decrypt_ciphertext(
        &self,
        symmetric_key: &[u8],
    ) -> CustomResult<String, errors::ApplePayDecryptionError> {
        logger::info!("Decrypt apple pay token");

        let data = BASE64_ENGINE
            .decode(self.data.peek().as_bytes())
            .change_context(errors::ApplePayDecryptionError::Base64DecodingFailed)?;
        let iv = [0u8; 16]; //Initialization vector IV is typically used in AES-GCM (Galois/Counter Mode) encryption for randomizing the encryption process.
        let ciphertext = data
            .get(..data.len() - 16)
            .ok_or(errors::ApplePayDecryptionError::DecryptionFailed)?;
        let tag = data
            .get(data.len() - 16..)
            .ok_or(errors::ApplePayDecryptionError::DecryptionFailed)?;
        let cipher = Cipher::aes_256_gcm();
        let decrypted_data = decrypt_aead(cipher, symmetric_key, Some(&iv), &[], ciphertext, tag)
            .change_context(errors::ApplePayDecryptionError::DecryptionFailed)?;
        let decrypted = String::from_utf8(decrypted_data)
            .change_context(errors::ApplePayDecryptionError::DecryptionFailed)?;

        Ok(decrypted)
    }
}

pub fn get_key_params_for_surcharge_details(
    payment_method_data: &api_models::payments::PaymentMethodData,
) -> Option<(
    common_enums::PaymentMethod,
    common_enums::PaymentMethodType,
    Option<common_enums::CardNetwork>,
)> {
    match payment_method_data {
        api_models::payments::PaymentMethodData::Card(card) => {
            // surcharge generated will always be same for credit as well as debit
            // since surcharge conditions cannot be defined on card_type
            Some((
                common_enums::PaymentMethod::Card,
                common_enums::PaymentMethodType::Credit,
                card.card_network.clone(),
            ))
        }
        api_models::payments::PaymentMethodData::CardRedirect(card_redirect_data) => Some((
            common_enums::PaymentMethod::CardRedirect,
            card_redirect_data.get_payment_method_type(),
            None,
        )),
        api_models::payments::PaymentMethodData::Wallet(wallet) => Some((
            common_enums::PaymentMethod::Wallet,
            wallet.get_payment_method_type(),
            None,
        )),
        api_models::payments::PaymentMethodData::PayLater(pay_later) => Some((
            common_enums::PaymentMethod::PayLater,
            pay_later.get_payment_method_type(),
            None,
        )),
        api_models::payments::PaymentMethodData::BankRedirect(bank_redirect) => Some((
            common_enums::PaymentMethod::BankRedirect,
            bank_redirect.get_payment_method_type(),
            None,
        )),
        api_models::payments::PaymentMethodData::BankDebit(bank_debit) => Some((
            common_enums::PaymentMethod::BankDebit,
            bank_debit.get_payment_method_type(),
            None,
        )),
        api_models::payments::PaymentMethodData::BankTransfer(bank_transfer) => Some((
            common_enums::PaymentMethod::BankTransfer,
            bank_transfer.get_payment_method_type(),
            None,
        )),
        api_models::payments::PaymentMethodData::Crypto(crypto) => Some((
            common_enums::PaymentMethod::Crypto,
            crypto.get_payment_method_type(),
            None,
        )),
        api_models::payments::PaymentMethodData::MandatePayment => None,
        api_models::payments::PaymentMethodData::Reward => None,
        api_models::payments::PaymentMethodData::RealTimePayment(real_time_payment) => Some((
            common_enums::PaymentMethod::RealTimePayment,
            real_time_payment.get_payment_method_type(),
            None,
        )),
        api_models::payments::PaymentMethodData::Upi(upi_data) => Some((
            common_enums::PaymentMethod::Upi,
            upi_data.get_payment_method_type(),
            None,
        )),
        api_models::payments::PaymentMethodData::Voucher(voucher) => Some((
            common_enums::PaymentMethod::Voucher,
            voucher.get_payment_method_type(),
            None,
        )),
        api_models::payments::PaymentMethodData::GiftCard(gift_card) => Some((
            common_enums::PaymentMethod::GiftCard,
            gift_card.get_payment_method_type(),
            None,
        )),
        api_models::payments::PaymentMethodData::CardToken(_) => None,
    }
}

pub fn validate_payment_link_request(
    confirm: Option<bool>,
) -> Result<(), errors::ApiErrorResponse> {
    if let Some(cnf) = confirm {
        if !cnf {
            return Ok(());
        } else {
            return Err(errors::ApiErrorResponse::InvalidRequestData {
                message: "cannot confirm a payment while creating a payment link".to_string(),
            });
        }
    }
    Ok(())
}

pub async fn get_gsm_record(
    state: &SessionState,
    error_code: Option<String>,
    error_message: Option<String>,
    connector_name: String,
    flow: String,
) -> Option<storage::gsm::GatewayStatusMap> {
    let get_gsm = || async {
        state.store.find_gsm_rule(
                connector_name.clone(),
                flow.clone(),
                "sub_flow".to_string(),
                error_code.clone().unwrap_or_default(), // TODO: make changes in connector to get a mandatory code in case of success or error response
                error_message.clone().unwrap_or_default(),
            )
            .await
            .map_err(|err| {
                if err.current_context().is_db_not_found() {
                    logger::warn!(
                        "GSM miss for connector - {}, flow - {}, error_code - {:?}, error_message - {:?}",
                        connector_name,
                        flow,
                        error_code,
                        error_message
                    );
                    metrics::AUTO_RETRY_GSM_MISS_COUNT.add(&metrics::CONTEXT, 1, &[]);
                } else {
                    metrics::AUTO_RETRY_GSM_FETCH_FAILURE_COUNT.add(&metrics::CONTEXT, 1, &[]);
                };
                err.change_context(errors::ApiErrorResponse::InternalServerError)
                    .attach_printable("failed to fetch decision from gsm")
            })
    };
    get_gsm()
        .await
        .map_err(|err| {
            // warn log should suffice here because we are not propagating this error
            logger::warn!(get_gsm_decision_fetch_error=?err, "error fetching gsm decision");
            err
        })
        .ok()
}

pub fn validate_order_details_amount(
    order_details: Vec<api_models::payments::OrderDetailsWithAmount>,
    amount: i64,
    should_validate: bool,
) -> Result<(), errors::ApiErrorResponse> {
    if should_validate {
        let total_order_details_amount: i64 = order_details
            .iter()
            .map(|order| order.amount * i64::from(order.quantity))
            .sum();

        if total_order_details_amount != amount {
            Err(errors::ApiErrorResponse::InvalidRequestData {
                message: "Total sum of order details doesn't match amount in payment request"
                    .to_string(),
            })
        } else {
            Ok(())
        }
    } else {
        Ok(())
    }
}

// This function validates the client secret expiry set by the merchant in the request
pub fn validate_session_expiry(session_expiry: u32) -> Result<(), errors::ApiErrorResponse> {
    if !(consts::MIN_SESSION_EXPIRY..=consts::MAX_SESSION_EXPIRY).contains(&session_expiry) {
        Err(errors::ApiErrorResponse::InvalidRequestData {
            message: "session_expiry should be between 60(1 min) to 7890000(3 months).".to_string(),
        })
    } else {
        Ok(())
    }
}

pub fn add_connector_response_to_additional_payment_data(
    additional_payment_data: api_models::payments::AdditionalPaymentData,
    connector_response_payment_method_data: AdditionalPaymentMethodConnectorResponse,
) -> api_models::payments::AdditionalPaymentData {
    match (
        &additional_payment_data,
        connector_response_payment_method_data,
    ) {
        (
            api_models::payments::AdditionalPaymentData::Card(additional_card_data),
            AdditionalPaymentMethodConnectorResponse::Card {
                authentication_data,
                payment_checks,
            },
        ) => api_models::payments::AdditionalPaymentData::Card(Box::new(
            api_models::payments::AdditionalCardInfo {
                payment_checks,
                authentication_data,
                ..*additional_card_data.clone()
            },
        )),
        (
            api_models::payments::AdditionalPaymentData::PayLater { .. },
            AdditionalPaymentMethodConnectorResponse::PayLater {
                klarna_sdk: Some(KlarnaSdkResponse { payment_type }),
            },
        ) => api_models::payments::AdditionalPaymentData::PayLater {
            klarna_sdk: Some(api_models::payments::KlarnaSdkPaymentMethod { payment_type }),
        },

        _ => additional_payment_data,
    }
}

pub fn update_additional_payment_data_with_connector_response_pm_data(
    additional_payment_data: Option<serde_json::Value>,
    connector_response_pm_data: Option<AdditionalPaymentMethodConnectorResponse>,
) -> RouterResult<Option<serde_json::Value>> {
    let parsed_additional_payment_method_data = additional_payment_data
        .as_ref()
        .map(|payment_method_data| {
            payment_method_data
                .clone()
                .parse_value::<api_models::payments::AdditionalPaymentData>(
                    "additional_payment_method_data",
                )
        })
        .transpose()
        .change_context(errors::ApiErrorResponse::InternalServerError)
        .attach_printable("unable to parse value into additional_payment_method_data")?;

    let additional_payment_method_data = parsed_additional_payment_method_data
        .zip(connector_response_pm_data)
        .map(|(additional_pm_data, connector_response_pm_data)| {
            add_connector_response_to_additional_payment_data(
                additional_pm_data,
                connector_response_pm_data,
            )
        });

    additional_payment_method_data
        .as_ref()
        .map(Encode::encode_to_value)
        .transpose()
        .change_context(errors::ApiErrorResponse::InternalServerError)
        .attach_printable("Failed to encode additional pm data")
}

pub async fn get_payment_method_details_from_payment_token(
    state: &SessionState,
    payment_attempt: &PaymentAttempt,
    payment_intent: &PaymentIntent,
    key_store: &domain::MerchantKeyStore,
    storage_scheme: enums::MerchantStorageScheme,
) -> RouterResult<Option<(api::PaymentMethodData, enums::PaymentMethod)>> {
    let hyperswitch_token = if let Some(token) = payment_attempt.payment_token.clone() {
        let redis_conn = state
            .store
            .get_redis_conn()
            .change_context(errors::ApiErrorResponse::InternalServerError)
            .attach_printable("Failed to get redis connection")?;
        let key = format!(
            "pm_token_{}_{}_hyperswitch",
            token,
            payment_attempt
                .payment_method
                .to_owned()
                .get_required_value("payment_method")?,
        );
        let token_data_string = redis_conn
            .get_key::<Option<String>>(&key)
            .await
            .change_context(errors::ApiErrorResponse::InternalServerError)
            .attach_printable("Failed to fetch the token from redis")?
            .ok_or(error_stack::Report::new(
                errors::ApiErrorResponse::UnprocessableEntity {
                    message: "Token is invalid or expired".to_owned(),
                },
            ))?;
        let token_data_result = token_data_string
            .clone()
            .parse_struct("PaymentTokenData")
            .change_context(errors::ApiErrorResponse::InternalServerError)
            .attach_printable("failed to deserialize hyperswitch token data");
        let token_data = match token_data_result {
            Ok(data) => data,
            Err(e) => {
                // The purpose of this logic is backwards compatibility to support tokens
                // in redis that might be following the old format.
                if token_data_string.starts_with('{') {
                    return Err(e);
                } else {
                    storage::PaymentTokenData::temporary_generic(token_data_string)
                }
            }
        };
        Some(token_data)
    } else {
        None
    };
    let token = hyperswitch_token
        .ok_or(errors::ApiErrorResponse::InternalServerError)
        .attach_printable("missing hyperswitch_token")?;
    match token {
        storage::PaymentTokenData::TemporaryGeneric(generic_token) => {
            retrieve_payment_method_with_temporary_token(
                state,
                &generic_token.token,
                payment_intent,
                key_store,
                None,
            )
            .await
        }

        storage::PaymentTokenData::Temporary(generic_token) => {
            retrieve_payment_method_with_temporary_token(
                state,
                &generic_token.token,
                payment_intent,
                key_store,
                None,
            )
            .await
        }

        storage::PaymentTokenData::Permanent(card_token) => retrieve_card_with_permanent_token(
            state,
            &card_token.token,
            card_token
                .payment_method_id
                .as_ref()
                .unwrap_or(&card_token.token),
            payment_intent,
            None,
            key_store,
            storage_scheme,
        )
        .await
        .map(|card| Some((card, enums::PaymentMethod::Card))),

        storage::PaymentTokenData::PermanentCard(card_token) => retrieve_card_with_permanent_token(
            state,
            &card_token.token,
            card_token
                .payment_method_id
                .as_ref()
                .unwrap_or(&card_token.token),
            payment_intent,
            None,
            key_store,
            storage_scheme,
        )
        .await
        .map(|card| Some((card, enums::PaymentMethod::Card))),

        storage::PaymentTokenData::AuthBankDebit(auth_token) => {
            retrieve_payment_method_from_auth_service(
                state,
                key_store,
                &auth_token,
                payment_intent,
                &None,
            )
            .await
        }

        storage::PaymentTokenData::WalletToken(_) => Ok(None),
    }
}

// This function validates the  mandate_data with its setup_future_usage
pub fn validate_mandate_data_and_future_usage(
    setup_future_usages: Option<api_enums::FutureUsage>,
    mandate_details_present: bool,
) -> Result<(), errors::ApiErrorResponse> {
    if mandate_details_present
        && (Some(api_enums::FutureUsage::OnSession) == setup_future_usages
            || setup_future_usages.is_none())
    {
        Err(errors::ApiErrorResponse::PreconditionFailed {
            message: "`setup_future_usage` must be `off_session` for mandates".into(),
        })
    } else {
        Ok(())
    }
}

pub enum PaymentExternalAuthenticationFlow {
    PreAuthenticationFlow {
        acquirer_details: authentication::types::AcquirerDetails,
        card_number: ::cards::CardNumber,
        token: String,
    },
    PostAuthenticationFlow {
        authentication_id: String,
    },
}

pub async fn get_payment_external_authentication_flow_during_confirm<F: Clone>(
    state: &SessionState,
    key_store: &domain::MerchantKeyStore,
    business_profile: &storage::BusinessProfile,
    payment_data: &mut PaymentData<F>,
    connector_call_type: &api::ConnectorCallType,
) -> RouterResult<Option<PaymentExternalAuthenticationFlow>> {
    let authentication_id = payment_data.payment_attempt.authentication_id.clone();
    let is_authentication_type_3ds = payment_data.payment_attempt.authentication_type
        == Some(common_enums::AuthenticationType::ThreeDs);
    let separate_authentication_requested = payment_data
        .payment_intent
        .request_external_three_ds_authentication
        .unwrap_or(false);
    let separate_three_ds_authentication_attempted = payment_data
        .payment_attempt
        .external_three_ds_authentication_attempted
        .unwrap_or(false);
    let connector_supports_separate_authn =
        authentication::utils::get_connector_data_if_separate_authn_supported(connector_call_type);
    logger::info!("is_pre_authn_call {:?}", authentication_id.is_none());
    logger::info!(
        "separate_authentication_requested {:?}",
        separate_authentication_requested
    );
    logger::info!(
        "payment connector supports external authentication: {:?}",
        connector_supports_separate_authn.is_some()
    );
    let card_number = payment_data.payment_method_data.as_ref().and_then(|pmd| {
        if let api_models::payments::PaymentMethodData::Card(card) = pmd {
            Some(card.card_number.clone())
        } else {
            None
        }
    });
    Ok(if separate_three_ds_authentication_attempted {
        authentication_id.map(|authentication_id| {
            PaymentExternalAuthenticationFlow::PostAuthenticationFlow { authentication_id }
        })
    } else if separate_authentication_requested && is_authentication_type_3ds {
        if let Some((connector_data, card_number)) =
            connector_supports_separate_authn.zip(card_number)
        {
            let token = payment_data
                .token
                .clone()
                .get_required_value("token")
                .change_context(errors::ApiErrorResponse::InternalServerError)
                .attach_printable(
                    "payment_data.token should not be None while making pre authentication call",
                )?;
            let payment_connector_mca = get_merchant_connector_account(
                state,
                &business_profile.merchant_id,
                None,
                key_store,
                &business_profile.profile_id,
                connector_data.connector_name.to_string().as_str(),
                connector_data.merchant_connector_id.as_ref(),
            )
            .await?;
            let acquirer_details: authentication::types::AcquirerDetails = payment_connector_mca
                .get_metadata()
                .get_required_value("merchant_connector_account.metadata")?
                .peek()
                .clone()
                .parse_value("AcquirerDetails")
                .change_context(errors::ApiErrorResponse::PreconditionFailed {
                    message:
                        "acquirer_bin and acquirer_merchant_id not found in Payment Connector's Metadata"
                            .to_string(),
                })?;
            Some(PaymentExternalAuthenticationFlow::PreAuthenticationFlow {
                card_number,
                token,
                acquirer_details,
            })
        } else {
            None
        }
    } else {
        None
    })
}

pub fn get_redis_key_for_extended_card_info(merchant_id: &str, payment_id: &str) -> String {
    format!("{merchant_id}_{payment_id}_extended_card_info")
}

pub async fn config_skip_saving_wallet_at_connector(
    db: &dyn StorageInterface,
    merchant_id: &String,
) -> CustomResult<Option<Vec<storage_enums::PaymentMethodType>>, errors::ApiErrorResponse> {
    let config = db
        .find_config_by_key_unwrap_or(
            format!("skip_saving_wallet_at_connector_{}", merchant_id).as_str(),
            Some("[]".to_string()),
        )
        .await;
    Ok(match config {
        Ok(conf) => Some(
            serde_json::from_str::<Vec<storage_enums::PaymentMethodType>>(&conf.config)
                .change_context(errors::ApiErrorResponse::InternalServerError)
                .attach_printable("skip_save_wallet_at_connector config parsing failed")?,
        ),
        Err(err) => {
            logger::error!("{err}");
            None
        }
    })
}<|MERGE_RESOLUTION|>--- conflicted
+++ resolved
@@ -1586,38 +1586,6 @@
 
     // Updation of Customer Details for the cases where both customer_id and specific customer
     // details are provided in Payment Update Request
-<<<<<<< HEAD
-    let raw_customer_details = 
-    payment_data.payment_intent.customer_details.clone()
-        .map(|customer_details_encrypted| {
-        customer_details_encrypted.into_inner()
-            .expose()
-            .parse_value::<CustomerData>("CustomerData")
-    })
-    .transpose()
-    .change_context(errors::StorageError::DeserializationFailed)
-    .attach_printable("Failed to parse customer data from payment intent")?
-        .map(|parsed_customer_data| {
-            CustomerData {
-                name: request_customer_details.name.clone()
-                    .or(parsed_customer_data.name.clone()),
-                email: request_customer_details.email.clone()
-                    .or(parsed_customer_data.email.clone()),
-                phone: request_customer_details.phone.clone()
-                    .or(parsed_customer_data.phone.clone()),
-                phone_country_code: request_customer_details.phone_country_code.clone()
-                    .or(parsed_customer_data.phone_country_code.clone()),
-            }
-        }).or(Some(
-            CustomerData { 
-                name: request_customer_details.name.clone(),
-                email: request_customer_details.email.clone(),
-                phone: request_customer_details.phone.clone(),
-                phone_country_code: request_customer_details.phone_country_code.clone(),
-            }
-        ));
-
-=======
     let raw_customer_details = payment_data
         .payment_intent
         .customer_details
@@ -1655,17 +1623,12 @@
             phone: request_customer_details.phone.clone(),
             phone_country_code: request_customer_details.phone_country_code.clone(),
         }));
->>>>>>> 731e9d72
 
     payment_data.payment_intent.customer_details = raw_customer_details
         .clone()
         .async_and_then(|_| async { create_encrypted_data(key_store, raw_customer_details).await })
         .await;
 
-<<<<<<< HEAD
-
-=======
->>>>>>> 731e9d72
     let customer_id = request_customer_details
         .customer_id
         .or(payment_data.payment_intent.customer_id.clone());
