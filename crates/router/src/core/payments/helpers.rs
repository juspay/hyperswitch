use std::borrow::Cow;

use common_utils::ext_traits::AsyncExt;
// TODO : Evaluate all the helper functions ()
use error_stack::{report, IntoReport, ResultExt};
use masking::ExposeOptionInterface;
use router_env::{instrument, tracing};
use uuid::Uuid;

use super::{
    operations::{BoxedOperation, Operation, PaymentResponse},
    CustomerDetails, PaymentData,
};
use crate::{
    configs::settings::Server,
    consts,
    core::{
        errors::{self, CustomResult, RouterResult, StorageErrorExt},
        payment_methods::{cards, vault},
    },
    db::StorageInterface,
    routes::AppState,
    scheduler::{metrics, workflows::payment_sync},
    services,
    types::{
        self,
        api::{self, enums as api_enums, CustomerAcceptanceExt, MandateValidationFieldsExt},
        storage::{self, enums as storage_enums, ephemeral_key},
        transformers::ForeignInto,
    },
    utils::{
        self,
        crypto::{self, SignMessage},
        OptionExt,
    },
};

pub async fn get_address_for_payment_request(
    db: &dyn StorageInterface,
    req_address: Option<&api::Address>,
    address_id: Option<&str>,
    merchant_id: &str,
    customer_id: &Option<String>,
) -> CustomResult<Option<storage::Address>, errors::ApiErrorResponse> {
    Ok(match req_address {
        Some(address) => {
            match address_id {
                Some(id) => Some(
                    db.update_address(id.to_owned(), address.foreign_into())
                        .await
                        .map_err(|err| {
                            err.to_not_found_response(errors::ApiErrorResponse::AddressNotFound)
                        })?,
                ),
                None => {
                    // generate a new address here
                    let customer_id = customer_id
                        .as_deref()
                        .get_required_value("customer_id")
                        .change_context(errors::ApiErrorResponse::CustomerNotFound)?;

                    let address_details = address.address.clone().unwrap_or_default();
                    Some(
                        db.insert_address(storage::AddressNew {
                            phone_number: address.phone.as_ref().and_then(|a| a.number.clone()),
                            country_code: address
                                .phone
                                .as_ref()
                                .and_then(|a| a.country_code.clone()),
                            customer_id: customer_id.to_string(),
                            merchant_id: merchant_id.to_string(),

                            ..address_details.foreign_into()
                        })
                        .await
                        .map_err(|_| errors::ApiErrorResponse::InternalServerError)?,
                    )
                }
            }
        }
        None => match address_id {
            Some(id) => Some(db.find_address(id).await).transpose().map_err(|err| {
                err.to_not_found_response(errors::ApiErrorResponse::AddressNotFound)
            })?,
            None => None,
        },
    })
}

pub async fn get_address_by_id(
    db: &dyn StorageInterface,
    address_id: Option<String>,
) -> CustomResult<Option<storage::Address>, errors::ApiErrorResponse> {
    match address_id {
        None => Ok(None),
        Some(address_id) => Ok(db.find_address(&address_id).await.ok()),
    }
}

pub async fn get_token_pm_type_mandate_details(
    state: &AppState,
    request: &api::PaymentsRequest,
    mandate_type: Option<api::MandateTxnType>,
    merchant_account: &storage::MerchantAccount,
) -> RouterResult<(
    Option<String>,
    Option<storage_enums::PaymentMethodType>,
    Option<api::MandateData>,
)> {
    match mandate_type {
        Some(api::MandateTxnType::NewMandateTxn) => {
            let setup_mandate = request
                .mandate_data
                .clone()
                .get_required_value("mandate_data")?;
            Ok((
                request.payment_token.to_owned(),
                request.payment_method.map(ForeignInto::foreign_into),
                Some(setup_mandate),
            ))
        }
        Some(api::MandateTxnType::RecurringMandateTxn) => {
            let (token_, payment_method_type_) =
                get_token_for_recurring_mandate(state, request, merchant_account).await?;
            Ok((token_, payment_method_type_, None))
        }
        None => Ok((
            request.payment_token.to_owned(),
            request.payment_method.map(ForeignInto::foreign_into),
            request.mandate_data.clone(),
        )),
    }
}

pub async fn get_token_for_recurring_mandate(
    state: &AppState,
    req: &api::PaymentsRequest,
    merchant_account: &storage::MerchantAccount,
) -> RouterResult<(Option<String>, Option<storage_enums::PaymentMethodType>)> {
    let db = &*state.store;
    let mandate_id = req.mandate_id.clone().get_required_value("mandate_id")?;

    let mandate = db
        .find_mandate_by_merchant_id_mandate_id(&merchant_account.merchant_id, mandate_id.as_str())
        .await
        .map_err(|error| error.to_not_found_response(errors::ApiErrorResponse::MandateNotFound))?;

    let customer = req.customer_id.clone().get_required_value("customer_id")?;

    let payment_method_id = {
        if mandate.customer_id != customer {
            Err(report!(errors::ApiErrorResponse::PreconditionFailed {
                message: "customer_id must match mandate customer_id".into()
            }))?
        }
        if mandate.mandate_status != storage_enums::MandateStatus::Active {
            Err(report!(errors::ApiErrorResponse::PreconditionFailed {
                message: "mandate is not active".into()
            }))?
        };
        mandate.payment_method_id.clone()
    };
    verify_mandate_details(
        req.amount.get_required_value("amount")?.into(),
        req.currency.get_required_value("currency")?,
        mandate.clone(),
    )?;

    let payment_method = db
        .find_payment_method(payment_method_id.as_str())
        .await
        .map_err(|error| {
            error.to_not_found_response(errors::ApiErrorResponse::PaymentMethodNotFound)
        })?;

    let token = Uuid::new_v4().to_string();
    let locker_id = merchant_account
        .locker_id
        .to_owned()
        .get_required_value("locker_id")?;
    let _ = cards::get_lookup_key_from_locker(state, &token, &payment_method, &locker_id).await?;

    if let Some(payment_method_from_request) = req.payment_method {
        let pm: storage_enums::PaymentMethodType = payment_method_from_request.foreign_into();
        if pm != payment_method.payment_method {
            Err(report!(errors::ApiErrorResponse::PreconditionFailed {
                message: "payment method in request does not match previously provided payment \
                          method information"
                    .into()
            }))?
        }
    };

    Ok((Some(token), Some(payment_method.payment_method)))
}

#[instrument(skip_all)]
/// Check weather the merchant id in the request
/// and merchant id in the merchant account are same.
pub fn validate_merchant_id(
    merchant_id: &str,
    request_merchant_id: Option<&str>,
) -> CustomResult<(), errors::ApiErrorResponse> {
    // Get Merchant Id from the merchant
    // or get from merchant account

    let request_merchant_id = request_merchant_id.unwrap_or(merchant_id);

    utils::when(merchant_id.ne(request_merchant_id), || {
        Err(report!(errors::ApiErrorResponse::PreconditionFailed {
            message: format!(
                "Invalid `merchant_id`: {request_merchant_id} not found in merchant account"
            )
        }))
    })
}

#[instrument(skip_all)]
pub fn validate_request_amount_and_amount_to_capture(
    op_amount: Option<api::Amount>,
    op_amount_to_capture: Option<i64>,
) -> CustomResult<(), errors::ApiErrorResponse> {
    match (op_amount, op_amount_to_capture) {
        (None, _) => Ok(()),
        (Some(_amount), None) => Ok(()),
        (Some(amount), Some(amount_to_capture)) => {
            match amount {
                api::Amount::Value(amount_inner) => {
                    // If both amount and amount to capture is present
                    // then amount to be capture should be less than or equal to request amount
                    utils::when(!amount_to_capture.le(&amount_inner.get()), || {
                        Err(report!(errors::ApiErrorResponse::PreconditionFailed {
                            message: format!(
                            "amount_to_capture is greater than amount capture_amount: {:?} request_amount: {:?}",
                            amount_to_capture, amount
                        )
                        }))
                    })
                }
                api::Amount::Zero => {
                    // If the amount is Null but still amount_to_capture is passed this is invalid and
                    Err(report!(errors::ApiErrorResponse::PreconditionFailed {
                        message: "amount_to_capture should not exist for when amount = 0"
                            .to_string()
                    }))
                }
            }
        }
    }
}

pub fn validate_mandate(
    req: impl Into<api::MandateValidationFields>,
) -> RouterResult<Option<api::MandateTxnType>> {
    let req: api::MandateValidationFields = req.into();
    match req.is_mandate() {
        Some(api::MandateTxnType::NewMandateTxn) => {
            validate_new_mandate_request(req)?;
            Ok(Some(api::MandateTxnType::NewMandateTxn))
        }
        Some(api::MandateTxnType::RecurringMandateTxn) => {
            validate_recurring_mandate(req)?;
            Ok(Some(api::MandateTxnType::RecurringMandateTxn))
        }
        None => Ok(None),
    }
}

fn validate_new_mandate_request(req: api::MandateValidationFields) -> RouterResult<()> {
    let confirm = req.confirm.get_required_value("confirm")?;

    if !confirm {
        Err(report!(errors::ApiErrorResponse::PreconditionFailed {
            message: "`confirm` must be `true` for mandates".into()
        }))?
    }

    let _ = req.customer_id.as_ref().get_required_value("customer_id")?;

    let mandate_data = req
        .mandate_data
        .clone()
        .get_required_value("mandate_data")?;

    if api_enums::FutureUsage::OnSession
        == req
            .setup_future_usage
            .get_required_value("setup_future_usage")?
    {
        Err(report!(errors::ApiErrorResponse::PreconditionFailed {
            message: "`setup_future_usage` must be `off_session` for mandates".into()
        }))?
    };

    if (mandate_data.customer_acceptance.acceptance_type == api::AcceptanceType::Online)
        && mandate_data.customer_acceptance.online.is_none()
    {
        Err(report!(errors::ApiErrorResponse::PreconditionFailed {
            message: "`mandate_data.customer_acceptance.online` is required when \
                      `mandate_data.customer_acceptance.acceptance_type` is `online`"
                .into()
        }))?
    }

    Ok(())
}

pub fn validate_customer_id_mandatory_cases(
    has_shipping: bool,
    has_billing: bool,
    has_setup_future_usage: bool,
    customer_id: &Option<String>,
) -> RouterResult<()> {
    match (
        has_shipping,
        has_billing,
        has_setup_future_usage,
        customer_id,
    ) {
        (true, _, _, None) | (_, true, _, None) | (_, _, true, None) => {
            Err(errors::ApiErrorResponse::PreconditionFailed {
                message: "customer_id is mandatory when shipping or billing \
                address is given or when setup_future_usage is given"
                    .to_string(),
            })
            .into_report()
        }
        _ => Ok(()),
    }
}

pub fn create_startpay_url(
    server: &Server,
    payment_attempt: &storage::PaymentAttempt,
    payment_intent: &storage::PaymentIntent,
) -> String {
    format!(
        "{}/payments/start/{}/{}/{}",
        server.base_url,
        payment_intent.payment_id,
        payment_intent.merchant_id,
        payment_attempt.attempt_id
    )
}

pub fn create_redirect_url(
    server: &Server,
    payment_attempt: &storage::PaymentAttempt,
    connector_name: &String,
) -> String {
    format!(
        "{}/payments/{}/{}/response/{}",
        server.base_url, payment_attempt.payment_id, payment_attempt.merchant_id, connector_name
    )
}
fn validate_recurring_mandate(req: api::MandateValidationFields) -> RouterResult<()> {
    req.mandate_id.check_value_present("mandate_id")?;

    req.customer_id.check_value_present("customer_id")?;

    let confirm = req.confirm.get_required_value("confirm")?;
    if !confirm {
        Err(report!(errors::ApiErrorResponse::PreconditionFailed {
            message: "`confirm` must be `true` for mandates".into()
        }))?
    }

    let off_session = req.off_session.get_required_value("off_session")?;
    if !off_session {
        Err(report!(errors::ApiErrorResponse::PreconditionFailed {
            message: "`off_session` should be `true` for mandates".into()
        }))?
    }

    Ok(())
}

pub fn verify_mandate_details(
    request_amount: i64,
    request_currency: api_enums::Currency,
    mandate: storage::Mandate,
) -> RouterResult<()> {
    match mandate.mandate_type {
        storage_enums::MandateType::SingleUse => utils::when(
            mandate
                .mandate_amount
                .map(|mandate_amount| request_amount > mandate_amount)
                .unwrap_or(true),
            || {
                Err(report!(errors::ApiErrorResponse::MandateValidationFailed {
                    reason: "request amount is greater than mandate amount".to_string()
                }))
            },
        ),
        storage::enums::MandateType::MultiUse => utils::when(
            mandate
                .mandate_amount
                .map(|mandate_amount| {
                    (mandate.amount_captured.unwrap_or(0) + request_amount) > mandate_amount
                })
                .unwrap_or(false),
            || {
                Err(report!(errors::ApiErrorResponse::MandateValidationFailed {
                    reason: "request amount is greater than mandate amount".to_string()
                }))
            },
        ),
    }?;
    utils::when(
        mandate
            .mandate_currency
            .map(|mandate_currency| mandate_currency != request_currency.foreign_into())
            .unwrap_or(false),
        || {
            Err(report!(errors::ApiErrorResponse::MandateValidationFailed {
                reason: "cross currency mandates not supported".to_string()
            }))
        },
    )
}

#[instrument(skip_all)]
pub fn payment_attempt_status_fsm(
    payment_method_data: &Option<api::PaymentMethod>,
    confirm: Option<bool>,
) -> storage_enums::AttemptStatus {
    match payment_method_data {
        Some(_) => match confirm {
            Some(true) => storage_enums::AttemptStatus::Pending,
            _ => storage_enums::AttemptStatus::ConfirmationAwaited,
        },
        None => storage_enums::AttemptStatus::PaymentMethodAwaited,
    }
}

pub fn payment_intent_status_fsm(
    payment_method_data: &Option<api::PaymentMethod>,
    confirm: Option<bool>,
) -> storage_enums::IntentStatus {
    match payment_method_data {
        Some(_) => match confirm {
            Some(true) => storage_enums::IntentStatus::RequiresCustomerAction,
            _ => storage_enums::IntentStatus::RequiresConfirmation,
        },
        None => storage_enums::IntentStatus::RequiresPaymentMethod,
    }
}

pub async fn add_domain_task_to_pt<Op>(
    operation: &Op,
    state: &AppState,
    payment_attempt: &storage::PaymentAttempt,
) -> CustomResult<(), errors::ApiErrorResponse>
where
    Op: std::fmt::Debug,
{
    if check_if_operation_confirm(operation) {
        let connector_name = payment_attempt
            .connector
            .clone()
            .ok_or(errors::ApiErrorResponse::InternalServerError)?;

        let schedule_time = payment_sync::get_sync_process_schedule_time(
            &*state.store,
            &connector_name,
            &payment_attempt.merchant_id,
            0,
        )
        .await
        .into_report()
        .change_context(errors::ApiErrorResponse::InternalServerError)
        .attach_printable("Failed while getting process schedule time")?;

        match schedule_time {
            Some(stime) => {
                metrics::TASKS_ADDED_COUNT.add(&metrics::CONTEXT, 1, &[]); // Metrics
                super::add_process_sync_task(&*state.store, payment_attempt, stime)
                    .await
                    .into_report()
                    .change_context(errors::ApiErrorResponse::InternalServerError)
                    .attach_printable("Failed while adding task to process tracker")
            }
            None => Ok(()),
        }
    } else {
        Ok(())
    }
}

pub fn response_operation<'a, F, R>() -> BoxedOperation<'a, F, R>
where
    F: Send + Clone,
    PaymentResponse: Operation<F, R>,
{
    Box::new(PaymentResponse)
}

#[instrument(skip_all)]
pub(crate) async fn call_payment_method(
    state: &AppState,
    merchant_account: &storage::MerchantAccount,
    payment_method: Option<&api::PaymentMethod>,
    payment_method_type: Option<storage_enums::PaymentMethodType>,
    maybe_customer: &Option<storage::Customer>,
) -> RouterResult<api::PaymentMethodResponse> {
    match payment_method {
        Some(pm_data) => match payment_method_type {
            Some(payment_method_type) => match pm_data {
                api::PaymentMethod::Card(card) => {
                    let card_detail = api::CardDetail {
                        card_number: card.card_number.clone(),
                        card_exp_month: card.card_exp_month.clone(),
                        card_exp_year: card.card_exp_year.clone(),
                        card_holder_name: Some(card.card_holder_name.clone()),
                    };
                    match maybe_customer {
                        Some(customer) => {
                            let customer_id = customer.customer_id.clone();
                            let payment_method_request = api::CreatePaymentMethod {
                                payment_method: payment_method_type.foreign_into(),
                                payment_method_type: None,
                                payment_method_issuer: None,
                                payment_method_issuer_code: None,
                                card: Some(card_detail),
                                metadata: None,
                                customer_id: Some(customer_id),
                            };
                            let resp = cards::add_payment_method(
                                state,
                                payment_method_request,
                                merchant_account,
                            )
                            .await
                            .attach_printable("Error on adding payment method")?;
                            match resp {
                                crate::services::ApplicationResponse::Json(payment_method) => {
                                    Ok(payment_method)
                                }
                                _ => Err(report!(errors::ApiErrorResponse::InternalServerError)
                                    .attach_printable("Error on adding payment method")),
                            }
                        }
                        None => Err(report!(errors::ApiErrorResponse::MissingRequiredField {
                            field_name: "customer".to_string()
                        })
                        .attach_printable("Missing Customer Object")),
                    }
                }
                _ => {
                    let payment_method_request = api::CreatePaymentMethod {
                        payment_method: payment_method_type.foreign_into(),
                        payment_method_type: None,
                        payment_method_issuer: None,
                        payment_method_issuer_code: None,
                        card: None,
                        metadata: None,
                        customer_id: None,
                    };
                    let resp =
                        cards::add_payment_method(state, payment_method_request, merchant_account)
                            .await
                            .attach_printable("Error on adding payment method")?;
                    match resp {
                        crate::services::ApplicationResponse::Json(payment_method) => {
                            Ok(payment_method)
                        }
                        _ => Err(report!(errors::ApiErrorResponse::InternalServerError)
                            .attach_printable("Error on adding payment method")),
                    }
                }
            },
            None => Err(report!(errors::ApiErrorResponse::MissingRequiredField {
                field_name: "payment_method_type".to_string()
            })
            .attach_printable("PaymentMethodType Required")),
        },
        None => Err(report!(errors::ApiErrorResponse::MissingRequiredField {
            field_name: "payment_method_data".to_string()
        })
        .attach_printable("PaymentMethodData required Or Card is already saved")),
    }
}

pub async fn get_customer_from_details(
    db: &dyn StorageInterface,
    customer_id: Option<String>,
    merchant_id: &str,
) -> CustomResult<Option<storage::Customer>, errors::StorageError> {
    match customer_id {
        None => Ok(None),
        Some(c_id) => {
            db.find_customer_optional_by_customer_id_merchant_id(&c_id, merchant_id)
                .await
        }
    }
}

pub async fn get_connector_default(
    merchant_account: &storage::MerchantAccount,
    state: &AppState,
    request_connector: Option<api_enums::Connector>,
) -> CustomResult<api::ConnectorCallType, errors::ApiErrorResponse> {
    let connectors = &state.conf.connectors;
    if let Some(connector) = request_connector {
        let connector_data = api::ConnectorData::get_connector_by_name(
            connectors,
            &connector.to_string(),
            api::GetToken::Connector,
        )?;
        Ok(api::ConnectorCallType::Single(connector_data))
    } else {
        let vec_val: Vec<serde_json::Value> = merchant_account
            .custom_routing_rules
            .clone()
            .parse_value("CustomRoutingRulesVec")
            .change_context(errors::ConnectorError::RoutingRulesParsingError)
            .change_context(errors::ApiErrorResponse::InternalServerError)
            .attach_printable("Failed while parsing value for CustomRoutingRulesVec")?;
        let custom_routing_rules: api::CustomRoutingRules = vec_val
            .into_iter()
            .next()
            .parse_value("CustomRoutingRules")
            .change_context(errors::ConnectorError::RoutingRulesParsingError)
            .change_context(errors::ApiErrorResponse::InternalServerError)
            .attach_printable("Failed while parsing value for CustomRoutingRules")?;
        let connector_names = custom_routing_rules
            .connectors_pecking_order
            .unwrap_or_else(|| vec!["stripe".to_string()]);

        //use routing rules if configured by merchant else query MCA as per PM
        let connector_list: types::ConnectorsList = types::ConnectorsList {
            connectors: connector_names,
        };

        let connector_name = connector_list
            .connectors
            .first()
            .get_required_value("connectors")
            .change_context(errors::ConnectorError::FailedToObtainPreferredConnector)
            .change_context(errors::ApiErrorResponse::InternalServerError)
            .attach_printable("Unable to get connector name")?
            .as_str();

        let connector_data = api::ConnectorData::get_connector_by_name(
            connectors,
            connector_name,
            api::GetToken::Connector,
        )?;
        Ok(api::ConnectorCallType::Single(connector_data))
    }
}

#[instrument(skip_all)]
pub async fn create_customer_if_not_exist<'a, F: Clone, R>(
    operation: BoxedOperation<'a, F, R>,
    db: &dyn StorageInterface,
    payment_data: &mut PaymentData<F>,
    req: Option<CustomerDetails>,
    merchant_id: &str,
) -> CustomResult<(BoxedOperation<'a, F, R>, Option<storage::Customer>), errors::StorageError> {
    let req = req
        .get_required_value("customer")
        .change_context(errors::StorageError::ValueNotFound("customer".to_owned()))?;
    let optional_customer = match req.customer_id.as_ref() {
        Some(customer_id) => {
            let customer_data = db
                .find_customer_optional_by_customer_id_merchant_id(customer_id, merchant_id)
                .await?;
            Some(match customer_data {
                Some(c) => Ok(c),
                None => {
                    let new_customer = storage::CustomerNew {
                        customer_id: customer_id.to_string(),
                        merchant_id: merchant_id.to_string(),
                        name: req.name.expose_option(),
                        email: req.email.clone(),
                        phone: req.phone.clone(),
                        phone_country_code: req.phone_country_code.clone(),
                        ..storage::CustomerNew::default()
                    };

                    db.insert_customer(new_customer).await
                }
            })
        }
        None => match &payment_data.payment_intent.customer_id {
            None => None,
            Some(customer_id) => db
                .find_customer_optional_by_customer_id_merchant_id(customer_id, merchant_id)
                .await?
                .map(Ok),
        },
    };
    Ok((
        operation,
        match optional_customer {
            Some(customer) => {
                let customer = customer?;

                payment_data.payment_intent.customer_id = Some(customer.customer_id.clone());

                Some(customer)
            }
            None => None,
        },
    ))
}

#[allow(clippy::too_many_arguments)]
pub async fn make_pm_data<'a, F: Clone, R>(
    operation: BoxedOperation<'a, F, R>,
    state: &'a AppState,
    payment_data: &mut PaymentData<F>,
) -> RouterResult<(BoxedOperation<'a, F, R>, Option<api::PaymentMethod>)> {
    let payment_method_type = payment_data.payment_attempt.payment_method;
    let request = &payment_data.payment_method_data;
    let token = payment_data.token.clone();
    let card_cvc = payment_data.card_cvc.clone();

    let payment_method = match (request, token) {
        (_, Some(token)) => Ok::<_, error_stack::Report<errors::ApiErrorResponse>>(
            if payment_method_type == Some(storage_enums::PaymentMethodType::Card) {
                // TODO: Handle token expiry
                let (pm, supplementary_data) =
                    vault::Vault::get_payment_method_data_from_locker(state, &token).await?;
                utils::when(
                    supplementary_data
                        .customer_id
                        .ne(&payment_data.payment_intent.customer_id),
                    || {
                        Err(errors::ApiErrorResponse::PreconditionFailed { message: "customer payment method and customer passed in payment are not same".into() })
                    },
                )?;
                payment_data.token = Some(token.to_string());
                match (pm.clone(), card_cvc) {
                    (Some(api::PaymentMethod::Card(card)), Some(card_cvc)) => {
                        let mut updated_card = card;
                        updated_card.card_cvc = card_cvc;
                        let updated_pm = api::PaymentMethod::Card(updated_card);
                        vault::Vault::store_payment_method_data_in_locker(
                            state,
                            Some(token),
                            &updated_pm,
                            payment_data.payment_intent.customer_id.to_owned(),
                        )
                        .await?;
                        Some(updated_pm)
                    }
                    (_, _) => pm,
                }
            } else {
                utils::when(payment_method_type.is_none(), || {
                    Err(errors::ApiErrorResponse::MissingRequiredField {
                        field_name: "payment_method_type".to_owned(),
                    })
                })?;
                // [#195]: Implement token flow for other payment methods
                None
            },
        ),
        (pm_opt @ Some(pm @ api::PaymentMethod::Card(_)), _) => {
            let token = vault::Vault::store_payment_method_data_in_locker(
                state,
                None,
                pm,
                payment_data.payment_intent.customer_id.to_owned(),
            )
            .await?;
            payment_data.token = Some(token);
            Ok(pm_opt.to_owned())
        }
        (pm @ Some(api::PaymentMethod::PayLater(_)), _) => Ok(pm.to_owned()),
        (pm_opt @ Some(pm @ api::PaymentMethod::Wallet(_)), _) => {
            let token = vault::Vault::store_payment_method_data_in_locker(
                state,
                None,
                pm,
                payment_data.payment_intent.customer_id.to_owned(),
            )
            .await?;
            payment_data.token = Some(token);
            Ok(pm_opt.to_owned())
        }
        _ => Ok(None),
    }?;

    Ok((operation, payment_method))
}

<<<<<<< HEAD
pub struct Vault {}

#[cfg(not(feature = "basilisk"))]
impl Vault {
    #[instrument(skip_all)]
    pub async fn get_payment_method_data_from_locker(
        state: &AppState,
        lookup_key: &str,
    ) -> RouterResult<(Option<api::PaymentMethod>, api::TokenizedCardValue2)> {
        let (resp, card_cvc) = cards::mock_get_card(&*state.store, lookup_key)
            .await
            .change_context(errors::ApiErrorResponse::InternalServerError)
            .attach_printable("Failed while getting CardResponse")?;
        let card = resp.card;
        let card_number = card
            .card_number
            .expose_option()
            .get_required_value("card_number")?;
        let card_exp_month = card
            .card_exp_month
            .expose_option()
            .get_required_value("expiry_month")?;
        let card_exp_year = card
            .card_exp_year
            .expose_option()
            .get_required_value("expiry_year")?;
        let card_holder_name = card.name_on_card.expose_option().unwrap_or_default();
        let pm = api::PaymentMethod::Card(api::CCard {
            card_number: card_number.into(),
            card_exp_month: card_exp_month.into(),
            card_exp_year: card_exp_year.into(),
            card_holder_name: card_holder_name.into(),
            card_cvc: card_cvc.unwrap_or_default().into(),
        });
        let value2 = api::TokenizedCardValue2 {
            card_security_code: None,
            card_fingerprint: None,
            external_id: None,
            customer_id: card.customer_id,
            payment_method_id: Some(card.card_id),
        };
        Ok((Some(pm), value2))
    }

    #[instrument(skip_all)]
    async fn store_payment_method_data_in_locker(
        state: &AppState,
        txn_id: &str,
        card: &api::CCard,
        customer_id: Option<String>,
    ) -> RouterResult<String> {
        let card_detail = api::CardDetail {
            card_number: card.card_number.clone(),
            card_exp_month: card.card_exp_month.clone(),
            card_exp_year: card.card_exp_year.clone(),
            card_holder_name: Some(card.card_holder_name.clone()),
        };
        let db = &*state.store;
        cards::mock_add_card(
            db,
            txn_id,
            &card_detail,
            Some(card.card_cvc.peek().clone()),
            None,
            customer_id.as_deref(),
        )
        .await
        .change_context(errors::ApiErrorResponse::InternalServerError)
        .attach_printable("Add Card Failed")?;
        Ok(txn_id.to_string())
    }

    #[instrument(skip_all)]
    pub async fn delete_locker_payment_method_by_lookup_key(
        state: &AppState,
        lookup_key: &Option<String>,
    ) {
        let db = &*state.store;
        if let Some(id) = lookup_key {
            match cards::mock_delete_card(db, id).await {
                Ok(_) => logger::info!("Card Deleted from locker mock up"),
                Err(err) => logger::error!("Err: Card Delete from locker Failed : {}", err),
            }
        }
    }
}

#[cfg(feature = "basilisk")]
use crate::{core::payment_methods::transformers, utils::StringExt};

#[cfg(feature = "basilisk")]
impl Vault {
    #[instrument(skip_all)]
    pub async fn get_payment_method_data_from_locker(
        state: &AppState,
        lookup_key: &str,
    ) -> RouterResult<(Option<api::PaymentMethod>, api::TokenizedCardValue2)> {
        let de_tokenize = cards::get_tokenized_data(state, lookup_key, true).await?;
        let value1: api::TokenizedCardValue1 = de_tokenize
            .value1
            .parse_struct("TokenizedCardValue1")
            .change_context(errors::ApiErrorResponse::InternalServerError)
            .attach_printable("Error parsing TokenizedCardValue1")?;
        let value2: api::TokenizedCardValue2 = de_tokenize
            .value2
            .parse_struct("TokenizedCardValue2")
            .change_context(errors::ApiErrorResponse::InternalServerError)
            .attach_printable("Error parsing TokenizedCardValue2")?;

        let card = api::PaymentMethod::Card(api::CCard {
            card_number: value1.card_number.into(),
            card_exp_month: value1.exp_month.into(),
            card_exp_year: value1.exp_year.into(),
            card_holder_name: value1.name_on_card.unwrap_or_default().into(),
            card_cvc: value2.card_security_code.clone().unwrap_or_default().into(),
        });
        Ok((Some(card), value2))
    }

    #[instrument(skip_all)]
    async fn store_payment_method_data_in_locker(
        state: &AppState,
        txn_id: &str,
        card: &api::CCard,
        customer_id: Option<String>,
    ) -> RouterResult<String> {
        let value1 = transformers::mk_card_value1(
            card.card_number.peek().clone(),
            card.card_exp_year.peek().clone(),
            card.card_exp_month.peek().clone(),
            Some(card.card_holder_name.peek().clone()),
            None,
            None,
            None,
        )
        .change_context(errors::ApiErrorResponse::InternalServerError)
        .attach_printable("Error getting Value1 for locker")?;
        let value2 = transformers::mk_card_value2(
            Some(card.card_cvc.peek().clone()),
            None,
            None,
            customer_id,
            None,
        )
        .change_context(errors::ApiErrorResponse::InternalServerError)
        .attach_printable("Error getting Value12 for locker")?;
        cards::create_tokenize(state, value1, Some(value2), txn_id.to_string()).await
    }

    #[instrument(skip_all)]
    pub async fn delete_locker_payment_method_by_lookup_key(
        state: &AppState,
        lookup_key: &Option<String>,
    ) {
        if let Some(lookup_key) = lookup_key {
            let delete_resp = cards::delete_tokenized_data(state, lookup_key).await;
            match delete_resp {
                Ok(resp) => {
                    if resp == "Ok" {
                        logger::info!("Card From locker deleted Successfully")
                    } else {
                        logger::error!("Error: Deleting Card From Locker : {}", resp)
                    }
                }
                Err(err) => logger::error!("Err: Deleting Card From Locker : {}", err),
            }
        }
    }
}

=======
>>>>>>> 7a8ea2be
#[instrument(skip_all)]
pub(crate) fn validate_capture_method(
    capture_method: storage_enums::CaptureMethod,
) -> RouterResult<()> {
    utils::when(
        capture_method == storage_enums::CaptureMethod::Automatic,
        || {
            Err(report!(errors::ApiErrorResponse::PaymentUnexpectedState {
                field_name: "capture_method".to_string(),
                current_flow: "captured".to_string(),
                current_value: capture_method.to_string(),
                states: "manual_single, manual_multiple, scheduled".to_string()
            }))
        },
    )
}

#[instrument(skip_all)]
pub(crate) fn validate_status(status: storage_enums::IntentStatus) -> RouterResult<()> {
    utils::when(
        status != storage_enums::IntentStatus::RequiresCapture,
        || {
            Err(report!(errors::ApiErrorResponse::PaymentUnexpectedState {
                field_name: "payment.status".to_string(),
                current_flow: "captured".to_string(),
                current_value: status.to_string(),
                states: "requires_capture".to_string()
            }))
        },
    )
}

#[instrument(skip_all)]
pub(crate) fn validate_amount_to_capture(
    amount: i64,
    amount_to_capture: Option<i64>,
) -> RouterResult<()> {
    utils::when(
        amount_to_capture.is_some() && (Some(amount) < amount_to_capture),
        || {
            Err(report!(errors::ApiErrorResponse::InvalidRequestData {
                message: "amount_to_capture is greater than amount".to_string()
            }))
        },
    )
}

#[instrument(skip_all)]
pub(crate) fn validate_payment_method_fields_present(
    req: &api::PaymentsRequest,
) -> RouterResult<()> {
    utils::when(
        req.payment_method.is_none() && req.payment_method_data.is_some(),
        || {
            Err(errors::ApiErrorResponse::MissingRequiredField {
                field_name: "payent_method".to_string(),
            })
        },
    )?;

    utils::when(
        req.payment_method.is_some() && req.payment_method_data.is_none(),
        || {
            Err(errors::ApiErrorResponse::MissingRequiredField {
                field_name: "payment_method_data".to_string(),
            })
        },
    )?;

    Ok(())
}

pub fn can_call_connector(status: &storage_enums::AttemptStatus) -> bool {
    !matches!(
        status,
        storage_enums::AttemptStatus::Charged
            | storage_enums::AttemptStatus::AutoRefunded
            | storage_enums::AttemptStatus::Voided
            | storage_enums::AttemptStatus::CodInitiated
            | storage_enums::AttemptStatus::Authorized
            | storage_enums::AttemptStatus::Started
            | storage_enums::AttemptStatus::Failure
    )
}

pub fn append_option<T, U, F, V>(func: F, option1: Option<T>, option2: Option<U>) -> Option<V>
where
    F: FnOnce(T, U) -> V,
{
    Some(func(option1?, option2?))
}

#[cfg(feature = "olap")]
pub(super) async fn filter_by_constraints(
    db: &dyn StorageInterface,
    constraints: &api::PaymentListConstraints,
    merchant_id: &str,
    storage_scheme: storage_enums::MerchantStorageScheme,
) -> CustomResult<Vec<storage::PaymentIntent>, errors::StorageError> {
    let result = db
        .filter_payment_intent_by_constraints(merchant_id, constraints, storage_scheme)
        .await?;
    Ok(result)
}

#[cfg(feature = "olap")]
pub(super) fn validate_payment_list_request(
    req: &api::PaymentListConstraints,
) -> CustomResult<(), errors::ApiErrorResponse> {
    utils::when(req.limit > 100 || req.limit < 1, || {
        Err(errors::ApiErrorResponse::InvalidRequestData {
            message: "limit should be in between 1 and 100".to_string(),
        })
    })?;
    Ok(())
}

pub fn get_handle_response_url(
    payment_id: String,
    merchant_account: &storage::MerchantAccount,
    response: api::PaymentsResponse,
    connector: String,
) -> RouterResult<api::RedirectionResponse> {
    let payments_return_url = response.return_url.as_ref();
    let redirection_response = make_pg_redirect_response(payment_id, &response, connector);

    let return_url = make_merchant_url_with_response(
        merchant_account,
        redirection_response,
        payments_return_url,
    )
    .attach_printable("Failed to make merchant url with response")?;

    make_url_with_signature(&return_url, merchant_account)
}

pub fn make_merchant_url_with_response(
    merchant_account: &storage::MerchantAccount,
    redirection_response: api::PgRedirectResponse,
    request_return_url: Option<&String>,
) -> RouterResult<String> {
    // take return url if provided in the request else use merchant return url
    let url = request_return_url
        .or(merchant_account.return_url.as_ref())
        .get_required_value("return_url")?;

    let status_check = redirection_response.status;

    let payment_intent_id = redirection_response.payment_id;

    let merchant_url_with_response = if merchant_account.redirect_to_merchant_with_http_post {
        url::Url::parse_with_params(
            url,
            &[
                ("status", status_check.to_string()),
                ("payment_intent_client_secret", payment_intent_id),
            ],
        )
        .into_report()
        .change_context(errors::ApiErrorResponse::InternalServerError)
        .attach_printable("Unable to parse the url with param")?
    } else {
        let amount = redirection_response.amount.get_required_value("amount")?;
        url::Url::parse_with_params(
            url,
            &[
                ("status", status_check.to_string()),
                ("payment_intent_client_secret", payment_intent_id),
                ("amount", amount.to_string()),
            ],
        )
        .into_report()
        .change_context(errors::ApiErrorResponse::InternalServerError)
        .attach_printable("Unable to parse the url with param")?
    };

    Ok(merchant_url_with_response.to_string())
}

pub async fn make_ephemeral_key(
    state: &AppState,
    customer_id: String,
    merchant_id: String,
) -> errors::RouterResponse<ephemeral_key::EphemeralKey> {
    let store = &state.store;
    let id = utils::generate_id(consts::ID_LENGTH, "eki");
    let secret = format!("epk_{}", &Uuid::new_v4().simple().to_string());
    let ek = ephemeral_key::EphemeralKeyNew {
        id,
        customer_id,
        merchant_id,
        secret,
    };
    let ek = store
        .create_ephemeral_key(ek, state.conf.eph_key.validity)
        .await
        .change_context(errors::ApiErrorResponse::InternalServerError)
        .attach_printable("Unable to create ephemeral key")?;
    Ok(services::ApplicationResponse::Json(ek))
}

pub async fn delete_ephemeral_key(
    store: &dyn StorageInterface,
    ek_id: String,
) -> errors::RouterResponse<ephemeral_key::EphemeralKey> {
    let ek = store
        .delete_ephemeral_key(&ek_id)
        .await
        .change_context(errors::ApiErrorResponse::InternalServerError)
        .attach_printable("Unable to delete ephemeral key")?;
    Ok(services::ApplicationResponse::Json(ek))
}

pub fn make_pg_redirect_response(
    payment_id: String,
    response: &api::PaymentsResponse,
    connector: String,
) -> api::PgRedirectResponse {
    api::PgRedirectResponse {
        payment_id,
        status: response.status,
        gateway_id: connector,
        customer_id: response.customer_id.to_owned(),
        amount: Some(response.amount),
    }
}

pub fn make_url_with_signature(
    redirect_url: &str,
    merchant_account: &storage::MerchantAccount,
) -> RouterResult<api::RedirectionResponse> {
    let mut url = url::Url::parse(redirect_url)
        .into_report()
        .change_context(errors::ApiErrorResponse::InternalServerError)
        .attach_printable("Unable to parse the url")?;

    let mut base_url = url.clone();
    base_url.query_pairs_mut().clear();

    let url = if merchant_account.enable_payment_response_hash {
        let key = merchant_account
            .payment_response_hash_key
            .as_ref()
            .get_required_value("payment_response_hash_key")?;
        let signature = hmac_sha256_sorted_query_params(
            &mut url.query_pairs().collect::<Vec<_>>(),
            key.as_str(),
        )?;

        url.query_pairs_mut()
            .append_pair("signature", &signature)
            .append_pair("signature_algorithm", "HMAC-SHA256");
        url.to_owned()
    } else {
        url.to_owned()
    };

    let parameters = url
        .query_pairs()
        .collect::<Vec<_>>()
        .iter()
        .map(|(key, value)| (key.clone().into_owned(), value.clone().into_owned()))
        .collect::<Vec<_>>();

    Ok(api::RedirectionResponse {
        return_url: base_url.to_string(),
        params: parameters,
        return_url_with_query_params: url.to_string(),
        http_method: if merchant_account.redirect_to_merchant_with_http_post {
            services::Method::Post.to_string()
        } else {
            services::Method::Get.to_string()
        },
        headers: Vec::new(),
    })
}

pub fn hmac_sha256_sorted_query_params<'a>(
    params: &mut [(Cow<'_, str>, Cow<'_, str>)],
    key: &'a str,
) -> RouterResult<String> {
    params.sort();
    let final_string = params
        .iter()
        .map(|(key, value)| format!("{key}={value}"))
        .collect::<Vec<_>>()
        .join("&");

    let signature = crypto::HmacSha256::sign_message(
        &crypto::HmacSha256,
        key.as_bytes(),
        final_string.as_bytes(),
    )
    .change_context(errors::ApiErrorResponse::InternalServerError)
    .attach_printable("Failed to sign the message")?;

    Ok(hex::encode(signature))
}

pub fn check_if_operation_confirm<Op: std::fmt::Debug>(operations: Op) -> bool {
    format!("{:?}", operations) == "PaymentConfirm"
}

pub fn generate_mandate(
    merchant_id: String,
    connector: String,
    setup_mandate_details: Option<api::MandateData>,
    customer: &Option<storage::Customer>,
    payment_method_id: String,
    connector_mandate_id: Option<String>,
) -> Option<storage::MandateNew> {
    match (setup_mandate_details, customer) {
        (Some(data), Some(cus)) => {
            let mandate_id = utils::generate_id(consts::ID_LENGTH, "man");

            // The construction of the mandate new must be visible
            let mut new_mandate = storage::MandateNew::default();

            new_mandate
                .set_mandate_id(mandate_id)
                .set_customer_id(cus.customer_id.clone())
                .set_merchant_id(merchant_id)
                .set_payment_method_id(payment_method_id)
                .set_connector(connector)
                .set_mandate_status(storage_enums::MandateStatus::Active)
                .set_connector_mandate_id(connector_mandate_id)
                .set_customer_ip_address(
                    data.customer_acceptance
                        .get_ip_address()
                        .map(masking::Secret::new),
                )
                .set_customer_user_agent(data.customer_acceptance.get_user_agent())
                .set_customer_accepted_at(Some(data.customer_acceptance.get_accepted_at()));

            Some(match data.mandate_type {
                api::MandateType::SingleUse(data) => new_mandate
                    .set_mandate_amount(Some(data.amount))
                    .set_mandate_currency(Some(data.currency.foreign_into()))
                    .set_mandate_type(storage_enums::MandateType::SingleUse)
                    .to_owned(),

                api::MandateType::MultiUse(op_data) => match op_data {
                    Some(data) => new_mandate
                        .set_mandate_amount(Some(data.amount))
                        .set_mandate_currency(Some(data.currency.foreign_into())),
                    None => &mut new_mandate,
                }
                .set_mandate_type(storage_enums::MandateType::MultiUse)
                .to_owned(),
            })
        }
        (_, _) => None,
    }
}

// A function to manually authenticate the client secret
pub(crate) fn authenticate_client_secret(
    request_client_secret: Option<&String>,
    payment_intent_client_secret: Option<&String>,
) -> Result<(), errors::ApiErrorResponse> {
    match (request_client_secret, payment_intent_client_secret) {
        (Some(req_cs), Some(pi_cs)) => utils::when(req_cs.ne(pi_cs), || {
            Err(errors::ApiErrorResponse::ClientSecretInvalid)
        }),
        _ => Ok(()),
    }
}

pub(crate) fn validate_pm_or_token_given(
    payment_method: &Option<api_enums::PaymentMethodType>,
    payment_method_data: &Option<api::PaymentMethod>,
    mandate_type: &Option<api::MandateTxnType>,
    token: &Option<String>,
) -> Result<(), errors::ApiErrorResponse> {
    utils::when(
        !matches!(payment_method, Some(api_enums::PaymentMethodType::Paypal))
            && !matches!(mandate_type, Some(api::MandateTxnType::RecurringMandateTxn))
            && token.is_none()
            && (payment_method_data.is_none() || payment_method.is_none()),
        || {
            Err(errors::ApiErrorResponse::InvalidRequestData {
                message: "A payment token or payment method data is required".to_string(),
            })
        },
    )
}

// A function to perform database lookup and then verify the client secret
pub(crate) async fn verify_client_secret(
    db: &dyn StorageInterface,
    storage_scheme: storage_enums::MerchantStorageScheme,
    client_secret: Option<String>,
    merchant_id: &str,
) -> error_stack::Result<Option<storage::PaymentIntent>, errors::ApiErrorResponse> {
    client_secret
        .async_map(|cs| async move {
            let payment_id = get_payment_id_from_client_secret(&cs);

            let payment_intent = db
                .find_payment_intent_by_payment_id_merchant_id(
                    &payment_id,
                    merchant_id,
                    storage_scheme,
                )
                .await
                .change_context(errors::ApiErrorResponse::PaymentNotFound)?;

            authenticate_client_secret(Some(&cs), payment_intent.client_secret.as_ref())
                .map_err(errors::ApiErrorResponse::from)?;
            Ok(payment_intent)
        })
        .await
        .transpose()
}

#[inline]
pub(crate) fn get_payment_id_from_client_secret(cs: &str) -> String {
    cs.split('_').take(2).collect::<Vec<&str>>().join("_")
}

#[cfg(test)]
mod tests {
    use super::*;

    #[test]
    fn test_authenticate_client_secret() {
        let req_cs = Some("1".to_string());
        let pi_cs = Some("2".to_string());
        assert!(authenticate_client_secret(req_cs.as_ref(), pi_cs.as_ref()).is_err())
    }
}<|MERGE_RESOLUTION|>--- conflicted
+++ resolved
@@ -787,179 +787,6 @@
     Ok((operation, payment_method))
 }
 
-<<<<<<< HEAD
-pub struct Vault {}
-
-#[cfg(not(feature = "basilisk"))]
-impl Vault {
-    #[instrument(skip_all)]
-    pub async fn get_payment_method_data_from_locker(
-        state: &AppState,
-        lookup_key: &str,
-    ) -> RouterResult<(Option<api::PaymentMethod>, api::TokenizedCardValue2)> {
-        let (resp, card_cvc) = cards::mock_get_card(&*state.store, lookup_key)
-            .await
-            .change_context(errors::ApiErrorResponse::InternalServerError)
-            .attach_printable("Failed while getting CardResponse")?;
-        let card = resp.card;
-        let card_number = card
-            .card_number
-            .expose_option()
-            .get_required_value("card_number")?;
-        let card_exp_month = card
-            .card_exp_month
-            .expose_option()
-            .get_required_value("expiry_month")?;
-        let card_exp_year = card
-            .card_exp_year
-            .expose_option()
-            .get_required_value("expiry_year")?;
-        let card_holder_name = card.name_on_card.expose_option().unwrap_or_default();
-        let pm = api::PaymentMethod::Card(api::CCard {
-            card_number: card_number.into(),
-            card_exp_month: card_exp_month.into(),
-            card_exp_year: card_exp_year.into(),
-            card_holder_name: card_holder_name.into(),
-            card_cvc: card_cvc.unwrap_or_default().into(),
-        });
-        let value2 = api::TokenizedCardValue2 {
-            card_security_code: None,
-            card_fingerprint: None,
-            external_id: None,
-            customer_id: card.customer_id,
-            payment_method_id: Some(card.card_id),
-        };
-        Ok((Some(pm), value2))
-    }
-
-    #[instrument(skip_all)]
-    async fn store_payment_method_data_in_locker(
-        state: &AppState,
-        txn_id: &str,
-        card: &api::CCard,
-        customer_id: Option<String>,
-    ) -> RouterResult<String> {
-        let card_detail = api::CardDetail {
-            card_number: card.card_number.clone(),
-            card_exp_month: card.card_exp_month.clone(),
-            card_exp_year: card.card_exp_year.clone(),
-            card_holder_name: Some(card.card_holder_name.clone()),
-        };
-        let db = &*state.store;
-        cards::mock_add_card(
-            db,
-            txn_id,
-            &card_detail,
-            Some(card.card_cvc.peek().clone()),
-            None,
-            customer_id.as_deref(),
-        )
-        .await
-        .change_context(errors::ApiErrorResponse::InternalServerError)
-        .attach_printable("Add Card Failed")?;
-        Ok(txn_id.to_string())
-    }
-
-    #[instrument(skip_all)]
-    pub async fn delete_locker_payment_method_by_lookup_key(
-        state: &AppState,
-        lookup_key: &Option<String>,
-    ) {
-        let db = &*state.store;
-        if let Some(id) = lookup_key {
-            match cards::mock_delete_card(db, id).await {
-                Ok(_) => logger::info!("Card Deleted from locker mock up"),
-                Err(err) => logger::error!("Err: Card Delete from locker Failed : {}", err),
-            }
-        }
-    }
-}
-
-#[cfg(feature = "basilisk")]
-use crate::{core::payment_methods::transformers, utils::StringExt};
-
-#[cfg(feature = "basilisk")]
-impl Vault {
-    #[instrument(skip_all)]
-    pub async fn get_payment_method_data_from_locker(
-        state: &AppState,
-        lookup_key: &str,
-    ) -> RouterResult<(Option<api::PaymentMethod>, api::TokenizedCardValue2)> {
-        let de_tokenize = cards::get_tokenized_data(state, lookup_key, true).await?;
-        let value1: api::TokenizedCardValue1 = de_tokenize
-            .value1
-            .parse_struct("TokenizedCardValue1")
-            .change_context(errors::ApiErrorResponse::InternalServerError)
-            .attach_printable("Error parsing TokenizedCardValue1")?;
-        let value2: api::TokenizedCardValue2 = de_tokenize
-            .value2
-            .parse_struct("TokenizedCardValue2")
-            .change_context(errors::ApiErrorResponse::InternalServerError)
-            .attach_printable("Error parsing TokenizedCardValue2")?;
-
-        let card = api::PaymentMethod::Card(api::CCard {
-            card_number: value1.card_number.into(),
-            card_exp_month: value1.exp_month.into(),
-            card_exp_year: value1.exp_year.into(),
-            card_holder_name: value1.name_on_card.unwrap_or_default().into(),
-            card_cvc: value2.card_security_code.clone().unwrap_or_default().into(),
-        });
-        Ok((Some(card), value2))
-    }
-
-    #[instrument(skip_all)]
-    async fn store_payment_method_data_in_locker(
-        state: &AppState,
-        txn_id: &str,
-        card: &api::CCard,
-        customer_id: Option<String>,
-    ) -> RouterResult<String> {
-        let value1 = transformers::mk_card_value1(
-            card.card_number.peek().clone(),
-            card.card_exp_year.peek().clone(),
-            card.card_exp_month.peek().clone(),
-            Some(card.card_holder_name.peek().clone()),
-            None,
-            None,
-            None,
-        )
-        .change_context(errors::ApiErrorResponse::InternalServerError)
-        .attach_printable("Error getting Value1 for locker")?;
-        let value2 = transformers::mk_card_value2(
-            Some(card.card_cvc.peek().clone()),
-            None,
-            None,
-            customer_id,
-            None,
-        )
-        .change_context(errors::ApiErrorResponse::InternalServerError)
-        .attach_printable("Error getting Value12 for locker")?;
-        cards::create_tokenize(state, value1, Some(value2), txn_id.to_string()).await
-    }
-
-    #[instrument(skip_all)]
-    pub async fn delete_locker_payment_method_by_lookup_key(
-        state: &AppState,
-        lookup_key: &Option<String>,
-    ) {
-        if let Some(lookup_key) = lookup_key {
-            let delete_resp = cards::delete_tokenized_data(state, lookup_key).await;
-            match delete_resp {
-                Ok(resp) => {
-                    if resp == "Ok" {
-                        logger::info!("Card From locker deleted Successfully")
-                    } else {
-                        logger::error!("Error: Deleting Card From Locker : {}", resp)
-                    }
-                }
-                Err(err) => logger::error!("Err: Deleting Card From Locker : {}", err),
-            }
-        }
-    }
-}
-
-=======
->>>>>>> 7a8ea2be
 #[instrument(skip_all)]
 pub(crate) fn validate_capture_method(
     capture_method: storage_enums::CaptureMethod,
