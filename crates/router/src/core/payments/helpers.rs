use std::{borrow::Cow, collections::HashSet, net::IpAddr, ops::Deref, str::FromStr};

pub use ::payment_methods::helpers::{
    populate_bin_details_for_payment_method_create,
    validate_payment_method_type_against_payment_method,
};
#[cfg(feature = "v2")]
use api_models::ephemeral_key::ClientSecretResponse;
use api_models::{
    mandates::RecurringDetails,
    payments::{additional_info as payment_additional_types, RequestSurchargeDetails},
};
use base64::Engine;
#[cfg(feature = "v1")]
use common_enums::enums::{CallConnectorAction, ExecutionMode, GatewaySystem};
use common_enums::ConnectorType;
#[cfg(feature = "v2")]
use common_utils::id_type::GenerateId;
use common_utils::{
    crypto::Encryptable,
    ext_traits::{AsyncExt, ByteSliceExt, Encode, ValueExt},
    fp_utils, generate_id,
    id_type::{self},
    new_type::{MaskedIban, MaskedSortCode},
    pii, type_name,
    types::{
        keymanager::{Identifier, KeyManagerState, ToEncryptable},
        MinorUnit,
    },
};
use diesel_models::enums;
// TODO : Evaluate all the helper functions ()
use error_stack::{report, ResultExt};
#[cfg(feature = "v1")]
use external_services::grpc_client;
use futures::future::Either;
pub use hyperswitch_domain_models::customer;
#[cfg(feature = "v1")]
use hyperswitch_domain_models::payments::payment_intent::CustomerData;
use hyperswitch_domain_models::{
    mandates::MandateData,
    payment_method_data::{GetPaymentMethodType, PazeWalletData},
    payments::{
        self as domain_payments, payment_attempt::PaymentAttempt,
        payment_intent::PaymentIntentFetchConstraints, PaymentIntent,
    },
    router_data::{InteracCustomerInfo, KlarnaSdkResponse},
};
pub use hyperswitch_interfaces::{
    api::ConnectorSpecifications,
    configs::MerchantConnectorAccountType,
    integrity::{CheckIntegrity, FlowIntegrity, GetIntegrityObject},
};
use josekit::jwe;
use masking::{ExposeInterface, PeekInterface, SwitchStrategy};
use num_traits::{FromPrimitive, ToPrimitive};
use openssl::{
    derive::Deriver,
    pkey::PKey,
    symm::{decrypt_aead, Cipher},
};
use rand::Rng;
#[cfg(feature = "v2")]
use redis_interface::errors::RedisError;
use router_env::{instrument, logger, tracing};
use rust_decimal::Decimal;
use serde::{Deserialize, Serialize};
use uuid::Uuid;
use x509_parser::parse_x509_certificate;

use super::{
    operations::{BoxedOperation, Operation, PaymentResponse},
    CustomerDetails, PaymentData,
};
#[cfg(feature = "v1")]
use crate::core::{
    payments::{
        call_connector_service, customers,
        flows::{ConstructFlowSpecificData, Feature},
        operations::ValidateResult as OperationsValidateResult,
        should_add_task_to_process_tracker, OperationSessionGetters, OperationSessionSetters,
        TokenizationAction,
    },
    unified_connector_service::update_gateway_system_in_feature_metadata,
    utils as core_utils,
};
#[cfg(feature = "v1")]
use crate::routes;
use crate::{
    configs::settings::{ConnectorRequestReferenceIdConfig, TempLockerEnableConfig},
    connector,
    consts::{self, BASE64_ENGINE},
    core::{
        authentication,
        errors::{self, CustomResult, RouterResult, StorageErrorExt},
        mandate::helpers::MandateGenericData,
        payment_methods::{
            self,
            cards::{self},
            network_tokenization, vault,
        },
        payments,
        pm_auth::retrieve_payment_method_from_auth_service,
    },
    db::StorageInterface,
    routes::{metrics, payment_methods as payment_methods_handler, SessionState},
    services,
    types::{
        api::{self, admin, enums as api_enums, MandateValidationFieldsExt},
        domain::{self, types},
        storage::{self, enums as storage_enums, ephemeral_key, CardTokenData},
        transformers::{ForeignFrom, ForeignTryFrom},
        AdditionalMerchantData, AdditionalPaymentMethodConnectorResponse, ErrorResponse,
        MandateReference, MerchantAccountData, MerchantRecipientData, PaymentsResponseData,
        RecipientIdType, RecurringMandatePaymentData, RouterData,
    },
    utils::{
        self,
        crypto::{self, SignMessage},
        OptionExt, StringExt,
    },
};
#[cfg(feature = "v2")]
use crate::{core::admin as core_admin, headers, types::ConnectorAuthType};
#[cfg(feature = "v1")]
use crate::{
    core::{payment_methods::cards::create_encrypted_data, unified_connector_service},
    types::storage::CustomerUpdate::Update,
};

#[instrument(skip_all)]
#[allow(clippy::too_many_arguments)]
pub async fn create_or_update_address_for_payment_by_request(
    session_state: &SessionState,
    req_address: Option<&api::Address>,
    address_id: Option<&str>,
    merchant_id: &id_type::MerchantId,
    customer_id: Option<&id_type::CustomerId>,
    merchant_key_store: &domain::MerchantKeyStore,
    payment_id: &id_type::PaymentId,
    storage_scheme: storage_enums::MerchantStorageScheme,
) -> CustomResult<Option<domain::Address>, errors::ApiErrorResponse> {
    let key = merchant_key_store.key.get_inner().peek();
    let db = &session_state.store;
    let key_manager_state = &session_state.into();
    Ok(match address_id {
        Some(id) => match req_address {
            Some(address) => {
                let encrypted_data = types::crypto_operation(
                    &session_state.into(),
                    type_name!(domain::Address),
                    types::CryptoOperation::BatchEncrypt(
                        domain::FromRequestEncryptableAddress::to_encryptable(
                            domain::FromRequestEncryptableAddress {
                                line1: address.address.as_ref().and_then(|a| a.line1.clone()),
                                line2: address.address.as_ref().and_then(|a| a.line2.clone()),
                                line3: address.address.as_ref().and_then(|a| a.line3.clone()),
                                state: address.address.as_ref().and_then(|a| a.state.clone()),
                                first_name: address
                                    .address
                                    .as_ref()
                                    .and_then(|a| a.first_name.clone()),
                                last_name: address
                                    .address
                                    .as_ref()
                                    .and_then(|a| a.last_name.clone()),
                                zip: address.address.as_ref().and_then(|a| a.zip.clone()),
                                phone_number: address
                                    .phone
                                    .as_ref()
                                    .and_then(|phone| phone.number.clone()),
                                email: address
                                    .email
                                    .as_ref()
                                    .map(|a| a.clone().expose().switch_strategy()),
                                origin_zip: address
                                    .address
                                    .as_ref()
                                    .and_then(|a| a.origin_zip.clone()),
                            },
                        ),
                    ),
                    Identifier::Merchant(merchant_key_store.merchant_id.clone()),
                    key,
                )
                .await
                .and_then(|val| val.try_into_batchoperation())
                .change_context(errors::ApiErrorResponse::InternalServerError)
                .attach_printable("Failed while encrypting address")?;
                let encryptable_address =
                    domain::FromRequestEncryptableAddress::from_encryptable(encrypted_data)
                        .change_context(errors::ApiErrorResponse::InternalServerError)
                        .attach_printable("Failed while encrypting address")?;
                let address_update = storage::AddressUpdate::Update {
                    city: address
                        .address
                        .as_ref()
                        .and_then(|value| value.city.clone()),
                    country: address.address.as_ref().and_then(|value| value.country),
                    line1: encryptable_address.line1,
                    line2: encryptable_address.line2,
                    line3: encryptable_address.line3,
                    state: encryptable_address.state,
                    zip: encryptable_address.zip,
                    first_name: encryptable_address.first_name,
                    last_name: encryptable_address.last_name,
                    phone_number: encryptable_address.phone_number,
                    country_code: address
                        .phone
                        .as_ref()
                        .and_then(|value| value.country_code.clone()),
                    updated_by: storage_scheme.to_string(),
                    email: encryptable_address.email.map(|email| {
                        let encryptable: Encryptable<masking::Secret<String, pii::EmailStrategy>> =
                            Encryptable::new(
                                email.clone().into_inner().switch_strategy(),
                                email.into_encrypted(),
                            );
                        encryptable
                    }),
                    origin_zip: encryptable_address.origin_zip,
                };
                let address = db
                    .find_address_by_merchant_id_payment_id_address_id(
                        key_manager_state,
                        merchant_id,
                        payment_id,
                        id,
                        merchant_key_store,
                        storage_scheme,
                    )
                    .await
                    .change_context(errors::ApiErrorResponse::InternalServerError)
                    .attach_printable("Error while fetching address")?;
                Some(
                    db.update_address_for_payments(
                        key_manager_state,
                        address,
                        address_update,
                        payment_id.to_owned(),
                        merchant_key_store,
                        storage_scheme,
                    )
                    .await
                    .map(|payment_address| payment_address.address)
                    .to_not_found_response(errors::ApiErrorResponse::AddressNotFound)?,
                )
            }
            None => Some(
                db.find_address_by_merchant_id_payment_id_address_id(
                    key_manager_state,
                    merchant_id,
                    payment_id,
                    id,
                    merchant_key_store,
                    storage_scheme,
                )
                .await
                .map(|payment_address| payment_address.address),
            )
            .transpose()
            .to_not_found_response(errors::ApiErrorResponse::AddressNotFound)?,
        },
        None => match req_address {
            Some(address) => {
                let address =
                    get_domain_address(session_state, address, merchant_id, key, storage_scheme)
                        .await
                        .change_context(errors::ApiErrorResponse::InternalServerError)
                        .attach_printable("Failed while encrypting address while insert")?;

                let payment_address = domain::PaymentAddress {
                    address,
                    payment_id: payment_id.clone(),
                    customer_id: customer_id.cloned(),
                };

                Some(
                    db.insert_address_for_payments(
                        key_manager_state,
                        payment_id,
                        payment_address,
                        merchant_key_store,
                        storage_scheme,
                    )
                    .await
                    .map(|payment_address| payment_address.address)
                    .change_context(errors::ApiErrorResponse::InternalServerError)
                    .attach_printable("Failed while inserting new address")?,
                )
            }

            None => None,
        },
    })
}

#[instrument(skip_all)]
#[allow(clippy::too_many_arguments)]
pub async fn create_or_find_address_for_payment_by_request(
    state: &SessionState,
    req_address: Option<&api::Address>,
    address_id: Option<&str>,
    merchant_id: &id_type::MerchantId,
    customer_id: Option<&id_type::CustomerId>,
    merchant_key_store: &domain::MerchantKeyStore,
    payment_id: &id_type::PaymentId,
    storage_scheme: storage_enums::MerchantStorageScheme,
) -> CustomResult<Option<domain::Address>, errors::ApiErrorResponse> {
    let key = merchant_key_store.key.get_inner().peek();
    let db = &state.store;
    let key_manager_state = &state.into();
    Ok(match address_id {
        Some(id) => Some(
            db.find_address_by_merchant_id_payment_id_address_id(
                key_manager_state,
                merchant_id,
                payment_id,
                id,
                merchant_key_store,
                storage_scheme,
            )
            .await
            .map(|payment_address| payment_address.address),
        )
        .transpose()
        .to_not_found_response(errors::ApiErrorResponse::AddressNotFound)?,
        None => match req_address {
            Some(address) => {
                // generate a new address here
                let address = get_domain_address(state, address, merchant_id, key, storage_scheme)
                    .await
                    .change_context(errors::ApiErrorResponse::InternalServerError)
                    .attach_printable("Failed while encrypting address while insert")?;

                let payment_address = domain::PaymentAddress {
                    address,
                    payment_id: payment_id.clone(),
                    customer_id: customer_id.cloned(),
                };

                Some(
                    db.insert_address_for_payments(
                        key_manager_state,
                        payment_id,
                        payment_address,
                        merchant_key_store,
                        storage_scheme,
                    )
                    .await
                    .map(|payment_address| payment_address.address)
                    .change_context(errors::ApiErrorResponse::InternalServerError)
                    .attach_printable("Failed while inserting new address")?,
                )
            }
            None => None,
        },
    })
}

pub async fn get_domain_address(
    session_state: &SessionState,
    address: &api_models::payments::Address,
    merchant_id: &id_type::MerchantId,
    key: &[u8],
    storage_scheme: enums::MerchantStorageScheme,
) -> CustomResult<domain::Address, common_utils::errors::CryptoError> {
    async {
        let address_details = &address.address.as_ref();
        let encrypted_data = types::crypto_operation(
            &session_state.into(),
            type_name!(domain::Address),
            types::CryptoOperation::BatchEncrypt(
                domain::FromRequestEncryptableAddress::to_encryptable(
                    domain::FromRequestEncryptableAddress {
                        line1: address.address.as_ref().and_then(|a| a.line1.clone()),
                        line2: address.address.as_ref().and_then(|a| a.line2.clone()),
                        line3: address.address.as_ref().and_then(|a| a.line3.clone()),
                        state: address.address.as_ref().and_then(|a| a.state.clone()),
                        first_name: address.address.as_ref().and_then(|a| a.first_name.clone()),
                        last_name: address.address.as_ref().and_then(|a| a.last_name.clone()),
                        zip: address.address.as_ref().and_then(|a| a.zip.clone()),
                        phone_number: address
                            .phone
                            .as_ref()
                            .and_then(|phone| phone.number.clone()),
                        email: address
                            .email
                            .as_ref()
                            .map(|a| a.clone().expose().switch_strategy()),
                        origin_zip: address.address.as_ref().and_then(|a| a.origin_zip.clone()),
                    },
                ),
            ),
            Identifier::Merchant(merchant_id.to_owned()),
            key,
        )
        .await
        .and_then(|val| val.try_into_batchoperation())?;
        let encryptable_address =
            domain::FromRequestEncryptableAddress::from_encryptable(encrypted_data)
                .change_context(common_utils::errors::CryptoError::EncodingFailed)?;
        Ok(domain::Address {
            phone_number: encryptable_address.phone_number,
            country_code: address.phone.as_ref().and_then(|a| a.country_code.clone()),
            merchant_id: merchant_id.to_owned(),
            address_id: generate_id(consts::ID_LENGTH, "add"),
            city: address_details.and_then(|address_details| address_details.city.clone()),
            country: address_details.and_then(|address_details| address_details.country),
            line1: encryptable_address.line1,
            line2: encryptable_address.line2,
            line3: encryptable_address.line3,
            state: encryptable_address.state,
            created_at: common_utils::date_time::now(),
            first_name: encryptable_address.first_name,
            last_name: encryptable_address.last_name,
            modified_at: common_utils::date_time::now(),
            zip: encryptable_address.zip,
            updated_by: storage_scheme.to_string(),
            email: encryptable_address.email.map(|email| {
                let encryptable: Encryptable<masking::Secret<String, pii::EmailStrategy>> =
                    Encryptable::new(
                        email.clone().into_inner().switch_strategy(),
                        email.into_encrypted(),
                    );
                encryptable
            }),
            origin_zip: encryptable_address.origin_zip,
        })
    }
    .await
}

pub async fn get_address_by_id(
    state: &SessionState,
    address_id: Option<String>,
    merchant_key_store: &domain::MerchantKeyStore,
    payment_id: &id_type::PaymentId,
    merchant_id: &id_type::MerchantId,
    storage_scheme: storage_enums::MerchantStorageScheme,
) -> CustomResult<Option<domain::Address>, errors::ApiErrorResponse> {
    match address_id {
        None => Ok(None),
        Some(address_id) => {
            let db = &*state.store;
            Ok(db
                .find_address_by_merchant_id_payment_id_address_id(
                    &state.into(),
                    merchant_id,
                    payment_id,
                    &address_id,
                    merchant_key_store,
                    storage_scheme,
                )
                .await
                .map(|payment_address| payment_address.address)
                .ok())
        }
    }
}

#[cfg(feature = "v1")]
pub async fn get_token_pm_type_mandate_details(
    state: &SessionState,
    request: &api::PaymentsRequest,
    mandate_type: Option<api::MandateTransactionType>,
    merchant_context: &domain::MerchantContext,
    payment_method_id: Option<String>,
    payment_intent_customer_id: Option<&id_type::CustomerId>,
) -> RouterResult<MandateGenericData> {
    let mandate_data = request.mandate_data.clone().map(MandateData::foreign_from);
    let (
        payment_token,
        payment_method,
        payment_method_type,
        mandate_data,
        recurring_payment_data,
        mandate_connector_details,
        payment_method_info,
    ) = match mandate_type {
        Some(api::MandateTransactionType::NewMandateTransaction) => (
            request.payment_token.to_owned(),
            request.payment_method,
            request.payment_method_type,
            mandate_data.clone(),
            None,
            None,
            None,
        ),
        Some(api::MandateTransactionType::RecurringMandateTransaction) => {
            match &request.recurring_details {
                Some(recurring_details) => {
                    match recurring_details {
                        RecurringDetails::NetworkTransactionIdAndCardDetails(_) => {
                            (None, request.payment_method, None, None, None, None, None)
                        }
                        RecurringDetails::ProcessorPaymentToken(processor_payment_token) => {
                            if let Some(mca_id) = &processor_payment_token.merchant_connector_id {
                                let db = &*state.store;
                                let key_manager_state = &state.into();

                                #[cfg(feature = "v1")]
                            let connector_name = db
                                .find_by_merchant_connector_account_merchant_id_merchant_connector_id(
                                    key_manager_state,
                                    merchant_context.get_merchant_account().get_id(),
                                    mca_id,
                                    merchant_context.get_merchant_key_store(),
                                )
                                .await
                                .to_not_found_response(errors::ApiErrorResponse::MerchantConnectorAccountNotFound {
                                    id: mca_id.clone().get_string_repr().to_string(),
                                })?.connector_name;

                                #[cfg(feature = "v2")]
                            let connector_name = db
                                .find_merchant_connector_account_by_id(key_manager_state, mca_id, merchant_key_store)
                                .await
                                .to_not_found_response(errors::ApiErrorResponse::MerchantConnectorAccountNotFound {
                                    id: mca_id.clone().get_string_repr().to_string(),
                                })?.connector_name;
                                (
                                    None,
                                    request.payment_method,
                                    None,
                                    None,
                                    None,
                                    Some(payments::MandateConnectorDetails {
                                        connector: connector_name,
                                        merchant_connector_id: Some(mca_id.clone()),
                                    }),
                                    None,
                                )
                            } else {
                                (None, request.payment_method, None, None, None, None, None)
                            }
                        }
                        RecurringDetails::MandateId(mandate_id) => {
                            let mandate_generic_data = Box::pin(get_token_for_recurring_mandate(
                                state,
                                request,
                                merchant_context,
                                mandate_id.to_owned(),
                            ))
                            .await?;

                            (
                                mandate_generic_data.token,
                                mandate_generic_data.payment_method,
                                mandate_generic_data
                                    .payment_method_type
                                    .or(request.payment_method_type),
                                None,
                                mandate_generic_data.recurring_mandate_payment_data,
                                mandate_generic_data.mandate_connector,
                                mandate_generic_data.payment_method_info,
                            )
                        }
                        RecurringDetails::PaymentMethodId(payment_method_id) => {
                            let payment_method_info = state
                                .store
                                .find_payment_method(
                                    &(state.into()),
                                    merchant_context.get_merchant_key_store(),
                                    payment_method_id,
                                    merchant_context.get_merchant_account().storage_scheme,
                                )
                                .await
                                .to_not_found_response(
                                    errors::ApiErrorResponse::PaymentMethodNotFound,
                                )?;
                            let customer_id = request
                                .get_customer_id()
                                .get_required_value("customer_id")?;

                            verify_mandate_details_for_recurring_payments(
                                &payment_method_info.merchant_id,
                                merchant_context.get_merchant_account().get_id(),
                                &payment_method_info.customer_id,
                                customer_id,
                            )?;

                            (
                                None,
                                payment_method_info.get_payment_method_type(),
                                payment_method_info.get_payment_method_subtype(),
                                None,
                                None,
                                None,
                                Some(payment_method_info),
                            )
                        }
                    }
                }
                None => {
                    if let Some(mandate_id) = request.mandate_id.clone() {
                        let mandate_generic_data = Box::pin(get_token_for_recurring_mandate(
                            state,
                            request,
                            merchant_context,
                            mandate_id,
                        ))
                        .await?;
                        (
                            mandate_generic_data.token,
                            mandate_generic_data.payment_method,
                            mandate_generic_data
                                .payment_method_type
                                .or(request.payment_method_type),
                            None,
                            mandate_generic_data.recurring_mandate_payment_data,
                            mandate_generic_data.mandate_connector,
                            mandate_generic_data.payment_method_info,
                        )
                    } else if request
                        .payment_method_type
                        .map(|payment_method_type_value| {
                            payment_method_type_value
                                .should_check_for_customer_saved_payment_method_type()
                        })
                        .unwrap_or(false)
                    {
                        let payment_request_customer_id = request.get_customer_id();
                        if let Some(customer_id) =
                            payment_request_customer_id.or(payment_intent_customer_id)
                        {
                            let customer_saved_pm_option = match state
                                .store
                                .find_payment_method_by_customer_id_merchant_id_list(
                                    &(state.into()),
                                    merchant_context.get_merchant_key_store(),
                                    customer_id,
                                    merchant_context.get_merchant_account().get_id(),
                                    None,
                                )
                                .await
                            {
                                Ok(customer_payment_methods) => Ok(customer_payment_methods
                                    .iter()
                                    .find(|payment_method| {
                                        payment_method.get_payment_method_subtype()
                                            == request.payment_method_type
                                    })
                                    .cloned()),
                                Err(error) => {
                                    if error.current_context().is_db_not_found() {
                                        Ok(None)
                                    } else {
                                        Err(error)
                                            .change_context(
                                                errors::ApiErrorResponse::InternalServerError,
                                            )
                                            .attach_printable(
                                                "failed to find payment methods for a customer",
                                            )
                                    }
                                }
                            }?;

                            (
                                None,
                                request.payment_method,
                                request.payment_method_type,
                                None,
                                None,
                                None,
                                customer_saved_pm_option,
                            )
                        } else {
                            (
                                None,
                                request.payment_method,
                                request.payment_method_type,
                                None,
                                None,
                                None,
                                None,
                            )
                        }
                    } else {
                        let payment_method_info = payment_method_id
                            .async_map(|payment_method_id| async move {
                                state
                                    .store
                                    .find_payment_method(
                                        &(state.into()),
                                        merchant_context.get_merchant_key_store(),
                                        &payment_method_id,
                                        merchant_context.get_merchant_account().storage_scheme,
                                    )
                                    .await
                                    .to_not_found_response(
                                        errors::ApiErrorResponse::PaymentMethodNotFound,
                                    )
                            })
                            .await
                            .transpose()?;
                        (
                            request.payment_token.to_owned(),
                            request.payment_method,
                            request.payment_method_type,
                            None,
                            None,
                            None,
                            payment_method_info,
                        )
                    }
                }
            }
        }
        None => {
            let payment_method_info = payment_method_id
                .async_map(|payment_method_id| async move {
                    state
                        .store
                        .find_payment_method(
                            &(state.into()),
                            merchant_context.get_merchant_key_store(),
                            &payment_method_id,
                            merchant_context.get_merchant_account().storage_scheme,
                        )
                        .await
                        .to_not_found_response(errors::ApiErrorResponse::PaymentMethodNotFound)
                })
                .await
                .transpose()?;
            (
                request.payment_token.to_owned(),
                request.payment_method,
                request.payment_method_type,
                mandate_data,
                None,
                None,
                payment_method_info,
            )
        }
    };
    Ok(MandateGenericData {
        token: payment_token,
        payment_method,
        payment_method_type,
        mandate_data,
        recurring_mandate_payment_data: recurring_payment_data,
        mandate_connector: mandate_connector_details,
        payment_method_info,
    })
}

#[cfg(feature = "v1")]
pub async fn get_token_for_recurring_mandate(
    state: &SessionState,
    req: &api::PaymentsRequest,
    merchant_context: &domain::MerchantContext,
    mandate_id: String,
) -> RouterResult<MandateGenericData> {
    let db = &*state.store;

    let mandate = db
        .find_mandate_by_merchant_id_mandate_id(
            merchant_context.get_merchant_account().get_id(),
            mandate_id.as_str(),
            merchant_context.get_merchant_account().storage_scheme,
        )
        .await
        .to_not_found_response(errors::ApiErrorResponse::MandateNotFound)?;
    let key_manager_state: KeyManagerState = state.into();
    let original_payment_intent = mandate
        .original_payment_id
        .as_ref()
        .async_map(|payment_id| async {
            db.find_payment_intent_by_payment_id_merchant_id(
                &key_manager_state,
                payment_id,
                &mandate.merchant_id,
                merchant_context.get_merchant_key_store(),
                merchant_context.get_merchant_account().storage_scheme,
            )
            .await
            .to_not_found_response(errors::ApiErrorResponse::PaymentNotFound)
            .map_err(|err| logger::error!(mandate_original_payment_not_found=?err))
            .ok()
        })
        .await
        .flatten();

    let original_payment_attempt = original_payment_intent
        .as_ref()
        .async_map(|payment_intent| async {
            db.find_payment_attempt_by_payment_id_merchant_id_attempt_id(
                &payment_intent.payment_id,
                &mandate.merchant_id,
                payment_intent.active_attempt.get_id().as_str(),
                merchant_context.get_merchant_account().storage_scheme,
            )
            .await
            .to_not_found_response(errors::ApiErrorResponse::PaymentNotFound)
            .map_err(|err| logger::error!(mandate_original_payment_attempt_not_found=?err))
            .ok()
        })
        .await
        .flatten();

    let original_payment_authorized_amount = original_payment_attempt
        .clone()
        .map(|pa| pa.net_amount.get_total_amount().get_amount_as_i64());
    let original_payment_authorized_currency =
        original_payment_intent.clone().and_then(|pi| pi.currency);
    let customer = req.get_customer_id().get_required_value("customer_id")?;

    let payment_method_id = {
        if &mandate.customer_id != customer {
            Err(report!(errors::ApiErrorResponse::PreconditionFailed {
                message: "customer_id must match mandate customer_id".into()
            }))?
        }
        if mandate.mandate_status != storage_enums::MandateStatus::Active {
            Err(report!(errors::ApiErrorResponse::PreconditionFailed {
                message: "mandate is not active".into()
            }))?
        };
        mandate.payment_method_id.clone()
    };
    verify_mandate_details(
        req.amount.get_required_value("amount")?.into(),
        req.currency.get_required_value("currency")?,
        mandate.clone(),
    )?;

    let payment_method = db
        .find_payment_method(
            &(state.into()),
            merchant_context.get_merchant_key_store(),
            payment_method_id.as_str(),
            merchant_context.get_merchant_account().storage_scheme,
        )
        .await
        .to_not_found_response(errors::ApiErrorResponse::PaymentMethodNotFound)?;

    let token = Uuid::new_v4().to_string();
    let payment_method_type = payment_method.get_payment_method_subtype();
    let mandate_connector_details = payments::MandateConnectorDetails {
        connector: mandate.connector,
        merchant_connector_id: mandate.merchant_connector_id,
    };

    if let Some(enums::PaymentMethod::Card) = payment_method.get_payment_method_type() {
        if state.conf.locker.locker_enabled {
            let _ = cards::get_lookup_key_from_locker(
                state,
                &token,
                &payment_method,
                merchant_context.get_merchant_key_store(),
            )
            .await?;
        }

        if let Some(payment_method_from_request) = req.payment_method {
            let pm: storage_enums::PaymentMethod = payment_method_from_request;
            if payment_method
                .get_payment_method_type()
                .is_some_and(|payment_method| payment_method != pm)
            {
                Err(report!(errors::ApiErrorResponse::PreconditionFailed {
                    message:
                        "payment method in request does not match previously provided payment \
                            method information"
                            .into()
                }))?
            }
        };

        Ok(MandateGenericData {
            token: Some(token),
            payment_method: payment_method.get_payment_method_type(),
            recurring_mandate_payment_data: Some(RecurringMandatePaymentData {
                payment_method_type,
                original_payment_authorized_amount,
                original_payment_authorized_currency,
                mandate_metadata: None,
            }),
            payment_method_type: payment_method.get_payment_method_subtype(),
            mandate_connector: Some(mandate_connector_details),
            mandate_data: None,
            payment_method_info: Some(payment_method),
        })
    } else {
        Ok(MandateGenericData {
            token: None,
            payment_method: payment_method.get_payment_method_type(),
            recurring_mandate_payment_data: Some(RecurringMandatePaymentData {
                payment_method_type,
                original_payment_authorized_amount,
                original_payment_authorized_currency,
                mandate_metadata: None,
            }),
            payment_method_type: payment_method.get_payment_method_subtype(),
            mandate_connector: Some(mandate_connector_details),
            mandate_data: None,
            payment_method_info: Some(payment_method),
        })
    }
}

#[instrument(skip_all)]
/// Check weather the merchant id in the request
/// and merchant id in the merchant account are same.
pub fn validate_merchant_id(
    merchant_id: &id_type::MerchantId,
    request_merchant_id: Option<&id_type::MerchantId>,
) -> CustomResult<(), errors::ApiErrorResponse> {
    // Get Merchant Id from the merchant
    // or get from merchant account

    let request_merchant_id = request_merchant_id.unwrap_or(merchant_id);

    utils::when(merchant_id.ne(request_merchant_id), || {
        Err(report!(errors::ApiErrorResponse::PreconditionFailed {
            message: format!(
                "Invalid `merchant_id`: {} not found in merchant account",
                request_merchant_id.get_string_repr()
            )
        }))
    })
}

#[instrument(skip_all)]
pub fn validate_request_amount_and_amount_to_capture(
    op_amount: Option<api::Amount>,
    op_amount_to_capture: Option<MinorUnit>,
    surcharge_details: Option<RequestSurchargeDetails>,
) -> CustomResult<(), errors::ApiErrorResponse> {
    match (op_amount, op_amount_to_capture) {
        (None, _) => Ok(()),
        (Some(_amount), None) => Ok(()),
        (Some(amount), Some(amount_to_capture)) => {
            match amount {
                api::Amount::Value(amount_inner) => {
                    // If both amount and amount to capture is present
                    // then amount to be capture should be less than or equal to request amount
                    let total_capturable_amount = MinorUnit::new(amount_inner.get())
                        + surcharge_details
                            .map(|surcharge_details| surcharge_details.get_total_surcharge_amount())
                            .unwrap_or_default();
                    utils::when(!amount_to_capture.le(&total_capturable_amount), || {
                        Err(report!(errors::ApiErrorResponse::PreconditionFailed {
                            message: format!(
                            "amount_to_capture is greater than amount capture_amount: {amount_to_capture:?} request_amount: {amount:?}"
                        )
                        }))
                    })
                }
                api::Amount::Zero => {
                    // If the amount is Null but still amount_to_capture is passed this is invalid and
                    Err(report!(errors::ApiErrorResponse::PreconditionFailed {
                        message: "amount_to_capture should not exist for when amount = 0"
                            .to_string()
                    }))
                }
            }
        }
    }
}

#[cfg(feature = "v1")]
/// if capture method = automatic, amount_to_capture(if provided) must be equal to amount
#[instrument(skip_all)]
pub fn validate_amount_to_capture_and_capture_method(
    payment_attempt: Option<&PaymentAttempt>,
    request: &api_models::payments::PaymentsRequest,
) -> CustomResult<(), errors::ApiErrorResponse> {
    let option_net_amount = hyperswitch_domain_models::payments::payment_attempt::NetAmount::from_payments_request_and_payment_attempt(
        request,
        payment_attempt,
    );
    let capture_method = request
        .capture_method
        .or(payment_attempt
            .map(|payment_attempt| payment_attempt.capture_method.unwrap_or_default()))
        .unwrap_or_default();
    if matches!(
        capture_method,
        api_enums::CaptureMethod::Automatic | api_enums::CaptureMethod::SequentialAutomatic
    ) {
        let total_capturable_amount =
            option_net_amount.map(|net_amount| net_amount.get_total_amount());

        let amount_to_capture = request
            .amount_to_capture
            .or(payment_attempt.and_then(|pa| pa.amount_to_capture));

        if let Some((total_capturable_amount, amount_to_capture)) =
            total_capturable_amount.zip(amount_to_capture)
        {
            utils::when(amount_to_capture != total_capturable_amount, || {
                Err(report!(errors::ApiErrorResponse::PreconditionFailed {
                    message: "amount_to_capture must be equal to total_capturable_amount when capture_method = automatic".into()
                }))
            })
        } else {
            Ok(())
        }
    } else {
        Ok(())
    }
}

#[instrument(skip_all)]
pub fn validate_card_data(
    payment_method_data: Option<api::PaymentMethodData>,
) -> CustomResult<(), errors::ApiErrorResponse> {
    if let Some(api::PaymentMethodData::Card(card)) = payment_method_data {
        let cvc = card.card_cvc.peek().to_string();
        if cvc.len() < 3 || cvc.len() > 4 {
            Err(report!(errors::ApiErrorResponse::PreconditionFailed {
                message: "Invalid card_cvc length".to_string()
            }))?
        }
        let card_cvc =
            cvc.parse::<u16>()
                .change_context(errors::ApiErrorResponse::InvalidDataValue {
                    field_name: "card_cvc",
                })?;
        ::cards::CardSecurityCode::try_from(card_cvc).change_context(
            errors::ApiErrorResponse::PreconditionFailed {
                message: "Invalid Card CVC".to_string(),
            },
        )?;

        validate_card_expiry(&card.card_exp_month, &card.card_exp_year)?;
    }
    Ok(())
}

#[instrument(skip_all)]
pub fn validate_card_expiry(
    card_exp_month: &masking::Secret<String>,
    card_exp_year: &masking::Secret<String>,
) -> CustomResult<(), errors::ApiErrorResponse> {
    let exp_month = card_exp_month
        .peek()
        .to_string()
        .parse::<u8>()
        .change_context(errors::ApiErrorResponse::InvalidDataValue {
            field_name: "card_exp_month",
        })?;
    let month = ::cards::CardExpirationMonth::try_from(exp_month).change_context(
        errors::ApiErrorResponse::PreconditionFailed {
            message: "Invalid Expiry Month".to_string(),
        },
    )?;

    let mut year_str = card_exp_year.peek().to_string();
    if year_str.len() == 2 {
        year_str = format!("20{year_str}");
    }
    let exp_year =
        year_str
            .parse::<u16>()
            .change_context(errors::ApiErrorResponse::InvalidDataValue {
                field_name: "card_exp_year",
            })?;
    let year = ::cards::CardExpirationYear::try_from(exp_year).change_context(
        errors::ApiErrorResponse::PreconditionFailed {
            message: "Invalid Expiry Year".to_string(),
        },
    )?;

    let card_expiration = ::cards::CardExpiration { month, year };
    let is_expired = card_expiration.is_expired().change_context(
        errors::ApiErrorResponse::PreconditionFailed {
            message: "Invalid card data".to_string(),
        },
    )?;
    if is_expired {
        Err(report!(errors::ApiErrorResponse::PreconditionFailed {
            message: "Card Expired".to_string()
        }))?
    }

    Ok(())
}

pub fn infer_payment_type(
    amount: api::Amount,
    mandate_type: Option<&api::MandateTransactionType>,
) -> api_enums::PaymentType {
    match mandate_type {
        Some(api::MandateTransactionType::NewMandateTransaction) => {
            if let api::Amount::Value(_) = amount {
                api_enums::PaymentType::NewMandate
            } else {
                api_enums::PaymentType::SetupMandate
            }
        }

        Some(api::MandateTransactionType::RecurringMandateTransaction) => {
            api_enums::PaymentType::RecurringMandate
        }

        None => api_enums::PaymentType::Normal,
    }
}

pub fn validate_mandate(
    req: impl Into<api::MandateValidationFields>,
    is_confirm_operation: bool,
) -> CustomResult<Option<api::MandateTransactionType>, errors::ApiErrorResponse> {
    let req: api::MandateValidationFields = req.into();
    match req.validate_and_get_mandate_type().change_context(
        errors::ApiErrorResponse::MandateValidationFailed {
            reason: "Expected one out of recurring_details and mandate_data but got both".into(),
        },
    )? {
        Some(api::MandateTransactionType::NewMandateTransaction) => {
            validate_new_mandate_request(req, is_confirm_operation)?;
            Ok(Some(api::MandateTransactionType::NewMandateTransaction))
        }
        Some(api::MandateTransactionType::RecurringMandateTransaction) => {
            validate_recurring_mandate(req)?;
            Ok(Some(
                api::MandateTransactionType::RecurringMandateTransaction,
            ))
        }
        None => Ok(None),
    }
}

pub fn validate_recurring_details_and_token(
    recurring_details: &Option<RecurringDetails>,
    payment_token: &Option<String>,
    mandate_id: &Option<String>,
) -> CustomResult<(), errors::ApiErrorResponse> {
    utils::when(
        recurring_details.is_some() && payment_token.is_some(),
        || {
            Err(report!(errors::ApiErrorResponse::PreconditionFailed {
                message: "Expected one out of recurring_details and payment_token but got both"
                    .into()
            }))
        },
    )?;

    utils::when(recurring_details.is_some() && mandate_id.is_some(), || {
        Err(report!(errors::ApiErrorResponse::PreconditionFailed {
            message: "Expected one out of recurring_details and mandate_id but got both".into()
        }))
    })?;

    Ok(())
}

pub fn validate_overcapture_request(
    enable_overcapture: &Option<common_types::primitive_wrappers::EnableOvercaptureBool>,
    capture_method: &Option<common_enums::CaptureMethod>,
) -> CustomResult<(), errors::ApiErrorResponse> {
    if let Some(overcapture) = enable_overcapture {
        utils::when(
            *overcapture.deref()
                && !matches!(*capture_method, Some(common_enums::CaptureMethod::Manual)),
            || {
                Err(report!(errors::ApiErrorResponse::PreconditionFailed {
                    message: "Invalid overcapture request: supported only with manual capture"
                        .into()
                }))
            },
        )?;
    }

    Ok(())
}

fn validate_new_mandate_request(
    req: api::MandateValidationFields,
    is_confirm_operation: bool,
) -> RouterResult<()> {
    // We need not check for customer_id in the confirm request if it is already passed
    // in create request

    fp_utils::when(!is_confirm_operation && req.customer_id.is_none(), || {
        Err(report!(errors::ApiErrorResponse::PreconditionFailed {
            message: "`customer_id` is mandatory for mandates".into()
        }))
    })?;

    let mandate_data = req
        .mandate_data
        .clone()
        .get_required_value("mandate_data")?;

    // Only use this validation if the customer_acceptance is present
    if mandate_data
        .customer_acceptance
        .map(|inner| inner.acceptance_type == api::AcceptanceType::Online && inner.online.is_none())
        .unwrap_or(false)
    {
        Err(report!(errors::ApiErrorResponse::PreconditionFailed {
            message: "`mandate_data.customer_acceptance.online` is required when \
                      `mandate_data.customer_acceptance.acceptance_type` is `online`"
                .into()
        }))?
    }

    let mandate_details = match mandate_data.mandate_type {
        Some(api_models::payments::MandateType::SingleUse(details)) => Some(details),
        Some(api_models::payments::MandateType::MultiUse(details)) => details,
        _ => None,
    };
    mandate_details.and_then(|md| md.start_date.zip(md.end_date)).map(|(start_date, end_date)|
        utils::when (start_date >= end_date, || {
        Err(report!(errors::ApiErrorResponse::PreconditionFailed {
            message: "`mandate_data.mandate_type.{multi_use|single_use}.start_date` should be greater than  \
            `mandate_data.mandate_type.{multi_use|single_use}.end_date`"
                .into()
        }))
    })).transpose()?;

    Ok(())
}

pub fn validate_customer_id_mandatory_cases(
    has_setup_future_usage: bool,
    customer_id: Option<&id_type::CustomerId>,
) -> RouterResult<()> {
    match (has_setup_future_usage, customer_id) {
        (true, None) => Err(errors::ApiErrorResponse::PreconditionFailed {
            message: "customer_id is mandatory when setup_future_usage is given".to_string(),
        }
        .into()),
        _ => Ok(()),
    }
}

#[cfg(feature = "v1")]
pub fn create_startpay_url(
    base_url: &str,
    payment_attempt: &PaymentAttempt,
    payment_intent: &PaymentIntent,
) -> String {
    format!(
        "{}/payments/redirect/{}/{}/{}",
        base_url,
        payment_intent.get_id().get_string_repr(),
        payment_intent.merchant_id.get_string_repr(),
        payment_attempt.attempt_id
    )
}

pub fn create_redirect_url(
    router_base_url: &String,
    payment_attempt: &PaymentAttempt,
    connector_name: impl std::fmt::Display,
    creds_identifier: Option<&str>,
) -> String {
    let creds_identifier_path = creds_identifier.map_or_else(String::new, |cd| format!("/{cd}"));
    format!(
        "{}/payments/{}/{}/redirect/response/{}",
        router_base_url,
        payment_attempt.payment_id.get_string_repr(),
        payment_attempt.merchant_id.get_string_repr(),
        connector_name,
    ) + creds_identifier_path.as_ref()
}

pub fn create_authentication_url(
    router_base_url: &str,
    payment_attempt: &PaymentAttempt,
) -> String {
    format!(
        "{router_base_url}/payments/{}/3ds/authentication",
        payment_attempt.payment_id.get_string_repr()
    )
}

pub fn create_authorize_url(
    router_base_url: &str,
    payment_attempt: &PaymentAttempt,
    connector_name: impl std::fmt::Display,
) -> String {
    format!(
        "{}/payments/{}/{}/authorize/{}",
        router_base_url,
        payment_attempt.payment_id.get_string_repr(),
        payment_attempt.merchant_id.get_string_repr(),
        connector_name
    )
}

pub fn create_webhook_url(
    router_base_url: &str,
    merchant_id: &id_type::MerchantId,
    merchant_connector_id_or_connector_name: &str,
) -> String {
    format!(
        "{}/webhooks/{}/{}",
        router_base_url,
        merchant_id.get_string_repr(),
        merchant_connector_id_or_connector_name,
    )
}

pub fn create_complete_authorize_url(
    router_base_url: &String,
    payment_attempt: &PaymentAttempt,
    connector_name: impl std::fmt::Display,
    creds_identifier: Option<&str>,
) -> String {
    let creds_identifier = creds_identifier.map_or_else(String::new, |creds_identifier| {
        format!("/{creds_identifier}")
    });
    format!(
        "{}/payments/{}/{}/redirect/complete/{}{}",
        router_base_url,
        payment_attempt.payment_id.get_string_repr(),
        payment_attempt.merchant_id.get_string_repr(),
        connector_name,
        creds_identifier
    )
}

fn validate_recurring_mandate(req: api::MandateValidationFields) -> RouterResult<()> {
    let recurring_details = req
        .recurring_details
        .get_required_value("recurring_details")?;

    match recurring_details {
        RecurringDetails::ProcessorPaymentToken(_)
        | RecurringDetails::NetworkTransactionIdAndCardDetails(_) => Ok(()),
        _ => {
            req.customer_id.check_value_present("customer_id")?;

            let confirm = req.confirm.get_required_value("confirm")?;
            if !confirm {
                Err(report!(errors::ApiErrorResponse::PreconditionFailed {
                    message: "`confirm` must be `true` for mandates".into()
                }))?
            }

            let off_session = req.off_session.get_required_value("off_session")?;
            if !off_session {
                Err(report!(errors::ApiErrorResponse::PreconditionFailed {
                    message: "`off_session` should be `true` for mandates".into()
                }))?
            }
            Ok(())
        }
    }
}

pub fn verify_mandate_details(
    request_amount: MinorUnit,
    request_currency: api_enums::Currency,
    mandate: storage::Mandate,
) -> RouterResult<()> {
    match mandate.mandate_type {
        storage_enums::MandateType::SingleUse => utils::when(
            mandate
                .mandate_amount
                .map(|mandate_amount| request_amount.get_amount_as_i64() > mandate_amount)
                .unwrap_or(true),
            || {
                Err(report!(errors::ApiErrorResponse::MandateValidationFailed {
                    reason: "request amount is greater than mandate amount".into()
                }))
            },
        ),
        storage::enums::MandateType::MultiUse => utils::when(
            mandate
                .mandate_amount
                .map(|mandate_amount| {
                    (mandate.amount_captured.unwrap_or(0) + request_amount.get_amount_as_i64())
                        > mandate_amount
                })
                .unwrap_or(false),
            || {
                Err(report!(errors::ApiErrorResponse::MandateValidationFailed {
                    reason: "request amount is greater than mandate amount".into()
                }))
            },
        ),
    }?;
    utils::when(
        mandate
            .mandate_currency
            .map(|mandate_currency| mandate_currency != request_currency)
            .unwrap_or(false),
        || {
            Err(report!(errors::ApiErrorResponse::MandateValidationFailed {
                reason: "cross currency mandates not supported".into()
            }))
        },
    )
}

pub fn verify_mandate_details_for_recurring_payments(
    mandate_merchant_id: &id_type::MerchantId,
    merchant_id: &id_type::MerchantId,
    mandate_customer_id: &id_type::CustomerId,
    customer_id: &id_type::CustomerId,
) -> RouterResult<()> {
    if mandate_merchant_id != merchant_id {
        Err(report!(errors::ApiErrorResponse::MandateNotFound))?
    }
    if mandate_customer_id != customer_id {
        Err(report!(errors::ApiErrorResponse::PreconditionFailed {
            message: "customer_id must match mandate customer_id".into()
        }))?
    }

    Ok(())
}

#[instrument(skip_all)]
pub fn payment_attempt_status_fsm(
    payment_method_data: Option<&api::payments::PaymentMethodData>,
    confirm: Option<bool>,
) -> storage_enums::AttemptStatus {
    match payment_method_data {
        Some(_) => match confirm {
            Some(true) => storage_enums::AttemptStatus::PaymentMethodAwaited,
            _ => storage_enums::AttemptStatus::ConfirmationAwaited,
        },
        None => storage_enums::AttemptStatus::PaymentMethodAwaited,
    }
}

pub fn payment_intent_status_fsm(
    payment_method_data: Option<&api::PaymentMethodData>,
    confirm: Option<bool>,
) -> storage_enums::IntentStatus {
    match payment_method_data {
        Some(_) => match confirm {
            Some(true) => storage_enums::IntentStatus::RequiresPaymentMethod,
            _ => storage_enums::IntentStatus::RequiresConfirmation,
        },
        None => storage_enums::IntentStatus::RequiresPaymentMethod,
    }
}

#[cfg(feature = "v1")]
pub async fn add_domain_task_to_pt<Op>(
    operation: &Op,
    state: &SessionState,
    payment_attempt: &PaymentAttempt,
    requeue: bool,
    schedule_time: Option<time::PrimitiveDateTime>,
) -> CustomResult<(), errors::ApiErrorResponse>
where
    Op: std::fmt::Debug,
{
    if check_if_operation_confirm(operation) {
        match schedule_time {
            Some(stime) => {
                if !requeue {
                    // Here, increment the count of added tasks every time a payment has been confirmed or PSync has been called
                    metrics::TASKS_ADDED_COUNT.add(
                        1,
                        router_env::metric_attributes!(("flow", format!("{:#?}", operation))),
                    );
                    super::add_process_sync_task(&*state.store, payment_attempt, stime)
                        .await
                        .change_context(errors::ApiErrorResponse::InternalServerError)
                        .attach_printable("Failed while adding task to process tracker")
                } else {
                    // When the requeue is true, we reset the tasks count as we reset the task every time it is requeued
                    metrics::TASKS_RESET_COUNT.add(
                        1,
                        router_env::metric_attributes!(("flow", format!("{:#?}", operation))),
                    );
                    super::reset_process_sync_task(&*state.store, payment_attempt, stime)
                        .await
                        .change_context(errors::ApiErrorResponse::InternalServerError)
                        .attach_printable("Failed while updating task in process tracker")
                }
            }
            None => Ok(()),
        }
    } else {
        Ok(())
    }
}

pub fn response_operation<'a, F, R, D>() -> BoxedOperation<'a, F, R, D>
where
    F: Send + Clone,
    PaymentResponse: Operation<F, R, Data = D>,
{
    Box::new(PaymentResponse)
}

pub fn validate_max_amount(
    amount: api_models::payments::Amount,
) -> CustomResult<(), errors::ApiErrorResponse> {
    match amount {
        api_models::payments::Amount::Value(value) => {
            utils::when(value.get() > consts::MAX_ALLOWED_AMOUNT, || {
                Err(report!(errors::ApiErrorResponse::PreconditionFailed {
                    message: format!(
                        "amount should not be more than {}",
                        consts::MAX_ALLOWED_AMOUNT
                    )
                }))
            })
        }
        api_models::payments::Amount::Zero => Ok(()),
    }
}

#[cfg(feature = "v1")]
/// Check whether the customer information that is sent in the root of payments request
/// and in the customer object are same, if the values mismatch return an error
pub fn validate_customer_information(
    request: &api_models::payments::PaymentsRequest,
) -> RouterResult<()> {
    if let Some(mismatched_fields) = request.validate_customer_details_in_request() {
        let mismatched_fields = mismatched_fields.join(", ");
        Err(errors::ApiErrorResponse::PreconditionFailed {
            message: format!(
                "The field names `{mismatched_fields}` sent in both places is ambiguous"
            ),
        })?
    } else {
        Ok(())
    }
}

pub async fn validate_card_ip_blocking_for_business_profile(
    state: &SessionState,
    ip: IpAddr,
    fingerprnt: masking::Secret<String>,
    card_testing_guard_config: &diesel_models::business_profile::CardTestingGuardConfig,
) -> RouterResult<String> {
    let cache_key = format!(
        "{}_{}_{}",
        consts::CARD_IP_BLOCKING_CACHE_KEY_PREFIX,
        fingerprnt.peek(),
        ip
    );

    let unsuccessful_payment_threshold = card_testing_guard_config.card_ip_blocking_threshold;

    validate_blocking_threshold(state, unsuccessful_payment_threshold, cache_key).await
}

pub async fn validate_guest_user_card_blocking_for_business_profile(
    state: &SessionState,
    fingerprnt: masking::Secret<String>,
    customer_id: Option<id_type::CustomerId>,
    card_testing_guard_config: &diesel_models::business_profile::CardTestingGuardConfig,
) -> RouterResult<String> {
    let cache_key = format!(
        "{}_{}",
        consts::GUEST_USER_CARD_BLOCKING_CACHE_KEY_PREFIX,
        fingerprnt.peek()
    );

    let unsuccessful_payment_threshold =
        card_testing_guard_config.guest_user_card_blocking_threshold;

    if customer_id.is_none() {
        Ok(validate_blocking_threshold(state, unsuccessful_payment_threshold, cache_key).await?)
    } else {
        Ok(cache_key)
    }
}

pub async fn validate_customer_id_blocking_for_business_profile(
    state: &SessionState,
    customer_id: id_type::CustomerId,
    profile_id: &id_type::ProfileId,
    card_testing_guard_config: &diesel_models::business_profile::CardTestingGuardConfig,
) -> RouterResult<String> {
    let cache_key = format!(
        "{}_{}_{}",
        consts::CUSTOMER_ID_BLOCKING_PREFIX,
        profile_id.get_string_repr(),
        customer_id.get_string_repr(),
    );

    let unsuccessful_payment_threshold = card_testing_guard_config.customer_id_blocking_threshold;

    validate_blocking_threshold(state, unsuccessful_payment_threshold, cache_key).await
}

pub async fn validate_blocking_threshold(
    state: &SessionState,
    unsuccessful_payment_threshold: i32,
    cache_key: String,
) -> RouterResult<String> {
    match services::card_testing_guard::get_blocked_count_from_cache(state, &cache_key).await {
        Ok(Some(unsuccessful_payment_count)) => {
            if unsuccessful_payment_count >= unsuccessful_payment_threshold {
                Err(errors::ApiErrorResponse::PreconditionFailed {
                    message: "Blocked due to suspicious activity".to_string(),
                })?
            } else {
                Ok(cache_key)
            }
        }
        Ok(None) => Ok(cache_key),
        Err(error) => Err(errors::ApiErrorResponse::InternalServerError).attach_printable(error)?,
    }
}

#[cfg(feature = "v1")]
/// Get the customer details from customer field if present
/// or from the individual fields in `PaymentsRequest`
#[instrument(skip_all)]
pub fn get_customer_details_from_request(
    request: &api_models::payments::PaymentsRequest,
) -> CustomerDetails {
    let customer_id = request.get_customer_id().map(ToOwned::to_owned);

    let customer_name = request
        .customer
        .as_ref()
        .and_then(|customer_details| customer_details.name.clone())
        .or(request.name.clone());

    let customer_email = request
        .customer
        .as_ref()
        .and_then(|customer_details| customer_details.email.clone())
        .or(request.email.clone());

    let customer_phone = request
        .customer
        .as_ref()
        .and_then(|customer_details| customer_details.phone.clone())
        .or(request.phone.clone());

    let customer_phone_code = request
        .customer
        .as_ref()
        .and_then(|customer_details| customer_details.phone_country_code.clone())
        .or(request.phone_country_code.clone());

    let tax_registration_id = request
        .customer
        .as_ref()
        .and_then(|customer_details| customer_details.tax_registration_id.clone());

    CustomerDetails {
        customer_id,
        name: customer_name,
        email: customer_email,
        phone: customer_phone,
        phone_country_code: customer_phone_code,
        tax_registration_id,
    }
}

pub async fn get_connector_default(
    _state: &SessionState,
    request_connector: Option<serde_json::Value>,
) -> CustomResult<api::ConnectorChoice, errors::ApiErrorResponse> {
    Ok(request_connector.map_or(
        api::ConnectorChoice::Decide,
        api::ConnectorChoice::StraightThrough,
    ))
}

#[cfg(feature = "v2")]
pub async fn get_connector_data_from_request(
    state: &SessionState,
    req: Option<common_types::domain::MerchantConnectorAuthDetails>,
) -> CustomResult<api::ConnectorData, errors::ApiErrorResponse> {
    let connector = req
        .as_ref()
        .map(|connector_details| connector_details.connector_name.to_string())
        .ok_or(errors::ApiErrorResponse::MissingRequiredField {
            field_name: "merchant_connector_details",
        })?;
    let connector_data: api::ConnectorData = api::ConnectorData::get_connector_by_name(
        &state.conf.connectors,
        &connector,
        api::GetToken::Connector,
        None,
    )
    .change_context(errors::ApiErrorResponse::InternalServerError)
    .attach_printable("Invalid connector name received")?;
    Ok(connector_data)
}

#[cfg(feature = "v2")]
#[instrument(skip_all)]
#[allow(clippy::type_complexity)]
pub async fn create_customer_if_not_exist<'a, F: Clone, R, D>(
    _state: &SessionState,
    _operation: BoxedOperation<'a, F, R, D>,
    _payment_data: &mut PaymentData<F>,
    _req: Option<CustomerDetails>,
    _merchant_id: &id_type::MerchantId,
    _key_store: &domain::MerchantKeyStore,
    _storage_scheme: common_enums::enums::MerchantStorageScheme,
) -> CustomResult<(BoxedOperation<'a, F, R, D>, Option<domain::Customer>), errors::StorageError> {
    todo!()
}

#[cfg(feature = "v1")]
#[instrument(skip_all)]
#[allow(clippy::type_complexity)]
pub async fn create_customer_if_not_exist<'a, F: Clone, R, D>(
    state: &SessionState,
    operation: BoxedOperation<'a, F, R, D>,
    payment_data: &mut PaymentData<F>,
    req: Option<CustomerDetails>,
    merchant_id: &id_type::MerchantId,
    key_store: &domain::MerchantKeyStore,
    storage_scheme: common_enums::enums::MerchantStorageScheme,
) -> CustomResult<(BoxedOperation<'a, F, R, D>, Option<domain::Customer>), errors::StorageError> {
    let request_customer_details = req
        .get_required_value("customer")
        .change_context(errors::StorageError::ValueNotFound("customer".to_owned()))?;

    let temp_customer_data = if request_customer_details.name.is_some()
        || request_customer_details.email.is_some()
        || request_customer_details.phone.is_some()
        || request_customer_details.phone_country_code.is_some()
        || request_customer_details.tax_registration_id.is_some()
    {
        Some(CustomerData {
            name: request_customer_details.name.clone(),
            email: request_customer_details.email.clone(),
            phone: request_customer_details.phone.clone(),
            phone_country_code: request_customer_details.phone_country_code.clone(),
            tax_registration_id: request_customer_details.tax_registration_id.clone(),
        })
    } else {
        None
    };

    // Updation of Customer Details for the cases where both customer_id and specific customer
    // details are provided in Payment Update Request
    let raw_customer_details = payment_data
        .payment_intent
        .customer_details
        .clone()
        .map(|customer_details_encrypted| {
            customer_details_encrypted
                .into_inner()
                .expose()
                .parse_value::<CustomerData>("CustomerData")
        })
        .transpose()
        .change_context(errors::StorageError::DeserializationFailed)
        .attach_printable("Failed to parse customer data from payment intent")?
        .map(|parsed_customer_data| CustomerData {
            name: request_customer_details
                .name
                .clone()
                .or(parsed_customer_data.name.clone()),
            email: request_customer_details
                .email
                .clone()
                .or(parsed_customer_data.email.clone()),
            phone: request_customer_details
                .phone
                .clone()
                .or(parsed_customer_data.phone.clone()),
            phone_country_code: request_customer_details
                .phone_country_code
                .clone()
                .or(parsed_customer_data.phone_country_code.clone()),
            tax_registration_id: request_customer_details
                .tax_registration_id
                .clone()
                .or(parsed_customer_data.tax_registration_id.clone()),
        })
        .or(temp_customer_data);
    let key_manager_state = state.into();
    payment_data.payment_intent.customer_details = raw_customer_details
        .clone()
        .async_map(|customer_details| {
            create_encrypted_data(&key_manager_state, key_store, customer_details)
        })
        .await
        .transpose()
        .change_context(errors::StorageError::EncryptionError)
        .attach_printable("Unable to encrypt customer details")?;

    let customer_id = request_customer_details
        .customer_id
        .or(payment_data.payment_intent.customer_id.clone());
    let db = &*state.store;
    let key_manager_state = &state.into();
    let optional_customer = match customer_id {
        Some(customer_id) => {
            let customer_data = db
                .find_customer_optional_by_customer_id_merchant_id(
                    key_manager_state,
                    &customer_id,
                    merchant_id,
                    key_store,
                    storage_scheme,
                )
                .await?;
            let key = key_store.key.get_inner().peek();
            let encrypted_data = types::crypto_operation(
                key_manager_state,
                type_name!(domain::Customer),
                types::CryptoOperation::BatchEncrypt(
                    domain::FromRequestEncryptableCustomer::to_encryptable(
                        domain::FromRequestEncryptableCustomer {
                            name: request_customer_details.name.clone(),
                            email: request_customer_details
                                .email
                                .as_ref()
                                .map(|e| e.clone().expose().switch_strategy()),
                            phone: request_customer_details.phone.clone(),
                            tax_registration_id: None,
                        },
                    ),
                ),
                Identifier::Merchant(key_store.merchant_id.clone()),
                key,
            )
            .await
            .and_then(|val| val.try_into_batchoperation())
            .change_context(errors::StorageError::SerializationFailed)
            .attach_printable("Failed while encrypting Customer while Update")?;
            let encryptable_customer =
                domain::FromRequestEncryptableCustomer::from_encryptable(encrypted_data)
                    .change_context(errors::StorageError::SerializationFailed)
                    .attach_printable("Failed while encrypting Customer while Update")?;
            Some(match customer_data {
                Some(c) => {
                    // Update the customer data if new data is passed in the request
                    if request_customer_details.email.is_some()
                        | request_customer_details.name.is_some()
                        | request_customer_details.phone.is_some()
                        | request_customer_details.phone_country_code.is_some()
                        | request_customer_details.tax_registration_id.is_some()
                    {
                        let customer_update = Update {
                            name: encryptable_customer.name,
                            email: encryptable_customer.email.map(|email| {
                                let encryptable: Encryptable<
                                    masking::Secret<String, pii::EmailStrategy>,
                                > = Encryptable::new(
                                    email.clone().into_inner().switch_strategy(),
                                    email.into_encrypted(),
                                );
                                encryptable
                            }),
                            phone: Box::new(encryptable_customer.phone),
                            phone_country_code: request_customer_details.phone_country_code,
                            description: None,
                            connector_customer: Box::new(None),
                            metadata: Box::new(None),
                            address_id: None,
                            tax_registration_id: encryptable_customer.tax_registration_id,
                        };

                        db.update_customer_by_customer_id_merchant_id(
                            key_manager_state,
                            customer_id,
                            merchant_id.to_owned(),
                            c,
                            customer_update,
                            key_store,
                            storage_scheme,
                        )
                        .await
                    } else {
                        Ok(c)
                    }
                }
                None => {
                    let new_customer = domain::Customer {
                        customer_id,
                        merchant_id: merchant_id.to_owned(),
                        name: encryptable_customer.name,
                        email: encryptable_customer.email.map(|email| {
                            let encryptable: Encryptable<
                                masking::Secret<String, pii::EmailStrategy>,
                            > = Encryptable::new(
                                email.clone().into_inner().switch_strategy(),
                                email.into_encrypted(),
                            );
                            encryptable
                        }),
                        phone: encryptable_customer.phone,
                        phone_country_code: request_customer_details.phone_country_code.clone(),
                        description: None,
                        created_at: common_utils::date_time::now(),
                        metadata: None,
                        modified_at: common_utils::date_time::now(),
                        connector_customer: None,
                        address_id: None,
                        default_payment_method_id: None,
                        updated_by: None,
                        version: common_types::consts::API_VERSION,
                        tax_registration_id: encryptable_customer.tax_registration_id,
                    };
                    metrics::CUSTOMER_CREATED.add(1, &[]);
                    db.insert_customer(new_customer, key_manager_state, key_store, storage_scheme)
                        .await
                }
            })
        }
        None => match &payment_data.payment_intent.customer_id {
            None => None,
            Some(customer_id) => db
                .find_customer_optional_by_customer_id_merchant_id(
                    key_manager_state,
                    customer_id,
                    merchant_id,
                    key_store,
                    storage_scheme,
                )
                .await?
                .map(Ok),
        },
    };
    Ok((
        operation,
        match optional_customer {
            Some(customer) => {
                let customer = customer?;

                payment_data.payment_intent.customer_id = Some(customer.customer_id.clone());
                payment_data.email = payment_data.email.clone().or_else(|| {
                    customer
                        .email
                        .clone()
                        .map(|encrypted_value| encrypted_value.into())
                });

                Some(customer)
            }
            None => None,
        },
    ))
}

#[cfg(feature = "v1")]
pub async fn retrieve_payment_method_with_temporary_token(
    state: &SessionState,
    token: &str,
    payment_intent: &PaymentIntent,
    payment_attempt: &PaymentAttempt,
    merchant_key_store: &domain::MerchantKeyStore,
    card_token_data: Option<&domain::CardToken>,
) -> RouterResult<Option<(domain::PaymentMethodData, enums::PaymentMethod)>> {
    let (pm, supplementary_data) =
        vault::Vault::get_payment_method_data_from_locker(state, token, merchant_key_store)
            .await
            .attach_printable(
                "Payment method for given token not found or there was a problem fetching it",
            )?;

    utils::when(
        supplementary_data
            .customer_id
            .ne(&payment_intent.customer_id),
        || {
            Err(errors::ApiErrorResponse::PreconditionFailed { message: "customer associated with payment method and customer passed in payment are not same".into() })
        },
    )?;

    Ok::<_, error_stack::Report<errors::ApiErrorResponse>>(match pm {
        Some(domain::PaymentMethodData::Card(card)) => {
            let mut updated_card = card.clone();
            let mut is_card_updated = false;

            // The card_holder_name from locker retrieved card is considered if it is a non-empty string or else card_holder_name is picked
            // from payment_method_data.card_token object
            let name_on_card =
                card_token_data.and_then(|token_data| token_data.card_holder_name.clone());

            if let Some(name) = name_on_card.clone() {
                if !name.peek().is_empty() {
                    is_card_updated = true;
                    updated_card.nick_name = name_on_card;
                }
            }

            if let Some(token_data) = card_token_data {
                if let Some(cvc) = token_data.card_cvc.clone() {
                    is_card_updated = true;
                    updated_card.card_cvc = cvc;
                }
            }

            // populate additional card details from payment_attempt.payment_method_data (additional_payment_data) if not present in the locker
            if updated_card.card_issuer.is_none()
                || updated_card.card_network.is_none()
                || updated_card.card_type.is_none()
                || updated_card.card_issuing_country.is_none()
            {
                let additional_payment_method_data: Option<
                    api_models::payments::AdditionalPaymentData,
                > = payment_attempt
                    .payment_method_data
                    .clone()
                    .and_then(|data| match data {
                        serde_json::Value::Null => None, // This is to handle the case when the payment_method_data is null
                        _ => Some(data.parse_value("AdditionalPaymentData")),
                    })
                    .transpose()
                    .map_err(|err| logger::error!("Failed to parse AdditionalPaymentData {err:?}"))
                    .ok()
                    .flatten();
                if let Some(api_models::payments::AdditionalPaymentData::Card(card)) =
                    additional_payment_method_data
                {
                    is_card_updated = true;
                    updated_card.card_issuer = updated_card.card_issuer.or(card.card_issuer);
                    updated_card.card_network = updated_card.card_network.or(card.card_network);
                    updated_card.card_type = updated_card.card_type.or(card.card_type);
                    updated_card.card_issuing_country = updated_card
                        .card_issuing_country
                        .or(card.card_issuing_country);
                };
            };

            if is_card_updated {
                let updated_pm = domain::PaymentMethodData::Card(updated_card);
                vault::Vault::store_payment_method_data_in_locker(
                    state,
                    Some(token.to_owned()),
                    &updated_pm,
                    payment_intent.customer_id.to_owned(),
                    enums::PaymentMethod::Card,
                    merchant_key_store,
                )
                .await?;

                Some((updated_pm, enums::PaymentMethod::Card))
            } else {
                Some((
                    domain::PaymentMethodData::Card(card),
                    enums::PaymentMethod::Card,
                ))
            }
        }

        Some(the_pm @ domain::PaymentMethodData::Wallet(_)) => {
            Some((the_pm, enums::PaymentMethod::Wallet))
        }

        Some(the_pm @ domain::PaymentMethodData::BankTransfer(_)) => {
            Some((the_pm, enums::PaymentMethod::BankTransfer))
        }

        Some(the_pm @ domain::PaymentMethodData::BankRedirect(_)) => {
            Some((the_pm, enums::PaymentMethod::BankRedirect))
        }

        Some(the_pm @ domain::PaymentMethodData::BankDebit(_)) => {
            Some((the_pm, enums::PaymentMethod::BankDebit))
        }

        Some(_) => Err(errors::ApiErrorResponse::InternalServerError)
            .attach_printable("Payment method received from locker is unsupported by locker")?,

        None => None,
    })
}

#[cfg(feature = "v2")]
pub async fn retrieve_card_with_permanent_token(
    state: &SessionState,
    locker_id: &str,
    _payment_method_id: &id_type::GlobalPaymentMethodId,
    payment_intent: &PaymentIntent,
    card_token_data: Option<&domain::CardToken>,
    _merchant_key_store: &domain::MerchantKeyStore,
    _storage_scheme: enums::MerchantStorageScheme,
) -> RouterResult<domain::PaymentMethodData> {
    todo!()
}

pub enum VaultFetchAction {
    FetchCardDetailsFromLocker,
    FetchCardDetailsForNetworkTransactionIdFlowFromLocker,
    FetchNetworkTokenDataFromTokenizationService(String),
    FetchNetworkTokenDetailsFromLocker(api_models::payments::NetworkTokenWithNTIRef),
    NoFetchAction,
}

pub fn decide_payment_method_retrieval_action(
    is_network_tokenization_enabled: bool,
    mandate_id: Option<api_models::payments::MandateIds>,
    connector: Option<api_enums::Connector>,
    network_tokenization_supported_connectors: &HashSet<api_enums::Connector>,
    should_retry_with_pan: bool,
    network_token_requestor_ref_id: Option<String>,
) -> VaultFetchAction {
    let standard_flow = || {
        determine_standard_vault_action(
            is_network_tokenization_enabled,
            mandate_id,
            connector,
            network_tokenization_supported_connectors,
            network_token_requestor_ref_id,
        )
    };

    if should_retry_with_pan {
        VaultFetchAction::FetchCardDetailsFromLocker
    } else {
        standard_flow()
    }
}

pub async fn is_ucs_enabled(state: &SessionState, config_key: &str) -> bool {
    let db = state.store.as_ref();
    db.find_config_by_key_unwrap_or(config_key, Some("false".to_string()))
        .await
        .inspect_err(|error| {
            logger::error!(
                ?error,
                "Failed to fetch `{config_key}` UCS enabled config from DB"
            );
        })
        .ok()
        .and_then(|config| {
            config
                .config
                .parse::<bool>()
                .inspect_err(|error| {
                    logger::error!(?error, "Failed to parse `{config_key}` UCS enabled config");
                })
                .ok()
        })
        .unwrap_or(false)
}

#[derive(Debug, Clone, Deserialize)]
pub struct RolloutConfig {
    pub rollout_percent: f64,
    pub http_url: Option<String>,
    pub https_url: Option<String>,
}

impl Default for RolloutConfig {
    fn default() -> Self {
        Self {
            rollout_percent: 0.0,
            http_url: None,
            https_url: None,
        }
    }
}

// Re-export ProxyOverride from hyperswitch_interfaces
pub use hyperswitch_interfaces::types::ProxyOverride;

#[derive(Debug, Clone)]
pub struct RolloutExecutionResult {
    pub should_execute: bool,
    pub proxy_override: Option<ProxyOverride>,
}

/// Validates a proxy URL, filtering out invalid ones and logging warnings
fn validate_proxy_url(url: Option<String>, url_type: &str) -> Option<String> {
    url.and_then(|url_str| {
        if url_str.trim().is_empty() || url::Url::parse(&url_str).is_err() {
            logger::warn!(
                invalid_url = %url_str,
                url_type = url_type,
                "Invalid proxy URL in rollout config, ignoring"
            );
            None
        } else {
            Some(url_str)
        }
    })
}

/// Creates proxy override with validated URLs and logging
fn create_proxy_override(
    http_url: Option<String>,
    https_url: Option<String>,
) -> Option<ProxyOverride> {
    let validated_http = validate_proxy_url(http_url, "HTTP");
    let validated_https = validate_proxy_url(https_url, "HTTPS");

    if validated_http.is_some() || validated_https.is_some() {
        if let Some(ref http_url) = validated_http {
            logger::info!(http_url = %http_url, "Using validated HTTP proxy URL from rollout config");
        }
        if let Some(ref https_url) = validated_https {
            logger::info!(https_url = %https_url, "Using validated HTTPS proxy URL from rollout config");
        }
        Some(ProxyOverride {
            http_url: validated_http,
            https_url: validated_https,
        })
    } else {
        None
    }
}

pub async fn should_execute_based_on_rollout(
    state: &SessionState,
    config_key: &str,
) -> RouterResult<RolloutExecutionResult> {
    let db = state.store.as_ref();

    match db.find_config_by_key(config_key).await {
        Ok(rollout_config) => {
            // Try to parse as JSON first (new format), fallback to float (legacy format)
            let config_result = match serde_json::from_str::<RolloutConfig>(&rollout_config.config)
            {
                Ok(config) => Ok(config),
                Err(err) => {
                    logger::debug!(
                        error = ?err,
                        config = %rollout_config.config,
                        "Config not in JSON format, trying legacy float format"
                    );
                    // Fallback to legacy format (simple float)
                    rollout_config.config.parse::<f64>()
                        .map(|percent| RolloutConfig {
                            rollout_percent: percent,
                            http_url: None,
                            https_url: None,
                        })
                        .map_err(|err| {
                            logger::error!(error = ?err, "Failed to parse rollout config as either JSON or float");
                            err
                        })
                }
            };

            match config_result {
                Ok(config) => {
                    if !(0.0..=1.0).contains(&config.rollout_percent) {
                        logger::warn!(
                            rollout_percent = config.rollout_percent,
                            "Rollout percent out of bounds. Must be between 0.0 and 1.0"
                        );
                        let proxy_override =
                            create_proxy_override(config.http_url, config.https_url);

                        return Ok(RolloutExecutionResult {
                            should_execute: false,
                            proxy_override,
                        });
                    }

                    let sampled_value: f64 = rand::thread_rng().gen_range(0.0..1.0);
                    let should_execute = sampled_value < config.rollout_percent;

                    let proxy_override = create_proxy_override(config.http_url, config.https_url);

                    Ok(RolloutExecutionResult {
                        should_execute,
                        proxy_override,
                    })
                }
                Err(err) => {
                    logger::error!(error = ?err, "Failed to parse rollout config");
                    Ok(RolloutExecutionResult {
                        should_execute: false,
                        proxy_override: None,
                    })
                }
            }
        }
        Err(err) => {
            logger::error!(error = ?err, "Failed to fetch rollout config from DB");
            Ok(RolloutExecutionResult {
                should_execute: false,
                proxy_override: None,
            })
        }
    }
}

pub fn determine_standard_vault_action(
    is_network_tokenization_enabled: bool,
    mandate_id: Option<api_models::payments::MandateIds>,
    connector: Option<api_enums::Connector>,
    network_tokenization_supported_connectors: &HashSet<api_enums::Connector>,
    network_token_requestor_ref_id: Option<String>,
) -> VaultFetchAction {
    let is_network_transaction_id_flow = mandate_id
        .as_ref()
        .map(|mandate_ids| mandate_ids.is_network_transaction_id_flow())
        .unwrap_or(false);

    if !is_network_tokenization_enabled {
        if is_network_transaction_id_flow {
            VaultFetchAction::FetchCardDetailsForNetworkTransactionIdFlowFromLocker
        } else {
            VaultFetchAction::FetchCardDetailsFromLocker
        }
    } else {
        match mandate_id {
            Some(mandate_ids) => match mandate_ids.mandate_reference_id {
                Some(api_models::payments::MandateReferenceId::NetworkTokenWithNTI(nt_data)) => {
                    VaultFetchAction::FetchNetworkTokenDetailsFromLocker(nt_data)
                }
                Some(api_models::payments::MandateReferenceId::NetworkMandateId(_)) => {
                    VaultFetchAction::FetchCardDetailsForNetworkTransactionIdFlowFromLocker
                }
                Some(api_models::payments::MandateReferenceId::ConnectorMandateId(_)) | None => {
                    VaultFetchAction::NoFetchAction
                }
            },
            None => {
                //saved card flow
                let is_network_token_supported_connector = connector
                    .map(|conn| network_tokenization_supported_connectors.contains(&conn))
                    .unwrap_or(false);

                match (
                    is_network_token_supported_connector,
                    network_token_requestor_ref_id,
                ) {
                    (true, Some(ref_id)) => {
                        VaultFetchAction::FetchNetworkTokenDataFromTokenizationService(ref_id)
                    }
                    (false, Some(_)) | (true, None) | (false, None) => {
                        VaultFetchAction::FetchCardDetailsFromLocker
                    }
                }
            }
        }
    }
}

#[cfg(feature = "v1")]
#[allow(clippy::too_many_arguments)]
pub async fn retrieve_payment_method_data_with_permanent_token(
    state: &SessionState,
    locker_id: &str,
    _payment_method_id: &str,
    payment_intent: &PaymentIntent,
    card_token_data: Option<&domain::CardToken>,
    merchant_key_store: &domain::MerchantKeyStore,
    _storage_scheme: enums::MerchantStorageScheme,
    mandate_id: Option<api_models::payments::MandateIds>,
    payment_method_info: domain::PaymentMethod,
    business_profile: &domain::Profile,
    connector: Option<String>,
    should_retry_with_pan: bool,
    vault_data: Option<&domain_payments::VaultData>,
) -> RouterResult<domain::PaymentMethodData> {
    let customer_id = payment_intent
        .customer_id
        .as_ref()
        .get_required_value("customer_id")
        .change_context(errors::ApiErrorResponse::UnprocessableEntity {
            message: "no customer id provided for the payment".to_string(),
        })?;

    let network_tokenization_supported_connectors = &state
        .conf
        .network_tokenization_supported_connectors
        .connector_list;

    let connector_variant = connector
        .as_ref()
        .map(|conn| {
            api_enums::Connector::from_str(conn.as_str())
                .change_context(errors::ApiErrorResponse::InvalidDataValue {
                    field_name: "connector",
                })
                .attach_printable_lazy(|| format!("unable to parse connector name {connector:?}"))
        })
        .transpose()?;

    let vault_fetch_action = decide_payment_method_retrieval_action(
        business_profile.is_network_tokenization_enabled,
        mandate_id,
        connector_variant,
        network_tokenization_supported_connectors,
        should_retry_with_pan,
        payment_method_info
            .network_token_requestor_reference_id
            .clone(),
    );

    let co_badged_card_data = payment_method_info
        .get_payment_methods_data()
        .and_then(|payment_methods_data| payment_methods_data.get_co_badged_card_data());

    match vault_fetch_action {
        VaultFetchAction::FetchCardDetailsFromLocker => {
            let card = vault_data
                .and_then(|vault_data| vault_data.get_card_vault_data())
                .map(Ok)
                .async_unwrap_or_else(|| async {
                    Box::pin(fetch_card_details_from_locker(
                        state,
                        customer_id,
                        &payment_intent.merchant_id,
                        locker_id,
                        card_token_data,
                        co_badged_card_data,
                        payment_method_info,
                        merchant_key_store,
                    ))
                    .await
                })
                .await?;

            Ok(domain::PaymentMethodData::Card(card))
        }
        VaultFetchAction::FetchCardDetailsForNetworkTransactionIdFlowFromLocker => {
            fetch_card_details_for_network_transaction_flow_from_locker(
                state,
                customer_id,
                &payment_intent.merchant_id,
                locker_id,
            )
            .await
            .change_context(errors::ApiErrorResponse::InternalServerError)
            .attach_printable("failed to fetch card information from the permanent locker")
        }
        VaultFetchAction::FetchNetworkTokenDataFromTokenizationService(
            network_token_requestor_ref_id,
        ) => {
            logger::info!("Fetching network token data from tokenization service");
            match network_tokenization::get_token_from_tokenization_service(
                state,
                network_token_requestor_ref_id,
                &payment_method_info,
            )
            .await
            .change_context(errors::ApiErrorResponse::InternalServerError)
            .attach_printable("failed to fetch network token data from tokenization service")
            {
                Ok(network_token_data) => {
                    Ok(domain::PaymentMethodData::NetworkToken(network_token_data))
                }
                Err(err) => {
                    logger::info!(
                        "Failed to fetch network token data from tokenization service {err:?}"
                    );
                    logger::info!("Falling back to fetch card details from locker");
                    Ok(domain::PaymentMethodData::Card(
                        vault_data
                            .and_then(|vault_data| vault_data.get_card_vault_data())
                            .map(Ok)
                            .async_unwrap_or_else(|| async {
                                Box::pin(fetch_card_details_from_locker(
                                    state,
                                    customer_id,
                                    &payment_intent.merchant_id,
                                    locker_id,
                                    card_token_data,
                                    co_badged_card_data,
                                    payment_method_info,
                                    merchant_key_store,
                                ))
                                .await
                            })
                            .await?,
                    ))
                }
            }
        }
        VaultFetchAction::FetchNetworkTokenDetailsFromLocker(nt_data) => {
            if let Some(network_token_locker_id) =
                payment_method_info.network_token_locker_id.as_ref()
            {
                let network_token_data = vault_data
                    .and_then(|vault_data| vault_data.get_network_token_data())
                    .map(Ok)
                    .async_unwrap_or_else(|| async {
                        fetch_network_token_details_from_locker(
                            state,
                            customer_id,
                            &payment_intent.merchant_id,
                            network_token_locker_id,
                            nt_data,
                        )
                        .await
                    })
                    .await?;
                Ok(domain::PaymentMethodData::NetworkToken(network_token_data))
            } else {
                Err(errors::ApiErrorResponse::InternalServerError)
                    .attach_printable("Network token locker id is not present")
            }
        }
        VaultFetchAction::NoFetchAction => Err(errors::ApiErrorResponse::InternalServerError)
            .attach_printable("Payment method data is not present"),
    }
}

#[cfg(feature = "v1")]
#[allow(clippy::too_many_arguments)]
pub async fn retrieve_card_with_permanent_token_for_external_authentication(
    state: &SessionState,
    locker_id: &str,
    payment_intent: &PaymentIntent,
    card_token_data: Option<&domain::CardToken>,
    _merchant_key_store: &domain::MerchantKeyStore,
    _storage_scheme: enums::MerchantStorageScheme,
) -> RouterResult<domain::PaymentMethodData> {
    let customer_id = payment_intent
        .customer_id
        .as_ref()
        .get_required_value("customer_id")
        .change_context(errors::ApiErrorResponse::UnprocessableEntity {
            message: "no customer id provided for the payment".to_string(),
        })?;
    Ok(domain::PaymentMethodData::Card(
        fetch_card_details_from_internal_locker(
            state,
            customer_id,
            &payment_intent.merchant_id,
            locker_id,
            card_token_data,
            None,
        )
        .await
        .change_context(errors::ApiErrorResponse::InternalServerError)
        .attach_printable("failed to fetch card information from the permanent locker")?,
    ))
}

#[cfg(feature = "v1")]
#[allow(clippy::too_many_arguments)]
pub async fn fetch_card_details_from_locker(
    state: &SessionState,
    customer_id: &id_type::CustomerId,
    merchant_id: &id_type::MerchantId,
    locker_id: &str,
    card_token_data: Option<&domain::CardToken>,
    co_badged_card_data: Option<api_models::payment_methods::CoBadgedCardData>,
    payment_method_info: domain::PaymentMethod,
    merchant_key_store: &domain::MerchantKeyStore,
) -> RouterResult<domain::Card> {
    match &payment_method_info.vault_source_details.clone() {
        domain::PaymentMethodVaultSourceDetails::ExternalVault {
            ref external_vault_source,
        } => {
            fetch_card_details_from_external_vault(
                state,
                merchant_id,
                card_token_data,
                co_badged_card_data,
                payment_method_info,
                merchant_key_store,
                external_vault_source,
            )
            .await
        }
        domain::PaymentMethodVaultSourceDetails::InternalVault => {
            fetch_card_details_from_internal_locker(
                state,
                customer_id,
                merchant_id,
                locker_id,
                card_token_data,
                co_badged_card_data,
            )
            .await
        }
    }
}

#[cfg(feature = "v1")]
pub async fn fetch_card_details_from_internal_locker(
    state: &SessionState,
    customer_id: &id_type::CustomerId,
    merchant_id: &id_type::MerchantId,
    locker_id: &str,
    card_token_data: Option<&domain::CardToken>,
    co_badged_card_data: Option<api_models::payment_methods::CoBadgedCardData>,
) -> RouterResult<domain::Card> {
    logger::debug!("Fetching card details from locker");
    let card = cards::get_card_from_locker(state, customer_id, merchant_id, locker_id)
        .await
        .change_context(errors::ApiErrorResponse::InternalServerError)
        .attach_printable("failed to fetch card information from the permanent locker")?;

    // The card_holder_name from locker retrieved card is considered if it is a non-empty string or else card_holder_name is picked
    // from payment_method_data.card_token object
    let name_on_card = if let Some(name) = card.name_on_card.clone() {
        if name.clone().expose().is_empty() {
            card_token_data
                .and_then(|token_data| token_data.card_holder_name.clone())
                .or(Some(name))
        } else {
            card.name_on_card
        }
    } else {
        card_token_data.and_then(|token_data| token_data.card_holder_name.clone())
    };

    let api_card = api::Card {
        card_number: card.card_number,
        card_holder_name: name_on_card,
        card_exp_month: card.card_exp_month,
        card_exp_year: card.card_exp_year,
        card_cvc: card_token_data
            .cloned()
            .unwrap_or_default()
            .card_cvc
            .unwrap_or_default(),
        card_issuer: None,
        nick_name: card.nick_name.map(masking::Secret::new),
        card_network: card
            .card_brand
            .map(|card_brand| enums::CardNetwork::from_str(&card_brand))
            .transpose()
            .map_err(|e| {
                logger::error!("Failed to parse card network {e:?}");
            })
            .ok()
            .flatten(),
        card_type: None,
        card_issuing_country: None,
        bank_code: None,
    };
    Ok(domain::Card::from((api_card, co_badged_card_data)))
}

#[cfg(feature = "v1")]
pub async fn fetch_card_details_from_external_vault(
    state: &SessionState,
    merchant_id: &id_type::MerchantId,
    card_token_data: Option<&domain::CardToken>,
    co_badged_card_data: Option<api_models::payment_methods::CoBadgedCardData>,
    payment_method_info: domain::PaymentMethod,
    merchant_key_store: &domain::MerchantKeyStore,
    external_vault_mca_id: &id_type::MerchantConnectorAccountId,
) -> RouterResult<domain::Card> {
    let key_manager_state = &state.into();

    let merchant_connector_account_details = state
        .store
        .find_by_merchant_connector_account_merchant_id_merchant_connector_id(
            key_manager_state,
            merchant_id,
            external_vault_mca_id,
            merchant_key_store,
        )
        .await
        .to_not_found_response(errors::ApiErrorResponse::MerchantConnectorAccountNotFound {
            id: external_vault_mca_id.get_string_repr().to_string(),
        })?;

    let vault_resp = vault::retrieve_payment_method_from_vault_external_v1(
        state,
        merchant_id,
        &payment_method_info,
        merchant_connector_account_details,
    )
    .await?;

    let payment_methods_data = payment_method_info.get_payment_methods_data();

    match vault_resp {
        hyperswitch_domain_models::vault::PaymentMethodVaultingData::Card(card) => Ok(
            domain::Card::from((card, card_token_data, co_badged_card_data)),
        ),
        hyperswitch_domain_models::vault::PaymentMethodVaultingData::CardNumber(card_number) => {
            let payment_methods_data = payment_methods_data
                .get_required_value("PaymentMethodsData")
                .change_context(errors::ApiErrorResponse::InternalServerError)
                .attach_printable("Payment methods data not present")?;

            let card = payment_methods_data
                .get_card_details()
                .get_required_value("CardDetails")
                .change_context(errors::ApiErrorResponse::InternalServerError)
                .attach_printable("Card details not present")?;

            Ok(
                domain::Card::try_from((card_number, card_token_data, co_badged_card_data, card))
                    .change_context(errors::ApiErrorResponse::InternalServerError)
                    .attach_printable("Failed to generate card data")?,
            )
        }
    }
}
#[cfg(feature = "v1")]
pub async fn fetch_network_token_details_from_locker(
    state: &SessionState,
    customer_id: &id_type::CustomerId,
    merchant_id: &id_type::MerchantId,
    network_token_locker_id: &str,
    network_transaction_data: api_models::payments::NetworkTokenWithNTIRef,
) -> RouterResult<domain::NetworkTokenData> {
    let mut token_data =
        cards::get_card_from_locker(state, customer_id, merchant_id, network_token_locker_id)
            .await
            .change_context(errors::ApiErrorResponse::InternalServerError)
            .attach_printable(
                "failed to fetch network token information from the permanent locker",
            )?;
    let expiry = network_transaction_data
        .token_exp_month
        .zip(network_transaction_data.token_exp_year);
    if let Some((exp_month, exp_year)) = expiry {
        token_data.card_exp_month = exp_month;
        token_data.card_exp_year = exp_year;
    }

    let card_network = token_data
        .card_brand
        .map(|card_brand| enums::CardNetwork::from_str(&card_brand))
        .transpose()
        .map_err(|e| {
            logger::error!("Failed to parse card network {e:?}");
        })
        .ok()
        .flatten();

    let network_token_data = domain::NetworkTokenData {
        token_number: token_data.card_number,
        token_cryptogram: None,
        token_exp_month: token_data.card_exp_month,
        token_exp_year: token_data.card_exp_year,
        nick_name: token_data.nick_name.map(masking::Secret::new),
        card_issuer: None,
        card_network,
        card_type: None,
        card_issuing_country: None,
        bank_code: None,
        eci: None,
    };
    Ok(network_token_data)
}

#[cfg(feature = "v1")]
pub async fn fetch_card_details_for_network_transaction_flow_from_locker(
    state: &SessionState,
    customer_id: &id_type::CustomerId,
    merchant_id: &id_type::MerchantId,
    locker_id: &str,
) -> RouterResult<domain::PaymentMethodData> {
    let card_details_from_locker =
        cards::get_card_from_locker(state, customer_id, merchant_id, locker_id)
            .await
            .change_context(errors::ApiErrorResponse::InternalServerError)
            .attach_printable("failed to fetch card details from locker")?;

    let card_network = card_details_from_locker
        .card_brand
        .map(|card_brand| enums::CardNetwork::from_str(&card_brand))
        .transpose()
        .map_err(|e| {
            logger::error!("Failed to parse card network {e:?}");
        })
        .ok()
        .flatten();

    let card_details_for_network_transaction_id =
        hyperswitch_domain_models::payment_method_data::CardDetailsForNetworkTransactionId {
            card_number: card_details_from_locker.card_number,
            card_exp_month: card_details_from_locker.card_exp_month,
            card_exp_year: card_details_from_locker.card_exp_year,
            card_issuer: None,
            card_network,
            card_type: None,
            card_issuing_country: None,
            bank_code: None,
            nick_name: card_details_from_locker.nick_name.map(masking::Secret::new),
            card_holder_name: card_details_from_locker.name_on_card.clone(),
        };

    Ok(
        domain::PaymentMethodData::CardDetailsForNetworkTransactionId(
            card_details_for_network_transaction_id,
        ),
    )
}

#[cfg(feature = "v2")]
pub async fn retrieve_payment_method_from_db_with_token_data(
    state: &SessionState,
    merchant_key_store: &domain::MerchantKeyStore,
    token_data: &storage::PaymentTokenData,
    storage_scheme: storage::enums::MerchantStorageScheme,
) -> RouterResult<Option<domain::PaymentMethod>> {
    todo!()
}

#[cfg(feature = "v1")]
pub async fn retrieve_payment_method_from_db_with_token_data(
    state: &SessionState,
    merchant_key_store: &domain::MerchantKeyStore,
    token_data: &storage::PaymentTokenData,
    storage_scheme: storage::enums::MerchantStorageScheme,
) -> RouterResult<Option<domain::PaymentMethod>> {
    match token_data {
        storage::PaymentTokenData::PermanentCard(data) => {
            if let Some(ref payment_method_id) = data.payment_method_id {
                state
                    .store
                    .find_payment_method(
                        &(state.into()),
                        merchant_key_store,
                        payment_method_id,
                        storage_scheme,
                    )
                    .await
                    .to_not_found_response(errors::ApiErrorResponse::PaymentMethodNotFound)
                    .attach_printable("error retrieving payment method from DB")
                    .map(Some)
            } else {
                Ok(None)
            }
        }

        storage::PaymentTokenData::WalletToken(data) => state
            .store
            .find_payment_method(
                &(state.into()),
                merchant_key_store,
                &data.payment_method_id,
                storage_scheme,
            )
            .await
            .to_not_found_response(errors::ApiErrorResponse::PaymentMethodNotFound)
            .attach_printable("error retrieveing payment method from DB")
            .map(Some),

        storage::PaymentTokenData::Temporary(_)
        | storage::PaymentTokenData::TemporaryGeneric(_)
        | storage::PaymentTokenData::Permanent(_)
        | storage::PaymentTokenData::AuthBankDebit(_) => Ok(None),
    }
}

#[cfg(feature = "v1")]
pub async fn retrieve_payment_token_data(
    state: &SessionState,
    token: String,
    payment_method: Option<storage_enums::PaymentMethod>,
) -> RouterResult<storage::PaymentTokenData> {
    let redis_conn = state
        .store
        .get_redis_conn()
        .change_context(errors::ApiErrorResponse::InternalServerError)
        .attach_printable("Failed to get redis connection")?;

    let key = format!(
        "pm_token_{}_{}_hyperswitch",
        token,
        payment_method.get_required_value("payment_method")?
    );

    let token_data_string = redis_conn
        .get_key::<Option<String>>(&key.into())
        .await
        .change_context(errors::ApiErrorResponse::InternalServerError)
        .attach_printable("Failed to fetch the token from redis")?
        .ok_or(error_stack::Report::new(
            errors::ApiErrorResponse::UnprocessableEntity {
                message: "Token is invalid or expired".to_owned(),
            },
        ))?;

    let token_data_result = token_data_string
        .clone()
        .parse_struct("PaymentTokenData")
        .change_context(errors::ApiErrorResponse::InternalServerError)
        .attach_printable("failed to deserialize hyperswitch token data");

    let token_data = match token_data_result {
        Ok(data) => data,
        Err(e) => {
            // The purpose of this logic is backwards compatibility to support tokens
            // in redis that might be following the old format.
            if token_data_string.starts_with('{') {
                return Err(e);
            } else {
                storage::PaymentTokenData::temporary_generic(token_data_string)
            }
        }
    };

    Ok(token_data)
}

#[cfg(feature = "v2")]
pub async fn make_pm_data<'a, F: Clone, R, D>(
    _operation: BoxedOperation<'a, F, R, D>,
    _state: &'a SessionState,
    _payment_data: &mut PaymentData<F>,
    _merchant_key_store: &domain::MerchantKeyStore,
    _customer: &Option<domain::Customer>,
    _storage_scheme: common_enums::enums::MerchantStorageScheme,
    _business_profile: Option<&domain::Profile>,
) -> RouterResult<(
    BoxedOperation<'a, F, R, D>,
    Option<domain::PaymentMethodData>,
    Option<String>,
)> {
    todo!()
}

#[cfg(feature = "v1")]
#[allow(clippy::too_many_arguments)]
pub async fn make_pm_data<'a, F: Clone, R, D>(
    operation: BoxedOperation<'a, F, R, D>,
    state: &'a SessionState,
    payment_data: &mut PaymentData<F>,
    merchant_key_store: &domain::MerchantKeyStore,
    customer: &Option<domain::Customer>,
    storage_scheme: common_enums::enums::MerchantStorageScheme,
    business_profile: &domain::Profile,
    should_retry_with_pan: bool,
) -> RouterResult<(
    BoxedOperation<'a, F, R, D>,
    Option<domain::PaymentMethodData>,
    Option<String>,
)> {
    use super::OperationSessionSetters;
    use crate::core::payments::OperationSessionGetters;

    let request = payment_data.payment_method_data.clone();

    let mut card_token_data = payment_data
        .payment_method_data
        .clone()
        .and_then(|pmd| match pmd {
            domain::PaymentMethodData::CardToken(token_data) => Some(token_data),
            _ => None,
        })
        .or(Some(domain::CardToken::default()));

    if let Some(cvc) = payment_data.card_cvc.clone() {
        if let Some(token_data) = card_token_data.as_mut() {
            token_data.card_cvc = Some(cvc);
        }
    }

    if payment_data.token_data.is_none() {
        if let Some(payment_method_info) = &payment_data.payment_method_info {
            if payment_method_info.get_payment_method_type()
                == Some(storage_enums::PaymentMethod::Card)
            {
                payment_data.token_data =
                    Some(storage::PaymentTokenData::PermanentCard(CardTokenData {
                        payment_method_id: Some(payment_method_info.get_id().clone()),
                        locker_id: payment_method_info
                            .locker_id
                            .clone()
                            .or(Some(payment_method_info.get_id().clone())),
                        token: payment_method_info
                            .locker_id
                            .clone()
                            .unwrap_or(payment_method_info.get_id().clone()),
                        network_token_locker_id: payment_method_info
                            .network_token_requestor_reference_id
                            .clone()
                            .or(Some(payment_method_info.get_id().clone())),
                    }));
            }
        }
    }

    let mandate_id = payment_data.mandate_id.clone();

    // TODO: Handle case where payment method and token both are present in request properly.
    let (payment_method, pm_id) = match (&request, payment_data.token_data.as_ref()) {
        (_, Some(hyperswitch_token)) => {
            let existing_vault_data = payment_data.get_vault_operation();

            let vault_data = existing_vault_data.and_then(|data| match data {
                domain_payments::VaultOperation::ExistingVaultData(vault_data) => Some(vault_data),
                domain_payments::VaultOperation::SaveCardData(_)
                | domain_payments::VaultOperation::SaveCardAndNetworkTokenData(_) => None,
            });

            let pm_data = Box::pin(payment_methods::retrieve_payment_method_with_token(
                state,
                merchant_key_store,
                hyperswitch_token,
                &payment_data.payment_intent,
                &payment_data.payment_attempt,
                card_token_data.as_ref(),
                customer,
                storage_scheme,
                mandate_id,
                payment_data.payment_method_info.clone(),
                business_profile,
                should_retry_with_pan,
                vault_data,
            ))
            .await;

            let payment_method_details = pm_data.attach_printable("in 'make_pm_data'")?;

            if let Some(ref payment_method_data) = payment_method_details.payment_method_data {
                let updated_vault_operation =
                    domain_payments::VaultOperation::get_updated_vault_data(
                        existing_vault_data,
                        payment_method_data,
                    );

                if let Some(vault_operation) = updated_vault_operation {
                    payment_data.set_vault_operation(vault_operation);
                }

                // Temporarily store payment method data along with the cvc in redis for saved card payments, if required by the connector based on its configs
                if payment_data.token.is_none() {
                    let (_, payment_token) = payment_methods::retrieve_payment_method_core(
                        &Some(payment_method_data.clone()),
                        state,
                        &payment_data.payment_intent,
                        &payment_data.payment_attempt,
                        merchant_key_store,
                        Some(business_profile),
                    )
                    .await?;

                    payment_data.token = payment_token;
                }
            };

            Ok::<_, error_stack::Report<errors::ApiErrorResponse>>(
                if let Some(payment_method_data) = payment_method_details.payment_method_data {
                    payment_data.payment_attempt.payment_method =
                        payment_method_details.payment_method;
                    (
                        Some(payment_method_data),
                        payment_method_details.payment_method_id,
                    )
                } else {
                    (None, payment_method_details.payment_method_id)
                },
            )
        }

        (Some(_), _) => {
            let (payment_method_data, payment_token) =
                payment_methods::retrieve_payment_method_core(
                    &request,
                    state,
                    &payment_data.payment_intent,
                    &payment_data.payment_attempt,
                    merchant_key_store,
                    Some(business_profile),
                )
                .await?;

            payment_data.token = payment_token;

            Ok((payment_method_data, None))
        }
        _ => Ok((None, None)),
    }?;

    Ok((operation, payment_method, pm_id))
}

#[cfg(feature = "v1")]
pub async fn store_in_vault_and_generate_ppmt(
    state: &SessionState,
    payment_method_data: &domain::PaymentMethodData,
    payment_intent: &PaymentIntent,
    payment_attempt: &PaymentAttempt,
    payment_method: enums::PaymentMethod,
    merchant_key_store: &domain::MerchantKeyStore,
    business_profile: Option<&domain::Profile>,
) -> RouterResult<String> {
    let router_token = vault::Vault::store_payment_method_data_in_locker(
        state,
        None,
        payment_method_data,
        payment_intent.customer_id.to_owned(),
        payment_method,
        merchant_key_store,
    )
    .await?;
    let parent_payment_method_token = generate_id(consts::ID_LENGTH, "token");
    let key_for_hyperswitch_token = payment_attempt.get_payment_method().map(|payment_method| {
        payment_methods_handler::ParentPaymentMethodToken::create_key_for_token((
            &parent_payment_method_token,
            payment_method,
        ))
    });

    let intent_fulfillment_time = business_profile
        .and_then(|b_profile| b_profile.get_order_fulfillment_time())
        .unwrap_or(consts::DEFAULT_FULFILLMENT_TIME);

    if let Some(key_for_hyperswitch_token) = key_for_hyperswitch_token {
        key_for_hyperswitch_token
            .insert(
                intent_fulfillment_time,
                storage::PaymentTokenData::temporary_generic(router_token),
                state,
            )
            .await?;
    };
    Ok(parent_payment_method_token)
}

#[cfg(feature = "v2")]
pub async fn store_payment_method_data_in_vault(
    state: &SessionState,
    payment_attempt: &PaymentAttempt,
    payment_intent: &PaymentIntent,
    payment_method: enums::PaymentMethod,
    payment_method_data: &domain::PaymentMethodData,
    merchant_key_store: &domain::MerchantKeyStore,
    business_profile: Option<&domain::Profile>,
) -> RouterResult<Option<String>> {
    todo!()
}

#[cfg(feature = "v1")]
pub async fn store_payment_method_data_in_vault(
    state: &SessionState,
    payment_attempt: &PaymentAttempt,
    payment_intent: &PaymentIntent,
    payment_method: enums::PaymentMethod,
    payment_method_data: &domain::PaymentMethodData,
    merchant_key_store: &domain::MerchantKeyStore,
    business_profile: Option<&domain::Profile>,
) -> RouterResult<Option<String>> {
    if should_store_payment_method_data_in_vault(
        &state.conf.temp_locker_enable_config,
        payment_attempt.connector.clone(),
        payment_method,
    ) || payment_intent.request_external_three_ds_authentication == Some(true)
    {
        let parent_payment_method_token = store_in_vault_and_generate_ppmt(
            state,
            payment_method_data,
            payment_intent,
            payment_attempt,
            payment_method,
            merchant_key_store,
            business_profile,
        )
        .await?;

        return Ok(Some(parent_payment_method_token));
    }

    Ok(None)
}
pub fn should_store_payment_method_data_in_vault(
    temp_locker_enable_config: &TempLockerEnableConfig,
    option_connector: Option<String>,
    payment_method: enums::PaymentMethod,
) -> bool {
    option_connector
        .map(|connector| {
            temp_locker_enable_config
                .0
                .get(&connector)
                .map(|config| config.payment_method.contains(&payment_method))
                .unwrap_or(false)
        })
        .unwrap_or(true)
}

#[instrument(skip_all)]
pub(crate) fn validate_capture_method(
    capture_method: storage_enums::CaptureMethod,
) -> RouterResult<()> {
    utils::when(
        capture_method == storage_enums::CaptureMethod::Automatic,
        || {
            Err(report!(errors::ApiErrorResponse::PaymentUnexpectedState {
                field_name: "capture_method".to_string(),
                current_flow: "captured".to_string(),
                current_value: capture_method.to_string(),
                states: "manual, manual_multiple, scheduled".to_string()
            }))
        },
    )
}

#[instrument(skip_all)]
pub(crate) fn validate_status_with_capture_method(
    status: storage_enums::IntentStatus,
    capture_method: storage_enums::CaptureMethod,
) -> RouterResult<()> {
    if status == storage_enums::IntentStatus::Processing
        && !(capture_method == storage_enums::CaptureMethod::ManualMultiple)
    {
        return Err(report!(errors::ApiErrorResponse::PaymentUnexpectedState {
            field_name: "capture_method".to_string(),
            current_flow: "captured".to_string(),
            current_value: capture_method.to_string(),
            states: "manual_multiple".to_string()
        }));
    }
    utils::when(
        status != storage_enums::IntentStatus::RequiresCapture
            && status != storage_enums::IntentStatus::PartiallyCapturedAndCapturable
            && status != storage_enums::IntentStatus::PartiallyAuthorizedAndRequiresCapture
            && status != storage_enums::IntentStatus::Processing,
        || {
            Err(report!(errors::ApiErrorResponse::PaymentUnexpectedState {
                field_name: "payment.status".to_string(),
                current_flow: "captured".to_string(),
                current_value: status.to_string(),
                states: "requires_capture, partially_captured_and_capturable, processing"
                    .to_string()
            }))
        },
    )
}

#[instrument(skip_all)]
pub(crate) fn validate_amount_to_capture(
    amount: i64,
    amount_to_capture: Option<i64>,
) -> RouterResult<()> {
    utils::when(amount_to_capture.is_some_and(|value| value <= 0), || {
        Err(report!(errors::ApiErrorResponse::InvalidDataFormat {
            field_name: "amount".to_string(),
            expected_format: "positive integer".to_string(),
        }))
    })?;

    utils::when(
        amount_to_capture.is_some() && (Some(amount) < amount_to_capture),
        || {
            Err(report!(errors::ApiErrorResponse::InvalidRequestData {
                message: "amount_to_capture is greater than amount".to_string()
            }))
        },
    )
}

#[cfg(feature = "v1")]
#[instrument(skip_all)]
pub(crate) fn validate_payment_method_fields_present(
    req: &api_models::payments::PaymentsRequest,
) -> RouterResult<()> {
    let payment_method_data =
        req.payment_method_data
            .as_ref()
            .and_then(|request_payment_method_data| {
                request_payment_method_data.payment_method_data.as_ref()
            });
    utils::when(
        req.payment_method.is_none() && payment_method_data.is_some(),
        || {
            Err(errors::ApiErrorResponse::MissingRequiredField {
                field_name: "payment_method",
            })
        },
    )?;

    utils::when(
        !matches!(
            req.payment_method,
            Some(api_enums::PaymentMethod::Card) | None
        ) && (req.payment_method_type.is_none()),
        || {
            Err(errors::ApiErrorResponse::MissingRequiredField {
                field_name: "payment_method_type",
            })
        },
    )?;

    utils::when(
        req.payment_method.is_some()
            && payment_method_data.is_none()
            && req.payment_token.is_none()
            && req.recurring_details.is_none()
            && req.ctp_service_details.is_none(),
        || {
            Err(errors::ApiErrorResponse::MissingRequiredField {
                field_name: "payment_method_data",
            })
        },
    )?;

    utils::when(
        req.payment_method.is_some() && req.payment_method_type.is_some(),
        || {
            req.payment_method
                .map_or(Ok(()), |req_payment_method| {
                    req.payment_method_type.map_or(Ok(()), |req_payment_method_type| {
                        if !validate_payment_method_type_against_payment_method(req_payment_method, req_payment_method_type) {
                            Err(errors::ApiErrorResponse::InvalidRequestData {
                                message: ("payment_method_type doesn't correspond to the specified payment_method"
                                    .to_string()),
                            })
                        } else {
                            Ok(())
                        }
                    })
                })
        },
    )?;

    let validate_payment_method_and_payment_method_data =
        |req_payment_method_data, req_payment_method: api_enums::PaymentMethod| {
            api_enums::PaymentMethod::foreign_try_from(req_payment_method_data).and_then(|payment_method|
                if req_payment_method != payment_method {
                    Err(errors::ApiErrorResponse::InvalidRequestData {
                        message: ("payment_method_data doesn't correspond to the specified payment_method"
                            .to_string()),
                    })
                } else {
                    Ok(())
                })
        };

    utils::when(
        req.payment_method.is_some() && payment_method_data.is_some(),
        || {
            payment_method_data
                .cloned()
                .map_or(Ok(()), |payment_method_data| {
                    req.payment_method.map_or(Ok(()), |req_payment_method| {
                        validate_payment_method_and_payment_method_data(
                            payment_method_data,
                            req_payment_method,
                        )
                    })
                })
        },
    )?;

    Ok(())
}

pub fn check_force_psync_precondition(status: storage_enums::AttemptStatus) -> bool {
    !matches!(
        status,
        storage_enums::AttemptStatus::Charged
            | storage_enums::AttemptStatus::AutoRefunded
            | storage_enums::AttemptStatus::Voided
            | storage_enums::AttemptStatus::CodInitiated
            | storage_enums::AttemptStatus::Started
            | storage_enums::AttemptStatus::Failure
    )
}

pub fn append_option<T, U, F, V>(func: F, option1: Option<T>, option2: Option<U>) -> Option<V>
where
    F: FnOnce(T, U) -> V,
{
    Some(func(option1?, option2?))
}

#[cfg(all(feature = "olap", feature = "v1"))]
pub(super) async fn filter_by_constraints(
    state: &SessionState,
    constraints: &PaymentIntentFetchConstraints,
    merchant_id: &id_type::MerchantId,
    key_store: &domain::MerchantKeyStore,
    storage_scheme: storage_enums::MerchantStorageScheme,
) -> CustomResult<Vec<PaymentIntent>, errors::StorageError> {
    let db = &*state.store;
    let result = db
        .filter_payment_intent_by_constraints(
            &(state).into(),
            merchant_id,
            constraints,
            key_store,
            storage_scheme,
        )
        .await?;
    Ok(result)
}

#[cfg(feature = "olap")]
pub(super) fn validate_payment_list_request(
    req: &api::PaymentListConstraints,
) -> CustomResult<(), errors::ApiErrorResponse> {
    use common_utils::consts::PAYMENTS_LIST_MAX_LIMIT_V1;

    utils::when(
        req.limit > PAYMENTS_LIST_MAX_LIMIT_V1 || req.limit < 1,
        || {
            Err(errors::ApiErrorResponse::InvalidRequestData {
                message: format!("limit should be in between 1 and {PAYMENTS_LIST_MAX_LIMIT_V1}"),
            })
        },
    )?;
    Ok(())
}
#[cfg(feature = "olap")]
pub(super) fn validate_payment_list_request_for_joins(
    limit: u32,
) -> CustomResult<(), errors::ApiErrorResponse> {
    use common_utils::consts::PAYMENTS_LIST_MAX_LIMIT_V2;

    utils::when(!(1..=PAYMENTS_LIST_MAX_LIMIT_V2).contains(&limit), || {
        Err(errors::ApiErrorResponse::InvalidRequestData {
            message: format!("limit should be in between 1 and {PAYMENTS_LIST_MAX_LIMIT_V2}"),
        })
    })?;
    Ok(())
}

#[cfg(feature = "v1")]
pub fn get_handle_response_url(
    payment_id: id_type::PaymentId,
    business_profile: &domain::Profile,
    response: &api::PaymentsResponse,
    connector: String,
) -> RouterResult<api::RedirectionResponse> {
    let payments_return_url = response.return_url.as_ref();

    let redirection_response = make_pg_redirect_response(payment_id, response, connector);

    let return_url = make_merchant_url_with_response(
        business_profile,
        redirection_response,
        payments_return_url,
        response.client_secret.as_ref(),
        response.manual_retry_allowed,
    )
    .attach_printable("Failed to make merchant url with response")?;

    make_url_with_signature(&return_url, business_profile)
}

#[cfg(feature = "v1")]
pub fn get_handle_response_url_for_modular_authentication(
    authentication_id: id_type::AuthenticationId,
    business_profile: &domain::Profile,
    response: &api_models::authentication::AuthenticationAuthenticateResponse,
    connector: String,
    return_url: Option<String>,
    client_secret: Option<&masking::Secret<String>>,
    amount: Option<MinorUnit>,
) -> RouterResult<api::RedirectionResponse> {
    let authentication_return_url = return_url;
    let trans_status = response
        .transaction_status
        .clone()
        .get_required_value("transaction_status")?;

    let redirection_response = make_pg_redirect_response_for_authentication(
        authentication_id,
        connector,
        amount,
        trans_status,
    );

    let return_url = make_merchant_url_with_response_for_authentication(
        business_profile,
        redirection_response,
        authentication_return_url.as_ref(),
        client_secret,
        None,
    )
    .attach_printable("Failed to make merchant url with response")?;

    make_url_with_signature(&return_url, business_profile)
}

#[cfg(feature = "v1")]
pub fn make_merchant_url_with_response_for_authentication(
    business_profile: &domain::Profile,
    redirection_response: hyperswitch_domain_models::authentication::PgRedirectResponseForAuthentication,
    request_return_url: Option<&String>,
    client_secret: Option<&masking::Secret<String>>,
    manual_retry_allowed: Option<bool>,
) -> RouterResult<String> {
    // take return url if provided in the request else use merchant return url
    let url = request_return_url
        .or(business_profile.return_url.as_ref())
        .get_required_value("return_url")?;

    let status_check = redirection_response.status;

    let authentication_client_secret = client_secret
        .ok_or(errors::ApiErrorResponse::InternalServerError)
        .attach_printable("Expected client secret to be `Some`")?;

    let authentication_id = redirection_response
        .authentication_id
        .get_string_repr()
        .to_owned();
    let merchant_url_with_response = if business_profile.redirect_to_merchant_with_http_post {
        url::Url::parse_with_params(
            url,
            &[
                ("status", status_check.to_string()),
                ("authentication_id", authentication_id),
                (
                    "authentication_client_secret",
                    authentication_client_secret.peek().to_string(),
                ),
                (
                    "manual_retry_allowed",
                    manual_retry_allowed.unwrap_or(false).to_string(),
                ),
            ],
        )
        .change_context(errors::ApiErrorResponse::InternalServerError)
        .attach_printable("Unable to parse the url with param")?
    } else {
        let amount = redirection_response.amount.get_required_value("amount")?;
        url::Url::parse_with_params(
            url,
            &[
                ("status", status_check.to_string()),
                ("authentication_id", authentication_id),
                (
                    "authentication_client_secret",
                    authentication_client_secret.peek().to_string(),
                ),
                ("amount", amount.to_string()),
                (
                    "manual_retry_allowed",
                    manual_retry_allowed.unwrap_or(false).to_string(),
                ),
            ],
        )
        .change_context(errors::ApiErrorResponse::InternalServerError)
        .attach_printable("Unable to parse the url with param")?
    };

    Ok(merchant_url_with_response.to_string())
}

#[cfg(feature = "v1")]
pub fn make_merchant_url_with_response(
    business_profile: &domain::Profile,
    redirection_response: api::PgRedirectResponse,
    request_return_url: Option<&String>,
    client_secret: Option<&masking::Secret<String>>,
    manual_retry_allowed: Option<bool>,
) -> RouterResult<String> {
    // take return url if provided in the request else use merchant return url
    let url = request_return_url
        .or(business_profile.return_url.as_ref())
        .get_required_value("return_url")?;

    let status_check = redirection_response.status;

    let payment_client_secret = client_secret
        .ok_or(errors::ApiErrorResponse::InternalServerError)
        .attach_printable("Expected client secret to be `Some`")?;

    let payment_id = redirection_response.payment_id.get_string_repr().to_owned();
    let merchant_url_with_response = if business_profile.redirect_to_merchant_with_http_post {
        url::Url::parse_with_params(
            url,
            &[
                ("status", status_check.to_string()),
                ("payment_id", payment_id),
                (
                    "payment_intent_client_secret",
                    payment_client_secret.peek().to_string(),
                ),
                (
                    "manual_retry_allowed",
                    manual_retry_allowed.unwrap_or(false).to_string(),
                ),
            ],
        )
        .change_context(errors::ApiErrorResponse::InternalServerError)
        .attach_printable("Unable to parse the url with param")?
    } else {
        let amount = redirection_response.amount.get_required_value("amount")?;
        url::Url::parse_with_params(
            url,
            &[
                ("status", status_check.to_string()),
                ("payment_id", payment_id),
                (
                    "payment_intent_client_secret",
                    payment_client_secret.peek().to_string(),
                ),
                ("amount", amount.to_string()),
                (
                    "manual_retry_allowed",
                    manual_retry_allowed.unwrap_or(false).to_string(),
                ),
            ],
        )
        .change_context(errors::ApiErrorResponse::InternalServerError)
        .attach_printable("Unable to parse the url with param")?
    };

    Ok(merchant_url_with_response.to_string())
}

#[cfg(feature = "v1")]
pub async fn make_ephemeral_key(
    state: SessionState,
    customer_id: id_type::CustomerId,
    merchant_id: id_type::MerchantId,
) -> errors::RouterResponse<ephemeral_key::EphemeralKey> {
    let store = &state.store;
    let id = utils::generate_id(consts::ID_LENGTH, "eki");
    let secret = format!("epk_{}", &Uuid::new_v4().simple().to_string());
    let ek = ephemeral_key::EphemeralKeyNew {
        id,
        customer_id,
        merchant_id: merchant_id.to_owned(),
        secret,
    };
    let ek = store
        .create_ephemeral_key(ek, state.conf.eph_key.validity)
        .await
        .change_context(errors::ApiErrorResponse::InternalServerError)
        .attach_printable("Unable to create ephemeral key")?;
    Ok(services::ApplicationResponse::Json(ek))
}

#[cfg(feature = "v2")]
pub async fn make_client_secret(
    state: SessionState,
    resource_id: api_models::ephemeral_key::ResourceId,
    merchant_context: domain::MerchantContext,
    headers: &actix_web::http::header::HeaderMap,
) -> errors::RouterResponse<ClientSecretResponse> {
    let db = &state.store;
    let key_manager_state = &((&state).into());

    match &resource_id {
        api_models::ephemeral_key::ResourceId::Customer(global_customer_id) => {
            db.find_customer_by_global_id(
                key_manager_state,
                global_customer_id,
                merchant_context.get_merchant_key_store(),
                merchant_context.get_merchant_account().storage_scheme,
            )
            .await
            .to_not_found_response(errors::ApiErrorResponse::CustomerNotFound)?;
        }
    }

    let resource_id = match resource_id {
        api_models::ephemeral_key::ResourceId::Customer(global_customer_id) => {
            common_utils::types::authentication::ResourceId::Customer(global_customer_id)
        }
    };

    let client_secret = create_client_secret(
        &state,
        merchant_context.get_merchant_account().get_id(),
        resource_id,
    )
    .await
    .change_context(errors::ApiErrorResponse::InternalServerError)
    .attach_printable("Unable to create client secret")?;

    let response = ClientSecretResponse::foreign_try_from(client_secret)
        .attach_printable("Only customer is supported as resource_id in response")?;
    Ok(services::ApplicationResponse::Json(response))
}

#[cfg(feature = "v2")]
pub async fn create_client_secret(
    state: &SessionState,
    merchant_id: &id_type::MerchantId,
    resource_id: common_utils::types::authentication::ResourceId,
) -> RouterResult<ephemeral_key::ClientSecretType> {
    use common_utils::generate_time_ordered_id;

    let store = &state.store;
    let id = id_type::ClientSecretId::generate();
    let secret = masking::Secret::new(generate_time_ordered_id("cs"));

    let client_secret = ephemeral_key::ClientSecretTypeNew {
        id,
        merchant_id: merchant_id.to_owned(),
        secret,
        resource_id,
    };
    let client_secret = store
        .create_client_secret(client_secret, state.conf.eph_key.validity)
        .await
        .change_context(errors::ApiErrorResponse::InternalServerError)
        .attach_printable("Unable to create client secret")?;
    Ok(client_secret)
}

#[cfg(feature = "v1")]
pub async fn delete_ephemeral_key(
    state: SessionState,
    ek_id: String,
) -> errors::RouterResponse<ephemeral_key::EphemeralKey> {
    let db = state.store.as_ref();
    let ek = db
        .delete_ephemeral_key(&ek_id)
        .await
        .change_context(errors::ApiErrorResponse::InternalServerError)
        .attach_printable("Unable to delete ephemeral key")?;
    Ok(services::ApplicationResponse::Json(ek))
}

#[cfg(feature = "v2")]
pub async fn delete_client_secret(
    state: SessionState,
    ephemeral_key_id: String,
) -> errors::RouterResponse<ClientSecretResponse> {
    let db = state.store.as_ref();
    let ephemeral_key = db
        .delete_client_secret(&ephemeral_key_id)
        .await
        .map_err(|err| match err.current_context() {
            errors::StorageError::ValueNotFound(_) => {
                err.change_context(errors::ApiErrorResponse::GenericNotFoundError {
                    message: "Ephemeral Key not found".to_string(),
                })
            }
            _ => err.change_context(errors::ApiErrorResponse::InternalServerError),
        })
        .attach_printable("Unable to delete ephemeral key")?;

    let response = ClientSecretResponse::foreign_try_from(ephemeral_key)
        .attach_printable("Only customer is supported as resource_id in response")?;
    Ok(services::ApplicationResponse::Json(response))
}

#[cfg(feature = "v1")]
pub fn make_pg_redirect_response(
    payment_id: id_type::PaymentId,
    response: &api::PaymentsResponse,
    connector: String,
) -> api::PgRedirectResponse {
    api::PgRedirectResponse {
        payment_id,
        status: response.status,
        gateway_id: connector,
        customer_id: response.customer_id.to_owned(),
        amount: Some(response.amount),
    }
}

#[cfg(feature = "v1")]
pub fn make_pg_redirect_response_for_authentication(
    authentication_id: id_type::AuthenticationId,
    connector: String,
    amount: Option<MinorUnit>,
    trans_status: common_enums::TransactionStatus,
) -> hyperswitch_domain_models::authentication::PgRedirectResponseForAuthentication {
    hyperswitch_domain_models::authentication::PgRedirectResponseForAuthentication {
        authentication_id,
        status: trans_status,
        gateway_id: connector,
        customer_id: None,
        amount,
    }
}

#[cfg(feature = "v1")]
pub fn make_url_with_signature(
    redirect_url: &str,
    business_profile: &domain::Profile,
) -> RouterResult<api::RedirectionResponse> {
    let mut url = url::Url::parse(redirect_url)
        .change_context(errors::ApiErrorResponse::InternalServerError)
        .attach_printable("Unable to parse the url")?;

    let mut base_url = url.clone();
    base_url.query_pairs_mut().clear();

    let url = if business_profile.enable_payment_response_hash {
        let key = business_profile
            .payment_response_hash_key
            .as_ref()
            .get_required_value("payment_response_hash_key")?;
        let signature = hmac_sha512_sorted_query_params(
            &mut url.query_pairs().collect::<Vec<_>>(),
            key.as_str(),
        )?;

        url.query_pairs_mut()
            .append_pair("signature", &signature)
            .append_pair("signature_algorithm", "HMAC-SHA512");
        url.to_owned()
    } else {
        url.to_owned()
    };

    let parameters = url
        .query_pairs()
        .collect::<Vec<_>>()
        .iter()
        .map(|(key, value)| (key.clone().into_owned(), value.clone().into_owned()))
        .collect::<Vec<_>>();

    Ok(api::RedirectionResponse {
        return_url: base_url.to_string(),
        params: parameters,
        return_url_with_query_params: url.to_string(),
        http_method: if business_profile.redirect_to_merchant_with_http_post {
            services::Method::Post.to_string()
        } else {
            services::Method::Get.to_string()
        },
        headers: Vec::new(),
    })
}

pub fn hmac_sha512_sorted_query_params(
    params: &mut [(Cow<'_, str>, Cow<'_, str>)],
    key: &str,
) -> RouterResult<String> {
    params.sort();
    let final_string = params
        .iter()
        .map(|(key, value)| format!("{key}={value}"))
        .collect::<Vec<_>>()
        .join("&");

    let signature = crypto::HmacSha512::sign_message(
        &crypto::HmacSha512,
        key.as_bytes(),
        final_string.as_bytes(),
    )
    .change_context(errors::ApiErrorResponse::InternalServerError)
    .attach_printable("Failed to sign the message")?;

    Ok(hex::encode(signature))
}

pub fn check_if_operation_confirm<Op: std::fmt::Debug>(operations: Op) -> bool {
    format!("{operations:?}") == "PaymentConfirm"
}

#[allow(clippy::too_many_arguments)]
pub fn generate_mandate(
    merchant_id: id_type::MerchantId,
    payment_id: id_type::PaymentId,
    connector: String,
    setup_mandate_details: Option<MandateData>,
    customer_id: &Option<id_type::CustomerId>,
    payment_method_id: String,
    connector_mandate_id: Option<pii::SecretSerdeValue>,
    network_txn_id: Option<String>,
    payment_method_data_option: Option<domain::payments::PaymentMethodData>,
    mandate_reference: Option<MandateReference>,
    merchant_connector_id: Option<id_type::MerchantConnectorAccountId>,
) -> CustomResult<Option<storage::MandateNew>, errors::ApiErrorResponse> {
    match (setup_mandate_details, customer_id) {
        (Some(data), Some(cus_id)) => {
            let mandate_id = utils::generate_id(consts::ID_LENGTH, "man");

            // The construction of the mandate new must be visible
            let mut new_mandate = storage::MandateNew::default();

            let customer_acceptance = data
                .customer_acceptance
                .get_required_value("customer_acceptance")?;
            new_mandate
                .set_mandate_id(mandate_id)
                .set_customer_id(cus_id.clone())
                .set_merchant_id(merchant_id)
                .set_original_payment_id(Some(payment_id))
                .set_payment_method_id(payment_method_id)
                .set_connector(connector)
                .set_mandate_status(storage_enums::MandateStatus::Active)
                .set_connector_mandate_ids(connector_mandate_id)
                .set_network_transaction_id(network_txn_id)
                .set_customer_ip_address(
                    customer_acceptance
                        .get_ip_address()
                        .map(masking::Secret::new),
                )
                .set_customer_user_agent_extended(customer_acceptance.get_user_agent())
                .set_customer_accepted_at(Some(customer_acceptance.get_accepted_at()))
                .set_metadata(payment_method_data_option.map(|payment_method_data| {
                    pii::SecretSerdeValue::new(
                        serde_json::to_value(payment_method_data).unwrap_or_default(),
                    )
                }))
                .set_connector_mandate_id(
                    mandate_reference.and_then(|reference| reference.connector_mandate_id),
                )
                .set_merchant_connector_id(merchant_connector_id);

            Ok(Some(
                match data.mandate_type.get_required_value("mandate_type")? {
                    hyperswitch_domain_models::mandates::MandateDataType::SingleUse(data) => {
                        new_mandate
                            .set_mandate_amount(Some(data.amount.get_amount_as_i64()))
                            .set_mandate_currency(Some(data.currency))
                            .set_mandate_type(storage_enums::MandateType::SingleUse)
                            .to_owned()
                    }

                    hyperswitch_domain_models::mandates::MandateDataType::MultiUse(op_data) => {
                        match op_data {
                            Some(data) => new_mandate
                                .set_mandate_amount(Some(data.amount.get_amount_as_i64()))
                                .set_mandate_currency(Some(data.currency))
                                .set_start_date(data.start_date)
                                .set_end_date(data.end_date),
                            // .set_metadata(data.metadata),
                            // we are storing PaymentMethodData in metadata of mandate
                            None => &mut new_mandate,
                        }
                        .set_mandate_type(storage_enums::MandateType::MultiUse)
                        .to_owned()
                    }
                },
            ))
        }
        (_, _) => Ok(None),
    }
}

#[cfg(feature = "v1")]
// A function to manually authenticate the client secret with intent fulfillment time
pub fn authenticate_client_secret(
    request_client_secret: Option<&String>,
    payment_intent: &PaymentIntent,
) -> Result<(), errors::ApiErrorResponse> {
    match (request_client_secret, &payment_intent.client_secret) {
        (Some(req_cs), Some(pi_cs)) => {
            if req_cs != pi_cs {
                Err(errors::ApiErrorResponse::ClientSecretInvalid)
            } else {
                let current_timestamp = common_utils::date_time::now();

                let session_expiry = payment_intent.session_expiry.unwrap_or(
                    payment_intent
                        .created_at
                        .saturating_add(time::Duration::seconds(consts::DEFAULT_SESSION_EXPIRY)),
                );

                fp_utils::when(current_timestamp > session_expiry, || {
                    Err(errors::ApiErrorResponse::ClientSecretExpired)
                })
            }
        }
        // If there is no client in payment intent, then it has expired
        (Some(_), None) => Err(errors::ApiErrorResponse::ClientSecretExpired),
        _ => Ok(()),
    }
}

pub(crate) fn validate_payment_status_against_allowed_statuses(
    intent_status: storage_enums::IntentStatus,
    allowed_statuses: &[storage_enums::IntentStatus],
    action: &'static str,
) -> Result<(), errors::ApiErrorResponse> {
    fp_utils::when(!allowed_statuses.contains(&intent_status), || {
        Err(errors::ApiErrorResponse::PreconditionFailed {
            message: format!(
                "You cannot {action} this payment because it has status {intent_status}",
            ),
        })
    })
}

pub(crate) fn validate_payment_status_against_not_allowed_statuses(
    intent_status: storage_enums::IntentStatus,
    not_allowed_statuses: &[storage_enums::IntentStatus],
    action: &'static str,
) -> Result<(), errors::ApiErrorResponse> {
    fp_utils::when(not_allowed_statuses.contains(&intent_status), || {
        Err(errors::ApiErrorResponse::PreconditionFailed {
            message: format!(
                "You cannot {action} this payment because it has status {intent_status}",
            ),
        })
    })
}

#[instrument(skip_all)]
pub(crate) fn validate_pm_or_token_given(
    payment_method: &Option<api_enums::PaymentMethod>,
    payment_method_data: &Option<api::PaymentMethodData>,
    payment_method_type: &Option<api_enums::PaymentMethodType>,
    mandate_type: &Option<api::MandateTransactionType>,
    token: &Option<String>,
    ctp_service_details: &Option<api_models::payments::CtpServiceDetails>,
) -> Result<(), errors::ApiErrorResponse> {
    utils::when(
        !matches!(
            payment_method_type,
            Some(api_enums::PaymentMethodType::Paypal)
        ) && !matches!(
            mandate_type,
            Some(api::MandateTransactionType::RecurringMandateTransaction)
        ) && token.is_none()
            && (payment_method_data.is_none() || payment_method.is_none())
            && ctp_service_details.is_none(),
        || {
            Err(errors::ApiErrorResponse::InvalidRequestData {
                message:
                    "A payment token or payment method data or ctp service details is required"
                        .to_string(),
            })
        },
    )
}

#[cfg(feature = "v2")]
// A function to perform database lookup and then verify the client secret
pub async fn verify_payment_intent_time_and_client_secret(
    state: &SessionState,
    merchant_context: &domain::MerchantContext,
    client_secret: Option<String>,
) -> error_stack::Result<Option<PaymentIntent>, errors::ApiErrorResponse> {
    todo!()
}

#[cfg(feature = "v1")]
// A function to perform database lookup and then verify the client secret
pub async fn verify_payment_intent_time_and_client_secret(
    state: &SessionState,
    merchant_context: &domain::MerchantContext,
    client_secret: Option<String>,
) -> error_stack::Result<Option<PaymentIntent>, errors::ApiErrorResponse> {
    let db = &*state.store;
    client_secret
        .async_map(|cs| async move {
            let payment_id = get_payment_id_from_client_secret(&cs)?;

            let payment_id = id_type::PaymentId::wrap(payment_id).change_context(
                errors::ApiErrorResponse::InvalidDataValue {
                    field_name: "payment_id",
                },
            )?;

            #[cfg(feature = "v1")]
            let payment_intent = db
                .find_payment_intent_by_payment_id_merchant_id(
                    &state.into(),
                    &payment_id,
                    merchant_context.get_merchant_account().get_id(),
                    merchant_context.get_merchant_key_store(),
                    merchant_context.get_merchant_account().storage_scheme,
                )
                .await
                .change_context(errors::ApiErrorResponse::PaymentNotFound)?;

            #[cfg(feature = "v2")]
            let payment_intent = db
                .find_payment_intent_by_id(
                    &state.into(),
                    &payment_id,
                    key_store,
                    merchant_account.storage_scheme,
                )
                .await
                .change_context(errors::ApiErrorResponse::PaymentNotFound)?;

            authenticate_client_secret(Some(&cs), &payment_intent)?;
            Ok(payment_intent)
        })
        .await
        .transpose()
}

#[cfg(feature = "v1")]
/// Check whether the business details are configured in the merchant account
pub fn validate_business_details(
    business_country: Option<api_enums::CountryAlpha2>,
    business_label: Option<&String>,
    merchant_context: &domain::MerchantContext,
) -> RouterResult<()> {
    let primary_business_details = merchant_context
        .get_merchant_account()
        .primary_business_details
        .clone()
        .parse_value::<Vec<api_models::admin::PrimaryBusinessDetails>>("PrimaryBusinessDetails")
        .change_context(errors::ApiErrorResponse::InternalServerError)
        .attach_printable("failed to parse primary business details")?;

    business_country
        .zip(business_label)
        .map(|(business_country, business_label)| {
            primary_business_details
                .iter()
                .find(|business_details| {
                    &business_details.business == business_label
                        && business_details.country == business_country
                })
                .ok_or(errors::ApiErrorResponse::PreconditionFailed {
                    message: "business_details are not configured in the merchant account"
                        .to_string(),
                })
        })
        .transpose()?;

    Ok(())
}

#[inline]
pub(crate) fn get_payment_id_from_client_secret(cs: &str) -> RouterResult<String> {
    let (payment_id, _) = cs
        .rsplit_once("_secret_")
        .ok_or(errors::ApiErrorResponse::ClientSecretInvalid)?;
    Ok(payment_id.to_string())
}

#[cfg(feature = "v1")]
#[cfg(test)]
mod tests {
    #![allow(clippy::unwrap_used)]

    use super::*;

    #[test]
    fn test_authenticate_client_secret_session_not_expired() {
        let payment_intent = PaymentIntent {
            payment_id: id_type::PaymentId::try_from(Cow::Borrowed("23")).unwrap(),
            merchant_id: id_type::MerchantId::default(),
            status: storage_enums::IntentStatus::RequiresCapture,
            amount: MinorUnit::new(200),
            currency: None,
            amount_captured: None,
            customer_id: None,
            description: None,
            return_url: None,
            metadata: None,
            connector_id: None,
            shipping_address_id: None,
            billing_address_id: None,
            mit_category: None,
            statement_descriptor_name: None,
            statement_descriptor_suffix: None,
            created_at: common_utils::date_time::now(),
            modified_at: common_utils::date_time::now(),
            last_synced: None,
            setup_future_usage: None,
            fingerprint_id: None,
            off_session: None,
            client_secret: Some("1".to_string()),
            active_attempt: hyperswitch_domain_models::RemoteStorageObject::ForeignID(
                "nopes".to_string(),
            ),
            business_country: None,
            business_label: None,
            order_details: None,
            allowed_payment_method_types: None,
            connector_metadata: None,
            feature_metadata: None,
            attempt_count: 1,
            payment_link_id: None,
            profile_id: Some(common_utils::generate_profile_id_of_default_length()),
            merchant_decision: None,
            payment_confirm_source: None,
            surcharge_applicable: None,
            updated_by: storage_enums::MerchantStorageScheme::PostgresOnly.to_string(),
            request_incremental_authorization: Some(
                common_enums::RequestIncrementalAuthorization::default(),
            ),
            incremental_authorization_allowed: None,
            authorization_count: None,
            session_expiry: Some(
                common_utils::date_time::now()
                    .saturating_add(time::Duration::seconds(consts::DEFAULT_SESSION_EXPIRY)),
            ),
            request_external_three_ds_authentication: None,
            split_payments: None,
            frm_metadata: None,
            customer_details: None,
            billing_details: None,
            merchant_order_reference_id: None,
            shipping_details: None,
            is_payment_processor_token_flow: None,
            organization_id: id_type::OrganizationId::default(),
            shipping_cost: None,
            tax_details: None,
            skip_external_tax_calculation: None,
            request_extended_authorization: None,
            psd2_sca_exemption_type: None,
            processor_merchant_id: id_type::MerchantId::default(),
            created_by: None,
            force_3ds_challenge: None,
            force_3ds_challenge_trigger: None,
            is_iframe_redirection_enabled: None,
            is_payment_id_from_merchant: None,
            payment_channel: None,
            tax_status: None,
            discount_amount: None,
            order_date: None,
            shipping_amount_tax: None,
            duty_amount: None,
            enable_partial_authorization: None,
            enable_overcapture: None,
        };
        let req_cs = Some("1".to_string());
        assert!(authenticate_client_secret(req_cs.as_ref(), &payment_intent).is_ok());
        // Check if the result is an Ok variant
    }

    #[test]
    fn test_authenticate_client_secret_session_expired() {
        let created_at =
            common_utils::date_time::now().saturating_sub(time::Duration::seconds(20 * 60));
        let payment_intent = PaymentIntent {
            payment_id: id_type::PaymentId::try_from(Cow::Borrowed("23")).unwrap(),
            merchant_id: id_type::MerchantId::default(),
            status: storage_enums::IntentStatus::RequiresCapture,
            amount: MinorUnit::new(200),
            currency: None,
            amount_captured: None,
            customer_id: None,
            description: None,
            return_url: None,
            metadata: None,
            connector_id: None,
            shipping_address_id: None,
            mit_category: None,
            billing_address_id: None,
            statement_descriptor_name: None,
            statement_descriptor_suffix: None,
            created_at,
            modified_at: common_utils::date_time::now(),
            fingerprint_id: None,
            last_synced: None,
            setup_future_usage: None,
            off_session: None,
            client_secret: Some("1".to_string()),
            active_attempt: hyperswitch_domain_models::RemoteStorageObject::ForeignID(
                "nopes".to_string(),
            ),
            business_country: None,
            business_label: None,
            order_details: None,
            allowed_payment_method_types: None,
            connector_metadata: None,
            feature_metadata: None,
            attempt_count: 1,
            payment_link_id: None,
            profile_id: Some(common_utils::generate_profile_id_of_default_length()),
            merchant_decision: None,
            payment_confirm_source: None,
            surcharge_applicable: None,
            updated_by: storage_enums::MerchantStorageScheme::PostgresOnly.to_string(),
            request_incremental_authorization: Some(
                common_enums::RequestIncrementalAuthorization::default(),
            ),
            incremental_authorization_allowed: None,
            authorization_count: None,
            session_expiry: Some(
                created_at.saturating_add(time::Duration::seconds(consts::DEFAULT_SESSION_EXPIRY)),
            ),
            request_external_three_ds_authentication: None,
            split_payments: None,
            frm_metadata: None,
            customer_details: None,
            billing_details: None,
            merchant_order_reference_id: None,
            shipping_details: None,
            is_payment_processor_token_flow: None,
            organization_id: id_type::OrganizationId::default(),
            shipping_cost: None,
            tax_details: None,
            skip_external_tax_calculation: None,
            request_extended_authorization: None,
            psd2_sca_exemption_type: None,
            processor_merchant_id: id_type::MerchantId::default(),
            created_by: None,
            force_3ds_challenge: None,
            force_3ds_challenge_trigger: None,
            is_iframe_redirection_enabled: None,
            is_payment_id_from_merchant: None,
            payment_channel: None,
            tax_status: None,
            discount_amount: None,
            order_date: None,
            shipping_amount_tax: None,
            duty_amount: None,
            enable_partial_authorization: None,
            enable_overcapture: None,
        };
        let req_cs = Some("1".to_string());
        assert!(authenticate_client_secret(req_cs.as_ref(), &payment_intent,).is_err())
    }

    #[test]
    fn test_authenticate_client_secret_expired() {
        let payment_intent = PaymentIntent {
            payment_id: id_type::PaymentId::try_from(Cow::Borrowed("23")).unwrap(),
            merchant_id: id_type::MerchantId::default(),
            status: storage_enums::IntentStatus::RequiresCapture,
            amount: MinorUnit::new(200),
            currency: None,
            amount_captured: None,
            customer_id: None,
            description: None,
            return_url: None,
            metadata: None,
            connector_id: None,
            mit_category: None,
            shipping_address_id: None,
            billing_address_id: None,
            statement_descriptor_name: None,
            statement_descriptor_suffix: None,
            created_at: common_utils::date_time::now().saturating_sub(time::Duration::seconds(20)),
            modified_at: common_utils::date_time::now(),
            last_synced: None,
            setup_future_usage: None,
            off_session: None,
            client_secret: None,
            fingerprint_id: None,
            active_attempt: hyperswitch_domain_models::RemoteStorageObject::ForeignID(
                "nopes".to_string(),
            ),
            business_country: None,
            business_label: None,
            order_details: None,
            allowed_payment_method_types: None,
            connector_metadata: None,
            feature_metadata: None,
            attempt_count: 1,
            payment_link_id: None,
            profile_id: Some(common_utils::generate_profile_id_of_default_length()),
            merchant_decision: None,
            payment_confirm_source: None,
            surcharge_applicable: None,
            updated_by: storage_enums::MerchantStorageScheme::PostgresOnly.to_string(),
            request_incremental_authorization: Some(
                common_enums::RequestIncrementalAuthorization::default(),
            ),
            incremental_authorization_allowed: None,
            authorization_count: None,
            session_expiry: Some(
                common_utils::date_time::now()
                    .saturating_add(time::Duration::seconds(consts::DEFAULT_SESSION_EXPIRY)),
            ),
            request_external_three_ds_authentication: None,
            split_payments: None,
            frm_metadata: None,
            customer_details: None,
            billing_details: None,
            merchant_order_reference_id: None,
            shipping_details: None,
            is_payment_processor_token_flow: None,
            organization_id: id_type::OrganizationId::default(),
            shipping_cost: None,
            tax_details: None,
            skip_external_tax_calculation: None,
            request_extended_authorization: None,
            psd2_sca_exemption_type: None,
            processor_merchant_id: id_type::MerchantId::default(),
            created_by: None,
            force_3ds_challenge: None,
            force_3ds_challenge_trigger: None,
            is_iframe_redirection_enabled: None,
            is_payment_id_from_merchant: None,
            payment_channel: None,
            tax_status: None,
            discount_amount: None,
            order_date: None,
            shipping_amount_tax: None,
            duty_amount: None,
            enable_partial_authorization: None,
            enable_overcapture: None,
        };
        let req_cs = Some("1".to_string());
        assert!(authenticate_client_secret(req_cs.as_ref(), &payment_intent).is_err())
    }
}

// This function will be removed after moving this functionality to server_wrap and using cache instead of config
#[instrument(skip_all)]
pub async fn insert_merchant_connector_creds_to_config(
    db: &dyn StorageInterface,
    merchant_id: &id_type::MerchantId,
    merchant_connector_details: admin::MerchantConnectorDetailsWrap,
) -> RouterResult<()> {
    if let Some(encoded_data) = merchant_connector_details.encoded_data {
        let redis = &db
            .get_redis_conn()
            .change_context(errors::ApiErrorResponse::InternalServerError)
            .attach_printable("Failed to get redis connection")?;

        let key =
            merchant_id.get_creds_identifier_key(&merchant_connector_details.creds_identifier);

        redis
            .serialize_and_set_key_with_expiry(
                &key.as_str().into(),
                &encoded_data.peek(),
                consts::CONNECTOR_CREDS_TOKEN_TTL,
            )
            .await
            .map_or_else(
                |e| {
                    Err(e
                        .change_context(errors::ApiErrorResponse::InternalServerError)
                        .attach_printable("Failed to insert connector_creds to config"))
                },
                |_| Ok(()),
            )
    } else {
        Ok(())
    }
}

/// Query for merchant connector account either by business label or profile id
/// If profile_id is passed use it, or use connector_label to query merchant connector account
#[instrument(skip_all)]
pub async fn get_merchant_connector_account(
    state: &SessionState,
    merchant_id: &id_type::MerchantId,
    creds_identifier: Option<&str>,
    key_store: &domain::MerchantKeyStore,
    profile_id: &id_type::ProfileId,
    connector_name: &str,
    merchant_connector_id: Option<&id_type::MerchantConnectorAccountId>,
) -> RouterResult<MerchantConnectorAccountType> {
    let db = &*state.store;
    let key_manager_state: &KeyManagerState = &state.into();
    match creds_identifier {
        Some(creds_identifier) => {
            let key = merchant_id.get_creds_identifier_key(creds_identifier);
            let cloned_key = key.clone();
            let redis_fetch = || async {
                db.get_redis_conn()
                    .change_context(errors::ApiErrorResponse::InternalServerError)
                    .attach_printable("Failed to get redis connection")
                    .async_and_then(|redis| async move {
                        redis
                            .get_and_deserialize_key(&key.as_str().into(), "String")
                            .await
                            .change_context(
                                errors::ApiErrorResponse::MerchantConnectorAccountNotFound {
                                    id: key.clone(),
                                },
                            )
                            .attach_printable(key.clone() + ": Not found in Redis")
                    })
                    .await
            };

            let db_fetch = || async {
                db.find_config_by_key(cloned_key.as_str())
                    .await
                    .to_not_found_response(
                        errors::ApiErrorResponse::MerchantConnectorAccountNotFound {
                            id: cloned_key.to_owned(),
                        },
                    )
            };

            let mca_config: String = redis_fetch()
                .await
                .map_or_else(
                    |_| {
                        Either::Left(async {
                            match db_fetch().await {
                                Ok(config_entry) => Ok(config_entry.config),
                                Err(e) => Err(e),
                            }
                        })
                    },
                    |result| Either::Right(async { Ok(result) }),
                )
                .await?;

            let private_key = state
                .conf
                .jwekey
                .get_inner()
                .tunnel_private_key
                .peek()
                .as_bytes();

            let decrypted_mca = services::decrypt_jwe(mca_config.as_str(), services::KeyIdCheck::SkipKeyIdCheck, private_key, jwe::RSA_OAEP_256)
                                     .await
                                     .change_context(errors::ApiErrorResponse::UnprocessableEntity{
                                        message: "decoding merchant_connector_details failed due to invalid data format!".into()})
                                     .attach_printable(
                                        "Failed to decrypt merchant_connector_details sent in request and then put in cache",
                                    )?;

            let res = String::into_bytes(decrypted_mca)
                        .parse_struct("MerchantConnectorDetails")
                        .change_context(errors::ApiErrorResponse::InternalServerError)
                        .attach_printable(
                            "Failed to parse merchant_connector_details sent in request and then put in cache",
                        )?;

            Ok(MerchantConnectorAccountType::CacheVal(res))
        }
        None => {
            let mca: RouterResult<domain::MerchantConnectorAccount> =
                if let Some(merchant_connector_id) = merchant_connector_id {
                    #[cfg(feature = "v1")]
                    {
                        db.find_by_merchant_connector_account_merchant_id_merchant_connector_id(
                            key_manager_state,
                            merchant_id,
                            merchant_connector_id,
                            key_store,
                        )
                        .await
                        .to_not_found_response(
                            errors::ApiErrorResponse::MerchantConnectorAccountNotFound {
                                id: merchant_connector_id.get_string_repr().to_string(),
                            },
                        )
                    }
                    #[cfg(feature = "v2")]
                    {
                        db.find_merchant_connector_account_by_id(
                            &state.into(),
                            merchant_connector_id,
                            key_store,
                        )
                        .await
                        .to_not_found_response(
                            errors::ApiErrorResponse::MerchantConnectorAccountNotFound {
                                id: merchant_connector_id.get_string_repr().to_string(),
                            },
                        )
                    }
                } else {
                    #[cfg(feature = "v1")]
                    {
                        db.find_merchant_connector_account_by_profile_id_connector_name(
                            key_manager_state,
                            profile_id,
                            connector_name,
                            key_store,
                        )
                        .await
                        .to_not_found_response(
                            errors::ApiErrorResponse::MerchantConnectorAccountNotFound {
                                id: format!(
                                    "profile id {} and connector name {connector_name}",
                                    profile_id.get_string_repr()
                                ),
                            },
                        )
                    }
                    #[cfg(feature = "v2")]
                    {
                        todo!()
                    }
                };
            mca.map(Box::new).map(MerchantConnectorAccountType::DbVal)
        }
    }
}

/// This function replaces the request and response type of routerdata with the
/// request and response type passed
/// # Arguments
///
/// * `router_data` - original router data
/// * `request` - new request core/helper
/// * `response` - new response
pub fn router_data_type_conversion<F1, F2, Req1, Req2, Res1, Res2>(
    router_data: RouterData<F1, Req1, Res1>,
    request: Req2,
    response: Result<Res2, ErrorResponse>,
) -> RouterData<F2, Req2, Res2> {
    RouterData {
        flow: std::marker::PhantomData,
        request,
        response,
        merchant_id: router_data.merchant_id,
        tenant_id: router_data.tenant_id,
        address: router_data.address,
        amount_captured: router_data.amount_captured,
        minor_amount_captured: router_data.minor_amount_captured,
        auth_type: router_data.auth_type,
        connector: router_data.connector,
        connector_auth_type: router_data.connector_auth_type,
        connector_meta_data: router_data.connector_meta_data,
        description: router_data.description,
        payment_id: router_data.payment_id,
        payment_method: router_data.payment_method,
        payment_method_type: router_data.payment_method_type,
        status: router_data.status,
        attempt_id: router_data.attempt_id,
        access_token: router_data.access_token,
        session_token: router_data.session_token,
        payment_method_status: router_data.payment_method_status,
        reference_id: router_data.reference_id,
        payment_method_token: router_data.payment_method_token,
        customer_id: router_data.customer_id,
        connector_customer: router_data.connector_customer,
        preprocessing_id: router_data.preprocessing_id,
        payment_method_balance: router_data.payment_method_balance,
        recurring_mandate_payment_data: router_data.recurring_mandate_payment_data,
        connector_request_reference_id: router_data.connector_request_reference_id,
        #[cfg(feature = "payouts")]
        payout_method_data: None,
        #[cfg(feature = "payouts")]
        quote_id: None,
        test_mode: router_data.test_mode,
        connector_api_version: router_data.connector_api_version,
        connector_http_status_code: router_data.connector_http_status_code,
        external_latency: router_data.external_latency,
        apple_pay_flow: router_data.apple_pay_flow,
        frm_metadata: router_data.frm_metadata,
        refund_id: router_data.refund_id,
        dispute_id: router_data.dispute_id,
        connector_response: router_data.connector_response,
        integrity_check: Ok(()),
        connector_wallets_details: router_data.connector_wallets_details,
        additional_merchant_data: router_data.additional_merchant_data,
        header_payload: router_data.header_payload,
        connector_mandate_request_reference_id: router_data.connector_mandate_request_reference_id,
        authentication_id: router_data.authentication_id,
        psd2_sca_exemption_type: router_data.psd2_sca_exemption_type,
        raw_connector_response: router_data.raw_connector_response,
        is_payment_id_from_merchant: router_data.is_payment_id_from_merchant,
        l2_l3_data: router_data.l2_l3_data,
        minor_amount_capturable: router_data.minor_amount_capturable,
        authorized_amount: router_data.authorized_amount,
        is_migrated_card: router_data.is_migrated_card,
    }
}

#[cfg(feature = "v1")]
#[instrument(skip_all)]
pub fn get_attempt_type(
    payment_intent: &PaymentIntent,
    payment_attempt: &PaymentAttempt,
    is_manual_retry_enabled: Option<bool>,
    action: &str,
) -> RouterResult<AttemptType> {
    match payment_intent.status {
        enums::IntentStatus::Failed => {
            if matches!(is_manual_retry_enabled, Some(true)) {
                // if it is false, don't go ahead with manual retry
                fp_utils::when(
                    !validate_manual_retry_cutoff(
                        payment_intent.created_at,
                        payment_intent.session_expiry,
                    ),
                    || {
                        Err(report!(errors::ApiErrorResponse::PreconditionFailed {
                            message:
                                format!("You cannot {action} this payment using `manual_retry` because the allowed duration has expired")
                            }
                        ))
                    },
                )?;

                metrics::MANUAL_RETRY_REQUEST_COUNT.add(
                    1,
                    router_env::metric_attributes!((
                        "merchant_id",
                        payment_attempt.merchant_id.clone(),
                    )),
                );
                match payment_attempt.status {
                    enums::AttemptStatus::Started
                    | enums::AttemptStatus::AuthenticationPending
                    | enums::AttemptStatus::AuthenticationSuccessful
                    | enums::AttemptStatus::Authorized
                    | enums::AttemptStatus::Charged
                    | enums::AttemptStatus::Authorizing
                    | enums::AttemptStatus::CodInitiated
                    | enums::AttemptStatus::VoidInitiated
                    | enums::AttemptStatus::CaptureInitiated
                    | enums::AttemptStatus::Unresolved
                    | enums::AttemptStatus::Pending
                    | enums::AttemptStatus::ConfirmationAwaited
                    | enums::AttemptStatus::PartialCharged
                    | enums::AttemptStatus::PartialChargedAndChargeable
                    | enums::AttemptStatus::Voided
                    | enums::AttemptStatus::VoidedPostCharge
                    | enums::AttemptStatus::AutoRefunded
                    | enums::AttemptStatus::PaymentMethodAwaited
                    | enums::AttemptStatus::DeviceDataCollectionPending
                    | enums::AttemptStatus::IntegrityFailure
                    | enums::AttemptStatus::Expired
                    | enums::AttemptStatus::PartiallyAuthorized => {
                        metrics::MANUAL_RETRY_VALIDATION_FAILED.add(
                            1,
                            router_env::metric_attributes!((
                                "merchant_id",
                                payment_attempt.merchant_id.clone(),
                            )),
                        );
                        Err(errors::ApiErrorResponse::InternalServerError)
                            .attach_printable("Payment Attempt unexpected state")
                    }

                    storage_enums::AttemptStatus::VoidFailed
                    | storage_enums::AttemptStatus::RouterDeclined
                    | storage_enums::AttemptStatus::CaptureFailed => {
                        metrics::MANUAL_RETRY_VALIDATION_FAILED.add(
                            1,
                            router_env::metric_attributes!((
                                "merchant_id",
                                payment_attempt.merchant_id.clone(),
                            )),
                        );
                        Err(report!(errors::ApiErrorResponse::PreconditionFailed {
                            message:
                                format!("You cannot {action} this payment because it has status {}, and the previous attempt has the status {}", payment_intent.status, payment_attempt.status)
                            }
                        ))
                    }

                    storage_enums::AttemptStatus::AuthenticationFailed
                    | storage_enums::AttemptStatus::AuthorizationFailed
                    | storage_enums::AttemptStatus::Failure => {
                        metrics::MANUAL_RETRY_COUNT.add(
                            1,
                            router_env::metric_attributes!((
                                "merchant_id",
                                payment_attempt.merchant_id.clone(),
                            )),
                        );
                        Ok(AttemptType::New)
                    }
                }
            } else {
                Err(report!(errors::ApiErrorResponse::PreconditionFailed {
                        message:
                            format!("You cannot {action} this payment because it has status {}, you can enable `manual_retry` in profile to try this payment again", payment_intent.status)
                        }
                    ))
            }
        }
        enums::IntentStatus::Cancelled
        | enums::IntentStatus::CancelledPostCapture
        | enums::IntentStatus::RequiresCapture
        | enums::IntentStatus::PartiallyCaptured
        | enums::IntentStatus::PartiallyCapturedAndCapturable
        | enums::IntentStatus::Processing
        | enums::IntentStatus::Succeeded
        | enums::IntentStatus::Conflicted
        | enums::IntentStatus::Expired
        | enums::IntentStatus::PartiallyAuthorizedAndRequiresCapture => {
            Err(report!(errors::ApiErrorResponse::PreconditionFailed {
                message: format!(
                    "You cannot {action} this payment because it has status {}",
                    payment_intent.status,
                ),
            }))
        }

        enums::IntentStatus::RequiresCustomerAction
        | enums::IntentStatus::RequiresMerchantAction
        | enums::IntentStatus::RequiresPaymentMethod
        | enums::IntentStatus::RequiresConfirmation => Ok(AttemptType::SameOld),
    }
}

fn validate_manual_retry_cutoff(
    created_at: time::PrimitiveDateTime,
    session_expiry: Option<time::PrimitiveDateTime>,
) -> bool {
    let utc_current_time = time::OffsetDateTime::now_utc();
    let primitive_utc_current_time =
        time::PrimitiveDateTime::new(utc_current_time.date(), utc_current_time.time());
    let time_difference_from_creation = primitive_utc_current_time - created_at;

    // cutoff time is 50% of session duration
    let cutoff_limit = match session_expiry {
        Some(session_expiry) => {
            let duration = session_expiry - created_at;
            duration.whole_seconds() / 2
        }
        None => consts::DEFAULT_SESSION_EXPIRY / 2,
    };

    time_difference_from_creation.whole_seconds() <= cutoff_limit
}

#[derive(Debug, Eq, PartialEq, Clone)]
pub enum AttemptType {
    New,
    SameOld,
}

impl AttemptType {
    #[cfg(feature = "v1")]
    // The function creates a new payment_attempt from the previous payment attempt but doesn't populate fields like payment_method, error_code etc.
    // Logic to override the fields with data provided in the request should be done after this if required.
    // In case if fields are not overridden by the request then they contain the same data that was in the previous attempt provided it is populated in this function.
    #[inline(always)]
    fn make_new_payment_attempt(
        payment_method_data: Option<&api_models::payments::PaymentMethodData>,
        old_payment_attempt: PaymentAttempt,
        new_attempt_count: i16,
        storage_scheme: enums::MerchantStorageScheme,
    ) -> storage::PaymentAttemptNew {
        let created_at @ modified_at @ last_synced = Some(common_utils::date_time::now());

        storage::PaymentAttemptNew {
            attempt_id: old_payment_attempt
                .payment_id
                .get_attempt_id(new_attempt_count),
            payment_id: old_payment_attempt.payment_id,
            merchant_id: old_payment_attempt.merchant_id,

            // A new payment attempt is getting created so, used the same function which is used to populate status in PaymentCreate Flow.
            status: payment_attempt_status_fsm(payment_method_data, Some(true)),

            currency: old_payment_attempt.currency,
            save_to_locker: old_payment_attempt.save_to_locker,

            connector: None,

            error_message: None,
            offer_amount: old_payment_attempt.offer_amount,
            payment_method_id: None,
            payment_method: None,
            capture_method: old_payment_attempt.capture_method,
            capture_on: old_payment_attempt.capture_on,
            confirm: old_payment_attempt.confirm,
            authentication_type: old_payment_attempt.authentication_type,
            created_at,
            modified_at,
            last_synced,
            cancellation_reason: None,
            amount_to_capture: old_payment_attempt.amount_to_capture,

            // Once the payment_attempt is authorised then mandate_id is created. If this payment attempt is authorised then mandate_id will be overridden.
            // Since mandate_id is a contract between merchant and customer to debit customers amount adding it to newly created attempt
            mandate_id: old_payment_attempt.mandate_id,

            // The payment could be done from a different browser or same browser, it would probably be overridden by request data.
            browser_info: None,

            error_code: None,
            payment_token: None,
            connector_metadata: None,
            payment_experience: None,
            payment_method_type: None,
            payment_method_data: None,

            // In case it is passed in create and not in confirm,
            business_sub_label: old_payment_attempt.business_sub_label,
            // If the algorithm is entered in Create call from server side, it needs to be populated here, however it could be overridden from the request.
            straight_through_algorithm: old_payment_attempt.straight_through_algorithm,
            mandate_details: old_payment_attempt.mandate_details,
            preprocessing_step_id: None,
            error_reason: None,
            multiple_capture_count: None,
            connector_response_reference_id: None,
            amount_capturable: old_payment_attempt.net_amount.get_total_amount(),
            updated_by: storage_scheme.to_string(),
            authentication_data: None,
            encoded_data: None,
            merchant_connector_id: None,
            unified_code: None,
            unified_message: None,
            net_amount: old_payment_attempt.net_amount,
            external_three_ds_authentication_attempted: old_payment_attempt
                .external_three_ds_authentication_attempted,
            authentication_connector: None,
            authentication_id: None,
            mandate_data: old_payment_attempt.mandate_data,
            // New payment method billing address can be passed for a retry
            payment_method_billing_address_id: None,
            fingerprint_id: None,
            client_source: old_payment_attempt.client_source,
            client_version: old_payment_attempt.client_version,
            customer_acceptance: old_payment_attempt.customer_acceptance,
            organization_id: old_payment_attempt.organization_id,
            profile_id: old_payment_attempt.profile_id,
            connector_mandate_detail: None,
            request_extended_authorization: None,
            extended_authorization_applied: None,
            extended_authorization_last_applied_at: None,
            capture_before: None,
            card_discovery: None,
            processor_merchant_id: old_payment_attempt.processor_merchant_id,
            created_by: old_payment_attempt.created_by,
            setup_future_usage_applied: None,
            routing_approach: old_payment_attempt.routing_approach,
            connector_request_reference_id: None,
            network_transaction_id: None,
            network_details: None,
            is_stored_credential: old_payment_attempt.is_stored_credential,
            authorized_amount: old_payment_attempt.authorized_amount,
        }
    }

    // #[cfg(feature = "v2")]
    // // The function creates a new payment_attempt from the previous payment attempt but doesn't populate fields like payment_method, error_code etc.
    // // Logic to override the fields with data provided in the request should be done after this if required.
    // // In case if fields are not overridden by the request then they contain the same data that was in the previous attempt provided it is populated in this function.
    // #[inline(always)]
    // fn make_new_payment_attempt(
    //     _payment_method_data: Option<&api_models::payments::PaymentMethodData>,
    //     _old_payment_attempt: PaymentAttempt,
    //     _new_attempt_count: i16,
    //     _storage_scheme: enums::MerchantStorageScheme,
    // ) -> PaymentAttempt {
    //     todo!()
    // }

    #[cfg(feature = "v1")]
    #[instrument(skip_all)]
    pub async fn modify_payment_intent_and_payment_attempt(
        &self,
        request: &api_models::payments::PaymentsRequest,
        fetched_payment_intent: PaymentIntent,
        fetched_payment_attempt: PaymentAttempt,
        state: &SessionState,
        key_store: &domain::MerchantKeyStore,
        storage_scheme: storage::enums::MerchantStorageScheme,
    ) -> RouterResult<(PaymentIntent, PaymentAttempt)> {
        match self {
            Self::SameOld => Ok((fetched_payment_intent, fetched_payment_attempt)),
            Self::New => {
                let db = &*state.store;
                let key_manager_state = &state.into();
                let new_attempt_count = fetched_payment_intent.attempt_count + 1;
                let new_payment_attempt_to_insert = Self::make_new_payment_attempt(
                    request
                        .payment_method_data
                        .as_ref()
                        .and_then(|request_payment_method_data| {
                            request_payment_method_data.payment_method_data.as_ref()
                        }),
                    fetched_payment_attempt,
                    new_attempt_count,
                    storage_scheme,
                );

                #[cfg(feature = "v1")]
                let new_payment_attempt = db
                    .insert_payment_attempt(new_payment_attempt_to_insert, storage_scheme)
                    .await
                    .to_duplicate_response(errors::ApiErrorResponse::DuplicatePayment {
                        payment_id: fetched_payment_intent.get_id().to_owned(),
                    })?;

                #[cfg(feature = "v2")]
                let new_payment_attempt = db
                    .insert_payment_attempt(
                        key_manager_state,
                        key_store,
                        new_payment_attempt_to_insert,
                        storage_scheme,
                    )
                    .await
                    .to_duplicate_response(errors::ApiErrorResponse::InternalServerError)
                    .attach_printable("Failed to insert payment attempt")?;

                let updated_payment_intent = db
                    .update_payment_intent(
                        key_manager_state,
                        fetched_payment_intent,
                        storage::PaymentIntentUpdate::StatusAndAttemptUpdate {
                            status: payment_intent_status_fsm(
                                request.payment_method_data.as_ref().and_then(
                                    |request_payment_method_data| {
                                        request_payment_method_data.payment_method_data.as_ref()
                                    },
                                ),
                                Some(true),
                            ),
                            active_attempt_id: new_payment_attempt.get_id().to_owned(),
                            attempt_count: new_attempt_count,
                            updated_by: storage_scheme.to_string(),
                        },
                        key_store,
                        storage_scheme,
                    )
                    .await
                    .to_not_found_response(errors::ApiErrorResponse::PaymentNotFound)?;

                logger::info!(
                    "manual_retry payment for {:?} with attempt_id {:?}",
                    updated_payment_intent.get_id(),
                    new_payment_attempt.get_id()
                );

                Ok((updated_payment_intent, new_payment_attempt))
            }
        }
    }
}

#[inline(always)]
pub fn is_manual_retry_allowed(
    intent_status: &storage_enums::IntentStatus,
    attempt_status: &storage_enums::AttemptStatus,
    connector_request_reference_id_config: &ConnectorRequestReferenceIdConfig,
    merchant_id: &id_type::MerchantId,
) -> Option<bool> {
    let is_payment_status_eligible_for_retry = match intent_status {
        enums::IntentStatus::Failed => match attempt_status {
            enums::AttemptStatus::Started
            | enums::AttemptStatus::AuthenticationPending
            | enums::AttemptStatus::AuthenticationSuccessful
            | enums::AttemptStatus::Authorized
            | enums::AttemptStatus::Charged
            | enums::AttemptStatus::Authorizing
            | enums::AttemptStatus::CodInitiated
            | enums::AttemptStatus::VoidInitiated
            | enums::AttemptStatus::CaptureInitiated
            | enums::AttemptStatus::Unresolved
            | enums::AttemptStatus::Pending
            | enums::AttemptStatus::ConfirmationAwaited
            | enums::AttemptStatus::PartialCharged
            | enums::AttemptStatus::PartialChargedAndChargeable
            | enums::AttemptStatus::Voided
            | enums::AttemptStatus::VoidedPostCharge
            | enums::AttemptStatus::AutoRefunded
            | enums::AttemptStatus::PaymentMethodAwaited
            | enums::AttemptStatus::DeviceDataCollectionPending
            | enums::AttemptStatus::IntegrityFailure
            | enums::AttemptStatus::Expired
            | enums::AttemptStatus::PartiallyAuthorized => {
                logger::error!("Payment Attempt should not be in this state because Attempt to Intent status mapping doesn't allow it");
                None
            }

            enums::AttemptStatus::VoidFailed
            | enums::AttemptStatus::RouterDeclined
            | enums::AttemptStatus::CaptureFailed => Some(false),

            enums::AttemptStatus::AuthenticationFailed
            | enums::AttemptStatus::AuthorizationFailed
            | enums::AttemptStatus::Failure => Some(true),
        },
        enums::IntentStatus::Cancelled
        | enums::IntentStatus::CancelledPostCapture
        | enums::IntentStatus::RequiresCapture
        | enums::IntentStatus::PartiallyCaptured
        | enums::IntentStatus::PartiallyCapturedAndCapturable
        | enums::IntentStatus::Processing
        | enums::IntentStatus::Succeeded
        | enums::IntentStatus::Conflicted
        | enums::IntentStatus::Expired
        | enums::IntentStatus::PartiallyAuthorizedAndRequiresCapture => Some(false),

        enums::IntentStatus::RequiresCustomerAction
        | enums::IntentStatus::RequiresMerchantAction
        | enums::IntentStatus::RequiresPaymentMethod
        | enums::IntentStatus::RequiresConfirmation => None,
    };
    let is_merchant_id_enabled_for_retries = !connector_request_reference_id_config
        .merchant_ids_send_payment_id_as_connector_request_id
        .contains(merchant_id);
    is_payment_status_eligible_for_retry
        .map(|payment_status_check| payment_status_check && is_merchant_id_enabled_for_retries)
}

#[cfg(test)]
mod test {
    #![allow(clippy::unwrap_used)]
    #[test]
    fn test_client_secret_parse() {
        let client_secret1 = "pay_3TgelAms4RQec8xSStjF_secret_fc34taHLw1ekPgNh92qr";
        let client_secret2 = "pay_3Tgel__Ams4RQ_secret_ec8xSStjF_secret_fc34taHLw1ekPgNh92qr";
        let client_secret3 =
            "pay_3Tgel__Ams4RQ_secret_ec8xSStjF_secret__secret_fc34taHLw1ekPgNh92qr";

        assert_eq!(
            "pay_3TgelAms4RQec8xSStjF",
            super::get_payment_id_from_client_secret(client_secret1).unwrap()
        );
        assert_eq!(
            "pay_3Tgel__Ams4RQ_secret_ec8xSStjF",
            super::get_payment_id_from_client_secret(client_secret2).unwrap()
        );
        assert_eq!(
            "pay_3Tgel__Ams4RQ_secret_ec8xSStjF_secret_",
            super::get_payment_id_from_client_secret(client_secret3).unwrap()
        );
    }
}

#[instrument(skip_all)]
pub async fn get_additional_payment_data(
    pm_data: &domain::PaymentMethodData,
    db: &dyn StorageInterface,
    profile_id: &id_type::ProfileId,
) -> Result<
    Option<api_models::payments::AdditionalPaymentData>,
    error_stack::Report<errors::ApiErrorResponse>,
> {
    match pm_data {
        domain::PaymentMethodData::Card(card_data) => {
            //todo!
            let card_isin = Some(card_data.card_number.get_card_isin());
            let enable_extended_bin =db
            .find_config_by_key_unwrap_or(
                format!("{}_enable_extended_card_bin", profile_id.get_string_repr()).as_str(),
             Some("false".to_string()))
            .await.map_err(|err| services::logger::error!(message="Failed to fetch the config", extended_card_bin_error=?err)).ok();

            let card_extended_bin = match enable_extended_bin {
                Some(config) if config.config == "true" => {
                    Some(card_data.card_number.get_extended_card_bin())
                }
                _ => None,
            };

            // Added an additional check for card_data.co_badged_card_data.is_some()
            // because is_cobadged_card() only returns true if the card number matches a specific regex.
            // However, this regex does not cover all possible co-badged networks.
            // The co_badged_card_data field is populated based on a co-badged BIN lookup
            // and helps identify co-badged cards that may not match the regex alone.
            // Determine the card network based on cobadge detection and co-badged BIN data
            let is_cobadged_based_on_regex = card_data
                .card_number
                .is_cobadged_card()
                .change_context(errors::ApiErrorResponse::InternalServerError)
                .attach_printable(
                    "Card cobadge check failed due to an invalid card network regex",
                )?;

            let (card_network, signature_network, is_regulated) = card_data
                .co_badged_card_data
                .as_ref()
                .map(|co_badged_data| {
                    logger::debug!("Co-badged card data found");

                    (
                        card_data.card_network.clone(),
                        co_badged_data
                            .co_badged_card_networks_info
                            .get_signature_network(),
                        Some(co_badged_data.is_regulated),
                    )
                })
                .or_else(|| {
                    is_cobadged_based_on_regex.then(|| {
                        logger::debug!("Card network is cobadged (regex-based detection)");
                        (card_data.card_network.clone(), None, None)
                    })
                })
                .unwrap_or_else(|| {
                    logger::debug!("Card network is not cobadged");
                    (None, None, None)
                });

            let last4 = Some(card_data.card_number.get_last4());
            if card_data.card_issuer.is_some()
                && card_network.is_some()
                && card_data.card_type.is_some()
                && card_data.card_issuing_country.is_some()
                && card_data.bank_code.is_some()
            {
                Ok(Some(api_models::payments::AdditionalPaymentData::Card(
                    Box::new(api_models::payments::AdditionalCardInfo {
                        card_issuer: card_data.card_issuer.to_owned(),
                        card_network,
                        card_type: card_data.card_type.to_owned(),
                        card_issuing_country: card_data.card_issuing_country.to_owned(),
                        bank_code: card_data.bank_code.to_owned(),
                        card_exp_month: Some(card_data.card_exp_month.clone()),
                        card_exp_year: Some(card_data.card_exp_year.clone()),
                        card_holder_name: card_data.card_holder_name.clone(),
                        last4: last4.clone(),
                        card_isin: card_isin.clone(),
                        card_extended_bin: card_extended_bin.clone(),
                        // These are filled after calling the processor / connector
                        payment_checks: None,
                        authentication_data: None,
                        is_regulated,
                        signature_network: signature_network.clone(),
                    }),
                )))
            } else {
                let card_info = card_isin
                    .clone()
                    .async_and_then(|card_isin| async move {
                        db.get_card_info(&card_isin)
                            .await
                            .map_err(|error| services::logger::warn!(card_info_error=?error))
                            .ok()
                    })
                    .await
                    .flatten()
                    .map(|card_info| {
                        api_models::payments::AdditionalPaymentData::Card(Box::new(
                            api_models::payments::AdditionalCardInfo {
                                card_issuer: card_info.card_issuer,
                                card_network: card_network.clone().or(card_info.card_network),
                                bank_code: card_info.bank_code,
                                card_type: card_info.card_type,
                                card_issuing_country: card_info.card_issuing_country,
                                last4: last4.clone(),
                                card_isin: card_isin.clone(),
                                card_extended_bin: card_extended_bin.clone(),
                                card_exp_month: Some(card_data.card_exp_month.clone()),
                                card_exp_year: Some(card_data.card_exp_year.clone()),
                                card_holder_name: card_data.card_holder_name.clone(),
                                // These are filled after calling the processor / connector
                                payment_checks: None,
                                authentication_data: None,
                                is_regulated,
                                signature_network: signature_network.clone(),
                            },
                        ))
                    });
                Ok(Some(card_info.unwrap_or_else(|| {
                    api_models::payments::AdditionalPaymentData::Card(Box::new(
                        api_models::payments::AdditionalCardInfo {
                            card_issuer: None,
                            card_network,
                            bank_code: None,
                            card_type: None,
                            card_issuing_country: None,
                            last4,
                            card_isin,
                            card_extended_bin,
                            card_exp_month: Some(card_data.card_exp_month.clone()),
                            card_exp_year: Some(card_data.card_exp_year.clone()),
                            card_holder_name: card_data.card_holder_name.clone(),
                            // These are filled after calling the processor / connector
                            payment_checks: None,
                            authentication_data: None,
                            is_regulated,
                            signature_network: signature_network.clone(),
                        },
                    ))
                })))
            }
        }
        domain::PaymentMethodData::BankRedirect(bank_redirect_data) => match bank_redirect_data {
            domain::BankRedirectData::Eps { bank_name, .. } => Ok(Some(
                api_models::payments::AdditionalPaymentData::BankRedirect {
                    bank_name: bank_name.to_owned(),
                    details: None,
                    interac: None,
                },
            )),
            domain::BankRedirectData::Eft { .. } => Ok(Some(
                api_models::payments::AdditionalPaymentData::BankRedirect {
                    bank_name: None,
                    details: None,
                    interac: None,
                },
            )),
            domain::BankRedirectData::OnlineBankingFpx { issuer } => Ok(Some(
                api_models::payments::AdditionalPaymentData::BankRedirect {
                    bank_name: Some(issuer.to_owned()),
                    details: None,
                    interac: None,
                },
            )),
            domain::BankRedirectData::Ideal { bank_name, .. } => Ok(Some(
                api_models::payments::AdditionalPaymentData::BankRedirect {
                    bank_name: bank_name.to_owned(),
                    details: None,
                    interac: None,
                },
            )),
            domain::BankRedirectData::BancontactCard {
                card_number,
                card_exp_month,
                card_exp_year,
                card_holder_name,
            } => Ok(Some(
                api_models::payments::AdditionalPaymentData::BankRedirect {
                    bank_name: None,
                    details: Some(
                        payment_additional_types::BankRedirectDetails::BancontactCard(Box::new(
                            payment_additional_types::BancontactBankRedirectAdditionalData {
                                last4: card_number.as_ref().map(|c| c.get_last4()),
                                card_exp_month: card_exp_month.clone(),
                                card_exp_year: card_exp_year.clone(),
                                card_holder_name: card_holder_name.clone(),
                            },
                        )),
                    ),
                    interac: None,
                },
            )),
            domain::BankRedirectData::Blik { blik_code } => Ok(Some(
                api_models::payments::AdditionalPaymentData::BankRedirect {
                    bank_name: None,
                    details: blik_code.as_ref().map(|blik_code| {
                        payment_additional_types::BankRedirectDetails::Blik(Box::new(
                            payment_additional_types::BlikBankRedirectAdditionalData {
                                blik_code: Some(blik_code.to_owned()),
                            },
                        ))
                    }),
                    interac: None,
                },
            )),
            domain::BankRedirectData::Giropay {
                bank_account_bic,
                bank_account_iban,
                country,
            } => Ok(Some(
                api_models::payments::AdditionalPaymentData::BankRedirect {
                    bank_name: None,
                    details: Some(payment_additional_types::BankRedirectDetails::Giropay(
                        Box::new(
                            payment_additional_types::GiropayBankRedirectAdditionalData {
                                bic: bank_account_bic
                                    .as_ref()
                                    .map(|bic| MaskedSortCode::from(bic.to_owned())),
                                iban: bank_account_iban
                                    .as_ref()
                                    .map(|iban| MaskedIban::from(iban.to_owned())),
                                country: *country,
                            },
                        ),
                    )),
                    interac: None,
                },
            )),
            _ => Ok(Some(
                api_models::payments::AdditionalPaymentData::BankRedirect {
                    bank_name: None,
                    details: None,
                    interac: None,
                },
            )),
        },
        domain::PaymentMethodData::Wallet(wallet) => match wallet {
            domain::WalletData::ApplePay(apple_pay_wallet_data) => {
                Ok(Some(api_models::payments::AdditionalPaymentData::Wallet {
                    apple_pay: Some(api_models::payments::ApplepayPaymentMethod {
                        display_name: apple_pay_wallet_data.payment_method.display_name.clone(),
                        network: apple_pay_wallet_data.payment_method.network.clone(),
                        pm_type: apple_pay_wallet_data.payment_method.pm_type.clone(),
                    }),
                    google_pay: None,
                    samsung_pay: None,
                }))
            }
            domain::WalletData::GooglePay(google_pay_pm_data) => {
                Ok(Some(api_models::payments::AdditionalPaymentData::Wallet {
                    apple_pay: None,
                    google_pay: Some(payment_additional_types::WalletAdditionalDataForCard {
                        last4: google_pay_pm_data.info.card_details.clone(),
                        card_network: google_pay_pm_data.info.card_network.clone(),
                        card_type: Some(google_pay_pm_data.pm_type.clone()),
                    }),
                    samsung_pay: None,
                }))
            }
            domain::WalletData::SamsungPay(samsung_pay_pm_data) => {
                Ok(Some(api_models::payments::AdditionalPaymentData::Wallet {
                    apple_pay: None,
                    google_pay: None,
                    samsung_pay: Some(payment_additional_types::WalletAdditionalDataForCard {
                        last4: samsung_pay_pm_data
                            .payment_credential
                            .card_last_four_digits
                            .clone(),
                        card_network: samsung_pay_pm_data
                            .payment_credential
                            .card_brand
                            .to_string(),
                        card_type: None,
                    }),
                }))
            }
            _ => Ok(Some(api_models::payments::AdditionalPaymentData::Wallet {
                apple_pay: None,
                google_pay: None,
                samsung_pay: None,
            })),
        },
        domain::PaymentMethodData::PayLater(_) => Ok(Some(
            api_models::payments::AdditionalPaymentData::PayLater { klarna_sdk: None },
        )),
        domain::PaymentMethodData::BankTransfer(bank_transfer) => Ok(Some(
            api_models::payments::AdditionalPaymentData::BankTransfer {
                details: Some((*(bank_transfer.to_owned())).into()),
            },
        )),
        domain::PaymentMethodData::Crypto(crypto) => {
            Ok(Some(api_models::payments::AdditionalPaymentData::Crypto {
                details: Some(crypto.to_owned().into()),
            }))
        }
        domain::PaymentMethodData::BankDebit(bank_debit) => Ok(Some(
            api_models::payments::AdditionalPaymentData::BankDebit {
                details: Some(bank_debit.to_owned().into()),
            },
        )),
        domain::PaymentMethodData::MandatePayment => Ok(Some(
            api_models::payments::AdditionalPaymentData::MandatePayment {},
        )),
        domain::PaymentMethodData::Reward => {
            Ok(Some(api_models::payments::AdditionalPaymentData::Reward {}))
        }
        domain::PaymentMethodData::RealTimePayment(realtime_payment) => Ok(Some(
            api_models::payments::AdditionalPaymentData::RealTimePayment {
                details: Some((*(realtime_payment.to_owned())).into()),
            },
        )),
        domain::PaymentMethodData::Upi(upi) => {
            Ok(Some(api_models::payments::AdditionalPaymentData::Upi {
                details: Some(upi.to_owned().into()),
            }))
        }
        domain::PaymentMethodData::CardRedirect(card_redirect) => Ok(Some(
            api_models::payments::AdditionalPaymentData::CardRedirect {
                details: Some(card_redirect.to_owned().into()),
            },
        )),
        domain::PaymentMethodData::Voucher(voucher) => {
            Ok(Some(api_models::payments::AdditionalPaymentData::Voucher {
                details: Some(voucher.to_owned().into()),
            }))
        }
        domain::PaymentMethodData::GiftCard(gift_card) => Ok(Some(
            api_models::payments::AdditionalPaymentData::GiftCard {
                details: Some((*(gift_card.to_owned())).into()),
            },
        )),
        domain::PaymentMethodData::CardToken(card_token) => Ok(Some(
            api_models::payments::AdditionalPaymentData::CardToken {
                details: Some(card_token.to_owned().into()),
            },
        )),
        domain::PaymentMethodData::OpenBanking(open_banking) => Ok(Some(
            api_models::payments::AdditionalPaymentData::OpenBanking {
                details: Some(open_banking.to_owned().into()),
            },
        )),
        domain::PaymentMethodData::CardDetailsForNetworkTransactionId(card_data) => {
            let card_isin = Some(card_data.card_number.get_card_isin());
            let enable_extended_bin =db
            .find_config_by_key_unwrap_or(
                format!("{}_enable_extended_card_bin", profile_id.get_string_repr()).as_str(),
             Some("false".to_string()))
            .await.map_err(|err| services::logger::error!(message="Failed to fetch the config", extended_card_bin_error=?err)).ok();

            let card_extended_bin = match enable_extended_bin {
                Some(config) if config.config == "true" => {
                    Some(card_data.card_number.get_extended_card_bin())
                }
                _ => None,
            };

            let card_network = match card_data
                .card_number
                .is_cobadged_card()
                .change_context(errors::ApiErrorResponse::InternalServerError)
                .attach_printable(
                    "Card cobadge check failed due to an invalid card network regex",
                )? {
                true => card_data.card_network.clone(),
                false => None,
            };

            let last4 = Some(card_data.card_number.get_last4());
            if card_data.card_issuer.is_some()
                && card_network.is_some()
                && card_data.card_type.is_some()
                && card_data.card_issuing_country.is_some()
                && card_data.bank_code.is_some()
            {
                Ok(Some(api_models::payments::AdditionalPaymentData::Card(
                    Box::new(api_models::payments::AdditionalCardInfo {
                        card_issuer: card_data.card_issuer.to_owned(),
                        card_network,
                        card_type: card_data.card_type.to_owned(),
                        card_issuing_country: card_data.card_issuing_country.to_owned(),
                        bank_code: card_data.bank_code.to_owned(),
                        card_exp_month: Some(card_data.card_exp_month.clone()),
                        card_exp_year: Some(card_data.card_exp_year.clone()),
                        card_holder_name: card_data.card_holder_name.clone(),
                        last4: last4.clone(),
                        card_isin: card_isin.clone(),
                        card_extended_bin: card_extended_bin.clone(),
                        // These are filled after calling the processor / connector
                        payment_checks: None,
                        authentication_data: None,
                        is_regulated: None,
                        signature_network: None,
                    }),
                )))
            } else {
                let card_info = card_isin
                    .clone()
                    .async_and_then(|card_isin| async move {
                        db.get_card_info(&card_isin)
                            .await
                            .map_err(|error| services::logger::warn!(card_info_error=?error))
                            .ok()
                    })
                    .await
                    .flatten()
                    .map(|card_info| {
                        api_models::payments::AdditionalPaymentData::Card(Box::new(
                            api_models::payments::AdditionalCardInfo {
                                card_issuer: card_info.card_issuer,
                                card_network: card_network.clone().or(card_info.card_network),
                                bank_code: card_info.bank_code,
                                card_type: card_info.card_type,
                                card_issuing_country: card_info.card_issuing_country,
                                last4: last4.clone(),
                                card_isin: card_isin.clone(),
                                card_extended_bin: card_extended_bin.clone(),
                                card_exp_month: Some(card_data.card_exp_month.clone()),
                                card_exp_year: Some(card_data.card_exp_year.clone()),
                                card_holder_name: card_data.card_holder_name.clone(),
                                // These are filled after calling the processor / connector
                                payment_checks: None,
                                authentication_data: None,
                                is_regulated: None,
                                signature_network: None,
                            },
                        ))
                    });
                Ok(Some(card_info.unwrap_or_else(|| {
                    api_models::payments::AdditionalPaymentData::Card(Box::new(
                        api_models::payments::AdditionalCardInfo {
                            card_issuer: None,
                            card_network,
                            bank_code: None,
                            card_type: None,
                            card_issuing_country: None,
                            last4,
                            card_isin,
                            card_extended_bin,
                            card_exp_month: Some(card_data.card_exp_month.clone()),
                            card_exp_year: Some(card_data.card_exp_year.clone()),
                            card_holder_name: card_data.card_holder_name.clone(),
                            // These are filled after calling the processor / connector
                            payment_checks: None,
                            authentication_data: None,
                            is_regulated: None,
                            signature_network: None,
                        },
                    ))
                })))
            }
        }
        domain::PaymentMethodData::MobilePayment(mobile_payment) => Ok(Some(
            api_models::payments::AdditionalPaymentData::MobilePayment {
                details: Some(mobile_payment.to_owned().into()),
            },
        )),
        domain::PaymentMethodData::NetworkToken(_) => Ok(None),
    }
}

#[cfg(feature = "v1")]
pub fn validate_customer_access(
    payment_intent: &PaymentIntent,
    auth_flow: services::AuthFlow,
    request: &api::PaymentsRequest,
) -> Result<(), errors::ApiErrorResponse> {
    if auth_flow == services::AuthFlow::Client && request.get_customer_id().is_some() {
        let is_same_customer = request.get_customer_id() == payment_intent.customer_id.as_ref();
        if !is_same_customer {
            Err(errors::ApiErrorResponse::GenericUnauthorized {
                message: "Unauthorised access to update customer".to_string(),
            })?;
        }
    }
    Ok(())
}

pub fn is_apple_pay_simplified_flow(
    connector_metadata: Option<pii::SecretSerdeValue>,
    connector_name: Option<&String>,
) -> CustomResult<bool, errors::ApiErrorResponse> {
    let option_apple_pay_metadata = get_applepay_metadata(connector_metadata)
        .map_err(|error| {
            logger::info!(
                "Apple pay metadata parsing for {:?} in is_apple_pay_simplified_flow {:?}",
                connector_name,
                error
            )
        })
        .ok();

    // return true only if the apple flow type is simplified
    Ok(matches!(
        option_apple_pay_metadata,
        Some(
            api_models::payments::ApplepaySessionTokenMetadata::ApplePayCombined(
                api_models::payments::ApplePayCombinedMetadata::Simplified { .. }
            )
        )
    ))
}

// This function will return the encrypted connector wallets details with Apple Pay certificates
// Currently apple pay certifiactes are stored in the metadata which is not encrypted.
// In future we want those certificates to be encrypted and stored in the connector_wallets_details.
// As part of migration fallback this function checks apple pay details are present in connector_wallets_details
// If yes, it will encrypt connector_wallets_details and store it in the database.
// If no, it will check if apple pay details are present in metadata and merge it with connector_wallets_details, encrypt and store it.
pub async fn get_connector_wallets_details_with_apple_pay_certificates(
    connector_metadata: &Option<masking::Secret<tera::Value>>,
    connector_wallets_details_optional: &Option<api_models::admin::ConnectorWalletDetails>,
) -> RouterResult<Option<masking::Secret<serde_json::Value>>> {
    let connector_wallet_details_with_apple_pay_metadata_optional =
        get_apple_pay_metadata_if_needed(connector_metadata, connector_wallets_details_optional)
            .await?;

    let connector_wallets_details = connector_wallet_details_with_apple_pay_metadata_optional
        .map(|details| {
            serde_json::to_value(details)
                .change_context(errors::ApiErrorResponse::InternalServerError)
                .attach_printable("Failed to serialize Apple Pay metadata as JSON")
        })
        .transpose()?
        .map(masking::Secret::new);

    Ok(connector_wallets_details)
}

async fn get_apple_pay_metadata_if_needed(
    connector_metadata: &Option<masking::Secret<tera::Value>>,
    connector_wallets_details_optional: &Option<api_models::admin::ConnectorWalletDetails>,
) -> RouterResult<Option<api_models::admin::ConnectorWalletDetails>> {
    if let Some(connector_wallets_details) = connector_wallets_details_optional {
        if connector_wallets_details.apple_pay_combined.is_some()
            || connector_wallets_details.apple_pay.is_some()
        {
            return Ok(Some(connector_wallets_details.clone()));
        }
        // Otherwise, merge Apple Pay metadata
        return get_and_merge_apple_pay_metadata(
            connector_metadata.clone(),
            Some(connector_wallets_details.clone()),
        )
        .await;
    }

    // If connector_wallets_details_optional is None, attempt to get Apple Pay metadata
    get_and_merge_apple_pay_metadata(connector_metadata.clone(), None).await
}

async fn get_and_merge_apple_pay_metadata(
    connector_metadata: Option<masking::Secret<tera::Value>>,
    connector_wallets_details_optional: Option<api_models::admin::ConnectorWalletDetails>,
) -> RouterResult<Option<api_models::admin::ConnectorWalletDetails>> {
    let apple_pay_metadata_optional = get_applepay_metadata(connector_metadata)
        .map_err(|error| {
            logger::error!(
                "Apple Pay metadata parsing failed in get_encrypted_connector_wallets_details_with_apple_pay_certificates {:?}",
                error
            );
        })
        .ok();

    if let Some(apple_pay_metadata) = apple_pay_metadata_optional {
        let updated_wallet_details = match apple_pay_metadata {
            api_models::payments::ApplepaySessionTokenMetadata::ApplePayCombined(
                apple_pay_combined_metadata,
            ) => {
                let combined_metadata_json = serde_json::to_value(apple_pay_combined_metadata)
                    .change_context(errors::ApiErrorResponse::InternalServerError)
                    .attach_printable("Failed to serialize Apple Pay combined metadata as JSON")?;

                api_models::admin::ConnectorWalletDetails {
                    apple_pay_combined: Some(masking::Secret::new(combined_metadata_json)),
                    apple_pay: connector_wallets_details_optional
                        .as_ref()
                        .and_then(|d| d.apple_pay.clone()),
                    amazon_pay: connector_wallets_details_optional
                        .as_ref()
                        .and_then(|d| d.amazon_pay.clone()),
                    samsung_pay: connector_wallets_details_optional
                        .as_ref()
                        .and_then(|d| d.samsung_pay.clone()),
                    paze: connector_wallets_details_optional
                        .as_ref()
                        .and_then(|d| d.paze.clone()),
                    google_pay: connector_wallets_details_optional
                        .as_ref()
                        .and_then(|d| d.google_pay.clone()),
                }
            }
            api_models::payments::ApplepaySessionTokenMetadata::ApplePay(apple_pay_metadata) => {
                let metadata_json = serde_json::to_value(apple_pay_metadata)
                    .change_context(errors::ApiErrorResponse::InternalServerError)
                    .attach_printable("Failed to serialize Apple Pay metadata as JSON")?;

                api_models::admin::ConnectorWalletDetails {
                    apple_pay: Some(masking::Secret::new(metadata_json)),
                    apple_pay_combined: connector_wallets_details_optional
                        .as_ref()
                        .and_then(|d| d.apple_pay_combined.clone()),
                    amazon_pay: connector_wallets_details_optional
                        .as_ref()
                        .and_then(|d| d.amazon_pay.clone()),
                    samsung_pay: connector_wallets_details_optional
                        .as_ref()
                        .and_then(|d| d.samsung_pay.clone()),
                    paze: connector_wallets_details_optional
                        .as_ref()
                        .and_then(|d| d.paze.clone()),
                    google_pay: connector_wallets_details_optional
                        .as_ref()
                        .and_then(|d| d.google_pay.clone()),
                }
            }
        };

        return Ok(Some(updated_wallet_details));
    }

    // Return connector_wallets_details if no Apple Pay metadata was found
    Ok(connector_wallets_details_optional)
}

pub fn get_applepay_metadata(
    connector_metadata: Option<pii::SecretSerdeValue>,
) -> RouterResult<api_models::payments::ApplepaySessionTokenMetadata> {
    connector_metadata
        .clone()
        .parse_value::<api_models::payments::ApplepayCombinedSessionTokenData>(
            "ApplepayCombinedSessionTokenData",
        )
        .map(|combined_metadata| {
            api_models::payments::ApplepaySessionTokenMetadata::ApplePayCombined(
                combined_metadata.apple_pay_combined,
            )
        })
        .or_else(|_| {
            connector_metadata
                .parse_value::<api_models::payments::ApplepaySessionTokenData>(
                    "ApplepaySessionTokenData",
                )
                .map(|old_metadata| {
                    api_models::payments::ApplepaySessionTokenMetadata::ApplePay(
                        old_metadata.apple_pay,
                    )
                })
        })
        .change_context(errors::ApiErrorResponse::InvalidDataFormat {
            field_name: "connector_metadata".to_string(),
            expected_format: "applepay_metadata_format".to_string(),
        })
}

pub fn calculate_debit_routing_savings(net_amount: i64, saving_percentage: f64) -> MinorUnit {
    logger::debug!(
        ?net_amount,
        ?saving_percentage,
        "Calculating debit routing saving amount"
    );

    let net_decimal = Decimal::from_i64(net_amount).unwrap_or_else(|| {
        logger::warn!(?net_amount, "Invalid net_amount, using 0");
        Decimal::ZERO
    });

    let percentage_decimal = Decimal::from_f64(saving_percentage).unwrap_or_else(|| {
        logger::warn!(?saving_percentage, "Invalid saving_percentage, using 0");
        Decimal::ZERO
    });

    let savings_decimal = net_decimal * percentage_decimal / Decimal::from(100);
    let rounded_savings = savings_decimal.round();

    let savings_int = rounded_savings.to_i64().unwrap_or_else(|| {
        logger::warn!(
            ?rounded_savings,
            "Debit routing savings calculation overflowed when converting to i64"
        );
        0
    });

    MinorUnit::new(savings_int)
}

pub fn get_debit_routing_savings_amount(
    payment_method_data: &domain::PaymentMethodData,
    payment_attempt: &PaymentAttempt,
) -> Option<MinorUnit> {
    let card_network = payment_attempt.extract_card_network()?;

    let saving_percentage =
        payment_method_data.extract_debit_routing_saving_percentage(&card_network)?;

    let net_amount = payment_attempt.get_total_amount().get_amount_as_i64();

    Some(calculate_debit_routing_savings(
        net_amount,
        saving_percentage,
    ))
}

#[cfg(all(feature = "retry", feature = "v1"))]
pub async fn get_apple_pay_retryable_connectors<F, D>(
    state: &SessionState,
    merchant_context: &domain::MerchantContext,
    payment_data: &D,
    pre_routing_connector_data_list: &[api::ConnectorRoutingData],
    merchant_connector_id: Option<&id_type::MerchantConnectorAccountId>,
    business_profile: domain::Profile,
) -> CustomResult<Option<Vec<api::ConnectorRoutingData>>, errors::ApiErrorResponse>
where
    F: Send + Clone,
    D: OperationSessionGetters<F> + Send,
{
    let profile_id = business_profile.get_id();

    let pre_decided_connector_data_first = pre_routing_connector_data_list
        .first()
        .ok_or(errors::ApiErrorResponse::IncorrectPaymentMethodConfiguration)?;

    let merchant_connector_account_type = get_merchant_connector_account(
        state,
        merchant_context.get_merchant_account().get_id(),
        payment_data.get_creds_identifier(),
        merchant_context.get_merchant_key_store(),
        profile_id,
        &pre_decided_connector_data_first
            .connector_data
            .connector_name
            .to_string(),
        merchant_connector_id,
    )
    .await?;

    let connector_data_list = if is_apple_pay_simplified_flow(
        merchant_connector_account_type.get_metadata(),
        merchant_connector_account_type
            .get_connector_name()
            .as_ref(),
    )? {
        let merchant_connector_account_list = state
            .store
            .find_merchant_connector_account_by_merchant_id_and_disabled_list(
                &state.into(),
                merchant_context.get_merchant_account().get_id(),
                false,
                merchant_context.get_merchant_key_store(),
            )
            .await
            .to_not_found_response(errors::ApiErrorResponse::InternalServerError)?;

        let profile_specific_merchant_connector_account_list = merchant_connector_account_list
            .filter_based_on_profile_and_connector_type(
                profile_id,
                ConnectorType::PaymentProcessor,
            );

        let mut connector_data_list = vec![pre_decided_connector_data_first.clone()];

        for merchant_connector_account in profile_specific_merchant_connector_account_list {
            if is_apple_pay_simplified_flow(
                merchant_connector_account.metadata.clone(),
                Some(&merchant_connector_account.connector_name),
            )? {
                let routing_data: api::ConnectorRoutingData =
                    api::ConnectorData::get_connector_by_name(
                        &state.conf.connectors,
                        &merchant_connector_account.connector_name.to_string(),
                        api::GetToken::Connector,
                        Some(merchant_connector_account.get_id()),
                    )
                    .change_context(errors::ApiErrorResponse::InternalServerError)
                    .attach_printable("Invalid connector name received")?
                    .into();

                if !connector_data_list.iter().any(|connector_details| {
                    connector_details.connector_data.merchant_connector_id
                        == routing_data.connector_data.merchant_connector_id
                }) {
                    connector_data_list.push(routing_data)
                }
            }
        }
        #[cfg(feature = "v1")]
        let fallback_connetors_list = crate::core::routing::helpers::get_merchant_default_config(
            &*state.clone().store,
            profile_id.get_string_repr(),
            &api_enums::TransactionType::Payment,
        )
        .await
        .change_context(errors::ApiErrorResponse::InternalServerError)
        .attach_printable("Failed to get merchant default fallback connectors config")?;

        let mut routing_connector_data_list = Vec::new();

        pre_routing_connector_data_list.iter().for_each(|pre_val| {
            routing_connector_data_list.push(pre_val.connector_data.merchant_connector_id.clone())
        });

        fallback_connetors_list.iter().for_each(|fallback_val| {
            routing_connector_data_list
                .iter()
                .all(|val| *val != fallback_val.merchant_connector_id)
                .then(|| {
                    routing_connector_data_list.push(fallback_val.merchant_connector_id.clone())
                });
        });

        // connector_data_list is the list of connectors for which Apple Pay simplified flow is configured.
        // This list is arranged in the same order as the merchant's connectors routingconfiguration.

        let mut ordered_connector_data_list = Vec::new();

        routing_connector_data_list
            .iter()
            .for_each(|merchant_connector_id| {
                let connector_data = connector_data_list.iter().find(|connector_data| {
                    *merchant_connector_id == connector_data.connector_data.merchant_connector_id
                });
                if let Some(connector_data_details) = connector_data {
                    ordered_connector_data_list.push(connector_data_details.clone());
                }
            });

        Some(ordered_connector_data_list)
    } else {
        None
    };
    Ok(connector_data_list)
}

#[derive(Debug, Serialize, Deserialize)]
pub struct ApplePayData {
    version: masking::Secret<String>,
    data: masking::Secret<String>,
    signature: masking::Secret<String>,
    header: ApplePayHeader,
}

#[derive(Debug, Serialize, Deserialize)]
#[serde(rename_all = "camelCase")]
pub struct ApplePayHeader {
    ephemeral_public_key: masking::Secret<String>,
    public_key_hash: masking::Secret<String>,
    transaction_id: masking::Secret<String>,
}

impl ApplePayData {
    pub fn token_json(
        wallet_data: domain::WalletData,
    ) -> CustomResult<Self, errors::ConnectorError> {
        let json_wallet_data: Self = connector::utils::WalletData::get_wallet_token_as_json(
            &wallet_data,
            "Apple Pay".to_string(),
        )?;
        Ok(json_wallet_data)
    }

    pub async fn decrypt(
        &self,
        payment_processing_certificate: &masking::Secret<String>,
        payment_processing_certificate_key: &masking::Secret<String>,
    ) -> CustomResult<serde_json::Value, errors::ApplePayDecryptionError> {
        let merchant_id = self.merchant_id(payment_processing_certificate)?;
        let shared_secret = self.shared_secret(payment_processing_certificate_key)?;
        let symmetric_key = self.symmetric_key(&merchant_id, &shared_secret)?;
        let decrypted = self.decrypt_ciphertext(&symmetric_key)?;
        let parsed_decrypted: serde_json::Value = serde_json::from_str(&decrypted)
            .change_context(errors::ApplePayDecryptionError::DecryptionFailed)?;
        Ok(parsed_decrypted)
    }

    pub fn merchant_id(
        &self,
        payment_processing_certificate: &masking::Secret<String>,
    ) -> CustomResult<String, errors::ApplePayDecryptionError> {
        let cert_data = payment_processing_certificate.clone().expose();

        let base64_decode_cert_data = BASE64_ENGINE
            .decode(cert_data)
            .change_context(errors::ApplePayDecryptionError::Base64DecodingFailed)?;

        // Parsing the certificate using x509-parser
        let (_, certificate) = parse_x509_certificate(&base64_decode_cert_data)
            .change_context(errors::ApplePayDecryptionError::CertificateParsingFailed)
            .attach_printable("Error parsing apple pay PPC")?;

        // Finding the merchant ID extension
        let apple_pay_m_id = certificate
            .extensions()
            .iter()
            .find(|extension| {
                extension
                    .oid
                    .to_string()
                    .eq(consts::MERCHANT_ID_FIELD_EXTENSION_ID)
            })
            .map(|ext| {
                let merchant_id = String::from_utf8_lossy(ext.value)
                    .trim()
                    .trim_start_matches('@')
                    .to_string();

                merchant_id
            })
            .ok_or(errors::ApplePayDecryptionError::MissingMerchantId)
            .attach_printable("Unable to find merchant ID extension in the certificate")?;

        Ok(apple_pay_m_id)
    }

    pub fn shared_secret(
        &self,
        payment_processing_certificate_key: &masking::Secret<String>,
    ) -> CustomResult<Vec<u8>, errors::ApplePayDecryptionError> {
        let public_ec_bytes = BASE64_ENGINE
            .decode(self.header.ephemeral_public_key.peek().as_bytes())
            .change_context(errors::ApplePayDecryptionError::Base64DecodingFailed)?;

        let public_key = PKey::public_key_from_der(&public_ec_bytes)
            .change_context(errors::ApplePayDecryptionError::KeyDeserializationFailed)
            .attach_printable("Failed to deserialize the public key")?;

        let decrypted_apple_pay_ppc_key = payment_processing_certificate_key.clone().expose();

        // Create PKey objects from EcKey
        let private_key = PKey::private_key_from_pem(decrypted_apple_pay_ppc_key.as_bytes())
            .change_context(errors::ApplePayDecryptionError::KeyDeserializationFailed)
            .attach_printable("Failed to deserialize the private key")?;

        // Create the Deriver object and set the peer public key
        let mut deriver = Deriver::new(&private_key)
            .change_context(errors::ApplePayDecryptionError::DerivingSharedSecretKeyFailed)
            .attach_printable("Failed to create a deriver for the private key")?;

        deriver
            .set_peer(&public_key)
            .change_context(errors::ApplePayDecryptionError::DerivingSharedSecretKeyFailed)
            .attach_printable("Failed to set the peer key for the secret derivation")?;

        // Compute the shared secret
        let shared_secret = deriver
            .derive_to_vec()
            .change_context(errors::ApplePayDecryptionError::DerivingSharedSecretKeyFailed)
            .attach_printable("Final key derivation failed")?;
        Ok(shared_secret)
    }

    pub fn symmetric_key(
        &self,
        merchant_id: &str,
        shared_secret: &[u8],
    ) -> CustomResult<Vec<u8>, errors::ApplePayDecryptionError> {
        let kdf_algorithm = b"\x0did-aes256-GCM";
        let kdf_party_v = hex::decode(merchant_id)
            .change_context(errors::ApplePayDecryptionError::Base64DecodingFailed)?;
        let kdf_party_u = b"Apple";
        let kdf_info = [&kdf_algorithm[..], kdf_party_u, &kdf_party_v[..]].concat();

        let mut hash = openssl::sha::Sha256::new();
        hash.update(b"\x00\x00\x00");
        hash.update(b"\x01");
        hash.update(shared_secret);
        hash.update(&kdf_info[..]);
        let symmetric_key = hash.finish();
        Ok(symmetric_key.to_vec())
    }

    pub fn decrypt_ciphertext(
        &self,
        symmetric_key: &[u8],
    ) -> CustomResult<String, errors::ApplePayDecryptionError> {
        logger::info!("Decrypt apple pay token");

        let data = BASE64_ENGINE
            .decode(self.data.peek().as_bytes())
            .change_context(errors::ApplePayDecryptionError::Base64DecodingFailed)?;
        let iv = [0u8; 16]; //Initialization vector IV is typically used in AES-GCM (Galois/Counter Mode) encryption for randomizing the encryption process.
        let ciphertext = data
            .get(..data.len() - 16)
            .ok_or(errors::ApplePayDecryptionError::DecryptionFailed)?;
        let tag = data
            .get(data.len() - 16..)
            .ok_or(errors::ApplePayDecryptionError::DecryptionFailed)?;
        let cipher = Cipher::aes_256_gcm();
        let decrypted_data = decrypt_aead(cipher, symmetric_key, Some(&iv), &[], ciphertext, tag)
            .change_context(errors::ApplePayDecryptionError::DecryptionFailed)?;
        let decrypted = String::from_utf8(decrypted_data)
            .change_context(errors::ApplePayDecryptionError::DecryptionFailed)?;

        Ok(decrypted)
    }
}

// Structs for keys and the main decryptor
pub struct GooglePayTokenDecryptor {
    root_signing_keys: Vec<GooglePayRootSigningKey>,
    recipient_id: masking::Secret<String>,
    private_key: PKey<openssl::pkey::Private>,
}

#[derive(Debug, Clone, serde::Deserialize)]
#[serde(rename_all = "camelCase")]
pub struct EncryptedData {
    signature: String,
    intermediate_signing_key: IntermediateSigningKey,
    protocol_version: GooglePayProtocolVersion,
    #[serde(with = "common_utils::custom_serde::json_string")]
    signed_message: GooglePaySignedMessage,
}

#[derive(Debug, Clone, serde::Serialize, serde::Deserialize)]
#[serde(rename_all = "camelCase")]
pub struct GooglePaySignedMessage {
    #[serde(with = "common_utils::Base64Serializer")]
    encrypted_message: masking::Secret<Vec<u8>>,
    #[serde(with = "common_utils::Base64Serializer")]
    ephemeral_public_key: masking::Secret<Vec<u8>>,
    #[serde(with = "common_utils::Base64Serializer")]
    tag: masking::Secret<Vec<u8>>,
}

#[derive(Debug, Clone, serde::Deserialize)]
#[serde(rename_all = "camelCase")]
pub struct IntermediateSigningKey {
    signed_key: masking::Secret<String>,
    signatures: Vec<masking::Secret<String>>,
}

#[derive(Debug, Clone, serde::Deserialize)]
#[serde(rename_all = "camelCase")]
pub struct GooglePaySignedKey {
    key_value: masking::Secret<String>,
    key_expiration: String,
}

#[derive(Debug, Clone, serde::Deserialize)]
#[serde(rename_all = "camelCase")]
pub struct GooglePayRootSigningKey {
    key_value: masking::Secret<String>,
    key_expiration: String,
    protocol_version: GooglePayProtocolVersion,
}

#[derive(Debug, Clone, serde::Serialize, serde::Deserialize, Eq, PartialEq)]
pub enum GooglePayProtocolVersion {
    #[serde(rename = "ECv2")]
    EcProtocolVersion2,
}

// Check expiration date validity
fn check_expiration_date_is_valid(
    expiration: &str,
) -> CustomResult<bool, errors::GooglePayDecryptionError> {
    let expiration_ms = expiration
        .parse::<i128>()
        .change_context(errors::GooglePayDecryptionError::InvalidExpirationTime)?;
    // convert milliseconds to nanoseconds (1 millisecond = 1_000_000 nanoseconds) to create OffsetDateTime
    let expiration_time =
        time::OffsetDateTime::from_unix_timestamp_nanos(expiration_ms * 1_000_000)
            .change_context(errors::GooglePayDecryptionError::InvalidExpirationTime)?;
    let now = time::OffsetDateTime::now_utc();

    Ok(expiration_time > now)
}

// Construct little endian format of u32
fn get_little_endian_format(number: u32) -> Vec<u8> {
    number.to_le_bytes().to_vec()
}

// Filter and parse the root signing keys based on protocol version and expiration time
fn filter_root_signing_keys(
    root_signing_keys: Vec<GooglePayRootSigningKey>,
) -> CustomResult<Vec<GooglePayRootSigningKey>, errors::GooglePayDecryptionError> {
    let filtered_root_signing_keys = root_signing_keys
        .iter()
        .filter(|key| {
            key.protocol_version == GooglePayProtocolVersion::EcProtocolVersion2
                && matches!(
                    check_expiration_date_is_valid(&key.key_expiration).inspect_err(
                        |err| logger::warn!(
                            "Failed to check expirattion due to invalid format: {:?}",
                            err
                        )
                    ),
                    Ok(true)
                )
        })
        .cloned()
        .collect::<Vec<GooglePayRootSigningKey>>();

    logger::info!(
        "Filtered {} out of {} root signing keys",
        filtered_root_signing_keys.len(),
        root_signing_keys.len()
    );

    Ok(filtered_root_signing_keys)
}

impl GooglePayTokenDecryptor {
    pub fn new(
        root_keys: masking::Secret<String>,
        recipient_id: masking::Secret<String>,
        private_key: masking::Secret<String>,
    ) -> CustomResult<Self, errors::GooglePayDecryptionError> {
        // base64 decode the private key
        let decoded_key = BASE64_ENGINE
            .decode(private_key.expose())
            .change_context(errors::GooglePayDecryptionError::Base64DecodingFailed)?;
        // base64 decode the root signing keys
        let decoded_root_signing_keys = BASE64_ENGINE
            .decode(root_keys.expose())
            .change_context(errors::GooglePayDecryptionError::Base64DecodingFailed)?;
        // create a private key from the decoded key
        let private_key = PKey::private_key_from_pkcs8(&decoded_key)
            .change_context(errors::GooglePayDecryptionError::KeyDeserializationFailed)
            .attach_printable("cannot convert private key from decode_key")?;

        // parse the root signing keys
        let root_keys_vector: Vec<GooglePayRootSigningKey> = decoded_root_signing_keys
            .parse_struct("GooglePayRootSigningKey")
            .change_context(errors::GooglePayDecryptionError::DeserializationFailed)?;

        // parse and filter the root signing keys by protocol version
        let filtered_root_signing_keys = filter_root_signing_keys(root_keys_vector)?;

        Ok(Self {
            root_signing_keys: filtered_root_signing_keys,
            recipient_id,
            private_key,
        })
    }

    // Decrypt the Google pay token
    pub fn decrypt_token(
        &self,
        data: String,
        should_verify_signature: bool,
    ) -> CustomResult<
        hyperswitch_domain_models::router_data::GooglePayPredecryptDataInternal,
        errors::GooglePayDecryptionError,
    > {
        // parse the encrypted data
        let encrypted_data: EncryptedData = data
            .parse_struct("EncryptedData")
            .change_context(errors::GooglePayDecryptionError::DeserializationFailed)?;

        // verify the signature if required
        if should_verify_signature {
            self.verify_signature(&encrypted_data)?;
        }

        let ephemeral_public_key = encrypted_data.signed_message.ephemeral_public_key.peek();
        let tag = encrypted_data.signed_message.tag.peek();
        let encrypted_message = encrypted_data.signed_message.encrypted_message.peek();

        // derive the shared key
        let shared_key = self.get_shared_key(ephemeral_public_key)?;

        // derive the symmetric encryption key and MAC key
        let derived_key = self.derive_key(ephemeral_public_key, &shared_key)?;
        // First 32 bytes for AES-256 and Remaining bytes for HMAC
        let (symmetric_encryption_key, mac_key) = derived_key
            .split_at_checked(32)
            .ok_or(errors::GooglePayDecryptionError::ParsingFailed)?;

        // verify the HMAC of the message
        self.verify_hmac(mac_key, tag, encrypted_message)?;

        // decrypt the message
        let decrypted = self.decrypt_message(symmetric_encryption_key, encrypted_message)?;

        // parse the decrypted data
        let decrypted_data: hyperswitch_domain_models::router_data::GooglePayPredecryptDataInternal =
            decrypted
                .parse_struct("GooglePayPredecryptDataInternal")
                .change_context(errors::GooglePayDecryptionError::DeserializationFailed)?;

        // check the expiration date of the decrypted data
        if matches!(
            check_expiration_date_is_valid(&decrypted_data.message_expiration),
            Ok(true)
        ) {
            Ok(decrypted_data)
        } else {
            Err(errors::GooglePayDecryptionError::DecryptedTokenExpired.into())
        }
    }

    // Verify the signature of the token
    fn verify_signature(
        &self,
        encrypted_data: &EncryptedData,
    ) -> CustomResult<(), errors::GooglePayDecryptionError> {
        // check the protocol version
        if encrypted_data.protocol_version != GooglePayProtocolVersion::EcProtocolVersion2 {
            return Err(errors::GooglePayDecryptionError::InvalidProtocolVersion.into());
        }

        // verify the intermediate signing key
        self.verify_intermediate_signing_key(encrypted_data)?;
        // validate and fetch the signed key
        let signed_key = self.validate_signed_key(&encrypted_data.intermediate_signing_key)?;
        // verify the signature of the token
        self.verify_message_signature(encrypted_data, &signed_key)
    }

    // Verify the intermediate signing key
    fn verify_intermediate_signing_key(
        &self,
        encrypted_data: &EncryptedData,
    ) -> CustomResult<(), errors::GooglePayDecryptionError> {
        let mut signatrues: Vec<openssl::ecdsa::EcdsaSig> = Vec::new();

        // decode and parse the signatures
        for signature in encrypted_data.intermediate_signing_key.signatures.iter() {
            let signature = BASE64_ENGINE
                .decode(signature.peek())
                .change_context(errors::GooglePayDecryptionError::Base64DecodingFailed)?;
            let ecdsa_signature = openssl::ecdsa::EcdsaSig::from_der(&signature)
                .change_context(errors::GooglePayDecryptionError::EcdsaSignatureParsingFailed)?;
            signatrues.push(ecdsa_signature);
        }

        // get the sender id i.e. Google
        let sender_id = String::from_utf8(consts::SENDER_ID.to_vec())
            .change_context(errors::GooglePayDecryptionError::DeserializationFailed)?;

        // construct the signed data
        let signed_data = self.construct_signed_data_for_intermediate_signing_key_verification(
            &sender_id,
            consts::PROTOCOL,
            encrypted_data.intermediate_signing_key.signed_key.peek(),
        )?;

        // check if any of the signatures are valid for any of the root signing keys
        for key in self.root_signing_keys.iter() {
            // decode and create public key
            let public_key = self
                .load_public_key(key.key_value.peek())
                .change_context(errors::GooglePayDecryptionError::DerivingPublicKeyFailed)?;
            // fetch the ec key from public key
            let ec_key = public_key
                .ec_key()
                .change_context(errors::GooglePayDecryptionError::DerivingEcKeyFailed)?;

            // hash the signed data
            let message_hash = openssl::sha::sha256(&signed_data);

            // verify if any of the signatures is valid against the given key
            for signature in signatrues.iter() {
                let result = signature.verify(&message_hash, &ec_key).change_context(
                    errors::GooglePayDecryptionError::SignatureVerificationFailed,
                )?;

                if result {
                    return Ok(());
                }
            }
        }

        Err(errors::GooglePayDecryptionError::InvalidIntermediateSignature.into())
    }

    // Construct signed data for intermediate signing key verification
    fn construct_signed_data_for_intermediate_signing_key_verification(
        &self,
        sender_id: &str,
        protocol_version: &str,
        signed_key: &str,
    ) -> CustomResult<Vec<u8>, errors::GooglePayDecryptionError> {
        let length_of_sender_id = u32::try_from(sender_id.len())
            .change_context(errors::GooglePayDecryptionError::ParsingFailed)?;
        let length_of_protocol_version = u32::try_from(protocol_version.len())
            .change_context(errors::GooglePayDecryptionError::ParsingFailed)?;
        let length_of_signed_key = u32::try_from(signed_key.len())
            .change_context(errors::GooglePayDecryptionError::ParsingFailed)?;

        let mut signed_data: Vec<u8> = Vec::new();
        signed_data.append(&mut get_little_endian_format(length_of_sender_id));
        signed_data.append(&mut sender_id.as_bytes().to_vec());
        signed_data.append(&mut get_little_endian_format(length_of_protocol_version));
        signed_data.append(&mut protocol_version.as_bytes().to_vec());
        signed_data.append(&mut get_little_endian_format(length_of_signed_key));
        signed_data.append(&mut signed_key.as_bytes().to_vec());

        Ok(signed_data)
    }

    // Validate and parse signed key
    fn validate_signed_key(
        &self,
        intermediate_signing_key: &IntermediateSigningKey,
    ) -> CustomResult<GooglePaySignedKey, errors::GooglePayDecryptionError> {
        let signed_key: GooglePaySignedKey = intermediate_signing_key
            .signed_key
            .clone()
            .expose()
            .parse_struct("GooglePaySignedKey")
            .change_context(errors::GooglePayDecryptionError::SignedKeyParsingFailure)?;
        if !matches!(
            check_expiration_date_is_valid(&signed_key.key_expiration),
            Ok(true)
        ) {
            return Err(errors::GooglePayDecryptionError::SignedKeyExpired)?;
        }
        Ok(signed_key)
    }

    // Verify the signed message
    fn verify_message_signature(
        &self,
        encrypted_data: &EncryptedData,
        signed_key: &GooglePaySignedKey,
    ) -> CustomResult<(), errors::GooglePayDecryptionError> {
        // create a public key from the intermediate signing key
        let public_key = self.load_public_key(signed_key.key_value.peek())?;
        // base64 decode the signature
        let signature = BASE64_ENGINE
            .decode(&encrypted_data.signature)
            .change_context(errors::GooglePayDecryptionError::Base64DecodingFailed)?;

        // parse the signature using ECDSA
        let ecdsa_signature = openssl::ecdsa::EcdsaSig::from_der(&signature)
            .change_context(errors::GooglePayDecryptionError::EcdsaSignatureFailed)?;

        // get the EC key from the public key
        let ec_key = public_key
            .ec_key()
            .change_context(errors::GooglePayDecryptionError::DerivingEcKeyFailed)?;

        // get the sender id i.e. Google
        let sender_id = String::from_utf8(consts::SENDER_ID.to_vec())
            .change_context(errors::GooglePayDecryptionError::DeserializationFailed)?;

        // serialize the signed message to string
        let signed_message = serde_json::to_string(&encrypted_data.signed_message)
            .change_context(errors::GooglePayDecryptionError::SignedKeyParsingFailure)?;

        // construct the signed data
        let signed_data = self.construct_signed_data_for_signature_verification(
            &sender_id,
            consts::PROTOCOL,
            &signed_message,
        )?;

        // hash the signed data
        let message_hash = openssl::sha::sha256(&signed_data);

        // verify the signature
        let result = ecdsa_signature
            .verify(&message_hash, &ec_key)
            .change_context(errors::GooglePayDecryptionError::SignatureVerificationFailed)?;

        if result {
            Ok(())
        } else {
            Err(errors::GooglePayDecryptionError::InvalidSignature)?
        }
    }

    // Fetch the public key
    fn load_public_key(
        &self,
        key: &str,
    ) -> CustomResult<PKey<openssl::pkey::Public>, errors::GooglePayDecryptionError> {
        // decode the base64 string
        let der_data = BASE64_ENGINE
            .decode(key)
            .change_context(errors::GooglePayDecryptionError::Base64DecodingFailed)?;

        // parse the DER-encoded data as an EC public key
        let ec_key = openssl::ec::EcKey::public_key_from_der(&der_data)
            .change_context(errors::GooglePayDecryptionError::DerivingEcKeyFailed)?;

        // wrap the EC key in a PKey (a more general-purpose public key type in OpenSSL)
        let public_key = PKey::from_ec_key(ec_key)
            .change_context(errors::GooglePayDecryptionError::DerivingPublicKeyFailed)?;

        Ok(public_key)
    }

    // Construct signed data for signature verification
    fn construct_signed_data_for_signature_verification(
        &self,
        sender_id: &str,
        protocol_version: &str,
        signed_key: &str,
    ) -> CustomResult<Vec<u8>, errors::GooglePayDecryptionError> {
        let recipient_id = self.recipient_id.clone().expose();
        let length_of_sender_id = u32::try_from(sender_id.len())
            .change_context(errors::GooglePayDecryptionError::ParsingFailed)?;
        let length_of_recipient_id = u32::try_from(recipient_id.len())
            .change_context(errors::GooglePayDecryptionError::ParsingFailed)?;
        let length_of_protocol_version = u32::try_from(protocol_version.len())
            .change_context(errors::GooglePayDecryptionError::ParsingFailed)?;
        let length_of_signed_key = u32::try_from(signed_key.len())
            .change_context(errors::GooglePayDecryptionError::ParsingFailed)?;

        let mut signed_data: Vec<u8> = Vec::new();
        signed_data.append(&mut get_little_endian_format(length_of_sender_id));
        signed_data.append(&mut sender_id.as_bytes().to_vec());
        signed_data.append(&mut get_little_endian_format(length_of_recipient_id));
        signed_data.append(&mut recipient_id.as_bytes().to_vec());
        signed_data.append(&mut get_little_endian_format(length_of_protocol_version));
        signed_data.append(&mut protocol_version.as_bytes().to_vec());
        signed_data.append(&mut get_little_endian_format(length_of_signed_key));
        signed_data.append(&mut signed_key.as_bytes().to_vec());

        Ok(signed_data)
    }

    // Derive a shared key using ECDH
    fn get_shared_key(
        &self,
        ephemeral_public_key_bytes: &[u8],
    ) -> CustomResult<Vec<u8>, errors::GooglePayDecryptionError> {
        let group = openssl::ec::EcGroup::from_curve_name(openssl::nid::Nid::X9_62_PRIME256V1)
            .change_context(errors::GooglePayDecryptionError::DerivingEcGroupFailed)?;

        let mut big_num_context = openssl::bn::BigNumContext::new()
            .change_context(errors::GooglePayDecryptionError::BigNumAllocationFailed)?;

        let ec_key = openssl::ec::EcPoint::from_bytes(
            &group,
            ephemeral_public_key_bytes,
            &mut big_num_context,
        )
        .change_context(errors::GooglePayDecryptionError::DerivingEcKeyFailed)?;

        // create an ephemeral public key from the given bytes
        let ephemeral_public_key = openssl::ec::EcKey::from_public_key(&group, &ec_key)
            .change_context(errors::GooglePayDecryptionError::DerivingPublicKeyFailed)?;

        // wrap the public key in a PKey
        let ephemeral_pkey = PKey::from_ec_key(ephemeral_public_key)
            .change_context(errors::GooglePayDecryptionError::DerivingPublicKeyFailed)?;

        // perform ECDH to derive the shared key
        let mut deriver = Deriver::new(&self.private_key)
            .change_context(errors::GooglePayDecryptionError::DerivingSharedSecretKeyFailed)?;

        deriver
            .set_peer(&ephemeral_pkey)
            .change_context(errors::GooglePayDecryptionError::DerivingSharedSecretKeyFailed)?;

        let shared_key = deriver
            .derive_to_vec()
            .change_context(errors::GooglePayDecryptionError::DerivingSharedSecretKeyFailed)?;

        Ok(shared_key)
    }

    // Derive symmetric key and MAC key using HKDF
    fn derive_key(
        &self,
        ephemeral_public_key_bytes: &[u8],
        shared_key: &[u8],
    ) -> CustomResult<Vec<u8>, errors::GooglePayDecryptionError> {
        // concatenate ephemeral public key and shared key
        let input_key_material = [ephemeral_public_key_bytes, shared_key].concat();

        // initialize HKDF with SHA-256 as the hash function
        // Salt is not provided as per the Google Pay documentation
        // https://developers.google.com/pay/api/android/guides/resources/payment-data-cryptography#encrypt-spec
        let hkdf: ::hkdf::Hkdf<sha2::Sha256> = ::hkdf::Hkdf::new(None, &input_key_material);

        // derive 64 bytes for the output key (symmetric encryption + MAC key)
        let mut output_key = vec![0u8; 64];
        hkdf.expand(consts::SENDER_ID, &mut output_key)
            .map_err(|err| {
                logger::error!(
                "Failed to derive the shared ephemeral key for Google Pay decryption flow: {:?}",
                err
            );
                report!(errors::GooglePayDecryptionError::DerivingSharedEphemeralKeyFailed)
            })?;

        Ok(output_key)
    }

    // Verify the Hmac key
    // https://developers.google.com/pay/api/android/guides/resources/payment-data-cryptography#encrypt-spec
    fn verify_hmac(
        &self,
        mac_key: &[u8],
        tag: &[u8],
        encrypted_message: &[u8],
    ) -> CustomResult<(), errors::GooglePayDecryptionError> {
        let hmac_key = ring::hmac::Key::new(ring::hmac::HMAC_SHA256, mac_key);
        ring::hmac::verify(&hmac_key, encrypted_message, tag)
            .change_context(errors::GooglePayDecryptionError::HmacVerificationFailed)
    }

    // Method to decrypt the AES-GCM encrypted message
    fn decrypt_message(
        &self,
        symmetric_key: &[u8],
        encrypted_message: &[u8],
    ) -> CustomResult<Vec<u8>, errors::GooglePayDecryptionError> {
        //initialization vector IV is typically used in AES-GCM (Galois/Counter Mode) encryption for randomizing the encryption process.
        // zero iv is being passed as specified in Google Pay documentation
        // https://developers.google.com/pay/api/android/guides/resources/payment-data-cryptography#decrypt-token
        let iv = [0u8; 16];

        // extract the tag from the end of the encrypted message
        let tag = encrypted_message
            .get(encrypted_message.len() - 16..)
            .ok_or(errors::GooglePayDecryptionError::ParsingTagError)?;

        // decrypt the message using AES-256-CTR
        let cipher = Cipher::aes_256_ctr();
        let decrypted_data = decrypt_aead(
            cipher,
            symmetric_key,
            Some(&iv),
            &[],
            encrypted_message,
            tag,
        )
        .change_context(errors::GooglePayDecryptionError::DecryptionFailed)?;

        Ok(decrypted_data)
    }
}

pub fn decrypt_paze_token(
    paze_wallet_data: PazeWalletData,
    paze_private_key: masking::Secret<String>,
    paze_private_key_passphrase: masking::Secret<String>,
) -> CustomResult<serde_json::Value, errors::PazeDecryptionError> {
    let decoded_paze_private_key = BASE64_ENGINE
        .decode(paze_private_key.expose().as_bytes())
        .change_context(errors::PazeDecryptionError::Base64DecodingFailed)?;
    let decrypted_private_key = openssl::rsa::Rsa::private_key_from_pem_passphrase(
        decoded_paze_private_key.as_slice(),
        paze_private_key_passphrase.expose().as_bytes(),
    )
    .change_context(errors::PazeDecryptionError::CertificateParsingFailed)?;
    let decrypted_private_key_pem = String::from_utf8(
        decrypted_private_key
            .private_key_to_pem()
            .change_context(errors::PazeDecryptionError::CertificateParsingFailed)?,
    )
    .change_context(errors::PazeDecryptionError::CertificateParsingFailed)?;
    let decrypter = jwe::RSA_OAEP_256
        .decrypter_from_pem(decrypted_private_key_pem)
        .change_context(errors::PazeDecryptionError::CertificateParsingFailed)?;

    let paze_complete_response: Vec<&str> = paze_wallet_data
        .complete_response
        .peek()
        .split('.')
        .collect();
    let encrypted_jwe_key = paze_complete_response
        .get(1)
        .ok_or(errors::PazeDecryptionError::DecryptionFailed)?
        .to_string();
    let decoded_jwe_key = base64::engine::general_purpose::URL_SAFE_NO_PAD
        .decode(encrypted_jwe_key)
        .change_context(errors::PazeDecryptionError::Base64DecodingFailed)?;
    let jws_body: JwsBody = serde_json::from_slice(&decoded_jwe_key)
        .change_context(errors::PazeDecryptionError::DecryptionFailed)?;

    let (deserialized_payload, _deserialized_header) =
        jwe::deserialize_compact(jws_body.secured_payload.peek(), &decrypter)
            .change_context(errors::PazeDecryptionError::DecryptionFailed)?;
    let encoded_secured_payload_element = String::from_utf8(deserialized_payload)
        .change_context(errors::PazeDecryptionError::DecryptionFailed)?
        .split('.')
        .collect::<Vec<&str>>()
        .get(1)
        .ok_or(errors::PazeDecryptionError::DecryptionFailed)?
        .to_string();
    let decoded_secured_payload_element = base64::engine::general_purpose::URL_SAFE_NO_PAD
        .decode(encoded_secured_payload_element)
        .change_context(errors::PazeDecryptionError::Base64DecodingFailed)?;
    let parsed_decrypted: serde_json::Value =
        serde_json::from_slice(&decoded_secured_payload_element)
            .change_context(errors::PazeDecryptionError::DecryptionFailed)?;
    Ok(parsed_decrypted)
}

#[derive(Debug, Clone, Serialize, Deserialize)]
#[serde(rename_all = "camelCase")]
pub struct JwsBody {
    pub payload_id: String,
    pub session_id: String,
    pub secured_payload: masking::Secret<String>,
}

pub fn get_key_params_for_surcharge_details(
    payment_method_data: &domain::PaymentMethodData,
) -> Option<(
    common_enums::PaymentMethod,
    common_enums::PaymentMethodType,
    Option<common_enums::CardNetwork>,
)> {
    match payment_method_data {
        domain::PaymentMethodData::Card(card) => {
            // surcharge generated will always be same for credit as well as debit
            // since surcharge conditions cannot be defined on card_type
            Some((
                common_enums::PaymentMethod::Card,
                common_enums::PaymentMethodType::Credit,
                card.card_network.clone(),
            ))
        }
        domain::PaymentMethodData::CardRedirect(card_redirect_data) => Some((
            common_enums::PaymentMethod::CardRedirect,
            card_redirect_data.get_payment_method_type(),
            None,
        )),
        domain::PaymentMethodData::Wallet(wallet) => Some((
            common_enums::PaymentMethod::Wallet,
            wallet.get_payment_method_type(),
            None,
        )),
        domain::PaymentMethodData::PayLater(pay_later) => Some((
            common_enums::PaymentMethod::PayLater,
            pay_later.get_payment_method_type(),
            None,
        )),
        domain::PaymentMethodData::BankRedirect(bank_redirect) => Some((
            common_enums::PaymentMethod::BankRedirect,
            bank_redirect.get_payment_method_type(),
            None,
        )),
        domain::PaymentMethodData::BankDebit(bank_debit) => Some((
            common_enums::PaymentMethod::BankDebit,
            bank_debit.get_payment_method_type(),
            None,
        )),
        domain::PaymentMethodData::BankTransfer(bank_transfer) => Some((
            common_enums::PaymentMethod::BankTransfer,
            bank_transfer.get_payment_method_type(),
            None,
        )),
        domain::PaymentMethodData::Crypto(crypto) => Some((
            common_enums::PaymentMethod::Crypto,
            crypto.get_payment_method_type(),
            None,
        )),
        domain::PaymentMethodData::MandatePayment => None,
        domain::PaymentMethodData::Reward => None,
        domain::PaymentMethodData::RealTimePayment(real_time_payment) => Some((
            common_enums::PaymentMethod::RealTimePayment,
            real_time_payment.get_payment_method_type(),
            None,
        )),
        domain::PaymentMethodData::Upi(upi_data) => Some((
            common_enums::PaymentMethod::Upi,
            upi_data.get_payment_method_type(),
            None,
        )),
        domain::PaymentMethodData::Voucher(voucher) => Some((
            common_enums::PaymentMethod::Voucher,
            voucher.get_payment_method_type(),
            None,
        )),
        domain::PaymentMethodData::GiftCard(gift_card) => Some((
            common_enums::PaymentMethod::GiftCard,
            gift_card.get_payment_method_type(),
            None,
        )),
        domain::PaymentMethodData::OpenBanking(ob_data) => Some((
            common_enums::PaymentMethod::OpenBanking,
            ob_data.get_payment_method_type(),
            None,
        )),
        domain::PaymentMethodData::MobilePayment(mobile_payment) => Some((
            common_enums::PaymentMethod::MobilePayment,
            mobile_payment.get_payment_method_type(),
            None,
        )),
        domain::PaymentMethodData::CardToken(_)
        | domain::PaymentMethodData::NetworkToken(_)
        | domain::PaymentMethodData::CardDetailsForNetworkTransactionId(_) => None,
    }
}

pub fn validate_payment_link_request(
    request: &api::PaymentsRequest,
) -> Result<(), errors::ApiErrorResponse> {
    #[cfg(feature = "v1")]
    if request.confirm == Some(true) {
        return Err(errors::ApiErrorResponse::InvalidRequestData {
            message: "cannot confirm a payment while creating a payment link".to_string(),
        });
    }

    if request.return_url.is_none() {
        return Err(errors::ApiErrorResponse::InvalidRequestData {
            message: "return_url must be sent while creating a payment link".to_string(),
        });
    }
    Ok(())
}

pub async fn get_gsm_record(
    state: &SessionState,
    error_code: Option<String>,
    error_message: Option<String>,
    connector_name: String,
    flow: String,
) -> Option<hyperswitch_domain_models::gsm::GatewayStatusMap> {
    let get_gsm = || async {
        state.store.find_gsm_rule(
                connector_name.clone(),
                flow.clone(),
                "sub_flow".to_string(),
                error_code.clone().unwrap_or_default(), // TODO: make changes in connector to get a mandatory code in case of success or error response
                error_message.clone().unwrap_or_default(),
            )
            .await
            .map_err(|err| {
                if err.current_context().is_db_not_found() {
                    logger::warn!(
                        "GSM miss for connector - {}, flow - {}, error_code - {:?}, error_message - {:?}",
                        connector_name,
                        flow,
                        error_code,
                        error_message
                    );
                    metrics::AUTO_RETRY_GSM_MISS_COUNT.add( 1, &[]);
                } else {
                    metrics::AUTO_RETRY_GSM_FETCH_FAILURE_COUNT.add( 1, &[]);
                };
                err.change_context(errors::ApiErrorResponse::InternalServerError)
                    .attach_printable("failed to fetch decision from gsm")
            })
    };
    get_gsm()
        .await
        .inspect_err(|err| {
            // warn log should suffice here because we are not propagating this error
            logger::warn!(get_gsm_decision_fetch_error=?err, "error fetching gsm decision");
        })
        .ok()
}

pub async fn get_unified_translation(
    state: &SessionState,
    unified_code: String,
    unified_message: String,
    locale: String,
) -> Option<String> {
    let get_unified_translation = || async {
        state.store.find_translation(
                unified_code.clone(),
                unified_message.clone(),
                locale.clone(),
            )
            .await
            .map_err(|err| {
                if err.current_context().is_db_not_found() {
                    logger::warn!(
                        "Translation missing for unified_code - {:?}, unified_message - {:?}, locale - {:?}",
                        unified_code,
                        unified_message,
                        locale
                    );
                }
                err.change_context(errors::ApiErrorResponse::InternalServerError)
                    .attach_printable("failed to fetch translation from unified_translations")
            })
    };
    get_unified_translation()
        .await
        .inspect_err(|err| {
            // warn log should suffice here because we are not propagating this error
            logger::warn!(get_translation_error=?err, "error fetching unified translations");
        })
        .ok()
}
pub fn validate_order_details_amount(
    order_details: Vec<api_models::payments::OrderDetailsWithAmount>,
    amount: MinorUnit,
    should_validate: bool,
) -> Result<(), errors::ApiErrorResponse> {
    if should_validate {
        let total_order_details_amount: MinorUnit = order_details
            .iter()
            .map(|order| order.amount * order.quantity)
            .sum();

        if total_order_details_amount != amount {
            Err(errors::ApiErrorResponse::InvalidRequestData {
                message: "Total sum of order details doesn't match amount in payment request"
                    .to_string(),
            })
        } else {
            Ok(())
        }
    } else {
        Ok(())
    }
}

// This function validates the client secret expiry set by the merchant in the request
pub fn validate_session_expiry(session_expiry: u32) -> Result<(), errors::ApiErrorResponse> {
    if !(consts::MIN_SESSION_EXPIRY..=consts::MAX_SESSION_EXPIRY).contains(&session_expiry) {
        Err(errors::ApiErrorResponse::InvalidRequestData {
            message: "session_expiry should be between 60(1 min) to 7890000(3 months).".to_string(),
        })
    } else {
        Ok(())
    }
}

pub fn get_recipient_id_for_open_banking(
    merchant_data: &AdditionalMerchantData,
) -> Result<Option<String>, errors::ApiErrorResponse> {
    match merchant_data {
        AdditionalMerchantData::OpenBankingRecipientData(data) => match data {
            MerchantRecipientData::ConnectorRecipientId(id) => Ok(Some(id.peek().clone())),
            MerchantRecipientData::AccountData(acc_data) => {
                let connector_recipient_id = match acc_data {
                    MerchantAccountData::Bacs {
                        connector_recipient_id,
                        ..
                    }
                    | MerchantAccountData::Iban {
                        connector_recipient_id,
                        ..
                    }
                    | MerchantAccountData::FasterPayments {
                        connector_recipient_id,
                        ..
                    }
                    | MerchantAccountData::Sepa {
                        connector_recipient_id,
                        ..
                    }
                    | MerchantAccountData::SepaInstant {
                        connector_recipient_id,
                        ..
                    }
                    | MerchantAccountData::Elixir {
                        connector_recipient_id,
                        ..
                    }
                    | MerchantAccountData::Bankgiro {
                        connector_recipient_id,
                        ..
                    }
                    | MerchantAccountData::Plusgiro {
                        connector_recipient_id,
                        ..
                    } => connector_recipient_id,
                };

                match connector_recipient_id {
                    Some(RecipientIdType::ConnectorId(id)) => Ok(Some(id.peek().clone())),
                    Some(RecipientIdType::LockerId(id)) => Ok(Some(id.peek().clone())),
                    _ => Err(errors::ApiErrorResponse::InvalidConnectorConfiguration {
                        config: "recipient_id".to_string(),
                    }),
                }
            }
            _ => Err(errors::ApiErrorResponse::InvalidConnectorConfiguration {
                config: "recipient_id".to_string(),
            }),
        },
    }
}

pub fn get_connector_data_with_token(
    state: &SessionState,
    connector_name: String,
    merchant_connector_account_id: Option<id_type::MerchantConnectorAccountId>,
    payment_method_type: api_models::enums::PaymentMethodType,
) -> RouterResult<api::ConnectorData> {
    let connector_data_result = api::ConnectorData::get_connector_by_name(
        &state.conf.connectors,
        &connector_name.to_string(),
        // Default value, will be replaced by the result of decide_session_token_flow
        api::GetToken::Connector,
        merchant_connector_account_id.clone(),
    );
    let connector_type = decide_session_token_flow(
        &connector_data_result?.connector,
        payment_method_type,
        connector_name.clone(),
    );

    logger::debug!(session_token_flow=?connector_type, "Session token flow decided for payment method type: {:?}", payment_method_type);

    api::ConnectorData::get_connector_by_name(
        &state.conf.connectors,
        &connector_name.to_string(),
        connector_type,
        merchant_connector_account_id,
    )
    .inspect_err(|err| {
        logger::error!(session_token_error=?err);
    })
}

/// Decides the session token flow based on payment method type
pub fn decide_session_token_flow(
    connector: &hyperswitch_interfaces::connector_integration_interface::ConnectorEnum,
    payment_method_type: api_models::enums::PaymentMethodType,
    connector_name: String,
) -> api::GetToken {
    if connector.validate_sdk_session_token_for_payment_method(&payment_method_type) {
        logger::debug!(
            "SDK session token validation succeeded for payment_method_type {:?} in connector {} , proceeding with Connector token flow",
            payment_method_type, connector_name
        );
        return api::GetToken::Connector;
    }

    match payment_method_type {
        api_models::enums::PaymentMethodType::ApplePay => api::GetToken::ApplePayMetadata,
        api_models::enums::PaymentMethodType::GooglePay => api::GetToken::GpayMetadata,
        api_models::enums::PaymentMethodType::Paypal => api::GetToken::PaypalSdkMetadata,
        api_models::enums::PaymentMethodType::SamsungPay => api::GetToken::SamsungPayMetadata,
        api_models::enums::PaymentMethodType::Paze => api::GetToken::PazeMetadata,
        api_models::enums::PaymentMethodType::AmazonPay => api::GetToken::AmazonPayMetadata,
        _ => api::GetToken::Connector,
    }
}
// This function validates the intent fulfillment time expiry set by the merchant in the request
pub fn validate_intent_fulfillment_expiry(
    intent_fulfillment_time: u32,
) -> Result<(), errors::ApiErrorResponse> {
    if !(consts::MIN_INTENT_FULFILLMENT_EXPIRY..=consts::MAX_INTENT_FULFILLMENT_EXPIRY)
        .contains(&intent_fulfillment_time)
    {
        Err(errors::ApiErrorResponse::InvalidRequestData {
            message: "intent_fulfillment_time should be between 60(1 min) to 1800(30 mins)."
                .to_string(),
        })
    } else {
        Ok(())
    }
}

pub fn add_connector_response_to_additional_payment_data(
    additional_payment_data: api_models::payments::AdditionalPaymentData,
    connector_response_payment_method_data: AdditionalPaymentMethodConnectorResponse,
) -> api_models::payments::AdditionalPaymentData {
    match (
        &additional_payment_data,
        connector_response_payment_method_data,
    ) {
        (
            api_models::payments::AdditionalPaymentData::Card(additional_card_data),
            AdditionalPaymentMethodConnectorResponse::Card {
                authentication_data,
                payment_checks,
                ..
            },
        ) => api_models::payments::AdditionalPaymentData::Card(Box::new(
            api_models::payments::AdditionalCardInfo {
                payment_checks,
                authentication_data,
                ..*additional_card_data.clone()
            },
        )),
        (
            api_models::payments::AdditionalPaymentData::PayLater { .. },
            AdditionalPaymentMethodConnectorResponse::PayLater {
                klarna_sdk: Some(KlarnaSdkResponse { payment_type }),
            },
        ) => api_models::payments::AdditionalPaymentData::PayLater {
            klarna_sdk: Some(api_models::payments::KlarnaSdkPaymentMethod { payment_type }),
        },
        (
            api_models::payments::AdditionalPaymentData::BankRedirect { .. },
            AdditionalPaymentMethodConnectorResponse::BankRedirect {
                interac: Some(InteracCustomerInfo { customer_info }),
            },
        ) => api_models::payments::AdditionalPaymentData::BankRedirect {
            bank_name: None,
            details: None,
            interac: Some(api_models::payments::InteracPaymentMethod { customer_info }),
        },

        _ => additional_payment_data,
    }
}

pub fn update_additional_payment_data_with_connector_response_pm_data(
    additional_payment_data: Option<serde_json::Value>,
    connector_response_pm_data: Option<AdditionalPaymentMethodConnectorResponse>,
) -> RouterResult<Option<serde_json::Value>> {
    let parsed_additional_payment_method_data = additional_payment_data
        .as_ref()
        .map(|payment_method_data| {
            payment_method_data
                .clone()
                .parse_value::<api_models::payments::AdditionalPaymentData>(
                    "additional_payment_method_data",
                )
        })
        .transpose()
        .change_context(errors::ApiErrorResponse::InternalServerError)
        .attach_printable("unable to parse value into additional_payment_method_data")?;

    let additional_payment_method_data = parsed_additional_payment_method_data
        .zip(connector_response_pm_data)
        .map(|(additional_pm_data, connector_response_pm_data)| {
            add_connector_response_to_additional_payment_data(
                additional_pm_data,
                connector_response_pm_data,
            )
        });

    additional_payment_method_data
        .as_ref()
        .map(Encode::encode_to_value)
        .transpose()
        .change_context(errors::ApiErrorResponse::InternalServerError)
        .attach_printable("Failed to encode additional pm data")
}

#[cfg(feature = "v2")]
pub async fn get_payment_method_details_from_payment_token(
    state: &SessionState,
    payment_attempt: &PaymentAttempt,
    payment_intent: &PaymentIntent,
    key_store: &domain::MerchantKeyStore,
    storage_scheme: enums::MerchantStorageScheme,
) -> RouterResult<Option<(domain::PaymentMethodData, enums::PaymentMethod)>> {
    todo!()
}

#[cfg(feature = "v1")]
pub async fn get_payment_method_details_from_payment_token(
    state: &SessionState,
    payment_attempt: &PaymentAttempt,
    payment_intent: &PaymentIntent,
    key_store: &domain::MerchantKeyStore,
    storage_scheme: enums::MerchantStorageScheme,
) -> RouterResult<Option<(domain::PaymentMethodData, enums::PaymentMethod)>> {
    let hyperswitch_token = if let Some(token) = payment_attempt.payment_token.clone() {
        let redis_conn = state
            .store
            .get_redis_conn()
            .change_context(errors::ApiErrorResponse::InternalServerError)
            .attach_printable("Failed to get redis connection")?;
        let key = format!(
            "pm_token_{}_{}_hyperswitch",
            token,
            payment_attempt
                .payment_method
                .to_owned()
                .get_required_value("payment_method")?,
        );
        let token_data_string = redis_conn
            .get_key::<Option<String>>(&key.into())
            .await
            .change_context(errors::ApiErrorResponse::InternalServerError)
            .attach_printable("Failed to fetch the token from redis")?
            .ok_or(error_stack::Report::new(
                errors::ApiErrorResponse::UnprocessableEntity {
                    message: "Token is invalid or expired".to_owned(),
                },
            ))?;
        let token_data_result = token_data_string
            .clone()
            .parse_struct("PaymentTokenData")
            .change_context(errors::ApiErrorResponse::InternalServerError)
            .attach_printable("failed to deserialize hyperswitch token data");
        let token_data = match token_data_result {
            Ok(data) => data,
            Err(e) => {
                // The purpose of this logic is backwards compatibility to support tokens
                // in redis that might be following the old format.
                if token_data_string.starts_with('{') {
                    return Err(e);
                } else {
                    storage::PaymentTokenData::temporary_generic(token_data_string)
                }
            }
        };
        Some(token_data)
    } else {
        None
    };
    let token = hyperswitch_token
        .ok_or(errors::ApiErrorResponse::InternalServerError)
        .attach_printable("missing hyperswitch_token")?;
    match token {
        storage::PaymentTokenData::TemporaryGeneric(generic_token) => {
            retrieve_payment_method_with_temporary_token(
                state,
                &generic_token.token,
                payment_intent,
                payment_attempt,
                key_store,
                None,
            )
            .await
        }

        storage::PaymentTokenData::Temporary(generic_token) => {
            retrieve_payment_method_with_temporary_token(
                state,
                &generic_token.token,
                payment_intent,
                payment_attempt,
                key_store,
                None,
            )
            .await
        }

        storage::PaymentTokenData::Permanent(card_token) => {
            retrieve_card_with_permanent_token_for_external_authentication(
                state,
                &card_token.token,
                payment_intent,
                None,
                key_store,
                storage_scheme,
            )
            .await
            .map(|card| Some((card, enums::PaymentMethod::Card)))
        }

        storage::PaymentTokenData::PermanentCard(card_token) => {
            retrieve_card_with_permanent_token_for_external_authentication(
                state,
                &card_token.token,
                payment_intent,
                None,
                key_store,
                storage_scheme,
            )
            .await
            .map(|card| Some((card, enums::PaymentMethod::Card)))
        }

        storage::PaymentTokenData::AuthBankDebit(auth_token) => {
            retrieve_payment_method_from_auth_service(
                state,
                key_store,
                &auth_token,
                payment_intent,
                &None,
            )
            .await
        }

        storage::PaymentTokenData::WalletToken(_) => Ok(None),
    }
}

// This function validates the  mandate_data with its setup_future_usage
pub fn validate_mandate_data_and_future_usage(
    setup_future_usages: Option<api_enums::FutureUsage>,
    mandate_details_present: bool,
) -> Result<(), errors::ApiErrorResponse> {
    if mandate_details_present
        && (Some(api_enums::FutureUsage::OnSession) == setup_future_usages
            || setup_future_usages.is_none())
    {
        Err(errors::ApiErrorResponse::PreconditionFailed {
            message: "`setup_future_usage` must be `off_session` for mandates".into(),
        })
    } else {
        Ok(())
    }
}

#[derive(Debug, Clone)]
pub enum UnifiedAuthenticationServiceFlow {
    ClickToPayInitiate,
    ExternalAuthenticationInitiate {
        acquirer_details: Option<authentication::types::AcquirerDetails>,
        card: Box<hyperswitch_domain_models::payment_method_data::Card>,
        token: String,
    },
    ExternalAuthenticationPostAuthenticate {
        authentication_id: id_type::AuthenticationId,
    },
}

#[cfg(feature = "v1")]
pub async fn decide_action_for_unified_authentication_service<F: Clone>(
    state: &SessionState,
    key_store: &domain::MerchantKeyStore,
    business_profile: &domain::Profile,
    payment_data: &mut PaymentData<F>,
    connector_call_type: &api::ConnectorCallType,
    mandate_type: Option<api_models::payments::MandateTransactionType>,
) -> RouterResult<Option<UnifiedAuthenticationServiceFlow>> {
    let external_authentication_flow = get_payment_external_authentication_flow_during_confirm(
        state,
        key_store,
        business_profile,
        payment_data,
        connector_call_type,
        mandate_type,
    )
    .await?;
    Ok(match external_authentication_flow {
        Some(PaymentExternalAuthenticationFlow::PreAuthenticationFlow {
            acquirer_details,
            card,
            token,
        }) => Some(
            UnifiedAuthenticationServiceFlow::ExternalAuthenticationInitiate {
                acquirer_details,
                card,
                token,
            },
        ),
        Some(PaymentExternalAuthenticationFlow::PostAuthenticationFlow { authentication_id }) => {
            Some(
                UnifiedAuthenticationServiceFlow::ExternalAuthenticationPostAuthenticate {
                    authentication_id,
                },
            )
        }
        None => {
            if let Some(payment_method) = payment_data.payment_attempt.payment_method {
                if payment_method == storage_enums::PaymentMethod::Card
                    && business_profile.is_click_to_pay_enabled
                    && payment_data.service_details.is_some()
                {
                    Some(UnifiedAuthenticationServiceFlow::ClickToPayInitiate)
                } else {
                    None
                }
            } else {
                logger::info!(
                    payment_method=?payment_data.payment_attempt.payment_method,
                    click_to_pay_enabled=?business_profile.is_click_to_pay_enabled,
                    "skipping unified authentication service call since payment conditions are not satisfied"
                );
                None
            }
        }
    })
}

pub enum PaymentExternalAuthenticationFlow {
    PreAuthenticationFlow {
        acquirer_details: Option<authentication::types::AcquirerDetails>,
        card: Box<hyperswitch_domain_models::payment_method_data::Card>,
        token: String,
    },
    PostAuthenticationFlow {
        authentication_id: id_type::AuthenticationId,
    },
}

#[cfg(feature = "v1")]
pub async fn get_payment_external_authentication_flow_during_confirm<F: Clone>(
    state: &SessionState,
    key_store: &domain::MerchantKeyStore,
    business_profile: &domain::Profile,
    payment_data: &mut PaymentData<F>,
    connector_call_type: &api::ConnectorCallType,
    mandate_type: Option<api_models::payments::MandateTransactionType>,
) -> RouterResult<Option<PaymentExternalAuthenticationFlow>> {
    let authentication_id = payment_data.payment_attempt.authentication_id.clone();
    let is_authentication_type_3ds = payment_data.payment_attempt.authentication_type
        == Some(common_enums::AuthenticationType::ThreeDs);
    let separate_authentication_requested = payment_data
        .payment_intent
        .request_external_three_ds_authentication
        .unwrap_or(false);
    let separate_three_ds_authentication_attempted = payment_data
        .payment_attempt
        .external_three_ds_authentication_attempted
        .unwrap_or(false);
    let connector_supports_separate_authn =
        authentication::utils::get_connector_data_if_separate_authn_supported(connector_call_type);
    logger::info!("is_pre_authn_call {:?}", authentication_id.is_none());
    logger::info!(
        "separate_authentication_requested {:?}",
        separate_authentication_requested
    );
    logger::info!(
        "payment connector supports external authentication: {:?}",
        connector_supports_separate_authn.is_some()
    );
    let card = payment_data.payment_method_data.as_ref().and_then(|pmd| {
        if let domain::PaymentMethodData::Card(card) = pmd {
            Some(card.clone())
        } else {
            None
        }
    });
    Ok(if separate_three_ds_authentication_attempted {
        authentication_id.map(|authentication_id| {
            PaymentExternalAuthenticationFlow::PostAuthenticationFlow { authentication_id }
        })
    } else if separate_authentication_requested
        && is_authentication_type_3ds
        && mandate_type
            != Some(api_models::payments::MandateTransactionType::RecurringMandateTransaction)
    {
        if let Some((connector_data, card)) = connector_supports_separate_authn.zip(card) {
            let token = payment_data
                .token
                .clone()
                .get_required_value("token")
                .change_context(errors::ApiErrorResponse::InternalServerError)
                .attach_printable(
                    "payment_data.token should not be None while making pre authentication call",
                )?;
            let payment_connector_mca = get_merchant_connector_account(
                state,
                &business_profile.merchant_id,
                None,
                key_store,
                business_profile.get_id(),
                connector_data.connector_name.to_string().as_str(),
                connector_data.merchant_connector_id.as_ref(),
            )
            .await?;
            let acquirer_details = payment_connector_mca
                .get_metadata()
                .clone()
                .and_then(|metadata| {
                    metadata
                    .peek()
                    .clone()
                    .parse_value::<authentication::types::AcquirerDetails>("AcquirerDetails")
                    .change_context(errors::ApiErrorResponse::PreconditionFailed {
                        message:
                            "acquirer_bin and acquirer_merchant_id not found in Payment Connector's Metadata"
                                .to_string(),
                    })
                    .inspect_err(|err| {
                        logger::error!(
                            "Failed to parse acquirer details from Payment Connector's Metadata: {:?}",
                            err
                        );
                    })
                    .ok()
                });
            Some(PaymentExternalAuthenticationFlow::PreAuthenticationFlow {
                card: Box::new(card),
                token,
                acquirer_details,
            })
        } else {
            None
        }
    } else {
        None
    })
}

pub fn get_redis_key_for_extended_card_info(
    merchant_id: &id_type::MerchantId,
    payment_id: &id_type::PaymentId,
) -> String {
    format!(
        "{}_{}_extended_card_info",
        merchant_id.get_string_repr(),
        payment_id.get_string_repr()
    )
}

pub fn check_integrity_based_on_flow<T, Request>(
    request: &Request,
    payment_response_data: &Result<PaymentsResponseData, ErrorResponse>,
) -> Result<(), common_utils::errors::IntegrityCheckError>
where
    T: FlowIntegrity,
    Request: GetIntegrityObject<T> + CheckIntegrity<Request, T>,
{
    let connector_transaction_id = match payment_response_data {
        Ok(resp_data) => match resp_data {
            PaymentsResponseData::TransactionResponse {
                connector_response_reference_id,
                ..
            } => connector_response_reference_id,
            PaymentsResponseData::TransactionUnresolvedResponse {
                connector_response_reference_id,
                ..
            } => connector_response_reference_id,
            PaymentsResponseData::PreProcessingResponse {
                connector_response_reference_id,
                ..
            } => connector_response_reference_id,
            _ => &None,
        },
        Err(_) => &None,
    };
    request.check_integrity(request, connector_transaction_id.to_owned())
}

pub async fn config_skip_saving_wallet_at_connector(
    db: &dyn StorageInterface,
    merchant_id: &id_type::MerchantId,
) -> CustomResult<Option<Vec<storage_enums::PaymentMethodType>>, errors::ApiErrorResponse> {
    let config = db
        .find_config_by_key_unwrap_or(
            &merchant_id.get_skip_saving_wallet_at_connector_key(),
            Some("[]".to_string()),
        )
        .await;
    Ok(match config {
        Ok(conf) => Some(
            serde_json::from_str::<Vec<storage_enums::PaymentMethodType>>(&conf.config)
                .change_context(errors::ApiErrorResponse::InternalServerError)
                .attach_printable("skip_save_wallet_at_connector config parsing failed")?,
        ),
        Err(error) => {
            logger::error!(?error);
            None
        }
    })
}

#[cfg(feature = "v1")]
pub async fn override_setup_future_usage_to_on_session<F, D>(
    db: &dyn StorageInterface,
    payment_data: &mut D,
) -> CustomResult<(), errors::ApiErrorResponse>
where
    F: Clone,
    D: OperationSessionGetters<F> + OperationSessionSetters<F> + Send,
{
    if payment_data.get_payment_intent().setup_future_usage == Some(enums::FutureUsage::OffSession)
    {
        let skip_saving_wallet_at_connector_optional = config_skip_saving_wallet_at_connector(
            db,
            &payment_data.get_payment_intent().merchant_id,
        )
        .await?;

        if let Some(skip_saving_wallet_at_connector) = skip_saving_wallet_at_connector_optional {
            if let Some(payment_method_type) =
                payment_data.get_payment_attempt().get_payment_method_type()
            {
                if skip_saving_wallet_at_connector.contains(&payment_method_type) {
                    logger::debug!("Override setup_future_usage from off_session to on_session based on the merchant's skip_saving_wallet_at_connector configuration to avoid creating a connector mandate.");
                    payment_data
                        .set_setup_future_usage_in_payment_intent(enums::FutureUsage::OnSession);
                }
            }
        };
    };
    Ok(())
}

pub async fn validate_routing_id_with_profile_id(
    db: &dyn StorageInterface,
    routing_id: &id_type::RoutingId,
    profile_id: &id_type::ProfileId,
) -> CustomResult<(), errors::ApiErrorResponse> {
    let _routing_id = db
        .find_routing_algorithm_metadata_by_algorithm_id_profile_id(routing_id, profile_id)
        .await
        .map_err(|err| {
            if err.current_context().is_db_not_found() {
                logger::warn!(
                    "Routing id not found for routing id - {:?} and profile id - {:?}",
                    routing_id,
                    profile_id
                );
                err.change_context(errors::ApiErrorResponse::InvalidDataFormat {
                    field_name: "routing_algorithm_id".to_string(),
                    expected_format: "A valid routing_id that belongs to the business_profile"
                        .to_string(),
                })
            } else {
                err.change_context(errors::ApiErrorResponse::InternalServerError)
                    .attach_printable("Failed to validate routing id")
            }
        })?;
    Ok(())
}

#[cfg(feature = "v1")]
pub async fn validate_merchant_connector_ids_in_connector_mandate_details(
    state: &SessionState,
    key_store: &domain::MerchantKeyStore,
    connector_mandate_details: &api_models::payment_methods::CommonMandateReference,
    merchant_id: &id_type::MerchantId,
    card_network: Option<api_enums::CardNetwork>,
) -> CustomResult<(), errors::ApiErrorResponse> {
    let db = &*state.store;
    let merchant_connector_account_list = db
        .find_merchant_connector_account_by_merchant_id_and_disabled_list(
            &state.into(),
            merchant_id,
            true,
            key_store,
        )
        .await
        .to_not_found_response(errors::ApiErrorResponse::InternalServerError)?;

    let merchant_connector_account_details_hash_map: std::collections::HashMap<
        id_type::MerchantConnectorAccountId,
        domain::MerchantConnectorAccount,
    > = merchant_connector_account_list
        .iter()
        .map(|merchant_connector_account| {
            (
                merchant_connector_account.get_id(),
                merchant_connector_account.clone(),
            )
        })
        .collect();

    if let Some(payment_mandate_reference) = &connector_mandate_details.payments {
        let payments_map = payment_mandate_reference.0.clone();
        for (migrating_merchant_connector_id, migrating_connector_mandate_details) in payments_map {
            match (
                card_network.clone(),
                merchant_connector_account_details_hash_map.get(&migrating_merchant_connector_id),
            ) {
                (Some(enums::CardNetwork::Discover), Some(merchant_connector_account_details)) => {
                    if let ("cybersource", None) = (
                        merchant_connector_account_details.connector_name.as_str(),
                        migrating_connector_mandate_details
                            .original_payment_authorized_amount
                            .zip(
                                migrating_connector_mandate_details
                                    .original_payment_authorized_currency,
                            ),
                    ) {
                        Err(errors::ApiErrorResponse::MissingRequiredFields {
                            field_names: vec![
                                "original_payment_authorized_currency",
                                "original_payment_authorized_amount",
                            ],
                        })
                        .attach_printable(format!(
                            "Invalid connector_mandate_details provided for connector {migrating_merchant_connector_id:?}",

                        ))?
                    }
                }
                (_, Some(_)) => (),
                (_, None) => Err(errors::ApiErrorResponse::InvalidDataValue {
                    field_name: "merchant_connector_id",
                })
                .attach_printable_lazy(|| {
                    format!(
                        "{migrating_merchant_connector_id:?} invalid merchant connector id in connector_mandate_details",

                    )
                })?,
            }
        }
    } else {
        router_env::logger::error!("payment mandate reference not found");
    }
    Ok(())
}

pub fn validate_platform_request_for_marketplace(
    amount: api::Amount,
    split_payments: Option<common_types::payments::SplitPaymentsRequest>,
) -> Result<(), errors::ApiErrorResponse> {
    match split_payments {
        Some(common_types::payments::SplitPaymentsRequest::StripeSplitPayment(
            stripe_split_payment,
        )) => match amount {
            api::Amount::Zero => {
                if stripe_split_payment
                    .application_fees
                    .as_ref()
                    .map_or(MinorUnit::zero(), |amount| *amount)
                    != MinorUnit::zero()
                {
                    return Err(errors::ApiErrorResponse::InvalidDataValue {
                        field_name: "split_payments.stripe_split_payment.application_fees",
                    });
                }
            }
            api::Amount::Value(amount) => {
                if stripe_split_payment
                    .application_fees
                    .as_ref()
                    .map_or(MinorUnit::zero(), |amount| *amount)
                    > amount.into()
                {
                    return Err(errors::ApiErrorResponse::InvalidDataValue {
                        field_name: "split_payments.stripe_split_payment.application_fees",
                    });
                }
            }
        },
        Some(common_types::payments::SplitPaymentsRequest::AdyenSplitPayment(
            adyen_split_payment,
        )) => {
            let total_split_amount: i64 = adyen_split_payment
                .split_items
                .iter()
                .map(|split_item| {
                    split_item
                        .amount
                        .unwrap_or(MinorUnit::new(0))
                        .get_amount_as_i64()
                })
                .sum();

            match amount {
                api::Amount::Zero => {
                    if total_split_amount != 0 {
                        return Err(errors::ApiErrorResponse::InvalidDataValue {
                            field_name: "Sum of split amounts should be equal to the total amount",
                        });
                    }
                }
                api::Amount::Value(amount) => {
                    let i64_amount: i64 = amount.into();
                    if !adyen_split_payment.split_items.is_empty()
                        && i64_amount != total_split_amount
                    {
                        return Err(errors::ApiErrorResponse::PreconditionFailed {
                            message: "Sum of split amounts should be equal to the total amount"
                                .to_string(),
                        });
                    }
                }
            };
            adyen_split_payment
                .split_items
                .iter()
                .try_for_each(|split_item| {
                    match split_item.split_type {
                        common_enums::AdyenSplitType::BalanceAccount => {
                            if split_item.account.is_none() {
                                return Err(errors::ApiErrorResponse::MissingRequiredField {
                                    field_name:
                                        "split_payments.adyen_split_payment.split_items.account",
                                });
                            }
                        }
                        common_enums::AdyenSplitType::Commission
                        | enums::AdyenSplitType::Vat
                        | enums::AdyenSplitType::TopUp => {
                            if split_item.amount.is_none() {
                                return Err(errors::ApiErrorResponse::MissingRequiredField {
                                    field_name:
                                        "split_payments.adyen_split_payment.split_items.amount",
                                });
                            }
                            if let enums::AdyenSplitType::TopUp = split_item.split_type {
                                if split_item.account.is_none() {
                                    return Err(errors::ApiErrorResponse::MissingRequiredField {
                                        field_name:
                                            "split_payments.adyen_split_payment.split_items.account",
                                    });
                                }
                                if adyen_split_payment.store.is_some() {
                                    return Err(errors::ApiErrorResponse::PreconditionFailed {
                                        message: "Topup split payment is not available via Adyen Platform"
                                            .to_string(),
                                    });
                                }
                            }
                        }
                        enums::AdyenSplitType::AcquiringFees
                        | enums::AdyenSplitType::PaymentFee
                        | enums::AdyenSplitType::AdyenFees
                        | enums::AdyenSplitType::AdyenCommission
                        | enums::AdyenSplitType::AdyenMarkup
                        | enums::AdyenSplitType::Interchange
                        | enums::AdyenSplitType::SchemeFee => {}
                    };
                    Ok(())
                })?;
        }
        Some(common_types::payments::SplitPaymentsRequest::XenditSplitPayment(
            xendit_split_payment,
        )) => match xendit_split_payment {
            common_types::payments::XenditSplitRequest::MultipleSplits(
                xendit_multiple_split_payment,
            ) => {
                match amount {
                    api::Amount::Zero => {
                        let total_split_amount: i64 = xendit_multiple_split_payment
                            .routes
                            .iter()
                            .map(|route| {
                                route
                                    .flat_amount
                                    .unwrap_or(MinorUnit::new(0))
                                    .get_amount_as_i64()
                            })
                            .sum();

                        if total_split_amount != 0 {
                            return Err(errors::ApiErrorResponse::InvalidDataValue {
                                field_name:
                                    "Sum of split amounts should be equal to the total amount",
                            });
                        }
                    }
                    api::Amount::Value(amount) => {
                        let total_payment_amount: i64 = amount.into();
                        let total_split_amount: i64 = xendit_multiple_split_payment
                    .routes
                    .into_iter()
                    .map(|route| {
                        if route.flat_amount.is_none() && route.percent_amount.is_none() {
                            Err(errors::ApiErrorResponse::InvalidRequestData {
                                message: "Expected either split_payments.xendit_split_payment.routes.flat_amount or split_payments.xendit_split_payment.routes.percent_amount to be provided".to_string(),
                            })
                        } else if route.flat_amount.is_some() && route.percent_amount.is_some(){
                            Err(errors::ApiErrorResponse::InvalidRequestData {
                                message: "Expected either split_payments.xendit_split_payment.routes.flat_amount or split_payments.xendit_split_payment.routes.percent_amount, but not both".to_string(),
                            })
                        } else {
                            Ok(route
                                .flat_amount
                                .map(|amount| amount.get_amount_as_i64())
                                .or(route.percent_amount.map(|percentage| (percentage * total_payment_amount) / 100))
                                .unwrap_or(0))
                            }
                            })
                            .collect::<Result<Vec<i64>, _>>()?
                            .into_iter()
                            .sum();

                        if total_payment_amount < total_split_amount {
                            return Err(errors::ApiErrorResponse::PreconditionFailed {
                                message:
                                    "The sum of split amounts should not exceed the total amount"
                                        .to_string(),
                            });
                        }
                    }
                };
            }
            common_types::payments::XenditSplitRequest::SingleSplit(_) => (),
        },
        None => (),
    }
    Ok(())
}

pub async fn is_merchant_eligible_authentication_service(
    merchant_id: &id_type::MerchantId,
    state: &SessionState,
) -> RouterResult<bool> {
    let merchants_eligible_for_authentication_service = state
        .store
        .as_ref()
        .find_config_by_key_unwrap_or(
            consts::AUTHENTICATION_SERVICE_ELIGIBLE_CONFIG,
            Some("[]".to_string()),
        )
        .await;

    let auth_eligible_array: Vec<String> = match merchants_eligible_for_authentication_service {
        Ok(config) => serde_json::from_str(&config.config)
            .change_context(errors::ApiErrorResponse::InternalServerError)
            .attach_printable("unable to parse authentication service config")?,
        Err(err) => {
            logger::error!(
                "Error fetching authentication service enabled merchant config {:?}",
                err
            );
            Vec::new()
        }
    };

    Ok(auth_eligible_array.contains(&merchant_id.get_string_repr().to_owned()))
}

#[cfg(feature = "v1")]
pub async fn validate_allowed_payment_method_types_request(
    state: &SessionState,
    profile_id: &id_type::ProfileId,
    merchant_context: &domain::MerchantContext,
    allowed_payment_method_types: Option<Vec<common_enums::PaymentMethodType>>,
) -> CustomResult<(), errors::ApiErrorResponse> {
    if let Some(allowed_payment_method_types) = allowed_payment_method_types {
        let db = &*state.store;
        let all_connector_accounts = db
            .find_merchant_connector_account_by_merchant_id_and_disabled_list(
                &state.into(),
                merchant_context.get_merchant_account().get_id(),
                false,
                merchant_context.get_merchant_key_store(),
            )
            .await
            .change_context(errors::ApiErrorResponse::InternalServerError)
            .attach_printable("Failed to fetch merchant connector account for given merchant id")?;

        let filtered_connector_accounts = all_connector_accounts
            .filter_based_on_profile_and_connector_type(
                profile_id,
                ConnectorType::PaymentProcessor,
            );

        let supporting_payment_method_types: HashSet<_> = filtered_connector_accounts
            .iter()
            .flat_map(|connector_account| {
                connector_account
                    .payment_methods_enabled
                    .clone()
                    .unwrap_or_default()
                    .into_iter()
                    .map(|payment_methods_enabled| {
                        payment_methods_enabled
                            .parse_value::<api_models::admin::PaymentMethodsEnabled>(
                                "payment_methods_enabled",
                            )
                    })
                    .filter_map(|parsed_payment_method_result| {
                        parsed_payment_method_result
                            .inspect_err(|err| {
                                logger::error!(
                                    "Unable to deserialize payment methods enabled: {:?}",
                                    err
                                );
                            })
                            .ok()
                    })
                    .flat_map(|parsed_payment_methods_enabled| {
                        parsed_payment_methods_enabled
                            .payment_method_types
                            .unwrap_or_default()
                            .into_iter()
                            .map(|payment_method_type| payment_method_type.payment_method_type)
                    })
            })
            .collect();

        let unsupported_payment_methods: Vec<_> = allowed_payment_method_types
            .iter()
            .filter(|allowed_pmt| !supporting_payment_method_types.contains(allowed_pmt))
            .collect();

        if !unsupported_payment_methods.is_empty() {
            metrics::PAYMENT_METHOD_TYPES_MISCONFIGURATION_METRIC.add(
                1,
                router_env::metric_attributes!((
                    "merchant_id",
                    merchant_context.get_merchant_account().get_id().clone()
                )),
            );
        }

        fp_utils::when(
            unsupported_payment_methods.len() == allowed_payment_method_types.len(),
            || {
                Err(errors::ApiErrorResponse::IncorrectPaymentMethodConfiguration)
                    .attach_printable(format!(
                        "None of the allowed payment method types {allowed_payment_method_types:?} are configured for this merchant connector account.",

                    ))
            },
        )?;
    }

    Ok(())
}

async fn get_payment_update_enabled_for_client_auth(
    merchant_id: &id_type::MerchantId,
    state: &SessionState,
) -> bool {
    let key = merchant_id.get_payment_update_enabled_for_client_auth_key();
    let db = &*state.store;
    let update_enabled = db.find_config_by_key(key.as_str()).await;

    match update_enabled {
        Ok(conf) => conf.config.to_lowercase() == "true",
        Err(error) => {
            logger::error!(?error);
            false
        }
    }
}

pub async fn allow_payment_update_enabled_for_client_auth(
    merchant_id: &id_type::MerchantId,
    state: &SessionState,
    auth_flow: services::AuthFlow,
) -> Result<(), error_stack::Report<errors::ApiErrorResponse>> {
    match auth_flow {
        services::AuthFlow::Client => {
            if get_payment_update_enabled_for_client_auth(merchant_id, state).await {
                Ok(())
            } else {
                Err(errors::ApiErrorResponse::InternalServerError)
                    .attach_printable("Client auth for payment update is not enabled.")
            }
        }
        services::AuthFlow::Merchant => Ok(()),
    }
}

#[cfg(feature = "v2")]
#[instrument(skip_all)]
pub async fn get_merchant_connector_account_v2(
    state: &SessionState,
    key_store: &domain::MerchantKeyStore,
    merchant_connector_id: Option<&id_type::MerchantConnectorAccountId>,
) -> RouterResult<domain::MerchantConnectorAccount> {
    let db = &*state.store;
    match merchant_connector_id {
        Some(merchant_connector_id) => db
            .find_merchant_connector_account_by_id(&state.into(), merchant_connector_id, key_store)
            .await
            .to_not_found_response(errors::ApiErrorResponse::MerchantConnectorAccountNotFound {
                id: merchant_connector_id.get_string_repr().to_string(),
            }),
        None => Err(errors::ApiErrorResponse::MissingRequiredField {
            field_name: "merchant_connector_id",
        })
        .attach_printable("merchant_connector_id is not provided"),
    }
}

pub fn is_stored_credential(
    recurring_details: &Option<RecurringDetails>,
    payment_token: &Option<String>,
    is_mandate: bool,
    is_stored_credential_prev: Option<bool>,
) -> Option<bool> {
    if is_stored_credential_prev == Some(true)
        || recurring_details.is_some()
        || payment_token.is_some()
        || is_mandate
    {
        Some(true)
    } else {
        is_stored_credential_prev
    }
}

#[cfg(feature = "v1")]
/// Helper function to get the connector label used for storing connector_customer_id
/// Returns None if the merchant_connector_account ID is not present
pub fn get_connector_label_for_customer<F, D>(
    merchant_connector_account: &MerchantConnectorAccountType,
    payment_data: &D,
) -> Option<String>
where
    D: OperationSessionGetters<F>,
{
    // Get connector name from payment attempt
    let connector_name = payment_data.get_payment_attempt().connector.as_ref()?;

    // Generate the connector_label using the same logic as when storing connector_customer_id
    let connector_label = core_utils::get_connector_label(
        payment_data.get_payment_intent().business_country,
        payment_data.get_payment_intent().business_label.as_ref(),
        payment_data
            .get_payment_attempt()
            .business_sub_label
            .as_ref(),
        connector_name,
    );

    // Use the same priority as in call_create_connector_customer_if_required
    // 1. Try merchant_connector_account ID first
    // 2. Try the dynamically generated connector_label
    // 3. Fallback to format!("{connector_name}_{profile_id}")
    if let Some(connector_label) = merchant_connector_account
        .get_mca_id()
        .map(|mca_id| mca_id.get_string_repr().to_string())
        .or(connector_label)
    {
        Some(connector_label)
    } else {
        // Fallback to connector_name_profileId
        payment_data
            .get_payment_intent()
            .profile_id
            .as_ref()
            .map(|profile_id| format!("{}_{}", connector_name, profile_id.get_string_repr()))
    }
}

#[cfg(feature = "v1")]
/// Helper function to populate connector_customer_id from database before calling UCS
/// This checks if a connector_customer_id already exists in the database and populates it into router_data
/// Returns true if connector_customer_id was found and populated from DB, false otherwise
async fn populate_connector_customer_from_db_before_ucs(
    state: &SessionState,
    connector_label: Option<&str>,
    payment_attempt: &PaymentAttempt,
    payment_id: &str,
    customer: &Option<domain::Customer>,
    merchant_connector_account: &MerchantConnectorAccountType,
) -> RouterResult<Option<String>> {
    match (connector_label, payment_attempt.connector.as_ref()) {
        (Some(label), Some(connector_name)) => {
            let connector = api::ConnectorData::get_connector_by_name(
                &state.conf.connectors,
                connector_name,
                api::GetToken::Connector,
                merchant_connector_account.get_mca_id(),
            )
            .inspect_err(|e| {
                router_env::logger::warn!(
                    payment_id = %payment_id,
                    connector_name = %connector_name,
                    error = ?e,
                    "Failed to get connector by name while populating connector_customer_id"
                )
            })?;

            let (should_call_connector, existing_connector_customer_id) =
                customers::should_call_connector_create_customer(
                    &connector,
                    customer,
                    payment_attempt,
                    label,
                );

            match existing_connector_customer_id {
                Some(connector_customer_id) => {
                    router_env::logger::info!(
                        connector_customer_id = %connector_customer_id,
                        payment_id = %payment_id,
                        connector_label = %label,
                        should_call_connector = %should_call_connector,
                        "Populating connector_customer from DB before UCS call"
                    );
                    Ok(Some(connector_customer_id.to_string()))
                }
                None => {
                    router_env::logger::info!(
                        payment_id = %payment_id,
                        connector_label = %label,
                        should_call_connector = %should_call_connector,
                        "No connector_customer_id found in DB for UCS call"
                    );
                    Ok(None)
                }
            }
        }
        (Some(label), None) => {
            router_env::logger::debug!(
                payment_id = %payment_id,
                connector_label = %label,
                "No connector name available, skipping connector_customer_id population"
            );
            Ok(None)
        }
        (None, Some(connector_name)) => {
            router_env::logger::debug!(
                payment_id = %payment_id,
                connector_name = %connector_name,
                "No connector label available, skipping connector_customer_id population"
            );
            Ok(None)
        }
        (None, None) => Ok(None),
    }
}

#[cfg(feature = "v1")]
#[allow(clippy::too_many_arguments)]
/// Helper function to save connector_customer_id after UCS call with proper error logging
/// Handles the logic of checking if ID was already in DB and logging appropriately
async fn save_connector_customer_id_after_ucs<F, Req>(
    state: &SessionState,
    router_data: &RouterData<F, Req, PaymentsResponseData>,
    connector_customer_id_was_populated_from_db: Option<String>,
    connector_label: &Option<String>,
    customer: &Option<domain::Customer>,
    merchant_context: &domain::MerchantContext,
    payment_id: String,
) -> RouterResult<()> {
    match connector_customer_id_was_populated_from_db {
        None => {
            match (
                router_data.connector_customer.as_ref(),
                connector_label.as_ref(),
            ) {
                (Some(connector_customer_id), Some(connector_label_str)) => {
                    save_new_connector_customer_id_from_ucs(
                        state,
                        connector_customer_id,
                        connector_label_str,
                        customer,
                        merchant_context,
                        payment_id.clone(),
                    )
                    .await
                    .inspect_err(|e| {
                        router_env::logger::warn!(
                            payment_id = %payment_id,
                            error = ?e,
                            "Failed to save connector_customer_id from UCS"
                        )
                    })
                }
                (None, Some(label)) => {
                    router_env::logger::debug!(
                        payment_id = %payment_id,
                        connector_label = %label,
                        "Missing connector_customer_id, skipping save"
                    );
                    Ok(())
                }
                (Some(id), None) => {
                    router_env::logger::debug!(
                        payment_id = %payment_id,
                        connector_customer_id = %id,
                        "Missing connector_label, skipping save"
                    );
                    Ok(())
                }
                (None, None) => {
                    router_env::logger::debug!(
                        payment_id = %payment_id,
                        "Missing both connector_customer_id and connector_label, skipping save"
                    );
                    Ok(())
                }
            }
        }
        Some(existing_id) => {
            router_env::logger::debug!(
                payment_id = %payment_id,
                existing_connector_customer_id = %existing_id,
                "Connector customer ID already exists in DB, skipping save"
            );
            Ok(())
        }
    }
}

#[cfg(feature = "v1")]
#[allow(clippy::too_many_arguments)]
/// Helper function to save a new connector_customer_id from UCS to database
/// This only saves if the ID doesn't already exist in the database
async fn save_new_connector_customer_id_from_ucs(
    state: &SessionState,
    connector_customer_id: &str,
    connector_label: &str,
    customer: &Option<domain::Customer>,
    merchant_context: &domain::MerchantContext,
    payment_id: String,
) -> RouterResult<()> {
    // Process only if customer exists
    match customer.as_ref() {
        Some(customer_data) => {
            router_env::logger::info!(
            "Saving new connector_customer_id from UCS to DB for payment_id={}, connector_label={}",
            payment_id,
            connector_label
        );

            // Create and save customer update
            match customers::update_connector_customer_in_customers(
                connector_label,
                Some(customer_data),
                Some(connector_customer_id.to_string()),
            )
            .await
            {
                Some(update) => {
                    let db = &*state.store;
                    let _ = db
                        .update_customer_by_customer_id_merchant_id(
                            &state.into(),
                            customer_data.customer_id.clone(),
                            customer_data.merchant_id.clone(),
                            customer_data.clone(),
                            update,
                            merchant_context.get_merchant_key_store(),
                            merchant_context.get_merchant_account().storage_scheme,
                        )
                        .await
                        .inspect_err(|e| {
                            router_env::logger::warn!(
                                "Failed to save connector_customer_id to DB: {:?}",
                                e
                            )
                        });
                    Ok(())
                }
                None => {
                    router_env::logger::error!(
                        payment_id = %payment_id,
                        connector_label = %connector_label,
                        "No update generated for saving connector_customer_id"
                    );
                    Ok(())
                }
            }
        }
        None => {
            router_env::logger::debug!(
            "No customer data available, skipping connector_customer_id save for payment_id={}, connector_label={}",
            payment_id,
            connector_label
        );
            Ok(())
        }
    }
}

#[cfg(feature = "v1")]
#[allow(clippy::too_many_arguments)]
#[instrument(skip_all)]
// Helper function to process through UCS gateway
pub async fn process_through_ucs<'a, F, RouterDReq, ApiRequest, D>(
    state: &'a SessionState,
    req_state: routes::app::ReqState,
    merchant_context: &'a domain::MerchantContext,
    operation: &'a BoxedOperation<'a, F, ApiRequest, D>,
    payment_data: &'a mut D,
    customer: &Option<domain::Customer>,
    call_connector_action: CallConnectorAction,
    validate_result: &'a OperationsValidateResult,
    schedule_time: Option<time::PrimitiveDateTime>,
    header_payload: domain_payments::HeaderPayload,
    frm_suggestion: Option<enums::FrmSuggestion>,
    business_profile: &'a domain::Profile,
    merchant_connector_account: MerchantConnectorAccountType,
    connector_data: &api::ConnectorData,
    router_data: RouterData<F, RouterDReq, PaymentsResponseData>,
) -> RouterResult<(
    RouterData<F, RouterDReq, PaymentsResponseData>,
    MerchantConnectorAccountType,
)>
where
    F: Send + Clone + Sync + 'static,
    RouterDReq: Send + Sync + Clone + 'static + Serialize,
    D: OperationSessionGetters<F> + OperationSessionSetters<F> + Send + Sync + Clone,
    D: ConstructFlowSpecificData<F, RouterDReq, PaymentsResponseData>,
    RouterData<F, RouterDReq, PaymentsResponseData>:
        Feature<F, RouterDReq> + Send + Clone + Serialize,
    dyn api::Connector: services::api::ConnectorIntegration<F, RouterDReq, PaymentsResponseData>,
{
    router_env::logger::info!(
        "Processing payment through UCS gateway system - payment_id={}, attempt_id={}",
        payment_data
            .get_payment_intent()
            .payment_id
            .get_string_repr(),
        payment_data.get_payment_attempt().attempt_id
    );

    // Add task to process tracker if needed
    if should_add_task_to_process_tracker(payment_data) {
        operation
            .to_domain()?
            .add_task_to_process_tracker(
                state,
                payment_data.get_payment_attempt(),
                validate_result.requeue,
                schedule_time,
            )
            .await
            .map_err(|error| router_env::logger::error!(process_tracker_error=?error))
            .ok();
    }

    // Update feature metadata to track UCS usage for stickiness
    update_gateway_system_in_feature_metadata(
        payment_data,
        GatewaySystem::UnifiedConnectorService,
    )?;

    let lineage_ids = grpc_client::LineageIds::new(
        business_profile.merchant_id.clone(),
        business_profile.get_id().clone(),
    );
    // Extract merchant_order_reference_id from payment data for UCS audit trail
    let merchant_order_reference_id = payment_data
        .get_payment_intent()
        .merchant_order_reference_id
        .clone();
    let (mut router_data, should_continue) = router_data
        .call_preprocessing_through_unified_connector_service(
            state,
            &header_payload,
            &lineage_ids,
            merchant_connector_account.clone(),
            merchant_context,
            connector_data,
            ExecutionMode::Primary, // UCS is called in primary mode
            merchant_order_reference_id.clone(),
        )
        .await?;

    // Update trackers
    (_, *payment_data) = operation
        .to_update_tracker()?
        .update_trackers(
            state,
            req_state,
            payment_data.clone(),
            customer.clone(),
            merchant_context.get_merchant_account().storage_scheme,
            None,
            merchant_context.get_merchant_key_store(),
            frm_suggestion,
            header_payload.clone(),
        )
        .await?;
    let creds_identifier = payment_data.get_creds_identifier().map(str::to_owned);
    // Calculate connector label once for reuse
    let connector_label =
        get_connector_label_for_customer(&merchant_connector_account, payment_data);

    // Populate connector_customer_id from database before calling UCS
    // Track whether ID was found in DB to avoid redundant save later
    let connector_customer_id_was_populated_from_db =
        populate_connector_customer_from_db_before_ucs(
            state,
            connector_label.as_deref(),
            payment_data.get_payment_attempt(),
            payment_data
                .get_payment_intent()
                .payment_id
                .get_string_repr(),
            customer,
            &merchant_connector_account,
        )
        .await?;

    connector_customer_id_was_populated_from_db
        .as_ref()
        .map(|id| {
            router_data.connector_customer = Some(id.clone());
        });

    // Based on the preprocessing response, decide whether to continue with UCS call
    if should_continue {
        router_data
            .call_unified_connector_service(
                state,
                &header_payload,
                lineage_ids,
                merchant_connector_account.clone(),
                merchant_context,
                connector_data,
                ExecutionMode::Primary, // UCS is called in primary mode
                merchant_order_reference_id,
                call_connector_action,
                creds_identifier,
            )
            .await?;
    }

    // Save connector_customer_id from UCS to database if needed
    let payment_id = payment_data
        .get_payment_intent()
        .payment_id
        .get_string_repr()
        .to_string();
    let _ = save_connector_customer_id_after_ucs(
        state,
        &router_data,
        connector_customer_id_was_populated_from_db,
        &connector_label,
        customer,
        merchant_context,
        payment_id.clone(),
    )
    .await
    .inspect_err(|e| {
        router_env::logger::warn!(
            "Failed to save connector_customer_id after UCS call - payment_id={}, error={:?}",
            payment_id,
            e
        )
    }); // Don't fail payment if save fails

    Ok((router_data, merchant_connector_account))
}

#[cfg(feature = "v1")]
#[allow(clippy::too_many_arguments)]
#[instrument(skip_all)]
// Helper function to process through Direct gateway
pub async fn process_through_direct<'a, F, RouterDReq, ApiRequest, D>(
    state: &'a SessionState,
    req_state: routes::app::ReqState,
    merchant_context: &'a domain::MerchantContext,
    connector: api::ConnectorData,
    operation: &'a BoxedOperation<'a, F, ApiRequest, D>,
    payment_data: &'a mut D,
    customer: &Option<domain::Customer>,
    call_connector_action: CallConnectorAction,
    validate_result: &'a OperationsValidateResult,
    schedule_time: Option<time::PrimitiveDateTime>,
    header_payload: domain_payments::HeaderPayload,
    frm_suggestion: Option<enums::FrmSuggestion>,
    business_profile: &'a domain::Profile,
    is_retry_payment: bool,
    all_keys_required: Option<bool>,
    merchant_connector_account: MerchantConnectorAccountType,
    router_data: RouterData<F, RouterDReq, PaymentsResponseData>,
    tokenization_action: TokenizationAction,
) -> RouterResult<(
    RouterData<F, RouterDReq, PaymentsResponseData>,
    MerchantConnectorAccountType,
)>
where
    F: Send + Clone + Sync + 'static,
    RouterDReq: Send + Sync + Clone + 'static + Serialize,
    D: OperationSessionGetters<F> + OperationSessionSetters<F> + Send + Sync + Clone,
    D: ConstructFlowSpecificData<F, RouterDReq, PaymentsResponseData>,
    RouterData<F, RouterDReq, PaymentsResponseData>:
        Feature<F, RouterDReq> + Send + Clone + Serialize,
    dyn api::Connector: services::api::ConnectorIntegration<F, RouterDReq, PaymentsResponseData>,
{
    router_env::logger::info!(
        "Processing payment through Direct gateway system - payment_id={}, attempt_id={}",
        payment_data
            .get_payment_intent()
            .payment_id
            .get_string_repr(),
        payment_data.get_payment_attempt().attempt_id
    );

    // Update feature metadata to track Direct routing usage for stickiness
    update_gateway_system_in_feature_metadata(payment_data, GatewaySystem::Direct)?;

    call_connector_service(
        state,
        req_state,
        merchant_context,
        connector,
        operation,
        payment_data,
        customer,
        call_connector_action,
        validate_result,
        schedule_time,
        header_payload,
        frm_suggestion,
        business_profile,
        is_retry_payment,
        all_keys_required,
        merchant_connector_account,
        router_data,
        tokenization_action,
    )
    .await
}

#[cfg(feature = "v1")]
#[allow(clippy::too_many_arguments)]
#[instrument(skip_all)]
// Helper function to process through Direct with Shadow UCS
pub async fn process_through_direct_with_shadow_unified_connector_service<
    'a,
    F,
    RouterDReq,
    ApiRequest,
    D,
>(
    state: &'a SessionState,
    req_state: routes::app::ReqState,
    merchant_context: &'a domain::MerchantContext,
    connector: api::ConnectorData,
    operation: &'a BoxedOperation<'a, F, ApiRequest, D>,
    payment_data: &'a mut D,
    customer: &Option<domain::Customer>,
    call_connector_action: CallConnectorAction,
    shadow_ucs_call_connector_action: Option<CallConnectorAction>,
    validate_result: &'a OperationsValidateResult,
    schedule_time: Option<time::PrimitiveDateTime>,
    header_payload: domain_payments::HeaderPayload,
    frm_suggestion: Option<enums::FrmSuggestion>,
    business_profile: &'a domain::Profile,
    is_retry_payment: bool,
    all_keys_required: Option<bool>,
    merchant_connector_account: MerchantConnectorAccountType,
    router_data: RouterData<F, RouterDReq, PaymentsResponseData>,
    tokenization_action: TokenizationAction,
) -> RouterResult<(
    RouterData<F, RouterDReq, PaymentsResponseData>,
    MerchantConnectorAccountType,
)>
where
    F: Send + Clone + Sync + 'static,
    RouterDReq: Send + Sync + Clone + 'static + Serialize,
    D: OperationSessionGetters<F> + OperationSessionSetters<F> + Send + Sync + Clone,
    D: ConstructFlowSpecificData<F, RouterDReq, PaymentsResponseData>,
    RouterData<F, RouterDReq, PaymentsResponseData>:
        Feature<F, RouterDReq> + Send + Clone + Serialize,
    dyn api::Connector: services::api::ConnectorIntegration<F, RouterDReq, PaymentsResponseData>,
{
    router_env::logger::info!(
        "Processing payment through Direct gateway system with UCS in shadow mode - payment_id={}, attempt_id={}",
        payment_data.get_payment_intent().payment_id.get_string_repr(),
        payment_data.get_payment_attempt().attempt_id
    );

    // Extract merchant_order_reference_id from payment data for UCS audit trail
    let merchant_order_reference_id = payment_data
        .get_payment_intent()
        .merchant_order_reference_id
        .clone();

    // Calculate connector_label before cloning data for shadow UCS
    let unified_connector_service_connector_label =
        get_connector_label_for_customer(&merchant_connector_account, payment_data);

    let creds_identifier = payment_data.get_creds_identifier().map(str::to_owned);

    // Clone data needed for shadow UCS call
    let unified_connector_service_router_data = router_data.clone();
    let unified_connector_service_merchant_connector_account = merchant_connector_account.clone();
    let unified_connector_service_merchant_context = merchant_context.clone();
    let unified_connector_service_header_payload = header_payload.clone();
    let unified_connector_service_state = state.clone();
    let unified_connector_service_merchant_order_reference_id = merchant_order_reference_id;
    let unified_connector_service_creds_identifier = creds_identifier.clone();
    let unified_connector_service_customer = customer.clone();
    let unified_connector_service_payment_attempt_data = payment_data.get_payment_attempt().clone();
    let unified_connector_service_connector_payment_id = payment_data
        .get_payment_intent()
        .payment_id
        .get_string_repr()
        .to_string();

    let lineage_ids = grpc_client::LineageIds::new(
        business_profile.merchant_id.clone(),
        business_profile.get_id().clone(),
    );

    // Update feature metadata to track Direct routing usage for stickiness
    update_gateway_system_in_feature_metadata(payment_data, GatewaySystem::Direct)?;

    // Call Direct connector service
    let result = call_connector_service(
        state,
        req_state,
        merchant_context,
        connector.clone(),
        operation,
        payment_data,
        customer,
        call_connector_action.clone(),
        validate_result,
        schedule_time,
        header_payload,
        frm_suggestion,
        business_profile,
        is_retry_payment,
        all_keys_required,
        merchant_connector_account,
        router_data,
        tokenization_action,
    )
    .await?;

    // Spawn shadow UCS call in background
    let direct_router_data = result.0.clone();
    tokio::spawn(async move {
        execute_shadow_unified_connector_service_call(
            unified_connector_service_state,
            unified_connector_service_router_data,
            direct_router_data,
            unified_connector_service_header_payload,
            lineage_ids,
            unified_connector_service_merchant_connector_account,
            &connector,
            unified_connector_service_merchant_context,
            unified_connector_service_merchant_order_reference_id,
            call_connector_action,
            shadow_ucs_call_connector_action,
            unified_connector_service_creds_identifier,
            unified_connector_service_customer,
            unified_connector_service_payment_attempt_data,
            unified_connector_service_connector_label,
            unified_connector_service_connector_payment_id,
        )
        .await
        .map_err(|e| {
            router_env::logger::debug!(
                "Shadow UCS call in Direct with shadow UCS processing failed: {:?}",
                e
            )
        })
        .ok()
    });

    Ok(result)
}

#[cfg(feature = "v1")]
#[allow(clippy::too_many_arguments)]
#[instrument(skip_all)]
// Helper function to execute shadow UCS call
pub async fn execute_shadow_unified_connector_service_call<F, RouterDReq>(
    state: SessionState,
    mut unified_connector_service_router_data: RouterData<F, RouterDReq, PaymentsResponseData>,
    direct_router_data: RouterData<F, RouterDReq, PaymentsResponseData>,
    header_payload: domain_payments::HeaderPayload,
    lineage_ids: grpc_client::LineageIds,
    merchant_connector_account: MerchantConnectorAccountType,
    connector_data: &api::ConnectorData,
    merchant_context: domain::MerchantContext,
    merchant_order_reference_id: Option<String>,
    call_connector_action: CallConnectorAction,
    shadow_ucs_call_connector_action: Option<CallConnectorAction>,
    creds_identifier: Option<String>,
    customer: Option<domain::Customer>,
    payment_attempt_data: PaymentAttempt,
    unified_connector_service_connector_label: Option<String>,
    unified_connector_service_payment_id: String,
) -> RouterResult<()>
where
    F: Send + Clone + Sync + 'static,
    RouterDReq: Send + Sync + Clone + 'static + Serialize,
    RouterData<F, RouterDReq, PaymentsResponseData>:
        Feature<F, RouterDReq> + Send + Clone + Serialize,
    dyn api::Connector: services::api::ConnectorIntegration<F, RouterDReq, PaymentsResponseData>,
{
    let connector_customer_id_was_populated_from_db =
        populate_connector_customer_from_db_before_ucs(
            &state,
            unified_connector_service_connector_label.as_deref(),
            &payment_attempt_data,
            &unified_connector_service_payment_id,
            &customer,
            &merchant_connector_account,
        )
        .await?;

    connector_customer_id_was_populated_from_db.map(|id| {
        unified_connector_service_router_data.connector_customer = Some(id);
    });
    // Call UCS in shadow mode
    let _unified_connector_service_result = unified_connector_service_router_data
        .call_unified_connector_service(
            &state,
            &header_payload,
            lineage_ids,
            merchant_connector_account,
            &merchant_context,
            connector_data,
            ExecutionMode::Shadow, // Shadow mode for UCS
            merchant_order_reference_id,
            shadow_ucs_call_connector_action.unwrap_or(call_connector_action),
            creds_identifier,
        )
        .await
        .map_err(|e| router_env::logger::debug!("Shadow UCS call failed: {:?}", e));

    // Compare results
    match unified_connector_service::serialize_router_data_and_send_to_comparison_service(
        &state,
        direct_router_data,
        unified_connector_service_router_data,
    )
    .await
    {
        Ok(_) => {
            router_env::logger::debug!("Shadow UCS comparison completed successfully");
            Ok(())
        }
<<<<<<< HEAD
    };

    let unified_connector_service_data =
        match serde_json::to_value(unified_connector_service_router_data) {
            Ok(data) => masking::Secret::new(data),
            Err(_) => {
                router_env::logger::debug!("Failed to serialize UCS router data");
                return Ok(());
            }
        };

    let comparison_data = ComparisonData {
        hyperswitch_data,
        unified_connector_service_data,
    };
    let _ = send_comparison_data(state, comparison_data)
        .await
        .map_err(|e| {
            router_env::logger::debug!("Failed to send comparison data: {:?}", e);
        });
    Ok(())
}


/// A formatted string key in the format "payment_methods_{merchant_id}_{customer_id}_{locker_id}"
#[cfg(feature = "v1")]
pub fn construct_payment_method_key_for_locking(
    merchant_id: &id_type::MerchantId,
    customer_id: &id_type::CustomerId,
    locker_id: &str,
) -> String {
    format!(
        "payment_methods_{}_{}_{}",
        merchant_id.get_string_repr(),
        customer_id.get_string_repr(),
        locker_id
    )
}

#[cfg(feature = "v1")]
pub async fn perform_payment_method_duplication_check(
    state: &SessionState,
    merchant_context: &domain::MerchantContext,
    payment_method_id: &str,
    customer_id: &id_type::CustomerId,
    card_detail: &api::CardDetailFromLocker,
) -> RouterResult<Option<payment_methods::transformers::DataDuplicationCheck>> {
    let db = &*state.store;
    let existing_pm_by_locker_id = db
        .find_payment_method_by_locker_id_customer_id_merchant_id(
            &(state.into()),
            merchant_context.get_merchant_key_store(),
            payment_method_id,
            customer_id,
            merchant_context.get_merchant_account().get_id(),
            merchant_context.get_merchant_account().storage_scheme,
        )
        .await;

    let duplication_check = match &existing_pm_by_locker_id {
        Ok(pm) => {
            //check for duplication
            let card_decrypted = pm
                .payment_method_data
                .clone()
                .map(|x| x.into_inner().expose())
                .and_then(|v| serde_json::from_value::<api::PaymentMethodsData>(v).ok())
                .and_then(|pmd| match pmd {
                    api::PaymentMethodsData::Card(card) => Some(api::CardDetailFromLocker::from(card)),
                    _ => None,
                })
                .ok_or(errors::ApiErrorResponse::InternalServerError)
                .attach_printable("Failed to obtain decrypted token object from db")?;

            // Use the duplication check function to compare card details
            check_for_duplication_of_card_data(card_detail, &card_decrypted)
        }
        Err(_) => None,
    };

    Ok(duplication_check)
}

#[cfg(feature = "v1")]
pub fn check_for_duplication_of_card_data(
    card_details: &api::CardDetailFromLocker,
    card_decrypted: &api::CardDetailFromLocker,
) -> Option<payment_methods::transformers::DataDuplicationCheck> {
    if card_details.eq(card_decrypted) {
        Some(payment_methods::transformers::DataDuplicationCheck::Duplicated)
    } else {
        Some(payment_methods::transformers::DataDuplicationCheck::MetaDataChanged)
=======
        Err(e) => {
            router_env::logger::debug!("Shadow UCS comparison failed: {:?}", e);
            Ok(())
        }
>>>>>>> ed436b2b
    }
}<|MERGE_RESOLUTION|>--- conflicted
+++ resolved
@@ -8712,28 +8712,11 @@
             router_env::logger::debug!("Shadow UCS comparison completed successfully");
             Ok(())
         }
-<<<<<<< HEAD
-    };
-
-    let unified_connector_service_data =
-        match serde_json::to_value(unified_connector_service_router_data) {
-            Ok(data) => masking::Secret::new(data),
-            Err(_) => {
-                router_env::logger::debug!("Failed to serialize UCS router data");
-                return Ok(());
-            }
-        };
-
-    let comparison_data = ComparisonData {
-        hyperswitch_data,
-        unified_connector_service_data,
-    };
-    let _ = send_comparison_data(state, comparison_data)
-        .await
-        .map_err(|e| {
-            router_env::logger::debug!("Failed to send comparison data: {:?}", e);
-        });
-    Ok(())
+        Err(e) => {
+            router_env::logger::debug!("Shadow UCS comparison failed: {:?}", e);
+            Ok(())
+        }
+    }
 }
 
 
@@ -8805,11 +8788,5 @@
         Some(payment_methods::transformers::DataDuplicationCheck::Duplicated)
     } else {
         Some(payment_methods::transformers::DataDuplicationCheck::MetaDataChanged)
-=======
-        Err(e) => {
-            router_env::logger::debug!("Shadow UCS comparison failed: {:?}", e);
-            Ok(())
-        }
->>>>>>> ed436b2b
     }
 }