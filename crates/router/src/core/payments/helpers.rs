use std::borrow::Cow;

use api_models::payments::{CardToken, GetPaymentMethodType, RequestSurchargeDetails};
use base64::Engine;
use common_utils::{
    ext_traits::{AsyncExt, ByteSliceExt, ValueExt},
    fp_utils, generate_id, pii,
};
use data_models::{
    mandates::MandateData,
    payments::{payment_attempt::PaymentAttempt, PaymentIntent},
};
use diesel_models::enums;
// TODO : Evaluate all the helper functions ()
use error_stack::{report, IntoReport, ResultExt};
#[cfg(feature = "kms")]
use external_services::kms;
use josekit::jwe;
use masking::{ExposeInterface, PeekInterface};
use openssl::{
    derive::Deriver,
    pkey::PKey,
    symm::{decrypt_aead, Cipher},
};
use router_env::{instrument, logger, tracing};
use uuid::Uuid;
use x509_parser::parse_x509_certificate;

use super::{
    operations::{BoxedOperation, Operation, PaymentResponse},
    CustomerDetails, PaymentData,
};
use crate::{
    configs::settings::{ConnectorRequestReferenceIdConfig, Server, TempLockerEnableConfig},
    connector,
    consts::{self, BASE64_ENGINE},
    core::{
        errors::{self, CustomResult, RouterResult, StorageErrorExt},
        payment_methods::{cards, vault, PaymentMethodRetrieve},
        payments,
    },
    db::StorageInterface,
    routes::{metrics, payment_methods, AppState},
    services,
    types::{
        api::{self, admin, enums as api_enums, MandateValidationFieldsExt},
        domain::{
            self,
            types::{self, AsyncLift},
        },
        storage::{self, enums as storage_enums, ephemeral_key, CustomerUpdate::Update},
        transformers::{ForeignFrom, ForeignTryFrom},
        ErrorResponse, MandateReference, RouterData,
    },
    utils::{
        self,
        crypto::{self, SignMessage},
        OptionExt, StringExt,
    },
};

pub fn create_identity_from_certificate_and_key(
    encoded_certificate: String,
    encoded_certificate_key: String,
) -> Result<reqwest::Identity, error_stack::Report<errors::ApiClientError>> {
    let decoded_certificate = BASE64_ENGINE
        .decode(encoded_certificate)
        .into_report()
        .change_context(errors::ApiClientError::CertificateDecodeFailed)?;

    let decoded_certificate_key = BASE64_ENGINE
        .decode(encoded_certificate_key)
        .into_report()
        .change_context(errors::ApiClientError::CertificateDecodeFailed)?;

    let certificate = String::from_utf8(decoded_certificate)
        .into_report()
        .change_context(errors::ApiClientError::CertificateDecodeFailed)?;

    let certificate_key = String::from_utf8(decoded_certificate_key)
        .into_report()
        .change_context(errors::ApiClientError::CertificateDecodeFailed)?;

    reqwest::Identity::from_pkcs8_pem(certificate.as_bytes(), certificate_key.as_bytes())
        .into_report()
        .change_context(errors::ApiClientError::CertificateDecodeFailed)
}

pub fn filter_mca_based_on_business_profile(
    merchant_connector_accounts: Vec<domain::MerchantConnectorAccount>,
    profile_id: Option<String>,
) -> Vec<domain::MerchantConnectorAccount> {
    if let Some(profile_id) = profile_id {
        merchant_connector_accounts
            .into_iter()
            .filter(|mca| mca.profile_id.as_ref() == Some(&profile_id))
            .collect::<Vec<_>>()
    } else {
        merchant_connector_accounts
    }
}

#[instrument(skip_all)]
#[allow(clippy::too_many_arguments)]
pub async fn create_or_update_address_for_payment_by_request(
    db: &dyn StorageInterface,
    req_address: Option<&api::Address>,
    address_id: Option<&str>,
    merchant_id: &str,
    customer_id: Option<&String>,
    merchant_key_store: &domain::MerchantKeyStore,
    payment_id: &str,
    storage_scheme: storage_enums::MerchantStorageScheme,
) -> CustomResult<Option<domain::Address>, errors::ApiErrorResponse> {
    let key = merchant_key_store.key.get_inner().peek();

    Ok(match address_id {
        Some(id) => match req_address {
            Some(address) => {
                let address_update = async {
                    Ok(storage::AddressUpdate::Update {
                        city: address
                            .address
                            .as_ref()
                            .and_then(|value| value.city.clone()),
                        country: address.address.as_ref().and_then(|value| value.country),
                        line1: address
                            .address
                            .as_ref()
                            .and_then(|value| value.line1.clone())
                            .async_lift(|inner| types::encrypt_optional(inner, key))
                            .await?,
                        line2: address
                            .address
                            .as_ref()
                            .and_then(|value| value.line2.clone())
                            .async_lift(|inner| types::encrypt_optional(inner, key))
                            .await?,
                        line3: address
                            .address
                            .as_ref()
                            .and_then(|value| value.line3.clone())
                            .async_lift(|inner| types::encrypt_optional(inner, key))
                            .await?,
                        state: address
                            .address
                            .as_ref()
                            .and_then(|value| value.state.clone())
                            .async_lift(|inner| types::encrypt_optional(inner, key))
                            .await?,
                        zip: address
                            .address
                            .as_ref()
                            .and_then(|value| value.zip.clone())
                            .async_lift(|inner| types::encrypt_optional(inner, key))
                            .await?,
                        first_name: address
                            .address
                            .as_ref()
                            .and_then(|value| value.first_name.clone())
                            .async_lift(|inner| types::encrypt_optional(inner, key))
                            .await?,
                        last_name: address
                            .address
                            .as_ref()
                            .and_then(|value| value.last_name.clone())
                            .async_lift(|inner| types::encrypt_optional(inner, key))
                            .await?,
                        phone_number: address
                            .phone
                            .as_ref()
                            .and_then(|value| value.number.clone())
                            .async_lift(|inner| types::encrypt_optional(inner, key))
                            .await?,
                        country_code: address
                            .phone
                            .as_ref()
                            .and_then(|value| value.country_code.clone()),
                        updated_by: storage_scheme.to_string(),
                    })
                }
                .await
                .change_context(errors::ApiErrorResponse::InternalServerError)
                .attach_printable("Failed while encrypting address")?;
                let address = db
                    .find_address_by_merchant_id_payment_id_address_id(
                        merchant_id,
                        payment_id,
                        id,
                        merchant_key_store,
                        storage_scheme,
                    )
                    .await
                    .change_context(errors::ApiErrorResponse::InternalServerError)
                    .attach_printable("Error while fetching address")?;
                Some(
                    db.update_address_for_payments(
                        address,
                        address_update,
                        payment_id.to_string(),
                        merchant_key_store,
                        storage_scheme,
                    )
                    .await
                    .to_not_found_response(errors::ApiErrorResponse::AddressNotFound)?,
                )
            }
            None => Some(
                db.find_address_by_merchant_id_payment_id_address_id(
                    merchant_id,
                    payment_id,
                    id,
                    merchant_key_store,
                    storage_scheme,
                )
                .await,
            )
            .transpose()
            .to_not_found_response(errors::ApiErrorResponse::AddressNotFound)?,
        },
        None => match req_address {
            Some(address) => {
                // generate a new address here
                let address_details = address.address.clone().unwrap_or_default();
                Some(
                    db.insert_address_for_payments(
                        payment_id,
                        get_domain_address_for_payments(
                            address_details,
                            address,
                            merchant_id,
                            customer_id,
                            payment_id,
                            key,
                            storage_scheme,
                        )
                        .await
                        .change_context(errors::ApiErrorResponse::InternalServerError)
                        .attach_printable("Failed while encrypting address while insert")?,
                        merchant_key_store,
                        storage_scheme,
                    )
                    .await
                    .change_context(errors::ApiErrorResponse::InternalServerError)
                    .attach_printable("Failed while inserting new address")?,
                )
            }
            None => None,
        },
    })
}

#[instrument(skip_all)]
#[allow(clippy::too_many_arguments)]
pub async fn create_or_find_address_for_payment_by_request(
    db: &dyn StorageInterface,
    req_address: Option<&api::Address>,
    address_id: Option<&str>,
    merchant_id: &str,
    customer_id: Option<&String>,
    merchant_key_store: &domain::MerchantKeyStore,
    payment_id: &str,
    storage_scheme: storage_enums::MerchantStorageScheme,
) -> CustomResult<Option<domain::Address>, errors::ApiErrorResponse> {
    let key = merchant_key_store.key.get_inner().peek();

    Ok(match address_id {
        Some(id) => Some(
            db.find_address_by_merchant_id_payment_id_address_id(
                merchant_id,
                payment_id,
                id,
                merchant_key_store,
                storage_scheme,
            )
            .await,
        )
        .transpose()
        .to_not_found_response(errors::ApiErrorResponse::AddressNotFound)?,
        None => match req_address {
            Some(address) => {
                // generate a new address here

                let address_details = address.address.clone().unwrap_or_default();
                Some(
                    db.insert_address_for_payments(
                        payment_id,
                        get_domain_address_for_payments(
                            address_details,
                            address,
                            merchant_id,
                            customer_id,
                            payment_id,
                            key,
                            storage_scheme,
                        )
                        .await
                        .change_context(errors::ApiErrorResponse::InternalServerError)
                        .attach_printable("Failed while encrypting address while insert")?,
                        merchant_key_store,
                        storage_scheme,
                    )
                    .await
                    .change_context(errors::ApiErrorResponse::InternalServerError)
                    .attach_printable("Failed while inserting new address")?,
                )
            }
            None => None,
        },
    })
}

pub async fn get_domain_address_for_payments(
    address_details: api_models::payments::AddressDetails,
    address: &api_models::payments::Address,
    merchant_id: &str,
    customer_id: Option<&String>,
    payment_id: &str,
    key: &[u8],
    storage_scheme: enums::MerchantStorageScheme,
) -> CustomResult<domain::Address, common_utils::errors::CryptoError> {
    async {
        Ok(domain::Address {
            id: None,
            phone_number: address
                .phone
                .as_ref()
                .and_then(|a| a.number.clone())
                .async_lift(|inner| types::encrypt_optional(inner, key))
                .await?,
            country_code: address.phone.as_ref().and_then(|a| a.country_code.clone()),
            customer_id: customer_id.cloned(),
            merchant_id: merchant_id.to_string(),
            address_id: generate_id(consts::ID_LENGTH, "add"),
            city: address_details.city,
            country: address_details.country,
            line1: address_details
                .line1
                .async_lift(|inner| types::encrypt_optional(inner, key))
                .await?,
            line2: address_details
                .line2
                .async_lift(|inner| types::encrypt_optional(inner, key))
                .await?,
            line3: address_details
                .line3
                .async_lift(|inner| types::encrypt_optional(inner, key))
                .await?,
            state: address_details
                .state
                .async_lift(|inner| types::encrypt_optional(inner, key))
                .await?,
            created_at: common_utils::date_time::now(),
            first_name: address_details
                .first_name
                .async_lift(|inner| types::encrypt_optional(inner, key))
                .await?,
            last_name: address_details
                .last_name
                .async_lift(|inner| types::encrypt_optional(inner, key))
                .await?,
            modified_at: common_utils::date_time::now(),
            zip: address_details
                .zip
                .async_lift(|inner| types::encrypt_optional(inner, key))
                .await?,
            payment_id: Some(payment_id.to_owned()),
            updated_by: storage_scheme.to_string(),
        })
    }
    .await
}

pub async fn get_address_by_id(
    db: &dyn StorageInterface,
    address_id: Option<String>,
    merchant_key_store: &domain::MerchantKeyStore,
    payment_id: String,
    merchant_id: String,
    storage_scheme: storage_enums::MerchantStorageScheme,
) -> CustomResult<Option<domain::Address>, errors::ApiErrorResponse> {
    match address_id {
        None => Ok(None),
        Some(address_id) => Ok(db
            .find_address_by_merchant_id_payment_id_address_id(
                &merchant_id,
                &payment_id,
                &address_id,
                merchant_key_store,
                storage_scheme,
            )
            .await
            .ok()),
    }
}

pub async fn get_token_pm_type_mandate_details(
    state: &AppState,
    request: &api::PaymentsRequest,
    mandate_type: Option<api::MandateTransactionType>,
    merchant_account: &domain::MerchantAccount,
    merchant_key_store: &domain::MerchantKeyStore,
) -> RouterResult<(
    Option<String>,
    Option<storage_enums::PaymentMethod>,
    Option<storage_enums::PaymentMethodType>,
    Option<MandateData>,
    Option<payments::RecurringMandatePaymentData>,
    Option<payments::MandateConnectorDetails>,
)> {
    let mandate_data = request.mandate_data.clone().map(MandateData::foreign_from);
    match mandate_type {
        Some(api::MandateTransactionType::NewMandateTransaction) => {
            let setup_mandate = mandate_data.clone().get_required_value("mandate_data")?;
            Ok((
                request.payment_token.to_owned(),
                request.payment_method,
                request.payment_method_type,
                Some(setup_mandate),
                None,
                None,
            ))
        }
        Some(api::MandateTransactionType::RecurringMandateTransaction) => {
            let (
                token_,
                payment_method_,
                recurring_mandate_payment_data,
                payment_method_type_,
                mandate_connector,
            ) = get_token_for_recurring_mandate(
                state,
                request,
                merchant_account,
                merchant_key_store,
            )
            .await?;
            Ok((
                token_,
                payment_method_,
                payment_method_type_.or(request.payment_method_type),
                None,
                recurring_mandate_payment_data,
                mandate_connector,
            ))
        }
        None => Ok((
            request.payment_token.to_owned(),
            request.payment_method,
            request.payment_method_type,
            mandate_data,
            None,
            None,
        )),
    }
}

pub async fn get_token_for_recurring_mandate(
    state: &AppState,
    req: &api::PaymentsRequest,
    merchant_account: &domain::MerchantAccount,
    merchant_key_store: &domain::MerchantKeyStore,
) -> RouterResult<(
    Option<String>,
    Option<storage_enums::PaymentMethod>,
    Option<payments::RecurringMandatePaymentData>,
    Option<storage_enums::PaymentMethodType>,
    Option<payments::MandateConnectorDetails>,
)> {
    let db = &*state.store;
    let mandate_id = req.mandate_id.clone().get_required_value("mandate_id")?;

    let mandate = db
        .find_mandate_by_merchant_id_mandate_id(&merchant_account.merchant_id, mandate_id.as_str())
        .await
        .to_not_found_response(errors::ApiErrorResponse::MandateNotFound)?;

    let customer = req.customer_id.clone().get_required_value("customer_id")?;

    let payment_method_id = {
        if mandate.customer_id != customer {
            Err(report!(errors::ApiErrorResponse::PreconditionFailed {
                message: "customer_id must match mandate customer_id".into()
            }))?
        }
        if mandate.mandate_status != storage_enums::MandateStatus::Active {
            Err(report!(errors::ApiErrorResponse::PreconditionFailed {
                message: "mandate is not active".into()
            }))?
        };
        mandate.payment_method_id.clone()
    };
    verify_mandate_details(
        req.amount.get_required_value("amount")?.into(),
        req.currency.get_required_value("currency")?,
        mandate.clone(),
    )?;

    let payment_method = db
        .find_payment_method(payment_method_id.as_str())
        .await
        .to_not_found_response(errors::ApiErrorResponse::PaymentMethodNotFound)?;

    let token = Uuid::new_v4().to_string();
    let payment_method_type = payment_method.payment_method_type;
    let mandate_connector_details = payments::MandateConnectorDetails {
        connector: mandate.connector,
        merchant_connector_id: mandate.merchant_connector_id,
    };

    if let diesel_models::enums::PaymentMethod::Card = payment_method.payment_method {
        let _ =
            cards::get_lookup_key_from_locker(state, &token, &payment_method, merchant_key_store)
                .await?;
        if let Some(payment_method_from_request) = req.payment_method {
            let pm: storage_enums::PaymentMethod = payment_method_from_request;
            if pm != payment_method.payment_method {
                Err(report!(errors::ApiErrorResponse::PreconditionFailed {
                    message:
                        "payment method in request does not match previously provided payment \
                                  method information"
                            .into()
                }))?
            }
        };

        Ok((
            Some(token),
            Some(payment_method.payment_method),
            Some(payments::RecurringMandatePaymentData {
                payment_method_type,
            }),
            payment_method.payment_method_type,
            Some(mandate_connector_details),
        ))
    } else {
        Ok((
            None,
            Some(payment_method.payment_method),
            Some(payments::RecurringMandatePaymentData {
                payment_method_type,
            }),
            payment_method.payment_method_type,
            Some(mandate_connector_details),
        ))
    }
}

#[instrument(skip_all)]
/// Check weather the merchant id in the request
/// and merchant id in the merchant account are same.
pub fn validate_merchant_id(
    merchant_id: &str,
    request_merchant_id: Option<&str>,
) -> CustomResult<(), errors::ApiErrorResponse> {
    // Get Merchant Id from the merchant
    // or get from merchant account

    let request_merchant_id = request_merchant_id.unwrap_or(merchant_id);

    utils::when(merchant_id.ne(request_merchant_id), || {
        Err(report!(errors::ApiErrorResponse::PreconditionFailed {
            message: format!(
                "Invalid `merchant_id`: {request_merchant_id} not found in merchant account"
            )
        }))
    })
}

#[instrument(skip_all)]
pub fn validate_request_amount_and_amount_to_capture(
    op_amount: Option<api::Amount>,
    op_amount_to_capture: Option<i64>,
    surcharge_details: Option<RequestSurchargeDetails>,
) -> CustomResult<(), errors::ApiErrorResponse> {
    match (op_amount, op_amount_to_capture) {
        (None, _) => Ok(()),
        (Some(_amount), None) => Ok(()),
        (Some(amount), Some(amount_to_capture)) => {
            match amount {
                api::Amount::Value(amount_inner) => {
                    // If both amount and amount to capture is present
                    // then amount to be capture should be less than or equal to request amount
                    let total_capturable_amount = amount_inner.get()
                        + surcharge_details
                            .map(|surcharge_details| surcharge_details.get_total_surcharge_amount())
                            .unwrap_or(0);
                    utils::when(!amount_to_capture.le(&total_capturable_amount), || {
                        Err(report!(errors::ApiErrorResponse::PreconditionFailed {
                            message: format!(
                            "amount_to_capture is greater than amount capture_amount: {amount_to_capture:?} request_amount: {amount:?}"
                        )
                        }))
                    })
                }
                api::Amount::Zero => {
                    // If the amount is Null but still amount_to_capture is passed this is invalid and
                    Err(report!(errors::ApiErrorResponse::PreconditionFailed {
                        message: "amount_to_capture should not exist for when amount = 0"
                            .to_string()
                    }))
                }
            }
        }
    }
}

/// if capture method = automatic, amount_to_capture(if provided) must be equal to amount
#[instrument(skip_all)]
pub fn validate_amount_to_capture_and_capture_method(
    payment_attempt: Option<&PaymentAttempt>,
    request: &api_models::payments::PaymentsRequest,
) -> CustomResult<(), errors::ApiErrorResponse> {
    let capture_method = request
        .capture_method
        .or(payment_attempt
            .map(|payment_attempt| payment_attempt.capture_method.unwrap_or_default()))
        .unwrap_or_default();
    if capture_method == api_enums::CaptureMethod::Automatic {
        let original_amount = request
            .amount
            .map(|amount| amount.into())
            .or(payment_attempt.map(|payment_attempt| payment_attempt.amount));
        let surcharge_amount = request
            .surcharge_details
            .map(|surcharge_details| surcharge_details.get_total_surcharge_amount())
            .or_else(|| {
                payment_attempt.map(|payment_attempt| {
                    payment_attempt.surcharge_amount.unwrap_or(0)
                        + payment_attempt.tax_amount.unwrap_or(0)
                })
            })
            .unwrap_or(0);
        let total_capturable_amount =
            original_amount.map(|original_amount| original_amount + surcharge_amount);
        if let Some((total_capturable_amount, amount_to_capture)) =
            total_capturable_amount.zip(request.amount_to_capture)
        {
            utils::when(amount_to_capture != total_capturable_amount, || {
                Err(report!(errors::ApiErrorResponse::PreconditionFailed {
                    message: "amount_to_capture must be equal to total_capturable_amount when capture_method = automatic".into()
                }))
            })
        } else {
            Ok(())
        }
    } else {
        Ok(())
    }
}

#[instrument(skip_all)]
pub fn validate_card_data(
    payment_method_data: Option<api::PaymentMethodData>,
) -> CustomResult<(), errors::ApiErrorResponse> {
    if let Some(api::PaymentMethodData::Card(card)) = payment_method_data {
        let cvc = card.card_cvc.peek().to_string();
        if cvc.len() < 3 || cvc.len() > 4 {
            Err(report!(errors::ApiErrorResponse::PreconditionFailed {
                message: "Invalid card_cvc length".to_string()
            }))?
        }
        let card_cvc = cvc.parse::<u16>().into_report().change_context(
            errors::ApiErrorResponse::InvalidDataValue {
                field_name: "card_cvc",
            },
        )?;
        ::cards::CardSecurityCode::try_from(card_cvc).change_context(
            errors::ApiErrorResponse::PreconditionFailed {
                message: "Invalid Card CVC".to_string(),
            },
        )?;

        let exp_month = card
            .card_exp_month
            .peek()
            .to_string()
            .parse::<u8>()
            .into_report()
            .change_context(errors::ApiErrorResponse::InvalidDataValue {
                field_name: "card_exp_month",
            })?;
        let month = ::cards::CardExpirationMonth::try_from(exp_month).change_context(
            errors::ApiErrorResponse::PreconditionFailed {
                message: "Invalid Expiry Month".to_string(),
            },
        )?;
        let mut year_str = card.card_exp_year.peek().to_string();
        if year_str.len() == 2 {
            year_str = format!("20{}", year_str);
        }
        let exp_year = year_str.parse::<u16>().into_report().change_context(
            errors::ApiErrorResponse::InvalidDataValue {
                field_name: "card_exp_year",
            },
        )?;
        let year = ::cards::CardExpirationYear::try_from(exp_year).change_context(
            errors::ApiErrorResponse::PreconditionFailed {
                message: "Invalid Expiry Year".to_string(),
            },
        )?;

        let card_expiration = ::cards::CardExpiration { month, year };
        let is_expired = card_expiration.is_expired().change_context(
            errors::ApiErrorResponse::PreconditionFailed {
                message: "Invalid card data".to_string(),
            },
        )?;
        if is_expired {
            Err(report!(errors::ApiErrorResponse::PreconditionFailed {
                message: "Card Expired".to_string()
            }))?
        }
    }
    Ok(())
}

pub fn infer_payment_type(
    amount: &api::Amount,
    mandate_type: Option<&api::MandateTransactionType>,
) -> api_enums::PaymentType {
    match mandate_type {
        Some(api::MandateTransactionType::NewMandateTransaction) => {
            if let api::Amount::Value(_) = amount {
                api_enums::PaymentType::NewMandate
            } else {
                api_enums::PaymentType::SetupMandate
            }
        }

        Some(api::MandateTransactionType::RecurringMandateTransaction) => {
            api_enums::PaymentType::RecurringMandate
        }

        None => api_enums::PaymentType::Normal,
    }
}

pub fn validate_mandate(
    req: impl Into<api::MandateValidationFields>,
    is_confirm_operation: bool,
) -> CustomResult<Option<api::MandateTransactionType>, errors::ApiErrorResponse> {
    let req: api::MandateValidationFields = req.into();
    match req.validate_and_get_mandate_type().change_context(
        errors::ApiErrorResponse::MandateValidationFailed {
            reason: "Expected one out of mandate_id and mandate_data but got both".to_string(),
        },
    )? {
        Some(api::MandateTransactionType::NewMandateTransaction) => {
            validate_new_mandate_request(req, is_confirm_operation)?;
            Ok(Some(api::MandateTransactionType::NewMandateTransaction))
        }
        Some(api::MandateTransactionType::RecurringMandateTransaction) => {
            validate_recurring_mandate(req)?;
            Ok(Some(
                api::MandateTransactionType::RecurringMandateTransaction,
            ))
        }
        None => Ok(None),
    }
}

fn validate_new_mandate_request(
    req: api::MandateValidationFields,
    is_confirm_operation: bool,
) -> RouterResult<()> {
    // We need not check for customer_id in the confirm request if it is already passed
    // in create request

    fp_utils::when(!is_confirm_operation && req.customer_id.is_none(), || {
        Err(report!(errors::ApiErrorResponse::PreconditionFailed {
            message: "`customer_id` is mandatory for mandates".into()
        }))
    })?;

    let mandate_data = req
        .mandate_data
        .clone()
        .get_required_value("mandate_data")?;

    if api_enums::FutureUsage::OnSession
        == req
            .setup_future_usage
            .get_required_value("setup_future_usage")?
    {
        Err(report!(errors::ApiErrorResponse::PreconditionFailed {
            message: "`setup_future_usage` must be `off_session` for mandates".into()
        }))?
    };

    // Only use this validation if the customer_acceptance is present
    if mandate_data
        .customer_acceptance
        .map(|inner| inner.acceptance_type == api::AcceptanceType::Online && inner.online.is_none())
        .unwrap_or(false)
    {
        Err(report!(errors::ApiErrorResponse::PreconditionFailed {
            message: "`mandate_data.customer_acceptance.online` is required when \
                      `mandate_data.customer_acceptance.acceptance_type` is `online`"
                .into()
        }))?
    }

    let mandate_details = match mandate_data.mandate_type {
        Some(api_models::payments::MandateType::SingleUse(details)) => Some(details),
        Some(api_models::payments::MandateType::MultiUse(details)) => details,
        None => None,
    };
    mandate_details.and_then(|md| md.start_date.zip(md.end_date)).map(|(start_date, end_date)|
        utils::when (start_date >= end_date, || {
        Err(report!(errors::ApiErrorResponse::PreconditionFailed {
            message: "`mandate_data.mandate_type.{multi_use|single_use}.start_date` should be greater than  \
            `mandate_data.mandate_type.{multi_use|single_use}.end_date`"
                .into()
        }))
    })).transpose()?;

    Ok(())
}

pub fn validate_customer_id_mandatory_cases(
    has_setup_future_usage: bool,
    customer_id: &Option<String>,
) -> RouterResult<()> {
    match (has_setup_future_usage, customer_id) {
        (true, None) => Err(errors::ApiErrorResponse::PreconditionFailed {
            message: "customer_id is mandatory when setup_future_usage is given".to_string(),
        })
        .into_report(),
        _ => Ok(()),
    }
}

pub fn create_startpay_url(
    server: &Server,
    payment_attempt: &PaymentAttempt,
    payment_intent: &PaymentIntent,
) -> String {
    format!(
        "{}/payments/redirect/{}/{}/{}",
        server.base_url,
        payment_intent.payment_id,
        payment_intent.merchant_id,
        payment_attempt.attempt_id
    )
}

pub fn create_redirect_url(
    router_base_url: &String,
    payment_attempt: &PaymentAttempt,
    connector_name: &String,
    creds_identifier: Option<&str>,
) -> String {
    let creds_identifier_path = creds_identifier.map_or_else(String::new, |cd| format!("/{}", cd));
    format!(
        "{}/payments/{}/{}/redirect/response/{}",
        router_base_url, payment_attempt.payment_id, payment_attempt.merchant_id, connector_name,
    ) + creds_identifier_path.as_ref()
}

pub fn create_webhook_url(
    router_base_url: &String,
    merchant_id: &String,
    connector_name: &String,
) -> String {
    format!(
        "{}/webhooks/{}/{}",
        router_base_url, merchant_id, connector_name
    )
}
pub fn create_complete_authorize_url(
    router_base_url: &String,
    payment_attempt: &PaymentAttempt,
    connector_name: &String,
) -> String {
    format!(
        "{}/payments/{}/{}/redirect/complete/{}",
        router_base_url, payment_attempt.payment_id, payment_attempt.merchant_id, connector_name
    )
}

fn validate_recurring_mandate(req: api::MandateValidationFields) -> RouterResult<()> {
    req.mandate_id.check_value_present("mandate_id")?;

    req.customer_id.check_value_present("customer_id")?;

    let confirm = req.confirm.get_required_value("confirm")?;
    if !confirm {
        Err(report!(errors::ApiErrorResponse::PreconditionFailed {
            message: "`confirm` must be `true` for mandates".into()
        }))?
    }

    let off_session = req.off_session.get_required_value("off_session")?;
    if !off_session {
        Err(report!(errors::ApiErrorResponse::PreconditionFailed {
            message: "`off_session` should be `true` for mandates".into()
        }))?
    }

    Ok(())
}

pub fn verify_mandate_details(
    request_amount: i64,
    request_currency: api_enums::Currency,
    mandate: storage::Mandate,
) -> RouterResult<()> {
    match mandate.mandate_type {
        storage_enums::MandateType::SingleUse => utils::when(
            mandate
                .mandate_amount
                .map(|mandate_amount| request_amount > mandate_amount)
                .unwrap_or(true),
            || {
                Err(report!(errors::ApiErrorResponse::MandateValidationFailed {
                    reason: "request amount is greater than mandate amount".to_string()
                }))
            },
        ),
        storage::enums::MandateType::MultiUse => utils::when(
            mandate
                .mandate_amount
                .map(|mandate_amount| {
                    (mandate.amount_captured.unwrap_or(0) + request_amount) > mandate_amount
                })
                .unwrap_or(false),
            || {
                Err(report!(errors::ApiErrorResponse::MandateValidationFailed {
                    reason: "request amount is greater than mandate amount".to_string()
                }))
            },
        ),
    }?;
    utils::when(
        mandate
            .mandate_currency
            .map(|mandate_currency| mandate_currency != request_currency)
            .unwrap_or(false),
        || {
            Err(report!(errors::ApiErrorResponse::MandateValidationFailed {
                reason: "cross currency mandates not supported".to_string()
            }))
        },
    )
}

#[instrument(skip_all)]
pub fn payment_attempt_status_fsm(
    payment_method_data: &Option<api::PaymentMethodData>,
    confirm: Option<bool>,
) -> storage_enums::AttemptStatus {
    match payment_method_data {
        Some(_) => match confirm {
            Some(true) => storage_enums::AttemptStatus::Pending,
            _ => storage_enums::AttemptStatus::ConfirmationAwaited,
        },
        None => storage_enums::AttemptStatus::PaymentMethodAwaited,
    }
}

pub fn payment_intent_status_fsm(
    payment_method_data: &Option<api::PaymentMethodData>,
    confirm: Option<bool>,
) -> storage_enums::IntentStatus {
    match payment_method_data {
        Some(_) => match confirm {
            Some(true) => storage_enums::IntentStatus::RequiresCustomerAction,
            _ => storage_enums::IntentStatus::RequiresConfirmation,
        },
        None => storage_enums::IntentStatus::RequiresPaymentMethod,
    }
}

pub async fn add_domain_task_to_pt<Op>(
    operation: &Op,
    state: &AppState,
    payment_attempt: &PaymentAttempt,
    requeue: bool,
    schedule_time: Option<time::PrimitiveDateTime>,
) -> CustomResult<(), errors::ApiErrorResponse>
where
    Op: std::fmt::Debug,
{
    if check_if_operation_confirm(operation) {
        match schedule_time {
            Some(stime) => {
                if !requeue {
                    // scheduler_metrics::TASKS_ADDED_COUNT.add(&metrics::CONTEXT, 1, &[]); // Metrics
                    super::add_process_sync_task(&*state.store, payment_attempt, stime)
                        .await
                        .into_report()
                        .change_context(errors::ApiErrorResponse::InternalServerError)
                        .attach_printable("Failed while adding task to process tracker")
                } else {
                    // scheduler_metrics::TASKS_RESET_COUNT.add(&metrics::CONTEXT, 1, &[]); // Metrics
                    super::reset_process_sync_task(&*state.store, payment_attempt, stime)
                        .await
                        .into_report()
                        .change_context(errors::ApiErrorResponse::InternalServerError)
                        .attach_printable("Failed while updating task in process tracker")
                }
            }
            None => Ok(()),
        }
    } else {
        Ok(())
    }
}

pub fn response_operation<'a, F, R, Ctx>() -> BoxedOperation<'a, F, R, Ctx>
where
    F: Send + Clone,
    Ctx: PaymentMethodRetrieve,
    PaymentResponse: Operation<F, R, Ctx>,
{
    Box::new(PaymentResponse)
}

#[instrument(skip_all)]
pub(crate) async fn get_payment_method_create_request(
    payment_method_data: Option<&api::PaymentMethodData>,
    payment_method: Option<storage_enums::PaymentMethod>,
    payment_method_type: Option<storage_enums::PaymentMethodType>,
    customer: &domain::Customer,
) -> RouterResult<api::PaymentMethodCreate> {
    match payment_method_data {
        Some(pm_data) => match payment_method {
            Some(payment_method) => match pm_data {
                api::PaymentMethodData::Card(card) => {
                    let card_detail = api::CardDetail {
                        card_number: card.card_number.clone(),
                        card_exp_month: card.card_exp_month.clone(),
                        card_exp_year: card.card_exp_year.clone(),
                        card_holder_name: card.card_holder_name.clone(),
                        nick_name: card.nick_name.clone(),
                    };
                    let customer_id = customer.customer_id.clone();
                    let payment_method_request = api::PaymentMethodCreate {
                        payment_method,
                        payment_method_type,
                        payment_method_issuer: card.card_issuer.clone(),
                        payment_method_issuer_code: None,
                        card: Some(card_detail),
                        metadata: None,
                        customer_id: Some(customer_id),
                        card_network: card
                            .card_network
                            .as_ref()
                            .map(|card_network| card_network.to_string()),
                    };
                    Ok(payment_method_request)
                }
                _ => {
                    let payment_method_request = api::PaymentMethodCreate {
                        payment_method,
                        payment_method_type,
                        payment_method_issuer: None,
                        payment_method_issuer_code: None,
                        card: None,
                        metadata: None,
                        customer_id: Some(customer.customer_id.to_owned()),
                        card_network: None,
                    };
                    Ok(payment_method_request)
                }
            },
            None => Err(report!(errors::ApiErrorResponse::MissingRequiredField {
                field_name: "payment_method_type"
            })
            .attach_printable("PaymentMethodType Required")),
        },
        None => Err(report!(errors::ApiErrorResponse::MissingRequiredField {
            field_name: "payment_method_data"
        })
        .attach_printable("PaymentMethodData required Or Card is already saved")),
    }
}

pub async fn get_customer_from_details<F: Clone>(
    db: &dyn StorageInterface,
    customer_id: Option<String>,
    merchant_id: &str,
    payment_data: &mut PaymentData<F>,
    merchant_key_store: &domain::MerchantKeyStore,
) -> CustomResult<Option<domain::Customer>, errors::StorageError> {
    match customer_id {
        None => Ok(None),
        Some(c_id) => {
            let customer = db
                .find_customer_optional_by_customer_id_merchant_id(
                    &c_id,
                    merchant_id,
                    merchant_key_store,
                )
                .await?;
            payment_data.email = payment_data.email.clone().or_else(|| {
                customer.as_ref().and_then(|inner| {
                    inner
                        .email
                        .clone()
                        .map(|encrypted_value| encrypted_value.into())
                })
            });
            Ok(customer)
        }
    }
}

// Checks if the inner values of two options are not equal and throws appropriate error
fn validate_options_for_inequality<T: PartialEq>(
    first_option: Option<&T>,
    second_option: Option<&T>,
    field_name: &str,
) -> Result<(), errors::ApiErrorResponse> {
    fp_utils::when(
        first_option
            .zip(second_option)
            .map(|(value1, value2)| value1 != value2)
            .unwrap_or(false),
        || {
            Err(errors::ApiErrorResponse::PreconditionFailed {
                message: format!("The field name `{field_name}` sent in both places is ambiguous"),
            })
        },
    )
}

// Checks if the customer details are passed in both places
// If so, raise an error
pub fn validate_customer_details_in_request(
    request: &api_models::payments::PaymentsRequest,
) -> Result<(), errors::ApiErrorResponse> {
    if let Some(customer_details) = request.customer.as_ref() {
        validate_options_for_inequality(
            request.customer_id.as_ref(),
            Some(&customer_details.id),
            "customer_id",
        )?;

        validate_options_for_inequality(
            request.email.as_ref(),
            customer_details.email.as_ref(),
            "email",
        )?;

        validate_options_for_inequality(
            request.name.as_ref(),
            customer_details.name.as_ref(),
            "name",
        )?;

        validate_options_for_inequality(
            request.phone.as_ref(),
            customer_details.phone.as_ref(),
            "phone",
        )?;

        validate_options_for_inequality(
            request.phone_country_code.as_ref(),
            customer_details.phone_country_code.as_ref(),
            "phone_country_code",
        )?;
    }

    Ok(())
}

/// Get the customer details from customer field if present
/// or from the individual fields in `PaymentsRequest`
#[instrument(skip_all)]
pub fn get_customer_details_from_request(
    request: &api_models::payments::PaymentsRequest,
) -> CustomerDetails {
    let customer_id = request
        .customer
        .as_ref()
        .map(|customer_details| customer_details.id.clone())
        .or(request.customer_id.clone());

    let customer_name = request
        .customer
        .as_ref()
        .and_then(|customer_details| customer_details.name.clone())
        .or(request.name.clone());

    let customer_email = request
        .customer
        .as_ref()
        .and_then(|customer_details| customer_details.email.clone())
        .or(request.email.clone());

    let customer_phone = request
        .customer
        .as_ref()
        .and_then(|customer_details| customer_details.phone.clone())
        .or(request.phone.clone());

    let customer_phone_code = request
        .customer
        .as_ref()
        .and_then(|customer_details| customer_details.phone_country_code.clone())
        .or(request.phone_country_code.clone());

    CustomerDetails {
        customer_id,
        name: customer_name,
        email: customer_email,
        phone: customer_phone,
        phone_country_code: customer_phone_code,
    }
}

pub async fn get_connector_default(
    _state: &AppState,
    request_connector: Option<serde_json::Value>,
) -> CustomResult<api::ConnectorChoice, errors::ApiErrorResponse> {
    Ok(request_connector.map_or(
        api::ConnectorChoice::Decide,
        api::ConnectorChoice::StraightThrough,
    ))
}

#[instrument(skip_all)]
pub async fn create_customer_if_not_exist<'a, F: Clone, R, Ctx>(
    operation: BoxedOperation<'a, F, R, Ctx>,
    db: &dyn StorageInterface,
    payment_data: &mut PaymentData<F>,
    req: Option<CustomerDetails>,
    merchant_id: &str,
    key_store: &domain::MerchantKeyStore,
) -> CustomResult<(BoxedOperation<'a, F, R, Ctx>, Option<domain::Customer>), errors::StorageError> {
    let request_customer_details = req
        .get_required_value("customer")
        .change_context(errors::StorageError::ValueNotFound("customer".to_owned()))?;

    let customer_id = request_customer_details
        .customer_id
        .or(payment_data.payment_intent.customer_id.clone());

    let optional_customer = match customer_id {
        Some(customer_id) => {
            let customer_data = db
                .find_customer_optional_by_customer_id_merchant_id(
                    &customer_id,
                    merchant_id,
                    key_store,
                )
                .await?;

            Some(match customer_data {
                Some(c) => {
                    // Update the customer data if new data is passed in the request
                    if request_customer_details.email.is_some()
                        | request_customer_details.name.is_some()
                        | request_customer_details.phone.is_some()
                        | request_customer_details.phone_country_code.is_some()
                    {
                        let key = key_store.key.get_inner().peek();
                        let customer_update = async {
                            Ok(Update {
                                name: request_customer_details
                                    .name
                                    .async_lift(|inner| types::encrypt_optional(inner, key))
                                    .await?,
                                email: request_customer_details
                                    .email
                                    .clone()
                                    .async_lift(|inner| {
                                        types::encrypt_optional(
                                            inner.map(|inner| inner.expose()),
                                            key,
                                        )
                                    })
                                    .await?,
                                phone: Box::new(
                                    request_customer_details
                                        .phone
                                        .clone()
                                        .async_lift(|inner| types::encrypt_optional(inner, key))
                                        .await?,
                                ),
                                phone_country_code: request_customer_details.phone_country_code,
                                description: None,
                                connector_customer: None,
                                metadata: None,
                                address_id: None,
                            })
                        }
                        .await
                        .change_context(errors::StorageError::SerializationFailed)
                        .attach_printable("Failed while encrypting Customer while Update")?;

                        db.update_customer_by_customer_id_merchant_id(
                            customer_id,
                            merchant_id.to_string(),
                            customer_update,
                            key_store,
                        )
                        .await
                    } else {
                        Ok(c)
                    }
                }
                None => {
                    let new_customer = async {
                        let key = key_store.key.get_inner().peek();
                        Ok(domain::Customer {
                            customer_id: customer_id.to_string(),
                            merchant_id: merchant_id.to_string(),
                            name: request_customer_details
                                .name
                                .async_lift(|inner| types::encrypt_optional(inner, key))
                                .await?,
                            email: request_customer_details
                                .email
                                .clone()
                                .async_lift(|inner| {
                                    types::encrypt_optional(inner.map(|inner| inner.expose()), key)
                                })
                                .await?,
                            phone: request_customer_details
                                .phone
                                .clone()
                                .async_lift(|inner| types::encrypt_optional(inner, key))
                                .await?,
                            phone_country_code: request_customer_details.phone_country_code.clone(),
                            description: None,
                            created_at: common_utils::date_time::now(),
                            id: None,
                            metadata: None,
                            modified_at: common_utils::date_time::now(),
                            connector_customer: None,
                            address_id: None,
                        })
                    }
                    .await
                    .change_context(errors::StorageError::SerializationFailed)
                    .attach_printable("Failed while encrypting Customer while insert")?;
                    metrics::CUSTOMER_CREATED.add(&metrics::CONTEXT, 1, &[]);
                    db.insert_customer(new_customer, key_store).await
                }
            })
        }
        None => match &payment_data.payment_intent.customer_id {
            None => None,
            Some(customer_id) => db
                .find_customer_optional_by_customer_id_merchant_id(
                    customer_id,
                    merchant_id,
                    key_store,
                )
                .await?
                .map(Ok),
        },
    };
    Ok((
        operation,
        match optional_customer {
            Some(customer) => {
                let customer = customer?;

                payment_data.payment_intent.customer_id = Some(customer.customer_id.clone());
                payment_data.email = payment_data.email.clone().or_else(|| {
                    customer
                        .email
                        .clone()
                        .map(|encrypted_value| encrypted_value.into())
                });

                Some(customer)
            }
            None => None,
        },
    ))
}

pub async fn retrieve_payment_method_with_temporary_token(
    state: &AppState,
    token: &str,
    payment_intent: &PaymentIntent,
    merchant_key_store: &domain::MerchantKeyStore,
    card_token_data: Option<&CardToken>,
) -> RouterResult<Option<(api::PaymentMethodData, enums::PaymentMethod)>> {
    let (pm, supplementary_data) =
        vault::Vault::get_payment_method_data_from_locker(state, token, merchant_key_store)
            .await
            .attach_printable(
                "Payment method for given token not found or there was a problem fetching it",
            )?;

    utils::when(
        supplementary_data
            .customer_id
            .ne(&payment_intent.customer_id),
        || {
            Err(errors::ApiErrorResponse::PreconditionFailed { message: "customer associated with payment method and customer passed in payment are not same".into() })
        },
    )?;

    Ok::<_, error_stack::Report<errors::ApiErrorResponse>>(match pm {
        Some(api::PaymentMethodData::Card(card)) => {
            let mut updated_card = card.clone();
            let mut is_card_updated = false;

            // The card_holder_name from locker retrieved card is considered if it is a non-empty string or else card_holder_name is picked
            // from payment_method_data.card_token object
            let name_on_card = if let Some(name) = card.card_holder_name.clone() {
                if name.clone().expose().is_empty() {
                    card_token_data
                        .and_then(|token_data| {
                            is_card_updated = true;
                            token_data.card_holder_name.clone()
                        })
                        .or(Some(name))
                } else {
                    card.card_holder_name.clone()
                }
            } else {
                card_token_data.and_then(|token_data| {
                    is_card_updated = true;
                    token_data.card_holder_name.clone()
                })
            };

            updated_card.card_holder_name = name_on_card;

            if let Some(token_data) = card_token_data {
                if let Some(cvc) = token_data.card_cvc.clone() {
                    is_card_updated = true;
                    updated_card.card_cvc = cvc;
                }
            }

            if is_card_updated {
                let updated_pm = api::PaymentMethodData::Card(updated_card);
                vault::Vault::store_payment_method_data_in_locker(
                    state,
                    Some(token.to_owned()),
                    &updated_pm,
                    payment_intent.customer_id.to_owned(),
                    enums::PaymentMethod::Card,
                    merchant_key_store,
                )
                .await?;

                Some((updated_pm, enums::PaymentMethod::Card))
            } else {
                Some((
                    api::PaymentMethodData::Card(card),
                    enums::PaymentMethod::Card,
                ))
            }
        }

        Some(the_pm @ api::PaymentMethodData::Wallet(_)) => {
            Some((the_pm, enums::PaymentMethod::Wallet))
        }

        Some(the_pm @ api::PaymentMethodData::BankTransfer(_)) => {
            Some((the_pm, enums::PaymentMethod::BankTransfer))
        }

        Some(the_pm @ api::PaymentMethodData::BankRedirect(_)) => {
            Some((the_pm, enums::PaymentMethod::BankRedirect))
        }

        Some(_) => Err(errors::ApiErrorResponse::InternalServerError)
            .into_report()
            .attach_printable("Payment method received from locker is unsupported by locker")?,

        None => None,
    })
}

pub async fn retrieve_card_with_permanent_token(
    state: &AppState,
    token: &str,
    payment_intent: &PaymentIntent,
    card_token_data: Option<&CardToken>,
) -> RouterResult<api::PaymentMethodData> {
    let customer_id = payment_intent
        .customer_id
        .as_ref()
        .get_required_value("customer_id")
        .change_context(errors::ApiErrorResponse::UnprocessableEntity {
            message: "no customer id provided for the payment".to_string(),
        })?;

    let card = cards::get_card_from_locker(state, customer_id, &payment_intent.merchant_id, token)
        .await
        .change_context(errors::ApiErrorResponse::InternalServerError)
        .attach_printable("failed to fetch card information from the permanent locker")?;

    // The card_holder_name from locker retrieved card is considered if it is a non-empty string or else card_holder_name is picked
    // from payment_method_data.card_token object
    let name_on_card = if let Some(name) = card.name_on_card.clone() {
        if name.clone().expose().is_empty() {
            card_token_data
                .and_then(|token_data| token_data.card_holder_name.clone())
                .or(Some(name))
        } else {
            card.name_on_card
        }
    } else {
        card_token_data.and_then(|token_data| token_data.card_holder_name.clone())
    };

    let api_card = api::Card {
        card_number: card.card_number,
        card_holder_name: name_on_card,
        card_exp_month: card.card_exp_month,
        card_exp_year: card.card_exp_year,
        card_cvc: card_token_data
            .cloned()
            .unwrap_or_default()
            .card_cvc
            .unwrap_or_default(),
        card_issuer: card.card_brand,
        nick_name: card.nick_name.map(masking::Secret::new),
        card_network: None,
        card_type: None,
        card_issuing_country: None,
        bank_code: None,
    };

    Ok(api::PaymentMethodData::Card(api_card))
}

pub async fn make_pm_data<'a, F: Clone, R, Ctx: PaymentMethodRetrieve>(
    operation: BoxedOperation<'a, F, R, Ctx>,
    state: &'a AppState,
    payment_data: &mut PaymentData<F>,
    merchant_key_store: &domain::MerchantKeyStore,
) -> RouterResult<(
    BoxedOperation<'a, F, R, Ctx>,
    Option<api::PaymentMethodData>,
)> {
    let request = &payment_data.payment_method_data.clone();

    let mut card_token_data = payment_data
        .payment_method_data
        .clone()
        .and_then(|pmd| match pmd {
            api_models::payments::PaymentMethodData::CardToken(token_data) => Some(token_data),
            _ => None,
        })
        .or(Some(CardToken::default()));

    if let Some(cvc) = payment_data.card_cvc.clone() {
        if let Some(token_data) = card_token_data.as_mut() {
            token_data.card_cvc = Some(cvc);
        }
    }

    let token = payment_data.token.clone();

    let hyperswitch_token = match payment_data.mandate_id {
        Some(_) => token.map(storage::PaymentTokenData::temporary_generic),
        None => {
            if let Some(token) = token {
                let redis_conn = state
                    .store
                    .get_redis_conn()
                    .change_context(errors::ApiErrorResponse::InternalServerError)
                    .attach_printable("Failed to get redis connection")?;

                let key = format!(
                    "pm_token_{}_{}_hyperswitch",
                    token,
                    payment_data
                        .payment_attempt
                        .payment_method
                        .to_owned()
                        .get_required_value("payment_method")?,
                );

                let token_data_string = redis_conn
                    .get_key::<Option<String>>(&key)
                    .await
                    .change_context(errors::ApiErrorResponse::InternalServerError)
                    .attach_printable("Failed to fetch the token from redis")?
                    .ok_or(error_stack::Report::new(
                        errors::ApiErrorResponse::UnprocessableEntity {
                            message: "Token is invalid or expired".to_owned(),
                        },
                    ))?;

                let token_data_result = token_data_string
                    .clone()
                    .parse_struct("PaymentTokenData")
                    .change_context(errors::ApiErrorResponse::InternalServerError)
                    .attach_printable("failed to deserialize hyperswitch token data");

                let token_data = match token_data_result {
                    Ok(data) => data,
                    Err(e) => {
                        // The purpose of this logic is backwards compatibility to support tokens
                        // in redis that might be following the old format.
                        if token_data_string.starts_with('{') {
                            return Err(e);
                        } else {
                            storage::PaymentTokenData::temporary_generic(token_data_string)
                        }
                    }
                };

                Some(token_data)
            } else {
                None
            }
        }
    };

    // TODO: Handle case where payment method and token both are present in request properly.
    let payment_method = match (request, hyperswitch_token) {
        (_, Some(hyperswitch_token)) => {
            let payment_method_details = Ctx::retrieve_payment_method_with_token(
                state,
                merchant_key_store,
                &hyperswitch_token,
                &payment_data.payment_intent,
                card_token_data.as_ref(),
            )
            .await
            .attach_printable("in 'make_pm_data'")?;

            Ok::<_, error_stack::Report<errors::ApiErrorResponse>>(
                if let Some((payment_method_data, payment_method)) = payment_method_details {
                    payment_data.payment_attempt.payment_method = Some(payment_method);
                    Some(payment_method_data)
                } else {
                    None
                },
            )
        }

        (Some(_), _) => {
            let payment_method_data = Ctx::retrieve_payment_method(
                request,
                state,
                &payment_data.payment_intent,
                &payment_data.payment_attempt,
                merchant_key_store,
            )
            .await?;

            payment_data.token = payment_method_data.1;

            Ok(payment_method_data.0)
        }
        _ => Ok(None),
    }?;

    Ok((operation, payment_method))
}

pub async fn store_in_vault_and_generate_ppmt(
    state: &AppState,
    payment_method_data: &api_models::payments::PaymentMethodData,
    payment_intent: &PaymentIntent,
    payment_attempt: &PaymentAttempt,
    payment_method: enums::PaymentMethod,
    merchant_key_store: &domain::MerchantKeyStore,
) -> RouterResult<String> {
    let router_token = vault::Vault::store_payment_method_data_in_locker(
        state,
        None,
        payment_method_data,
        payment_intent.customer_id.to_owned(),
        payment_method,
        merchant_key_store,
    )
    .await?;
    let parent_payment_method_token = generate_id(consts::ID_LENGTH, "token");
    let key_for_hyperswitch_token = payment_attempt.payment_method.map(|payment_method| {
        payment_methods::ParentPaymentMethodToken::create_key_for_token((
            &parent_payment_method_token,
            payment_method,
        ))
    });
    if let Some(key_for_hyperswitch_token) = key_for_hyperswitch_token {
        key_for_hyperswitch_token
            .insert(
                Some(payment_intent.created_at),
                storage::PaymentTokenData::temporary_generic(router_token),
                state,
            )
            .await?;
    };
    Ok(parent_payment_method_token)
}

pub async fn store_payment_method_data_in_vault(
    state: &AppState,
    payment_attempt: &PaymentAttempt,
    payment_intent: &PaymentIntent,
    payment_method: enums::PaymentMethod,
    payment_method_data: &api::PaymentMethodData,
    merchant_key_store: &domain::MerchantKeyStore,
) -> RouterResult<Option<String>> {
    if should_store_payment_method_data_in_vault(
        &state.conf.temp_locker_enable_config,
        payment_attempt.connector.clone(),
        payment_method,
    ) {
        let parent_payment_method_token = store_in_vault_and_generate_ppmt(
            state,
            payment_method_data,
            payment_intent,
            payment_attempt,
            payment_method,
            merchant_key_store,
        )
        .await?;

        return Ok(Some(parent_payment_method_token));
    }

    Ok(None)
}
pub fn should_store_payment_method_data_in_vault(
    temp_locker_enable_config: &TempLockerEnableConfig,
    option_connector: Option<String>,
    payment_method: enums::PaymentMethod,
) -> bool {
    option_connector
        .map(|connector| {
            temp_locker_enable_config
                .0
                .get(&connector)
                .map(|config| config.payment_method.contains(&payment_method))
                .unwrap_or(false)
        })
        .unwrap_or(true)
}

#[instrument(skip_all)]
pub(crate) fn validate_capture_method(
    capture_method: storage_enums::CaptureMethod,
) -> RouterResult<()> {
    utils::when(
        capture_method == storage_enums::CaptureMethod::Automatic,
        || {
            Err(report!(errors::ApiErrorResponse::PaymentUnexpectedState {
                field_name: "capture_method".to_string(),
                current_flow: "captured".to_string(),
                current_value: capture_method.to_string(),
                states: "manual, manual_multiple, scheduled".to_string()
            }))
        },
    )
}

#[instrument(skip_all)]
pub(crate) fn validate_status_with_capture_method(
    status: storage_enums::IntentStatus,
    capture_method: storage_enums::CaptureMethod,
) -> RouterResult<()> {
    if status == storage_enums::IntentStatus::Processing
        && !(capture_method == storage_enums::CaptureMethod::ManualMultiple)
    {
        return Err(report!(errors::ApiErrorResponse::PaymentUnexpectedState {
            field_name: "capture_method".to_string(),
            current_flow: "captured".to_string(),
            current_value: capture_method.to_string(),
            states: "manual_multiple".to_string()
        }));
    }
    utils::when(
        status != storage_enums::IntentStatus::RequiresCapture
            && status != storage_enums::IntentStatus::PartiallyCapturedAndCapturable
            && status != storage_enums::IntentStatus::Processing,
        || {
            Err(report!(errors::ApiErrorResponse::PaymentUnexpectedState {
                field_name: "payment.status".to_string(),
                current_flow: "captured".to_string(),
                current_value: status.to_string(),
                states: "requires_capture, partially_captured_and_capturable, processing"
                    .to_string()
            }))
        },
    )
}

#[instrument(skip_all)]
pub(crate) fn validate_amount_to_capture(
    amount: i64,
    amount_to_capture: Option<i64>,
) -> RouterResult<()> {
    utils::when(
        amount_to_capture.is_some() && (Some(amount) < amount_to_capture),
        || {
            Err(report!(errors::ApiErrorResponse::InvalidRequestData {
                message: "amount_to_capture is greater than amount".to_string()
            }))
        },
    )
}

#[instrument(skip_all)]
pub(crate) fn validate_payment_method_fields_present(
    req: &api::PaymentsRequest,
) -> RouterResult<()> {
    utils::when(
        req.payment_method.is_none() && req.payment_method_data.is_some(),
        || {
            Err(errors::ApiErrorResponse::MissingRequiredField {
                field_name: "payment_method",
            })
        },
    )?;

    utils::when(
        !matches!(
            req.payment_method,
            Some(api_enums::PaymentMethod::Card) | None
        ) && (req.payment_method_type.is_none()),
        || {
            Err(errors::ApiErrorResponse::MissingRequiredField {
                field_name: "payment_method_type",
            })
        },
    )?;

    utils::when(
        req.payment_method.is_some()
            && req.payment_method_data.is_none()
            && req.payment_token.is_none(),
        || {
            Err(errors::ApiErrorResponse::MissingRequiredField {
                field_name: "payment_method_data",
            })
        },
    )?;
    utils::when(
        req.payment_method.is_some() && req.payment_method_type.is_some(),
        || {
            req.payment_method
                .map_or(Ok(()), |req_payment_method| {
                    req.payment_method_type.map_or(Ok(()), |req_payment_method_type| {
                        if !validate_payment_method_type_against_payment_method(req_payment_method, req_payment_method_type) {
                            Err(errors::ApiErrorResponse::InvalidRequestData {
                                message: ("payment_method_type doesn't correspond to the specified payment_method"
                                    .to_string()),
                            })
                        } else {
                            Ok(())
                        }
                    })
                })
        },
    )?;

    let validate_payment_method_and_payment_method_data =
        |req_payment_method_data, req_payment_method: api_enums::PaymentMethod| {
            api_enums::PaymentMethod::foreign_try_from(req_payment_method_data).and_then(|payment_method|
                if req_payment_method != payment_method {
                    Err(errors::ApiErrorResponse::InvalidRequestData {
                        message: ("payment_method_data doesn't correspond to the specified payment_method"
                            .to_string()),
                    })
                } else {
                    Ok(())
                })
        };

    utils::when(
        req.payment_method.is_some() && req.payment_method_data.is_some(),
        || {
            req.payment_method_data
                .clone()
                .map_or(Ok(()), |req_payment_method_data| {
                    req.payment_method.map_or(Ok(()), |req_payment_method| {
                        validate_payment_method_and_payment_method_data(
                            req_payment_method_data,
                            req_payment_method,
                        )
                    })
                })
        },
    )?;

    Ok(())
}

pub fn validate_payment_method_type_against_payment_method(
    payment_method: api_enums::PaymentMethod,
    payment_method_type: api_enums::PaymentMethodType,
) -> bool {
    match payment_method {
        api_enums::PaymentMethod::Card => matches!(
            payment_method_type,
            api_enums::PaymentMethodType::Credit | api_enums::PaymentMethodType::Debit
        ),
        api_enums::PaymentMethod::PayLater => matches!(
            payment_method_type,
            api_enums::PaymentMethodType::Affirm
                | api_enums::PaymentMethodType::Alma
                | api_enums::PaymentMethodType::AfterpayClearpay
                | api_enums::PaymentMethodType::Klarna
                | api_enums::PaymentMethodType::PayBright
                | api_enums::PaymentMethodType::Atome
                | api_enums::PaymentMethodType::Walley
        ),
        api_enums::PaymentMethod::Wallet => matches!(
            payment_method_type,
            api_enums::PaymentMethodType::ApplePay
                | api_enums::PaymentMethodType::GooglePay
                | api_enums::PaymentMethodType::Paypal
                | api_enums::PaymentMethodType::AliPay
                | api_enums::PaymentMethodType::AliPayHk
                | api_enums::PaymentMethodType::Dana
                | api_enums::PaymentMethodType::MbWay
                | api_enums::PaymentMethodType::MobilePay
                | api_enums::PaymentMethodType::SamsungPay
                | api_enums::PaymentMethodType::Twint
                | api_enums::PaymentMethodType::Vipps
                | api_enums::PaymentMethodType::TouchNGo
                | api_enums::PaymentMethodType::Swish
                | api_enums::PaymentMethodType::WeChatPay
                | api_enums::PaymentMethodType::GoPay
                | api_enums::PaymentMethodType::Gcash
                | api_enums::PaymentMethodType::Momo
                | api_enums::PaymentMethodType::KakaoPay
                | api_enums::PaymentMethodType::Cashapp
        ),
        api_enums::PaymentMethod::BankRedirect => matches!(
            payment_method_type,
            api_enums::PaymentMethodType::Giropay
                | api_enums::PaymentMethodType::Ideal
                | api_enums::PaymentMethodType::Sofort
                | api_enums::PaymentMethodType::Eps
                | api_enums::PaymentMethodType::BancontactCard
                | api_enums::PaymentMethodType::Blik
                | api_enums::PaymentMethodType::OnlineBankingThailand
                | api_enums::PaymentMethodType::OnlineBankingCzechRepublic
                | api_enums::PaymentMethodType::OnlineBankingFinland
                | api_enums::PaymentMethodType::OnlineBankingFpx
                | api_enums::PaymentMethodType::OnlineBankingPoland
                | api_enums::PaymentMethodType::OnlineBankingSlovakia
                | api_enums::PaymentMethodType::Przelewy24
                | api_enums::PaymentMethodType::Trustly
                | api_enums::PaymentMethodType::Bizum
                | api_enums::PaymentMethodType::Interac
                | api_enums::PaymentMethodType::OpenBankingUk
        ),
        api_enums::PaymentMethod::BankTransfer => matches!(
            payment_method_type,
            api_enums::PaymentMethodType::Ach
                | api_enums::PaymentMethodType::Sepa
                | api_enums::PaymentMethodType::Bacs
                | api_enums::PaymentMethodType::Multibanco
                | api_enums::PaymentMethodType::Pix
                | api_enums::PaymentMethodType::Pse
                | api_enums::PaymentMethodType::PermataBankTransfer
                | api_enums::PaymentMethodType::BcaBankTransfer
                | api_enums::PaymentMethodType::BniVa
                | api_enums::PaymentMethodType::BriVa
                | api_enums::PaymentMethodType::CimbVa
                | api_enums::PaymentMethodType::DanamonVa
                | api_enums::PaymentMethodType::MandiriVa
        ),
        api_enums::PaymentMethod::BankDebit => matches!(
            payment_method_type,
            api_enums::PaymentMethodType::Ach
                | api_enums::PaymentMethodType::Sepa
                | api_enums::PaymentMethodType::Bacs
                | api_enums::PaymentMethodType::Becs
        ),
        api_enums::PaymentMethod::Crypto => matches!(
            payment_method_type,
            api_enums::PaymentMethodType::CryptoCurrency
        ),
        api_enums::PaymentMethod::Reward => matches!(
            payment_method_type,
            api_enums::PaymentMethodType::Evoucher | api_enums::PaymentMethodType::ClassicReward
        ),
        api_enums::PaymentMethod::Upi => matches!(
            payment_method_type,
            api_enums::PaymentMethodType::UpiCollect
        ),
        api_enums::PaymentMethod::Voucher => matches!(
            payment_method_type,
            api_enums::PaymentMethodType::Boleto
                | api_enums::PaymentMethodType::Efecty
                | api_enums::PaymentMethodType::PagoEfectivo
                | api_enums::PaymentMethodType::RedCompra
                | api_enums::PaymentMethodType::RedPagos
                | api_enums::PaymentMethodType::Indomaret
                | api_enums::PaymentMethodType::Alfamart
                | api_enums::PaymentMethodType::Oxxo
                | api_enums::PaymentMethodType::SevenEleven
                | api_enums::PaymentMethodType::Lawson
                | api_enums::PaymentMethodType::MiniStop
                | api_enums::PaymentMethodType::FamilyMart
                | api_enums::PaymentMethodType::Seicomart
                | api_enums::PaymentMethodType::PayEasy
        ),
        api_enums::PaymentMethod::GiftCard => {
            matches!(
                payment_method_type,
                api_enums::PaymentMethodType::Givex | api_enums::PaymentMethodType::PaySafeCard
            )
        }
        api_enums::PaymentMethod::CardRedirect => matches!(
            payment_method_type,
            api_enums::PaymentMethodType::Knet
                | api_enums::PaymentMethodType::Benefit
                | api_enums::PaymentMethodType::MomoAtm
                | api_enums::PaymentMethodType::CardRedirect
        ),
    }
}

pub fn check_force_psync_precondition(status: &storage_enums::AttemptStatus) -> bool {
    !matches!(
        status,
        storage_enums::AttemptStatus::Charged
            | storage_enums::AttemptStatus::AutoRefunded
            | storage_enums::AttemptStatus::Voided
            | storage_enums::AttemptStatus::CodInitiated
            | storage_enums::AttemptStatus::Started
            | storage_enums::AttemptStatus::Failure
    )
}

pub fn append_option<T, U, F, V>(func: F, option1: Option<T>, option2: Option<U>) -> Option<V>
where
    F: FnOnce(T, U) -> V,
{
    Some(func(option1?, option2?))
}

#[cfg(feature = "olap")]
pub(super) async fn filter_by_constraints(
    db: &dyn StorageInterface,
    constraints: &api::PaymentListConstraints,
    merchant_id: &str,
    storage_scheme: storage_enums::MerchantStorageScheme,
) -> CustomResult<Vec<PaymentIntent>, errors::DataStorageError> {
    let result = db
        .filter_payment_intent_by_constraints(
            merchant_id,
            &constraints.clone().into(),
            storage_scheme,
        )
        .await?;
    Ok(result)
}

#[cfg(feature = "olap")]
pub(super) fn validate_payment_list_request(
    req: &api::PaymentListConstraints,
) -> CustomResult<(), errors::ApiErrorResponse> {
    use common_utils::consts::PAYMENTS_LIST_MAX_LIMIT_V1;

    utils::when(
        req.limit > PAYMENTS_LIST_MAX_LIMIT_V1 || req.limit < 1,
        || {
            Err(errors::ApiErrorResponse::InvalidRequestData {
                message: format!(
                    "limit should be in between 1 and {}",
                    PAYMENTS_LIST_MAX_LIMIT_V1
                ),
            })
        },
    )?;
    Ok(())
}
#[cfg(feature = "olap")]
pub(super) fn validate_payment_list_request_for_joins(
    limit: u32,
) -> CustomResult<(), errors::ApiErrorResponse> {
    use common_utils::consts::PAYMENTS_LIST_MAX_LIMIT_V2;

    utils::when(!(1..=PAYMENTS_LIST_MAX_LIMIT_V2).contains(&limit), || {
        Err(errors::ApiErrorResponse::InvalidRequestData {
            message: format!(
                "limit should be in between 1 and {}",
                PAYMENTS_LIST_MAX_LIMIT_V2
            ),
        })
    })?;
    Ok(())
}

pub fn get_handle_response_url(
    payment_id: String,
    business_profile: &diesel_models::business_profile::BusinessProfile,
    response: api::PaymentsResponse,
    connector: String,
) -> RouterResult<api::RedirectionResponse> {
    let payments_return_url = response.return_url.as_ref();

    let redirection_response = make_pg_redirect_response(payment_id, &response, connector);

    let return_url = make_merchant_url_with_response(
        business_profile,
        redirection_response,
        payments_return_url,
        response.client_secret.as_ref(),
        response.manual_retry_allowed,
    )
    .attach_printable("Failed to make merchant url with response")?;

    make_url_with_signature(&return_url, business_profile)
}

pub fn make_merchant_url_with_response(
    business_profile: &diesel_models::business_profile::BusinessProfile,
    redirection_response: api::PgRedirectResponse,
    request_return_url: Option<&String>,
    client_secret: Option<&masking::Secret<String>>,
    manual_retry_allowed: Option<bool>,
) -> RouterResult<String> {
    // take return url if provided in the request else use merchant return url
    let url = request_return_url
        .or(business_profile.return_url.as_ref())
        .get_required_value("return_url")?;

    let status_check = redirection_response.status;

    let payment_client_secret = client_secret
        .ok_or(errors::ApiErrorResponse::InternalServerError)
        .into_report()
        .attach_printable("Expected client secret to be `Some`")?;

    let merchant_url_with_response = if business_profile.redirect_to_merchant_with_http_post {
        url::Url::parse_with_params(
            url,
            &[
                ("status", status_check.to_string()),
                (
                    "payment_intent_client_secret",
                    payment_client_secret.peek().to_string(),
                ),
                (
                    "manual_retry_allowed",
                    manual_retry_allowed.unwrap_or(false).to_string(),
                ),
            ],
        )
        .into_report()
        .change_context(errors::ApiErrorResponse::InternalServerError)
        .attach_printable("Unable to parse the url with param")?
    } else {
        let amount = redirection_response.amount.get_required_value("amount")?;
        url::Url::parse_with_params(
            url,
            &[
                ("status", status_check.to_string()),
                (
                    "payment_intent_client_secret",
                    payment_client_secret.peek().to_string(),
                ),
                ("amount", amount.to_string()),
                (
                    "manual_retry_allowed",
                    manual_retry_allowed.unwrap_or(false).to_string(),
                ),
            ],
        )
        .into_report()
        .change_context(errors::ApiErrorResponse::InternalServerError)
        .attach_printable("Unable to parse the url with param")?
    };

    Ok(merchant_url_with_response.to_string())
}

pub async fn make_ephemeral_key(
    state: AppState,
    customer_id: String,
    merchant_id: String,
) -> errors::RouterResponse<ephemeral_key::EphemeralKey> {
    let store = &state.store;
    let id = utils::generate_id(consts::ID_LENGTH, "eki");
    let secret = format!("epk_{}", &Uuid::new_v4().simple().to_string());
    let ek = ephemeral_key::EphemeralKeyNew {
        id,
        customer_id,
        merchant_id,
        secret,
    };
    let ek = store
        .create_ephemeral_key(ek, state.conf.eph_key.validity)
        .await
        .change_context(errors::ApiErrorResponse::InternalServerError)
        .attach_printable("Unable to create ephemeral key")?;
    Ok(services::ApplicationResponse::Json(ek))
}

pub async fn delete_ephemeral_key(
    state: AppState,
    ek_id: String,
) -> errors::RouterResponse<ephemeral_key::EphemeralKey> {
    let db = state.store.as_ref();
    let ek = db
        .delete_ephemeral_key(&ek_id)
        .await
        .change_context(errors::ApiErrorResponse::InternalServerError)
        .attach_printable("Unable to delete ephemeral key")?;
    Ok(services::ApplicationResponse::Json(ek))
}

pub fn make_pg_redirect_response(
    payment_id: String,
    response: &api::PaymentsResponse,
    connector: String,
) -> api::PgRedirectResponse {
    api::PgRedirectResponse {
        payment_id,
        status: response.status,
        gateway_id: connector,
        customer_id: response.customer_id.to_owned(),
        amount: Some(response.amount),
    }
}

pub fn make_url_with_signature(
    redirect_url: &str,
    business_profile: &diesel_models::business_profile::BusinessProfile,
) -> RouterResult<api::RedirectionResponse> {
    let mut url = url::Url::parse(redirect_url)
        .into_report()
        .change_context(errors::ApiErrorResponse::InternalServerError)
        .attach_printable("Unable to parse the url")?;

    let mut base_url = url.clone();
    base_url.query_pairs_mut().clear();

    let url = if business_profile.enable_payment_response_hash {
        let key = business_profile
            .payment_response_hash_key
            .as_ref()
            .get_required_value("payment_response_hash_key")?;
        let signature = hmac_sha512_sorted_query_params(
            &mut url.query_pairs().collect::<Vec<_>>(),
            key.as_str(),
        )?;

        url.query_pairs_mut()
            .append_pair("signature", &signature)
            .append_pair("signature_algorithm", "HMAC-SHA512");
        url.to_owned()
    } else {
        url.to_owned()
    };

    let parameters = url
        .query_pairs()
        .collect::<Vec<_>>()
        .iter()
        .map(|(key, value)| (key.clone().into_owned(), value.clone().into_owned()))
        .collect::<Vec<_>>();

    Ok(api::RedirectionResponse {
        return_url: base_url.to_string(),
        params: parameters,
        return_url_with_query_params: url.to_string(),
        http_method: if business_profile.redirect_to_merchant_with_http_post {
            services::Method::Post.to_string()
        } else {
            services::Method::Get.to_string()
        },
        headers: Vec::new(),
    })
}

pub fn hmac_sha512_sorted_query_params(
    params: &mut [(Cow<'_, str>, Cow<'_, str>)],
    key: &str,
) -> RouterResult<String> {
    params.sort();
    let final_string = params
        .iter()
        .map(|(key, value)| format!("{key}={value}"))
        .collect::<Vec<_>>()
        .join("&");

    let signature = crypto::HmacSha512::sign_message(
        &crypto::HmacSha512,
        key.as_bytes(),
        final_string.as_bytes(),
    )
    .change_context(errors::ApiErrorResponse::InternalServerError)
    .attach_printable("Failed to sign the message")?;

    Ok(hex::encode(signature))
}

pub fn check_if_operation_confirm<Op: std::fmt::Debug>(operations: Op) -> bool {
    format!("{operations:?}") == "PaymentConfirm"
}

#[allow(clippy::too_many_arguments)]
pub fn generate_mandate(
    merchant_id: String,
    payment_id: String,
    connector: String,
    setup_mandate_details: Option<MandateData>,
    customer: &Option<domain::Customer>,
    payment_method_id: String,
    connector_mandate_id: Option<pii::SecretSerdeValue>,
    network_txn_id: Option<String>,
    payment_method_data_option: Option<api_models::payments::PaymentMethodData>,
    mandate_reference: Option<MandateReference>,
    merchant_connector_id: Option<String>,
) -> CustomResult<Option<storage::MandateNew>, errors::ApiErrorResponse> {
    match (setup_mandate_details, customer) {
        (Some(data), Some(cus)) => {
            let mandate_id = utils::generate_id(consts::ID_LENGTH, "man");

            // The construction of the mandate new must be visible
            let mut new_mandate = storage::MandateNew::default();

            let customer_acceptance = data
                .customer_acceptance
                .get_required_value("customer_acceptance")?;
            new_mandate
                .set_mandate_id(mandate_id)
                .set_customer_id(cus.customer_id.clone())
                .set_merchant_id(merchant_id)
                .set_original_payment_id(Some(payment_id))
                .set_payment_method_id(payment_method_id)
                .set_connector(connector)
                .set_mandate_status(storage_enums::MandateStatus::Active)
                .set_connector_mandate_ids(connector_mandate_id)
                .set_network_transaction_id(network_txn_id)
                .set_customer_ip_address(
                    customer_acceptance
                        .get_ip_address()
                        .map(masking::Secret::new),
                )
                .set_customer_user_agent(customer_acceptance.get_user_agent())
                .set_customer_accepted_at(Some(customer_acceptance.get_accepted_at()))
                .set_metadata(payment_method_data_option.map(|payment_method_data| {
                    pii::SecretSerdeValue::new(
                        serde_json::to_value(payment_method_data).unwrap_or_default(),
                    )
                }))
                .set_connector_mandate_id(
                    mandate_reference.and_then(|reference| reference.connector_mandate_id),
                )
                .set_merchant_connector_id(merchant_connector_id);

            Ok(Some(
                match data.mandate_type.get_required_value("mandate_type")? {
                    data_models::mandates::MandateDataType::SingleUse(data) => new_mandate
                        .set_mandate_amount(Some(data.amount))
                        .set_mandate_currency(Some(data.currency))
                        .set_mandate_type(storage_enums::MandateType::SingleUse)
                        .to_owned(),

                    data_models::mandates::MandateDataType::MultiUse(op_data) => match op_data {
                        Some(data) => new_mandate
                            .set_mandate_amount(Some(data.amount))
                            .set_mandate_currency(Some(data.currency))
                            .set_start_date(data.start_date)
                            .set_end_date(data.end_date),
                        // .set_metadata(data.metadata),
                        // we are storing PaymentMethodData in metadata of mandate
                        None => &mut new_mandate,
                    }
                    .set_mandate_type(storage_enums::MandateType::MultiUse)
                    .to_owned(),
                },
            ))
        }
        (_, _) => Ok(None),
    }
}

// A function to manually authenticate the client secret with intent fulfillment time
pub fn authenticate_client_secret(
    request_client_secret: Option<&String>,
    payment_intent: &PaymentIntent,
) -> Result<(), errors::ApiErrorResponse> {
    match (request_client_secret, &payment_intent.client_secret) {
        (Some(req_cs), Some(pi_cs)) => {
            if req_cs != pi_cs {
                Err(errors::ApiErrorResponse::ClientSecretInvalid)
            } else {
                let current_timestamp = common_utils::date_time::now();

                let expiry = payment_intent.expiry.unwrap_or(
                    payment_intent
                        .created_at
                        .saturating_add(time::Duration::seconds(consts::DEFAULT_FULFILLMENT_TIME)),
                );

                fp_utils::when(current_timestamp > expiry, || {
                    Err(errors::ApiErrorResponse::ClientSecretExpired)
                })
            }
        }
        // If there is no client in payment intent, then it has expired
        (Some(_), None) => Err(errors::ApiErrorResponse::ClientSecretExpired),
        _ => Ok(()),
    }
}

<<<<<<< HEAD
pub async fn get_fullfillment_time(
    payment_link_id: Option<String>,
    intent_fulfillment_time: Option<i64>,
    db: &dyn StorageInterface,
) -> RouterResult<Option<i64>> {
    if let Some(payment_link_id) = payment_link_id {
        let payment_link_db = db
            .find_payment_link_by_payment_link_id(&payment_link_id)
            .await
            .to_not_found_response(errors::ApiErrorResponse::PaymentLinkNotFound)?;

        let curr_time = common_utils::date_time::now();
        let max_age = payment_link_db.max_age.unwrap_or(curr_time);
        Ok(Some((max_age - curr_time).whole_seconds()))
    } else {
        Ok(intent_fulfillment_time)
    }
}

=======
>>>>>>> 99891e62
pub(crate) fn validate_payment_status_against_allowed_statuses(
    intent_status: &storage_enums::IntentStatus,
    allowed_statuses: &[storage_enums::IntentStatus],
    action: &'static str,
) -> Result<(), errors::ApiErrorResponse> {
    fp_utils::when(!allowed_statuses.contains(intent_status), || {
        Err(errors::ApiErrorResponse::PreconditionFailed {
            message: format!(
                "You cannot {action} this payment because it has status {intent_status}",
            ),
        })
    })
}

pub(crate) fn validate_payment_status_against_not_allowed_statuses(
    intent_status: &storage_enums::IntentStatus,
    not_allowed_statuses: &[storage_enums::IntentStatus],
    action: &'static str,
) -> Result<(), errors::ApiErrorResponse> {
    fp_utils::when(not_allowed_statuses.contains(intent_status), || {
        Err(errors::ApiErrorResponse::PreconditionFailed {
            message: format!(
                "You cannot {action} this payment because it has status {intent_status}",
            ),
        })
    })
}

#[instrument(skip_all)]
pub(crate) fn validate_pm_or_token_given(
    payment_method: &Option<api_enums::PaymentMethod>,
    payment_method_data: &Option<api::PaymentMethodData>,
    payment_method_type: &Option<api_enums::PaymentMethodType>,
    mandate_type: &Option<api::MandateTransactionType>,
    token: &Option<String>,
) -> Result<(), errors::ApiErrorResponse> {
    utils::when(
        !matches!(
            payment_method_type,
            Some(api_enums::PaymentMethodType::Paypal)
        ) && !matches!(
            mandate_type,
            Some(api::MandateTransactionType::RecurringMandateTransaction)
        ) && token.is_none()
            && (payment_method_data.is_none() || payment_method.is_none()),
        || {
            Err(errors::ApiErrorResponse::InvalidRequestData {
                message: "A payment token or payment method data is required".to_string(),
            })
        },
    )
}

// A function to perform database lookup and then verify the client secret
pub async fn verify_payment_intent_time_and_client_secret(
    db: &dyn StorageInterface,
    merchant_account: &domain::MerchantAccount,
    client_secret: Option<String>,
) -> error_stack::Result<Option<PaymentIntent>, errors::ApiErrorResponse> {
    client_secret
        .async_map(|cs| async move {
            let payment_id = get_payment_id_from_client_secret(&cs)?;

            let payment_intent = db
                .find_payment_intent_by_payment_id_merchant_id(
                    &payment_id,
                    &merchant_account.merchant_id,
                    merchant_account.storage_scheme,
                )
                .await
                .change_context(errors::ApiErrorResponse::PaymentNotFound)?;

<<<<<<< HEAD
            let intent_fulfillment_time = get_fullfillment_time(
                payment_intent.payment_link_id.clone(),
                merchant_account.intent_fulfillment_time,
                db,
            )
            .await?;

            authenticate_client_secret(Some(&cs), &payment_intent, intent_fulfillment_time)?;
=======
            authenticate_client_secret(Some(&cs), &payment_intent)?;
>>>>>>> 99891e62
            Ok(payment_intent)
        })
        .await
        .transpose()
}

/// Check whether the business details are configured in the merchant account
pub fn validate_business_details(
    business_country: Option<api_enums::CountryAlpha2>,
    business_label: Option<&String>,
    merchant_account: &domain::MerchantAccount,
) -> RouterResult<()> {
    let primary_business_details = merchant_account
        .primary_business_details
        .clone()
        .parse_value::<Vec<api_models::admin::PrimaryBusinessDetails>>("PrimaryBusinessDetails")
        .change_context(errors::ApiErrorResponse::InternalServerError)
        .attach_printable("failed to parse primary business details")?;

    business_country
        .zip(business_label)
        .map(|(business_country, business_label)| {
            primary_business_details
                .iter()
                .find(|business_details| {
                    &business_details.business == business_label
                        && business_details.country == business_country
                })
                .ok_or(errors::ApiErrorResponse::PreconditionFailed {
                    message: "business_details are not configured in the merchant account"
                        .to_string(),
                })
        })
        .transpose()?;

    Ok(())
}

/// Do lazy parsing of primary business details
/// If both country and label are passed, no need to parse business details from merchant_account
/// If any one is missing, get it from merchant_account
/// If there is more than one label or country configured in merchant account, then
/// passing business details for payment is mandatory to avoid ambiguity
pub fn get_business_details(
    business_country: Option<api_enums::CountryAlpha2>,
    business_label: Option<&String>,
    merchant_account: &domain::MerchantAccount,
) -> RouterResult<(api_enums::CountryAlpha2, String)> {
    let primary_business_details = merchant_account
        .primary_business_details
        .clone()
        .parse_value::<Vec<api_models::admin::PrimaryBusinessDetails>>("PrimaryBusinessDetails")
        .change_context(errors::ApiErrorResponse::InternalServerError)
        .attach_printable("failed to parse primary business details")?;

    match business_country.zip(business_label) {
        Some((business_country, business_label)) => {
            Ok((business_country.to_owned(), business_label.to_owned()))
        }
        _ => match primary_business_details.first() {
            Some(business_details) if primary_business_details.len() == 1 => Ok((
                business_country.unwrap_or_else(|| business_details.country.to_owned()),
                business_label
                    .map(ToString::to_string)
                    .unwrap_or_else(|| business_details.business.to_owned()),
            )),
            _ => Err(report!(errors::ApiErrorResponse::MissingRequiredField {
                field_name: "business_country, business_label"
            })),
        },
    }
}

#[inline]
pub(crate) fn get_payment_id_from_client_secret(cs: &str) -> RouterResult<String> {
    let (payment_id, _) = cs
        .rsplit_once("_secret_")
        .ok_or(errors::ApiErrorResponse::ClientSecretInvalid)
        .into_report()?;
    Ok(payment_id.to_string())
}

#[cfg(test)]
mod tests {

    use super::*;

    #[test]
    fn test_authenticate_client_secret_fulfillment_time_not_expired() {
        let payment_intent = PaymentIntent {
            id: 21,
            payment_id: "23".to_string(),
            merchant_id: "22".to_string(),
            status: storage_enums::IntentStatus::RequiresCapture,
            amount: 200,
            currency: None,
            amount_captured: None,
            customer_id: None,
            description: None,
            return_url: None,
            metadata: None,
            connector_id: None,
            shipping_address_id: None,
            billing_address_id: None,
            statement_descriptor_name: None,
            statement_descriptor_suffix: None,
            created_at: common_utils::date_time::now(),
            modified_at: common_utils::date_time::now(),
            last_synced: None,
            setup_future_usage: None,
            off_session: None,
            client_secret: Some("1".to_string()),
            active_attempt: data_models::RemoteStorageObject::ForeignID("nopes".to_string()),
            business_country: None,
            business_label: None,
            order_details: None,
            allowed_payment_method_types: None,
            connector_metadata: None,
            feature_metadata: None,
            attempt_count: 1,
            payment_link_id: None,
            profile_id: None,
            merchant_decision: None,
            payment_confirm_source: None,
            surcharge_applicable: None,
            updated_by: storage_enums::MerchantStorageScheme::PostgresOnly.to_string(),
            request_incremental_authorization: Some(
                common_enums::RequestIncrementalAuthorization::default(),
            ),
            incremental_authorization_allowed: None,
            authorization_count: None,
            expiry: Some(
                common_utils::date_time::now()
                    .saturating_add(time::Duration::seconds(consts::DEFAULT_FULFILLMENT_TIME)),
            ),
        };
        let req_cs = Some("1".to_string());
        assert!(authenticate_client_secret(req_cs.as_ref(), &payment_intent).is_ok());
        // Check if the result is an Ok variant
    }

    #[test]
    fn test_authenticate_client_secret_fulfillment_time_expired() {
        let payment_intent = PaymentIntent {
            id: 21,
            payment_id: "23".to_string(),
            merchant_id: "22".to_string(),
            status: storage_enums::IntentStatus::RequiresCapture,
            amount: 200,
            currency: None,
            amount_captured: None,
            customer_id: None,
            description: None,
            return_url: None,
            metadata: None,
            connector_id: None,
            shipping_address_id: None,
            billing_address_id: None,
            statement_descriptor_name: None,
            statement_descriptor_suffix: None,
            created_at: common_utils::date_time::now().saturating_sub(time::Duration::seconds(20)),
            modified_at: common_utils::date_time::now(),
            last_synced: None,
            setup_future_usage: None,
            off_session: None,
            client_secret: Some("1".to_string()),
            active_attempt: data_models::RemoteStorageObject::ForeignID("nopes".to_string()),
            business_country: None,
            business_label: None,
            order_details: None,
            allowed_payment_method_types: None,
            connector_metadata: None,
            feature_metadata: None,
            attempt_count: 1,
            payment_link_id: None,
            profile_id: None,
            merchant_decision: None,
            payment_confirm_source: None,
            surcharge_applicable: None,
            updated_by: storage_enums::MerchantStorageScheme::PostgresOnly.to_string(),
            request_incremental_authorization: Some(
                common_enums::RequestIncrementalAuthorization::default(),
            ),
            incremental_authorization_allowed: None,
            authorization_count: None,
            expiry: Some(
                common_utils::date_time::now()
                    .saturating_add(time::Duration::seconds(consts::DEFAULT_FULFILLMENT_TIME)),
            ),
        };
        let req_cs = Some("1".to_string());
        assert!(authenticate_client_secret(req_cs.as_ref(), &payment_intent,).is_err())
    }

    #[test]
    fn test_authenticate_client_secret_expired() {
        let payment_intent = PaymentIntent {
            id: 21,
            payment_id: "23".to_string(),
            merchant_id: "22".to_string(),
            status: storage_enums::IntentStatus::RequiresCapture,
            amount: 200,
            currency: None,
            amount_captured: None,
            customer_id: None,
            description: None,
            return_url: None,
            metadata: None,
            connector_id: None,
            shipping_address_id: None,
            billing_address_id: None,
            statement_descriptor_name: None,
            statement_descriptor_suffix: None,
            created_at: common_utils::date_time::now().saturating_sub(time::Duration::seconds(20)),
            modified_at: common_utils::date_time::now(),
            last_synced: None,
            setup_future_usage: None,
            off_session: None,
            client_secret: None,
            active_attempt: data_models::RemoteStorageObject::ForeignID("nopes".to_string()),
            business_country: None,
            business_label: None,
            order_details: None,
            allowed_payment_method_types: None,
            connector_metadata: None,
            feature_metadata: None,
            attempt_count: 1,
            payment_link_id: None,
            profile_id: None,
            merchant_decision: None,
            payment_confirm_source: None,
            surcharge_applicable: None,
            updated_by: storage_enums::MerchantStorageScheme::PostgresOnly.to_string(),
            request_incremental_authorization: Some(
                common_enums::RequestIncrementalAuthorization::default(),
            ),
            incremental_authorization_allowed: None,
            authorization_count: None,
            expiry: Some(
                common_utils::date_time::now()
                    .saturating_add(time::Duration::seconds(consts::DEFAULT_FULFILLMENT_TIME)),
            ),
        };
        let req_cs = Some("1".to_string());
        assert!(authenticate_client_secret(req_cs.as_ref(), &payment_intent).is_err())
    }
}

// This function will be removed after moving this functionality to server_wrap and using cache instead of config
#[instrument(skip_all)]
pub async fn insert_merchant_connector_creds_to_config(
    db: &dyn StorageInterface,
    merchant_id: &str,
    merchant_connector_details: admin::MerchantConnectorDetailsWrap,
) -> RouterResult<()> {
    if let Some(encoded_data) = merchant_connector_details.encoded_data {
        match db
            .insert_config(storage::ConfigNew {
                key: format!(
                    "mcd_{merchant_id}_{}",
                    merchant_connector_details.creds_identifier
                ),
                config: encoded_data.peek().to_owned(),
            })
            .await
        {
            Ok(_) => Ok(()),
            Err(err) => {
                if err.current_context().is_db_unique_violation() {
                    Ok(())
                } else {
                    Err(err
                        .change_context(errors::ApiErrorResponse::InternalServerError)
                        .attach_printable("Failed to insert connector_creds to config"))
                }
            }
        }
    } else {
        Ok(())
    }
}

#[derive(Clone)]
pub enum MerchantConnectorAccountType {
    DbVal(domain::MerchantConnectorAccount),
    CacheVal(api_models::admin::MerchantConnectorDetails),
}

impl MerchantConnectorAccountType {
    pub fn get_metadata(&self) -> Option<masking::Secret<serde_json::Value>> {
        match self {
            Self::DbVal(val) => val.metadata.to_owned(),
            Self::CacheVal(val) => val.metadata.to_owned(),
        }
    }

    pub fn get_connector_account_details(&self) -> serde_json::Value {
        match self {
            Self::DbVal(val) => val.connector_account_details.peek().to_owned(),
            Self::CacheVal(val) => val.connector_account_details.peek().to_owned(),
        }
    }

    pub fn is_disabled(&self) -> bool {
        match self {
            Self::DbVal(ref inner) => inner.disabled.unwrap_or(false),
            // Cached merchant connector account, only contains the account details,
            // the merchant connector account must only be cached if it's not disabled
            Self::CacheVal(_) => false,
        }
    }

    pub fn is_test_mode_on(&self) -> Option<bool> {
        match self {
            Self::DbVal(val) => val.test_mode,
            Self::CacheVal(_) => None,
        }
    }

    pub fn get_mca_id(&self) -> Option<String> {
        match self {
            Self::DbVal(db_val) => Some(db_val.merchant_connector_id.to_string()),
            Self::CacheVal(_) => None,
        }
    }
}

/// Query for merchant connector account either by business label or profile id
/// If profile_id is passed use it, or use connector_label to query merchant connector account
#[instrument(skip_all)]
pub async fn get_merchant_connector_account(
    state: &AppState,
    merchant_id: &str,
    creds_identifier: Option<String>,
    key_store: &domain::MerchantKeyStore,
    profile_id: &String,
    connector_name: &str,
    merchant_connector_id: Option<&String>,
) -> RouterResult<MerchantConnectorAccountType> {
    let db = &*state.store;
    match creds_identifier {
        Some(creds_identifier) => {
            let mca_config = db
                .find_config_by_key(format!("mcd_{merchant_id}_{creds_identifier}").as_str())
                .await
                .to_not_found_response(
                    errors::ApiErrorResponse::MerchantConnectorAccountNotFound {
                        id: format!("mcd_{merchant_id}_{creds_identifier}"),
                    },
                )?;

            #[cfg(feature = "kms")]
            let private_key = state
                .kms_secrets
                .jwekey
                .peek()
                .tunnel_private_key
                .as_bytes();

            #[cfg(not(feature = "kms"))]
            let private_key = state.conf.jwekey.tunnel_private_key.as_bytes();

            let decrypted_mca = services::decrypt_jwe(mca_config.config.as_str(), services::KeyIdCheck::SkipKeyIdCheck, private_key, jwe::RSA_OAEP_256)
                                     .await
                                     .change_context(errors::ApiErrorResponse::UnprocessableEntity{
                                        message: "decoding merchant_connector_details failed due to invalid data format!".into()})
                                     .attach_printable(
                                        "Failed to decrypt merchant_connector_details sent in request and then put in cache",
                                    )?;

            let res = String::into_bytes(decrypted_mca)
                        .parse_struct("MerchantConnectorDetails")
                        .change_context(errors::ApiErrorResponse::InternalServerError)
                        .attach_printable(
                            "Failed to parse merchant_connector_details sent in request and then put in cache",
                        )?;

            Ok(MerchantConnectorAccountType::CacheVal(res))
        }
        None => {
            if let Some(merchant_connector_id) = merchant_connector_id {
                db.find_by_merchant_connector_account_merchant_id_merchant_connector_id(
                    merchant_id,
                    merchant_connector_id,
                    key_store,
                )
                .await
                .to_not_found_response(
                    errors::ApiErrorResponse::MerchantConnectorAccountNotFound {
                        id: merchant_connector_id.to_string(),
                    },
                )
            } else {
                db.find_merchant_connector_account_by_profile_id_connector_name(
                    profile_id,
                    connector_name,
                    key_store,
                )
                .await
                .to_not_found_response(
                    errors::ApiErrorResponse::MerchantConnectorAccountNotFound {
                        id: format!("profile id {profile_id} and connector name {connector_name}"),
                    },
                )
            }
        }
        .map(MerchantConnectorAccountType::DbVal),
    }
}

/// This function replaces the request and response type of routerdata with the
/// request and response type passed
/// # Arguments
///
/// * `router_data` - original router data
/// * `request` - new request
/// * `response` - new response
pub fn router_data_type_conversion<F1, F2, Req1, Req2, Res1, Res2>(
    router_data: RouterData<F1, Req1, Res1>,
    request: Req2,
    response: Result<Res2, ErrorResponse>,
) -> RouterData<F2, Req2, Res2> {
    RouterData {
        flow: std::marker::PhantomData,
        request,
        response,
        merchant_id: router_data.merchant_id,
        address: router_data.address,
        amount_captured: router_data.amount_captured,
        auth_type: router_data.auth_type,
        connector: router_data.connector,
        connector_auth_type: router_data.connector_auth_type,
        connector_meta_data: router_data.connector_meta_data,
        description: router_data.description,
        payment_id: router_data.payment_id,
        payment_method: router_data.payment_method,
        payment_method_id: router_data.payment_method_id,
        return_url: router_data.return_url,
        status: router_data.status,
        attempt_id: router_data.attempt_id,
        access_token: router_data.access_token,
        session_token: router_data.session_token,
        reference_id: router_data.reference_id,
        payment_method_token: router_data.payment_method_token,
        customer_id: router_data.customer_id,
        connector_customer: router_data.connector_customer,
        preprocessing_id: router_data.preprocessing_id,
        payment_method_balance: router_data.payment_method_balance,
        recurring_mandate_payment_data: router_data.recurring_mandate_payment_data,
        connector_request_reference_id: router_data.connector_request_reference_id,
        #[cfg(feature = "payouts")]
        payout_method_data: None,
        #[cfg(feature = "payouts")]
        quote_id: None,
        test_mode: router_data.test_mode,
        connector_api_version: router_data.connector_api_version,
        connector_http_status_code: router_data.connector_http_status_code,
        external_latency: router_data.external_latency,
        apple_pay_flow: router_data.apple_pay_flow,
        frm_metadata: router_data.frm_metadata,
    }
}

#[instrument(skip_all)]
pub fn get_attempt_type(
    payment_intent: &PaymentIntent,
    payment_attempt: &PaymentAttempt,
    request: &api::PaymentsRequest,
    action: &str,
) -> RouterResult<AttemptType> {
    match payment_intent.status {
        enums::IntentStatus::Failed => {
            if matches!(
                request.retry_action,
                Some(api_models::enums::RetryAction::ManualRetry)
            ) {
                metrics::MANUAL_RETRY_REQUEST_COUNT.add(
                    &metrics::CONTEXT,
                    1,
                    &[metrics::request::add_attributes(
                        "merchant_id",
                        payment_attempt.merchant_id.clone(),
                    )],
                );
                match payment_attempt.status {
                    enums::AttemptStatus::Started
                    | enums::AttemptStatus::AuthenticationPending
                    | enums::AttemptStatus::AuthenticationSuccessful
                    | enums::AttemptStatus::Authorized
                    | enums::AttemptStatus::Charged
                    | enums::AttemptStatus::Authorizing
                    | enums::AttemptStatus::CodInitiated
                    | enums::AttemptStatus::VoidInitiated
                    | enums::AttemptStatus::CaptureInitiated
                    | enums::AttemptStatus::Unresolved
                    | enums::AttemptStatus::Pending
                    | enums::AttemptStatus::ConfirmationAwaited
                    | enums::AttemptStatus::PartialCharged
                    | enums::AttemptStatus::PartialChargedAndChargeable
                    | enums::AttemptStatus::Voided
                    | enums::AttemptStatus::AutoRefunded
                    | enums::AttemptStatus::PaymentMethodAwaited
                    | enums::AttemptStatus::DeviceDataCollectionPending => {
                        metrics::MANUAL_RETRY_VALIDATION_FAILED.add(
                            &metrics::CONTEXT,
                            1,
                            &[metrics::request::add_attributes(
                                "merchant_id",
                                payment_attempt.merchant_id.clone(),
                            )],
                        );
                        Err(errors::ApiErrorResponse::InternalServerError)
                            .into_report()
                            .attach_printable("Payment Attempt unexpected state")
                    }

                    storage_enums::AttemptStatus::VoidFailed
                    | storage_enums::AttemptStatus::RouterDeclined
                    | storage_enums::AttemptStatus::CaptureFailed => {
                        metrics::MANUAL_RETRY_VALIDATION_FAILED.add(
                            &metrics::CONTEXT,
                            1,
                            &[metrics::request::add_attributes(
                                "merchant_id",
                                payment_attempt.merchant_id.clone(),
                            )],
                        );
                        Err(report!(errors::ApiErrorResponse::PreconditionFailed {
                            message:
                                format!("You cannot {action} this payment because it has status {}, and the previous attempt has the status {}", payment_intent.status, payment_attempt.status)
                            }
                        ))
                    }

                    storage_enums::AttemptStatus::AuthenticationFailed
                    | storage_enums::AttemptStatus::AuthorizationFailed
                    | storage_enums::AttemptStatus::Failure => {
                        metrics::MANUAL_RETRY_COUNT.add(
                            &metrics::CONTEXT,
                            1,
                            &[metrics::request::add_attributes(
                                "merchant_id",
                                payment_attempt.merchant_id.clone(),
                            )],
                        );
                        Ok(AttemptType::New)
                    }
                }
            } else {
                Err(report!(errors::ApiErrorResponse::PreconditionFailed {
                        message:
                            format!("You cannot {action} this payment because it has status {}, you can pass `retry_action` as `manual_retry` in request to try this payment again", payment_intent.status)
                        }
                    ))
            }
        }
        enums::IntentStatus::Cancelled
        | enums::IntentStatus::RequiresCapture
        | enums::IntentStatus::PartiallyCaptured
        | enums::IntentStatus::PartiallyCapturedAndCapturable
        | enums::IntentStatus::Processing
        | enums::IntentStatus::Succeeded => {
            Err(report!(errors::ApiErrorResponse::PreconditionFailed {
                message: format!(
                    "You cannot {action} this payment because it has status {}",
                    payment_intent.status,
                ),
            }))
        }

        enums::IntentStatus::RequiresCustomerAction
        | enums::IntentStatus::RequiresMerchantAction
        | enums::IntentStatus::RequiresPaymentMethod
        | enums::IntentStatus::RequiresConfirmation => Ok(AttemptType::SameOld),
    }
}

#[derive(Debug, Eq, PartialEq, Clone)]
pub enum AttemptType {
    New,
    SameOld,
}

impl AttemptType {
    // The function creates a new payment_attempt from the previous payment attempt but doesn't populate fields like payment_method, error_code etc.
    // Logic to override the fields with data provided in the request should be done after this if required.
    // In case if fields are not overridden by the request then they contain the same data that was in the previous attempt provided it is populated in this function.
    #[inline(always)]
    fn make_new_payment_attempt(
        payment_method_data: &Option<api_models::payments::PaymentMethodData>,
        old_payment_attempt: PaymentAttempt,
        new_attempt_count: i16,
        storage_scheme: enums::MerchantStorageScheme,
    ) -> storage::PaymentAttemptNew {
        let created_at @ modified_at @ last_synced = Some(common_utils::date_time::now());

        storage::PaymentAttemptNew {
            attempt_id: utils::get_payment_attempt_id(
                &old_payment_attempt.payment_id,
                new_attempt_count,
            ),
            payment_id: old_payment_attempt.payment_id,
            merchant_id: old_payment_attempt.merchant_id,

            // A new payment attempt is getting created so, used the same function which is used to populate status in PaymentCreate Flow.
            status: payment_attempt_status_fsm(payment_method_data, Some(true)),

            amount: old_payment_attempt.amount,
            currency: old_payment_attempt.currency,
            save_to_locker: old_payment_attempt.save_to_locker,

            connector: None,

            error_message: None,
            offer_amount: old_payment_attempt.offer_amount,
            surcharge_amount: old_payment_attempt.surcharge_amount,
            tax_amount: old_payment_attempt.tax_amount,
            payment_method_id: None,
            payment_method: None,
            capture_method: old_payment_attempt.capture_method,
            capture_on: old_payment_attempt.capture_on,
            confirm: old_payment_attempt.confirm,
            authentication_type: old_payment_attempt.authentication_type,
            created_at,
            modified_at,
            last_synced,
            cancellation_reason: None,
            amount_to_capture: old_payment_attempt.amount_to_capture,

            // Once the payment_attempt is authorised then mandate_id is created. If this payment attempt is authorised then mandate_id will be overridden.
            // Since mandate_id is a contract between merchant and customer to debit customers amount adding it to newly created attempt
            mandate_id: old_payment_attempt.mandate_id,

            // The payment could be done from a different browser or same browser, it would probably be overridden by request data.
            browser_info: None,

            error_code: None,
            payment_token: None,
            connector_metadata: None,
            payment_experience: None,
            payment_method_type: None,
            payment_method_data: None,

            // In case it is passed in create and not in confirm,
            business_sub_label: old_payment_attempt.business_sub_label,
            // If the algorithm is entered in Create call from server side, it needs to be populated here, however it could be overridden from the request.
            straight_through_algorithm: old_payment_attempt.straight_through_algorithm,
            mandate_details: old_payment_attempt.mandate_details,
            preprocessing_step_id: None,
            error_reason: None,
            multiple_capture_count: None,
            connector_response_reference_id: None,
            amount_capturable: old_payment_attempt.amount,
            updated_by: storage_scheme.to_string(),
            authentication_data: None,
            encoded_data: None,
            merchant_connector_id: None,
            unified_code: None,
            unified_message: None,
        }
    }

    #[instrument(skip_all)]
    pub async fn modify_payment_intent_and_payment_attempt(
        &self,
        request: &api::PaymentsRequest,
        fetched_payment_intent: PaymentIntent,
        fetched_payment_attempt: PaymentAttempt,
        db: &dyn StorageInterface,
        storage_scheme: storage::enums::MerchantStorageScheme,
    ) -> RouterResult<(PaymentIntent, PaymentAttempt)> {
        match self {
            Self::SameOld => Ok((fetched_payment_intent, fetched_payment_attempt)),
            Self::New => {
                let new_attempt_count = fetched_payment_intent.attempt_count + 1;
                let new_payment_attempt = db
                    .insert_payment_attempt(
                        Self::make_new_payment_attempt(
                            &request.payment_method_data,
                            fetched_payment_attempt,
                            new_attempt_count,
                            storage_scheme,
                        ),
                        storage_scheme,
                    )
                    .await
                    .to_duplicate_response(errors::ApiErrorResponse::DuplicatePayment {
                        payment_id: fetched_payment_intent.payment_id.to_owned(),
                    })?;

                let updated_payment_intent = db
                    .update_payment_intent(
                        fetched_payment_intent,
                        storage::PaymentIntentUpdate::StatusAndAttemptUpdate {
                            status: payment_intent_status_fsm(
                                &request.payment_method_data,
                                Some(true),
                            ),
                            active_attempt_id: new_payment_attempt.attempt_id.clone(),
                            attempt_count: new_attempt_count,
                            updated_by: storage_scheme.to_string(),
                        },
                        storage_scheme,
                    )
                    .await
                    .to_not_found_response(errors::ApiErrorResponse::PaymentNotFound)?;

                logger::info!(
                    "manual_retry payment for {} with attempt_id {}",
                    updated_payment_intent.payment_id,
                    new_payment_attempt.attempt_id
                );

                Ok((updated_payment_intent, new_payment_attempt))
            }
        }
    }
}

#[inline(always)]
pub fn is_manual_retry_allowed(
    intent_status: &storage_enums::IntentStatus,
    attempt_status: &storage_enums::AttemptStatus,
    connector_request_reference_id_config: &ConnectorRequestReferenceIdConfig,
    merchant_id: &str,
) -> Option<bool> {
    let is_payment_status_eligible_for_retry = match intent_status {
        enums::IntentStatus::Failed => match attempt_status {
            enums::AttemptStatus::Started
            | enums::AttemptStatus::AuthenticationPending
            | enums::AttemptStatus::AuthenticationSuccessful
            | enums::AttemptStatus::Authorized
            | enums::AttemptStatus::Charged
            | enums::AttemptStatus::Authorizing
            | enums::AttemptStatus::CodInitiated
            | enums::AttemptStatus::VoidInitiated
            | enums::AttemptStatus::CaptureInitiated
            | enums::AttemptStatus::Unresolved
            | enums::AttemptStatus::Pending
            | enums::AttemptStatus::ConfirmationAwaited
            | enums::AttemptStatus::PartialCharged
            | enums::AttemptStatus::PartialChargedAndChargeable
            | enums::AttemptStatus::Voided
            | enums::AttemptStatus::AutoRefunded
            | enums::AttemptStatus::PaymentMethodAwaited
            | enums::AttemptStatus::DeviceDataCollectionPending => {
                logger::error!("Payment Attempt should not be in this state because Attempt to Intent status mapping doesn't allow it");
                None
            }

            storage_enums::AttemptStatus::VoidFailed
            | storage_enums::AttemptStatus::RouterDeclined
            | storage_enums::AttemptStatus::CaptureFailed => Some(false),

            storage_enums::AttemptStatus::AuthenticationFailed
            | storage_enums::AttemptStatus::AuthorizationFailed
            | storage_enums::AttemptStatus::Failure => Some(true),
        },
        enums::IntentStatus::Cancelled
        | enums::IntentStatus::RequiresCapture
        | enums::IntentStatus::PartiallyCaptured
        | enums::IntentStatus::PartiallyCapturedAndCapturable
        | enums::IntentStatus::Processing
        | enums::IntentStatus::Succeeded => Some(false),

        enums::IntentStatus::RequiresCustomerAction
        | enums::IntentStatus::RequiresMerchantAction
        | enums::IntentStatus::RequiresPaymentMethod
        | enums::IntentStatus::RequiresConfirmation => None,
    };
    let is_merchant_id_enabled_for_retries = !connector_request_reference_id_config
        .merchant_ids_send_payment_id_as_connector_request_id
        .contains(merchant_id);
    is_payment_status_eligible_for_retry
        .map(|payment_status_check| payment_status_check && is_merchant_id_enabled_for_retries)
}

#[cfg(test)]
mod test {
    #![allow(clippy::unwrap_used)]
    #[test]
    fn test_client_secret_parse() {
        let client_secret1 = "pay_3TgelAms4RQec8xSStjF_secret_fc34taHLw1ekPgNh92qr";
        let client_secret2 = "pay_3Tgel__Ams4RQ_secret_ec8xSStjF_secret_fc34taHLw1ekPgNh92qr";
        let client_secret3 =
            "pay_3Tgel__Ams4RQ_secret_ec8xSStjF_secret__secret_fc34taHLw1ekPgNh92qr";

        assert_eq!(
            "pay_3TgelAms4RQec8xSStjF",
            super::get_payment_id_from_client_secret(client_secret1).unwrap()
        );
        assert_eq!(
            "pay_3Tgel__Ams4RQ_secret_ec8xSStjF",
            super::get_payment_id_from_client_secret(client_secret2).unwrap()
        );
        assert_eq!(
            "pay_3Tgel__Ams4RQ_secret_ec8xSStjF_secret_",
            super::get_payment_id_from_client_secret(client_secret3).unwrap()
        );
    }
}

#[instrument(skip_all)]
pub async fn get_additional_payment_data(
    pm_data: &api_models::payments::PaymentMethodData,
    db: &dyn StorageInterface,
) -> api_models::payments::AdditionalPaymentData {
    match pm_data {
        api_models::payments::PaymentMethodData::Card(card_data) => {
            let card_isin = Some(card_data.card_number.clone().get_card_isin());
            let last4 = Some(card_data.card_number.clone().get_last4());
            if card_data.card_issuer.is_some()
                && card_data.card_network.is_some()
                && card_data.card_type.is_some()
                && card_data.card_issuing_country.is_some()
                && card_data.bank_code.is_some()
            {
                api_models::payments::AdditionalPaymentData::Card(Box::new(
                    api_models::payments::AdditionalCardInfo {
                        card_issuer: card_data.card_issuer.to_owned(),
                        card_network: card_data.card_network.clone(),
                        card_type: card_data.card_type.to_owned(),
                        card_issuing_country: card_data.card_issuing_country.to_owned(),
                        bank_code: card_data.bank_code.to_owned(),
                        card_exp_month: Some(card_data.card_exp_month.clone()),
                        card_exp_year: Some(card_data.card_exp_year.clone()),
                        card_holder_name: card_data.card_holder_name.clone(),
                        last4: last4.clone(),
                        card_isin: card_isin.clone(),
                    },
                ))
            } else {
                let card_info = card_isin
                    .clone()
                    .async_and_then(|card_isin| async move {
                        db.get_card_info(&card_isin)
                            .await
                            .map_err(|error| services::logger::warn!(card_info_error=?error))
                            .ok()
                    })
                    .await
                    .flatten()
                    .map(|card_info| {
                        api_models::payments::AdditionalPaymentData::Card(Box::new(
                            api_models::payments::AdditionalCardInfo {
                                card_issuer: card_info.card_issuer,
                                card_network: card_info.card_network.clone(),
                                bank_code: card_info.bank_code,
                                card_type: card_info.card_type,
                                card_issuing_country: card_info.card_issuing_country,
                                last4: last4.clone(),
                                card_isin: card_isin.clone(),
                                card_exp_month: Some(card_data.card_exp_month.clone()),
                                card_exp_year: Some(card_data.card_exp_year.clone()),
                                card_holder_name: card_data.card_holder_name.clone(),
                            },
                        ))
                    });
                card_info.unwrap_or(api_models::payments::AdditionalPaymentData::Card(Box::new(
                    api_models::payments::AdditionalCardInfo {
                        card_issuer: None,
                        card_network: None,
                        bank_code: None,
                        card_type: None,
                        card_issuing_country: None,
                        last4,
                        card_isin,
                        card_exp_month: Some(card_data.card_exp_month.clone()),
                        card_exp_year: Some(card_data.card_exp_year.clone()),
                        card_holder_name: card_data.card_holder_name.clone(),
                    },
                )))
            }
        }
        api_models::payments::PaymentMethodData::BankRedirect(bank_redirect_data) => {
            match bank_redirect_data {
                api_models::payments::BankRedirectData::Eps { bank_name, .. } => {
                    api_models::payments::AdditionalPaymentData::BankRedirect {
                        bank_name: bank_name.to_owned(),
                    }
                }
                api_models::payments::BankRedirectData::Ideal { bank_name, .. } => {
                    api_models::payments::AdditionalPaymentData::BankRedirect {
                        bank_name: bank_name.to_owned(),
                    }
                }
                _ => api_models::payments::AdditionalPaymentData::BankRedirect { bank_name: None },
            }
        }
        api_models::payments::PaymentMethodData::Wallet(_) => {
            api_models::payments::AdditionalPaymentData::Wallet {}
        }
        api_models::payments::PaymentMethodData::PayLater(_) => {
            api_models::payments::AdditionalPaymentData::PayLater {}
        }
        api_models::payments::PaymentMethodData::BankTransfer(_) => {
            api_models::payments::AdditionalPaymentData::BankTransfer {}
        }
        api_models::payments::PaymentMethodData::Crypto(_) => {
            api_models::payments::AdditionalPaymentData::Crypto {}
        }
        api_models::payments::PaymentMethodData::BankDebit(_) => {
            api_models::payments::AdditionalPaymentData::BankDebit {}
        }
        api_models::payments::PaymentMethodData::MandatePayment => {
            api_models::payments::AdditionalPaymentData::MandatePayment {}
        }
        api_models::payments::PaymentMethodData::Reward => {
            api_models::payments::AdditionalPaymentData::Reward {}
        }
        api_models::payments::PaymentMethodData::Upi(_) => {
            api_models::payments::AdditionalPaymentData::Upi {}
        }
        api_models::payments::PaymentMethodData::CardRedirect(_) => {
            api_models::payments::AdditionalPaymentData::CardRedirect {}
        }
        api_models::payments::PaymentMethodData::Voucher(_) => {
            api_models::payments::AdditionalPaymentData::Voucher {}
        }
        api_models::payments::PaymentMethodData::GiftCard(_) => {
            api_models::payments::AdditionalPaymentData::GiftCard {}
        }
        api_models::payments::PaymentMethodData::CardToken(_) => {
            api_models::payments::AdditionalPaymentData::CardToken {}
        }
    }
}

pub fn validate_customer_access(
    payment_intent: &PaymentIntent,
    auth_flow: services::AuthFlow,
    request: &api::PaymentsRequest,
) -> Result<(), errors::ApiErrorResponse> {
    if auth_flow == services::AuthFlow::Client && request.customer_id.is_some() {
        let is_same_customer = request.customer_id == payment_intent.customer_id;
        if !is_same_customer {
            Err(errors::ApiErrorResponse::GenericUnauthorized {
                message: "Unauthorised access to update customer".to_string(),
            })?;
        }
    }
    Ok(())
}

#[derive(Debug, serde::Serialize, serde::Deserialize)]
pub struct ApplePayData {
    version: masking::Secret<String>,
    data: masking::Secret<String>,
    signature: masking::Secret<String>,
    header: ApplePayHeader,
}

#[derive(Debug, serde::Serialize, serde::Deserialize)]
#[serde(rename_all = "camelCase")]
pub struct ApplePayHeader {
    ephemeral_public_key: masking::Secret<String>,
    public_key_hash: masking::Secret<String>,
    transaction_id: masking::Secret<String>,
}

impl ApplePayData {
    pub fn token_json(
        wallet_data: api_models::payments::WalletData,
    ) -> CustomResult<Self, errors::ConnectorError> {
        let json_wallet_data: Self =
            connector::utils::WalletData::get_wallet_token_as_json(&wallet_data)?;
        Ok(json_wallet_data)
    }

    pub async fn decrypt(
        &self,
        state: &AppState,
    ) -> CustomResult<serde_json::Value, errors::ApplePayDecryptionError> {
        let merchant_id = self.merchant_id(state).await?;
        let shared_secret = self.shared_secret(state).await?;
        let symmetric_key = self.symmetric_key(&merchant_id, &shared_secret)?;
        let decrypted = self.decrypt_ciphertext(&symmetric_key)?;
        let parsed_decrypted: serde_json::Value = serde_json::from_str(&decrypted)
            .into_report()
            .change_context(errors::ApplePayDecryptionError::DecryptionFailed)?;
        Ok(parsed_decrypted)
    }

    pub async fn merchant_id(
        &self,
        state: &AppState,
    ) -> CustomResult<String, errors::ApplePayDecryptionError> {
        #[cfg(feature = "kms")]
        let cert_data = kms::get_kms_client(&state.conf.kms)
            .await
            .decrypt(&state.conf.applepay_decrypt_keys.apple_pay_ppc)
            .await
            .change_context(errors::ApplePayDecryptionError::DecryptionFailed)?;

        #[cfg(not(feature = "kms"))]
        let cert_data = &state.conf.applepay_decrypt_keys.apple_pay_ppc;

        let base64_decode_cert_data = BASE64_ENGINE
            .decode(cert_data)
            .into_report()
            .change_context(errors::ApplePayDecryptionError::Base64DecodingFailed)?;

        // Parsing the certificate using x509-parser
        let (_, certificate) = parse_x509_certificate(&base64_decode_cert_data)
            .into_report()
            .change_context(errors::ApplePayDecryptionError::CertificateParsingFailed)
            .attach_printable("Error parsing apple pay PPC")?;

        // Finding the merchant ID extension
        let apple_pay_m_id = certificate
            .extensions()
            .iter()
            .find(|extension| {
                extension
                    .oid
                    .to_string()
                    .eq(consts::MERCHANT_ID_FIELD_EXTENSION_ID)
            })
            .map(|ext| {
                let merchant_id = String::from_utf8_lossy(ext.value)
                    .trim()
                    .trim_start_matches('@')
                    .to_string();

                merchant_id
            })
            .ok_or(errors::ApplePayDecryptionError::MissingMerchantId)
            .into_report()
            .attach_printable("Unable to find merchant ID extension in the certificate")?;

        Ok(apple_pay_m_id)
    }

    pub async fn shared_secret(
        &self,
        state: &AppState,
    ) -> CustomResult<Vec<u8>, errors::ApplePayDecryptionError> {
        let public_ec_bytes = BASE64_ENGINE
            .decode(self.header.ephemeral_public_key.peek().as_bytes())
            .into_report()
            .change_context(errors::ApplePayDecryptionError::Base64DecodingFailed)?;

        let public_key = PKey::public_key_from_der(&public_ec_bytes)
            .into_report()
            .change_context(errors::ApplePayDecryptionError::KeyDeserializationFailed)
            .attach_printable("Failed to deserialize the public key")?;

        #[cfg(feature = "kms")]
        let decrypted_apple_pay_ppc_key = kms::get_kms_client(&state.conf.kms)
            .await
            .decrypt(&state.conf.applepay_decrypt_keys.apple_pay_ppc_key)
            .await
            .change_context(errors::ApplePayDecryptionError::DecryptionFailed)?;

        #[cfg(not(feature = "kms"))]
        let decrypted_apple_pay_ppc_key = &state.conf.applepay_decrypt_keys.apple_pay_ppc_key;
        // Create PKey objects from EcKey
        let private_key = PKey::private_key_from_pem(decrypted_apple_pay_ppc_key.as_bytes())
            .into_report()
            .change_context(errors::ApplePayDecryptionError::KeyDeserializationFailed)
            .attach_printable("Failed to deserialize the private key")?;

        // Create the Deriver object and set the peer public key
        let mut deriver = Deriver::new(&private_key)
            .into_report()
            .change_context(errors::ApplePayDecryptionError::DerivingSharedSecretKeyFailed)
            .attach_printable("Failed to create a deriver for the private key")?;

        deriver
            .set_peer(&public_key)
            .into_report()
            .change_context(errors::ApplePayDecryptionError::DerivingSharedSecretKeyFailed)
            .attach_printable("Failed to set the peer key for the secret derivation")?;

        // Compute the shared secret
        let shared_secret = deriver
            .derive_to_vec()
            .into_report()
            .change_context(errors::ApplePayDecryptionError::DerivingSharedSecretKeyFailed)
            .attach_printable("Final key derivation failed")?;
        Ok(shared_secret)
    }

    pub fn symmetric_key(
        &self,
        merchant_id: &str,
        shared_secret: &[u8],
    ) -> CustomResult<Vec<u8>, errors::ApplePayDecryptionError> {
        let kdf_algorithm = b"\x0did-aes256-GCM";
        let kdf_party_v = hex::decode(merchant_id)
            .into_report()
            .change_context(errors::ApplePayDecryptionError::Base64DecodingFailed)?;
        let kdf_party_u = b"Apple";
        let kdf_info = [&kdf_algorithm[..], kdf_party_u, &kdf_party_v[..]].concat();

        let mut hash = openssl::sha::Sha256::new();
        hash.update(b"\x00\x00\x00");
        hash.update(b"\x01");
        hash.update(shared_secret);
        hash.update(&kdf_info[..]);
        let symmetric_key = hash.finish();
        Ok(symmetric_key.to_vec())
    }

    pub fn decrypt_ciphertext(
        &self,
        symmetric_key: &[u8],
    ) -> CustomResult<String, errors::ApplePayDecryptionError> {
        let data = BASE64_ENGINE
            .decode(self.data.peek().as_bytes())
            .into_report()
            .change_context(errors::ApplePayDecryptionError::Base64DecodingFailed)?;
        let iv = [0u8; 16]; //Initialization vector IV is typically used in AES-GCM (Galois/Counter Mode) encryption for randomizing the encryption process.
        let ciphertext = &data[..data.len() - 16];
        let tag = &data[data.len() - 16..];
        let cipher = Cipher::aes_256_gcm();
        let decrypted_data = decrypt_aead(cipher, symmetric_key, Some(&iv), &[], ciphertext, tag)
            .into_report()
            .change_context(errors::ApplePayDecryptionError::DecryptionFailed)?;
        let decrypted = String::from_utf8(decrypted_data)
            .into_report()
            .change_context(errors::ApplePayDecryptionError::DecryptionFailed)?;

        Ok(decrypted)
    }
}

pub fn get_key_params_for_surcharge_details(
    payment_method_data: &api_models::payments::PaymentMethodData,
) -> RouterResult<(
    common_enums::PaymentMethod,
    common_enums::PaymentMethodType,
    Option<common_enums::CardNetwork>,
)> {
    match payment_method_data {
        api_models::payments::PaymentMethodData::Card(card) => {
            let card_network = card
                .card_network
                .clone()
                .get_required_value("payment_method_data.card.card_network")?;
            // surcharge generated will always be same for credit as well as debit
            // since surcharge conditions cannot be defined on card_type
            Ok((
                common_enums::PaymentMethod::Card,
                common_enums::PaymentMethodType::Credit,
                Some(card_network),
            ))
        }
        api_models::payments::PaymentMethodData::CardRedirect(card_redirect_data) => Ok((
            common_enums::PaymentMethod::CardRedirect,
            card_redirect_data.get_payment_method_type(),
            None,
        )),
        api_models::payments::PaymentMethodData::Wallet(wallet) => Ok((
            common_enums::PaymentMethod::Wallet,
            wallet.get_payment_method_type(),
            None,
        )),
        api_models::payments::PaymentMethodData::PayLater(pay_later) => Ok((
            common_enums::PaymentMethod::PayLater,
            pay_later.get_payment_method_type(),
            None,
        )),
        api_models::payments::PaymentMethodData::BankRedirect(bank_redirect) => Ok((
            common_enums::PaymentMethod::BankRedirect,
            bank_redirect.get_payment_method_type(),
            None,
        )),
        api_models::payments::PaymentMethodData::BankDebit(bank_debit) => Ok((
            common_enums::PaymentMethod::BankDebit,
            bank_debit.get_payment_method_type(),
            None,
        )),
        api_models::payments::PaymentMethodData::BankTransfer(bank_transfer) => Ok((
            common_enums::PaymentMethod::BankTransfer,
            bank_transfer.get_payment_method_type(),
            None,
        )),
        api_models::payments::PaymentMethodData::Crypto(crypto) => Ok((
            common_enums::PaymentMethod::Crypto,
            crypto.get_payment_method_type(),
            None,
        )),
        api_models::payments::PaymentMethodData::MandatePayment => {
            Err(errors::ApiErrorResponse::InvalidDataValue {
                field_name: "payment_method_data",
            }
            .into())
        }
        api_models::payments::PaymentMethodData::Reward => {
            Err(errors::ApiErrorResponse::InvalidDataValue {
                field_name: "payment_method_data",
            }
            .into())
        }
        api_models::payments::PaymentMethodData::Upi(_) => Ok((
            common_enums::PaymentMethod::Upi,
            common_enums::PaymentMethodType::UpiCollect,
            None,
        )),
        api_models::payments::PaymentMethodData::Voucher(voucher) => Ok((
            common_enums::PaymentMethod::Voucher,
            voucher.get_payment_method_type(),
            None,
        )),
        api_models::payments::PaymentMethodData::GiftCard(gift_card) => Ok((
            common_enums::PaymentMethod::GiftCard,
            gift_card.get_payment_method_type(),
            None,
        )),
        api_models::payments::PaymentMethodData::CardToken(_) => {
            Err(errors::ApiErrorResponse::InvalidDataValue {
                field_name: "payment_method_data",
            }
            .into())
        }
    }
}

pub fn validate_payment_link_request(
    confirm: Option<bool>,
) -> Result<(), errors::ApiErrorResponse> {
    if let Some(cnf) = confirm {
        if !cnf {
            return Ok(());
        } else {
            return Err(errors::ApiErrorResponse::InvalidRequestData {
                message: "cannot confirm a payment while creating a payment link".to_string(),
            });
        }
    }
    Ok(())
}

pub async fn get_gsm_record(
    state: &AppState,
    error_code: Option<String>,
    error_message: Option<String>,
    connector_name: String,
    flow: String,
) -> Option<storage::gsm::GatewayStatusMap> {
    let get_gsm = || async {
        state.store.find_gsm_rule(
                connector_name.clone(),
                flow.clone(),
                "sub_flow".to_string(),
                error_code.clone().unwrap_or_default(), // TODO: make changes in connector to get a mandatory code in case of success or error response
                error_message.clone().unwrap_or_default(),
            )
            .await
            .map_err(|err| {
                if err.current_context().is_db_not_found() {
                    logger::warn!(
                        "GSM miss for connector - {}, flow - {}, error_code - {:?}, error_message - {:?}",
                        connector_name,
                        flow,
                        error_code,
                        error_message
                    );
                    metrics::AUTO_RETRY_GSM_MISS_COUNT.add(&metrics::CONTEXT, 1, &[]);
                } else {
                    metrics::AUTO_RETRY_GSM_FETCH_FAILURE_COUNT.add(&metrics::CONTEXT, 1, &[]);
                };
                err.change_context(errors::ApiErrorResponse::InternalServerError)
                    .attach_printable("failed to fetch decision from gsm")
            })
    };
    get_gsm()
        .await
        .map_err(|err| {
            // warn log should suffice here because we are not propagating this error
            logger::warn!(get_gsm_decision_fetch_error=?err, "error fetching gsm decision");
            err
        })
        .ok()
}

pub fn validate_order_details_amount(
    order_details: Vec<api_models::payments::OrderDetailsWithAmount>,
    amount: i64,
) -> Result<(), errors::ApiErrorResponse> {
    let total_order_details_amount: i64 = order_details
        .iter()
        .map(|order| order.amount * i64::from(order.quantity))
        .sum();

    if total_order_details_amount != amount {
        Err(errors::ApiErrorResponse::InvalidRequestData {
            message: "Total sum of order details doesn't match amount in payment request"
                .to_string(),
        })
    } else {
        Ok(())
    }
}

pub fn validate_intent_fulfillment_time(
    intent_fulfillment_time: u32,
) -> Result<(), errors::ApiErrorResponse> {
    if !(60..=7890000).contains(&intent_fulfillment_time) {
        Err(errors::ApiErrorResponse::InvalidRequestData {
            message: "intent_fulfillment_time should be between 60(1 min) to 7890000(3 months)."
                .to_string(),
        })
    } else {
        Ok(())
    }
}<|MERGE_RESOLUTION|>--- conflicted
+++ resolved
@@ -2401,28 +2401,6 @@
     }
 }
 
-<<<<<<< HEAD
-pub async fn get_fullfillment_time(
-    payment_link_id: Option<String>,
-    intent_fulfillment_time: Option<i64>,
-    db: &dyn StorageInterface,
-) -> RouterResult<Option<i64>> {
-    if let Some(payment_link_id) = payment_link_id {
-        let payment_link_db = db
-            .find_payment_link_by_payment_link_id(&payment_link_id)
-            .await
-            .to_not_found_response(errors::ApiErrorResponse::PaymentLinkNotFound)?;
-
-        let curr_time = common_utils::date_time::now();
-        let max_age = payment_link_db.max_age.unwrap_or(curr_time);
-        Ok(Some((max_age - curr_time).whole_seconds()))
-    } else {
-        Ok(intent_fulfillment_time)
-    }
-}
-
-=======
->>>>>>> 99891e62
 pub(crate) fn validate_payment_status_against_allowed_statuses(
     intent_status: &storage_enums::IntentStatus,
     allowed_statuses: &[storage_enums::IntentStatus],
@@ -2495,18 +2473,7 @@
                 .await
                 .change_context(errors::ApiErrorResponse::PaymentNotFound)?;
 
-<<<<<<< HEAD
-            let intent_fulfillment_time = get_fullfillment_time(
-                payment_intent.payment_link_id.clone(),
-                merchant_account.intent_fulfillment_time,
-                db,
-            )
-            .await?;
-
-            authenticate_client_secret(Some(&cs), &payment_intent, intent_fulfillment_time)?;
-=======
             authenticate_client_secret(Some(&cs), &payment_intent)?;
->>>>>>> 99891e62
             Ok(payment_intent)
         })
         .await
