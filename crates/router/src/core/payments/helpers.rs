--- conflicted
+++ resolved
@@ -1443,12 +1443,9 @@
                     api_enums::PaymentMethod::Crypto,
                     api::PaymentMethodData::Crypto(..)
                 ) | (
-<<<<<<< HEAD
-=======
                     api_enums::PaymentMethod::Upi,
                     api::PaymentMethodData::Upi(..)
                 ) | (
->>>>>>> 30e41a9f
                     api_enums::PaymentMethod::Voucher,
                     api::PaymentMethodData::Voucher(..)
                 )
