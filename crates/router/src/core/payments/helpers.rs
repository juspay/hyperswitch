--- conflicted
+++ resolved
@@ -21,13 +21,8 @@
     routes::AppState,
     services,
     types::{
-<<<<<<< HEAD
-        api,
-        storage::{self, enums, ephemeral_key},
-=======
         api::{self, enums as api_enums},
-        storage::{self, enums as storage_enums},
->>>>>>> 9710af1e
+        storage::{self, enums as storage_enums, ephemeral_key},
     },
     utils::{
         self,
