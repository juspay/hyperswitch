--- conflicted
+++ resolved
@@ -949,40 +949,6 @@
 }
 
 #[instrument(skip_all)]
-<<<<<<< HEAD
-pub async fn create_temp_card(
-    state: &AppState,
-    txn_id: &str,
-    card: &api::CCard,
-) -> RouterResult<storage::TempCard> {
-    let (card_info, temp_card);
-    card_info = format!(
-        "{}:::{}:::{}:::{}:::{}",
-        card.card_number.peek(),
-        card.card_exp_month.peek(),
-        card.card_exp_year.peek(),
-        card.card_holder_name.peek(),
-        card.card_cvc.peek()
-    );
-
-    let card_info_val = cards::get_card_info_value(&state.conf.keys, card_info).await?;
-    temp_card = storage::TempCardNew {
-        card_info: Some(card_info_val),
-        date_created: common_utils::date_time::now(),
-        txn_id: Some(txn_id.to_string()),
-        id: None,
-    };
-    state
-        .store
-        .insert_temp_card(temp_card)
-        .await
-        .change_context(errors::ApiErrorResponse::InternalServerError)
-        .attach_printable("Failed while inserting card to temp card") // Deprecated
-}
-
-#[instrument(skip_all)]
-=======
->>>>>>> 89a1cd08
 pub(crate) fn validate_capture_method(
     capture_method: storage_enums::CaptureMethod,
 ) -> RouterResult<()> {
