--- conflicted
+++ resolved
@@ -31,11 +31,7 @@
         api::{self, admin, enums as api_enums, CustomerAcceptanceExt, MandateValidationFieldsExt},
         domain::{
             self, customer, merchant_account,
-<<<<<<< HEAD
-            types::{get_key_and_algo, AsyncTranspose, TypeEncryption},
-=======
             types::{get_key_and_algo, AsyncLift, TypeEncryption},
->>>>>>> 511efe40
         },
         storage::{self, enums as storage_enums, ephemeral_key},
         transformers::ForeignInto,
@@ -80,81 +76,49 @@
                                 .address
                                 .as_ref()
                                 .and_then(|value| value.line1.clone())
-<<<<<<< HEAD
-                                .async_transpose(encrypt)
-=======
                                 .async_lift(encrypt)
->>>>>>> 511efe40
                                 .await?,
                             line2: address
                                 .address
                                 .as_ref()
                                 .and_then(|value| value.line2.clone())
-<<<<<<< HEAD
-                                .async_transpose(encrypt)
-=======
                                 .async_lift(encrypt)
->>>>>>> 511efe40
                                 .await?,
                             line3: address
                                 .address
                                 .as_ref()
                                 .and_then(|value| value.line3.clone())
-<<<<<<< HEAD
-                                .async_transpose(encrypt)
-=======
                                 .async_lift(encrypt)
->>>>>>> 511efe40
                                 .await?,
                             state: address
                                 .address
                                 .as_ref()
                                 .and_then(|value| value.state.clone())
-<<<<<<< HEAD
-                                .async_transpose(encrypt)
-=======
                                 .async_lift(encrypt)
->>>>>>> 511efe40
                                 .await?,
                             zip: address
                                 .address
                                 .as_ref()
                                 .and_then(|value| value.zip.clone())
-<<<<<<< HEAD
-                                .async_transpose(encrypt)
-=======
                                 .async_lift(encrypt)
->>>>>>> 511efe40
                                 .await?,
                             first_name: address
                                 .address
                                 .as_ref()
                                 .and_then(|value| value.first_name.clone())
-<<<<<<< HEAD
-                                .async_transpose(encrypt)
-=======
                                 .async_lift(encrypt)
->>>>>>> 511efe40
                                 .await?,
                             last_name: address
                                 .address
                                 .as_ref()
                                 .and_then(|value| value.last_name.clone())
-<<<<<<< HEAD
-                                .async_transpose(encrypt)
-=======
                                 .async_lift(encrypt)
->>>>>>> 511efe40
                                 .await?,
                             phone_number: address
                                 .phone
                                 .as_ref()
                                 .and_then(|value| value.number.clone())
-<<<<<<< HEAD
-                                .async_transpose(encrypt)
-=======
                                 .async_lift(encrypt)
->>>>>>> 511efe40
                                 .await?,
                             country_code: address
                                 .phone
@@ -163,12 +127,8 @@
                         })
                     }
                     .await
-<<<<<<< HEAD
-                    .change_context(errors::ApiErrorResponse::InternalServerError)?;
-=======
                     .change_context(errors::ApiErrorResponse::InternalServerError)
                     .attach_printable("Failed while encrypting address")?;
->>>>>>> 511efe40
                     Some(
                         db.update_address(id.to_owned(), address_update)
                             .await
@@ -193,11 +153,7 @@
                                         .phone
                                         .as_ref()
                                         .and_then(|a| a.number.clone())
-<<<<<<< HEAD
-                                        .async_transpose(encrypt)
-=======
                                         .async_lift(encrypt)
->>>>>>> 511efe40
                                         .await?,
                                     country_code: address
                                         .phone
@@ -208,28 +164,6 @@
                                     address_id: generate_id(consts::ID_LENGTH, "add"),
                                     city: address_details.city,
                                     country: address_details.country,
-<<<<<<< HEAD
-                                    line1: address_details.line1.async_transpose(encrypt).await?,
-                                    line2: address_details.line2.async_transpose(encrypt).await?,
-                                    line3: address_details.line3.async_transpose(encrypt).await?,
-                                    id: None,
-                                    state: address_details.state.async_transpose(encrypt).await?,
-                                    created_at: common_utils::date_time::now(),
-                                    first_name: address_details
-                                        .first_name
-                                        .async_transpose(encrypt)
-                                        .await?,
-                                    last_name: address_details
-                                        .last_name
-                                        .async_transpose(encrypt)
-                                        .await?,
-                                    modified_at: common_utils::date_time::now(),
-                                    zip: address_details.zip.async_transpose(encrypt).await?,
-                                })
-                            }
-                            .await
-                            .change_context(errors::ApiErrorResponse::InternalServerError)?,
-=======
                                     line1: address_details.line1.async_lift(encrypt).await?,
                                     line2: address_details.line2.async_lift(encrypt).await?,
                                     line3: address_details.line3.async_lift(encrypt).await?,
@@ -251,7 +185,6 @@
                             .await
                             .change_context(errors::ApiErrorResponse::InternalServerError)
                             .attach_printable("Failed while encrypting address while insert")?,
->>>>>>> 511efe40
                         )
                         .await
                         .map_err(|_| errors::ApiErrorResponse::InternalServerError)?,
@@ -855,50 +788,8 @@
                             .async_map(|value| {
                                 crypto::Encryptable::encrypt(value, &key, crypto::GcmAes256 {})
                             })
-<<<<<<< HEAD
                             .await
                             .transpose()
-                    };
-
-                    let encrypt_email =
-                        |inner: Option<masking::Secret<String, crate::pii::Email>>| async {
-                            inner
-                                .async_map(|value| {
-                                    crypto::Encryptable::encrypt(value, &key, crypto::GcmAes256 {})
-                                })
-                                .await
-                                .transpose()
-                        };
-
-                    let new_customer = customer::Customer {
-                        customer_id: customer_id.to_string(),
-                        merchant_id: merchant_id.to_string(),
-                        name: req
-                            .name
-                            .async_transpose(encrypt)
-                            .await
-                            .change_context(errors::StorageError::SerializationFailed)?,
-                        email: req
-                            .email
-                            .clone()
-                            .async_transpose(encrypt_email)
-                            .await
-                            .change_context(errors::StorageError::SerializationFailed)?,
-                        phone: req
-                            .phone
-                            .clone()
-                            .async_transpose(encrypt)
-                            .await
-                            .change_context(errors::StorageError::SerializationFailed)?,
-                        phone_country_code: req.phone_country_code.clone(),
-                        description: None,
-                        created_at: common_utils::date_time::now(),
-                        id: None,
-                        metadata: None,
-=======
-                            .await
-                            .transpose()
->>>>>>> 511efe40
                     };
 
                     let encrypt_email =
