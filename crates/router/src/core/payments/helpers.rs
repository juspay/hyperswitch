--- conflicted
+++ resolved
@@ -29,11 +29,7 @@
     services,
     types::{
         api::{self, admin, enums as api_enums, CustomerAcceptanceExt, MandateValidationFieldsExt},
-<<<<<<< HEAD
-        domain::{customer as domain, merchant_account},
-=======
-        domain,
->>>>>>> 306f7e60
+        domain::{self, customer, merchant_account},
         storage::{self, enums as storage_enums, ephemeral_key},
         transformers::ForeignInto,
     },
@@ -548,7 +544,7 @@
     merchant_account: &merchant_account::MerchantAccount,
     payment_method: Option<&api::PaymentMethodData>,
     payment_method_type: Option<storage_enums::PaymentMethod>,
-    maybe_customer: &Option<domain::Customer>,
+    maybe_customer: &Option<customer::Customer>,
 ) -> RouterResult<api::PaymentMethodResponse> {
     match payment_method {
         Some(pm_data) => match payment_method_type {
@@ -638,7 +634,7 @@
     customer_id: Option<String>,
     merchant_id: &str,
     payment_data: &mut PaymentData<F>,
-) -> CustomResult<Option<domain::Customer>, errors::StorageError> {
+) -> CustomResult<Option<customer::Customer>, errors::StorageError> {
     match customer_id {
         None => Ok(None),
         Some(c_id) => {
@@ -671,7 +667,7 @@
     payment_data: &mut PaymentData<F>,
     req: Option<CustomerDetails>,
     merchant_id: &str,
-) -> CustomResult<(BoxedOperation<'a, F, R>, Option<domain::Customer>), errors::StorageError> {
+) -> CustomResult<(BoxedOperation<'a, F, R>, Option<customer::Customer>), errors::StorageError> {
     let req = req
         .get_required_value("customer")
         .change_context(errors::StorageError::ValueNotFound("customer".to_owned()))?;
@@ -683,7 +679,7 @@
             Some(match customer_data {
                 Some(c) => Ok(c),
                 None => {
-                    let new_customer = domain::Customer {
+                    let new_customer = customer::Customer {
                         customer_id: customer_id.to_string(),
                         merchant_id: merchant_id.to_string(),
                         name: req.name.expose_option(),
@@ -1154,7 +1150,7 @@
     merchant_id: String,
     connector: String,
     setup_mandate_details: Option<api::MandateData>,
-    customer: &Option<domain::Customer>,
+    customer: &Option<customer::Customer>,
     payment_method_id: String,
     connector_mandate_id: Option<String>,
 ) -> Option<storage::MandateNew> {
