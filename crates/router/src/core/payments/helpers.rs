use std::{borrow::Cow, collections::HashSet, net::IpAddr, ops::Deref, str::FromStr};

pub use ::payment_methods::helpers::{
    populate_bin_details_for_payment_method_create,
    validate_payment_method_type_against_payment_method,
};
#[cfg(feature = "v2")]
use api_models::ephemeral_key::ClientSecretResponse;
use api_models::{
    mandates::RecurringDetails,
    payments::{additional_info as payment_additional_types, RequestSurchargeDetails},
};
use base64::Engine;
#[cfg(feature = "v1")]
use common_enums::enums::{CallConnectorAction, ExecutionMode, GatewaySystem};
use common_enums::ConnectorType;
#[cfg(feature = "v2")]
use common_utils::id_type::GenerateId;
use common_utils::{
    crypto::Encryptable,
    ext_traits::{AsyncExt, ByteSliceExt, Encode, ValueExt},
    fp_utils, generate_id,
    id_type::{self},
    new_type::{MaskedIban, MaskedSortCode},
    pii, type_name,
    types::{
        keymanager::{Identifier, KeyManagerState, ToEncryptable},
        MinorUnit,
    },
};
use diesel_models::enums;
// TODO : Evaluate all the helper functions ()
use error_stack::{report, ResultExt};
#[cfg(feature = "v1")]
use external_services::grpc_client;
use futures::future::Either;
pub use hyperswitch_domain_models::customer;
#[cfg(feature = "v1")]
use hyperswitch_domain_models::payments::payment_intent::CustomerData;
use hyperswitch_domain_models::{
    mandates::MandateData,
    payment_method_data::{GetPaymentMethodType, PazeWalletData},
    payments::{
        self as domain_payments, payment_attempt::PaymentAttempt,
        payment_intent::PaymentIntentFetchConstraints, PaymentIntent,
    },
    router_data::{InteracCustomerInfo, KlarnaSdkResponse, PaymentMethodToken},
};
pub use hyperswitch_interfaces::{
    api::ConnectorSpecifications,
    configs::MerchantConnectorAccountType,
    integrity::{CheckIntegrity, FlowIntegrity, GetIntegrityObject},
};
use josekit::jwe;
use masking::{ExposeInterface, PeekInterface, SwitchStrategy};
use num_traits::{FromPrimitive, ToPrimitive};
use openssl::{
    derive::Deriver,
    pkey::PKey,
    symm::{decrypt_aead, Cipher},
};
use rand::Rng;
#[cfg(feature = "v2")]
use redis_interface::errors::RedisError;
use router_env::{instrument, logger, tracing, tracing::Instrument};
use rust_decimal::Decimal;
use serde::{Deserialize, Serialize};
use uuid::Uuid;
use x509_parser::parse_x509_certificate;

use super::{
    operations::{BoxedOperation, Operation, PaymentResponse},
    CustomerDetails, PaymentData,
};
#[cfg(feature = "v1")]
use crate::core::{
    payments::{
        call_connector_service, customers,
        flows::{ConstructFlowSpecificData, Feature},
        gateway::context as gateway_context,
        operations::ValidateResult as OperationsValidateResult,
        should_add_task_to_process_tracker, OperationSessionGetters, OperationSessionSetters,
        TokenizationAction,
    },
    unified_connector_service::update_gateway_system_in_feature_metadata,
    utils as core_utils,
};
#[cfg(feature = "v1")]
use crate::routes;
use crate::{
    configs::settings::{ConnectorRequestReferenceIdConfig, TempLockerEnableConfig},
    connector,
    consts::{self, BASE64_ENGINE},
    core::{
        authentication,
        errors::{self, CustomResult, RouterResult, StorageErrorExt},
        mandate::helpers::MandateGenericData,
        payment_methods::{
            self,
            cards::{self},
            network_tokenization, vault,
        },
        payments,
        pm_auth::retrieve_payment_method_from_auth_service,
    },
    db::StorageInterface,
    routes::{metrics, payment_methods as payment_methods_handler, SessionState},
    services,
    types::{
        api::{self, admin, enums as api_enums, MandateValidationFieldsExt},
        domain::{self, types},
        storage::{self, enums as storage_enums, ephemeral_key, CardTokenData},
        transformers::{ForeignFrom, ForeignTryFrom},
        AdditionalMerchantData, AdditionalPaymentMethodConnectorResponse, ErrorResponse,
        MandateReference, MerchantAccountData, MerchantRecipientData, PaymentsResponseData,
        RecipientIdType, RecurringMandatePaymentData, RouterData,
    },
    utils::{
        self,
        crypto::{self, SignMessage},
        OptionExt, StringExt,
    },
};
#[cfg(feature = "v2")]
use crate::{core::admin as core_admin, headers, types::ConnectorAuthType};
#[cfg(feature = "v1")]
use crate::{
    core::{payment_methods::cards::create_encrypted_data, unified_connector_service},
    types::storage::CustomerUpdate::Update,
};

#[instrument(skip_all)]
#[allow(clippy::too_many_arguments)]
pub async fn create_or_update_address_for_payment_by_request(
    session_state: &SessionState,
    req_address: Option<&api::Address>,
    address_id: Option<&str>,
    merchant_id: &id_type::MerchantId,
    customer_id: Option<&id_type::CustomerId>,
    merchant_key_store: &domain::MerchantKeyStore,
    payment_id: &id_type::PaymentId,
    storage_scheme: storage_enums::MerchantStorageScheme,
) -> CustomResult<Option<domain::Address>, errors::ApiErrorResponse> {
    let key = merchant_key_store.key.get_inner().peek();
    let db = &session_state.store;
    Ok(match address_id {
        Some(id) => match req_address {
            Some(address) => {
                let encrypted_data = types::crypto_operation(
                    &session_state.into(),
                    type_name!(domain::Address),
                    types::CryptoOperation::BatchEncrypt(
                        domain::FromRequestEncryptableAddress::to_encryptable(
                            domain::FromRequestEncryptableAddress {
                                line1: address.address.as_ref().and_then(|a| a.line1.clone()),
                                line2: address.address.as_ref().and_then(|a| a.line2.clone()),
                                line3: address.address.as_ref().and_then(|a| a.line3.clone()),
                                state: address.address.as_ref().and_then(|a| a.state.clone()),
                                first_name: address
                                    .address
                                    .as_ref()
                                    .and_then(|a| a.first_name.clone()),
                                last_name: address
                                    .address
                                    .as_ref()
                                    .and_then(|a| a.last_name.clone()),
                                zip: address.address.as_ref().and_then(|a| a.zip.clone()),
                                phone_number: address
                                    .phone
                                    .as_ref()
                                    .and_then(|phone| phone.number.clone()),
                                email: address
                                    .email
                                    .as_ref()
                                    .map(|a| a.clone().expose().switch_strategy()),
                                origin_zip: address
                                    .address
                                    .as_ref()
                                    .and_then(|a| a.origin_zip.clone()),
                            },
                        ),
                    ),
                    Identifier::Merchant(merchant_key_store.merchant_id.clone()),
                    key,
                )
                .await
                .and_then(|val| val.try_into_batchoperation())
                .change_context(errors::ApiErrorResponse::InternalServerError)
                .attach_printable("Failed while encrypting address")?;
                let encryptable_address =
                    domain::FromRequestEncryptableAddress::from_encryptable(encrypted_data)
                        .change_context(errors::ApiErrorResponse::InternalServerError)
                        .attach_printable("Failed while encrypting address")?;
                let address_update = storage::AddressUpdate::Update {
                    city: address
                        .address
                        .as_ref()
                        .and_then(|value| value.city.clone()),
                    country: address.address.as_ref().and_then(|value| value.country),
                    line1: encryptable_address.line1,
                    line2: encryptable_address.line2,
                    line3: encryptable_address.line3,
                    state: encryptable_address.state,
                    zip: encryptable_address.zip,
                    first_name: encryptable_address.first_name,
                    last_name: encryptable_address.last_name,
                    phone_number: encryptable_address.phone_number,
                    country_code: address
                        .phone
                        .as_ref()
                        .and_then(|value| value.country_code.clone()),
                    updated_by: storage_scheme.to_string(),
                    email: encryptable_address.email.map(|email| {
                        let encryptable: Encryptable<masking::Secret<String, pii::EmailStrategy>> =
                            Encryptable::new(
                                email.clone().into_inner().switch_strategy(),
                                email.into_encrypted(),
                            );
                        encryptable
                    }),
                    origin_zip: encryptable_address.origin_zip,
                };
                let address = db
                    .find_address_by_merchant_id_payment_id_address_id(
                        merchant_id,
                        payment_id,
                        id,
                        merchant_key_store,
                        storage_scheme,
                    )
                    .await
                    .change_context(errors::ApiErrorResponse::InternalServerError)
                    .attach_printable("Error while fetching address")?;
                Some(
                    db.update_address_for_payments(
                        address,
                        address_update,
                        payment_id.to_owned(),
                        merchant_key_store,
                        storage_scheme,
                    )
                    .await
                    .map(|payment_address| payment_address.address)
                    .to_not_found_response(errors::ApiErrorResponse::AddressNotFound)?,
                )
            }
            None => Some(
                db.find_address_by_merchant_id_payment_id_address_id(
                    merchant_id,
                    payment_id,
                    id,
                    merchant_key_store,
                    storage_scheme,
                )
                .await
                .map(|payment_address| payment_address.address),
            )
            .transpose()
            .to_not_found_response(errors::ApiErrorResponse::AddressNotFound)?,
        },
        None => match req_address {
            Some(address) => {
                let address =
                    get_domain_address(session_state, address, merchant_id, key, storage_scheme)
                        .await
                        .change_context(errors::ApiErrorResponse::InternalServerError)
                        .attach_printable("Failed while encrypting address while insert")?;

                let payment_address = domain::PaymentAddress {
                    address,
                    payment_id: payment_id.clone(),
                    customer_id: customer_id.cloned(),
                };

                Some(
                    db.insert_address_for_payments(
                        payment_id,
                        payment_address,
                        merchant_key_store,
                        storage_scheme,
                    )
                    .await
                    .map(|payment_address| payment_address.address)
                    .change_context(errors::ApiErrorResponse::InternalServerError)
                    .attach_printable("Failed while inserting new address")?,
                )
            }

            None => None,
        },
    })
}

#[instrument(skip_all)]
#[allow(clippy::too_many_arguments)]
pub async fn create_or_find_address_for_payment_by_request(
    state: &SessionState,
    req_address: Option<&api::Address>,
    address_id: Option<&str>,
    merchant_id: &id_type::MerchantId,
    customer_id: Option<&id_type::CustomerId>,
    merchant_key_store: &domain::MerchantKeyStore,
    payment_id: &id_type::PaymentId,
    storage_scheme: storage_enums::MerchantStorageScheme,
) -> CustomResult<Option<domain::Address>, errors::ApiErrorResponse> {
    let key = merchant_key_store.key.get_inner().peek();
    let db = &state.store;
    Ok(match address_id {
        Some(id) => Some(
            db.find_address_by_merchant_id_payment_id_address_id(
                merchant_id,
                payment_id,
                id,
                merchant_key_store,
                storage_scheme,
            )
            .await
            .map(|payment_address| payment_address.address),
        )
        .transpose()
        .to_not_found_response(errors::ApiErrorResponse::AddressNotFound)?,
        None => match req_address {
            Some(address) => {
                // generate a new address here
                let address = get_domain_address(state, address, merchant_id, key, storage_scheme)
                    .await
                    .change_context(errors::ApiErrorResponse::InternalServerError)
                    .attach_printable("Failed while encrypting address while insert")?;

                let payment_address = domain::PaymentAddress {
                    address,
                    payment_id: payment_id.clone(),
                    customer_id: customer_id.cloned(),
                };

                Some(
                    db.insert_address_for_payments(
                        payment_id,
                        payment_address,
                        merchant_key_store,
                        storage_scheme,
                    )
                    .await
                    .map(|payment_address| payment_address.address)
                    .change_context(errors::ApiErrorResponse::InternalServerError)
                    .attach_printable("Failed while inserting new address")?,
                )
            }
            None => None,
        },
    })
}

pub async fn get_domain_address(
    session_state: &SessionState,
    address: &api_models::payments::Address,
    merchant_id: &id_type::MerchantId,
    key: &[u8],
    storage_scheme: enums::MerchantStorageScheme,
) -> CustomResult<domain::Address, common_utils::errors::CryptoError> {
    async {
        let address_details = &address.address.as_ref();
        let encrypted_data = types::crypto_operation(
            &session_state.into(),
            type_name!(domain::Address),
            types::CryptoOperation::BatchEncrypt(
                domain::FromRequestEncryptableAddress::to_encryptable(
                    domain::FromRequestEncryptableAddress {
                        line1: address.address.as_ref().and_then(|a| a.line1.clone()),
                        line2: address.address.as_ref().and_then(|a| a.line2.clone()),
                        line3: address.address.as_ref().and_then(|a| a.line3.clone()),
                        state: address.address.as_ref().and_then(|a| a.state.clone()),
                        first_name: address.address.as_ref().and_then(|a| a.first_name.clone()),
                        last_name: address.address.as_ref().and_then(|a| a.last_name.clone()),
                        zip: address.address.as_ref().and_then(|a| a.zip.clone()),
                        phone_number: address
                            .phone
                            .as_ref()
                            .and_then(|phone| phone.number.clone()),
                        email: address
                            .email
                            .as_ref()
                            .map(|a| a.clone().expose().switch_strategy()),
                        origin_zip: address.address.as_ref().and_then(|a| a.origin_zip.clone()),
                    },
                ),
            ),
            Identifier::Merchant(merchant_id.to_owned()),
            key,
        )
        .await
        .and_then(|val| val.try_into_batchoperation())?;
        let encryptable_address =
            domain::FromRequestEncryptableAddress::from_encryptable(encrypted_data)
                .change_context(common_utils::errors::CryptoError::EncodingFailed)?;
        Ok(domain::Address {
            phone_number: encryptable_address.phone_number,
            country_code: address.phone.as_ref().and_then(|a| a.country_code.clone()),
            merchant_id: merchant_id.to_owned(),
            address_id: generate_id(consts::ID_LENGTH, "add"),
            city: address_details.and_then(|address_details| address_details.city.clone()),
            country: address_details.and_then(|address_details| address_details.country),
            line1: encryptable_address.line1,
            line2: encryptable_address.line2,
            line3: encryptable_address.line3,
            state: encryptable_address.state,
            created_at: common_utils::date_time::now(),
            first_name: encryptable_address.first_name,
            last_name: encryptable_address.last_name,
            modified_at: common_utils::date_time::now(),
            zip: encryptable_address.zip,
            updated_by: storage_scheme.to_string(),
            email: encryptable_address.email.map(|email| {
                let encryptable: Encryptable<masking::Secret<String, pii::EmailStrategy>> =
                    Encryptable::new(
                        email.clone().into_inner().switch_strategy(),
                        email.into_encrypted(),
                    );
                encryptable
            }),
            origin_zip: encryptable_address.origin_zip,
        })
    }
    .await
}

pub async fn get_address_by_id(
    state: &SessionState,
    address_id: Option<String>,
    merchant_key_store: &domain::MerchantKeyStore,
    payment_id: &id_type::PaymentId,
    merchant_id: &id_type::MerchantId,
    storage_scheme: storage_enums::MerchantStorageScheme,
) -> CustomResult<Option<domain::Address>, errors::ApiErrorResponse> {
    match address_id {
        None => Ok(None),
        Some(address_id) => {
            let db = &*state.store;
            Ok(db
                .find_address_by_merchant_id_payment_id_address_id(
                    merchant_id,
                    payment_id,
                    &address_id,
                    merchant_key_store,
                    storage_scheme,
                )
                .await
                .map(|payment_address| payment_address.address)
                .ok())
        }
    }
}

#[cfg(feature = "v1")]
pub async fn get_token_pm_type_mandate_details(
    state: &SessionState,
    request: &api::PaymentsRequest,
    mandate_type: Option<api::MandateTransactionType>,
    platform: &domain::Platform,
    payment_method_id: Option<String>,
    payment_intent_customer_id: Option<&id_type::CustomerId>,
) -> RouterResult<MandateGenericData> {
    let mandate_data = request.mandate_data.clone().map(MandateData::foreign_from);
    let (
        payment_token,
        payment_method,
        payment_method_type,
        mandate_data,
        recurring_payment_data,
        mandate_connector_details,
        payment_method_info,
    ) = match mandate_type {
        Some(api::MandateTransactionType::NewMandateTransaction) => (
            request.payment_token.to_owned(),
            request.payment_method,
            request.payment_method_type,
            mandate_data.clone(),
            None,
            None,
            None,
        ),
        Some(api::MandateTransactionType::RecurringMandateTransaction) => {
            match &request.recurring_details {
                Some(recurring_details) => {
                    match recurring_details {
                        RecurringDetails::NetworkTransactionIdAndCardDetails(_) => {
                            (None, request.payment_method, None, None, None, None, None)
                        }
                        RecurringDetails::ProcessorPaymentToken(processor_payment_token) => {
                            if let Some(mca_id) = &processor_payment_token.merchant_connector_id {
                                let db = &*state.store;

                                #[cfg(feature = "v1")]
                            let connector_name = db
                                .find_by_merchant_connector_account_merchant_id_merchant_connector_id(
                                    platform.get_processor().get_account().get_id(),
                                    mca_id,
                                    platform.get_processor().get_key_store(),
                                )
                                .await
                                .to_not_found_response(errors::ApiErrorResponse::MerchantConnectorAccountNotFound {
                                    id: mca_id.clone().get_string_repr().to_string(),
                                })?.connector_name;

                                #[cfg(feature = "v2")]
                            let connector_name = db
                                .find_merchant_connector_account_by_id( mca_id, merchant_key_store)
                                .await
                                .to_not_found_response(errors::ApiErrorResponse::MerchantConnectorAccountNotFound {
                                    id: mca_id.clone().get_string_repr().to_string(),
                                })?.connector_name;
                                (
                                    None,
                                    request.payment_method,
                                    None,
                                    None,
                                    None,
                                    Some(payments::MandateConnectorDetails {
                                        connector: connector_name,
                                        merchant_connector_id: Some(mca_id.clone()),
                                    }),
                                    None,
                                )
                            } else {
                                (None, request.payment_method, None, None, None, None, None)
                            }
                        }
                        RecurringDetails::MandateId(mandate_id) => {
                            let mandate_generic_data = Box::pin(get_token_for_recurring_mandate(
                                state,
                                request,
                                platform,
                                mandate_id.to_owned(),
                            ))
                            .await?;

                            (
                                mandate_generic_data.token,
                                mandate_generic_data.payment_method,
                                mandate_generic_data
                                    .payment_method_type
                                    .or(request.payment_method_type),
                                None,
                                mandate_generic_data.recurring_mandate_payment_data,
                                mandate_generic_data.mandate_connector,
                                mandate_generic_data.payment_method_info,
                            )
                        }
                        RecurringDetails::PaymentMethodId(payment_method_id) => {
                            let payment_method_info = state
                                .store
                                .find_payment_method(
                                    platform.get_processor().get_key_store(),
                                    payment_method_id,
                                    platform.get_processor().get_account().storage_scheme,
                                )
                                .await
                                .to_not_found_response(
                                    errors::ApiErrorResponse::PaymentMethodNotFound,
                                )?;
                            let customer_id = request
                                .get_customer_id()
                                .get_required_value("customer_id")?;

                            verify_mandate_details_for_recurring_payments(
                                &payment_method_info.merchant_id,
                                platform.get_processor().get_account().get_id(),
                                &payment_method_info.customer_id,
                                customer_id,
                            )?;

                            (
                                None,
                                payment_method_info.get_payment_method_type(),
                                payment_method_info.get_payment_method_subtype(),
                                None,
                                None,
                                None,
                                Some(payment_method_info),
                            )
                        }
                    }
                }
                None => {
                    if let Some(mandate_id) = request.mandate_id.clone() {
                        let mandate_generic_data = Box::pin(get_token_for_recurring_mandate(
                            state, request, platform, mandate_id,
                        ))
                        .await?;
                        (
                            mandate_generic_data.token,
                            mandate_generic_data.payment_method,
                            mandate_generic_data
                                .payment_method_type
                                .or(request.payment_method_type),
                            None,
                            mandate_generic_data.recurring_mandate_payment_data,
                            mandate_generic_data.mandate_connector,
                            mandate_generic_data.payment_method_info,
                        )
                    } else if request
                        .payment_method_type
                        .map(|payment_method_type_value| {
                            payment_method_type_value
                                .should_check_for_customer_saved_payment_method_type()
                        })
                        .unwrap_or(false)
                    {
                        let payment_request_customer_id = request.get_customer_id();
                        if let Some(customer_id) =
                            payment_request_customer_id.or(payment_intent_customer_id)
                        {
                            let customer_saved_pm_option = match state
                                .store
                                .find_payment_method_by_customer_id_merchant_id_list(
                                    platform.get_processor().get_key_store(),
                                    customer_id,
                                    platform.get_processor().get_account().get_id(),
                                    None,
                                )
                                .await
                            {
                                Ok(customer_payment_methods) => Ok(customer_payment_methods
                                    .iter()
                                    .find(|payment_method| {
                                        payment_method.get_payment_method_subtype()
                                            == request.payment_method_type
                                    })
                                    .cloned()),
                                Err(error) => {
                                    if error.current_context().is_db_not_found() {
                                        Ok(None)
                                    } else {
                                        Err(error)
                                            .change_context(
                                                errors::ApiErrorResponse::InternalServerError,
                                            )
                                            .attach_printable(
                                                "failed to find payment methods for a customer",
                                            )
                                    }
                                }
                            }?;

                            (
                                None,
                                request.payment_method,
                                request.payment_method_type,
                                None,
                                None,
                                None,
                                customer_saved_pm_option,
                            )
                        } else {
                            (
                                None,
                                request.payment_method,
                                request.payment_method_type,
                                None,
                                None,
                                None,
                                None,
                            )
                        }
                    } else {
                        let payment_method_info = payment_method_id
                            .async_map(|payment_method_id| async move {
                                state
                                    .store
                                    .find_payment_method(
                                        platform.get_processor().get_key_store(),
                                        &payment_method_id,
                                        platform.get_processor().get_account().storage_scheme,
                                    )
                                    .await
                                    .to_not_found_response(
                                        errors::ApiErrorResponse::PaymentMethodNotFound,
                                    )
                            })
                            .await
                            .transpose()?;
                        (
                            request.payment_token.to_owned(),
                            request.payment_method,
                            request.payment_method_type,
                            None,
                            None,
                            None,
                            payment_method_info,
                        )
                    }
                }
            }
        }
        None => {
            let payment_method_info = payment_method_id
                .async_map(|payment_method_id| async move {
                    state
                        .store
                        .find_payment_method(
                            platform.get_processor().get_key_store(),
                            &payment_method_id,
                            platform.get_processor().get_account().storage_scheme,
                        )
                        .await
                        .to_not_found_response(errors::ApiErrorResponse::PaymentMethodNotFound)
                })
                .await
                .transpose()?;
            (
                request.payment_token.to_owned(),
                request.payment_method,
                request.payment_method_type,
                mandate_data,
                None,
                None,
                payment_method_info,
            )
        }
    };
    Ok(MandateGenericData {
        token: payment_token,
        payment_method,
        payment_method_type,
        mandate_data,
        recurring_mandate_payment_data: recurring_payment_data,
        mandate_connector: mandate_connector_details,
        payment_method_info,
    })
}

#[cfg(feature = "v1")]
pub async fn get_token_for_recurring_mandate(
    state: &SessionState,
    req: &api::PaymentsRequest,
    platform: &domain::Platform,
    mandate_id: String,
) -> RouterResult<MandateGenericData> {
    let db = &*state.store;

    let mandate = db
        .find_mandate_by_merchant_id_mandate_id(
            platform.get_processor().get_account().get_id(),
            mandate_id.as_str(),
            platform.get_processor().get_account().storage_scheme,
        )
        .await
        .to_not_found_response(errors::ApiErrorResponse::MandateNotFound)?;
    let original_payment_intent = mandate
        .original_payment_id
        .as_ref()
        .async_map(|payment_id| async {
            db.find_payment_intent_by_payment_id_merchant_id(
                payment_id,
                &mandate.merchant_id,
                platform.get_processor().get_key_store(),
                platform.get_processor().get_account().storage_scheme,
            )
            .await
            .to_not_found_response(errors::ApiErrorResponse::PaymentNotFound)
            .map_err(|err| logger::error!(mandate_original_payment_not_found=?err))
            .ok()
        })
        .await
        .flatten();

    let original_payment_attempt = original_payment_intent
        .as_ref()
        .async_map(|payment_intent| async {
            db.find_payment_attempt_by_payment_id_merchant_id_attempt_id(
                &payment_intent.payment_id,
                &mandate.merchant_id,
                payment_intent.active_attempt.get_id().as_str(),
                platform.get_processor().get_account().storage_scheme,
                platform.get_processor().get_key_store(),
            )
            .await
            .to_not_found_response(errors::ApiErrorResponse::PaymentNotFound)
            .map_err(|err| logger::error!(mandate_original_payment_attempt_not_found=?err))
            .ok()
        })
        .await
        .flatten();

    let original_payment_authorized_amount = original_payment_attempt
        .clone()
        .map(|pa| pa.net_amount.get_total_amount().get_amount_as_i64());
    let original_payment_authorized_currency =
        original_payment_intent.clone().and_then(|pi| pi.currency);
    let customer = req.get_customer_id().get_required_value("customer_id")?;

    let payment_method_id = {
        if &mandate.customer_id != customer {
            Err(report!(errors::ApiErrorResponse::PreconditionFailed {
                message: "customer_id must match mandate customer_id".into()
            }))?
        }
        if mandate.mandate_status != storage_enums::MandateStatus::Active {
            Err(report!(errors::ApiErrorResponse::PreconditionFailed {
                message: "mandate is not active".into()
            }))?
        };
        mandate.payment_method_id.clone()
    };
    verify_mandate_details(
        req.amount.get_required_value("amount")?.into(),
        req.currency.get_required_value("currency")?,
        mandate.clone(),
    )?;

    let payment_method = db
        .find_payment_method(
            platform.get_processor().get_key_store(),
            payment_method_id.as_str(),
            platform.get_processor().get_account().storage_scheme,
        )
        .await
        .to_not_found_response(errors::ApiErrorResponse::PaymentMethodNotFound)?;

    let token = Uuid::new_v4().to_string();
    let payment_method_type = payment_method.get_payment_method_subtype();
    let mandate_connector_details = payments::MandateConnectorDetails {
        connector: mandate.connector,
        merchant_connector_id: mandate.merchant_connector_id,
    };

    if let Some(enums::PaymentMethod::Card) = payment_method.get_payment_method_type() {
        if state.conf.locker.locker_enabled {
            let _ = cards::get_lookup_key_from_locker(
                state,
                &token,
                &payment_method,
                platform.get_processor().get_key_store(),
            )
            .await?;
        }

        if let Some(payment_method_from_request) = req.payment_method {
            let pm: storage_enums::PaymentMethod = payment_method_from_request;
            if payment_method
                .get_payment_method_type()
                .is_some_and(|payment_method| payment_method != pm)
            {
                Err(report!(errors::ApiErrorResponse::PreconditionFailed {
                    message:
                        "payment method in request does not match previously provided payment \
                            method information"
                            .into()
                }))?
            }
        };

        Ok(MandateGenericData {
            token: Some(token),
            payment_method: payment_method.get_payment_method_type(),
            recurring_mandate_payment_data: Some(RecurringMandatePaymentData {
                payment_method_type,
                original_payment_authorized_amount,
                original_payment_authorized_currency,
                mandate_metadata: None,
            }),
            payment_method_type: payment_method.get_payment_method_subtype(),
            mandate_connector: Some(mandate_connector_details),
            mandate_data: None,
            payment_method_info: Some(payment_method),
        })
    } else {
        Ok(MandateGenericData {
            token: None,
            payment_method: payment_method.get_payment_method_type(),
            recurring_mandate_payment_data: Some(RecurringMandatePaymentData {
                payment_method_type,
                original_payment_authorized_amount,
                original_payment_authorized_currency,
                mandate_metadata: None,
            }),
            payment_method_type: payment_method.get_payment_method_subtype(),
            mandate_connector: Some(mandate_connector_details),
            mandate_data: None,
            payment_method_info: Some(payment_method),
        })
    }
}

#[instrument(skip_all)]
/// Check weather the merchant id in the request
/// and merchant id in the merchant account are same.
pub fn validate_merchant_id(
    merchant_id: &id_type::MerchantId,
    request_merchant_id: Option<&id_type::MerchantId>,
) -> CustomResult<(), errors::ApiErrorResponse> {
    // Get Merchant Id from the merchant
    // or get from merchant account

    let request_merchant_id = request_merchant_id.unwrap_or(merchant_id);

    utils::when(merchant_id.ne(request_merchant_id), || {
        Err(report!(errors::ApiErrorResponse::PreconditionFailed {
            message: format!(
                "Invalid `merchant_id`: {} not found in merchant account",
                request_merchant_id.get_string_repr()
            )
        }))
    })
}

#[instrument(skip_all)]
pub fn validate_request_amount_and_amount_to_capture(
    op_amount: Option<api::Amount>,
    op_amount_to_capture: Option<MinorUnit>,
    surcharge_details: Option<RequestSurchargeDetails>,
) -> CustomResult<(), errors::ApiErrorResponse> {
    match (op_amount, op_amount_to_capture) {
        (None, _) => Ok(()),
        (Some(_amount), None) => Ok(()),
        (Some(amount), Some(amount_to_capture)) => {
            match amount {
                api::Amount::Value(amount_inner) => {
                    // If both amount and amount to capture is present
                    // then amount to be capture should be less than or equal to request amount
                    let total_capturable_amount = MinorUnit::new(amount_inner.get())
                        + surcharge_details
                            .map(|surcharge_details| surcharge_details.get_total_surcharge_amount())
                            .unwrap_or_default();
                    utils::when(!amount_to_capture.le(&total_capturable_amount), || {
                        Err(report!(errors::ApiErrorResponse::PreconditionFailed {
                            message: format!(
                            "amount_to_capture is greater than amount capture_amount: {amount_to_capture:?} request_amount: {amount:?}"
                        )
                        }))
                    })
                }
                api::Amount::Zero => {
                    // If the amount is Null but still amount_to_capture is passed this is invalid and
                    Err(report!(errors::ApiErrorResponse::PreconditionFailed {
                        message: "amount_to_capture should not exist for when amount = 0"
                            .to_string()
                    }))
                }
            }
        }
    }
}

#[cfg(feature = "v1")]
/// if capture method = automatic, amount_to_capture(if provided) must be equal to amount
#[instrument(skip_all)]
pub fn validate_amount_to_capture_and_capture_method(
    payment_attempt: Option<&PaymentAttempt>,
    request: &api_models::payments::PaymentsRequest,
) -> CustomResult<(), errors::ApiErrorResponse> {
    let option_net_amount = hyperswitch_domain_models::payments::payment_attempt::NetAmount::from_payments_request_and_payment_attempt(
        request,
        payment_attempt,
    );
    let capture_method = request
        .capture_method
        .or(payment_attempt
            .map(|payment_attempt| payment_attempt.capture_method.unwrap_or_default()))
        .unwrap_or_default();
    if matches!(
        capture_method,
        api_enums::CaptureMethod::Automatic | api_enums::CaptureMethod::SequentialAutomatic
    ) {
        let total_capturable_amount =
            option_net_amount.map(|net_amount| net_amount.get_total_amount());

        let amount_to_capture = request
            .amount_to_capture
            .or(payment_attempt.and_then(|pa| pa.amount_to_capture));

        if let Some((total_capturable_amount, amount_to_capture)) =
            total_capturable_amount.zip(amount_to_capture)
        {
            utils::when(amount_to_capture != total_capturable_amount, || {
                Err(report!(errors::ApiErrorResponse::PreconditionFailed {
                    message: "amount_to_capture must be equal to total_capturable_amount when capture_method = automatic".into()
                }))
            })
        } else {
            Ok(())
        }
    } else {
        Ok(())
    }
}

#[instrument(skip_all)]
pub fn validate_card_data(
    payment_method_data: Option<api::PaymentMethodData>,
) -> CustomResult<(), errors::ApiErrorResponse> {
    if let Some(api::PaymentMethodData::Card(card)) = payment_method_data {
        let cvc = card.card_cvc.peek().to_string();
        if cvc.len() < 3 || cvc.len() > 4 {
            Err(report!(errors::ApiErrorResponse::PreconditionFailed {
                message: "Invalid card_cvc length".to_string()
            }))?
        }
        let card_cvc =
            cvc.parse::<u16>()
                .change_context(errors::ApiErrorResponse::InvalidDataValue {
                    field_name: "card_cvc",
                })?;
        ::cards::CardSecurityCode::try_from(card_cvc).change_context(
            errors::ApiErrorResponse::PreconditionFailed {
                message: "Invalid Card CVC".to_string(),
            },
        )?;

        validate_card_expiry(&card.card_exp_month, &card.card_exp_year)?;
    }
    Ok(())
}

#[instrument(skip_all)]
pub fn validate_card_expiry(
    card_exp_month: &masking::Secret<String>,
    card_exp_year: &masking::Secret<String>,
) -> CustomResult<(), errors::ApiErrorResponse> {
    let exp_month = card_exp_month
        .peek()
        .to_string()
        .parse::<u8>()
        .change_context(errors::ApiErrorResponse::InvalidDataValue {
            field_name: "card_exp_month",
        })?;
    let month = ::cards::CardExpirationMonth::try_from(exp_month).change_context(
        errors::ApiErrorResponse::PreconditionFailed {
            message: "Invalid Expiry Month".to_string(),
        },
    )?;

    let mut year_str = card_exp_year.peek().to_string();
    if year_str.len() == 2 {
        year_str = format!("20{year_str}");
    }
    let exp_year =
        year_str
            .parse::<u16>()
            .change_context(errors::ApiErrorResponse::InvalidDataValue {
                field_name: "card_exp_year",
            })?;
    let year = ::cards::CardExpirationYear::try_from(exp_year).change_context(
        errors::ApiErrorResponse::PreconditionFailed {
            message: "Invalid Expiry Year".to_string(),
        },
    )?;

    let card_expiration = ::cards::CardExpiration { month, year };
    let is_expired = card_expiration.is_expired().change_context(
        errors::ApiErrorResponse::PreconditionFailed {
            message: "Invalid card data".to_string(),
        },
    )?;
    if is_expired {
        Err(report!(errors::ApiErrorResponse::PreconditionFailed {
            message: "Card Expired".to_string()
        }))?
    }

    Ok(())
}

pub fn infer_payment_type(
    amount: api::Amount,
    mandate_type: Option<&api::MandateTransactionType>,
) -> api_enums::PaymentType {
    match mandate_type {
        Some(api::MandateTransactionType::NewMandateTransaction) => {
            if let api::Amount::Value(_) = amount {
                api_enums::PaymentType::NewMandate
            } else {
                api_enums::PaymentType::SetupMandate
            }
        }

        Some(api::MandateTransactionType::RecurringMandateTransaction) => {
            api_enums::PaymentType::RecurringMandate
        }

        None => api_enums::PaymentType::Normal,
    }
}

pub fn validate_mandate(
    req: impl Into<api::MandateValidationFields>,
    is_confirm_operation: bool,
) -> CustomResult<Option<api::MandateTransactionType>, errors::ApiErrorResponse> {
    let req: api::MandateValidationFields = req.into();
    match req.validate_and_get_mandate_type().change_context(
        errors::ApiErrorResponse::MandateValidationFailed {
            reason: "Expected one out of recurring_details and mandate_data but got both".into(),
        },
    )? {
        Some(api::MandateTransactionType::NewMandateTransaction) => {
            validate_new_mandate_request(req, is_confirm_operation)?;
            Ok(Some(api::MandateTransactionType::NewMandateTransaction))
        }
        Some(api::MandateTransactionType::RecurringMandateTransaction) => {
            validate_recurring_mandate(req)?;
            Ok(Some(
                api::MandateTransactionType::RecurringMandateTransaction,
            ))
        }
        None => Ok(None),
    }
}

pub fn validate_recurring_details_and_token(
    recurring_details: &Option<RecurringDetails>,
    payment_token: &Option<String>,
    mandate_id: &Option<String>,
) -> CustomResult<(), errors::ApiErrorResponse> {
    utils::when(
        recurring_details.is_some() && payment_token.is_some(),
        || {
            Err(report!(errors::ApiErrorResponse::PreconditionFailed {
                message: "Expected one out of recurring_details and payment_token but got both"
                    .into()
            }))
        },
    )?;

    utils::when(recurring_details.is_some() && mandate_id.is_some(), || {
        Err(report!(errors::ApiErrorResponse::PreconditionFailed {
            message: "Expected one out of recurring_details and mandate_id but got both".into()
        }))
    })?;

    Ok(())
}

pub fn validate_overcapture_request(
    enable_overcapture: &Option<common_types::primitive_wrappers::EnableOvercaptureBool>,
    capture_method: &Option<common_enums::CaptureMethod>,
) -> CustomResult<(), errors::ApiErrorResponse> {
    if let Some(overcapture) = enable_overcapture {
        utils::when(
            *overcapture.deref()
                && !matches!(*capture_method, Some(common_enums::CaptureMethod::Manual)),
            || {
                Err(report!(errors::ApiErrorResponse::PreconditionFailed {
                    message: "Invalid overcapture request: supported only with manual capture"
                        .into()
                }))
            },
        )?;
    }

    Ok(())
}

fn validate_new_mandate_request(
    req: api::MandateValidationFields,
    is_confirm_operation: bool,
) -> RouterResult<()> {
    // We need not check for customer_id in the confirm request if it is already passed
    // in create request

    fp_utils::when(!is_confirm_operation && req.customer_id.is_none(), || {
        Err(report!(errors::ApiErrorResponse::PreconditionFailed {
            message: "`customer_id` is mandatory for mandates".into()
        }))
    })?;

    let mandate_data = req
        .mandate_data
        .clone()
        .get_required_value("mandate_data")?;

    // Only use this validation if the customer_acceptance is present
    if mandate_data
        .customer_acceptance
        .map(|inner| inner.acceptance_type == api::AcceptanceType::Online && inner.online.is_none())
        .unwrap_or(false)
    {
        Err(report!(errors::ApiErrorResponse::PreconditionFailed {
            message: "`mandate_data.customer_acceptance.online` is required when \
                      `mandate_data.customer_acceptance.acceptance_type` is `online`"
                .into()
        }))?
    }

    let mandate_details = match mandate_data.mandate_type {
        Some(api_models::payments::MandateType::SingleUse(details)) => Some(details),
        Some(api_models::payments::MandateType::MultiUse(details)) => details,
        _ => None,
    };
    mandate_details.and_then(|md| md.start_date.zip(md.end_date)).map(|(start_date, end_date)|
        utils::when (start_date >= end_date, || {
        Err(report!(errors::ApiErrorResponse::PreconditionFailed {
            message: "`mandate_data.mandate_type.{multi_use|single_use}.start_date` should be greater than  \
            `mandate_data.mandate_type.{multi_use|single_use}.end_date`"
                .into()
        }))
    })).transpose()?;

    Ok(())
}

pub fn validate_customer_id_mandatory_cases(
    has_setup_future_usage: bool,
    customer_id: Option<&id_type::CustomerId>,
) -> RouterResult<()> {
    match (has_setup_future_usage, customer_id) {
        (true, None) => Err(errors::ApiErrorResponse::PreconditionFailed {
            message: "customer_id is mandatory when setup_future_usage is given".to_string(),
        }
        .into()),
        _ => Ok(()),
    }
}

#[cfg(feature = "v1")]
pub fn create_startpay_url(
    base_url: &str,
    payment_attempt: &PaymentAttempt,
    payment_intent: &PaymentIntent,
) -> String {
    format!(
        "{}/payments/redirect/{}/{}/{}",
        base_url,
        payment_intent.get_id().get_string_repr(),
        payment_intent.merchant_id.get_string_repr(),
        payment_attempt.attempt_id
    )
}

pub fn create_redirect_url(
    router_base_url: &String,
    payment_attempt: &PaymentAttempt,
    connector_name: impl std::fmt::Display,
    creds_identifier: Option<&str>,
) -> String {
    let creds_identifier_path = creds_identifier.map_or_else(String::new, |cd| format!("/{cd}"));
    format!(
        "{}/payments/{}/{}/redirect/response/{}",
        router_base_url,
        payment_attempt.payment_id.get_string_repr(),
        payment_attempt.merchant_id.get_string_repr(),
        connector_name,
    ) + creds_identifier_path.as_ref()
}

pub fn create_authentication_url(
    router_base_url: &str,
    payment_attempt: &PaymentAttempt,
) -> String {
    format!(
        "{router_base_url}/payments/{}/3ds/authentication",
        payment_attempt.payment_id.get_string_repr()
    )
}

pub fn create_authorize_url(
    router_base_url: &str,
    payment_attempt: &PaymentAttempt,
    connector_name: impl std::fmt::Display,
) -> String {
    format!(
        "{}/payments/{}/{}/authorize/{}",
        router_base_url,
        payment_attempt.payment_id.get_string_repr(),
        payment_attempt.merchant_id.get_string_repr(),
        connector_name
    )
}

pub fn create_webhook_url(
    router_base_url: &str,
    merchant_id: &id_type::MerchantId,
    merchant_connector_id_or_connector_name: &str,
) -> String {
    format!(
        "{}/webhooks/{}/{}",
        router_base_url,
        merchant_id.get_string_repr(),
        merchant_connector_id_or_connector_name,
    )
}

pub fn create_complete_authorize_url(
    router_base_url: &String,
    payment_attempt: &PaymentAttempt,
    connector_name: impl std::fmt::Display,
    creds_identifier: Option<&str>,
) -> String {
    let creds_identifier = creds_identifier.map_or_else(String::new, |creds_identifier| {
        format!("/{creds_identifier}")
    });
    format!(
        "{}/payments/{}/{}/redirect/complete/{}{}",
        router_base_url,
        payment_attempt.payment_id.get_string_repr(),
        payment_attempt.merchant_id.get_string_repr(),
        connector_name,
        creds_identifier
    )
}

fn validate_recurring_mandate(req: api::MandateValidationFields) -> RouterResult<()> {
    let recurring_details = req
        .recurring_details
        .get_required_value("recurring_details")?;

    match recurring_details {
        RecurringDetails::ProcessorPaymentToken(_)
        | RecurringDetails::NetworkTransactionIdAndCardDetails(_) => Ok(()),
        _ => {
            req.customer_id.check_value_present("customer_id")?;

            let confirm = req.confirm.get_required_value("confirm")?;
            if !confirm {
                Err(report!(errors::ApiErrorResponse::PreconditionFailed {
                    message: "`confirm` must be `true` for mandates".into()
                }))?
            }

            let off_session = req.off_session.get_required_value("off_session")?;
            if !off_session {
                Err(report!(errors::ApiErrorResponse::PreconditionFailed {
                    message: "`off_session` should be `true` for mandates".into()
                }))?
            }
            Ok(())
        }
    }
}

pub fn verify_mandate_details(
    request_amount: MinorUnit,
    request_currency: api_enums::Currency,
    mandate: storage::Mandate,
) -> RouterResult<()> {
    match mandate.mandate_type {
        storage_enums::MandateType::SingleUse => utils::when(
            mandate
                .mandate_amount
                .map(|mandate_amount| request_amount.get_amount_as_i64() > mandate_amount)
                .unwrap_or(true),
            || {
                Err(report!(errors::ApiErrorResponse::MandateValidationFailed {
                    reason: "request amount is greater than mandate amount".into()
                }))
            },
        ),
        storage::enums::MandateType::MultiUse => utils::when(
            mandate
                .mandate_amount
                .map(|mandate_amount| {
                    (mandate.amount_captured.unwrap_or(0) + request_amount.get_amount_as_i64())
                        > mandate_amount
                })
                .unwrap_or(false),
            || {
                Err(report!(errors::ApiErrorResponse::MandateValidationFailed {
                    reason: "request amount is greater than mandate amount".into()
                }))
            },
        ),
    }?;
    utils::when(
        mandate
            .mandate_currency
            .map(|mandate_currency| mandate_currency != request_currency)
            .unwrap_or(false),
        || {
            Err(report!(errors::ApiErrorResponse::MandateValidationFailed {
                reason: "cross currency mandates not supported".into()
            }))
        },
    )
}

pub fn verify_mandate_details_for_recurring_payments(
    mandate_merchant_id: &id_type::MerchantId,
    merchant_id: &id_type::MerchantId,
    mandate_customer_id: &id_type::CustomerId,
    customer_id: &id_type::CustomerId,
) -> RouterResult<()> {
    if mandate_merchant_id != merchant_id {
        Err(report!(errors::ApiErrorResponse::MandateNotFound))?
    }
    if mandate_customer_id != customer_id {
        Err(report!(errors::ApiErrorResponse::PreconditionFailed {
            message: "customer_id must match mandate customer_id".into()
        }))?
    }

    Ok(())
}

#[instrument(skip_all)]
pub fn payment_attempt_status_fsm(
    payment_method_data: Option<&api::payments::PaymentMethodData>,
    confirm: Option<bool>,
) -> storage_enums::AttemptStatus {
    match payment_method_data {
        Some(_) => match confirm {
            Some(true) => storage_enums::AttemptStatus::PaymentMethodAwaited,
            _ => storage_enums::AttemptStatus::ConfirmationAwaited,
        },
        None => storage_enums::AttemptStatus::PaymentMethodAwaited,
    }
}

pub fn payment_intent_status_fsm(
    payment_method_data: Option<&api::PaymentMethodData>,
    confirm: Option<bool>,
) -> storage_enums::IntentStatus {
    match payment_method_data {
        Some(_) => match confirm {
            Some(true) => storage_enums::IntentStatus::RequiresPaymentMethod,
            _ => storage_enums::IntentStatus::RequiresConfirmation,
        },
        None => storage_enums::IntentStatus::RequiresPaymentMethod,
    }
}

#[cfg(feature = "v1")]
pub async fn add_domain_task_to_pt<Op>(
    operation: &Op,
    state: &SessionState,
    payment_attempt: &PaymentAttempt,
    requeue: bool,
    schedule_time: Option<time::PrimitiveDateTime>,
) -> CustomResult<(), errors::ApiErrorResponse>
where
    Op: std::fmt::Debug,
{
    if check_if_operation_confirm(operation) {
        match schedule_time {
            Some(stime) => {
                if !requeue {
                    // Here, increment the count of added tasks every time a payment has been confirmed or PSync has been called
                    metrics::TASKS_ADDED_COUNT.add(
                        1,
                        router_env::metric_attributes!(("flow", format!("{:#?}", operation))),
                    );
                    super::add_process_sync_task(&*state.store, payment_attempt, stime)
                        .await
                        .change_context(errors::ApiErrorResponse::InternalServerError)
                        .attach_printable("Failed while adding task to process tracker")
                } else {
                    // When the requeue is true, we reset the tasks count as we reset the task every time it is requeued
                    metrics::TASKS_RESET_COUNT.add(
                        1,
                        router_env::metric_attributes!(("flow", format!("{:#?}", operation))),
                    );
                    super::reset_process_sync_task(&*state.store, payment_attempt, stime)
                        .await
                        .change_context(errors::ApiErrorResponse::InternalServerError)
                        .attach_printable("Failed while updating task in process tracker")
                }
            }
            None => Ok(()),
        }
    } else {
        Ok(())
    }
}

pub fn response_operation<'a, F, R, D>() -> BoxedOperation<'a, F, R, D>
where
    F: Send + Clone,
    PaymentResponse: Operation<F, R, Data = D>,
{
    Box::new(PaymentResponse)
}

pub fn validate_max_amount(
    amount: api_models::payments::Amount,
) -> CustomResult<(), errors::ApiErrorResponse> {
    match amount {
        api_models::payments::Amount::Value(value) => {
            utils::when(value.get() > consts::MAX_ALLOWED_AMOUNT, || {
                Err(report!(errors::ApiErrorResponse::PreconditionFailed {
                    message: format!(
                        "amount should not be more than {}",
                        consts::MAX_ALLOWED_AMOUNT
                    )
                }))
            })
        }
        api_models::payments::Amount::Zero => Ok(()),
    }
}

#[cfg(feature = "v1")]
/// Check whether the customer information that is sent in the root of payments request
/// and in the customer object are same, if the values mismatch return an error
pub fn validate_customer_information(
    request: &api_models::payments::PaymentsRequest,
) -> RouterResult<()> {
    if let Some(mismatched_fields) = request.validate_customer_details_in_request() {
        let mismatched_fields = mismatched_fields.join(", ");
        Err(errors::ApiErrorResponse::PreconditionFailed {
            message: format!(
                "The field names `{mismatched_fields}` sent in both places is ambiguous"
            ),
        })?
    } else {
        Ok(())
    }
}

pub async fn validate_card_ip_blocking_for_business_profile(
    state: &SessionState,
    ip: IpAddr,
    fingerprnt: masking::Secret<String>,
    card_testing_guard_config: &diesel_models::business_profile::CardTestingGuardConfig,
) -> RouterResult<String> {
    let cache_key = format!(
        "{}_{}_{}",
        consts::CARD_IP_BLOCKING_CACHE_KEY_PREFIX,
        fingerprnt.peek(),
        ip
    );

    let unsuccessful_payment_threshold = card_testing_guard_config.card_ip_blocking_threshold;

    validate_blocking_threshold(state, unsuccessful_payment_threshold, cache_key).await
}

pub async fn validate_guest_user_card_blocking_for_business_profile(
    state: &SessionState,
    fingerprnt: masking::Secret<String>,
    customer_id: Option<id_type::CustomerId>,
    card_testing_guard_config: &diesel_models::business_profile::CardTestingGuardConfig,
) -> RouterResult<String> {
    let cache_key = format!(
        "{}_{}",
        consts::GUEST_USER_CARD_BLOCKING_CACHE_KEY_PREFIX,
        fingerprnt.peek()
    );

    let unsuccessful_payment_threshold =
        card_testing_guard_config.guest_user_card_blocking_threshold;

    if customer_id.is_none() {
        Ok(validate_blocking_threshold(state, unsuccessful_payment_threshold, cache_key).await?)
    } else {
        Ok(cache_key)
    }
}

pub async fn validate_customer_id_blocking_for_business_profile(
    state: &SessionState,
    customer_id: id_type::CustomerId,
    profile_id: &id_type::ProfileId,
    card_testing_guard_config: &diesel_models::business_profile::CardTestingGuardConfig,
) -> RouterResult<String> {
    let cache_key = format!(
        "{}_{}_{}",
        consts::CUSTOMER_ID_BLOCKING_PREFIX,
        profile_id.get_string_repr(),
        customer_id.get_string_repr(),
    );

    let unsuccessful_payment_threshold = card_testing_guard_config.customer_id_blocking_threshold;

    validate_blocking_threshold(state, unsuccessful_payment_threshold, cache_key).await
}

pub async fn validate_blocking_threshold(
    state: &SessionState,
    unsuccessful_payment_threshold: i32,
    cache_key: String,
) -> RouterResult<String> {
    match services::card_testing_guard::get_blocked_count_from_cache(state, &cache_key).await {
        Ok(Some(unsuccessful_payment_count)) => {
            if unsuccessful_payment_count >= unsuccessful_payment_threshold {
                Err(errors::ApiErrorResponse::PreconditionFailed {
                    message: "Blocked due to suspicious activity".to_string(),
                })?
            } else {
                Ok(cache_key)
            }
        }
        Ok(None) => Ok(cache_key),
        Err(error) => Err(errors::ApiErrorResponse::InternalServerError).attach_printable(error)?,
    }
}

#[cfg(feature = "v1")]
/// Get the customer details from customer field if present
/// or from the individual fields in `PaymentsRequest`
#[instrument(skip_all)]
pub fn get_customer_details_from_request(
    request: &api_models::payments::PaymentsRequest,
) -> CustomerDetails {
    let customer_id = request.get_customer_id().map(ToOwned::to_owned);

    let customer_name = request
        .customer
        .as_ref()
        .and_then(|customer_details| customer_details.name.clone())
        .or(request.name.clone());

    let customer_email = request
        .customer
        .as_ref()
        .and_then(|customer_details| customer_details.email.clone())
        .or(request.email.clone());

    let customer_phone = request
        .customer
        .as_ref()
        .and_then(|customer_details| customer_details.phone.clone())
        .or(request.phone.clone());

    let customer_phone_code = request
        .customer
        .as_ref()
        .and_then(|customer_details| customer_details.phone_country_code.clone())
        .or(request.phone_country_code.clone());

    let tax_registration_id = request
        .customer
        .as_ref()
        .and_then(|customer_details| customer_details.tax_registration_id.clone());

    CustomerDetails {
        customer_id,
        name: customer_name,
        email: customer_email,
        phone: customer_phone,
        phone_country_code: customer_phone_code,
        tax_registration_id,
    }
}

pub async fn get_connector_default(
    _state: &SessionState,
    request_connector: Option<serde_json::Value>,
) -> CustomResult<api::ConnectorChoice, errors::ApiErrorResponse> {
    Ok(request_connector.map_or(
        api::ConnectorChoice::Decide,
        api::ConnectorChoice::StraightThrough,
    ))
}

#[cfg(feature = "v2")]
pub async fn get_connector_data_from_request(
    state: &SessionState,
    req: Option<common_types::domain::MerchantConnectorAuthDetails>,
) -> CustomResult<api::ConnectorData, errors::ApiErrorResponse> {
    let connector = req
        .as_ref()
        .map(|connector_details| connector_details.connector_name.to_string())
        .ok_or(errors::ApiErrorResponse::MissingRequiredField {
            field_name: "merchant_connector_details",
        })?;
    let connector_data: api::ConnectorData = api::ConnectorData::get_connector_by_name(
        &state.conf.connectors,
        &connector,
        api::GetToken::Connector,
        None,
    )
    .change_context(errors::ApiErrorResponse::InternalServerError)
    .attach_printable("Invalid connector name received")?;
    Ok(connector_data)
}

#[cfg(feature = "v2")]
#[instrument(skip_all)]
#[allow(clippy::type_complexity)]
pub async fn create_customer_if_not_exist<'a, F: Clone, R, D>(
    _state: &SessionState,
    _operation: BoxedOperation<'a, F, R, D>,
    _payment_data: &mut PaymentData<F>,
    _req: Option<CustomerDetails>,
    _merchant_id: &id_type::MerchantId,
    _key_store: &domain::MerchantKeyStore,
    _storage_scheme: common_enums::enums::MerchantStorageScheme,
) -> CustomResult<(BoxedOperation<'a, F, R, D>, Option<domain::Customer>), errors::StorageError> {
    todo!()
}

#[cfg(feature = "v1")]
#[instrument(skip_all)]
#[allow(clippy::type_complexity)]
pub async fn create_customer_if_not_exist<'a, F: Clone, R, D>(
    state: &SessionState,
    operation: BoxedOperation<'a, F, R, D>,
    payment_data: &mut PaymentData<F>,
    req: Option<CustomerDetails>,
    merchant_id: &id_type::MerchantId,
    key_store: &domain::MerchantKeyStore,
    storage_scheme: common_enums::enums::MerchantStorageScheme,
) -> CustomResult<(BoxedOperation<'a, F, R, D>, Option<domain::Customer>), errors::StorageError> {
    let request_customer_details = req
        .get_required_value("customer")
        .change_context(errors::StorageError::ValueNotFound("customer".to_owned()))?;

    let temp_customer_data = if request_customer_details.name.is_some()
        || request_customer_details.email.is_some()
        || request_customer_details.phone.is_some()
        || request_customer_details.phone_country_code.is_some()
        || request_customer_details.tax_registration_id.is_some()
    {
        Some(CustomerData {
            name: request_customer_details.name.clone(),
            email: request_customer_details.email.clone(),
            phone: request_customer_details.phone.clone(),
            phone_country_code: request_customer_details.phone_country_code.clone(),
            tax_registration_id: request_customer_details.tax_registration_id.clone(),
        })
    } else {
        None
    };

    // Updation of Customer Details for the cases where both customer_id and specific customer
    // details are provided in Payment Update Request
    let raw_customer_details = payment_data
        .payment_intent
        .customer_details
        .clone()
        .map(|customer_details_encrypted| {
            customer_details_encrypted
                .into_inner()
                .expose()
                .parse_value::<CustomerData>("CustomerData")
        })
        .transpose()
        .change_context(errors::StorageError::DeserializationFailed)
        .attach_printable("Failed to parse customer data from payment intent")?
        .map(|parsed_customer_data| CustomerData {
            name: request_customer_details
                .name
                .clone()
                .or(parsed_customer_data.name.clone()),
            email: request_customer_details
                .email
                .clone()
                .or(parsed_customer_data.email.clone()),
            phone: request_customer_details
                .phone
                .clone()
                .or(parsed_customer_data.phone.clone()),
            phone_country_code: request_customer_details
                .phone_country_code
                .clone()
                .or(parsed_customer_data.phone_country_code.clone()),
            tax_registration_id: request_customer_details
                .tax_registration_id
                .clone()
                .or(parsed_customer_data.tax_registration_id.clone()),
        })
        .or(temp_customer_data);
    let key_manager_state = state.into();
    payment_data.payment_intent.customer_details = raw_customer_details
        .clone()
        .async_map(|customer_details| {
            create_encrypted_data(&key_manager_state, key_store, customer_details)
        })
        .await
        .transpose()
        .change_context(errors::StorageError::EncryptionError)
        .attach_printable("Unable to encrypt customer details")?;

    let customer_id = request_customer_details
        .customer_id
        .or(payment_data.payment_intent.customer_id.clone());
    let db = &*state.store;
    let key_manager_state = &state.into();
    let optional_customer = match customer_id {
        Some(customer_id) => {
            let customer_data = db
                .find_customer_optional_by_customer_id_merchant_id(
                    &customer_id,
                    merchant_id,
                    key_store,
                    storage_scheme,
                )
                .await?;
            let key = key_store.key.get_inner().peek();
            let encrypted_data = types::crypto_operation(
                key_manager_state,
                type_name!(domain::Customer),
                types::CryptoOperation::BatchEncrypt(
                    domain::FromRequestEncryptableCustomer::to_encryptable(
                        domain::FromRequestEncryptableCustomer {
                            name: request_customer_details.name.clone(),
                            email: request_customer_details
                                .email
                                .as_ref()
                                .map(|e| e.clone().expose().switch_strategy()),
                            phone: request_customer_details.phone.clone(),
                            tax_registration_id: None,
                        },
                    ),
                ),
                Identifier::Merchant(key_store.merchant_id.clone()),
                key,
            )
            .await
            .and_then(|val| val.try_into_batchoperation())
            .change_context(errors::StorageError::SerializationFailed)
            .attach_printable("Failed while encrypting Customer while Update")?;
            let encryptable_customer =
                domain::FromRequestEncryptableCustomer::from_encryptable(encrypted_data)
                    .change_context(errors::StorageError::SerializationFailed)
                    .attach_printable("Failed while encrypting Customer while Update")?;
            Some(match customer_data {
                Some(c) => {
                    // Update the customer data if new data is passed in the request
                    if request_customer_details.email.is_some()
                        | request_customer_details.name.is_some()
                        | request_customer_details.phone.is_some()
                        | request_customer_details.phone_country_code.is_some()
                        | request_customer_details.tax_registration_id.is_some()
                    {
                        let customer_update = Update {
                            name: encryptable_customer.name,
                            email: encryptable_customer.email.map(|email| {
                                let encryptable: Encryptable<
                                    masking::Secret<String, pii::EmailStrategy>,
                                > = Encryptable::new(
                                    email.clone().into_inner().switch_strategy(),
                                    email.into_encrypted(),
                                );
                                encryptable
                            }),
                            phone: Box::new(encryptable_customer.phone),
                            phone_country_code: request_customer_details.phone_country_code,
                            description: None,
                            connector_customer: Box::new(None),
                            metadata: Box::new(None),
                            address_id: None,
                            tax_registration_id: encryptable_customer.tax_registration_id,
                            last_modified_by: None,
                        };

                        db.update_customer_by_customer_id_merchant_id(
                            customer_id,
                            merchant_id.to_owned(),
                            c,
                            customer_update,
                            key_store,
                            storage_scheme,
                        )
                        .await
                    } else {
                        Ok(c)
                    }
                }
                None => {
                    let new_customer = domain::Customer {
                        customer_id,
                        merchant_id: merchant_id.to_owned(),
                        name: encryptable_customer.name,
                        email: encryptable_customer.email.map(|email| {
                            let encryptable: Encryptable<
                                masking::Secret<String, pii::EmailStrategy>,
                            > = Encryptable::new(
                                email.clone().into_inner().switch_strategy(),
                                email.into_encrypted(),
                            );
                            encryptable
                        }),
                        phone: encryptable_customer.phone,
                        phone_country_code: request_customer_details.phone_country_code.clone(),
                        description: None,
                        created_at: common_utils::date_time::now(),
                        metadata: None,
                        modified_at: common_utils::date_time::now(),
                        connector_customer: None,
                        address_id: None,
                        default_payment_method_id: None,
                        updated_by: None,
                        version: common_types::consts::API_VERSION,
                        tax_registration_id: encryptable_customer.tax_registration_id,
                        // TODO: Populate created_by from authentication context once it is integrated in auth data
                        created_by: None,
                        last_modified_by: None, // Same as created_by on creation
                    };
                    metrics::CUSTOMER_CREATED.add(1, &[]);
                    db.insert_customer(new_customer, key_store, storage_scheme)
                        .await
                }
            })
        }
        None => match &payment_data.payment_intent.customer_id {
            None => None,
            Some(customer_id) => db
                .find_customer_optional_by_customer_id_merchant_id(
                    customer_id,
                    merchant_id,
                    key_store,
                    storage_scheme,
                )
                .await?
                .map(Ok),
        },
    };
    Ok((
        operation,
        match optional_customer {
            Some(customer) => {
                let customer = customer?;

                payment_data.payment_intent.customer_id = Some(customer.customer_id.clone());
                payment_data.email = payment_data.email.clone().or_else(|| {
                    customer
                        .email
                        .clone()
                        .map(|encrypted_value| encrypted_value.into())
                });

                Some(customer)
            }
            None => None,
        },
    ))
}

#[cfg(feature = "v1")]
pub async fn retrieve_payment_method_with_temporary_token(
    state: &SessionState,
    token: &str,
    payment_intent: &PaymentIntent,
    payment_attempt: &PaymentAttempt,
    merchant_key_store: &domain::MerchantKeyStore,
    card_token_data: Option<&domain::CardToken>,
) -> RouterResult<Option<(domain::PaymentMethodData, enums::PaymentMethod)>> {
    let (pm, supplementary_data) =
        vault::Vault::get_payment_method_data_from_locker(state, token, merchant_key_store)
            .await
            .attach_printable(
                "Payment method for given token not found or there was a problem fetching it",
            )?;

    utils::when(
        supplementary_data
            .customer_id
            .ne(&payment_intent.customer_id),
        || {
            Err(errors::ApiErrorResponse::PreconditionFailed { message: "customer associated with payment method and customer passed in payment are not same".into() })
        },
    )?;

    Ok::<_, error_stack::Report<errors::ApiErrorResponse>>(match pm {
        Some(domain::PaymentMethodData::Card(card)) => {
            let mut updated_card = card.clone();
            let mut is_card_updated = false;

            // The card_holder_name from locker retrieved card is considered if it is a non-empty string or else card_holder_name is picked
            // from payment_method_data.card_token object
            let name_on_card =
                card_token_data.and_then(|token_data| token_data.card_holder_name.clone());

            if let Some(name) = name_on_card.clone() {
                if !name.peek().is_empty() {
                    is_card_updated = true;
                    updated_card.nick_name = name_on_card;
                }
            }

            if let Some(token_data) = card_token_data {
                if let Some(cvc) = token_data.card_cvc.clone() {
                    is_card_updated = true;
                    updated_card.card_cvc = cvc;
                }
            }

            // populate additional card details from payment_attempt.payment_method_data (additional_payment_data) if not present in the locker
            if updated_card.card_issuer.is_none()
                || updated_card.card_network.is_none()
                || updated_card.card_type.is_none()
                || updated_card.card_issuing_country.is_none()
            {
                let additional_payment_method_data: Option<
                    api_models::payments::AdditionalPaymentData,
                > = payment_attempt
                    .payment_method_data
                    .clone()
                    .and_then(|data| match data {
                        serde_json::Value::Null => None, // This is to handle the case when the payment_method_data is null
                        _ => Some(data.parse_value("AdditionalPaymentData")),
                    })
                    .transpose()
                    .map_err(|err| logger::error!("Failed to parse AdditionalPaymentData {err:?}"))
                    .ok()
                    .flatten();
                if let Some(api_models::payments::AdditionalPaymentData::Card(card)) =
                    additional_payment_method_data
                {
                    is_card_updated = true;
                    updated_card.card_issuer = updated_card.card_issuer.or(card.card_issuer);
                    updated_card.card_network = updated_card.card_network.or(card.card_network);
                    updated_card.card_type = updated_card.card_type.or(card.card_type);
                    updated_card.card_issuing_country = updated_card
                        .card_issuing_country
                        .or(card.card_issuing_country);
                };
            };

            if is_card_updated {
                let updated_pm = domain::PaymentMethodData::Card(updated_card);
                vault::Vault::store_payment_method_data_in_locker(
                    state,
                    Some(token.to_owned()),
                    &updated_pm,
                    payment_intent.customer_id.to_owned(),
                    enums::PaymentMethod::Card,
                    merchant_key_store,
                )
                .await?;

                Some((updated_pm, enums::PaymentMethod::Card))
            } else {
                Some((
                    domain::PaymentMethodData::Card(card),
                    enums::PaymentMethod::Card,
                ))
            }
        }

        Some(the_pm @ domain::PaymentMethodData::Wallet(_)) => {
            Some((the_pm, enums::PaymentMethod::Wallet))
        }

        Some(the_pm @ domain::PaymentMethodData::BankTransfer(_)) => {
            Some((the_pm, enums::PaymentMethod::BankTransfer))
        }

        Some(the_pm @ domain::PaymentMethodData::BankRedirect(_)) => {
            Some((the_pm, enums::PaymentMethod::BankRedirect))
        }

        Some(the_pm @ domain::PaymentMethodData::BankDebit(_)) => {
            Some((the_pm, enums::PaymentMethod::BankDebit))
        }

        Some(_) => Err(errors::ApiErrorResponse::InternalServerError)
            .attach_printable("Payment method received from locker is unsupported by locker")?,

        None => None,
    })
}

#[cfg(feature = "v2")]
pub async fn retrieve_card_with_permanent_token(
    state: &SessionState,
    locker_id: &str,
    _payment_method_id: &id_type::GlobalPaymentMethodId,
    payment_intent: &PaymentIntent,
    card_token_data: Option<&domain::CardToken>,
    _merchant_key_store: &domain::MerchantKeyStore,
    _storage_scheme: enums::MerchantStorageScheme,
) -> RouterResult<domain::PaymentMethodData> {
    todo!()
}

pub enum VaultFetchAction {
    FetchCardDetailsFromLocker,
    FetchCardDetailsForNetworkTransactionIdFlowFromLocker,
    FetchNetworkTokenDataFromTokenizationService(String),
    FetchNetworkTokenDetailsFromLocker(api_models::payments::NetworkTokenWithNTIRef),
    NoFetchAction,
}

pub fn decide_payment_method_retrieval_action(
    is_network_tokenization_enabled: bool,
    mandate_id: Option<api_models::payments::MandateIds>,
    connector: Option<api_enums::Connector>,
    network_tokenization_supported_connectors: &HashSet<api_enums::Connector>,
    should_retry_with_pan: bool,
    network_token_requestor_ref_id: Option<String>,
) -> VaultFetchAction {
    let standard_flow = || {
        determine_standard_vault_action(
            is_network_tokenization_enabled,
            mandate_id,
            connector,
            network_tokenization_supported_connectors,
            network_token_requestor_ref_id,
        )
    };

    if should_retry_with_pan {
        VaultFetchAction::FetchCardDetailsFromLocker
    } else {
        standard_flow()
    }
}

pub async fn is_ucs_enabled(state: &SessionState, config_key: &str) -> bool {
    let db = state.store.as_ref();
    db.find_config_by_key_unwrap_or(config_key, Some("false".to_string()))
        .await
        .inspect_err(|error| {
            logger::error!(
                ?error,
                "Failed to fetch `{config_key}` UCS enabled config from DB"
            );
        })
        .ok()
        .and_then(|config| {
            config
                .config
                .parse::<bool>()
                .inspect_err(|error| {
                    logger::error!(?error, "Failed to parse `{config_key}` UCS enabled config");
                })
                .ok()
        })
        .unwrap_or(false)
}

#[derive(Debug, Clone, Deserialize)]
pub struct RolloutConfig {
    pub rollout_percent: f64,
    pub http_url: Option<String>,
    pub https_url: Option<String>,
}

impl Default for RolloutConfig {
    fn default() -> Self {
        Self {
            rollout_percent: 0.0,
            http_url: None,
            https_url: None,
        }
    }
}

// Re-export ProxyOverride from hyperswitch_interfaces
pub use hyperswitch_interfaces::types::ProxyOverride;

#[derive(Debug, Clone)]
pub struct RolloutExecutionResult {
    pub should_execute: bool,
    pub proxy_override: Option<ProxyOverride>,
}

/// Validates a proxy URL, filtering out invalid ones and logging warnings
fn validate_proxy_url(url: Option<String>, url_type: &str) -> Option<String> {
    url.and_then(|url_str| {
        if url_str.trim().is_empty() || url::Url::parse(&url_str).is_err() {
            logger::warn!(
                invalid_url = %url_str,
                url_type = url_type,
                "Invalid proxy URL in rollout config, ignoring"
            );
            None
        } else {
            Some(url_str)
        }
    })
}

/// Creates proxy override with validated URLs and logging
fn create_proxy_override(
    http_url: Option<String>,
    https_url: Option<String>,
) -> Option<ProxyOverride> {
    let validated_http = validate_proxy_url(http_url, "HTTP");
    let validated_https = validate_proxy_url(https_url, "HTTPS");

    if validated_http.is_some() || validated_https.is_some() {
        if let Some(ref http_url) = validated_http {
            logger::info!(http_url = %http_url, "Using validated HTTP proxy URL from rollout config");
        }
        if let Some(ref https_url) = validated_https {
            logger::info!(https_url = %https_url, "Using validated HTTPS proxy URL from rollout config");
        }
        Some(ProxyOverride {
            http_url: validated_http,
            https_url: validated_https,
        })
    } else {
        None
    }
}

pub async fn should_execute_based_on_rollout(
    state: &SessionState,
    config_key: &str,
) -> RouterResult<RolloutExecutionResult> {
    let db = state.store.as_ref();

    match db.find_config_by_key(config_key).await {
        Ok(rollout_config) => {
            // Try to parse as JSON first (new format), fallback to float (legacy format)
            let config_result = match serde_json::from_str::<RolloutConfig>(&rollout_config.config)
            {
                Ok(config) => Ok(config),
                Err(err) => {
                    logger::debug!(
                        error = ?err,
                        config = %rollout_config.config,
                        "Config not in JSON format, trying legacy float format"
                    );
                    // Fallback to legacy format (simple float)
                    rollout_config.config.parse::<f64>()
                        .map(|percent| RolloutConfig {
                            rollout_percent: percent,
                            http_url: None,
                            https_url: None,
                        })
                        .map_err(|err| {
                            logger::error!(error = ?err, "Failed to parse rollout config as either JSON or float");
                            err
                        })
                }
            };

            match config_result {
                Ok(config) => {
                    if !(0.0..=1.0).contains(&config.rollout_percent) {
                        logger::warn!(
                            rollout_percent = config.rollout_percent,
                            "Rollout percent out of bounds. Must be between 0.0 and 1.0"
                        );
                        let proxy_override =
                            create_proxy_override(config.http_url, config.https_url);

                        return Ok(RolloutExecutionResult {
                            should_execute: false,
                            proxy_override,
                        });
                    }

                    let sampled_value: f64 = rand::thread_rng().gen_range(0.0..1.0);
                    let should_execute = sampled_value < config.rollout_percent;

                    let proxy_override = create_proxy_override(config.http_url, config.https_url);

                    Ok(RolloutExecutionResult {
                        should_execute,
                        proxy_override,
                    })
                }
                Err(err) => {
                    logger::error!(error = ?err, "Failed to parse rollout config");
                    Ok(RolloutExecutionResult {
                        should_execute: false,
                        proxy_override: None,
                    })
                }
            }
        }
        Err(err) => {
            logger::error!(error = ?err, "Failed to fetch rollout config from DB");
            Ok(RolloutExecutionResult {
                should_execute: false,
                proxy_override: None,
            })
        }
    }
}

pub fn determine_standard_vault_action(
    is_network_tokenization_enabled: bool,
    mandate_id: Option<api_models::payments::MandateIds>,
    connector: Option<api_enums::Connector>,
    network_tokenization_supported_connectors: &HashSet<api_enums::Connector>,
    network_token_requestor_ref_id: Option<String>,
) -> VaultFetchAction {
    let is_network_transaction_id_flow = mandate_id
        .as_ref()
        .map(|mandate_ids| mandate_ids.is_network_transaction_id_flow())
        .unwrap_or(false);

    if !is_network_tokenization_enabled {
        if is_network_transaction_id_flow {
            VaultFetchAction::FetchCardDetailsForNetworkTransactionIdFlowFromLocker
        } else {
            VaultFetchAction::FetchCardDetailsFromLocker
        }
    } else {
        match mandate_id {
            Some(mandate_ids) => match mandate_ids.mandate_reference_id {
                Some(api_models::payments::MandateReferenceId::NetworkTokenWithNTI(nt_data)) => {
                    VaultFetchAction::FetchNetworkTokenDetailsFromLocker(nt_data)
                }
                Some(api_models::payments::MandateReferenceId::NetworkMandateId(_)) => {
                    VaultFetchAction::FetchCardDetailsForNetworkTransactionIdFlowFromLocker
                }
                Some(api_models::payments::MandateReferenceId::ConnectorMandateId(_)) | None => {
                    VaultFetchAction::NoFetchAction
                }
            },
            None => {
                //saved card flow
                let is_network_token_supported_connector = connector
                    .map(|conn| network_tokenization_supported_connectors.contains(&conn))
                    .unwrap_or(false);

                match (
                    is_network_token_supported_connector,
                    network_token_requestor_ref_id,
                ) {
                    (true, Some(ref_id)) => {
                        VaultFetchAction::FetchNetworkTokenDataFromTokenizationService(ref_id)
                    }
                    (false, Some(_)) | (true, None) | (false, None) => {
                        VaultFetchAction::FetchCardDetailsFromLocker
                    }
                }
            }
        }
    }
}

#[cfg(feature = "v1")]
#[allow(clippy::too_many_arguments)]
pub async fn retrieve_payment_method_data_with_permanent_token(
    state: &SessionState,
    locker_id: &str,
    _payment_method_id: &str,
    payment_intent: &PaymentIntent,
    card_token_data: Option<&domain::CardToken>,
    merchant_key_store: &domain::MerchantKeyStore,
    _storage_scheme: enums::MerchantStorageScheme,
    mandate_id: Option<api_models::payments::MandateIds>,
    payment_method_info: domain::PaymentMethod,
    business_profile: &domain::Profile,
    connector: Option<String>,
    should_retry_with_pan: bool,
    vault_data: Option<&domain_payments::VaultData>,
) -> RouterResult<domain::PaymentMethodData> {
    let customer_id = payment_intent
        .customer_id
        .as_ref()
        .get_required_value("customer_id")
        .change_context(errors::ApiErrorResponse::UnprocessableEntity {
            message: "no customer id provided for the payment".to_string(),
        })?;

    let network_tokenization_supported_connectors = &state
        .conf
        .network_tokenization_supported_connectors
        .connector_list;

    let connector_variant = connector
        .as_ref()
        .map(|conn| {
            api_enums::Connector::from_str(conn.as_str())
                .change_context(errors::ApiErrorResponse::InvalidDataValue {
                    field_name: "connector",
                })
                .attach_printable_lazy(|| format!("unable to parse connector name {connector:?}"))
        })
        .transpose()?;

    let vault_fetch_action = decide_payment_method_retrieval_action(
        business_profile.is_network_tokenization_enabled,
        mandate_id,
        connector_variant,
        network_tokenization_supported_connectors,
        should_retry_with_pan,
        payment_method_info
            .network_token_requestor_reference_id
            .clone(),
    );

    let co_badged_card_data = payment_method_info
        .get_payment_methods_data()
        .and_then(|payment_methods_data| payment_methods_data.get_co_badged_card_data());

    match vault_fetch_action {
        VaultFetchAction::FetchCardDetailsFromLocker => {
            let card = vault_data
                .and_then(|vault_data| vault_data.get_card_vault_data())
                .map(Ok)
                .async_unwrap_or_else(|| async {
                    Box::pin(fetch_card_details_from_locker(
                        state,
                        customer_id,
                        &payment_intent.merchant_id,
                        locker_id,
                        card_token_data,
                        co_badged_card_data,
                        payment_method_info,
                        merchant_key_store,
                    ))
                    .await
                })
                .await?;

            Ok(domain::PaymentMethodData::Card(card))
        }
        VaultFetchAction::FetchCardDetailsForNetworkTransactionIdFlowFromLocker => {
            fetch_card_details_for_network_transaction_flow_from_locker(
                state,
                customer_id,
                &payment_intent.merchant_id,
                locker_id,
            )
            .await
            .change_context(errors::ApiErrorResponse::InternalServerError)
            .attach_printable("failed to fetch card information from the permanent locker")
        }
        VaultFetchAction::FetchNetworkTokenDataFromTokenizationService(
            network_token_requestor_ref_id,
        ) => {
            logger::info!("Fetching network token data from tokenization service");
            match network_tokenization::get_token_from_tokenization_service(
                state,
                network_token_requestor_ref_id,
                &payment_method_info,
            )
            .await
            .change_context(errors::ApiErrorResponse::InternalServerError)
            .attach_printable("failed to fetch network token data from tokenization service")
            {
                Ok(network_token_data) => {
                    Ok(domain::PaymentMethodData::NetworkToken(network_token_data))
                }
                Err(err) => {
                    logger::info!(
                        "Failed to fetch network token data from tokenization service {err:?}"
                    );
                    logger::info!("Falling back to fetch card details from locker");
                    Ok(domain::PaymentMethodData::Card(
                        vault_data
                            .and_then(|vault_data| vault_data.get_card_vault_data())
                            .map(Ok)
                            .async_unwrap_or_else(|| async {
                                Box::pin(fetch_card_details_from_locker(
                                    state,
                                    customer_id,
                                    &payment_intent.merchant_id,
                                    locker_id,
                                    card_token_data,
                                    co_badged_card_data,
                                    payment_method_info,
                                    merchant_key_store,
                                ))
                                .await
                            })
                            .await?,
                    ))
                }
            }
        }
        VaultFetchAction::FetchNetworkTokenDetailsFromLocker(nt_data) => {
            if let Some(network_token_locker_id) =
                payment_method_info.network_token_locker_id.as_ref()
            {
                let network_token_data = vault_data
                    .and_then(|vault_data| vault_data.get_network_token_data())
                    .map(Ok)
                    .async_unwrap_or_else(|| async {
                        fetch_network_token_details_from_locker(
                            state,
                            customer_id,
                            &payment_intent.merchant_id,
                            network_token_locker_id,
                            nt_data,
                        )
                        .await
                    })
                    .await?;
                Ok(domain::PaymentMethodData::NetworkToken(network_token_data))
            } else {
                Err(errors::ApiErrorResponse::InternalServerError)
                    .attach_printable("Network token locker id is not present")
            }
        }
        VaultFetchAction::NoFetchAction => Err(errors::ApiErrorResponse::InternalServerError)
            .attach_printable("Payment method data is not present"),
    }
}

#[cfg(feature = "v1")]
#[allow(clippy::too_many_arguments)]
pub async fn retrieve_card_with_permanent_token_for_external_authentication(
    state: &SessionState,
    locker_id: &str,
    payment_intent: &PaymentIntent,
    card_token_data: Option<&domain::CardToken>,
    _merchant_key_store: &domain::MerchantKeyStore,
    _storage_scheme: enums::MerchantStorageScheme,
) -> RouterResult<domain::PaymentMethodData> {
    let customer_id = payment_intent
        .customer_id
        .as_ref()
        .get_required_value("customer_id")
        .change_context(errors::ApiErrorResponse::UnprocessableEntity {
            message: "no customer id provided for the payment".to_string(),
        })?;
    Ok(domain::PaymentMethodData::Card(
        fetch_card_details_from_internal_locker(
            state,
            customer_id,
            &payment_intent.merchant_id,
            locker_id,
            card_token_data,
            None,
        )
        .await
        .change_context(errors::ApiErrorResponse::InternalServerError)
        .attach_printable("failed to fetch card information from the permanent locker")?,
    ))
}

#[cfg(feature = "v1")]
#[allow(clippy::too_many_arguments)]
pub async fn fetch_card_details_from_locker(
    state: &SessionState,
    customer_id: &id_type::CustomerId,
    merchant_id: &id_type::MerchantId,
    locker_id: &str,
    card_token_data: Option<&domain::CardToken>,
    co_badged_card_data: Option<api_models::payment_methods::CoBadgedCardData>,
    payment_method_info: domain::PaymentMethod,
    merchant_key_store: &domain::MerchantKeyStore,
) -> RouterResult<domain::Card> {
    match &payment_method_info.vault_source_details.clone() {
        domain::PaymentMethodVaultSourceDetails::ExternalVault {
            ref external_vault_source,
        } => {
            fetch_card_details_from_external_vault(
                state,
                merchant_id,
                card_token_data,
                co_badged_card_data,
                payment_method_info,
                merchant_key_store,
                external_vault_source,
            )
            .await
        }
        domain::PaymentMethodVaultSourceDetails::InternalVault => {
            fetch_card_details_from_internal_locker(
                state,
                customer_id,
                merchant_id,
                locker_id,
                card_token_data,
                co_badged_card_data,
            )
            .await
        }
    }
}

#[cfg(feature = "v1")]
pub async fn fetch_card_details_from_internal_locker(
    state: &SessionState,
    customer_id: &id_type::CustomerId,
    merchant_id: &id_type::MerchantId,
    locker_id: &str,
    card_token_data: Option<&domain::CardToken>,
    co_badged_card_data: Option<api_models::payment_methods::CoBadgedCardData>,
) -> RouterResult<domain::Card> {
    logger::debug!("Fetching card details from locker");
    let card = cards::get_card_from_locker(state, customer_id, merchant_id, locker_id)
        .await
        .change_context(errors::ApiErrorResponse::InternalServerError)
        .attach_printable("failed to fetch card information from the permanent locker")?;

    // The card_holder_name from locker retrieved card is considered if it is a non-empty string or else card_holder_name is picked
    // from payment_method_data.card_token object
    let name_on_card = if let Some(name) = card.name_on_card.clone() {
        if name.clone().expose().is_empty() {
            card_token_data
                .and_then(|token_data| token_data.card_holder_name.clone())
                .or(Some(name))
        } else {
            card.name_on_card
        }
    } else {
        card_token_data.and_then(|token_data| token_data.card_holder_name.clone())
    };

    let api_card = api::Card {
        card_number: card.card_number,
        card_holder_name: name_on_card,
        card_exp_month: card.card_exp_month,
        card_exp_year: card.card_exp_year,
        card_cvc: card_token_data
            .cloned()
            .unwrap_or_default()
            .card_cvc
            .unwrap_or_default(),
        card_issuer: None,
        nick_name: card.nick_name.map(masking::Secret::new),
        card_network: card
            .card_brand
            .map(|card_brand| enums::CardNetwork::from_str(&card_brand))
            .transpose()
            .map_err(|e| {
                logger::error!("Failed to parse card network {e:?}");
            })
            .ok()
            .flatten(),
        card_type: None,
        card_issuing_country: None,
        bank_code: None,
    };
    Ok(domain::Card::from((api_card, co_badged_card_data)))
}

#[cfg(feature = "v1")]
pub async fn fetch_card_details_from_external_vault(
    state: &SessionState,
    merchant_id: &id_type::MerchantId,
    card_token_data: Option<&domain::CardToken>,
    co_badged_card_data: Option<api_models::payment_methods::CoBadgedCardData>,
    payment_method_info: domain::PaymentMethod,
    merchant_key_store: &domain::MerchantKeyStore,
    external_vault_mca_id: &id_type::MerchantConnectorAccountId,
) -> RouterResult<domain::Card> {
    let merchant_connector_account_details = state
        .store
        .find_by_merchant_connector_account_merchant_id_merchant_connector_id(
            merchant_id,
            external_vault_mca_id,
            merchant_key_store,
        )
        .await
        .to_not_found_response(errors::ApiErrorResponse::MerchantConnectorAccountNotFound {
            id: external_vault_mca_id.get_string_repr().to_string(),
        })?;

    let vault_resp = vault::retrieve_payment_method_from_vault_external_v1(
        state,
        merchant_id,
        &payment_method_info,
        merchant_connector_account_details,
    )
    .await?;

    let payment_methods_data = payment_method_info.get_payment_methods_data();

    match vault_resp {
        hyperswitch_domain_models::vault::PaymentMethodVaultingData::Card(card) => Ok(
            domain::Card::from((card, card_token_data, co_badged_card_data)),
        ),
        hyperswitch_domain_models::vault::PaymentMethodVaultingData::CardNumber(card_number) => {
            let payment_methods_data = payment_methods_data
                .get_required_value("PaymentMethodsData")
                .change_context(errors::ApiErrorResponse::InternalServerError)
                .attach_printable("Payment methods data not present")?;

            let card = payment_methods_data
                .get_card_details()
                .get_required_value("CardDetails")
                .change_context(errors::ApiErrorResponse::InternalServerError)
                .attach_printable("Card details not present")?;

            Ok(
                domain::Card::try_from((card_number, card_token_data, co_badged_card_data, card))
                    .change_context(errors::ApiErrorResponse::InternalServerError)
                    .attach_printable("Failed to generate card data")?,
            )
        }
        hyperswitch_domain_models::vault::PaymentMethodVaultingData::NetworkToken(_) => {
            Err(errors::ApiErrorResponse::InternalServerError)
                .attach_printable("Network Token not supproted")
        }
    }
}
#[cfg(feature = "v1")]
pub async fn fetch_network_token_details_from_locker(
    state: &SessionState,
    customer_id: &id_type::CustomerId,
    merchant_id: &id_type::MerchantId,
    network_token_locker_id: &str,
    network_transaction_data: api_models::payments::NetworkTokenWithNTIRef,
) -> RouterResult<domain::NetworkTokenData> {
    let mut token_data =
        cards::get_card_from_locker(state, customer_id, merchant_id, network_token_locker_id)
            .await
            .change_context(errors::ApiErrorResponse::InternalServerError)
            .attach_printable(
                "failed to fetch network token information from the permanent locker",
            )?;
    let expiry = network_transaction_data
        .token_exp_month
        .zip(network_transaction_data.token_exp_year);
    if let Some((exp_month, exp_year)) = expiry {
        token_data.card_exp_month = exp_month;
        token_data.card_exp_year = exp_year;
    }

    let card_network = token_data
        .card_brand
        .map(|card_brand| enums::CardNetwork::from_str(&card_brand))
        .transpose()
        .map_err(|e| {
            logger::error!("Failed to parse card network {e:?}");
        })
        .ok()
        .flatten();

    let network_token_data = domain::NetworkTokenData {
        token_number: token_data.card_number,
        token_cryptogram: None,
        token_exp_month: token_data.card_exp_month,
        token_exp_year: token_data.card_exp_year,
        nick_name: token_data.nick_name.map(masking::Secret::new),
        card_issuer: None,
        card_network,
        card_type: None,
        card_issuing_country: None,
        bank_code: None,
        eci: None,
    };
    Ok(network_token_data)
}

#[cfg(feature = "v1")]
pub async fn fetch_card_details_for_network_transaction_flow_from_locker(
    state: &SessionState,
    customer_id: &id_type::CustomerId,
    merchant_id: &id_type::MerchantId,
    locker_id: &str,
) -> RouterResult<domain::PaymentMethodData> {
    let card_details_from_locker =
        cards::get_card_from_locker(state, customer_id, merchant_id, locker_id)
            .await
            .change_context(errors::ApiErrorResponse::InternalServerError)
            .attach_printable("failed to fetch card details from locker")?;

    let card_network = card_details_from_locker
        .card_brand
        .map(|card_brand| enums::CardNetwork::from_str(&card_brand))
        .transpose()
        .map_err(|e| {
            logger::error!("Failed to parse card network {e:?}");
        })
        .ok()
        .flatten();

    let card_details_for_network_transaction_id =
        hyperswitch_domain_models::payment_method_data::CardDetailsForNetworkTransactionId {
            card_number: card_details_from_locker.card_number,
            card_exp_month: card_details_from_locker.card_exp_month,
            card_exp_year: card_details_from_locker.card_exp_year,
            card_issuer: None,
            card_network,
            card_type: None,
            card_issuing_country: None,
            bank_code: None,
            nick_name: card_details_from_locker.nick_name.map(masking::Secret::new),
            card_holder_name: card_details_from_locker.name_on_card.clone(),
        };

    Ok(
        domain::PaymentMethodData::CardDetailsForNetworkTransactionId(
            card_details_for_network_transaction_id,
        ),
    )
}

#[cfg(feature = "v2")]
pub async fn retrieve_payment_method_from_db_with_token_data(
    state: &SessionState,
    merchant_key_store: &domain::MerchantKeyStore,
    token_data: &storage::PaymentTokenData,
    storage_scheme: storage::enums::MerchantStorageScheme,
) -> RouterResult<Option<domain::PaymentMethod>> {
    todo!()
}

#[cfg(feature = "v1")]
pub async fn retrieve_payment_method_from_db_with_token_data(
    state: &SessionState,
    merchant_key_store: &domain::MerchantKeyStore,
    token_data: &storage::PaymentTokenData,
    storage_scheme: storage::enums::MerchantStorageScheme,
) -> RouterResult<Option<domain::PaymentMethod>> {
    match token_data {
        storage::PaymentTokenData::PermanentCard(data) => {
            if let Some(ref payment_method_id) = data.payment_method_id {
                state
                    .store
                    .find_payment_method(merchant_key_store, payment_method_id, storage_scheme)
                    .await
                    .to_not_found_response(errors::ApiErrorResponse::PaymentMethodNotFound)
                    .attach_printable("error retrieving payment method from DB")
                    .map(Some)
            } else {
                Ok(None)
            }
        }

        storage::PaymentTokenData::WalletToken(data) => state
            .store
            .find_payment_method(merchant_key_store, &data.payment_method_id, storage_scheme)
            .await
            .to_not_found_response(errors::ApiErrorResponse::PaymentMethodNotFound)
            .attach_printable("error retrieveing payment method from DB")
            .map(Some),

        storage::PaymentTokenData::Temporary(_)
        | storage::PaymentTokenData::TemporaryGeneric(_)
        | storage::PaymentTokenData::Permanent(_)
        | storage::PaymentTokenData::AuthBankDebit(_) => Ok(None),
    }
}

#[cfg(feature = "v1")]
pub async fn retrieve_payment_token_data(
    state: &SessionState,
    token: String,
    payment_method: Option<storage_enums::PaymentMethod>,
) -> RouterResult<storage::PaymentTokenData> {
    let redis_conn = state
        .store
        .get_redis_conn()
        .change_context(errors::ApiErrorResponse::InternalServerError)
        .attach_printable("Failed to get redis connection")?;

    let key = format!(
        "pm_token_{}_{}_hyperswitch",
        token,
        payment_method.get_required_value("payment_method")?
    );

    let token_data_string = redis_conn
        .get_key::<Option<String>>(&key.into())
        .await
        .change_context(errors::ApiErrorResponse::InternalServerError)
        .attach_printable("Failed to fetch the token from redis")?
        .ok_or(error_stack::Report::new(
            errors::ApiErrorResponse::UnprocessableEntity {
                message: "Token is invalid or expired".to_owned(),
            },
        ))?;

    let token_data_result = token_data_string
        .clone()
        .parse_struct("PaymentTokenData")
        .change_context(errors::ApiErrorResponse::InternalServerError)
        .attach_printable("failed to deserialize hyperswitch token data");

    let token_data = match token_data_result {
        Ok(data) => data,
        Err(e) => {
            // The purpose of this logic is backwards compatibility to support tokens
            // in redis that might be following the old format.
            if token_data_string.starts_with('{') {
                return Err(e);
            } else {
                storage::PaymentTokenData::temporary_generic(token_data_string)
            }
        }
    };

    Ok(token_data)
}

#[cfg(feature = "v2")]
pub async fn make_pm_data<'a, F: Clone, R, D>(
    _operation: BoxedOperation<'a, F, R, D>,
    _state: &'a SessionState,
    _payment_data: &mut PaymentData<F>,
    _merchant_key_store: &domain::MerchantKeyStore,
    _customer: &Option<domain::Customer>,
    _storage_scheme: common_enums::enums::MerchantStorageScheme,
    _business_profile: Option<&domain::Profile>,
) -> RouterResult<(
    BoxedOperation<'a, F, R, D>,
    Option<domain::PaymentMethodData>,
    Option<String>,
)> {
    todo!()
}

#[cfg(feature = "v1")]
#[allow(clippy::too_many_arguments)]
pub async fn make_pm_data<'a, F: Clone, R, D>(
    operation: BoxedOperation<'a, F, R, D>,
    state: &'a SessionState,
    payment_data: &mut PaymentData<F>,
    merchant_key_store: &domain::MerchantKeyStore,
    customer: &Option<domain::Customer>,
    storage_scheme: common_enums::enums::MerchantStorageScheme,
    business_profile: &domain::Profile,
    should_retry_with_pan: bool,
) -> RouterResult<(
    BoxedOperation<'a, F, R, D>,
    Option<domain::PaymentMethodData>,
    Option<String>,
)> {
    use super::OperationSessionSetters;
    use crate::core::payments::OperationSessionGetters;

    let request = payment_data.payment_method_data.clone();

    let mut card_token_data = payment_data
        .payment_method_data
        .clone()
        .and_then(|pmd| match pmd {
            domain::PaymentMethodData::CardToken(token_data) => Some(token_data),
            _ => None,
        })
        .or(Some(domain::CardToken::default()));

    if let Some(cvc) = payment_data.card_cvc.clone() {
        if let Some(token_data) = card_token_data.as_mut() {
            token_data.card_cvc = Some(cvc);
        }
    }

    if payment_data.token_data.is_none() {
        if let Some(payment_method_info) = &payment_data.payment_method_info {
            if payment_method_info.get_payment_method_type()
                == Some(storage_enums::PaymentMethod::Card)
            {
                payment_data.token_data =
                    Some(storage::PaymentTokenData::PermanentCard(CardTokenData {
                        payment_method_id: Some(payment_method_info.get_id().clone()),
                        locker_id: payment_method_info
                            .locker_id
                            .clone()
                            .or(Some(payment_method_info.get_id().clone())),
                        token: payment_method_info
                            .locker_id
                            .clone()
                            .unwrap_or(payment_method_info.get_id().clone()),
                        network_token_locker_id: payment_method_info
                            .network_token_requestor_reference_id
                            .clone()
                            .or(Some(payment_method_info.get_id().clone())),
                    }));
            }
        }
    }

    let mandate_id = payment_data.mandate_id.clone();

    // TODO: Handle case where payment method and token both are present in request properly.
    let (payment_method, pm_id) = match (&request, payment_data.token_data.as_ref()) {
        (_, Some(hyperswitch_token)) => {
            let existing_vault_data = payment_data.get_vault_operation();

            let vault_data = existing_vault_data.and_then(|data| match data {
                domain_payments::VaultOperation::ExistingVaultData(vault_data) => Some(vault_data),
                domain_payments::VaultOperation::SaveCardData(_)
                | domain_payments::VaultOperation::SaveCardAndNetworkTokenData(_) => None,
            });

            let pm_data = Box::pin(payment_methods::retrieve_payment_method_with_token(
                state,
                merchant_key_store,
                hyperswitch_token,
                &payment_data.payment_intent,
                &payment_data.payment_attempt,
                card_token_data.as_ref(),
                customer,
                storage_scheme,
                mandate_id,
                payment_data.payment_method_info.clone(),
                business_profile,
                should_retry_with_pan,
                vault_data,
            ))
            .await;

            let payment_method_details = pm_data.attach_printable("in 'make_pm_data'")?;

            if let Some(ref payment_method_data) = payment_method_details.payment_method_data {
                let updated_vault_operation =
                    domain_payments::VaultOperation::get_updated_vault_data(
                        existing_vault_data,
                        payment_method_data,
                    );

                if let Some(vault_operation) = updated_vault_operation {
                    payment_data.set_vault_operation(vault_operation);
                }

                // Temporarily store payment method data along with the cvc in redis for saved card payments, if required by the connector based on its configs
                if payment_data.token.is_none() {
                    let (_, payment_token) = payment_methods::retrieve_payment_method_core(
                        &Some(payment_method_data.clone()),
                        state,
                        &payment_data.payment_intent,
                        &payment_data.payment_attempt,
                        merchant_key_store,
                        Some(business_profile),
                    )
                    .await?;

                    payment_data.token = payment_token;
                }
            };

            Ok::<_, error_stack::Report<errors::ApiErrorResponse>>(
                if let Some(payment_method_data) = payment_method_details.payment_method_data {
                    payment_data.payment_attempt.payment_method =
                        payment_method_details.payment_method;
                    (
                        Some(payment_method_data),
                        payment_method_details.payment_method_id,
                    )
                } else {
                    (None, payment_method_details.payment_method_id)
                },
            )
        }

        (Some(_), _) => {
            let (payment_method_data, payment_token) =
                payment_methods::retrieve_payment_method_core(
                    &request,
                    state,
                    &payment_data.payment_intent,
                    &payment_data.payment_attempt,
                    merchant_key_store,
                    Some(business_profile),
                )
                .await?;

            payment_data.token = payment_token;

            Ok((payment_method_data, None))
        }
        _ => Ok((None, None)),
    }?;

    Ok((operation, payment_method, pm_id))
}

#[cfg(feature = "v1")]
pub async fn store_in_vault_and_generate_ppmt(
    state: &SessionState,
    payment_method_data: &domain::PaymentMethodData,
    payment_intent: &PaymentIntent,
    payment_attempt: &PaymentAttempt,
    payment_method: enums::PaymentMethod,
    merchant_key_store: &domain::MerchantKeyStore,
    business_profile: Option<&domain::Profile>,
) -> RouterResult<String> {
    let router_token = vault::Vault::store_payment_method_data_in_locker(
        state,
        None,
        payment_method_data,
        payment_intent.customer_id.to_owned(),
        payment_method,
        merchant_key_store,
    )
    .await?;
    let parent_payment_method_token = generate_id(consts::ID_LENGTH, "token");
    let key_for_hyperswitch_token = payment_attempt.get_payment_method().map(|payment_method| {
        payment_methods_handler::ParentPaymentMethodToken::create_key_for_token((
            &parent_payment_method_token,
            payment_method,
        ))
    });

    let intent_fulfillment_time = business_profile
        .and_then(|b_profile| b_profile.get_order_fulfillment_time())
        .unwrap_or(consts::DEFAULT_FULFILLMENT_TIME);

    if let Some(key_for_hyperswitch_token) = key_for_hyperswitch_token {
        key_for_hyperswitch_token
            .insert(
                intent_fulfillment_time,
                storage::PaymentTokenData::temporary_generic(router_token),
                state,
            )
            .await?;
    };
    Ok(parent_payment_method_token)
}

#[cfg(feature = "v2")]
pub async fn store_payment_method_data_in_vault(
    state: &SessionState,
    payment_attempt: &PaymentAttempt,
    payment_intent: &PaymentIntent,
    payment_method: enums::PaymentMethod,
    payment_method_data: &domain::PaymentMethodData,
    merchant_key_store: &domain::MerchantKeyStore,
    business_profile: Option<&domain::Profile>,
) -> RouterResult<Option<String>> {
    todo!()
}

#[cfg(feature = "v1")]
pub async fn store_payment_method_data_in_vault(
    state: &SessionState,
    payment_attempt: &PaymentAttempt,
    payment_intent: &PaymentIntent,
    payment_method: enums::PaymentMethod,
    payment_method_data: &domain::PaymentMethodData,
    merchant_key_store: &domain::MerchantKeyStore,
    business_profile: Option<&domain::Profile>,
) -> RouterResult<Option<String>> {
    if should_store_payment_method_data_in_vault(
        &state.conf.temp_locker_enable_config,
        payment_attempt.connector.clone(),
        payment_method,
    ) || payment_intent.request_external_three_ds_authentication == Some(true)
    {
        let parent_payment_method_token = store_in_vault_and_generate_ppmt(
            state,
            payment_method_data,
            payment_intent,
            payment_attempt,
            payment_method,
            merchant_key_store,
            business_profile,
        )
        .await?;

        return Ok(Some(parent_payment_method_token));
    }

    Ok(None)
}
pub fn should_store_payment_method_data_in_vault(
    temp_locker_enable_config: &TempLockerEnableConfig,
    option_connector: Option<String>,
    payment_method: enums::PaymentMethod,
) -> bool {
    option_connector
        .map(|connector| {
            temp_locker_enable_config
                .0
                .get(&connector)
                .map(|config| config.payment_method.contains(&payment_method))
                .unwrap_or(false)
        })
        .unwrap_or(true)
}

#[instrument(skip_all)]
pub(crate) fn validate_capture_method(
    capture_method: storage_enums::CaptureMethod,
) -> RouterResult<()> {
    utils::when(
        capture_method == storage_enums::CaptureMethod::Automatic,
        || {
            Err(report!(errors::ApiErrorResponse::PaymentUnexpectedState {
                field_name: "capture_method".to_string(),
                current_flow: "captured".to_string(),
                current_value: capture_method.to_string(),
                states: "manual, manual_multiple, scheduled".to_string()
            }))
        },
    )
}

#[instrument(skip_all)]
pub(crate) fn validate_status_with_capture_method(
    status: storage_enums::IntentStatus,
    capture_method: storage_enums::CaptureMethod,
) -> RouterResult<()> {
    if status == storage_enums::IntentStatus::Processing
        && !(capture_method == storage_enums::CaptureMethod::ManualMultiple)
    {
        return Err(report!(errors::ApiErrorResponse::PaymentUnexpectedState {
            field_name: "capture_method".to_string(),
            current_flow: "captured".to_string(),
            current_value: capture_method.to_string(),
            states: "manual_multiple".to_string()
        }));
    }
    utils::when(
        status != storage_enums::IntentStatus::RequiresCapture
            && status != storage_enums::IntentStatus::PartiallyCapturedAndCapturable
            && status != storage_enums::IntentStatus::PartiallyAuthorizedAndRequiresCapture
            && status != storage_enums::IntentStatus::Processing,
        || {
            Err(report!(errors::ApiErrorResponse::PaymentUnexpectedState {
                field_name: "payment.status".to_string(),
                current_flow: "captured".to_string(),
                current_value: status.to_string(),
                states: "requires_capture, partially_captured_and_capturable, processing"
                    .to_string()
            }))
        },
    )
}

#[instrument(skip_all)]
pub(crate) fn validate_amount_to_capture(
    amount: i64,
    amount_to_capture: Option<i64>,
) -> RouterResult<()> {
    utils::when(amount_to_capture.is_some_and(|value| value <= 0), || {
        Err(report!(errors::ApiErrorResponse::InvalidDataFormat {
            field_name: "amount".to_string(),
            expected_format: "positive integer".to_string(),
        }))
    })?;

    utils::when(
        amount_to_capture.is_some() && (Some(amount) < amount_to_capture),
        || {
            Err(report!(errors::ApiErrorResponse::InvalidRequestData {
                message: "amount_to_capture is greater than amount".to_string()
            }))
        },
    )
}

#[cfg(feature = "v1")]
#[instrument(skip_all)]
pub(crate) fn validate_payment_method_fields_present(
    req: &api_models::payments::PaymentsRequest,
) -> RouterResult<()> {
    let payment_method_data =
        req.payment_method_data
            .as_ref()
            .and_then(|request_payment_method_data| {
                request_payment_method_data.payment_method_data.as_ref()
            });
    utils::when(
        req.payment_method.is_none() && payment_method_data.is_some(),
        || {
            Err(errors::ApiErrorResponse::MissingRequiredField {
                field_name: "payment_method",
            })
        },
    )?;

    utils::when(
        !matches!(
            req.payment_method,
            Some(api_enums::PaymentMethod::Card) | None
        ) && (req.payment_method_type.is_none()),
        || {
            Err(errors::ApiErrorResponse::MissingRequiredField {
                field_name: "payment_method_type",
            })
        },
    )?;

    utils::when(
        req.payment_method.is_some()
            && payment_method_data.is_none()
            && req.payment_token.is_none()
            && req.recurring_details.is_none()
            && req.ctp_service_details.is_none(),
        || {
            Err(errors::ApiErrorResponse::MissingRequiredField {
                field_name: "payment_method_data",
            })
        },
    )?;

    utils::when(
        req.payment_method.is_some() && req.payment_method_type.is_some(),
        || {
            req.payment_method
                .map_or(Ok(()), |req_payment_method| {
                    req.payment_method_type.map_or(Ok(()), |req_payment_method_type| {
                        if !validate_payment_method_type_against_payment_method(req_payment_method, req_payment_method_type) {
                            Err(errors::ApiErrorResponse::InvalidRequestData {
                                message: ("payment_method_type doesn't correspond to the specified payment_method"
                                    .to_string()),
                            })
                        } else {
                            Ok(())
                        }
                    })
                })
        },
    )?;

    let validate_payment_method_and_payment_method_data =
        |req_payment_method_data, req_payment_method: api_enums::PaymentMethod| {
            api_enums::PaymentMethod::foreign_try_from(req_payment_method_data).and_then(|payment_method|
                if req_payment_method != payment_method {
                    Err(errors::ApiErrorResponse::InvalidRequestData {
                        message: ("payment_method_data doesn't correspond to the specified payment_method"
                            .to_string()),
                    })
                } else {
                    Ok(())
                })
        };

    utils::when(
        req.payment_method.is_some() && payment_method_data.is_some(),
        || {
            payment_method_data
                .cloned()
                .map_or(Ok(()), |payment_method_data| {
                    req.payment_method.map_or(Ok(()), |req_payment_method| {
                        validate_payment_method_and_payment_method_data(
                            payment_method_data,
                            req_payment_method,
                        )
                    })
                })
        },
    )?;

    Ok(())
}

pub fn check_force_psync_precondition(status: storage_enums::AttemptStatus) -> bool {
    !matches!(
        status,
        storage_enums::AttemptStatus::Charged
            | storage_enums::AttemptStatus::AutoRefunded
            | storage_enums::AttemptStatus::Voided
            | storage_enums::AttemptStatus::CodInitiated
            | storage_enums::AttemptStatus::Started
            | storage_enums::AttemptStatus::Failure
    )
}

pub fn append_option<T, U, F, V>(func: F, option1: Option<T>, option2: Option<U>) -> Option<V>
where
    F: FnOnce(T, U) -> V,
{
    Some(func(option1?, option2?))
}

#[cfg(all(feature = "olap", feature = "v1"))]
pub(super) async fn filter_by_constraints(
    state: &SessionState,
    constraints: &PaymentIntentFetchConstraints,
    merchant_id: &id_type::MerchantId,
    key_store: &domain::MerchantKeyStore,
    storage_scheme: storage_enums::MerchantStorageScheme,
) -> CustomResult<Vec<PaymentIntent>, errors::StorageError> {
    let db = &*state.store;
    let result = db
        .filter_payment_intent_by_constraints(merchant_id, constraints, key_store, storage_scheme)
        .await?;
    Ok(result)
}

#[cfg(feature = "olap")]
pub(super) fn validate_payment_list_request(
    req: &api::PaymentListConstraints,
) -> CustomResult<(), errors::ApiErrorResponse> {
    use common_utils::consts::PAYMENTS_LIST_MAX_LIMIT_V1;

    utils::when(
        req.limit > PAYMENTS_LIST_MAX_LIMIT_V1 || req.limit < 1,
        || {
            Err(errors::ApiErrorResponse::InvalidRequestData {
                message: format!("limit should be in between 1 and {PAYMENTS_LIST_MAX_LIMIT_V1}"),
            })
        },
    )?;
    Ok(())
}
#[cfg(feature = "olap")]
pub(super) fn validate_payment_list_request_for_joins(
    limit: u32,
) -> CustomResult<(), errors::ApiErrorResponse> {
    use common_utils::consts::PAYMENTS_LIST_MAX_LIMIT_V2;

    utils::when(!(1..=PAYMENTS_LIST_MAX_LIMIT_V2).contains(&limit), || {
        Err(errors::ApiErrorResponse::InvalidRequestData {
            message: format!("limit should be in between 1 and {PAYMENTS_LIST_MAX_LIMIT_V2}"),
        })
    })?;
    Ok(())
}

#[cfg(feature = "v1")]
pub fn get_handle_response_url(
    payment_id: id_type::PaymentId,
    business_profile: &domain::Profile,
    response: &api::PaymentsResponse,
    connector: String,
) -> RouterResult<api::RedirectionResponse> {
    let payments_return_url = response.return_url.as_ref();

    let redirection_response = make_pg_redirect_response(payment_id, response, connector);

    let return_url = make_merchant_url_with_response(
        business_profile,
        redirection_response,
        payments_return_url,
        response.client_secret.as_ref(),
        response.manual_retry_allowed,
    )
    .attach_printable("Failed to make merchant url with response")?;

    make_url_with_signature(&return_url, business_profile)
}

#[cfg(feature = "v1")]
pub fn get_handle_response_url_for_modular_authentication(
    authentication_id: id_type::AuthenticationId,
    business_profile: &domain::Profile,
    response: &api_models::authentication::AuthenticationAuthenticateResponse,
    connector: String,
    return_url: Option<String>,
    client_secret: Option<&masking::Secret<String>>,
    amount: Option<MinorUnit>,
) -> RouterResult<api::RedirectionResponse> {
    let authentication_return_url = return_url;
    let trans_status = response
        .transaction_status
        .clone()
        .get_required_value("transaction_status")?;

    let redirection_response = make_pg_redirect_response_for_authentication(
        authentication_id,
        connector,
        amount,
        trans_status,
    );

    let return_url = make_merchant_url_with_response_for_authentication(
        business_profile,
        redirection_response,
        authentication_return_url.as_ref(),
        client_secret,
        None,
    )
    .attach_printable("Failed to make merchant url with response")?;

    make_url_with_signature(&return_url, business_profile)
}

#[cfg(feature = "v1")]
pub fn make_merchant_url_with_response_for_authentication(
    business_profile: &domain::Profile,
    redirection_response: hyperswitch_domain_models::authentication::PgRedirectResponseForAuthentication,
    request_return_url: Option<&String>,
    client_secret: Option<&masking::Secret<String>>,
    manual_retry_allowed: Option<bool>,
) -> RouterResult<String> {
    // take return url if provided in the request else use merchant return url
    let url = request_return_url
        .or(business_profile.return_url.as_ref())
        .get_required_value("return_url")?;

    let status_check = redirection_response.status;

    let authentication_client_secret = client_secret
        .ok_or(errors::ApiErrorResponse::InternalServerError)
        .attach_printable("Expected client secret to be `Some`")?;

    let authentication_id = redirection_response
        .authentication_id
        .get_string_repr()
        .to_owned();
    let merchant_url_with_response = if business_profile.redirect_to_merchant_with_http_post {
        url::Url::parse_with_params(
            url,
            &[
                ("status", status_check.to_string()),
                ("authentication_id", authentication_id),
                (
                    "authentication_client_secret",
                    authentication_client_secret.peek().to_string(),
                ),
                (
                    "manual_retry_allowed",
                    manual_retry_allowed.unwrap_or(false).to_string(),
                ),
            ],
        )
        .change_context(errors::ApiErrorResponse::InternalServerError)
        .attach_printable("Unable to parse the url with param")?
    } else {
        let amount = redirection_response.amount.get_required_value("amount")?;
        url::Url::parse_with_params(
            url,
            &[
                ("status", status_check.to_string()),
                ("authentication_id", authentication_id),
                (
                    "authentication_client_secret",
                    authentication_client_secret.peek().to_string(),
                ),
                ("amount", amount.to_string()),
                (
                    "manual_retry_allowed",
                    manual_retry_allowed.unwrap_or(false).to_string(),
                ),
            ],
        )
        .change_context(errors::ApiErrorResponse::InternalServerError)
        .attach_printable("Unable to parse the url with param")?
    };

    Ok(merchant_url_with_response.to_string())
}

#[cfg(feature = "v1")]
pub fn make_merchant_url_with_response(
    business_profile: &domain::Profile,
    redirection_response: api::PgRedirectResponse,
    request_return_url: Option<&String>,
    client_secret: Option<&masking::Secret<String>>,
    manual_retry_allowed: Option<bool>,
) -> RouterResult<String> {
    // take return url if provided in the request else use merchant return url
    let url = request_return_url
        .or(business_profile.return_url.as_ref())
        .get_required_value("return_url")?;

    let status_check = redirection_response.status;

    let payment_client_secret = client_secret
        .ok_or(errors::ApiErrorResponse::InternalServerError)
        .attach_printable("Expected client secret to be `Some`")?;

    let payment_id = redirection_response.payment_id.get_string_repr().to_owned();
    let merchant_url_with_response = if business_profile.redirect_to_merchant_with_http_post {
        url::Url::parse_with_params(
            url,
            &[
                ("status", status_check.to_string()),
                ("payment_id", payment_id),
                (
                    "payment_intent_client_secret",
                    payment_client_secret.peek().to_string(),
                ),
                (
                    "manual_retry_allowed",
                    manual_retry_allowed.unwrap_or(false).to_string(),
                ),
            ],
        )
        .change_context(errors::ApiErrorResponse::InternalServerError)
        .attach_printable("Unable to parse the url with param")?
    } else {
        let amount = redirection_response.amount.get_required_value("amount")?;
        url::Url::parse_with_params(
            url,
            &[
                ("status", status_check.to_string()),
                ("payment_id", payment_id),
                (
                    "payment_intent_client_secret",
                    payment_client_secret.peek().to_string(),
                ),
                ("amount", amount.to_string()),
                (
                    "manual_retry_allowed",
                    manual_retry_allowed.unwrap_or(false).to_string(),
                ),
            ],
        )
        .change_context(errors::ApiErrorResponse::InternalServerError)
        .attach_printable("Unable to parse the url with param")?
    };

    Ok(merchant_url_with_response.to_string())
}

#[cfg(feature = "v1")]
pub async fn make_ephemeral_key(
    state: SessionState,
    customer_id: id_type::CustomerId,
    merchant_id: id_type::MerchantId,
) -> errors::RouterResponse<ephemeral_key::EphemeralKey> {
    let store = &state.store;
    let id = utils::generate_id(consts::ID_LENGTH, "eki");
    let secret = format!("epk_{}", &Uuid::new_v4().simple().to_string());
    let ek = ephemeral_key::EphemeralKeyNew {
        id,
        customer_id,
        merchant_id: merchant_id.to_owned(),
        secret,
    };
    let ek = store
        .create_ephemeral_key(ek, state.conf.eph_key.validity)
        .await
        .change_context(errors::ApiErrorResponse::InternalServerError)
        .attach_printable("Unable to create ephemeral key")?;
    Ok(services::ApplicationResponse::Json(ek))
}

#[cfg(feature = "v2")]
pub async fn make_client_secret(
    state: SessionState,
    resource_id: api_models::ephemeral_key::ResourceId,
    platform: domain::Platform,
    headers: &actix_web::http::header::HeaderMap,
) -> errors::RouterResponse<ClientSecretResponse> {
    let db = &state.store;

    match &resource_id {
        api_models::ephemeral_key::ResourceId::Customer(global_customer_id) => {
            db.find_customer_by_global_id(
                global_customer_id,
                platform.get_processor().get_key_store(),
                platform.get_processor().get_account().storage_scheme,
            )
            .await
            .to_not_found_response(errors::ApiErrorResponse::CustomerNotFound)?;
        }
    }

    let resource_id = match resource_id {
        api_models::ephemeral_key::ResourceId::Customer(global_customer_id) => {
            common_utils::types::authentication::ResourceId::Customer(global_customer_id)
        }
    };

    let client_secret = create_client_secret(
        &state,
        platform.get_processor().get_account().get_id(),
        resource_id,
    )
    .await
    .change_context(errors::ApiErrorResponse::InternalServerError)
    .attach_printable("Unable to create client secret")?;

    let response = ClientSecretResponse::foreign_try_from(client_secret)
        .attach_printable("Only customer is supported as resource_id in response")?;
    Ok(services::ApplicationResponse::Json(response))
}

#[cfg(feature = "v2")]
pub async fn create_client_secret(
    state: &SessionState,
    merchant_id: &id_type::MerchantId,
    resource_id: common_utils::types::authentication::ResourceId,
) -> RouterResult<ephemeral_key::ClientSecretType> {
    use common_utils::generate_time_ordered_id;

    let store = &state.store;
    let id = id_type::ClientSecretId::generate();
    let secret = masking::Secret::new(generate_time_ordered_id("cs"));

    let client_secret = ephemeral_key::ClientSecretTypeNew {
        id,
        merchant_id: merchant_id.to_owned(),
        secret,
        resource_id,
    };
    let client_secret = store
        .create_client_secret(client_secret, state.conf.eph_key.validity)
        .await
        .change_context(errors::ApiErrorResponse::InternalServerError)
        .attach_printable("Unable to create client secret")?;
    Ok(client_secret)
}

#[cfg(feature = "v1")]
pub async fn delete_ephemeral_key(
    state: SessionState,
    ek_id: String,
) -> errors::RouterResponse<ephemeral_key::EphemeralKey> {
    let db = state.store.as_ref();
    let ek = db
        .delete_ephemeral_key(&ek_id)
        .await
        .change_context(errors::ApiErrorResponse::InternalServerError)
        .attach_printable("Unable to delete ephemeral key")?;
    Ok(services::ApplicationResponse::Json(ek))
}

#[cfg(feature = "v2")]
pub async fn delete_client_secret(
    state: SessionState,
    ephemeral_key_id: String,
) -> errors::RouterResponse<ClientSecretResponse> {
    let db = state.store.as_ref();
    let ephemeral_key = db
        .delete_client_secret(&ephemeral_key_id)
        .await
        .map_err(|err| match err.current_context() {
            errors::StorageError::ValueNotFound(_) => {
                err.change_context(errors::ApiErrorResponse::GenericNotFoundError {
                    message: "Ephemeral Key not found".to_string(),
                })
            }
            _ => err.change_context(errors::ApiErrorResponse::InternalServerError),
        })
        .attach_printable("Unable to delete ephemeral key")?;

    let response = ClientSecretResponse::foreign_try_from(ephemeral_key)
        .attach_printable("Only customer is supported as resource_id in response")?;
    Ok(services::ApplicationResponse::Json(response))
}

#[cfg(feature = "v1")]
pub fn make_pg_redirect_response(
    payment_id: id_type::PaymentId,
    response: &api::PaymentsResponse,
    connector: String,
) -> api::PgRedirectResponse {
    api::PgRedirectResponse {
        payment_id,
        status: response.status,
        gateway_id: connector,
        customer_id: response.customer_id.to_owned(),
        amount: Some(response.amount),
    }
}

#[cfg(feature = "v1")]
pub fn make_pg_redirect_response_for_authentication(
    authentication_id: id_type::AuthenticationId,
    connector: String,
    amount: Option<MinorUnit>,
    trans_status: common_enums::TransactionStatus,
) -> hyperswitch_domain_models::authentication::PgRedirectResponseForAuthentication {
    hyperswitch_domain_models::authentication::PgRedirectResponseForAuthentication {
        authentication_id,
        status: trans_status,
        gateway_id: connector,
        customer_id: None,
        amount,
    }
}

#[cfg(feature = "v1")]
pub fn make_url_with_signature(
    redirect_url: &str,
    business_profile: &domain::Profile,
) -> RouterResult<api::RedirectionResponse> {
    let mut url = url::Url::parse(redirect_url)
        .change_context(errors::ApiErrorResponse::InternalServerError)
        .attach_printable("Unable to parse the url")?;

    let mut base_url = url.clone();
    base_url.query_pairs_mut().clear();

    let url = if business_profile.enable_payment_response_hash {
        let key = business_profile
            .payment_response_hash_key
            .as_ref()
            .get_required_value("payment_response_hash_key")?;
        let signature = hmac_sha512_sorted_query_params(
            &mut url.query_pairs().collect::<Vec<_>>(),
            key.as_str(),
        )?;

        url.query_pairs_mut()
            .append_pair("signature", &signature)
            .append_pair("signature_algorithm", "HMAC-SHA512");
        url.to_owned()
    } else {
        url.to_owned()
    };

    let parameters = url
        .query_pairs()
        .collect::<Vec<_>>()
        .iter()
        .map(|(key, value)| (key.clone().into_owned(), value.clone().into_owned()))
        .collect::<Vec<_>>();

    Ok(api::RedirectionResponse {
        return_url: base_url.to_string(),
        params: parameters,
        return_url_with_query_params: url.to_string(),
        http_method: if business_profile.redirect_to_merchant_with_http_post {
            services::Method::Post.to_string()
        } else {
            services::Method::Get.to_string()
        },
        headers: Vec::new(),
    })
}

pub fn hmac_sha512_sorted_query_params(
    params: &mut [(Cow<'_, str>, Cow<'_, str>)],
    key: &str,
) -> RouterResult<String> {
    params.sort();
    let final_string = params
        .iter()
        .map(|(key, value)| format!("{key}={value}"))
        .collect::<Vec<_>>()
        .join("&");

    let signature = crypto::HmacSha512::sign_message(
        &crypto::HmacSha512,
        key.as_bytes(),
        final_string.as_bytes(),
    )
    .change_context(errors::ApiErrorResponse::InternalServerError)
    .attach_printable("Failed to sign the message")?;

    Ok(hex::encode(signature))
}

pub fn check_if_operation_confirm<Op: std::fmt::Debug>(operations: Op) -> bool {
    format!("{operations:?}") == "PaymentConfirm"
}

#[allow(clippy::too_many_arguments)]
pub fn generate_mandate(
    merchant_id: id_type::MerchantId,
    payment_id: id_type::PaymentId,
    connector: String,
    setup_mandate_details: Option<MandateData>,
    customer_id: &Option<id_type::CustomerId>,
    payment_method_id: String,
    connector_mandate_id: Option<pii::SecretSerdeValue>,
    network_txn_id: Option<String>,
    payment_method_data_option: Option<domain::payments::PaymentMethodData>,
    mandate_reference: Option<MandateReference>,
    merchant_connector_id: Option<id_type::MerchantConnectorAccountId>,
) -> CustomResult<Option<storage::MandateNew>, errors::ApiErrorResponse> {
    match (setup_mandate_details, customer_id) {
        (Some(data), Some(cus_id)) => {
            let mandate_id = utils::generate_id(consts::ID_LENGTH, "man");

            // The construction of the mandate new must be visible
            let mut new_mandate = storage::MandateNew::default();

            let customer_acceptance = data
                .customer_acceptance
                .get_required_value("customer_acceptance")?;
            new_mandate
                .set_mandate_id(mandate_id)
                .set_customer_id(cus_id.clone())
                .set_merchant_id(merchant_id)
                .set_original_payment_id(Some(payment_id))
                .set_payment_method_id(payment_method_id)
                .set_connector(connector)
                .set_mandate_status(storage_enums::MandateStatus::Active)
                .set_connector_mandate_ids(connector_mandate_id)
                .set_network_transaction_id(network_txn_id)
                .set_customer_ip_address(
                    customer_acceptance
                        .get_ip_address()
                        .map(masking::Secret::new),
                )
                .set_customer_user_agent_extended(customer_acceptance.get_user_agent())
                .set_customer_accepted_at(Some(customer_acceptance.get_accepted_at()))
                .set_metadata(payment_method_data_option.map(|payment_method_data| {
                    pii::SecretSerdeValue::new(
                        serde_json::to_value(payment_method_data).unwrap_or_default(),
                    )
                }))
                .set_connector_mandate_id(
                    mandate_reference.and_then(|reference| reference.connector_mandate_id),
                )
                .set_merchant_connector_id(merchant_connector_id);

            Ok(Some(
                match data.mandate_type.get_required_value("mandate_type")? {
                    hyperswitch_domain_models::mandates::MandateDataType::SingleUse(data) => {
                        new_mandate
                            .set_mandate_amount(Some(data.amount.get_amount_as_i64()))
                            .set_mandate_currency(Some(data.currency))
                            .set_mandate_type(storage_enums::MandateType::SingleUse)
                            .to_owned()
                    }

                    hyperswitch_domain_models::mandates::MandateDataType::MultiUse(op_data) => {
                        match op_data {
                            Some(data) => new_mandate
                                .set_mandate_amount(Some(data.amount.get_amount_as_i64()))
                                .set_mandate_currency(Some(data.currency))
                                .set_start_date(data.start_date)
                                .set_end_date(data.end_date),
                            // .set_metadata(data.metadata),
                            // we are storing PaymentMethodData in metadata of mandate
                            None => &mut new_mandate,
                        }
                        .set_mandate_type(storage_enums::MandateType::MultiUse)
                        .to_owned()
                    }
                },
            ))
        }
        (_, _) => Ok(None),
    }
}

#[cfg(feature = "v1")]
// A function to manually authenticate the client secret with intent fulfillment time
pub fn authenticate_client_secret(
    request_client_secret: Option<&String>,
    payment_intent: &PaymentIntent,
) -> Result<(), errors::ApiErrorResponse> {
    match (request_client_secret, &payment_intent.client_secret) {
        (Some(req_cs), Some(pi_cs)) => {
            if req_cs != pi_cs {
                Err(errors::ApiErrorResponse::ClientSecretInvalid)
            } else {
                let current_timestamp = common_utils::date_time::now();

                let session_expiry = payment_intent.session_expiry.unwrap_or(
                    payment_intent
                        .created_at
                        .saturating_add(time::Duration::seconds(consts::DEFAULT_SESSION_EXPIRY)),
                );

                fp_utils::when(current_timestamp > session_expiry, || {
                    Err(errors::ApiErrorResponse::ClientSecretExpired)
                })
            }
        }
        // If there is no client in payment intent, then it has expired
        (Some(_), None) => Err(errors::ApiErrorResponse::ClientSecretExpired),
        _ => Ok(()),
    }
}

pub(crate) fn validate_payment_status_against_allowed_statuses(
    intent_status: storage_enums::IntentStatus,
    allowed_statuses: &[storage_enums::IntentStatus],
    action: &'static str,
) -> Result<(), errors::ApiErrorResponse> {
    fp_utils::when(!allowed_statuses.contains(&intent_status), || {
        Err(errors::ApiErrorResponse::PreconditionFailed {
            message: format!(
                "You cannot {action} this payment because it has status {intent_status}",
            ),
        })
    })
}

pub(crate) fn validate_payment_status_against_not_allowed_statuses(
    intent_status: storage_enums::IntentStatus,
    not_allowed_statuses: &[storage_enums::IntentStatus],
    action: &'static str,
) -> Result<(), errors::ApiErrorResponse> {
    fp_utils::when(not_allowed_statuses.contains(&intent_status), || {
        Err(errors::ApiErrorResponse::PreconditionFailed {
            message: format!(
                "You cannot {action} this payment because it has status {intent_status}",
            ),
        })
    })
}

#[instrument(skip_all)]
pub(crate) fn validate_pm_or_token_given(
    payment_method: &Option<api_enums::PaymentMethod>,
    payment_method_data: &Option<api::PaymentMethodData>,
    payment_method_type: &Option<api_enums::PaymentMethodType>,
    mandate_type: &Option<api::MandateTransactionType>,
    token: &Option<String>,
    ctp_service_details: &Option<api_models::payments::CtpServiceDetails>,
) -> Result<(), errors::ApiErrorResponse> {
    utils::when(
        !matches!(
            payment_method_type,
            Some(api_enums::PaymentMethodType::Paypal)
        ) && !matches!(
            mandate_type,
            Some(api::MandateTransactionType::RecurringMandateTransaction)
        ) && token.is_none()
            && (payment_method_data.is_none() || payment_method.is_none())
            && ctp_service_details.is_none(),
        || {
            Err(errors::ApiErrorResponse::InvalidRequestData {
                message:
                    "A payment token or payment method data or ctp service details is required"
                        .to_string(),
            })
        },
    )
}

#[cfg(feature = "v2")]
// A function to perform database lookup and then verify the client secret
pub async fn verify_payment_intent_time_and_client_secret(
    state: &SessionState,
    platform: &domain::Platform,
    client_secret: Option<String>,
) -> error_stack::Result<Option<PaymentIntent>, errors::ApiErrorResponse> {
    todo!()
}

#[cfg(feature = "v1")]
// A function to perform database lookup and then verify the client secret
pub async fn verify_payment_intent_time_and_client_secret(
    state: &SessionState,
    platform: &domain::Platform,
    client_secret: Option<String>,
) -> error_stack::Result<Option<PaymentIntent>, errors::ApiErrorResponse> {
    let db = &*state.store;
    client_secret
        .async_map(|cs| async move {
            let payment_id = get_payment_id_from_client_secret(&cs)?;

            let payment_id = id_type::PaymentId::wrap(payment_id).change_context(
                errors::ApiErrorResponse::InvalidDataValue {
                    field_name: "payment_id",
                },
            )?;

            #[cfg(feature = "v1")]
            let payment_intent = db
                .find_payment_intent_by_payment_id_merchant_id(
                    &payment_id,
                    platform.get_processor().get_account().get_id(),
                    platform.get_processor().get_key_store(),
                    platform.get_processor().get_account().storage_scheme,
                )
                .await
                .change_context(errors::ApiErrorResponse::PaymentNotFound)?;

            #[cfg(feature = "v2")]
            let payment_intent = db
                .find_payment_intent_by_id(
                    &state.into(),
                    &payment_id,
                    key_store,
                    merchant_account.storage_scheme,
                )
                .await
                .change_context(errors::ApiErrorResponse::PaymentNotFound)?;

            authenticate_client_secret(Some(&cs), &payment_intent)?;
            Ok(payment_intent)
        })
        .await
        .transpose()
}

#[cfg(feature = "v1")]
/// Check whether the business details are configured in the merchant account
pub fn validate_business_details(
    business_country: Option<api_enums::CountryAlpha2>,
    business_label: Option<&String>,
    processor: &domain::Processor,
) -> RouterResult<()> {
    let primary_business_details = processor
        .get_account()
        .primary_business_details
        .clone()
        .parse_value::<Vec<api_models::admin::PrimaryBusinessDetails>>("PrimaryBusinessDetails")
        .change_context(errors::ApiErrorResponse::InternalServerError)
        .attach_printable("failed to parse primary business details")?;

    business_country
        .zip(business_label)
        .map(|(business_country, business_label)| {
            primary_business_details
                .iter()
                .find(|business_details| {
                    &business_details.business == business_label
                        && business_details.country == business_country
                })
                .ok_or(errors::ApiErrorResponse::PreconditionFailed {
                    message: "business_details are not configured in the merchant account"
                        .to_string(),
                })
        })
        .transpose()?;

    Ok(())
}

#[inline]
pub(crate) fn get_payment_id_from_client_secret(cs: &str) -> RouterResult<String> {
    let (payment_id, _) = cs
        .rsplit_once("_secret_")
        .ok_or(errors::ApiErrorResponse::ClientSecretInvalid)?;
    Ok(payment_id.to_string())
}

#[cfg(feature = "v1")]
#[cfg(test)]
mod tests {
    use super::*;

    #[test]
    fn test_authenticate_client_secret_session_not_expired() {
        let payment_intent = PaymentIntent {
            payment_id: id_type::PaymentId::try_from(Cow::Borrowed("23")).unwrap(),
            merchant_id: id_type::MerchantId::default(),
            status: storage_enums::IntentStatus::RequiresCapture,
            amount: MinorUnit::new(200),
            currency: None,
            amount_captured: None,
            customer_id: None,
            description: None,
            return_url: None,
            metadata: None,
            connector_id: None,
            shipping_address_id: None,
            billing_address_id: None,
            mit_category: None,
            tokenization: None,
            statement_descriptor_name: None,
            statement_descriptor_suffix: None,
            created_at: common_utils::date_time::now(),
            modified_at: common_utils::date_time::now(),
            last_synced: None,
            setup_future_usage: None,
            fingerprint_id: None,
            off_session: None,
            client_secret: Some("1".to_string()),
            active_attempt: hyperswitch_domain_models::RemoteStorageObject::ForeignID(
                "nopes".to_string(),
            ),
            business_country: None,
            business_label: None,
            order_details: None,
            allowed_payment_method_types: None,
            connector_metadata: None,
            feature_metadata: None,
            attempt_count: 1,
            payment_link_id: None,
            profile_id: Some(common_utils::generate_profile_id_of_default_length()),
            merchant_decision: None,
            payment_confirm_source: None,
            surcharge_applicable: None,
            updated_by: storage_enums::MerchantStorageScheme::PostgresOnly.to_string(),
            request_incremental_authorization: Some(
                common_enums::RequestIncrementalAuthorization::default(),
            ),
            incremental_authorization_allowed: None,
            authorization_count: None,
            session_expiry: Some(
                common_utils::date_time::now()
                    .saturating_add(time::Duration::seconds(consts::DEFAULT_SESSION_EXPIRY)),
            ),
            request_external_three_ds_authentication: None,
            split_payments: None,
            frm_metadata: None,
            customer_details: None,
            billing_details: None,
            merchant_order_reference_id: None,
            shipping_details: None,
            is_payment_processor_token_flow: None,
            organization_id: id_type::OrganizationId::default(),
            shipping_cost: None,
            tax_details: None,
            skip_external_tax_calculation: None,
            request_extended_authorization: None,
            psd2_sca_exemption_type: None,
            processor_merchant_id: id_type::MerchantId::default(),
            created_by: None,
            force_3ds_challenge: None,
            force_3ds_challenge_trigger: None,
            is_iframe_redirection_enabled: None,
            is_payment_id_from_merchant: None,
            payment_channel: None,
            tax_status: None,
            discount_amount: None,
            order_date: None,
            shipping_amount_tax: None,
            duty_amount: None,
            enable_partial_authorization: None,
            enable_overcapture: None,
            billing_descriptor: None,
            partner_merchant_identifier_details: None,
        };
        let req_cs = Some("1".to_string());
        assert!(authenticate_client_secret(req_cs.as_ref(), &payment_intent).is_ok());
        // Check if the result is an Ok variant
    }

    #[test]
    fn test_authenticate_client_secret_session_expired() {
        let created_at =
            common_utils::date_time::now().saturating_sub(time::Duration::seconds(20 * 60));
        let payment_intent = PaymentIntent {
            payment_id: id_type::PaymentId::try_from(Cow::Borrowed("23")).unwrap(),
            merchant_id: id_type::MerchantId::default(),
            status: storage_enums::IntentStatus::RequiresCapture,
            amount: MinorUnit::new(200),
            currency: None,
            amount_captured: None,
            customer_id: None,
            description: None,
            return_url: None,
            metadata: None,
            connector_id: None,
            shipping_address_id: None,
            mit_category: None,
            billing_address_id: None,
            statement_descriptor_name: None,
            statement_descriptor_suffix: None,
            created_at,
            modified_at: common_utils::date_time::now(),
            fingerprint_id: None,
            last_synced: None,
            setup_future_usage: None,
            off_session: None,
            client_secret: Some("1".to_string()),
            active_attempt: hyperswitch_domain_models::RemoteStorageObject::ForeignID(
                "nopes".to_string(),
            ),
            business_country: None,
            business_label: None,
            order_details: None,
            allowed_payment_method_types: None,
            connector_metadata: None,
            feature_metadata: None,
            attempt_count: 1,
            payment_link_id: None,
            profile_id: Some(common_utils::generate_profile_id_of_default_length()),
            merchant_decision: None,
            payment_confirm_source: None,
            surcharge_applicable: None,
            updated_by: storage_enums::MerchantStorageScheme::PostgresOnly.to_string(),
            request_incremental_authorization: Some(
                common_enums::RequestIncrementalAuthorization::default(),
            ),
            incremental_authorization_allowed: None,
            authorization_count: None,
            session_expiry: Some(
                created_at.saturating_add(time::Duration::seconds(consts::DEFAULT_SESSION_EXPIRY)),
            ),
            request_external_three_ds_authentication: None,
            split_payments: None,
            frm_metadata: None,
            customer_details: None,
            billing_details: None,
            merchant_order_reference_id: None,
            shipping_details: None,
            is_payment_processor_token_flow: None,
            organization_id: id_type::OrganizationId::default(),
            shipping_cost: None,
            tax_details: None,
            skip_external_tax_calculation: None,
            request_extended_authorization: None,
            psd2_sca_exemption_type: None,
            processor_merchant_id: id_type::MerchantId::default(),
            created_by: None,
            force_3ds_challenge: None,
            force_3ds_challenge_trigger: None,
            is_iframe_redirection_enabled: None,
            is_payment_id_from_merchant: None,
            payment_channel: None,
            tax_status: None,
            discount_amount: None,
            order_date: None,
            shipping_amount_tax: None,
            duty_amount: None,
            enable_partial_authorization: None,
            enable_overcapture: None,
            billing_descriptor: None,
            tokenization: None,
            partner_merchant_identifier_details: None,
        };
        let req_cs = Some("1".to_string());
        assert!(authenticate_client_secret(req_cs.as_ref(), &payment_intent,).is_err())
    }

    #[test]
    fn test_authenticate_client_secret_expired() {
        let payment_intent = PaymentIntent {
            payment_id: id_type::PaymentId::try_from(Cow::Borrowed("23")).unwrap(),
            merchant_id: id_type::MerchantId::default(),
            status: storage_enums::IntentStatus::RequiresCapture,
            amount: MinorUnit::new(200),
            currency: None,
            amount_captured: None,
            customer_id: None,
            description: None,
            return_url: None,
            metadata: None,
            connector_id: None,
            mit_category: None,
            tokenization: None,
            shipping_address_id: None,
            billing_address_id: None,
            statement_descriptor_name: None,
            statement_descriptor_suffix: None,
            created_at: common_utils::date_time::now().saturating_sub(time::Duration::seconds(20)),
            modified_at: common_utils::date_time::now(),
            last_synced: None,
            setup_future_usage: None,
            off_session: None,
            client_secret: None,
            fingerprint_id: None,
            active_attempt: hyperswitch_domain_models::RemoteStorageObject::ForeignID(
                "nopes".to_string(),
            ),
            business_country: None,
            business_label: None,
            order_details: None,
            allowed_payment_method_types: None,
            connector_metadata: None,
            feature_metadata: None,
            attempt_count: 1,
            payment_link_id: None,
            profile_id: Some(common_utils::generate_profile_id_of_default_length()),
            merchant_decision: None,
            payment_confirm_source: None,
            surcharge_applicable: None,
            updated_by: storage_enums::MerchantStorageScheme::PostgresOnly.to_string(),
            request_incremental_authorization: Some(
                common_enums::RequestIncrementalAuthorization::default(),
            ),
            incremental_authorization_allowed: None,
            authorization_count: None,
            session_expiry: Some(
                common_utils::date_time::now()
                    .saturating_add(time::Duration::seconds(consts::DEFAULT_SESSION_EXPIRY)),
            ),
            request_external_three_ds_authentication: None,
            split_payments: None,
            frm_metadata: None,
            customer_details: None,
            billing_details: None,
            merchant_order_reference_id: None,
            shipping_details: None,
            is_payment_processor_token_flow: None,
            organization_id: id_type::OrganizationId::default(),
            shipping_cost: None,
            tax_details: None,
            skip_external_tax_calculation: None,
            request_extended_authorization: None,
            psd2_sca_exemption_type: None,
            processor_merchant_id: id_type::MerchantId::default(),
            created_by: None,
            force_3ds_challenge: None,
            force_3ds_challenge_trigger: None,
            is_iframe_redirection_enabled: None,
            is_payment_id_from_merchant: None,
            payment_channel: None,
            tax_status: None,
            discount_amount: None,
            order_date: None,
            shipping_amount_tax: None,
            duty_amount: None,
            enable_partial_authorization: None,
            enable_overcapture: None,
            billing_descriptor: None,
            partner_merchant_identifier_details: None,
        };
        let req_cs = Some("1".to_string());
        assert!(authenticate_client_secret(req_cs.as_ref(), &payment_intent).is_err())
    }
}

// This function will be removed after moving this functionality to server_wrap and using cache instead of config
#[instrument(skip_all)]
pub async fn insert_merchant_connector_creds_to_config(
    db: &dyn StorageInterface,
    processor: &domain::Processor,
    merchant_connector_details: admin::MerchantConnectorDetailsWrap,
) -> RouterResult<()> {
    let merchant_id = processor.get_account().get_id();
    if let Some(encoded_data) = merchant_connector_details.encoded_data {
        let redis = &db
            .get_redis_conn()
            .change_context(errors::ApiErrorResponse::InternalServerError)
            .attach_printable("Failed to get redis connection")?;

        let key =
            merchant_id.get_creds_identifier_key(&merchant_connector_details.creds_identifier);

        redis
            .serialize_and_set_key_with_expiry(
                &key.as_str().into(),
                &encoded_data.peek(),
                consts::CONNECTOR_CREDS_TOKEN_TTL,
            )
            .await
            .map_or_else(
                |e| {
                    Err(e
                        .change_context(errors::ApiErrorResponse::InternalServerError)
                        .attach_printable("Failed to insert connector_creds to config"))
                },
                |_| Ok(()),
            )
    } else {
        Ok(())
    }
}

/// Query for merchant connector account either by business label or profile id
/// If profile_id is passed use it, or use connector_label to query merchant connector account
#[instrument(skip_all)]
pub async fn get_merchant_connector_account(
    state: &SessionState,
    merchant_id: &id_type::MerchantId,
    creds_identifier: Option<&str>,
    key_store: &domain::MerchantKeyStore,
    profile_id: &id_type::ProfileId,
    connector_name: &str,
    merchant_connector_id: Option<&id_type::MerchantConnectorAccountId>,
) -> RouterResult<MerchantConnectorAccountType> {
    let db = &*state.store;
    match creds_identifier {
        Some(creds_identifier) => {
            let key = merchant_id.get_creds_identifier_key(creds_identifier);
            let cloned_key = key.clone();
            let redis_fetch = || async {
                db.get_redis_conn()
                    .change_context(errors::ApiErrorResponse::InternalServerError)
                    .attach_printable("Failed to get redis connection")
                    .async_and_then(|redis| async move {
                        redis
                            .get_and_deserialize_key(&key.as_str().into(), "String")
                            .await
                            .change_context(
                                errors::ApiErrorResponse::MerchantConnectorAccountNotFound {
                                    id: key.clone(),
                                },
                            )
                            .attach_printable(key.clone() + ": Not found in Redis")
                    })
                    .await
            };

            let db_fetch = || async {
                db.find_config_by_key(cloned_key.as_str())
                    .await
                    .to_not_found_response(
                        errors::ApiErrorResponse::MerchantConnectorAccountNotFound {
                            id: cloned_key.to_owned(),
                        },
                    )
            };

            let mca_config: String = redis_fetch()
                .await
                .map_or_else(
                    |_| {
                        Either::Left(async {
                            match db_fetch().await {
                                Ok(config_entry) => Ok(config_entry.config),
                                Err(e) => Err(e),
                            }
                        })
                    },
                    |result| Either::Right(async { Ok(result) }),
                )
                .await?;

            let private_key = state
                .conf
                .jwekey
                .get_inner()
                .tunnel_private_key
                .peek()
                .as_bytes();

            let decrypted_mca = services::decrypt_jwe(mca_config.as_str(), services::KeyIdCheck::SkipKeyIdCheck, private_key, jwe::RSA_OAEP_256)
                                     .await
                                     .change_context(errors::ApiErrorResponse::UnprocessableEntity{
                                        message: "decoding merchant_connector_details failed due to invalid data format!".into()})
                                     .attach_printable(
                                        "Failed to decrypt merchant_connector_details sent in request and then put in cache",
                                    )?;

            let res = String::into_bytes(decrypted_mca)
                        .parse_struct("MerchantConnectorDetails")
                        .change_context(errors::ApiErrorResponse::InternalServerError)
                        .attach_printable(
                            "Failed to parse merchant_connector_details sent in request and then put in cache",
                        )?;

            Ok(MerchantConnectorAccountType::CacheVal(res))
        }
        None => {
            let mca: RouterResult<domain::MerchantConnectorAccount> =
                if let Some(merchant_connector_id) = merchant_connector_id {
                    #[cfg(feature = "v1")]
                    {
                        db.find_by_merchant_connector_account_merchant_id_merchant_connector_id(
                            merchant_id,
                            merchant_connector_id,
                            key_store,
                        )
                        .await
                        .to_not_found_response(
                            errors::ApiErrorResponse::MerchantConnectorAccountNotFound {
                                id: merchant_connector_id.get_string_repr().to_string(),
                            },
                        )
                    }
                    #[cfg(feature = "v2")]
                    {
                        db.find_merchant_connector_account_by_id(merchant_connector_id, key_store)
                            .await
                            .to_not_found_response(
                                errors::ApiErrorResponse::MerchantConnectorAccountNotFound {
                                    id: merchant_connector_id.get_string_repr().to_string(),
                                },
                            )
                    }
                } else {
                    #[cfg(feature = "v1")]
                    {
                        db.find_merchant_connector_account_by_profile_id_connector_name(
                            profile_id,
                            connector_name,
                            key_store,
                        )
                        .await
                        .to_not_found_response(
                            errors::ApiErrorResponse::MerchantConnectorAccountNotFound {
                                id: format!(
                                    "profile id {} and connector name {connector_name}",
                                    profile_id.get_string_repr()
                                ),
                            },
                        )
                    }
                    #[cfg(feature = "v2")]
                    {
                        todo!()
                    }
                };
            mca.map(Box::new).map(MerchantConnectorAccountType::DbVal)
        }
    }
}

/// This function replaces the request and response type of routerdata with the
/// request and response type passed
/// # Arguments
///
/// * `router_data` - original router data
/// * `request` - new request core/helper
/// * `response` - new response
pub fn router_data_type_conversion<F1, F2, Req1, Req2, Res1, Res2>(
    router_data: RouterData<F1, Req1, Res1>,
    request: Req2,
    response: Result<Res2, ErrorResponse>,
) -> RouterData<F2, Req2, Res2> {
    RouterData {
        flow: std::marker::PhantomData,
        request,
        response,
        merchant_id: router_data.merchant_id,
        tenant_id: router_data.tenant_id,
        address: router_data.address,
        amount_captured: router_data.amount_captured,
        minor_amount_captured: router_data.minor_amount_captured,
        auth_type: router_data.auth_type,
        connector: router_data.connector,
        connector_auth_type: router_data.connector_auth_type,
        connector_meta_data: router_data.connector_meta_data,
        description: router_data.description,
        payment_id: router_data.payment_id,
        payment_method: router_data.payment_method,
        payment_method_type: router_data.payment_method_type,
        status: router_data.status,
        attempt_id: router_data.attempt_id,
        access_token: router_data.access_token,
        session_token: router_data.session_token,
        payment_method_status: router_data.payment_method_status,
        reference_id: router_data.reference_id,
        payment_method_token: router_data.payment_method_token,
        customer_id: router_data.customer_id,
        connector_customer: router_data.connector_customer,
        preprocessing_id: router_data.preprocessing_id,
        payment_method_balance: router_data.payment_method_balance,
        recurring_mandate_payment_data: router_data.recurring_mandate_payment_data,
        connector_request_reference_id: router_data.connector_request_reference_id,
        #[cfg(feature = "payouts")]
        payout_method_data: None,
        #[cfg(feature = "payouts")]
        quote_id: None,
        test_mode: router_data.test_mode,
        connector_api_version: router_data.connector_api_version,
        connector_http_status_code: router_data.connector_http_status_code,
        external_latency: router_data.external_latency,
        apple_pay_flow: router_data.apple_pay_flow,
        frm_metadata: router_data.frm_metadata,
        refund_id: router_data.refund_id,
        dispute_id: router_data.dispute_id,
        connector_response: router_data.connector_response,
        integrity_check: Ok(()),
        connector_wallets_details: router_data.connector_wallets_details,
        additional_merchant_data: router_data.additional_merchant_data,
        header_payload: router_data.header_payload,
        connector_mandate_request_reference_id: router_data.connector_mandate_request_reference_id,
        authentication_id: router_data.authentication_id,
        psd2_sca_exemption_type: router_data.psd2_sca_exemption_type,
        raw_connector_response: router_data.raw_connector_response,
        is_payment_id_from_merchant: router_data.is_payment_id_from_merchant,
        l2_l3_data: router_data.l2_l3_data,
        minor_amount_capturable: router_data.minor_amount_capturable,
        authorized_amount: router_data.authorized_amount,
    }
}

#[cfg(feature = "v1")]
#[instrument(skip_all)]
pub fn get_attempt_type(
    payment_intent: &PaymentIntent,
    payment_attempt: &PaymentAttempt,
    is_manual_retry_enabled: Option<bool>,
    action: &str,
) -> RouterResult<AttemptType> {
    match payment_intent.status {
        enums::IntentStatus::Failed => {
            if matches!(is_manual_retry_enabled, Some(true)) {
                // if it is false, don't go ahead with manual retry
                fp_utils::when(
                    !validate_manual_retry_cutoff(
                        payment_intent.created_at,
                        payment_intent.session_expiry,
                    ),
                    || {
                        Err(report!(errors::ApiErrorResponse::PreconditionFailed {
                            message:
                                format!("You cannot {action} this payment using `manual_retry` because the allowed duration has expired")
                            }
                        ))
                    },
                )?;

                metrics::MANUAL_RETRY_REQUEST_COUNT.add(
                    1,
                    router_env::metric_attributes!((
                        "merchant_id",
                        payment_attempt.merchant_id.clone(),
                    )),
                );
                match payment_attempt.status {
                    enums::AttemptStatus::Started
                    | enums::AttemptStatus::AuthenticationPending
                    | enums::AttemptStatus::AuthenticationSuccessful
                    | enums::AttemptStatus::Authorized
                    | enums::AttemptStatus::Charged
                    | enums::AttemptStatus::Authorizing
                    | enums::AttemptStatus::CodInitiated
                    | enums::AttemptStatus::VoidInitiated
                    | enums::AttemptStatus::CaptureInitiated
                    | enums::AttemptStatus::Unresolved
                    | enums::AttemptStatus::Pending
                    | enums::AttemptStatus::ConfirmationAwaited
                    | enums::AttemptStatus::PartialCharged
                    | enums::AttemptStatus::PartialChargedAndChargeable
                    | enums::AttemptStatus::Voided
                    | enums::AttemptStatus::VoidedPostCharge
                    | enums::AttemptStatus::AutoRefunded
                    | enums::AttemptStatus::PaymentMethodAwaited
                    | enums::AttemptStatus::DeviceDataCollectionPending
                    | enums::AttemptStatus::IntegrityFailure
                    | enums::AttemptStatus::Expired
                    | enums::AttemptStatus::PartiallyAuthorized => {
                        metrics::MANUAL_RETRY_VALIDATION_FAILED.add(
                            1,
                            router_env::metric_attributes!((
                                "merchant_id",
                                payment_attempt.merchant_id.clone(),
                            )),
                        );
                        Err(errors::ApiErrorResponse::InternalServerError)
                            .attach_printable("Payment Attempt unexpected state")
                    }

                    storage_enums::AttemptStatus::VoidFailed
                    | storage_enums::AttemptStatus::RouterDeclined
                    | storage_enums::AttemptStatus::CaptureFailed => {
                        metrics::MANUAL_RETRY_VALIDATION_FAILED.add(
                            1,
                            router_env::metric_attributes!((
                                "merchant_id",
                                payment_attempt.merchant_id.clone(),
                            )),
                        );
                        Err(report!(errors::ApiErrorResponse::PreconditionFailed {
                            message:
                                format!("You cannot {action} this payment because it has status {}, and the previous attempt has the status {}", payment_intent.status, payment_attempt.status)
                            }
                        ))
                    }

                    storage_enums::AttemptStatus::AuthenticationFailed
                    | storage_enums::AttemptStatus::AuthorizationFailed
                    | storage_enums::AttemptStatus::Failure => {
                        metrics::MANUAL_RETRY_COUNT.add(
                            1,
                            router_env::metric_attributes!((
                                "merchant_id",
                                payment_attempt.merchant_id.clone(),
                            )),
                        );
                        Ok(AttemptType::New)
                    }
                }
            } else {
                Err(report!(errors::ApiErrorResponse::PreconditionFailed {
                        message:
                            format!("You cannot {action} this payment because it has status {}, you can enable `manual_retry` in profile to try this payment again", payment_intent.status)
                        }
                    ))
            }
        }
        enums::IntentStatus::Cancelled
        | enums::IntentStatus::CancelledPostCapture
        | enums::IntentStatus::RequiresCapture
        | enums::IntentStatus::PartiallyCaptured
        | enums::IntentStatus::PartiallyCapturedAndCapturable
        | enums::IntentStatus::Processing
        | enums::IntentStatus::PartiallyCapturedAndProcessing
        | enums::IntentStatus::Succeeded
        | enums::IntentStatus::Conflicted
        | enums::IntentStatus::Expired
        | enums::IntentStatus::PartiallyAuthorizedAndRequiresCapture => {
            Err(report!(errors::ApiErrorResponse::PreconditionFailed {
                message: format!(
                    "You cannot {action} this payment because it has status {}",
                    payment_intent.status,
                ),
            }))
        }

        enums::IntentStatus::RequiresCustomerAction
        | enums::IntentStatus::RequiresMerchantAction
        | enums::IntentStatus::RequiresPaymentMethod
        | enums::IntentStatus::RequiresConfirmation => Ok(AttemptType::SameOld),
    }
}

fn validate_manual_retry_cutoff(
    created_at: time::PrimitiveDateTime,
    session_expiry: Option<time::PrimitiveDateTime>,
) -> bool {
    let utc_current_time = time::OffsetDateTime::now_utc();
    let primitive_utc_current_time =
        time::PrimitiveDateTime::new(utc_current_time.date(), utc_current_time.time());
    let time_difference_from_creation = primitive_utc_current_time - created_at;

    // cutoff time is 50% of session duration
    let cutoff_limit = match session_expiry {
        Some(session_expiry) => {
            let duration = session_expiry - created_at;
            duration.whole_seconds() / 2
        }
        None => consts::DEFAULT_SESSION_EXPIRY / 2,
    };

    time_difference_from_creation.whole_seconds() <= cutoff_limit
}

#[derive(Debug, Eq, PartialEq, Clone)]
pub enum AttemptType {
    New,
    SameOld,
}

impl AttemptType {
    #[cfg(feature = "v1")]
    // The function creates a new payment_attempt from the previous payment attempt but doesn't populate fields like payment_method, error_code etc.
    // Logic to override the fields with data provided in the request should be done after this if required.
    // In case if fields are not overridden by the request then they contain the same data that was in the previous attempt provided it is populated in this function.
    #[inline(always)]
    fn make_new_payment_attempt(
        payment_method_data: Option<&api_models::payments::PaymentMethodData>,
        old_payment_attempt: PaymentAttempt,
        new_attempt_count: i16,
        storage_scheme: enums::MerchantStorageScheme,
    ) -> PaymentAttempt {
        let created_at @ modified_at @ last_synced = common_utils::date_time::now();

        PaymentAttempt {
            attempt_id: old_payment_attempt
                .payment_id
                .get_attempt_id(new_attempt_count),
            payment_id: old_payment_attempt.payment_id,
            merchant_id: old_payment_attempt.merchant_id,

            // A new payment attempt is getting created so, used the same function which is used to populate status in PaymentCreate Flow.
            status: payment_attempt_status_fsm(payment_method_data, Some(true)),

            currency: old_payment_attempt.currency,
            save_to_locker: old_payment_attempt.save_to_locker,

            connector: None,

            error_message: None,
            offer_amount: old_payment_attempt.offer_amount,
            payment_method_id: None,
            payment_method: None,
            capture_method: old_payment_attempt.capture_method,
            capture_on: old_payment_attempt.capture_on,
            confirm: old_payment_attempt.confirm,
            authentication_type: old_payment_attempt.authentication_type,
            created_at,
            modified_at,
            last_synced: Some(last_synced),
            cancellation_reason: None,
            amount_to_capture: old_payment_attempt.amount_to_capture,

            // Once the payment_attempt is authorised then mandate_id is created. If this payment attempt is authorised then mandate_id will be overridden.
            // Since mandate_id is a contract between merchant and customer to debit customers amount adding it to newly created attempt
            mandate_id: old_payment_attempt.mandate_id,

            // The payment could be done from a different browser or same browser, it would probably be overridden by request data.
            browser_info: None,

            error_code: None,
            payment_token: None,
            connector_metadata: None,
            payment_experience: None,
            payment_method_type: None,
            payment_method_data: None,

            // In case it is passed in create and not in confirm,
            business_sub_label: old_payment_attempt.business_sub_label,
            // If the algorithm is entered in Create call from server side, it needs to be populated here, however it could be overridden from the request.
            straight_through_algorithm: old_payment_attempt.straight_through_algorithm,
            mandate_details: old_payment_attempt.mandate_details,
            preprocessing_step_id: None,
            error_reason: None,
            multiple_capture_count: None,
            connector_response_reference_id: None,
            amount_capturable: old_payment_attempt.net_amount.get_total_amount(),
            updated_by: storage_scheme.to_string(),
            authentication_data: None,
            encoded_data: None,
            merchant_connector_id: None,
            unified_code: None,
            unified_message: None,
            net_amount: old_payment_attempt.net_amount,
            external_three_ds_authentication_attempted: old_payment_attempt
                .external_three_ds_authentication_attempted,
            authentication_connector: None,
            authentication_id: None,
            mandate_data: old_payment_attempt.mandate_data,
            // New payment method billing address can be passed for a retry
            payment_method_billing_address_id: None,
            fingerprint_id: None,
            client_source: old_payment_attempt.client_source,
            client_version: old_payment_attempt.client_version,
            customer_acceptance: old_payment_attempt.customer_acceptance,
            organization_id: old_payment_attempt.organization_id,
            profile_id: old_payment_attempt.profile_id,
            connector_mandate_detail: None,
            request_extended_authorization: None,
            extended_authorization_applied: None,
            extended_authorization_last_applied_at: None,
            capture_before: None,
            card_discovery: None,
            processor_merchant_id: old_payment_attempt.processor_merchant_id,
            created_by: old_payment_attempt.created_by,
            setup_future_usage_applied: None,
            routing_approach: old_payment_attempt.routing_approach,
            connector_request_reference_id: None,
            network_transaction_id: None,
            network_details: None,
            is_stored_credential: old_payment_attempt.is_stored_credential,
            authorized_amount: old_payment_attempt.authorized_amount,
            tokenization: None,
            encrypted_payment_method_data: None,
            connector_transaction_id: None,
            charge_id: None,
            charges: None,
            issuer_error_code: None,
            issuer_error_message: None,
            debit_routing_savings: None,
            is_overcapture_enabled: None,
        }
    }

    // #[cfg(feature = "v2")]
    // // The function creates a new payment_attempt from the previous payment attempt but doesn't populate fields like payment_method, error_code etc.
    // // Logic to override the fields with data provided in the request should be done after this if required.
    // // In case if fields are not overridden by the request then they contain the same data that was in the previous attempt provided it is populated in this function.
    // #[inline(always)]
    // fn make_new_payment_attempt(
    //     _payment_method_data: Option<&api_models::payments::PaymentMethodData>,
    //     _old_payment_attempt: PaymentAttempt,
    //     _new_attempt_count: i16,
    //     _storage_scheme: enums::MerchantStorageScheme,
    // ) -> PaymentAttempt {
    //     todo!()
    // }

    #[cfg(feature = "v1")]
    #[instrument(skip_all)]
    pub async fn modify_payment_intent_and_payment_attempt(
        &self,
        request: &api_models::payments::PaymentsRequest,
        fetched_payment_intent: PaymentIntent,
        fetched_payment_attempt: PaymentAttempt,
        state: &SessionState,
        key_store: &domain::MerchantKeyStore,
        storage_scheme: storage::enums::MerchantStorageScheme,
    ) -> RouterResult<(PaymentIntent, PaymentAttempt)> {
        match self {
            Self::SameOld => Ok((fetched_payment_intent, fetched_payment_attempt)),
            Self::New => {
                let db = &*state.store;
                let new_attempt_count = fetched_payment_intent.attempt_count + 1;
                let new_payment_attempt_to_insert = Self::make_new_payment_attempt(
                    request
                        .payment_method_data
                        .as_ref()
                        .and_then(|request_payment_method_data| {
                            request_payment_method_data.payment_method_data.as_ref()
                        }),
                    fetched_payment_attempt,
                    new_attempt_count,
                    storage_scheme,
                );

                #[cfg(feature = "v1")]
                let new_payment_attempt = db
                    .insert_payment_attempt(
                        new_payment_attempt_to_insert,
                        storage_scheme,
                        key_store,
                    )
                    .await
                    .to_duplicate_response(errors::ApiErrorResponse::DuplicatePayment {
                        payment_id: fetched_payment_intent.get_id().to_owned(),
                    })?;

                #[cfg(feature = "v2")]
                let new_payment_attempt = db
                    .insert_payment_attempt(
                        key_store,
                        new_payment_attempt_to_insert,
                        storage_scheme,
                    )
                    .await
                    .to_duplicate_response(errors::ApiErrorResponse::InternalServerError)
                    .attach_printable("Failed to insert payment attempt")?;

                let updated_payment_intent = db
                    .update_payment_intent(
                        fetched_payment_intent,
                        storage::PaymentIntentUpdate::StatusAndAttemptUpdate {
                            status: payment_intent_status_fsm(
                                request.payment_method_data.as_ref().and_then(
                                    |request_payment_method_data| {
                                        request_payment_method_data.payment_method_data.as_ref()
                                    },
                                ),
                                Some(true),
                            ),
                            active_attempt_id: new_payment_attempt.get_id().to_owned(),
                            attempt_count: new_attempt_count,
                            updated_by: storage_scheme.to_string(),
                        },
                        key_store,
                        storage_scheme,
                    )
                    .await
                    .to_not_found_response(errors::ApiErrorResponse::PaymentNotFound)?;

                logger::info!(
                    "manual_retry payment for {:?} with attempt_id {:?}",
                    updated_payment_intent.get_id(),
                    new_payment_attempt.get_id()
                );

                Ok((updated_payment_intent, new_payment_attempt))
            }
        }
    }
}

#[inline(always)]
pub fn is_manual_retry_allowed(
    intent_status: &storage_enums::IntentStatus,
    attempt_status: &storage_enums::AttemptStatus,
    connector_request_reference_id_config: &ConnectorRequestReferenceIdConfig,
    merchant_id: &id_type::MerchantId,
) -> Option<bool> {
    let is_payment_status_eligible_for_retry = match intent_status {
        enums::IntentStatus::Failed => match attempt_status {
            enums::AttemptStatus::Started
            | enums::AttemptStatus::AuthenticationPending
            | enums::AttemptStatus::AuthenticationSuccessful
            | enums::AttemptStatus::Authorized
            | enums::AttemptStatus::Charged
            | enums::AttemptStatus::Authorizing
            | enums::AttemptStatus::CodInitiated
            | enums::AttemptStatus::VoidInitiated
            | enums::AttemptStatus::CaptureInitiated
            | enums::AttemptStatus::Unresolved
            | enums::AttemptStatus::Pending
            | enums::AttemptStatus::ConfirmationAwaited
            | enums::AttemptStatus::PartialCharged
            | enums::AttemptStatus::PartialChargedAndChargeable
            | enums::AttemptStatus::Voided
            | enums::AttemptStatus::VoidedPostCharge
            | enums::AttemptStatus::AutoRefunded
            | enums::AttemptStatus::PaymentMethodAwaited
            | enums::AttemptStatus::DeviceDataCollectionPending
            | enums::AttemptStatus::IntegrityFailure
            | enums::AttemptStatus::Expired
            | enums::AttemptStatus::PartiallyAuthorized => {
                logger::error!("Payment Attempt should not be in this state because Attempt to Intent status mapping doesn't allow it");
                None
            }

            enums::AttemptStatus::VoidFailed
            | enums::AttemptStatus::RouterDeclined
            | enums::AttemptStatus::CaptureFailed => Some(false),

            enums::AttemptStatus::AuthenticationFailed
            | enums::AttemptStatus::AuthorizationFailed
            | enums::AttemptStatus::Failure => Some(true),
        },
        enums::IntentStatus::Cancelled
        | enums::IntentStatus::CancelledPostCapture
        | enums::IntentStatus::RequiresCapture
        | enums::IntentStatus::PartiallyCaptured
        | enums::IntentStatus::PartiallyCapturedAndCapturable
        | enums::IntentStatus::Processing
        | enums::IntentStatus::PartiallyCapturedAndProcessing
        | enums::IntentStatus::Succeeded
        | enums::IntentStatus::Conflicted
        | enums::IntentStatus::Expired
        | enums::IntentStatus::PartiallyAuthorizedAndRequiresCapture => Some(false),

        enums::IntentStatus::RequiresCustomerAction
        | enums::IntentStatus::RequiresMerchantAction
        | enums::IntentStatus::RequiresPaymentMethod
        | enums::IntentStatus::RequiresConfirmation => None,
    };
    let is_merchant_id_enabled_for_retries = !connector_request_reference_id_config
        .merchant_ids_send_payment_id_as_connector_request_id
        .contains(merchant_id);
    is_payment_status_eligible_for_retry
        .map(|payment_status_check| payment_status_check && is_merchant_id_enabled_for_retries)
}

#[cfg(test)]
mod test {
    #[test]
    fn test_client_secret_parse() {
        let client_secret1 = "pay_3TgelAms4RQec8xSStjF_secret_fc34taHLw1ekPgNh92qr";
        let client_secret2 = "pay_3Tgel__Ams4RQ_secret_ec8xSStjF_secret_fc34taHLw1ekPgNh92qr";
        let client_secret3 =
            "pay_3Tgel__Ams4RQ_secret_ec8xSStjF_secret__secret_fc34taHLw1ekPgNh92qr";

        assert_eq!(
            "pay_3TgelAms4RQec8xSStjF",
            super::get_payment_id_from_client_secret(client_secret1).unwrap()
        );
        assert_eq!(
            "pay_3Tgel__Ams4RQ_secret_ec8xSStjF",
            super::get_payment_id_from_client_secret(client_secret2).unwrap()
        );
        assert_eq!(
            "pay_3Tgel__Ams4RQ_secret_ec8xSStjF_secret_",
            super::get_payment_id_from_client_secret(client_secret3).unwrap()
        );
    }
}

#[instrument(skip_all)]
pub async fn get_additional_payment_data(
    pm_data: &domain::PaymentMethodData,
    db: &dyn StorageInterface,
    profile_id: &id_type::ProfileId,
    payment_method_token: Option<&PaymentMethodToken>,
) -> Result<
    Option<api_models::payments::AdditionalPaymentData>,
    error_stack::Report<errors::ApiErrorResponse>,
> {
    match pm_data {
        domain::PaymentMethodData::Card(card_data) => {
            //todo!
            let card_isin = Some(card_data.card_number.get_card_isin());
            let enable_extended_bin =db
            .find_config_by_key_unwrap_or(
                format!("{}_enable_extended_card_bin", profile_id.get_string_repr()).as_str(),
             Some("false".to_string()))
            .await.map_err(|err| services::logger::error!(message="Failed to fetch the config", extended_card_bin_error=?err)).ok();

            let card_extended_bin = match enable_extended_bin {
                Some(config) if config.config == "true" => {
                    Some(card_data.card_number.get_extended_card_bin())
                }
                _ => None,
            };

            // Added an additional check for card_data.co_badged_card_data.is_some()
            // because is_cobadged_card() only returns true if the card number matches a specific regex.
            // However, this regex does not cover all possible co-badged networks.
            // The co_badged_card_data field is populated based on a co-badged BIN lookup
            // and helps identify co-badged cards that may not match the regex alone.
            // Determine the card network based on cobadge detection and co-badged BIN data
            let is_cobadged_based_on_regex = card_data
                .card_number
                .is_cobadged_card()
                .change_context(errors::ApiErrorResponse::InternalServerError)
                .attach_printable(
                    "Card cobadge check failed due to an invalid card network regex",
                )?;

            let (card_network, signature_network, is_regulated) = card_data
                .co_badged_card_data
                .as_ref()
                .map(|co_badged_data| {
                    logger::debug!("Co-badged card data found");

                    (
                        card_data.card_network.clone(),
                        co_badged_data
                            .co_badged_card_networks_info
                            .get_signature_network(),
                        Some(co_badged_data.is_regulated),
                    )
                })
                .or_else(|| {
                    is_cobadged_based_on_regex.then(|| {
                        logger::debug!("Card network is cobadged (regex-based detection)");
                        (card_data.card_network.clone(), None, None)
                    })
                })
                .unwrap_or_else(|| {
                    logger::debug!("Card network is not cobadged");
                    (None, None, None)
                });

            let last4 = Some(card_data.card_number.get_last4());
            if card_data.card_issuer.is_some()
                && card_network.is_some()
                && card_data.card_type.is_some()
                && card_data.card_issuing_country.is_some()
                && card_data.bank_code.is_some()
            {
                Ok(Some(api_models::payments::AdditionalPaymentData::Card(
                    Box::new(api_models::payments::AdditionalCardInfo {
                        card_issuer: card_data.card_issuer.to_owned(),
                        card_network,
                        card_type: card_data.card_type.to_owned(),
                        card_issuing_country: card_data.card_issuing_country.to_owned(),
                        bank_code: card_data.bank_code.to_owned(),
                        card_exp_month: Some(card_data.card_exp_month.clone()),
                        card_exp_year: Some(card_data.card_exp_year.clone()),
                        card_holder_name: card_data.card_holder_name.clone(),
                        last4: last4.clone(),
                        card_isin: card_isin.clone(),
                        card_extended_bin: card_extended_bin.clone(),
                        // These are filled after calling the processor / connector
                        payment_checks: None,
                        authentication_data: None,
                        is_regulated,
                        signature_network: signature_network.clone(),
                    }),
                )))
            } else {
                let card_info = card_isin
                    .clone()
                    .async_and_then(|card_isin| async move {
                        db.get_card_info(&card_isin)
                            .await
                            .map_err(|error| services::logger::warn!(card_info_error=?error))
                            .ok()
                    })
                    .await
                    .flatten()
                    .map(|card_info| {
                        api_models::payments::AdditionalPaymentData::Card(Box::new(
                            api_models::payments::AdditionalCardInfo {
                                card_issuer: card_info.card_issuer,
                                card_network: card_network.clone().or(card_info.card_network),
                                bank_code: card_info.bank_code,
                                card_type: card_info.card_type,
                                card_issuing_country: card_info.card_issuing_country,
                                last4: last4.clone(),
                                card_isin: card_isin.clone(),
                                card_extended_bin: card_extended_bin.clone(),
                                card_exp_month: Some(card_data.card_exp_month.clone()),
                                card_exp_year: Some(card_data.card_exp_year.clone()),
                                card_holder_name: card_data.card_holder_name.clone(),
                                // These are filled after calling the processor / connector
                                payment_checks: None,
                                authentication_data: None,
                                is_regulated,
                                signature_network: signature_network.clone(),
                            },
                        ))
                    });
                Ok(Some(card_info.unwrap_or_else(|| {
                    api_models::payments::AdditionalPaymentData::Card(Box::new(
                        api_models::payments::AdditionalCardInfo {
                            card_issuer: None,
                            card_network,
                            bank_code: None,
                            card_type: None,
                            card_issuing_country: None,
                            last4,
                            card_isin,
                            card_extended_bin,
                            card_exp_month: Some(card_data.card_exp_month.clone()),
                            card_exp_year: Some(card_data.card_exp_year.clone()),
                            card_holder_name: card_data.card_holder_name.clone(),
                            // These are filled after calling the processor / connector
                            payment_checks: None,
                            authentication_data: None,
                            is_regulated,
                            signature_network: signature_network.clone(),
                        },
                    ))
                })))
            }
        }
        domain::PaymentMethodData::BankRedirect(bank_redirect_data) => match bank_redirect_data {
            domain::BankRedirectData::Eps { bank_name, .. } => Ok(Some(
                api_models::payments::AdditionalPaymentData::BankRedirect {
                    bank_name: bank_name.to_owned(),
                    details: None,
                    interac: None,
                },
            )),
            domain::BankRedirectData::Eft { .. } => Ok(Some(
                api_models::payments::AdditionalPaymentData::BankRedirect {
                    bank_name: None,
                    details: None,
                    interac: None,
                },
            )),
            domain::BankRedirectData::OnlineBankingFpx { issuer } => Ok(Some(
                api_models::payments::AdditionalPaymentData::BankRedirect {
                    bank_name: Some(issuer.to_owned()),
                    details: None,
                    interac: None,
                },
            )),
            domain::BankRedirectData::Ideal { bank_name, .. } => Ok(Some(
                api_models::payments::AdditionalPaymentData::BankRedirect {
                    bank_name: bank_name.to_owned(),
                    details: None,
                    interac: None,
                },
            )),
            domain::BankRedirectData::BancontactCard {
                card_number,
                card_exp_month,
                card_exp_year,
                card_holder_name,
            } => Ok(Some(
                api_models::payments::AdditionalPaymentData::BankRedirect {
                    bank_name: None,
                    details: Some(
                        payment_additional_types::BankRedirectDetails::BancontactCard(Box::new(
                            payment_additional_types::BancontactBankRedirectAdditionalData {
                                last4: card_number.as_ref().map(|c| c.get_last4()),
                                card_exp_month: card_exp_month.clone(),
                                card_exp_year: card_exp_year.clone(),
                                card_holder_name: card_holder_name.clone(),
                            },
                        )),
                    ),
                    interac: None,
                },
            )),
            domain::BankRedirectData::Blik { blik_code } => Ok(Some(
                api_models::payments::AdditionalPaymentData::BankRedirect {
                    bank_name: None,
                    details: blik_code.as_ref().map(|blik_code| {
                        payment_additional_types::BankRedirectDetails::Blik(Box::new(
                            payment_additional_types::BlikBankRedirectAdditionalData {
                                blik_code: Some(blik_code.to_owned()),
                            },
                        ))
                    }),
                    interac: None,
                },
            )),
            domain::BankRedirectData::Giropay {
                bank_account_bic,
                bank_account_iban,
                country,
            } => Ok(Some(
                api_models::payments::AdditionalPaymentData::BankRedirect {
                    bank_name: None,
                    details: Some(payment_additional_types::BankRedirectDetails::Giropay(
                        Box::new(
                            payment_additional_types::GiropayBankRedirectAdditionalData {
                                bic: bank_account_bic
                                    .as_ref()
                                    .map(|bic| MaskedSortCode::from(bic.to_owned())),
                                iban: bank_account_iban
                                    .as_ref()
                                    .map(|iban| MaskedIban::from(iban.to_owned())),
                                country: *country,
                            },
                        ),
                    )),
                    interac: None,
                },
            )),
            _ => Ok(Some(
                api_models::payments::AdditionalPaymentData::BankRedirect {
                    bank_name: None,
                    details: None,
                    interac: None,
                },
            )),
        },
        domain::PaymentMethodData::Wallet(wallet) => match wallet {
            domain::WalletData::ApplePay(apple_pay_wallet_data) => {
                let (card_exp_month, card_exp_year) = match payment_method_token {
                    Some(PaymentMethodToken::ApplePayDecrypt(token)) => (
                        Some(token.application_expiration_month.clone()),
                        Some(token.application_expiration_year.clone()),
                    ),

                    _ => (None, None),
                };

                Ok(Some(api_models::payments::AdditionalPaymentData::Wallet {
                    apple_pay: Some(Box::new(api_models::payments::ApplepayPaymentMethod {
                        display_name: apple_pay_wallet_data.payment_method.display_name.clone(),
                        network: apple_pay_wallet_data.payment_method.network.clone(),
                        pm_type: apple_pay_wallet_data.payment_method.pm_type.clone(),
                        card_exp_month,
                        card_exp_year,
                    })),
                    google_pay: None,
                    samsung_pay: None,
                }))
            }
            domain::WalletData::GooglePay(google_pay_pm_data) => {
                let (card_exp_month, card_exp_year) = match payment_method_token {
                    Some(PaymentMethodToken::GooglePayDecrypt(token)) => (
                        Some(token.card_exp_month.clone()),
                        Some(token.card_exp_year.clone()),
                    ),
                    _ => (None, None),
                };

                Ok(Some(api_models::payments::AdditionalPaymentData::Wallet {
                    apple_pay: None,
                    google_pay: Some(Box::new(
                        payment_additional_types::WalletAdditionalDataForCard {
                            last4: google_pay_pm_data.info.card_details.clone(),
                            card_network: google_pay_pm_data.info.card_network.clone(),
                            card_type: Some(google_pay_pm_data.pm_type.clone()),
                            card_exp_month,
                            card_exp_year,
                        },
                    )),
                    samsung_pay: None,
                }))
            }
            domain::WalletData::SamsungPay(samsung_pay_pm_data) => {
                Ok(Some(api_models::payments::AdditionalPaymentData::Wallet {
                    apple_pay: None,
                    google_pay: None,
                    samsung_pay: Some(Box::new(
                        payment_additional_types::WalletAdditionalDataForCard {
                            last4: samsung_pay_pm_data
                                .payment_credential
                                .card_last_four_digits
                                .clone(),
                            card_network: samsung_pay_pm_data
                                .payment_credential
                                .card_brand
                                .to_string(),
                            card_type: None,
                            card_exp_month: None,
                            card_exp_year: None,
                        },
                    )),
                }))
            }
            _ => Ok(Some(api_models::payments::AdditionalPaymentData::Wallet {
                apple_pay: None,
                google_pay: None,
                samsung_pay: None,
            })),
        },
        domain::PaymentMethodData::PayLater(_) => Ok(Some(
            api_models::payments::AdditionalPaymentData::PayLater { klarna_sdk: None },
        )),
        domain::PaymentMethodData::BankTransfer(bank_transfer) => Ok(Some(
            api_models::payments::AdditionalPaymentData::BankTransfer {
                details: Some((*(bank_transfer.to_owned())).into()),
            },
        )),
        domain::PaymentMethodData::Crypto(crypto) => {
            Ok(Some(api_models::payments::AdditionalPaymentData::Crypto {
                details: Some(crypto.to_owned().into()),
            }))
        }
        domain::PaymentMethodData::BankDebit(bank_debit) => Ok(Some(
            api_models::payments::AdditionalPaymentData::BankDebit {
                details: Some(bank_debit.to_owned().into()),
            },
        )),
        domain::PaymentMethodData::MandatePayment => Ok(Some(
            api_models::payments::AdditionalPaymentData::MandatePayment {},
        )),
        domain::PaymentMethodData::Reward => {
            Ok(Some(api_models::payments::AdditionalPaymentData::Reward {}))
        }
        domain::PaymentMethodData::RealTimePayment(realtime_payment) => Ok(Some(
            api_models::payments::AdditionalPaymentData::RealTimePayment {
                details: Some((*(realtime_payment.to_owned())).into()),
            },
        )),
        domain::PaymentMethodData::Upi(upi) => {
            Ok(Some(api_models::payments::AdditionalPaymentData::Upi {
                details: Some(upi.to_owned().into()),
            }))
        }
        domain::PaymentMethodData::CardRedirect(card_redirect) => Ok(Some(
            api_models::payments::AdditionalPaymentData::CardRedirect {
                details: Some(card_redirect.to_owned().into()),
            },
        )),
        domain::PaymentMethodData::Voucher(voucher) => {
            Ok(Some(api_models::payments::AdditionalPaymentData::Voucher {
                details: Some(voucher.to_owned().into()),
            }))
        }
        domain::PaymentMethodData::GiftCard(gift_card) => Ok(Some(
            api_models::payments::AdditionalPaymentData::GiftCard {
                details: Some((*(gift_card.to_owned())).into()),
            },
        )),
        domain::PaymentMethodData::CardToken(card_token) => Ok(Some(
            api_models::payments::AdditionalPaymentData::CardToken {
                details: Some(card_token.to_owned().into()),
            },
        )),
        domain::PaymentMethodData::OpenBanking(open_banking) => Ok(Some(
            api_models::payments::AdditionalPaymentData::OpenBanking {
                details: Some(open_banking.to_owned().into()),
            },
        )),
        domain::PaymentMethodData::CardDetailsForNetworkTransactionId(card_data) => {
            let card_isin = Some(card_data.card_number.get_card_isin());
            let enable_extended_bin =db
            .find_config_by_key_unwrap_or(
                format!("{}_enable_extended_card_bin", profile_id.get_string_repr()).as_str(),
             Some("false".to_string()))
            .await.map_err(|err| services::logger::error!(message="Failed to fetch the config", extended_card_bin_error=?err)).ok();

            let card_extended_bin = match enable_extended_bin {
                Some(config) if config.config == "true" => {
                    Some(card_data.card_number.get_extended_card_bin())
                }
                _ => None,
            };

            let card_network = match card_data
                .card_number
                .is_cobadged_card()
                .change_context(errors::ApiErrorResponse::InternalServerError)
                .attach_printable(
                    "Card cobadge check failed due to an invalid card network regex",
                )? {
                true => card_data.card_network.clone(),
                false => None,
            };

            let last4 = Some(card_data.card_number.get_last4());
            if card_data.card_issuer.is_some()
                && card_network.is_some()
                && card_data.card_type.is_some()
                && card_data.card_issuing_country.is_some()
                && card_data.bank_code.is_some()
            {
                Ok(Some(api_models::payments::AdditionalPaymentData::Card(
                    Box::new(api_models::payments::AdditionalCardInfo {
                        card_issuer: card_data.card_issuer.to_owned(),
                        card_network,
                        card_type: card_data.card_type.to_owned(),
                        card_issuing_country: card_data.card_issuing_country.to_owned(),
                        bank_code: card_data.bank_code.to_owned(),
                        card_exp_month: Some(card_data.card_exp_month.clone()),
                        card_exp_year: Some(card_data.card_exp_year.clone()),
                        card_holder_name: card_data.card_holder_name.clone(),
                        last4: last4.clone(),
                        card_isin: card_isin.clone(),
                        card_extended_bin: card_extended_bin.clone(),
                        // These are filled after calling the processor / connector
                        payment_checks: None,
                        authentication_data: None,
                        is_regulated: None,
                        signature_network: None,
                    }),
                )))
            } else {
                let card_info = card_isin
                    .clone()
                    .async_and_then(|card_isin| async move {
                        db.get_card_info(&card_isin)
                            .await
                            .map_err(|error| services::logger::warn!(card_info_error=?error))
                            .ok()
                    })
                    .await
                    .flatten()
                    .map(|card_info| {
                        api_models::payments::AdditionalPaymentData::Card(Box::new(
                            api_models::payments::AdditionalCardInfo {
                                card_issuer: card_info.card_issuer,
                                card_network: card_network.clone().or(card_info.card_network),
                                bank_code: card_info.bank_code,
                                card_type: card_info.card_type,
                                card_issuing_country: card_info.card_issuing_country,
                                last4: last4.clone(),
                                card_isin: card_isin.clone(),
                                card_extended_bin: card_extended_bin.clone(),
                                card_exp_month: Some(card_data.card_exp_month.clone()),
                                card_exp_year: Some(card_data.card_exp_year.clone()),
                                card_holder_name: card_data.card_holder_name.clone(),
                                // These are filled after calling the processor / connector
                                payment_checks: None,
                                authentication_data: None,
                                is_regulated: None,
                                signature_network: None,
                            },
                        ))
                    });
                Ok(Some(card_info.unwrap_or_else(|| {
                    api_models::payments::AdditionalPaymentData::Card(Box::new(
                        api_models::payments::AdditionalCardInfo {
                            card_issuer: None,
                            card_network,
                            bank_code: None,
                            card_type: None,
                            card_issuing_country: None,
                            last4,
                            card_isin,
                            card_extended_bin,
                            card_exp_month: Some(card_data.card_exp_month.clone()),
                            card_exp_year: Some(card_data.card_exp_year.clone()),
                            card_holder_name: card_data.card_holder_name.clone(),
                            // These are filled after calling the processor / connector
                            payment_checks: None,
                            authentication_data: None,
                            is_regulated: None,
                            signature_network: None,
                        },
                    ))
                })))
            }
        }
        domain::PaymentMethodData::MobilePayment(mobile_payment) => Ok(Some(
            api_models::payments::AdditionalPaymentData::MobilePayment {
                details: Some(mobile_payment.to_owned().into()),
            },
        )),
        domain::PaymentMethodData::NetworkToken(_) => Ok(None),
    }
}

#[cfg(feature = "v1")]
pub fn validate_customer_access(
    payment_intent: &PaymentIntent,
    auth_flow: services::AuthFlow,
    request: &api::PaymentsRequest,
) -> Result<(), errors::ApiErrorResponse> {
    if auth_flow == services::AuthFlow::Client && request.get_customer_id().is_some() {
        let is_same_customer = request.get_customer_id() == payment_intent.customer_id.as_ref();
        if !is_same_customer {
            Err(errors::ApiErrorResponse::GenericUnauthorized {
                message: "Unauthorised access to update customer".to_string(),
            })?;
        }
    }
    Ok(())
}

pub fn is_apple_pay_simplified_flow(
    connector_metadata: Option<pii::SecretSerdeValue>,
    connector_name: Option<&String>,
) -> CustomResult<bool, errors::ApiErrorResponse> {
    let option_apple_pay_metadata = get_applepay_metadata(connector_metadata)
        .map_err(|error| {
            logger::info!(
                "Apple pay metadata parsing for {:?} in is_apple_pay_simplified_flow {:?}",
                connector_name,
                error
            )
        })
        .ok();

    // return true only if the apple flow type is simplified
    Ok(matches!(
        option_apple_pay_metadata,
        Some(
            api_models::payments::ApplepaySessionTokenMetadata::ApplePayCombined(
                api_models::payments::ApplePayCombinedMetadata::Simplified { .. }
            )
        )
    ))
}

// This function will return the encrypted connector wallets details with Apple Pay certificates
// Currently apple pay certifiactes are stored in the metadata which is not encrypted.
// In future we want those certificates to be encrypted and stored in the connector_wallets_details.
// As part of migration fallback this function checks apple pay details are present in connector_wallets_details
// If yes, it will encrypt connector_wallets_details and store it in the database.
// If no, it will check if apple pay details are present in metadata and merge it with connector_wallets_details, encrypt and store it.
pub async fn get_connector_wallets_details_with_apple_pay_certificates(
    connector_metadata: &Option<masking::Secret<tera::Value>>,
    connector_wallets_details_optional: &Option<api_models::admin::ConnectorWalletDetails>,
) -> RouterResult<Option<masking::Secret<serde_json::Value>>> {
    let connector_wallet_details_with_apple_pay_metadata_optional =
        get_apple_pay_metadata_if_needed(connector_metadata, connector_wallets_details_optional)
            .await?;

    let connector_wallets_details = connector_wallet_details_with_apple_pay_metadata_optional
        .map(|details| {
            serde_json::to_value(details)
                .change_context(errors::ApiErrorResponse::InternalServerError)
                .attach_printable("Failed to serialize Apple Pay metadata as JSON")
        })
        .transpose()?
        .map(masking::Secret::new);

    Ok(connector_wallets_details)
}

async fn get_apple_pay_metadata_if_needed(
    connector_metadata: &Option<masking::Secret<tera::Value>>,
    connector_wallets_details_optional: &Option<api_models::admin::ConnectorWalletDetails>,
) -> RouterResult<Option<api_models::admin::ConnectorWalletDetails>> {
    if let Some(connector_wallets_details) = connector_wallets_details_optional {
        if connector_wallets_details.apple_pay_combined.is_some()
            || connector_wallets_details.apple_pay.is_some()
        {
            return Ok(Some(connector_wallets_details.clone()));
        }
        // Otherwise, merge Apple Pay metadata
        return get_and_merge_apple_pay_metadata(
            connector_metadata.clone(),
            Some(connector_wallets_details.clone()),
        )
        .await;
    }

    // If connector_wallets_details_optional is None, attempt to get Apple Pay metadata
    get_and_merge_apple_pay_metadata(connector_metadata.clone(), None).await
}

async fn get_and_merge_apple_pay_metadata(
    connector_metadata: Option<masking::Secret<tera::Value>>,
    connector_wallets_details_optional: Option<api_models::admin::ConnectorWalletDetails>,
) -> RouterResult<Option<api_models::admin::ConnectorWalletDetails>> {
    let apple_pay_metadata_optional = get_applepay_metadata(connector_metadata)
        .map_err(|error| {
            logger::error!(
                "Apple Pay metadata parsing failed in get_encrypted_connector_wallets_details_with_apple_pay_certificates {:?}",
                error
            );
        })
        .ok();

    if let Some(apple_pay_metadata) = apple_pay_metadata_optional {
        let updated_wallet_details = match apple_pay_metadata {
            api_models::payments::ApplepaySessionTokenMetadata::ApplePayCombined(
                apple_pay_combined_metadata,
            ) => {
                let combined_metadata_json = serde_json::to_value(apple_pay_combined_metadata)
                    .change_context(errors::ApiErrorResponse::InternalServerError)
                    .attach_printable("Failed to serialize Apple Pay combined metadata as JSON")?;

                api_models::admin::ConnectorWalletDetails {
                    apple_pay_combined: Some(masking::Secret::new(combined_metadata_json)),
                    apple_pay: connector_wallets_details_optional
                        .as_ref()
                        .and_then(|d| d.apple_pay.clone()),
                    amazon_pay: connector_wallets_details_optional
                        .as_ref()
                        .and_then(|d| d.amazon_pay.clone()),
                    samsung_pay: connector_wallets_details_optional
                        .as_ref()
                        .and_then(|d| d.samsung_pay.clone()),
                    paze: connector_wallets_details_optional
                        .as_ref()
                        .and_then(|d| d.paze.clone()),
                    google_pay: connector_wallets_details_optional
                        .as_ref()
                        .and_then(|d| d.google_pay.clone()),
                }
            }
            api_models::payments::ApplepaySessionTokenMetadata::ApplePay(apple_pay_metadata) => {
                let metadata_json = serde_json::to_value(apple_pay_metadata)
                    .change_context(errors::ApiErrorResponse::InternalServerError)
                    .attach_printable("Failed to serialize Apple Pay metadata as JSON")?;

                api_models::admin::ConnectorWalletDetails {
                    apple_pay: Some(masking::Secret::new(metadata_json)),
                    apple_pay_combined: connector_wallets_details_optional
                        .as_ref()
                        .and_then(|d| d.apple_pay_combined.clone()),
                    amazon_pay: connector_wallets_details_optional
                        .as_ref()
                        .and_then(|d| d.amazon_pay.clone()),
                    samsung_pay: connector_wallets_details_optional
                        .as_ref()
                        .and_then(|d| d.samsung_pay.clone()),
                    paze: connector_wallets_details_optional
                        .as_ref()
                        .and_then(|d| d.paze.clone()),
                    google_pay: connector_wallets_details_optional
                        .as_ref()
                        .and_then(|d| d.google_pay.clone()),
                }
            }
        };

        return Ok(Some(updated_wallet_details));
    }

    // Return connector_wallets_details if no Apple Pay metadata was found
    Ok(connector_wallets_details_optional)
}

pub fn get_applepay_metadata(
    connector_metadata: Option<pii::SecretSerdeValue>,
) -> RouterResult<api_models::payments::ApplepaySessionTokenMetadata> {
    connector_metadata
        .clone()
        .parse_value::<api_models::payments::ApplepayCombinedSessionTokenData>(
            "ApplepayCombinedSessionTokenData",
        )
        .map(|combined_metadata| {
            api_models::payments::ApplepaySessionTokenMetadata::ApplePayCombined(
                combined_metadata.apple_pay_combined,
            )
        })
        .or_else(|_| {
            connector_metadata
                .parse_value::<api_models::payments::ApplepaySessionTokenData>(
                    "ApplepaySessionTokenData",
                )
                .map(|old_metadata| {
                    api_models::payments::ApplepaySessionTokenMetadata::ApplePay(
                        old_metadata.apple_pay,
                    )
                })
        })
        .change_context(errors::ApiErrorResponse::InvalidDataFormat {
            field_name: "connector_metadata".to_string(),
            expected_format: "applepay_metadata_format".to_string(),
        })
}

pub fn calculate_debit_routing_savings(net_amount: i64, saving_percentage: f64) -> MinorUnit {
    logger::debug!(
        ?net_amount,
        ?saving_percentage,
        "Calculating debit routing saving amount"
    );

    let net_decimal = Decimal::from_i64(net_amount).unwrap_or_else(|| {
        logger::warn!(?net_amount, "Invalid net_amount, using 0");
        Decimal::ZERO
    });

    let percentage_decimal = Decimal::from_f64(saving_percentage).unwrap_or_else(|| {
        logger::warn!(?saving_percentage, "Invalid saving_percentage, using 0");
        Decimal::ZERO
    });

    let savings_decimal = net_decimal * percentage_decimal / Decimal::from(100);
    let rounded_savings = savings_decimal.round();

    let savings_int = rounded_savings.to_i64().unwrap_or_else(|| {
        logger::warn!(
            ?rounded_savings,
            "Debit routing savings calculation overflowed when converting to i64"
        );
        0
    });

    MinorUnit::new(savings_int)
}

pub fn get_debit_routing_savings_amount(
    payment_method_data: &domain::PaymentMethodData,
    payment_attempt: &PaymentAttempt,
) -> Option<MinorUnit> {
    let card_network = payment_attempt.extract_card_network()?;

    let saving_percentage =
        payment_method_data.extract_debit_routing_saving_percentage(&card_network)?;

    let net_amount = payment_attempt.get_total_amount().get_amount_as_i64();

    Some(calculate_debit_routing_savings(
        net_amount,
        saving_percentage,
    ))
}

#[cfg(all(feature = "retry", feature = "v1"))]
pub async fn get_apple_pay_retryable_connectors<F, D>(
    state: &SessionState,
    platform: &domain::Platform,
    payment_data: &D,
    pre_routing_connector_data_list: &[api::ConnectorRoutingData],
    merchant_connector_id: Option<&id_type::MerchantConnectorAccountId>,
    business_profile: domain::Profile,
) -> CustomResult<Option<Vec<api::ConnectorRoutingData>>, errors::ApiErrorResponse>
where
    F: Send + Clone,
    D: OperationSessionGetters<F> + Send,
{
    let profile_id = business_profile.get_id();

    let pre_decided_connector_data_first = pre_routing_connector_data_list
        .first()
        .ok_or(errors::ApiErrorResponse::IncorrectPaymentMethodConfiguration)?;

    let merchant_connector_account_type = get_merchant_connector_account(
        state,
        platform.get_processor().get_account().get_id(),
        payment_data.get_creds_identifier(),
        platform.get_processor().get_key_store(),
        profile_id,
        &pre_decided_connector_data_first
            .connector_data
            .connector_name
            .to_string(),
        merchant_connector_id,
    )
    .await?;

    let connector_data_list = if is_apple_pay_simplified_flow(
        merchant_connector_account_type.get_metadata(),
        merchant_connector_account_type
            .get_connector_name()
            .as_ref(),
    )? {
        let merchant_connector_account_list = state
            .store
            .find_merchant_connector_account_by_merchant_id_and_disabled_list(
                platform.get_processor().get_account().get_id(),
                false,
                platform.get_processor().get_key_store(),
            )
            .await
            .to_not_found_response(errors::ApiErrorResponse::InternalServerError)?;

        let profile_specific_merchant_connector_account_list = merchant_connector_account_list
            .filter_based_on_profile_and_connector_type(
                profile_id,
                ConnectorType::PaymentProcessor,
            );

        let mut connector_data_list = vec![pre_decided_connector_data_first.clone()];

        for merchant_connector_account in profile_specific_merchant_connector_account_list {
            if is_apple_pay_simplified_flow(
                merchant_connector_account.metadata.clone(),
                Some(&merchant_connector_account.connector_name),
            )? {
                let routing_data: api::ConnectorRoutingData =
                    api::ConnectorData::get_connector_by_name(
                        &state.conf.connectors,
                        &merchant_connector_account.connector_name.to_string(),
                        api::GetToken::Connector,
                        Some(merchant_connector_account.get_id()),
                    )
                    .change_context(errors::ApiErrorResponse::InternalServerError)
                    .attach_printable("Invalid connector name received")?
                    .into();

                if !connector_data_list.iter().any(|connector_details| {
                    connector_details.connector_data.merchant_connector_id
                        == routing_data.connector_data.merchant_connector_id
                }) {
                    connector_data_list.push(routing_data)
                }
            }
        }
        #[cfg(feature = "v1")]
        let fallback_connetors_list = crate::core::routing::helpers::get_merchant_default_config(
            &*state.clone().store,
            profile_id.get_string_repr(),
            &api_enums::TransactionType::Payment,
        )
        .await
        .change_context(errors::ApiErrorResponse::InternalServerError)
        .attach_printable("Failed to get merchant default fallback connectors config")?;

        let mut routing_connector_data_list = Vec::new();

        pre_routing_connector_data_list.iter().for_each(|pre_val| {
            routing_connector_data_list.push(pre_val.connector_data.merchant_connector_id.clone())
        });

        fallback_connetors_list.iter().for_each(|fallback_val| {
            routing_connector_data_list
                .iter()
                .all(|val| *val != fallback_val.merchant_connector_id)
                .then(|| {
                    routing_connector_data_list.push(fallback_val.merchant_connector_id.clone())
                });
        });

        // connector_data_list is the list of connectors for which Apple Pay simplified flow is configured.
        // This list is arranged in the same order as the merchant's connectors routingconfiguration.

        let mut ordered_connector_data_list = Vec::new();

        routing_connector_data_list
            .iter()
            .for_each(|merchant_connector_id| {
                let connector_data = connector_data_list.iter().find(|connector_data| {
                    *merchant_connector_id == connector_data.connector_data.merchant_connector_id
                });
                if let Some(connector_data_details) = connector_data {
                    ordered_connector_data_list.push(connector_data_details.clone());
                }
            });

        Some(ordered_connector_data_list)
    } else {
        None
    };
    Ok(connector_data_list)
}

#[derive(Debug, Serialize, Deserialize)]
pub struct ApplePayData {
    version: masking::Secret<String>,
    data: masking::Secret<String>,
    signature: masking::Secret<String>,
    header: ApplePayHeader,
}

#[derive(Debug, Serialize, Deserialize)]
#[serde(rename_all = "camelCase")]
pub struct ApplePayHeader {
    ephemeral_public_key: masking::Secret<String>,
    public_key_hash: masking::Secret<String>,
    transaction_id: masking::Secret<String>,
}

impl ApplePayData {
    pub fn token_json(
        wallet_data: domain::WalletData,
    ) -> CustomResult<Self, errors::ConnectorError> {
        let json_wallet_data: Self = connector::utils::WalletData::get_wallet_token_as_json(
            &wallet_data,
            "Apple Pay".to_string(),
        )?;
        Ok(json_wallet_data)
    }

    pub async fn decrypt(
        &self,
        payment_processing_certificate: &masking::Secret<String>,
        payment_processing_certificate_key: &masking::Secret<String>,
    ) -> CustomResult<serde_json::Value, errors::ApplePayDecryptionError> {
        let merchant_id = self.merchant_id(payment_processing_certificate)?;
        let shared_secret = self.shared_secret(payment_processing_certificate_key)?;
        let symmetric_key = self.symmetric_key(&merchant_id, &shared_secret)?;
        let decrypted = self.decrypt_ciphertext(&symmetric_key)?;
        let parsed_decrypted: serde_json::Value = serde_json::from_str(&decrypted)
            .change_context(errors::ApplePayDecryptionError::DecryptionFailed)?;
        Ok(parsed_decrypted)
    }

    pub fn merchant_id(
        &self,
        payment_processing_certificate: &masking::Secret<String>,
    ) -> CustomResult<String, errors::ApplePayDecryptionError> {
        let cert_data = payment_processing_certificate.clone().expose();

        let base64_decode_cert_data = BASE64_ENGINE
            .decode(cert_data)
            .change_context(errors::ApplePayDecryptionError::Base64DecodingFailed)?;

        // Parsing the certificate using x509-parser
        let (_, certificate) = parse_x509_certificate(&base64_decode_cert_data)
            .change_context(errors::ApplePayDecryptionError::CertificateParsingFailed)
            .attach_printable("Error parsing apple pay PPC")?;

        // Finding the merchant ID extension
        let apple_pay_m_id = certificate
            .extensions()
            .iter()
            .find(|extension| {
                extension
                    .oid
                    .to_string()
                    .eq(consts::MERCHANT_ID_FIELD_EXTENSION_ID)
            })
            .map(|ext| {
                let merchant_id = String::from_utf8_lossy(ext.value)
                    .trim()
                    .trim_start_matches('@')
                    .to_string();

                merchant_id
            })
            .ok_or(errors::ApplePayDecryptionError::MissingMerchantId)
            .attach_printable("Unable to find merchant ID extension in the certificate")?;

        Ok(apple_pay_m_id)
    }

    pub fn shared_secret(
        &self,
        payment_processing_certificate_key: &masking::Secret<String>,
    ) -> CustomResult<Vec<u8>, errors::ApplePayDecryptionError> {
        let public_ec_bytes = BASE64_ENGINE
            .decode(self.header.ephemeral_public_key.peek().as_bytes())
            .change_context(errors::ApplePayDecryptionError::Base64DecodingFailed)?;

        let public_key = PKey::public_key_from_der(&public_ec_bytes)
            .change_context(errors::ApplePayDecryptionError::KeyDeserializationFailed)
            .attach_printable("Failed to deserialize the public key")?;

        let decrypted_apple_pay_ppc_key = payment_processing_certificate_key.clone().expose();

        // Create PKey objects from EcKey
        let private_key = PKey::private_key_from_pem(decrypted_apple_pay_ppc_key.as_bytes())
            .change_context(errors::ApplePayDecryptionError::KeyDeserializationFailed)
            .attach_printable("Failed to deserialize the private key")?;

        // Create the Deriver object and set the peer public key
        let mut deriver = Deriver::new(&private_key)
            .change_context(errors::ApplePayDecryptionError::DerivingSharedSecretKeyFailed)
            .attach_printable("Failed to create a deriver for the private key")?;

        deriver
            .set_peer(&public_key)
            .change_context(errors::ApplePayDecryptionError::DerivingSharedSecretKeyFailed)
            .attach_printable("Failed to set the peer key for the secret derivation")?;

        // Compute the shared secret
        let shared_secret = deriver
            .derive_to_vec()
            .change_context(errors::ApplePayDecryptionError::DerivingSharedSecretKeyFailed)
            .attach_printable("Final key derivation failed")?;
        Ok(shared_secret)
    }

    pub fn symmetric_key(
        &self,
        merchant_id: &str,
        shared_secret: &[u8],
    ) -> CustomResult<Vec<u8>, errors::ApplePayDecryptionError> {
        let kdf_algorithm = b"\x0did-aes256-GCM";
        let kdf_party_v = hex::decode(merchant_id)
            .change_context(errors::ApplePayDecryptionError::Base64DecodingFailed)?;
        let kdf_party_u = b"Apple";
        let kdf_info = [&kdf_algorithm[..], kdf_party_u, &kdf_party_v[..]].concat();

        let mut hash = openssl::sha::Sha256::new();
        hash.update(b"\x00\x00\x00");
        hash.update(b"\x01");
        hash.update(shared_secret);
        hash.update(&kdf_info[..]);
        let symmetric_key = hash.finish();
        Ok(symmetric_key.to_vec())
    }

    pub fn decrypt_ciphertext(
        &self,
        symmetric_key: &[u8],
    ) -> CustomResult<String, errors::ApplePayDecryptionError> {
        logger::info!("Decrypt apple pay token");

        let data = BASE64_ENGINE
            .decode(self.data.peek().as_bytes())
            .change_context(errors::ApplePayDecryptionError::Base64DecodingFailed)?;
        let iv = [0u8; 16]; //Initialization vector IV is typically used in AES-GCM (Galois/Counter Mode) encryption for randomizing the encryption process.
        let ciphertext = data
            .get(..data.len() - 16)
            .ok_or(errors::ApplePayDecryptionError::DecryptionFailed)?;
        let tag = data
            .get(data.len() - 16..)
            .ok_or(errors::ApplePayDecryptionError::DecryptionFailed)?;
        let cipher = Cipher::aes_256_gcm();
        let decrypted_data = decrypt_aead(cipher, symmetric_key, Some(&iv), &[], ciphertext, tag)
            .change_context(errors::ApplePayDecryptionError::DecryptionFailed)?;
        let decrypted = String::from_utf8(decrypted_data)
            .change_context(errors::ApplePayDecryptionError::DecryptionFailed)?;

        Ok(decrypted)
    }
}

// Structs for keys and the main decryptor
pub struct GooglePayTokenDecryptor {
    root_signing_keys: Vec<GooglePayRootSigningKey>,
    recipient_id: masking::Secret<String>,
    private_key: PKey<openssl::pkey::Private>,
}

#[derive(Debug, Clone, serde::Deserialize)]
#[serde(rename_all = "camelCase")]
pub struct EncryptedData {
    signature: String,
    intermediate_signing_key: IntermediateSigningKey,
    protocol_version: GooglePayProtocolVersion,
    #[serde(with = "common_utils::custom_serde::json_string")]
    signed_message: GooglePaySignedMessage,
}

#[derive(Debug, Clone, serde::Serialize, serde::Deserialize)]
#[serde(rename_all = "camelCase")]
pub struct GooglePaySignedMessage {
    #[serde(with = "common_utils::Base64Serializer")]
    encrypted_message: masking::Secret<Vec<u8>>,
    #[serde(with = "common_utils::Base64Serializer")]
    ephemeral_public_key: masking::Secret<Vec<u8>>,
    #[serde(with = "common_utils::Base64Serializer")]
    tag: masking::Secret<Vec<u8>>,
}

#[derive(Debug, Clone, serde::Deserialize)]
#[serde(rename_all = "camelCase")]
pub struct IntermediateSigningKey {
    signed_key: masking::Secret<String>,
    signatures: Vec<masking::Secret<String>>,
}

#[derive(Debug, Clone, serde::Deserialize)]
#[serde(rename_all = "camelCase")]
pub struct GooglePaySignedKey {
    key_value: masking::Secret<String>,
    key_expiration: String,
}

#[derive(Debug, Clone, serde::Deserialize)]
#[serde(rename_all = "camelCase")]
pub struct GooglePayRootSigningKey {
    key_value: masking::Secret<String>,
    key_expiration: String,
    protocol_version: GooglePayProtocolVersion,
}

#[derive(Debug, Clone, serde::Serialize, serde::Deserialize, Eq, PartialEq)]
pub enum GooglePayProtocolVersion {
    #[serde(rename = "ECv2")]
    EcProtocolVersion2,
}

// Check expiration date validity
fn check_expiration_date_is_valid(
    expiration: &str,
) -> CustomResult<bool, errors::GooglePayDecryptionError> {
    let expiration_ms = expiration
        .parse::<i128>()
        .change_context(errors::GooglePayDecryptionError::InvalidExpirationTime)?;
    // convert milliseconds to nanoseconds (1 millisecond = 1_000_000 nanoseconds) to create OffsetDateTime
    let expiration_time =
        time::OffsetDateTime::from_unix_timestamp_nanos(expiration_ms * 1_000_000)
            .change_context(errors::GooglePayDecryptionError::InvalidExpirationTime)?;
    let now = time::OffsetDateTime::now_utc();

    Ok(expiration_time > now)
}

// Construct little endian format of u32
fn get_little_endian_format(number: u32) -> Vec<u8> {
    number.to_le_bytes().to_vec()
}

// Filter and parse the root signing keys based on protocol version and expiration time
fn filter_root_signing_keys(
    root_signing_keys: Vec<GooglePayRootSigningKey>,
) -> CustomResult<Vec<GooglePayRootSigningKey>, errors::GooglePayDecryptionError> {
    let filtered_root_signing_keys = root_signing_keys
        .iter()
        .filter(|key| {
            key.protocol_version == GooglePayProtocolVersion::EcProtocolVersion2
                && matches!(
                    check_expiration_date_is_valid(&key.key_expiration).inspect_err(
                        |err| logger::warn!(
                            "Failed to check expirattion due to invalid format: {:?}",
                            err
                        )
                    ),
                    Ok(true)
                )
        })
        .cloned()
        .collect::<Vec<GooglePayRootSigningKey>>();

    logger::info!(
        "Filtered {} out of {} root signing keys",
        filtered_root_signing_keys.len(),
        root_signing_keys.len()
    );

    Ok(filtered_root_signing_keys)
}

impl GooglePayTokenDecryptor {
    pub fn new(
        root_keys: masking::Secret<String>,
        recipient_id: masking::Secret<String>,
        private_key: masking::Secret<String>,
    ) -> CustomResult<Self, errors::GooglePayDecryptionError> {
        // base64 decode the private key
        let decoded_key = BASE64_ENGINE
            .decode(private_key.expose())
            .change_context(errors::GooglePayDecryptionError::Base64DecodingFailed)?;
        // base64 decode the root signing keys
        let decoded_root_signing_keys = BASE64_ENGINE
            .decode(root_keys.expose())
            .change_context(errors::GooglePayDecryptionError::Base64DecodingFailed)?;
        // create a private key from the decoded key
        let private_key = PKey::private_key_from_pkcs8(&decoded_key)
            .change_context(errors::GooglePayDecryptionError::KeyDeserializationFailed)
            .attach_printable("cannot convert private key from decode_key")?;

        // parse the root signing keys
        let root_keys_vector: Vec<GooglePayRootSigningKey> = decoded_root_signing_keys
            .parse_struct("GooglePayRootSigningKey")
            .change_context(errors::GooglePayDecryptionError::DeserializationFailed)?;

        // parse and filter the root signing keys by protocol version
        let filtered_root_signing_keys = filter_root_signing_keys(root_keys_vector)?;

        Ok(Self {
            root_signing_keys: filtered_root_signing_keys,
            recipient_id,
            private_key,
        })
    }

    // Decrypt the Google pay token
    pub fn decrypt_token(
        &self,
        data: String,
        should_verify_signature: bool,
    ) -> CustomResult<
        hyperswitch_domain_models::router_data::GooglePayPredecryptDataInternal,
        errors::GooglePayDecryptionError,
    > {
        // parse the encrypted data
        let encrypted_data: EncryptedData = data
            .parse_struct("EncryptedData")
            .change_context(errors::GooglePayDecryptionError::DeserializationFailed)?;

        // verify the signature if required
        if should_verify_signature {
            self.verify_signature(&encrypted_data)?;
        }

        let ephemeral_public_key = encrypted_data.signed_message.ephemeral_public_key.peek();
        let tag = encrypted_data.signed_message.tag.peek();
        let encrypted_message = encrypted_data.signed_message.encrypted_message.peek();

        // derive the shared key
        let shared_key = self.get_shared_key(ephemeral_public_key)?;

        // derive the symmetric encryption key and MAC key
        let derived_key = self.derive_key(ephemeral_public_key, &shared_key)?;
        // First 32 bytes for AES-256 and Remaining bytes for HMAC
        let (symmetric_encryption_key, mac_key) = derived_key
            .split_at_checked(32)
            .ok_or(errors::GooglePayDecryptionError::ParsingFailed)?;

        // verify the HMAC of the message
        self.verify_hmac(mac_key, tag, encrypted_message)?;

        // decrypt the message
        let decrypted = self.decrypt_message(symmetric_encryption_key, encrypted_message)?;

        // parse the decrypted data
        let decrypted_data: hyperswitch_domain_models::router_data::GooglePayPredecryptDataInternal =
            decrypted
                .parse_struct("GooglePayPredecryptDataInternal")
                .change_context(errors::GooglePayDecryptionError::DeserializationFailed)?;

        // check the expiration date of the decrypted data
        if matches!(
            check_expiration_date_is_valid(&decrypted_data.message_expiration),
            Ok(true)
        ) {
            Ok(decrypted_data)
        } else {
            Err(errors::GooglePayDecryptionError::DecryptedTokenExpired.into())
        }
    }

    // Verify the signature of the token
    fn verify_signature(
        &self,
        encrypted_data: &EncryptedData,
    ) -> CustomResult<(), errors::GooglePayDecryptionError> {
        // check the protocol version
        if encrypted_data.protocol_version != GooglePayProtocolVersion::EcProtocolVersion2 {
            return Err(errors::GooglePayDecryptionError::InvalidProtocolVersion.into());
        }

        // verify the intermediate signing key
        self.verify_intermediate_signing_key(encrypted_data)?;
        // validate and fetch the signed key
        let signed_key = self.validate_signed_key(&encrypted_data.intermediate_signing_key)?;
        // verify the signature of the token
        self.verify_message_signature(encrypted_data, &signed_key)
    }

    // Verify the intermediate signing key
    fn verify_intermediate_signing_key(
        &self,
        encrypted_data: &EncryptedData,
    ) -> CustomResult<(), errors::GooglePayDecryptionError> {
        let mut signatrues: Vec<openssl::ecdsa::EcdsaSig> = Vec::new();

        // decode and parse the signatures
        for signature in encrypted_data.intermediate_signing_key.signatures.iter() {
            let signature = BASE64_ENGINE
                .decode(signature.peek())
                .change_context(errors::GooglePayDecryptionError::Base64DecodingFailed)?;
            let ecdsa_signature = openssl::ecdsa::EcdsaSig::from_der(&signature)
                .change_context(errors::GooglePayDecryptionError::EcdsaSignatureParsingFailed)?;
            signatrues.push(ecdsa_signature);
        }

        // get the sender id i.e. Google
        let sender_id = String::from_utf8(consts::SENDER_ID.to_vec())
            .change_context(errors::GooglePayDecryptionError::DeserializationFailed)?;

        // construct the signed data
        let signed_data = self.construct_signed_data_for_intermediate_signing_key_verification(
            &sender_id,
            consts::PROTOCOL,
            encrypted_data.intermediate_signing_key.signed_key.peek(),
        )?;

        // check if any of the signatures are valid for any of the root signing keys
        for key in self.root_signing_keys.iter() {
            // decode and create public key
            let public_key = self
                .load_public_key(key.key_value.peek())
                .change_context(errors::GooglePayDecryptionError::DerivingPublicKeyFailed)?;
            // fetch the ec key from public key
            let ec_key = public_key
                .ec_key()
                .change_context(errors::GooglePayDecryptionError::DerivingEcKeyFailed)?;

            // hash the signed data
            let message_hash = openssl::sha::sha256(&signed_data);

            // verify if any of the signatures is valid against the given key
            for signature in signatrues.iter() {
                let result = signature.verify(&message_hash, &ec_key).change_context(
                    errors::GooglePayDecryptionError::SignatureVerificationFailed,
                )?;

                if result {
                    return Ok(());
                }
            }
        }

        Err(errors::GooglePayDecryptionError::InvalidIntermediateSignature.into())
    }

    // Construct signed data for intermediate signing key verification
    fn construct_signed_data_for_intermediate_signing_key_verification(
        &self,
        sender_id: &str,
        protocol_version: &str,
        signed_key: &str,
    ) -> CustomResult<Vec<u8>, errors::GooglePayDecryptionError> {
        let length_of_sender_id = u32::try_from(sender_id.len())
            .change_context(errors::GooglePayDecryptionError::ParsingFailed)?;
        let length_of_protocol_version = u32::try_from(protocol_version.len())
            .change_context(errors::GooglePayDecryptionError::ParsingFailed)?;
        let length_of_signed_key = u32::try_from(signed_key.len())
            .change_context(errors::GooglePayDecryptionError::ParsingFailed)?;

        let mut signed_data: Vec<u8> = Vec::new();
        signed_data.append(&mut get_little_endian_format(length_of_sender_id));
        signed_data.append(&mut sender_id.as_bytes().to_vec());
        signed_data.append(&mut get_little_endian_format(length_of_protocol_version));
        signed_data.append(&mut protocol_version.as_bytes().to_vec());
        signed_data.append(&mut get_little_endian_format(length_of_signed_key));
        signed_data.append(&mut signed_key.as_bytes().to_vec());

        Ok(signed_data)
    }

    // Validate and parse signed key
    fn validate_signed_key(
        &self,
        intermediate_signing_key: &IntermediateSigningKey,
    ) -> CustomResult<GooglePaySignedKey, errors::GooglePayDecryptionError> {
        let signed_key: GooglePaySignedKey = intermediate_signing_key
            .signed_key
            .clone()
            .expose()
            .parse_struct("GooglePaySignedKey")
            .change_context(errors::GooglePayDecryptionError::SignedKeyParsingFailure)?;
        if !matches!(
            check_expiration_date_is_valid(&signed_key.key_expiration),
            Ok(true)
        ) {
            return Err(errors::GooglePayDecryptionError::SignedKeyExpired)?;
        }
        Ok(signed_key)
    }

    // Verify the signed message
    fn verify_message_signature(
        &self,
        encrypted_data: &EncryptedData,
        signed_key: &GooglePaySignedKey,
    ) -> CustomResult<(), errors::GooglePayDecryptionError> {
        // create a public key from the intermediate signing key
        let public_key = self.load_public_key(signed_key.key_value.peek())?;
        // base64 decode the signature
        let signature = BASE64_ENGINE
            .decode(&encrypted_data.signature)
            .change_context(errors::GooglePayDecryptionError::Base64DecodingFailed)?;

        // parse the signature using ECDSA
        let ecdsa_signature = openssl::ecdsa::EcdsaSig::from_der(&signature)
            .change_context(errors::GooglePayDecryptionError::EcdsaSignatureFailed)?;

        // get the EC key from the public key
        let ec_key = public_key
            .ec_key()
            .change_context(errors::GooglePayDecryptionError::DerivingEcKeyFailed)?;

        // get the sender id i.e. Google
        let sender_id = String::from_utf8(consts::SENDER_ID.to_vec())
            .change_context(errors::GooglePayDecryptionError::DeserializationFailed)?;

        // serialize the signed message to string
        let signed_message = serde_json::to_string(&encrypted_data.signed_message)
            .change_context(errors::GooglePayDecryptionError::SignedKeyParsingFailure)?;

        // construct the signed data
        let signed_data = self.construct_signed_data_for_signature_verification(
            &sender_id,
            consts::PROTOCOL,
            &signed_message,
        )?;

        // hash the signed data
        let message_hash = openssl::sha::sha256(&signed_data);

        // verify the signature
        let result = ecdsa_signature
            .verify(&message_hash, &ec_key)
            .change_context(errors::GooglePayDecryptionError::SignatureVerificationFailed)?;

        if result {
            Ok(())
        } else {
            Err(errors::GooglePayDecryptionError::InvalidSignature)?
        }
    }

    // Fetch the public key
    fn load_public_key(
        &self,
        key: &str,
    ) -> CustomResult<PKey<openssl::pkey::Public>, errors::GooglePayDecryptionError> {
        // decode the base64 string
        let der_data = BASE64_ENGINE
            .decode(key)
            .change_context(errors::GooglePayDecryptionError::Base64DecodingFailed)?;

        // parse the DER-encoded data as an EC public key
        let ec_key = openssl::ec::EcKey::public_key_from_der(&der_data)
            .change_context(errors::GooglePayDecryptionError::DerivingEcKeyFailed)?;

        // wrap the EC key in a PKey (a more general-purpose public key type in OpenSSL)
        let public_key = PKey::from_ec_key(ec_key)
            .change_context(errors::GooglePayDecryptionError::DerivingPublicKeyFailed)?;

        Ok(public_key)
    }

    // Construct signed data for signature verification
    fn construct_signed_data_for_signature_verification(
        &self,
        sender_id: &str,
        protocol_version: &str,
        signed_key: &str,
    ) -> CustomResult<Vec<u8>, errors::GooglePayDecryptionError> {
        let recipient_id = self.recipient_id.clone().expose();
        let length_of_sender_id = u32::try_from(sender_id.len())
            .change_context(errors::GooglePayDecryptionError::ParsingFailed)?;
        let length_of_recipient_id = u32::try_from(recipient_id.len())
            .change_context(errors::GooglePayDecryptionError::ParsingFailed)?;
        let length_of_protocol_version = u32::try_from(protocol_version.len())
            .change_context(errors::GooglePayDecryptionError::ParsingFailed)?;
        let length_of_signed_key = u32::try_from(signed_key.len())
            .change_context(errors::GooglePayDecryptionError::ParsingFailed)?;

        let mut signed_data: Vec<u8> = Vec::new();
        signed_data.append(&mut get_little_endian_format(length_of_sender_id));
        signed_data.append(&mut sender_id.as_bytes().to_vec());
        signed_data.append(&mut get_little_endian_format(length_of_recipient_id));
        signed_data.append(&mut recipient_id.as_bytes().to_vec());
        signed_data.append(&mut get_little_endian_format(length_of_protocol_version));
        signed_data.append(&mut protocol_version.as_bytes().to_vec());
        signed_data.append(&mut get_little_endian_format(length_of_signed_key));
        signed_data.append(&mut signed_key.as_bytes().to_vec());

        Ok(signed_data)
    }

    // Derive a shared key using ECDH
    fn get_shared_key(
        &self,
        ephemeral_public_key_bytes: &[u8],
    ) -> CustomResult<Vec<u8>, errors::GooglePayDecryptionError> {
        let group = openssl::ec::EcGroup::from_curve_name(openssl::nid::Nid::X9_62_PRIME256V1)
            .change_context(errors::GooglePayDecryptionError::DerivingEcGroupFailed)?;

        let mut big_num_context = openssl::bn::BigNumContext::new()
            .change_context(errors::GooglePayDecryptionError::BigNumAllocationFailed)?;

        let ec_key = openssl::ec::EcPoint::from_bytes(
            &group,
            ephemeral_public_key_bytes,
            &mut big_num_context,
        )
        .change_context(errors::GooglePayDecryptionError::DerivingEcKeyFailed)?;

        // create an ephemeral public key from the given bytes
        let ephemeral_public_key = openssl::ec::EcKey::from_public_key(&group, &ec_key)
            .change_context(errors::GooglePayDecryptionError::DerivingPublicKeyFailed)?;

        // wrap the public key in a PKey
        let ephemeral_pkey = PKey::from_ec_key(ephemeral_public_key)
            .change_context(errors::GooglePayDecryptionError::DerivingPublicKeyFailed)?;

        // perform ECDH to derive the shared key
        let mut deriver = Deriver::new(&self.private_key)
            .change_context(errors::GooglePayDecryptionError::DerivingSharedSecretKeyFailed)?;

        deriver
            .set_peer(&ephemeral_pkey)
            .change_context(errors::GooglePayDecryptionError::DerivingSharedSecretKeyFailed)?;

        let shared_key = deriver
            .derive_to_vec()
            .change_context(errors::GooglePayDecryptionError::DerivingSharedSecretKeyFailed)?;

        Ok(shared_key)
    }

    // Derive symmetric key and MAC key using HKDF
    fn derive_key(
        &self,
        ephemeral_public_key_bytes: &[u8],
        shared_key: &[u8],
    ) -> CustomResult<Vec<u8>, errors::GooglePayDecryptionError> {
        // concatenate ephemeral public key and shared key
        let input_key_material = [ephemeral_public_key_bytes, shared_key].concat();

        // initialize HKDF with SHA-256 as the hash function
        // Salt is not provided as per the Google Pay documentation
        // https://developers.google.com/pay/api/android/guides/resources/payment-data-cryptography#encrypt-spec
        let hkdf: ::hkdf::Hkdf<sha2::Sha256> = ::hkdf::Hkdf::new(None, &input_key_material);

        // derive 64 bytes for the output key (symmetric encryption + MAC key)
        let mut output_key = vec![0u8; 64];
        hkdf.expand(consts::SENDER_ID, &mut output_key)
            .map_err(|err| {
                logger::error!(
                "Failed to derive the shared ephemeral key for Google Pay decryption flow: {:?}",
                err
            );
                report!(errors::GooglePayDecryptionError::DerivingSharedEphemeralKeyFailed)
            })?;

        Ok(output_key)
    }

    // Verify the Hmac key
    // https://developers.google.com/pay/api/android/guides/resources/payment-data-cryptography#encrypt-spec
    fn verify_hmac(
        &self,
        mac_key: &[u8],
        tag: &[u8],
        encrypted_message: &[u8],
    ) -> CustomResult<(), errors::GooglePayDecryptionError> {
        let hmac_key = ring::hmac::Key::new(ring::hmac::HMAC_SHA256, mac_key);
        ring::hmac::verify(&hmac_key, encrypted_message, tag)
            .change_context(errors::GooglePayDecryptionError::HmacVerificationFailed)
    }

    // Method to decrypt the AES-GCM encrypted message
    fn decrypt_message(
        &self,
        symmetric_key: &[u8],
        encrypted_message: &[u8],
    ) -> CustomResult<Vec<u8>, errors::GooglePayDecryptionError> {
        //initialization vector IV is typically used in AES-GCM (Galois/Counter Mode) encryption for randomizing the encryption process.
        // zero iv is being passed as specified in Google Pay documentation
        // https://developers.google.com/pay/api/android/guides/resources/payment-data-cryptography#decrypt-token
        let iv = [0u8; 16];

        // extract the tag from the end of the encrypted message
        let tag = encrypted_message
            .get(encrypted_message.len() - 16..)
            .ok_or(errors::GooglePayDecryptionError::ParsingTagError)?;

        // decrypt the message using AES-256-CTR
        let cipher = Cipher::aes_256_ctr();
        let decrypted_data = decrypt_aead(
            cipher,
            symmetric_key,
            Some(&iv),
            &[],
            encrypted_message,
            tag,
        )
        .change_context(errors::GooglePayDecryptionError::DecryptionFailed)?;

        Ok(decrypted_data)
    }
}

pub fn decrypt_paze_token(
    paze_wallet_data: PazeWalletData,
    paze_private_key: masking::Secret<String>,
    paze_private_key_passphrase: masking::Secret<String>,
) -> CustomResult<serde_json::Value, errors::PazeDecryptionError> {
    let decoded_paze_private_key = BASE64_ENGINE
        .decode(paze_private_key.expose().as_bytes())
        .change_context(errors::PazeDecryptionError::Base64DecodingFailed)?;
    let decrypted_private_key = openssl::rsa::Rsa::private_key_from_pem_passphrase(
        decoded_paze_private_key.as_slice(),
        paze_private_key_passphrase.expose().as_bytes(),
    )
    .change_context(errors::PazeDecryptionError::CertificateParsingFailed)?;
    let decrypted_private_key_pem = String::from_utf8(
        decrypted_private_key
            .private_key_to_pem()
            .change_context(errors::PazeDecryptionError::CertificateParsingFailed)?,
    )
    .change_context(errors::PazeDecryptionError::CertificateParsingFailed)?;
    let decrypter = jwe::RSA_OAEP_256
        .decrypter_from_pem(decrypted_private_key_pem)
        .change_context(errors::PazeDecryptionError::CertificateParsingFailed)?;

    let paze_complete_response: Vec<&str> = paze_wallet_data
        .complete_response
        .peek()
        .split('.')
        .collect();
    let encrypted_jwe_key = paze_complete_response
        .get(1)
        .ok_or(errors::PazeDecryptionError::DecryptionFailed)?
        .to_string();
    let decoded_jwe_key = base64::engine::general_purpose::URL_SAFE_NO_PAD
        .decode(encrypted_jwe_key)
        .change_context(errors::PazeDecryptionError::Base64DecodingFailed)?;
    let jws_body: JwsBody = serde_json::from_slice(&decoded_jwe_key)
        .change_context(errors::PazeDecryptionError::DecryptionFailed)?;

    let (deserialized_payload, _deserialized_header) =
        jwe::deserialize_compact(jws_body.secured_payload.peek(), &decrypter)
            .change_context(errors::PazeDecryptionError::DecryptionFailed)?;
    let encoded_secured_payload_element = String::from_utf8(deserialized_payload)
        .change_context(errors::PazeDecryptionError::DecryptionFailed)?
        .split('.')
        .collect::<Vec<&str>>()
        .get(1)
        .ok_or(errors::PazeDecryptionError::DecryptionFailed)?
        .to_string();
    let decoded_secured_payload_element = base64::engine::general_purpose::URL_SAFE_NO_PAD
        .decode(encoded_secured_payload_element)
        .change_context(errors::PazeDecryptionError::Base64DecodingFailed)?;
    let parsed_decrypted: serde_json::Value =
        serde_json::from_slice(&decoded_secured_payload_element)
            .change_context(errors::PazeDecryptionError::DecryptionFailed)?;
    Ok(parsed_decrypted)
}

#[derive(Debug, Clone, Serialize, Deserialize)]
#[serde(rename_all = "camelCase")]
pub struct JwsBody {
    pub payload_id: String,
    pub session_id: String,
    pub secured_payload: masking::Secret<String>,
}

pub fn get_key_params_for_surcharge_details(
    payment_method_data: &domain::PaymentMethodData,
) -> Option<(
    common_enums::PaymentMethod,
    common_enums::PaymentMethodType,
    Option<common_enums::CardNetwork>,
)> {
    match payment_method_data {
        domain::PaymentMethodData::Card(card) => {
            // surcharge generated will always be same for credit as well as debit
            // since surcharge conditions cannot be defined on card_type
            Some((
                common_enums::PaymentMethod::Card,
                common_enums::PaymentMethodType::Credit,
                card.card_network.clone(),
            ))
        }
        domain::PaymentMethodData::CardRedirect(card_redirect_data) => Some((
            common_enums::PaymentMethod::CardRedirect,
            card_redirect_data.get_payment_method_type(),
            None,
        )),
        domain::PaymentMethodData::Wallet(wallet) => Some((
            common_enums::PaymentMethod::Wallet,
            wallet.get_payment_method_type(),
            None,
        )),
        domain::PaymentMethodData::PayLater(pay_later) => Some((
            common_enums::PaymentMethod::PayLater,
            pay_later.get_payment_method_type(),
            None,
        )),
        domain::PaymentMethodData::BankRedirect(bank_redirect) => Some((
            common_enums::PaymentMethod::BankRedirect,
            bank_redirect.get_payment_method_type(),
            None,
        )),
        domain::PaymentMethodData::BankDebit(bank_debit) => Some((
            common_enums::PaymentMethod::BankDebit,
            bank_debit.get_payment_method_type(),
            None,
        )),
        domain::PaymentMethodData::BankTransfer(bank_transfer) => Some((
            common_enums::PaymentMethod::BankTransfer,
            bank_transfer.get_payment_method_type(),
            None,
        )),
        domain::PaymentMethodData::Crypto(crypto) => Some((
            common_enums::PaymentMethod::Crypto,
            crypto.get_payment_method_type(),
            None,
        )),
        domain::PaymentMethodData::MandatePayment => None,
        domain::PaymentMethodData::Reward => None,
        domain::PaymentMethodData::RealTimePayment(real_time_payment) => Some((
            common_enums::PaymentMethod::RealTimePayment,
            real_time_payment.get_payment_method_type(),
            None,
        )),
        domain::PaymentMethodData::Upi(upi_data) => Some((
            common_enums::PaymentMethod::Upi,
            upi_data.get_payment_method_type(),
            None,
        )),
        domain::PaymentMethodData::Voucher(voucher) => Some((
            common_enums::PaymentMethod::Voucher,
            voucher.get_payment_method_type(),
            None,
        )),
        domain::PaymentMethodData::GiftCard(gift_card) => Some((
            common_enums::PaymentMethod::GiftCard,
            gift_card.get_payment_method_type(),
            None,
        )),
        domain::PaymentMethodData::OpenBanking(ob_data) => Some((
            common_enums::PaymentMethod::OpenBanking,
            ob_data.get_payment_method_type(),
            None,
        )),
        domain::PaymentMethodData::MobilePayment(mobile_payment) => Some((
            common_enums::PaymentMethod::MobilePayment,
            mobile_payment.get_payment_method_type(),
            None,
        )),
        domain::PaymentMethodData::CardToken(_)
        | domain::PaymentMethodData::NetworkToken(_)
        | domain::PaymentMethodData::CardDetailsForNetworkTransactionId(_) => None,
    }
}

pub fn validate_payment_link_request(
    request: &api::PaymentsRequest,
) -> Result<(), errors::ApiErrorResponse> {
    #[cfg(feature = "v1")]
    if request.confirm == Some(true) {
        return Err(errors::ApiErrorResponse::InvalidRequestData {
            message: "cannot confirm a payment while creating a payment link".to_string(),
        });
    }

    if request.return_url.is_none() {
        return Err(errors::ApiErrorResponse::InvalidRequestData {
            message: "return_url must be sent while creating a payment link".to_string(),
        });
    }
    Ok(())
}

pub async fn get_gsm_record(
    state: &SessionState,
    error_code: Option<String>,
    error_message: Option<String>,
    connector_name: String,
    flow: String,
) -> Option<hyperswitch_domain_models::gsm::GatewayStatusMap> {
    let get_gsm = || async {
        state.store.find_gsm_rule(
                connector_name.clone(),
                flow.clone(),
                "sub_flow".to_string(),
                error_code.clone().unwrap_or_default(), // TODO: make changes in connector to get a mandatory code in case of success or error response
                error_message.clone().unwrap_or_default(),
            )
            .await
            .map_err(|err| {
                if err.current_context().is_db_not_found() {
                    logger::warn!(
                        "GSM miss for connector - {}, flow - {}, error_code - {:?}, error_message - {:?}",
                        connector_name,
                        flow,
                        error_code,
                        error_message
                    );
                    metrics::AUTO_RETRY_GSM_MISS_COUNT.add( 1, &[]);
                } else {
                    metrics::AUTO_RETRY_GSM_FETCH_FAILURE_COUNT.add( 1, &[]);
                };
                err.change_context(errors::ApiErrorResponse::InternalServerError)
                    .attach_printable("failed to fetch decision from gsm")
            })
    };
    get_gsm()
        .await
        .inspect_err(|err| {
            // warn log should suffice here because we are not propagating this error
            logger::warn!(get_gsm_decision_fetch_error=?err, "error fetching gsm decision");
        })
        .ok()
}

pub async fn get_unified_translation(
    state: &SessionState,
    unified_code: String,
    unified_message: String,
    locale: String,
) -> Option<String> {
    let get_unified_translation = || async {
        state.store.find_translation(
                unified_code.clone(),
                unified_message.clone(),
                locale.clone(),
            )
            .await
            .map_err(|err| {
                if err.current_context().is_db_not_found() {
                    logger::warn!(
                        "Translation missing for unified_code - {:?}, unified_message - {:?}, locale - {:?}",
                        unified_code,
                        unified_message,
                        locale
                    );
                }
                err.change_context(errors::ApiErrorResponse::InternalServerError)
                    .attach_printable("failed to fetch translation from unified_translations")
            })
    };
    get_unified_translation()
        .await
        .inspect_err(|err| {
            // warn log should suffice here because we are not propagating this error
            logger::warn!(get_translation_error=?err, "error fetching unified translations");
        })
        .ok()
}
pub fn validate_order_details_amount(
    order_details: Vec<api_models::payments::OrderDetailsWithAmount>,
    amount: MinorUnit,
    should_validate: bool,
) -> Result<(), errors::ApiErrorResponse> {
    if should_validate {
        let total_order_details_amount: MinorUnit = order_details
            .iter()
            .map(|order| order.amount * order.quantity)
            .sum();

        if total_order_details_amount != amount {
            Err(errors::ApiErrorResponse::InvalidRequestData {
                message: "Total sum of order details doesn't match amount in payment request"
                    .to_string(),
            })
        } else {
            Ok(())
        }
    } else {
        Ok(())
    }
}

// This function validates the client secret expiry set by the merchant in the request
pub fn validate_session_expiry(session_expiry: u32) -> Result<(), errors::ApiErrorResponse> {
    if !(consts::MIN_SESSION_EXPIRY..=consts::MAX_SESSION_EXPIRY).contains(&session_expiry) {
        Err(errors::ApiErrorResponse::InvalidRequestData {
            message: "session_expiry should be between 60(1 min) to 7890000(3 months).".to_string(),
        })
    } else {
        Ok(())
    }
}

pub fn get_recipient_id_for_open_banking(
    merchant_data: &AdditionalMerchantData,
) -> Result<Option<String>, errors::ApiErrorResponse> {
    match merchant_data {
        AdditionalMerchantData::OpenBankingRecipientData(data) => match data {
            MerchantRecipientData::ConnectorRecipientId(id) => Ok(Some(id.peek().clone())),
            MerchantRecipientData::AccountData(acc_data) => {
                let connector_recipient_id = match acc_data {
                    MerchantAccountData::Bacs {
                        connector_recipient_id,
                        ..
                    }
                    | MerchantAccountData::Iban {
                        connector_recipient_id,
                        ..
                    }
                    | MerchantAccountData::FasterPayments {
                        connector_recipient_id,
                        ..
                    }
                    | MerchantAccountData::Sepa {
                        connector_recipient_id,
                        ..
                    }
                    | MerchantAccountData::SepaInstant {
                        connector_recipient_id,
                        ..
                    }
                    | MerchantAccountData::Elixir {
                        connector_recipient_id,
                        ..
                    }
                    | MerchantAccountData::Bankgiro {
                        connector_recipient_id,
                        ..
                    }
                    | MerchantAccountData::Plusgiro {
                        connector_recipient_id,
                        ..
                    } => connector_recipient_id,
                };

                match connector_recipient_id {
                    Some(RecipientIdType::ConnectorId(id)) => Ok(Some(id.peek().clone())),
                    Some(RecipientIdType::LockerId(id)) => Ok(Some(id.peek().clone())),
                    _ => Err(errors::ApiErrorResponse::InvalidConnectorConfiguration {
                        config: "recipient_id".to_string(),
                    }),
                }
            }
            _ => Err(errors::ApiErrorResponse::InvalidConnectorConfiguration {
                config: "recipient_id".to_string(),
            }),
        },
    }
}

pub fn get_connector_data_with_token(
    state: &SessionState,
    connector_name: String,
    merchant_connector_account_id: Option<id_type::MerchantConnectorAccountId>,
    payment_method_type: api_models::enums::PaymentMethodType,
) -> RouterResult<api::ConnectorData> {
    let connector_data_result = api::ConnectorData::get_connector_by_name(
        &state.conf.connectors,
        &connector_name.to_string(),
        // Default value, will be replaced by the result of decide_session_token_flow
        api::GetToken::Connector,
        merchant_connector_account_id.clone(),
    );
    let connector_type = decide_session_token_flow(
        &connector_data_result?.connector,
        payment_method_type,
        connector_name.clone(),
    );

    logger::debug!(session_token_flow=?connector_type, "Session token flow decided for payment method type: {:?}", payment_method_type);

    api::ConnectorData::get_connector_by_name(
        &state.conf.connectors,
        &connector_name.to_string(),
        connector_type,
        merchant_connector_account_id,
    )
    .inspect_err(|err| {
        logger::error!(session_token_error=?err);
    })
}

/// Decides the session token flow based on payment method type
pub fn decide_session_token_flow(
    connector: &hyperswitch_interfaces::connector_integration_interface::ConnectorEnum,
    payment_method_type: api_models::enums::PaymentMethodType,
    connector_name: String,
) -> api::GetToken {
    if connector.validate_sdk_session_token_for_payment_method(&payment_method_type) {
        logger::debug!(
            "SDK session token validation succeeded for payment_method_type {:?} in connector {} , proceeding with Connector token flow",
            payment_method_type, connector_name
        );
        return api::GetToken::Connector;
    }

    match payment_method_type {
        api_models::enums::PaymentMethodType::ApplePay => api::GetToken::ApplePayMetadata,
        api_models::enums::PaymentMethodType::GooglePay => api::GetToken::GpayMetadata,
        api_models::enums::PaymentMethodType::Paypal => api::GetToken::PaypalSdkMetadata,
        api_models::enums::PaymentMethodType::SamsungPay => api::GetToken::SamsungPayMetadata,
        api_models::enums::PaymentMethodType::Paze => api::GetToken::PazeMetadata,
        api_models::enums::PaymentMethodType::AmazonPay => api::GetToken::AmazonPayMetadata,
        _ => api::GetToken::Connector,
    }
}
// This function validates the intent fulfillment time expiry set by the merchant in the request
pub fn validate_intent_fulfillment_expiry(
    intent_fulfillment_time: u32,
) -> Result<(), errors::ApiErrorResponse> {
    if !(consts::MIN_INTENT_FULFILLMENT_EXPIRY..=consts::MAX_INTENT_FULFILLMENT_EXPIRY)
        .contains(&intent_fulfillment_time)
    {
        Err(errors::ApiErrorResponse::InvalidRequestData {
            message: "intent_fulfillment_time should be between 60(1 min) to 1800(30 mins)."
                .to_string(),
        })
    } else {
        Ok(())
    }
}

pub fn add_connector_response_to_additional_payment_data(
    additional_payment_data: api_models::payments::AdditionalPaymentData,
    connector_response_payment_method_data: AdditionalPaymentMethodConnectorResponse,
) -> api_models::payments::AdditionalPaymentData {
    match (
        &additional_payment_data,
        connector_response_payment_method_data,
    ) {
        (
            api_models::payments::AdditionalPaymentData::Card(additional_card_data),
            AdditionalPaymentMethodConnectorResponse::Card {
                authentication_data,
                payment_checks,
                ..
            },
        ) => api_models::payments::AdditionalPaymentData::Card(Box::new(
            api_models::payments::AdditionalCardInfo {
                payment_checks,
                authentication_data,
                ..*additional_card_data.clone()
            },
        )),
        (
            api_models::payments::AdditionalPaymentData::PayLater { .. },
            AdditionalPaymentMethodConnectorResponse::PayLater {
                klarna_sdk: Some(KlarnaSdkResponse { payment_type }),
            },
        ) => api_models::payments::AdditionalPaymentData::PayLater {
            klarna_sdk: Some(api_models::payments::KlarnaSdkPaymentMethod { payment_type }),
        },
        (
            api_models::payments::AdditionalPaymentData::BankRedirect { .. },
            AdditionalPaymentMethodConnectorResponse::BankRedirect {
                interac: Some(InteracCustomerInfo { customer_info }),
            },
        ) => api_models::payments::AdditionalPaymentData::BankRedirect {
            bank_name: None,
            details: None,
            interac: Some(api_models::payments::InteracPaymentMethod { customer_info }),
        },

        _ => additional_payment_data,
    }
}

#[cfg(feature = "v1")]
pub async fn get_payment_method_data_and_encrypted_payment_method_data(
    payment_attempt: &PaymentAttempt,
    key_manager_state: &KeyManagerState,
    key_store: &domain::MerchantKeyStore,
    additional_payment_method_data_intermediate: Option<serde_json::Value>,
) -> CustomResult<
    (
        Option<serde_json::Value>,
        Option<Encryptable<masking::Secret<serde_json::Value>>>,
    ),
    errors::ApiErrorResponse,
> {
    if payment_attempt
        .payment_method
        .as_ref()
        .map(|payment_method| payment_method.is_additional_payment_method_data_sensitive())
        .unwrap_or(false)
    {
        let encrypted_payment_method_data = additional_payment_method_data_intermediate
            .clone()
            .async_map(|additional_payment_method_data_intermediate| {
                create_encrypted_data(
                    key_manager_state,
                    key_store,
                    additional_payment_method_data_intermediate,
                )
            })
            .await
            .transpose()
            .change_context(errors::ApiErrorResponse::InternalServerError)
            .attach_printable("Unable to encrypt additional_payment_method_data")?;
        Ok((None, encrypted_payment_method_data))
    } else {
        Ok((additional_payment_method_data_intermediate, None))
    }
}

pub fn update_additional_payment_data_with_connector_response_pm_data(
    additional_payment_data: Option<serde_json::Value>,
    connector_response_pm_data: Option<AdditionalPaymentMethodConnectorResponse>,
) -> RouterResult<Option<serde_json::Value>> {
    let parsed_additional_payment_method_data = additional_payment_data
        .as_ref()
        .map(|payment_method_data| {
            payment_method_data
                .clone()
                .parse_value::<api_models::payments::AdditionalPaymentData>(
                    "additional_payment_method_data",
                )
        })
        .transpose()
        .change_context(errors::ApiErrorResponse::InternalServerError)
        .attach_printable("unable to parse value into additional_payment_method_data")?;

    let additional_payment_method_data = parsed_additional_payment_method_data
        .zip(connector_response_pm_data)
        .map(|(additional_pm_data, connector_response_pm_data)| {
            add_connector_response_to_additional_payment_data(
                additional_pm_data,
                connector_response_pm_data,
            )
        });

    additional_payment_method_data
        .as_ref()
        .map(Encode::encode_to_value)
        .transpose()
        .change_context(errors::ApiErrorResponse::InternalServerError)
        .attach_printable("Failed to encode additional pm data")
}

#[cfg(feature = "v2")]
pub async fn get_payment_method_details_from_payment_token(
    state: &SessionState,
    payment_attempt: &PaymentAttempt,
    payment_intent: &PaymentIntent,
    key_store: &domain::MerchantKeyStore,
    storage_scheme: enums::MerchantStorageScheme,
) -> RouterResult<Option<(domain::PaymentMethodData, enums::PaymentMethod)>> {
    todo!()
}

#[cfg(feature = "v1")]
pub async fn get_payment_method_details_from_payment_token(
    state: &SessionState,
    payment_attempt: &PaymentAttempt,
    payment_intent: &PaymentIntent,
    key_store: &domain::MerchantKeyStore,
    storage_scheme: enums::MerchantStorageScheme,
) -> RouterResult<Option<(domain::PaymentMethodData, enums::PaymentMethod)>> {
    let hyperswitch_token = if let Some(token) = payment_attempt.payment_token.clone() {
        let redis_conn = state
            .store
            .get_redis_conn()
            .change_context(errors::ApiErrorResponse::InternalServerError)
            .attach_printable("Failed to get redis connection")?;
        let key = format!(
            "pm_token_{}_{}_hyperswitch",
            token,
            payment_attempt
                .payment_method
                .to_owned()
                .get_required_value("payment_method")?,
        );
        let token_data_string = redis_conn
            .get_key::<Option<String>>(&key.into())
            .await
            .change_context(errors::ApiErrorResponse::InternalServerError)
            .attach_printable("Failed to fetch the token from redis")?
            .ok_or(error_stack::Report::new(
                errors::ApiErrorResponse::UnprocessableEntity {
                    message: "Token is invalid or expired".to_owned(),
                },
            ))?;
        let token_data_result = token_data_string
            .clone()
            .parse_struct("PaymentTokenData")
            .change_context(errors::ApiErrorResponse::InternalServerError)
            .attach_printable("failed to deserialize hyperswitch token data");
        let token_data = match token_data_result {
            Ok(data) => data,
            Err(e) => {
                // The purpose of this logic is backwards compatibility to support tokens
                // in redis that might be following the old format.
                if token_data_string.starts_with('{') {
                    return Err(e);
                } else {
                    storage::PaymentTokenData::temporary_generic(token_data_string)
                }
            }
        };
        Some(token_data)
    } else {
        None
    };
    let token = hyperswitch_token
        .ok_or(errors::ApiErrorResponse::InternalServerError)
        .attach_printable("missing hyperswitch_token")?;
    match token {
        storage::PaymentTokenData::TemporaryGeneric(generic_token) => {
            retrieve_payment_method_with_temporary_token(
                state,
                &generic_token.token,
                payment_intent,
                payment_attempt,
                key_store,
                None,
            )
            .await
        }

        storage::PaymentTokenData::Temporary(generic_token) => {
            retrieve_payment_method_with_temporary_token(
                state,
                &generic_token.token,
                payment_intent,
                payment_attempt,
                key_store,
                None,
            )
            .await
        }

        storage::PaymentTokenData::Permanent(card_token) => {
            retrieve_card_with_permanent_token_for_external_authentication(
                state,
                &card_token.token,
                payment_intent,
                None,
                key_store,
                storage_scheme,
            )
            .await
            .map(|card| Some((card, enums::PaymentMethod::Card)))
        }

        storage::PaymentTokenData::PermanentCard(card_token) => {
            retrieve_card_with_permanent_token_for_external_authentication(
                state,
                &card_token.token,
                payment_intent,
                None,
                key_store,
                storage_scheme,
            )
            .await
            .map(|card| Some((card, enums::PaymentMethod::Card)))
        }

        storage::PaymentTokenData::AuthBankDebit(auth_token) => {
            retrieve_payment_method_from_auth_service(
                state,
                key_store,
                &auth_token,
                payment_intent,
                &None,
            )
            .await
        }

        storage::PaymentTokenData::WalletToken(_) => Ok(None),
    }
}

// This function validates the  mandate_data with its setup_future_usage
pub fn validate_mandate_data_and_future_usage(
    setup_future_usages: Option<api_enums::FutureUsage>,
    mandate_details_present: bool,
) -> Result<(), errors::ApiErrorResponse> {
    if mandate_details_present
        && (Some(api_enums::FutureUsage::OnSession) == setup_future_usages
            || setup_future_usages.is_none())
    {
        Err(errors::ApiErrorResponse::PreconditionFailed {
            message: "`setup_future_usage` must be `off_session` for mandates".into(),
        })
    } else {
        Ok(())
    }
}

#[derive(Debug, Clone)]
pub enum UnifiedAuthenticationServiceFlow {
    ClickToPayInitiate,
    ExternalAuthenticationInitiate {
        acquirer_details: Option<authentication::types::AcquirerDetails>,
        card: Box<hyperswitch_domain_models::payment_method_data::Card>,
        token: String,
    },
    ExternalAuthenticationPostAuthenticate {
        authentication_id: id_type::AuthenticationId,
    },
}

#[cfg(feature = "v1")]
pub async fn decide_action_for_unified_authentication_service<F: Clone>(
    state: &SessionState,
    key_store: &domain::MerchantKeyStore,
    business_profile: &domain::Profile,
    payment_data: &mut PaymentData<F>,
    connector_call_type: &api::ConnectorCallType,
    mandate_type: Option<api_models::payments::MandateTransactionType>,
) -> RouterResult<Option<UnifiedAuthenticationServiceFlow>> {
    let external_authentication_flow = get_payment_external_authentication_flow_during_confirm(
        state,
        key_store,
        business_profile,
        payment_data,
        connector_call_type,
        mandate_type,
    )
    .await?;
    Ok(match external_authentication_flow {
        Some(PaymentExternalAuthenticationFlow::PreAuthenticationFlow {
            acquirer_details,
            card,
            token,
        }) => Some(
            UnifiedAuthenticationServiceFlow::ExternalAuthenticationInitiate {
                acquirer_details,
                card,
                token,
            },
        ),
        Some(PaymentExternalAuthenticationFlow::PostAuthenticationFlow { authentication_id }) => {
            Some(
                UnifiedAuthenticationServiceFlow::ExternalAuthenticationPostAuthenticate {
                    authentication_id,
                },
            )
        }
        None => {
            if let Some(payment_method) = payment_data.payment_attempt.payment_method {
                if payment_method == storage_enums::PaymentMethod::Card
                    && business_profile.is_click_to_pay_enabled
                    && payment_data.service_details.is_some()
                {
                    Some(UnifiedAuthenticationServiceFlow::ClickToPayInitiate)
                } else {
                    None
                }
            } else {
                logger::info!(
                    payment_method=?payment_data.payment_attempt.payment_method,
                    click_to_pay_enabled=?business_profile.is_click_to_pay_enabled,
                    "skipping unified authentication service call since payment conditions are not satisfied"
                );
                None
            }
        }
    })
}

pub enum PaymentExternalAuthenticationFlow {
    PreAuthenticationFlow {
        acquirer_details: Option<authentication::types::AcquirerDetails>,
        card: Box<hyperswitch_domain_models::payment_method_data::Card>,
        token: String,
    },
    PostAuthenticationFlow {
        authentication_id: id_type::AuthenticationId,
    },
}

#[cfg(feature = "v1")]
pub async fn get_payment_external_authentication_flow_during_confirm<F: Clone>(
    state: &SessionState,
    key_store: &domain::MerchantKeyStore,
    business_profile: &domain::Profile,
    payment_data: &mut PaymentData<F>,
    connector_call_type: &api::ConnectorCallType,
    mandate_type: Option<api_models::payments::MandateTransactionType>,
) -> RouterResult<Option<PaymentExternalAuthenticationFlow>> {
    let authentication_id = payment_data.payment_attempt.authentication_id.clone();
    let is_authentication_type_3ds = payment_data.payment_attempt.authentication_type
        == Some(common_enums::AuthenticationType::ThreeDs);
    let separate_authentication_requested = payment_data
        .payment_intent
        .request_external_three_ds_authentication
        .unwrap_or(false);
    let separate_three_ds_authentication_attempted = payment_data
        .payment_attempt
        .external_three_ds_authentication_attempted
        .unwrap_or(false);
    let connector_supports_separate_authn =
        authentication::utils::get_connector_data_if_separate_authn_supported(connector_call_type);
    logger::info!("is_pre_authn_call {:?}", authentication_id.is_none());
    logger::info!(
        "separate_authentication_requested {:?}",
        separate_authentication_requested
    );
    logger::info!(
        "payment connector supports external authentication: {:?}",
        connector_supports_separate_authn.is_some()
    );
    let card = payment_data.payment_method_data.as_ref().and_then(|pmd| {
        if let domain::PaymentMethodData::Card(card) = pmd {
            Some(card.clone())
        } else {
            None
        }
    });
    Ok(if separate_three_ds_authentication_attempted {
        authentication_id.map(|authentication_id| {
            PaymentExternalAuthenticationFlow::PostAuthenticationFlow { authentication_id }
        })
    } else if separate_authentication_requested
        && is_authentication_type_3ds
        && mandate_type
            != Some(api_models::payments::MandateTransactionType::RecurringMandateTransaction)
    {
        if let Some((connector_data, card)) = connector_supports_separate_authn.zip(card) {
            let token = payment_data
                .token
                .clone()
                .get_required_value("token")
                .change_context(errors::ApiErrorResponse::InternalServerError)
                .attach_printable(
                    "payment_data.token should not be None while making pre authentication call",
                )?;
            let payment_connector_mca = get_merchant_connector_account(
                state,
                &business_profile.merchant_id,
                None,
                key_store,
                business_profile.get_id(),
                connector_data.connector_name.to_string().as_str(),
                connector_data.merchant_connector_id.as_ref(),
            )
            .await?;
            let acquirer_details = payment_connector_mca
                .get_metadata()
                .clone()
                .and_then(|metadata| {
                    metadata
                    .peek()
                    .clone()
                    .parse_value::<authentication::types::AcquirerDetails>("AcquirerDetails")
                    .change_context(errors::ApiErrorResponse::PreconditionFailed {
                        message:
                            "acquirer_bin and acquirer_merchant_id not found in Payment Connector's Metadata"
                                .to_string(),
                    })
                    .inspect_err(|err| {
                        logger::error!(
                            "Failed to parse acquirer details from Payment Connector's Metadata: {:?}",
                            err
                        );
                    })
                    .ok()
                });
            Some(PaymentExternalAuthenticationFlow::PreAuthenticationFlow {
                card: Box::new(card),
                token,
                acquirer_details,
            })
        } else {
            None
        }
    } else {
        None
    })
}

pub fn get_redis_key_for_extended_card_info(
    merchant_id: &id_type::MerchantId,
    payment_id: &id_type::PaymentId,
) -> String {
    format!(
        "{}_{}_extended_card_info",
        merchant_id.get_string_repr(),
        payment_id.get_string_repr()
    )
}

pub fn check_integrity_based_on_flow<T, Request>(
    request: &Request,
    payment_response_data: &Result<PaymentsResponseData, ErrorResponse>,
) -> Result<(), common_utils::errors::IntegrityCheckError>
where
    T: FlowIntegrity,
    Request: GetIntegrityObject<T> + CheckIntegrity<Request, T>,
{
    let connector_transaction_id = match payment_response_data {
        Ok(resp_data) => match resp_data {
            PaymentsResponseData::TransactionResponse {
                connector_response_reference_id,
                ..
            } => connector_response_reference_id,
            PaymentsResponseData::TransactionUnresolvedResponse {
                connector_response_reference_id,
                ..
            } => connector_response_reference_id,
            PaymentsResponseData::PreProcessingResponse {
                connector_response_reference_id,
                ..
            } => connector_response_reference_id,
            _ => &None,
        },
        Err(_) => &None,
    };
    request.check_integrity(request, connector_transaction_id.to_owned())
}

pub async fn config_skip_saving_wallet_at_connector(
    db: &dyn StorageInterface,
    merchant_id: &id_type::MerchantId,
) -> CustomResult<Option<Vec<storage_enums::PaymentMethodType>>, errors::ApiErrorResponse> {
    let config = db
        .find_config_by_key_unwrap_or(
            &merchant_id.get_skip_saving_wallet_at_connector_key(),
            Some("[]".to_string()),
        )
        .await;
    Ok(match config {
        Ok(conf) => Some(
            serde_json::from_str::<Vec<storage_enums::PaymentMethodType>>(&conf.config)
                .change_context(errors::ApiErrorResponse::InternalServerError)
                .attach_printable("skip_save_wallet_at_connector config parsing failed")?,
        ),
        Err(error) => {
            logger::error!(?error);
            None
        }
    })
}

#[cfg(feature = "v1")]
pub async fn override_setup_future_usage_to_on_session<F, D>(
    db: &dyn StorageInterface,
    payment_data: &mut D,
) -> CustomResult<(), errors::ApiErrorResponse>
where
    F: Clone,
    D: OperationSessionGetters<F> + OperationSessionSetters<F> + Send,
{
    if payment_data.get_payment_intent().setup_future_usage == Some(enums::FutureUsage::OffSession)
    {
        let skip_saving_wallet_at_connector_optional = config_skip_saving_wallet_at_connector(
            db,
            &payment_data.get_payment_intent().merchant_id,
        )
        .await?;

        if let Some(skip_saving_wallet_at_connector) = skip_saving_wallet_at_connector_optional {
            if let Some(payment_method_type) =
                payment_data.get_payment_attempt().get_payment_method_type()
            {
                if skip_saving_wallet_at_connector.contains(&payment_method_type) {
                    logger::debug!("Override setup_future_usage from off_session to on_session based on the merchant's skip_saving_wallet_at_connector configuration to avoid creating a connector mandate.");
                    payment_data
                        .set_setup_future_usage_in_payment_intent(enums::FutureUsage::OnSession);
                }
            }
        };
    };
    Ok(())
}

pub async fn validate_routing_id_with_profile_id(
    db: &dyn StorageInterface,
    routing_id: &id_type::RoutingId,
    profile_id: &id_type::ProfileId,
) -> CustomResult<(), errors::ApiErrorResponse> {
    let _routing_id = db
        .find_routing_algorithm_metadata_by_algorithm_id_profile_id(routing_id, profile_id)
        .await
        .map_err(|err| {
            if err.current_context().is_db_not_found() {
                logger::warn!(
                    "Routing id not found for routing id - {:?} and profile id - {:?}",
                    routing_id,
                    profile_id
                );
                err.change_context(errors::ApiErrorResponse::InvalidDataFormat {
                    field_name: "routing_algorithm_id".to_string(),
                    expected_format: "A valid routing_id that belongs to the business_profile"
                        .to_string(),
                })
            } else {
                err.change_context(errors::ApiErrorResponse::InternalServerError)
                    .attach_printable("Failed to validate routing id")
            }
        })?;
    Ok(())
}

#[cfg(feature = "v1")]
pub async fn validate_merchant_connector_ids_in_connector_mandate_details(
    state: &SessionState,
    key_store: &domain::MerchantKeyStore,
    connector_mandate_details: &api_models::payment_methods::CommonMandateReference,
    merchant_id: &id_type::MerchantId,
    card_network: Option<api_enums::CardNetwork>,
) -> CustomResult<(), errors::ApiErrorResponse> {
    let db = &*state.store;
    let merchant_connector_account_list = db
        .find_merchant_connector_account_by_merchant_id_and_disabled_list(
            merchant_id,
            true,
            key_store,
        )
        .await
        .to_not_found_response(errors::ApiErrorResponse::InternalServerError)?;

    let merchant_connector_account_details_hash_map: std::collections::HashMap<
        id_type::MerchantConnectorAccountId,
        domain::MerchantConnectorAccount,
    > = merchant_connector_account_list
        .iter()
        .map(|merchant_connector_account| {
            (
                merchant_connector_account.get_id(),
                merchant_connector_account.clone(),
            )
        })
        .collect();

    if let Some(payment_mandate_reference) = &connector_mandate_details.payments {
        let payments_map = payment_mandate_reference.0.clone();
        for (migrating_merchant_connector_id, migrating_connector_mandate_details) in payments_map {
            match (
                card_network.clone(),
                merchant_connector_account_details_hash_map.get(&migrating_merchant_connector_id),
            ) {
                (Some(enums::CardNetwork::Discover), Some(merchant_connector_account_details)) => {
                    if let ("cybersource", None) = (
                        merchant_connector_account_details.connector_name.as_str(),
                        migrating_connector_mandate_details
                            .original_payment_authorized_amount
                            .zip(
                                migrating_connector_mandate_details
                                    .original_payment_authorized_currency,
                            ),
                    ) {
                        Err(errors::ApiErrorResponse::MissingRequiredFields {
                            field_names: vec![
                                "original_payment_authorized_currency",
                                "original_payment_authorized_amount",
                            ],
                        })
                        .attach_printable(format!(
                            "Invalid connector_mandate_details provided for connector {migrating_merchant_connector_id:?}",

                        ))?
                    }
                }
                (_, Some(_)) => (),
                (_, None) => Err(errors::ApiErrorResponse::InvalidDataValue {
                    field_name: "merchant_connector_id",
                })
                .attach_printable_lazy(|| {
                    format!(
                        "{migrating_merchant_connector_id:?} invalid merchant connector id in connector_mandate_details",

                    )
                })?,
            }
        }
    } else {
        router_env::logger::error!("payment mandate reference not found");
    }
    Ok(())
}

pub fn validate_platform_request_for_marketplace(
    amount: api::Amount,
    split_payments: Option<common_types::payments::SplitPaymentsRequest>,
) -> Result<(), errors::ApiErrorResponse> {
    match split_payments {
        Some(common_types::payments::SplitPaymentsRequest::StripeSplitPayment(
            stripe_split_payment,
        )) => match amount {
            api::Amount::Zero => {
                if stripe_split_payment
                    .application_fees
                    .as_ref()
                    .map_or(MinorUnit::zero(), |amount| *amount)
                    != MinorUnit::zero()
                {
                    return Err(errors::ApiErrorResponse::InvalidDataValue {
                        field_name: "split_payments.stripe_split_payment.application_fees",
                    });
                }
            }
            api::Amount::Value(amount) => {
                if stripe_split_payment
                    .application_fees
                    .as_ref()
                    .map_or(MinorUnit::zero(), |amount| *amount)
                    > amount.into()
                {
                    return Err(errors::ApiErrorResponse::InvalidDataValue {
                        field_name: "split_payments.stripe_split_payment.application_fees",
                    });
                }
            }
        },
        Some(common_types::payments::SplitPaymentsRequest::AdyenSplitPayment(
            adyen_split_payment,
        )) => {
            let total_split_amount: i64 = adyen_split_payment
                .split_items
                .iter()
                .map(|split_item| {
                    split_item
                        .amount
                        .unwrap_or(MinorUnit::new(0))
                        .get_amount_as_i64()
                })
                .sum();

            match amount {
                api::Amount::Zero => {
                    if total_split_amount != 0 {
                        return Err(errors::ApiErrorResponse::InvalidDataValue {
                            field_name: "Sum of split amounts should be equal to the total amount",
                        });
                    }
                }
                api::Amount::Value(amount) => {
                    let i64_amount: i64 = amount.into();
                    if !adyen_split_payment.split_items.is_empty()
                        && i64_amount != total_split_amount
                    {
                        return Err(errors::ApiErrorResponse::PreconditionFailed {
                            message: "Sum of split amounts should be equal to the total amount"
                                .to_string(),
                        });
                    }
                }
            };
            adyen_split_payment
                .split_items
                .iter()
                .try_for_each(|split_item| {
                    match split_item.split_type {
                        common_enums::AdyenSplitType::BalanceAccount => {
                            if split_item.account.is_none() {
                                return Err(errors::ApiErrorResponse::MissingRequiredField {
                                    field_name:
                                        "split_payments.adyen_split_payment.split_items.account",
                                });
                            }
                        }
                        common_enums::AdyenSplitType::Commission
                        | enums::AdyenSplitType::Vat
                        | enums::AdyenSplitType::TopUp => {
                            if split_item.amount.is_none() {
                                return Err(errors::ApiErrorResponse::MissingRequiredField {
                                    field_name:
                                        "split_payments.adyen_split_payment.split_items.amount",
                                });
                            }
                            if let enums::AdyenSplitType::TopUp = split_item.split_type {
                                if split_item.account.is_none() {
                                    return Err(errors::ApiErrorResponse::MissingRequiredField {
                                        field_name:
                                            "split_payments.adyen_split_payment.split_items.account",
                                    });
                                }
                                if adyen_split_payment.store.is_some() {
                                    return Err(errors::ApiErrorResponse::PreconditionFailed {
                                        message: "Topup split payment is not available via Adyen Platform"
                                            .to_string(),
                                    });
                                }
                            }
                        }
                        enums::AdyenSplitType::AcquiringFees
                        | enums::AdyenSplitType::PaymentFee
                        | enums::AdyenSplitType::AdyenFees
                        | enums::AdyenSplitType::AdyenCommission
                        | enums::AdyenSplitType::AdyenMarkup
                        | enums::AdyenSplitType::Interchange
                        | enums::AdyenSplitType::SchemeFee => {}
                    };
                    Ok(())
                })?;
        }
        Some(common_types::payments::SplitPaymentsRequest::XenditSplitPayment(
            xendit_split_payment,
        )) => match xendit_split_payment {
            common_types::payments::XenditSplitRequest::MultipleSplits(
                xendit_multiple_split_payment,
            ) => {
                match amount {
                    api::Amount::Zero => {
                        let total_split_amount: i64 = xendit_multiple_split_payment
                            .routes
                            .iter()
                            .map(|route| {
                                route
                                    .flat_amount
                                    .unwrap_or(MinorUnit::new(0))
                                    .get_amount_as_i64()
                            })
                            .sum();

                        if total_split_amount != 0 {
                            return Err(errors::ApiErrorResponse::InvalidDataValue {
                                field_name:
                                    "Sum of split amounts should be equal to the total amount",
                            });
                        }
                    }
                    api::Amount::Value(amount) => {
                        let total_payment_amount: i64 = amount.into();
                        let total_split_amount: i64 = xendit_multiple_split_payment
                    .routes
                    .into_iter()
                    .map(|route| {
                        if route.flat_amount.is_none() && route.percent_amount.is_none() {
                            Err(errors::ApiErrorResponse::InvalidRequestData {
                                message: "Expected either split_payments.xendit_split_payment.routes.flat_amount or split_payments.xendit_split_payment.routes.percent_amount to be provided".to_string(),
                            })
                        } else if route.flat_amount.is_some() && route.percent_amount.is_some(){
                            Err(errors::ApiErrorResponse::InvalidRequestData {
                                message: "Expected either split_payments.xendit_split_payment.routes.flat_amount or split_payments.xendit_split_payment.routes.percent_amount, but not both".to_string(),
                            })
                        } else {
                            Ok(route
                                .flat_amount
                                .map(|amount| amount.get_amount_as_i64())
                                .or(route.percent_amount.map(|percentage| (percentage * total_payment_amount) / 100))
                                .unwrap_or(0))
                            }
                            })
                            .collect::<Result<Vec<i64>, _>>()?
                            .into_iter()
                            .sum();

                        if total_payment_amount < total_split_amount {
                            return Err(errors::ApiErrorResponse::PreconditionFailed {
                                message:
                                    "The sum of split amounts should not exceed the total amount"
                                        .to_string(),
                            });
                        }
                    }
                };
            }
            common_types::payments::XenditSplitRequest::SingleSplit(_) => (),
        },
        None => (),
    }
    Ok(())
}

pub async fn is_merchant_eligible_authentication_service(
    merchant_id: &id_type::MerchantId,
    state: &SessionState,
) -> RouterResult<bool> {
    let merchants_eligible_for_authentication_service = state
        .store
        .as_ref()
        .find_config_by_key_unwrap_or(
            consts::AUTHENTICATION_SERVICE_ELIGIBLE_CONFIG,
            Some("[]".to_string()),
        )
        .await;

    let auth_eligible_array: Vec<String> = match merchants_eligible_for_authentication_service {
        Ok(config) => serde_json::from_str(&config.config)
            .change_context(errors::ApiErrorResponse::InternalServerError)
            .attach_printable("unable to parse authentication service config")?,
        Err(err) => {
            logger::error!(
                "Error fetching authentication service enabled merchant config {:?}",
                err
            );
            Vec::new()
        }
    };

    Ok(auth_eligible_array.contains(&merchant_id.get_string_repr().to_owned()))
}

#[cfg(feature = "v1")]
pub async fn validate_allowed_payment_method_types_request(
    state: &SessionState,
    profile_id: &id_type::ProfileId,
    processor: &domain::Processor,
    allowed_payment_method_types: Option<Vec<common_enums::PaymentMethodType>>,
) -> CustomResult<(), errors::ApiErrorResponse> {
    if let Some(allowed_payment_method_types) = allowed_payment_method_types {
        let db = &*state.store;
        let all_connector_accounts = db
            .find_merchant_connector_account_by_merchant_id_and_disabled_list(
                processor.get_account().get_id(),
                false,
                processor.get_key_store(),
            )
            .await
            .change_context(errors::ApiErrorResponse::InternalServerError)
            .attach_printable("Failed to fetch merchant connector account for given merchant id")?;

        let filtered_connector_accounts = all_connector_accounts
            .filter_based_on_profile_and_connector_type(
                profile_id,
                ConnectorType::PaymentProcessor,
            );

        let supporting_payment_method_types: HashSet<_> = filtered_connector_accounts
            .iter()
            .flat_map(|connector_account| {
                connector_account
                    .payment_methods_enabled
                    .clone()
                    .unwrap_or_default()
                    .into_iter()
                    .map(|payment_methods_enabled| {
                        payment_methods_enabled
                            .parse_value::<api_models::admin::PaymentMethodsEnabled>(
                                "payment_methods_enabled",
                            )
                    })
                    .filter_map(|parsed_payment_method_result| {
                        parsed_payment_method_result
                            .inspect_err(|err| {
                                logger::error!(
                                    "Unable to deserialize payment methods enabled: {:?}",
                                    err
                                );
                            })
                            .ok()
                    })
                    .flat_map(|parsed_payment_methods_enabled| {
                        parsed_payment_methods_enabled
                            .payment_method_types
                            .unwrap_or_default()
                            .into_iter()
                            .map(|payment_method_type| payment_method_type.payment_method_type)
                    })
            })
            .collect();

        let unsupported_payment_methods: Vec<_> = allowed_payment_method_types
            .iter()
            .filter(|allowed_pmt| !supporting_payment_method_types.contains(allowed_pmt))
            .collect();

        if !unsupported_payment_methods.is_empty() {
            metrics::PAYMENT_METHOD_TYPES_MISCONFIGURATION_METRIC.add(
                1,
                router_env::metric_attributes!((
                    "merchant_id",
                    processor.get_account().get_id().clone()
                )),
            );
        }

        fp_utils::when(
            unsupported_payment_methods.len() == allowed_payment_method_types.len(),
            || {
                Err(errors::ApiErrorResponse::IncorrectPaymentMethodConfiguration)
                    .attach_printable(format!(
                        "None of the allowed payment method types {allowed_payment_method_types:?} are configured for this merchant connector account.",

                    ))
            },
        )?;
    }

    Ok(())
}

async fn get_payment_update_enabled_for_client_auth(
    merchant_id: &id_type::MerchantId,
    state: &SessionState,
) -> bool {
    let key = merchant_id.get_payment_update_enabled_for_client_auth_key();
    let db = &*state.store;
    let update_enabled = db.find_config_by_key(key.as_str()).await;

    match update_enabled {
        Ok(conf) => conf.config.to_lowercase() == "true",
        Err(error) => {
            logger::error!(?error);
            false
        }
    }
}

pub async fn allow_payment_update_enabled_for_client_auth(
    merchant_id: &id_type::MerchantId,
    state: &SessionState,
    auth_flow: services::AuthFlow,
) -> Result<(), error_stack::Report<errors::ApiErrorResponse>> {
    match auth_flow {
        services::AuthFlow::Client => {
            if get_payment_update_enabled_for_client_auth(merchant_id, state).await {
                Ok(())
            } else {
                Err(errors::ApiErrorResponse::InternalServerError)
                    .attach_printable("Client auth for payment update is not enabled.")
            }
        }
        services::AuthFlow::Merchant => Ok(()),
    }
}

#[cfg(feature = "v2")]
#[instrument(skip_all)]
pub async fn get_merchant_connector_account_v2(
    state: &SessionState,
    key_store: &domain::MerchantKeyStore,
    merchant_connector_id: Option<&id_type::MerchantConnectorAccountId>,
) -> RouterResult<domain::MerchantConnectorAccount> {
    let db = &*state.store;
    match merchant_connector_id {
        Some(merchant_connector_id) => db
            .find_merchant_connector_account_by_id(merchant_connector_id, key_store)
            .await
            .to_not_found_response(errors::ApiErrorResponse::MerchantConnectorAccountNotFound {
                id: merchant_connector_id.get_string_repr().to_string(),
            }),
        None => Err(errors::ApiErrorResponse::MissingRequiredField {
            field_name: "merchant_connector_id",
        })
        .attach_printable("merchant_connector_id is not provided"),
    }
}

pub fn is_stored_credential(
    recurring_details: &Option<RecurringDetails>,
    payment_token: &Option<String>,
    is_mandate: bool,
    is_stored_credential_prev: Option<bool>,
) -> Option<bool> {
    if is_stored_credential_prev == Some(true)
        || recurring_details.is_some()
        || payment_token.is_some()
        || is_mandate
    {
        Some(true)
    } else {
        is_stored_credential_prev
    }
}

#[cfg(feature = "v1")]
/// Helper function to get the connector label used for storing connector_customer_id
/// Returns None if the merchant_connector_account ID is not present
pub fn get_connector_label_for_customer<F, D>(
    merchant_connector_account: &MerchantConnectorAccountType,
    payment_data: &D,
) -> Option<String>
where
    D: OperationSessionGetters<F>,
{
    // Get connector name from payment attempt
    let connector_name = payment_data.get_payment_attempt().connector.as_ref()?;

    // Generate the connector_label using the same logic as when storing connector_customer_id
    let connector_label = core_utils::get_connector_label(
        payment_data.get_payment_intent().business_country,
        payment_data.get_payment_intent().business_label.as_ref(),
        payment_data
            .get_payment_attempt()
            .business_sub_label
            .as_ref(),
        connector_name,
    );

    // Use the same priority as in call_create_connector_customer_if_required
    // 1. Try merchant_connector_account ID first
    // 2. Try the dynamically generated connector_label
    // 3. Fallback to format!("{connector_name}_{profile_id}")
    if let Some(connector_label) = merchant_connector_account
        .get_mca_id()
        .map(|mca_id| mca_id.get_string_repr().to_string())
        .or(connector_label)
    {
        Some(connector_label)
    } else {
        // Fallback to connector_name_profileId
        payment_data
            .get_payment_intent()
            .profile_id
            .as_ref()
            .map(|profile_id| format!("{}_{}", connector_name, profile_id.get_string_repr()))
    }
}

#[cfg(feature = "v1")]
/// Helper function to populate connector_customer_id from database before calling UCS
/// This checks if a connector_customer_id already exists in the database and populates it into router_data
/// Returns true if connector_customer_id was found and populated from DB, false otherwise
async fn populate_connector_customer_from_db_before_ucs(
    state: &SessionState,
    connector_label: Option<&str>,
    payment_attempt: &PaymentAttempt,
    payment_id: &str,
    customer: &Option<domain::Customer>,
    merchant_connector_account: &MerchantConnectorAccountType,
) -> RouterResult<Option<String>> {
    match (connector_label, payment_attempt.connector.as_ref()) {
        (Some(label), Some(connector_name)) => {
            let connector = api::ConnectorData::get_connector_by_name(
                &state.conf.connectors,
                connector_name,
                api::GetToken::Connector,
                merchant_connector_account.get_mca_id(),
            )
            .inspect_err(|e| {
                router_env::logger::warn!(
                    payment_id = %payment_id,
                    connector_name = %connector_name,
                    error = ?e,
                    "Failed to get connector by name while populating connector_customer_id"
                )
            })?;

            let (should_call_connector, existing_connector_customer_id) =
                customers::should_call_connector_create_customer(
                    &connector,
                    customer,
                    payment_attempt,
                    label,
                );

            match existing_connector_customer_id {
                Some(connector_customer_id) => {
                    router_env::logger::info!(
                        connector_customer_id = %connector_customer_id,
                        payment_id = %payment_id,
                        connector_label = %label,
                        should_call_connector = %should_call_connector,
                        "Populating connector_customer from DB before UCS call"
                    );
                    Ok(Some(connector_customer_id.to_string()))
                }
                None => {
                    router_env::logger::info!(
                        payment_id = %payment_id,
                        connector_label = %label,
                        should_call_connector = %should_call_connector,
                        "No connector_customer_id found in DB for UCS call"
                    );
                    Ok(None)
                }
            }
        }
        (Some(label), None) => {
            router_env::logger::debug!(
                payment_id = %payment_id,
                connector_label = %label,
                "No connector name available, skipping connector_customer_id population"
            );
            Ok(None)
        }
        (None, Some(connector_name)) => {
            router_env::logger::debug!(
                payment_id = %payment_id,
                connector_name = %connector_name,
                "No connector label available, skipping connector_customer_id population"
            );
            Ok(None)
        }
        (None, None) => Ok(None),
    }
}

#[cfg(feature = "v1")]
#[allow(clippy::too_many_arguments)]
/// Helper function to save connector_customer_id after UCS call with proper error logging
/// Handles the logic of checking if ID was already in DB and logging appropriately
async fn save_connector_customer_id_after_ucs<F, Req>(
    state: &SessionState,
    router_data: &RouterData<F, Req, PaymentsResponseData>,
    connector_customer_id_was_populated_from_db: Option<String>,
    connector_label: &Option<String>,
    customer: &Option<domain::Customer>,
    platform: &domain::Platform,
    payment_id: String,
) -> RouterResult<()> {
    match connector_customer_id_was_populated_from_db {
        None => {
            match (
                router_data.connector_customer.as_ref(),
                connector_label.as_ref(),
            ) {
                (Some(connector_customer_id), Some(connector_label_str)) => {
                    save_new_connector_customer_id_from_ucs(
                        state,
                        connector_customer_id,
                        connector_label_str,
                        customer,
                        platform,
                        payment_id.clone(),
                    )
                    .await
                    .inspect_err(|e| {
                        router_env::logger::warn!(
                            payment_id = %payment_id,
                            error = ?e,
                            "Failed to save connector_customer_id from UCS"
                        )
                    })
                }
                (None, Some(label)) => {
                    router_env::logger::debug!(
                        payment_id = %payment_id,
                        connector_label = %label,
                        "Missing connector_customer_id, skipping save"
                    );
                    Ok(())
                }
                (Some(id), None) => {
                    router_env::logger::debug!(
                        payment_id = %payment_id,
                        connector_customer_id = %id,
                        "Missing connector_label, skipping save"
                    );
                    Ok(())
                }
                (None, None) => {
                    router_env::logger::debug!(
                        payment_id = %payment_id,
                        "Missing both connector_customer_id and connector_label, skipping save"
                    );
                    Ok(())
                }
            }
        }
        Some(existing_id) => {
            router_env::logger::debug!(
                payment_id = %payment_id,
                existing_connector_customer_id = %existing_id,
                "Connector customer ID already exists in DB, skipping save"
            );
            Ok(())
        }
    }
}

#[cfg(feature = "v1")]
#[allow(clippy::too_many_arguments)]
/// Helper function to save a new connector_customer_id from UCS to database
/// This only saves if the ID doesn't already exist in the database
async fn save_new_connector_customer_id_from_ucs(
    state: &SessionState,
    connector_customer_id: &str,
    connector_label: &str,
    customer: &Option<domain::Customer>,
    platform: &domain::Platform,
    payment_id: String,
) -> RouterResult<()> {
    // Process only if customer exists
    match customer.as_ref() {
        Some(customer_data) => {
            router_env::logger::info!(
            "Saving new connector_customer_id from UCS to DB for payment_id={}, connector_label={}",
            payment_id,
            connector_label
        );

            // Create and save customer update
            match customers::update_connector_customer_in_customers(
                connector_label,
                Some(customer_data),
                Some(connector_customer_id.to_string()),
            )
            .await
            {
                Some(update) => {
                    let db = &*state.store;
                    let _ = db
                        .update_customer_by_customer_id_merchant_id(
                            customer_data.customer_id.clone(),
                            customer_data.merchant_id.clone(),
                            customer_data.clone(),
                            update,
                            platform.get_processor().get_key_store(),
                            platform.get_processor().get_account().storage_scheme,
                        )
                        .await
                        .inspect_err(|e| {
                            router_env::logger::warn!(
                                "Failed to save connector_customer_id to DB: {:?}",
                                e
                            )
                        });
                    Ok(())
                }
                None => {
                    router_env::logger::error!(
                        payment_id = %payment_id,
                        connector_label = %connector_label,
                        "No update generated for saving connector_customer_id"
                    );
                    Ok(())
                }
            }
        }
        None => {
            router_env::logger::debug!(
            "No customer data available, skipping connector_customer_id save for payment_id={}, connector_label={}",
            payment_id,
            connector_label
        );
            Ok(())
        }
    }
}

#[cfg(feature = "v1")]
#[allow(clippy::too_many_arguments)]
#[instrument(skip_all)]
// Helper function to process through UCS gateway
pub async fn process_through_ucs<'a, F, RouterDReq, ApiRequest, D>(
    state: &'a SessionState,
    req_state: routes::app::ReqState,
    platform: &'a domain::Platform,
    operation: &'a BoxedOperation<'a, F, ApiRequest, D>,
    payment_data: &'a mut D,
    customer: &Option<domain::Customer>,
    call_connector_action: CallConnectorAction,
    validate_result: &'a OperationsValidateResult,
    schedule_time: Option<time::PrimitiveDateTime>,
    header_payload: domain_payments::HeaderPayload,
    frm_suggestion: Option<enums::FrmSuggestion>,
    business_profile: &'a domain::Profile,
    merchant_connector_account: MerchantConnectorAccountType,
    connector_data: &api::ConnectorData,
    router_data: RouterData<F, RouterDReq, PaymentsResponseData>,
) -> RouterResult<(
    RouterData<F, RouterDReq, PaymentsResponseData>,
    MerchantConnectorAccountType,
)>
where
    F: Send + Clone + Sync + 'static,
    RouterDReq: Send + Sync + Clone + 'static + Serialize,
    D: OperationSessionGetters<F> + OperationSessionSetters<F> + Send + Sync + Clone,
    D: ConstructFlowSpecificData<F, RouterDReq, PaymentsResponseData>,
    RouterData<F, RouterDReq, PaymentsResponseData>:
        Feature<F, RouterDReq> + Send + Clone + Serialize,
    dyn api::Connector: services::api::ConnectorIntegration<F, RouterDReq, PaymentsResponseData>,
{
    router_env::logger::info!(
        "Processing payment through UCS gateway system - payment_id={}, attempt_id={}",
        payment_data
            .get_payment_intent()
            .payment_id
            .get_string_repr(),
        payment_data.get_payment_attempt().attempt_id
    );

    // Add task to process tracker if needed
    if should_add_task_to_process_tracker(payment_data) {
        operation
            .to_domain()?
            .add_task_to_process_tracker(
                state,
                payment_data.get_payment_attempt(),
                validate_result.requeue,
                schedule_time,
            )
            .await
            .map_err(|error| router_env::logger::error!(process_tracker_error=?error))
            .ok();
    }

    // Update feature metadata to track UCS usage for stickiness
    update_gateway_system_in_feature_metadata(
        payment_data,
        GatewaySystem::UnifiedConnectorService,
    )?;

    let lineage_ids = grpc_client::LineageIds::new(
        business_profile.merchant_id.clone(),
        business_profile.get_id().clone(),
    );
    // Extract merchant_order_reference_id from payment data for UCS audit trail
    let merchant_order_reference_id = payment_data
        .get_payment_intent()
        .merchant_order_reference_id
        .clone();
    let (mut router_data, should_continue) = router_data
        .call_preprocessing_through_unified_connector_service(
            state,
            &header_payload,
            &lineage_ids,
            merchant_connector_account.clone(),
            platform,
            connector_data,
            ExecutionMode::Primary, // UCS is called in primary mode
            merchant_order_reference_id.clone(),
        )
        .await?;

    // Update trackers
    (_, *payment_data) = operation
        .to_update_tracker()?
        .update_trackers(
            state,
            req_state,
            payment_data.clone(),
            customer.clone(),
            platform.get_processor().get_account().storage_scheme,
            None,
            platform.get_processor().get_key_store(),
            frm_suggestion,
            header_payload.clone(),
        )
        .await?;
    let creds_identifier = payment_data.get_creds_identifier().map(str::to_owned);
    // Calculate connector label once for reuse
    let connector_label =
        get_connector_label_for_customer(&merchant_connector_account, payment_data);

    // Populate connector_customer_id from database before calling UCS
    // Track whether ID was found in DB to avoid redundant save later
    let connector_customer_id_was_populated_from_db =
        populate_connector_customer_from_db_before_ucs(
            state,
            connector_label.as_deref(),
            payment_data.get_payment_attempt(),
            payment_data
                .get_payment_intent()
                .payment_id
                .get_string_repr(),
            customer,
            &merchant_connector_account,
        )
        .await?;

    connector_customer_id_was_populated_from_db
        .as_ref()
        .map(|id| {
            router_data.connector_customer = Some(id.clone());
        });

    // Based on the preprocessing response, decide whether to continue with UCS call
    if should_continue {
        router_data
            .call_unified_connector_service(
                state,
                &header_payload,
                lineage_ids,
                merchant_connector_account.clone(),
                platform,
                connector_data,
                ExecutionMode::Primary, // UCS is called in primary mode
                merchant_order_reference_id,
                call_connector_action,
                creds_identifier,
            )
            .await?;
    }

    // Save connector_customer_id from UCS to database if needed
    let payment_id = payment_data
        .get_payment_intent()
        .payment_id
        .get_string_repr()
        .to_string();
    let _ = save_connector_customer_id_after_ucs(
        state,
        &router_data,
        connector_customer_id_was_populated_from_db,
        &connector_label,
        customer,
        platform,
        payment_id.clone(),
    )
    .await
    .inspect_err(|e| {
        router_env::logger::warn!(
            "Failed to save connector_customer_id after UCS call - payment_id={}, error={:?}",
            payment_id,
            e
        )
    }); // Don't fail payment if save fails

    Ok((router_data, merchant_connector_account))
}

#[cfg(feature = "v1")]
#[allow(clippy::too_many_arguments)]
#[instrument(skip_all)]
// Helper function to process through Direct gateway
pub async fn process_through_direct<'a, F, RouterDReq, ApiRequest, D>(
    state: &'a SessionState,
    req_state: routes::app::ReqState,
    platform: &'a domain::Platform,
    connector: api::ConnectorData,
    operation: &'a BoxedOperation<'a, F, ApiRequest, D>,
    payment_data: &'a mut D,
    customer: &Option<domain::Customer>,
    call_connector_action: CallConnectorAction,
    validate_result: &'a OperationsValidateResult,
    schedule_time: Option<time::PrimitiveDateTime>,
    header_payload: domain_payments::HeaderPayload,
    frm_suggestion: Option<enums::FrmSuggestion>,
    business_profile: &'a domain::Profile,
    is_retry_payment: bool,
    all_keys_required: Option<bool>,
    merchant_connector_account: MerchantConnectorAccountType,
    router_data: RouterData<F, RouterDReq, PaymentsResponseData>,
    tokenization_action: TokenizationAction,
) -> RouterResult<(
    RouterData<F, RouterDReq, PaymentsResponseData>,
    MerchantConnectorAccountType,
)>
where
    F: Send + Clone + Sync + 'static,
    RouterDReq: Send + Sync + Clone + 'static + Serialize,
    D: OperationSessionGetters<F> + OperationSessionSetters<F> + Send + Sync + Clone,
    D: ConstructFlowSpecificData<F, RouterDReq, PaymentsResponseData>,
    RouterData<F, RouterDReq, PaymentsResponseData>:
        Feature<F, RouterDReq> + Send + Clone + Serialize,
    dyn api::Connector: services::api::ConnectorIntegration<F, RouterDReq, PaymentsResponseData>,
{
    router_env::logger::info!(
        "Processing payment through Direct gateway system - payment_id={}, attempt_id={}",
        payment_data
            .get_payment_intent()
            .payment_id
            .get_string_repr(),
        payment_data.get_payment_attempt().attempt_id
    );

    // Update feature metadata to track Direct routing usage for stickiness
    update_gateway_system_in_feature_metadata(payment_data, GatewaySystem::Direct)?;

    let gateway_context = gateway_context::RouterGatewayContext::direct(
        platform.clone(),
        merchant_connector_account.clone(),
        business_profile.merchant_id.clone(),
        business_profile.get_id().clone(),
        payment_data.get_creds_identifier().map(str::to_owned),
    );

    call_connector_service(
        state,
        req_state,
        platform,
        connector,
        operation,
        payment_data,
        customer,
        call_connector_action,
        validate_result,
        schedule_time,
        header_payload,
        frm_suggestion,
        business_profile,
        is_retry_payment,
        all_keys_required,
        merchant_connector_account,
        router_data,
        tokenization_action,
        gateway_context,
    )
    .await
}

#[cfg(feature = "v1")]
#[allow(clippy::too_many_arguments)]
#[instrument(skip_all)]
// Helper function to process through Direct with Shadow UCS
pub async fn process_through_direct_with_shadow_unified_connector_service<
    'a,
    F,
    RouterDReq,
    ApiRequest,
    D,
>(
    state: &'a SessionState,
    req_state: routes::app::ReqState,
    platform: &'a domain::Platform,
    connector: api::ConnectorData,
    operation: &'a BoxedOperation<'a, F, ApiRequest, D>,
    payment_data: &'a mut D,
    customer: &Option<domain::Customer>,
    call_connector_action: CallConnectorAction,
    shadow_ucs_call_connector_action: Option<CallConnectorAction>,
    validate_result: &'a OperationsValidateResult,
    schedule_time: Option<time::PrimitiveDateTime>,
    header_payload: domain_payments::HeaderPayload,
    frm_suggestion: Option<enums::FrmSuggestion>,
    business_profile: &'a domain::Profile,
    is_retry_payment: bool,
    all_keys_required: Option<bool>,
    merchant_connector_account: MerchantConnectorAccountType,
    router_data: RouterData<F, RouterDReq, PaymentsResponseData>,
    tokenization_action: TokenizationAction,
) -> RouterResult<(
    RouterData<F, RouterDReq, PaymentsResponseData>,
    MerchantConnectorAccountType,
)>
where
    F: Send + Clone + Sync + 'static,
    RouterDReq: Send + Sync + Clone + 'static + Serialize,
    D: OperationSessionGetters<F> + OperationSessionSetters<F> + Send + Sync + Clone,
    D: ConstructFlowSpecificData<F, RouterDReq, PaymentsResponseData>,
    RouterData<F, RouterDReq, PaymentsResponseData>:
        Feature<F, RouterDReq> + Send + Clone + Serialize,
    dyn api::Connector: services::api::ConnectorIntegration<F, RouterDReq, PaymentsResponseData>,
{
    router_env::logger::info!(
        "Processing payment through Direct gateway system with UCS in shadow mode - payment_id={}, attempt_id={}",
        payment_data.get_payment_intent().payment_id.get_string_repr(),
        payment_data.get_payment_attempt().attempt_id
    );

    // Extract merchant_order_reference_id from payment data for UCS audit trail
    let merchant_order_reference_id = payment_data
        .get_payment_intent()
        .merchant_order_reference_id
        .clone();

    // Calculate connector_label before cloning data for shadow UCS
    let unified_connector_service_connector_label =
        get_connector_label_for_customer(&merchant_connector_account, payment_data);

    let creds_identifier = payment_data.get_creds_identifier().map(str::to_owned);

    // Clone data needed for shadow UCS call
    let unified_connector_service_router_data = router_data.clone();
    let unified_connector_service_merchant_connector_account = merchant_connector_account.clone();
    let unified_connector_service_platform = platform.clone();
    let unified_connector_service_header_payload = header_payload.clone();
    let unified_connector_service_state = state.clone();
    let unified_connector_service_merchant_order_reference_id = merchant_order_reference_id;
    let unified_connector_service_creds_identifier = creds_identifier.clone();
    let unified_connector_service_customer = customer.clone();
    let unified_connector_service_payment_attempt_data = payment_data.get_payment_attempt().clone();
    let unified_connector_service_connector_payment_id = payment_data
        .get_payment_intent()
        .payment_id
        .get_string_repr()
        .to_string();

    let lineage_ids = grpc_client::LineageIds::new(
        business_profile.merchant_id.clone(),
        business_profile.get_id().clone(),
    );

    let gateway_context = gateway_context::RouterGatewayContext::direct(
        platform.clone(),
        merchant_connector_account.clone(),
        business_profile.merchant_id.clone(),
        business_profile.get_id().clone(),
        creds_identifier,
    );

    // Update feature metadata to track Direct routing usage for stickiness
    update_gateway_system_in_feature_metadata(payment_data, GatewaySystem::Direct)?;

    // Call Direct connector service
    let result = call_connector_service(
        state,
        req_state,
        platform,
        connector.clone(),
        operation,
        payment_data,
        customer,
        call_connector_action.clone(),
        validate_result,
        schedule_time,
        header_payload,
        frm_suggestion,
        business_profile,
        is_retry_payment,
        all_keys_required,
        merchant_connector_account,
        router_data,
        tokenization_action,
        gateway_context,
    )
    .await;

    // Spawn shadow UCS call in background regardless of HS result
    // Use the initial router_data as fallback when HS fails
    let direct_router_data = match &result {
        Ok(success_data) => Some(success_data.0.clone()),
        Err(_) => None,
    };

<<<<<<< HEAD
    // Spawn shadow UCS call in background
    let direct_router_data = result.0.clone();
    tokio::spawn(
        async move {
            execute_shadow_unified_connector_service_call(
                unified_connector_service_state,
                unified_connector_service_router_data,
                direct_router_data,
                unified_connector_service_header_payload,
                lineage_ids,
                unified_connector_service_merchant_connector_account,
                &connector,
                unified_connector_service_platform,
                unified_connector_service_merchant_order_reference_id,
                call_connector_action,
                shadow_ucs_call_connector_action,
                unified_connector_service_creds_identifier,
                unified_connector_service_customer,
                unified_connector_service_payment_attempt_data,
                unified_connector_service_connector_label,
                unified_connector_service_connector_payment_id,
=======
    tokio::spawn(async move {
        execute_shadow_unified_connector_service_call(
            unified_connector_service_state,
            unified_connector_service_router_data,
            direct_router_data,
            unified_connector_service_header_payload,
            lineage_ids,
            unified_connector_service_merchant_connector_account,
            &connector,
            unified_connector_service_platform,
            unified_connector_service_merchant_order_reference_id,
            call_connector_action,
            shadow_ucs_call_connector_action,
            unified_connector_service_creds_identifier,
            unified_connector_service_customer,
            unified_connector_service_payment_attempt_data,
            unified_connector_service_connector_label,
            unified_connector_service_connector_payment_id,
        )
        .await
        .map_err(|e| {
            router_env::logger::debug!(
                "Shadow UCS call in Direct with shadow UCS processing failed: {:?}",
                e
>>>>>>> 38b9d689
            )
            .await
            .map_err(|e| {
                router_env::logger::debug!(
                    "Shadow UCS call in Direct with shadow UCS processing failed: {:?}",
                    e
                )
            })
            .ok()
        }
        .instrument(tracing::Span::current()),
    );

    result
}

#[cfg(feature = "v1")]
#[allow(clippy::too_many_arguments)]
#[instrument(skip_all)]
// Helper function to execute shadow UCS call
pub async fn execute_shadow_unified_connector_service_call<F, RouterDReq>(
    state: SessionState,
    mut unified_connector_service_router_data: RouterData<F, RouterDReq, PaymentsResponseData>,
    direct_router_data: Option<RouterData<F, RouterDReq, PaymentsResponseData>>,
    header_payload: domain_payments::HeaderPayload,
    lineage_ids: grpc_client::LineageIds,
    merchant_connector_account: MerchantConnectorAccountType,
    connector_data: &api::ConnectorData,
    platform: domain::Platform,
    merchant_order_reference_id: Option<String>,
    call_connector_action: CallConnectorAction,
    shadow_ucs_call_connector_action: Option<CallConnectorAction>,
    creds_identifier: Option<String>,
    customer: Option<domain::Customer>,
    payment_attempt_data: PaymentAttempt,
    unified_connector_service_connector_label: Option<String>,
    unified_connector_service_payment_id: String,
) -> RouterResult<()>
where
    F: Send + Clone + Sync + 'static,
    RouterDReq: Send + Sync + Clone + 'static + Serialize,
    RouterData<F, RouterDReq, PaymentsResponseData>:
        Feature<F, RouterDReq> + Send + Clone + Serialize,
    dyn api::Connector: services::api::ConnectorIntegration<F, RouterDReq, PaymentsResponseData>,
{
    let connector_customer_id_was_populated_from_db =
        populate_connector_customer_from_db_before_ucs(
            &state,
            unified_connector_service_connector_label.as_deref(),
            &payment_attempt_data,
            &unified_connector_service_payment_id,
            &customer,
            &merchant_connector_account,
        )
        .await?;

    connector_customer_id_was_populated_from_db.map(|id| {
        unified_connector_service_router_data.connector_customer = Some(id);
    });
    // Call UCS in shadow mode
    let unified_connector_service_result = unified_connector_service_router_data
        .call_unified_connector_service(
            &state,
            &header_payload,
            lineage_ids,
            merchant_connector_account,
            &platform,
            connector_data,
            ExecutionMode::Shadow, // Shadow mode for UCS
            merchant_order_reference_id,
            shadow_ucs_call_connector_action.unwrap_or(call_connector_action),
            creds_identifier,
        )
        .await;

    match (direct_router_data, unified_connector_service_result) {
        (Some(direct_data), Ok(_)) => {
            // Compare results
            match unified_connector_service::serialize_router_data_and_send_to_comparison_service(
                &state,
                direct_data,
                unified_connector_service_router_data,
            )
            .await
            {
                Ok(_) => {
                    router_env::logger::debug!("Shadow UCS comparison completed successfully");
                    Ok(())
                }
                Err(e) => {
                    router_env::logger::debug!("Shadow UCS comparison failed: {:?}", e);
                    Ok(())
                }
            }
        }
        (None, _) => {
            router_env::logger::debug!(
                "Direct call failed, skipping UCS router data comparison for payment_id={}",
                unified_connector_service_payment_id
            );
            Ok(())
        }
        (_, Err(e)) => {
            router_env::logger::debug!(
                "
                Skiping UCS router data comparison Shadow UCS call failed for payment_id={}: {:?}",
                unified_connector_service_payment_id,
                e
            );
            Ok(())
        }
    }
}<|MERGE_RESOLUTION|>--- conflicted
+++ resolved
@@ -8668,9 +8668,6 @@
         Err(_) => None,
     };
 
-<<<<<<< HEAD
-    // Spawn shadow UCS call in background
-    let direct_router_data = result.0.clone();
     tokio::spawn(
         async move {
             execute_shadow_unified_connector_service_call(
@@ -8690,32 +8687,6 @@
                 unified_connector_service_payment_attempt_data,
                 unified_connector_service_connector_label,
                 unified_connector_service_connector_payment_id,
-=======
-    tokio::spawn(async move {
-        execute_shadow_unified_connector_service_call(
-            unified_connector_service_state,
-            unified_connector_service_router_data,
-            direct_router_data,
-            unified_connector_service_header_payload,
-            lineage_ids,
-            unified_connector_service_merchant_connector_account,
-            &connector,
-            unified_connector_service_platform,
-            unified_connector_service_merchant_order_reference_id,
-            call_connector_action,
-            shadow_ucs_call_connector_action,
-            unified_connector_service_creds_identifier,
-            unified_connector_service_customer,
-            unified_connector_service_payment_attempt_data,
-            unified_connector_service_connector_label,
-            unified_connector_service_connector_payment_id,
-        )
-        .await
-        .map_err(|e| {
-            router_env::logger::debug!(
-                "Shadow UCS call in Direct with shadow UCS processing failed: {:?}",
-                e
->>>>>>> 38b9d689
             )
             .await
             .map_err(|e| {
