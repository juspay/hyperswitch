--- conflicted
+++ resolved
@@ -1331,12 +1331,14 @@
     token: &str,
     payment_intent: &PaymentIntent,
     card_cvc: Option<masking::Secret<String>>,
+    merchant_key_store: &domain::MerchantKeyStore,
 ) -> RouterResult<Option<(api::PaymentMethodData, enums::PaymentMethod)>> {
-    let (pm, supplementary_data) = vault::Vault::get_payment_method_data_from_locker(state, token)
-        .await
-        .attach_printable(
-            "Payment method for given token not found or there was a problem fetching it",
-        )?;
+    let (pm, supplementary_data) =
+        vault::Vault::get_payment_method_data_from_locker(state, token, merchant_key_store)
+            .await
+            .attach_printable(
+                "Payment method for given token not found or there was a problem fetching it",
+            )?;
 
     utils::when(
         supplementary_data
@@ -1359,6 +1361,7 @@
                     &updated_pm,
                     payment_intent.customer_id.to_owned(),
                     enums::PaymentMethod::Card,
+                    merchant_key_store,
                 )
                 .await?;
 
@@ -1435,11 +1438,7 @@
     operation: BoxedOperation<'a, F, R, Ctx>,
     state: &'a AppState,
     payment_data: &mut PaymentData<F>,
-<<<<<<< HEAD
-    key_store: &domain::MerchantKeyStore,
-=======
     merchant_key_store: &domain::MerchantKeyStore,
->>>>>>> 21ce8079
 ) -> RouterResult<(
     BoxedOperation<'a, F, R, Ctx>,
     Option<api::PaymentMethodData>,
@@ -1511,76 +1510,13 @@
         (_, Some(hyperswitch_token)) => {
             let payment_method_details = Ctx::retrieve_payment_method_with_token(
                 state,
-                key_store,
+                merchant_key_store,
                 &hyperswitch_token,
-<<<<<<< HEAD
                 &payment_data.payment_intent,
                 card_cvc,
             )
             .await
             .attach_printable("in 'make_pm_data'")?;
-=======
-                merchant_key_store,
-            )
-            .await
-            .attach_printable(
-                "Payment method for given token not found or there was a problem fetching it",
-            )?;
-
-            utils::when(
-                supplementary_data
-                    .customer_id
-                    .ne(&payment_data.payment_intent.customer_id),
-                || {
-                    Err(errors::ApiErrorResponse::PreconditionFailed { message: "customer associated with payment method and customer passed in payment are not same".into() })
-                },
-            )?;
-
-            Ok::<_, error_stack::Report<errors::ApiErrorResponse>>(match pm.clone() {
-                Some(api::PaymentMethodData::Card(card)) => {
-                    payment_data.payment_attempt.payment_method =
-                        Some(storage_enums::PaymentMethod::Card);
-                    if let Some(cvc) = card_cvc {
-                        let mut updated_card = card;
-                        updated_card.card_cvc = cvc;
-                        let updated_pm = api::PaymentMethodData::Card(updated_card);
-                        vault::Vault::store_payment_method_data_in_locker(
-                            state,
-                            Some(hyperswitch_token),
-                            &updated_pm,
-                            payment_data.payment_intent.customer_id.to_owned(),
-                            enums::PaymentMethod::Card,
-                            merchant_key_store,
-                        )
-                        .await?;
-                        Some(updated_pm)
-                    } else {
-                        pm
-                    }
-                }
-
-                Some(api::PaymentMethodData::Wallet(_)) => {
-                    payment_data.payment_attempt.payment_method =
-                        Some(storage_enums::PaymentMethod::Wallet);
-                    pm
-                }
-
-                Some(api::PaymentMethodData::BankTransfer(_)) => {
-                    payment_data.payment_attempt.payment_method =
-                        Some(storage_enums::PaymentMethod::BankTransfer);
-                    pm
-                }
-                Some(api::PaymentMethodData::BankRedirect(_)) => {
-                    payment_data.payment_attempt.payment_method =
-                        Some(storage_enums::PaymentMethod::BankRedirect);
-                    pm
-                }
-                Some(_) => Err(errors::ApiErrorResponse::InternalServerError)
-                    .into_report()
-                    .attach_printable(
-                        "Payment method received from locker is unsupported by locker",
-                    )?,
->>>>>>> 21ce8079
 
             Ok::<_, error_stack::Report<errors::ApiErrorResponse>>(
                 if let Some((payment_method_data, payment_method)) = payment_method_details {
