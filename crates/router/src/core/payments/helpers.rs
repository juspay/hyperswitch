use std::borrow::Cow;

use api_models::{
    mandates::RecurringDetails,
    payments::{CardToken, GetPaymentMethodType, RequestSurchargeDetails},
};
use base64::Engine;
use common_utils::{
    ext_traits::{AsyncExt, ByteSliceExt, Encode, ValueExt},
    fp_utils, generate_id, pii,
};
use data_models::{
    mandates::MandateData,
    payments::{payment_attempt::PaymentAttempt, PaymentIntent},
};
use diesel_models::enums;
// TODO : Evaluate all the helper functions ()
use error_stack::{report, ResultExt};
use josekit::jwe;
use masking::{ExposeInterface, PeekInterface};
use openssl::{
    derive::Deriver,
    pkey::PKey,
    symm::{decrypt_aead, Cipher},
};
use router_env::{instrument, logger, tracing};
use uuid::Uuid;
use x509_parser::parse_x509_certificate;

use super::{
    operations::{BoxedOperation, Operation, PaymentResponse},
    CustomerDetails, PaymentData,
};
use crate::{
    configs::settings::{ConnectorRequestReferenceIdConfig, Server, TempLockerEnableConfig},
    connector,
    consts::{self, BASE64_ENGINE},
    core::{
        errors::{self, CustomResult, RouterResult, StorageErrorExt},
        mandate::helpers::MandateGenericData,
        payment_methods::{cards, vault, PaymentMethodRetrieve},
        payments,
        pm_auth::retrieve_payment_method_from_auth_service,
    },
    db::StorageInterface,
    routes::{metrics, payment_methods, AppState},
    services,
    types::{
        self as core_types,
        api::{self, admin, enums as api_enums, MandateValidationFieldsExt},
        domain::{
            self,
            types::{self, AsyncLift},
        },
        storage::{
            self, enums as storage_enums, ephemeral_key, CardTokenData, CustomerUpdate::Update,
        },
        transformers::{ForeignFrom, ForeignTryFrom},
        ErrorResponse, MandateReference, RouterData,
    },
    utils::{
        self,
        crypto::{self, SignMessage},
        OptionExt, StringExt,
    },
};

pub fn create_identity_from_certificate_and_key(
    encoded_certificate: String,
    encoded_certificate_key: String,
) -> Result<reqwest::Identity, error_stack::Report<errors::ApiClientError>> {
    let decoded_certificate = BASE64_ENGINE
        .decode(encoded_certificate)
        .change_context(errors::ApiClientError::CertificateDecodeFailed)?;

    let decoded_certificate_key = BASE64_ENGINE
        .decode(encoded_certificate_key)
        .change_context(errors::ApiClientError::CertificateDecodeFailed)?;

    let certificate = String::from_utf8(decoded_certificate)
        .change_context(errors::ApiClientError::CertificateDecodeFailed)?;

    let certificate_key = String::from_utf8(decoded_certificate_key)
        .change_context(errors::ApiClientError::CertificateDecodeFailed)?;

    reqwest::Identity::from_pkcs8_pem(certificate.as_bytes(), certificate_key.as_bytes())
        .change_context(errors::ApiClientError::CertificateDecodeFailed)
}

pub fn filter_mca_based_on_business_profile(
    merchant_connector_accounts: Vec<domain::MerchantConnectorAccount>,
    profile_id: Option<String>,
) -> Vec<domain::MerchantConnectorAccount> {
    if let Some(profile_id) = profile_id {
        merchant_connector_accounts
            .into_iter()
            .filter(|mca| mca.profile_id.as_ref() == Some(&profile_id))
            .collect::<Vec<_>>()
    } else {
        merchant_connector_accounts
    }
}

#[instrument(skip_all)]
#[allow(clippy::too_many_arguments)]
pub async fn create_or_update_address_for_payment_by_request(
    db: &dyn StorageInterface,
    req_address: Option<&api::Address>,
    address_id: Option<&str>,
    merchant_id: &str,
    customer_id: Option<&String>,
    merchant_key_store: &domain::MerchantKeyStore,
    payment_id: &str,
    storage_scheme: storage_enums::MerchantStorageScheme,
) -> CustomResult<Option<domain::Address>, errors::ApiErrorResponse> {
    let key = merchant_key_store.key.get_inner().peek();

    Ok(match address_id {
        Some(id) => match req_address {
            Some(address) => {
                let address_update = async {
                    Ok::<_, error_stack::Report<common_utils::errors::CryptoError>>(
                        storage::AddressUpdate::Update {
                            city: address
                                .address
                                .as_ref()
                                .and_then(|value| value.city.clone()),
                            country: address.address.as_ref().and_then(|value| value.country),
                            line1: address
                                .address
                                .as_ref()
                                .and_then(|value| value.line1.clone())
                                .async_lift(|inner| types::encrypt_optional(inner, key))
                                .await?,
                            line2: address
                                .address
                                .as_ref()
                                .and_then(|value| value.line2.clone())
                                .async_lift(|inner| types::encrypt_optional(inner, key))
                                .await?,
                            line3: address
                                .address
                                .as_ref()
                                .and_then(|value| value.line3.clone())
                                .async_lift(|inner| types::encrypt_optional(inner, key))
                                .await?,
                            state: address
                                .address
                                .as_ref()
                                .and_then(|value| value.state.clone())
                                .async_lift(|inner| types::encrypt_optional(inner, key))
                                .await?,
                            zip: address
                                .address
                                .as_ref()
                                .and_then(|value| value.zip.clone())
                                .async_lift(|inner| types::encrypt_optional(inner, key))
                                .await?,
                            first_name: address
                                .address
                                .as_ref()
                                .and_then(|value| value.first_name.clone())
                                .async_lift(|inner| types::encrypt_optional(inner, key))
                                .await?,
                            last_name: address
                                .address
                                .as_ref()
                                .and_then(|value| value.last_name.clone())
                                .async_lift(|inner| types::encrypt_optional(inner, key))
                                .await?,
                            phone_number: address
                                .phone
                                .as_ref()
                                .and_then(|value| value.number.clone())
                                .async_lift(|inner| types::encrypt_optional(inner, key))
                                .await?,
                            country_code: address
                                .phone
                                .as_ref()
                                .and_then(|value| value.country_code.clone()),
                            updated_by: storage_scheme.to_string(),
                            email: address
                                .email
                                .as_ref()
                                .cloned()
                                .async_lift(|inner| {
                                    types::encrypt_optional(inner.map(|inner| inner.expose()), key)
                                })
                                .await?,
                        },
                    )
                }
                .await
                .change_context(errors::ApiErrorResponse::InternalServerError)
                .attach_printable("Failed while encrypting address")?;
                let address = db
                    .find_address_by_merchant_id_payment_id_address_id(
                        merchant_id,
                        payment_id,
                        id,
                        merchant_key_store,
                        storage_scheme,
                    )
                    .await
                    .change_context(errors::ApiErrorResponse::InternalServerError)
                    .attach_printable("Error while fetching address")?;
                Some(
                    db.update_address_for_payments(
                        address,
                        address_update,
                        payment_id.to_string(),
                        merchant_key_store,
                        storage_scheme,
                    )
                    .await
                    .to_not_found_response(errors::ApiErrorResponse::AddressNotFound)?,
                )
            }
            None => Some(
                db.find_address_by_merchant_id_payment_id_address_id(
                    merchant_id,
                    payment_id,
                    id,
                    merchant_key_store,
                    storage_scheme,
                )
                .await,
            )
            .transpose()
            .to_not_found_response(errors::ApiErrorResponse::AddressNotFound)?,
        },
        None => match req_address {
            Some(address) => {
                // generate a new address here
                let address_details = address.address.clone().unwrap_or_default();
                Some(
                    db.insert_address_for_payments(
                        payment_id,
                        get_domain_address_for_payments(
                            address_details,
                            address,
                            merchant_id,
                            customer_id,
                            payment_id,
                            key,
                            storage_scheme,
                        )
                        .await
                        .change_context(errors::ApiErrorResponse::InternalServerError)
                        .attach_printable("Failed while encrypting address while insert")?,
                        merchant_key_store,
                        storage_scheme,
                    )
                    .await
                    .change_context(errors::ApiErrorResponse::InternalServerError)
                    .attach_printable("Failed while inserting new address")?,
                )
            }
            None => None,
        },
    })
}

#[instrument(skip_all)]
#[allow(clippy::too_many_arguments)]
pub async fn create_or_find_address_for_payment_by_request(
    db: &dyn StorageInterface,
    req_address: Option<&api::Address>,
    address_id: Option<&str>,
    merchant_id: &str,
    customer_id: Option<&String>,
    merchant_key_store: &domain::MerchantKeyStore,
    payment_id: &str,
    storage_scheme: storage_enums::MerchantStorageScheme,
) -> CustomResult<Option<domain::Address>, errors::ApiErrorResponse> {
    let key = merchant_key_store.key.get_inner().peek();

    Ok(match address_id {
        Some(id) => Some(
            db.find_address_by_merchant_id_payment_id_address_id(
                merchant_id,
                payment_id,
                id,
                merchant_key_store,
                storage_scheme,
            )
            .await,
        )
        .transpose()
        .to_not_found_response(errors::ApiErrorResponse::AddressNotFound)?,
        None => match req_address {
            Some(address) => {
                // generate a new address here

                let address_details = address.address.clone().unwrap_or_default();
                Some(
                    db.insert_address_for_payments(
                        payment_id,
                        get_domain_address_for_payments(
                            address_details,
                            address,
                            merchant_id,
                            customer_id,
                            payment_id,
                            key,
                            storage_scheme,
                        )
                        .await
                        .change_context(errors::ApiErrorResponse::InternalServerError)
                        .attach_printable("Failed while encrypting address while insert")?,
                        merchant_key_store,
                        storage_scheme,
                    )
                    .await
                    .change_context(errors::ApiErrorResponse::InternalServerError)
                    .attach_printable("Failed while inserting new address")?,
                )
            }
            None => None,
        },
    })
}

pub async fn get_domain_address_for_payments(
    address_details: api_models::payments::AddressDetails,
    address: &api_models::payments::Address,
    merchant_id: &str,
    customer_id: Option<&String>,
    payment_id: &str,
    key: &[u8],
    storage_scheme: enums::MerchantStorageScheme,
) -> CustomResult<domain::Address, common_utils::errors::CryptoError> {
    async {
        Ok(domain::Address {
            id: None,
            phone_number: address
                .phone
                .as_ref()
                .and_then(|a| a.number.clone())
                .async_lift(|inner| types::encrypt_optional(inner, key))
                .await?,
            country_code: address.phone.as_ref().and_then(|a| a.country_code.clone()),
            customer_id: customer_id.cloned(),
            merchant_id: merchant_id.to_string(),
            address_id: generate_id(consts::ID_LENGTH, "add"),
            city: address_details.city,
            country: address_details.country,
            line1: address_details
                .line1
                .async_lift(|inner| types::encrypt_optional(inner, key))
                .await?,
            line2: address_details
                .line2
                .async_lift(|inner| types::encrypt_optional(inner, key))
                .await?,
            line3: address_details
                .line3
                .async_lift(|inner| types::encrypt_optional(inner, key))
                .await?,
            state: address_details
                .state
                .async_lift(|inner| types::encrypt_optional(inner, key))
                .await?,
            created_at: common_utils::date_time::now(),
            first_name: address_details
                .first_name
                .async_lift(|inner| types::encrypt_optional(inner, key))
                .await?,
            last_name: address_details
                .last_name
                .async_lift(|inner| types::encrypt_optional(inner, key))
                .await?,
            modified_at: common_utils::date_time::now(),
            zip: address_details
                .zip
                .async_lift(|inner| types::encrypt_optional(inner, key))
                .await?,
            payment_id: Some(payment_id.to_owned()),
            updated_by: storage_scheme.to_string(),
            email: address
                .email
                .as_ref()
                .cloned()
                .async_lift(|inner| types::encrypt_optional(inner.map(|inner| inner.expose()), key))
                .await?,
        })
    }
    .await
}

pub async fn get_address_by_id(
    db: &dyn StorageInterface,
    address_id: Option<String>,
    merchant_key_store: &domain::MerchantKeyStore,
    payment_id: &str,
    merchant_id: &str,
    storage_scheme: storage_enums::MerchantStorageScheme,
) -> CustomResult<Option<domain::Address>, errors::ApiErrorResponse> {
    match address_id {
        None => Ok(None),
        Some(address_id) => Ok(db
            .find_address_by_merchant_id_payment_id_address_id(
                merchant_id,
                payment_id,
                &address_id,
                merchant_key_store,
                storage_scheme,
            )
            .await
            .ok()),
    }
}

pub async fn get_token_pm_type_mandate_details(
    state: &AppState,
    request: &api::PaymentsRequest,
    mandate_type: Option<api::MandateTransactionType>,
    merchant_account: &domain::MerchantAccount,
    merchant_key_store: &domain::MerchantKeyStore,
) -> RouterResult<MandateGenericData> {
    let mandate_data = request.mandate_data.clone().map(MandateData::foreign_from);
    let (
        payment_token,
        payment_method,
        payment_method_type,
        mandate_data,
        recurring_payment_data,
        mandate_connector_details,
        payment_method_info,
    ) = match mandate_type {
        Some(api::MandateTransactionType::NewMandateTransaction) => (
            request.payment_token.to_owned(),
            request.payment_method,
            request.payment_method_type,
            Some(mandate_data.clone().get_required_value("mandate_data")?),
            None,
            None,
            None,
        ),
        Some(api::MandateTransactionType::RecurringMandateTransaction) => {
            match &request.recurring_details {
                Some(recurring_details) => match recurring_details {
                    RecurringDetails::MandateId(mandate_id) => {
                        let mandate_generic_data = get_token_for_recurring_mandate(
                            state,
                            request,
                            merchant_account,
                            merchant_key_store,
                            mandate_id.to_owned(),
                        )
                        .await?;

                        (
                            mandate_generic_data.token,
                            mandate_generic_data.payment_method,
                            mandate_generic_data
                                .payment_method_type
                                .or(request.payment_method_type),
                            None,
                            mandate_generic_data.recurring_mandate_payment_data,
                            mandate_generic_data.mandate_connector,
                            None,
                        )
                    }
                    RecurringDetails::PaymentMethodId(payment_method_id) => {
                        let payment_method_info = state
                            .store
                            .find_payment_method(payment_method_id, merchant_account.storage_scheme)
                            .await
                            .to_not_found_response(
                                errors::ApiErrorResponse::PaymentMethodNotFound,
                            )?;

                        let customer_id = request
                            .customer_id
                            .clone()
                            .get_required_value("customer_id")?;

                        verify_mandate_details_for_recurring_payments(
                            &payment_method_info.merchant_id,
                            &merchant_account.merchant_id,
                            &payment_method_info.customer_id,
                            &customer_id,
                        )?;

                        (
                            None,
                            Some(payment_method_info.payment_method),
                            payment_method_info.payment_method_type,
                            None,
                            None,
                            None,
                            Some(payment_method_info),
                        )
                    }
                },
                None => {
                    let mandate_id = request
                        .mandate_id
                        .clone()
                        .get_required_value("mandate_id")?;
                    let mandate_generic_data = get_token_for_recurring_mandate(
                        state,
                        request,
                        merchant_account,
                        merchant_key_store,
                        mandate_id,
                    )
                    .await?;
                    (
                        mandate_generic_data.token,
                        mandate_generic_data.payment_method,
                        mandate_generic_data
                            .payment_method_type
                            .or(request.payment_method_type),
                        None,
                        mandate_generic_data.recurring_mandate_payment_data,
                        mandate_generic_data.mandate_connector,
                        None,
                    )
                }
            }
        }
        None => (
            request.payment_token.to_owned(),
            request.payment_method,
            request.payment_method_type,
            mandate_data,
            None,
            None,
            None,
        ),
    };
    Ok(MandateGenericData {
        token: payment_token,
        payment_method,
        payment_method_type,
        mandate_data,
        recurring_mandate_payment_data: recurring_payment_data,
        mandate_connector: mandate_connector_details,
        payment_method_info,
    })
}

pub async fn get_token_for_recurring_mandate(
    state: &AppState,
    req: &api::PaymentsRequest,
    merchant_account: &domain::MerchantAccount,
    merchant_key_store: &domain::MerchantKeyStore,
    mandate_id: String,
) -> RouterResult<MandateGenericData> {
    let db = &*state.store;

    let mandate = db
        .find_mandate_by_merchant_id_mandate_id(&merchant_account.merchant_id, mandate_id.as_str())
        .await
        .to_not_found_response(errors::ApiErrorResponse::MandateNotFound)?;

    let original_payment_intent = mandate
        .original_payment_id
        .as_ref()
        .async_map(|payment_id| async {
            db.find_payment_intent_by_payment_id_merchant_id(
                payment_id,
                &mandate.merchant_id,
                merchant_account.storage_scheme,
            )
            .await
            .to_not_found_response(errors::ApiErrorResponse::PaymentNotFound)
            .map_err(|err| logger::error!(mandate_original_payment_not_found=?err))
            .ok()
        })
        .await
        .flatten();

    let original_payment_authorized_amount = original_payment_intent.clone().map(|pi| pi.amount);
    let original_payment_authorized_currency =
        original_payment_intent.clone().and_then(|pi| pi.currency);

    let customer = req.customer_id.clone().get_required_value("customer_id")?;

    let payment_method_id = {
        if mandate.customer_id != customer {
            Err(report!(errors::ApiErrorResponse::PreconditionFailed {
                message: "customer_id must match mandate customer_id".into()
            }))?
        }
        if mandate.mandate_status != storage_enums::MandateStatus::Active {
            Err(report!(errors::ApiErrorResponse::PreconditionFailed {
                message: "mandate is not active".into()
            }))?
        };
        mandate.payment_method_id.clone()
    };
    verify_mandate_details(
        req.amount.get_required_value("amount")?.into(),
        req.currency.get_required_value("currency")?,
        mandate.clone(),
    )?;

    let payment_method = db
        .find_payment_method(payment_method_id.as_str(), merchant_account.storage_scheme)
        .await
        .to_not_found_response(errors::ApiErrorResponse::PaymentMethodNotFound)?;

    let token = Uuid::new_v4().to_string();
    let payment_method_type = payment_method.payment_method_type;
    let mandate_connector_details = payments::MandateConnectorDetails {
        connector: mandate.connector,
        merchant_connector_id: mandate.merchant_connector_id,
    };

    if let diesel_models::enums::PaymentMethod::Card = payment_method.payment_method {
        if state.conf.locker.locker_enabled {
            let _ = cards::get_lookup_key_from_locker(
                state,
                &token,
                &payment_method,
                merchant_key_store,
            )
            .await?;
        }

        if let Some(payment_method_from_request) = req.payment_method {
            let pm: storage_enums::PaymentMethod = payment_method_from_request;
            if pm != payment_method.payment_method {
                Err(report!(errors::ApiErrorResponse::PreconditionFailed {
                    message:
                        "payment method in request does not match previously provided payment \
                        method information"
                            .into()
                }))?
            }
        };

        Ok(MandateGenericData {
            token: Some(token),
            payment_method: Some(payment_method.payment_method),
            recurring_mandate_payment_data: Some(payments::RecurringMandatePaymentData {
                payment_method_type,
                original_payment_authorized_amount,
                original_payment_authorized_currency,
            }),
            payment_method_type: payment_method.payment_method_type,
            mandate_connector: Some(mandate_connector_details),
            mandate_data: None,
            payment_method_info: None,
        })
    } else {
        Ok(MandateGenericData {
            token: None,
            payment_method: Some(payment_method.payment_method),
            recurring_mandate_payment_data: Some(payments::RecurringMandatePaymentData {
                payment_method_type,
                original_payment_authorized_amount,
                original_payment_authorized_currency,
            }),
            payment_method_type: payment_method.payment_method_type,
            mandate_connector: Some(mandate_connector_details),
            mandate_data: None,
            payment_method_info: None,
        })
    }
}

#[instrument(skip_all)]
/// Check weather the merchant id in the request
/// and merchant id in the merchant account are same.
pub fn validate_merchant_id(
    merchant_id: &str,
    request_merchant_id: Option<&str>,
) -> CustomResult<(), errors::ApiErrorResponse> {
    // Get Merchant Id from the merchant
    // or get from merchant account

    let request_merchant_id = request_merchant_id.unwrap_or(merchant_id);

    utils::when(merchant_id.ne(request_merchant_id), || {
        Err(report!(errors::ApiErrorResponse::PreconditionFailed {
            message: format!(
                "Invalid `merchant_id`: {request_merchant_id} not found in merchant account"
            )
        }))
    })
}

#[instrument(skip_all)]
pub fn validate_request_amount_and_amount_to_capture(
    op_amount: Option<api::Amount>,
    op_amount_to_capture: Option<i64>,
    surcharge_details: Option<RequestSurchargeDetails>,
) -> CustomResult<(), errors::ApiErrorResponse> {
    match (op_amount, op_amount_to_capture) {
        (None, _) => Ok(()),
        (Some(_amount), None) => Ok(()),
        (Some(amount), Some(amount_to_capture)) => {
            match amount {
                api::Amount::Value(amount_inner) => {
                    // If both amount and amount to capture is present
                    // then amount to be capture should be less than or equal to request amount
                    let total_capturable_amount = amount_inner.get()
                        + surcharge_details
                            .map(|surcharge_details| surcharge_details.get_total_surcharge_amount())
                            .unwrap_or(0);
                    utils::when(!amount_to_capture.le(&total_capturable_amount), || {
                        Err(report!(errors::ApiErrorResponse::PreconditionFailed {
                            message: format!(
                            "amount_to_capture is greater than amount capture_amount: {amount_to_capture:?} request_amount: {amount:?}"
                        )
                        }))
                    })
                }
                api::Amount::Zero => {
                    // If the amount is Null but still amount_to_capture is passed this is invalid and
                    Err(report!(errors::ApiErrorResponse::PreconditionFailed {
                        message: "amount_to_capture should not exist for when amount = 0"
                            .to_string()
                    }))
                }
            }
        }
    }
}

/// if capture method = automatic, amount_to_capture(if provided) must be equal to amount
#[instrument(skip_all)]
pub fn validate_amount_to_capture_and_capture_method(
    payment_attempt: Option<&PaymentAttempt>,
    request: &api_models::payments::PaymentsRequest,
) -> CustomResult<(), errors::ApiErrorResponse> {
    let capture_method = request
        .capture_method
        .or(payment_attempt
            .map(|payment_attempt| payment_attempt.capture_method.unwrap_or_default()))
        .unwrap_or_default();
    if capture_method == api_enums::CaptureMethod::Automatic {
        let original_amount = request
            .amount
            .map(|amount| amount.into())
            .or(payment_attempt.map(|payment_attempt| payment_attempt.amount));
        let surcharge_amount = request
            .surcharge_details
            .map(|surcharge_details| surcharge_details.get_total_surcharge_amount())
            .or_else(|| {
                payment_attempt.map(|payment_attempt| {
                    payment_attempt.surcharge_amount.unwrap_or(0)
                        + payment_attempt.tax_amount.unwrap_or(0)
                })
            })
            .unwrap_or(0);
        let total_capturable_amount =
            original_amount.map(|original_amount| original_amount + surcharge_amount);
        let amount_to_capture = request
            .amount_to_capture
            .or(payment_attempt.and_then(|pa| pa.amount_to_capture));
        if let Some((total_capturable_amount, amount_to_capture)) =
            total_capturable_amount.zip(amount_to_capture)
        {
            utils::when(amount_to_capture != total_capturable_amount, || {
                Err(report!(errors::ApiErrorResponse::PreconditionFailed {
                    message: "amount_to_capture must be equal to total_capturable_amount when capture_method = automatic".into()
                }))
            })
        } else {
            Ok(())
        }
    } else {
        Ok(())
    }
}

#[instrument(skip_all)]
pub fn validate_card_data(
    payment_method_data: Option<api::PaymentMethodData>,
) -> CustomResult<(), errors::ApiErrorResponse> {
    if let Some(api::PaymentMethodData::Card(card)) = payment_method_data {
        let cvc = card.card_cvc.peek().to_string();
        if cvc.len() < 3 || cvc.len() > 4 {
            Err(report!(errors::ApiErrorResponse::PreconditionFailed {
                message: "Invalid card_cvc length".to_string()
            }))?
        }
        let card_cvc =
            cvc.parse::<u16>()
                .change_context(errors::ApiErrorResponse::InvalidDataValue {
                    field_name: "card_cvc",
                })?;
        ::cards::CardSecurityCode::try_from(card_cvc).change_context(
            errors::ApiErrorResponse::PreconditionFailed {
                message: "Invalid Card CVC".to_string(),
            },
        )?;

        let exp_month = card
            .card_exp_month
            .peek()
            .to_string()
            .parse::<u8>()
            .change_context(errors::ApiErrorResponse::InvalidDataValue {
                field_name: "card_exp_month",
            })?;
        let month = ::cards::CardExpirationMonth::try_from(exp_month).change_context(
            errors::ApiErrorResponse::PreconditionFailed {
                message: "Invalid Expiry Month".to_string(),
            },
        )?;
        let mut year_str = card.card_exp_year.peek().to_string();
        if year_str.len() == 2 {
            year_str = format!("20{}", year_str);
        }
        let exp_year =
            year_str
                .parse::<u16>()
                .change_context(errors::ApiErrorResponse::InvalidDataValue {
                    field_name: "card_exp_year",
                })?;
        let year = ::cards::CardExpirationYear::try_from(exp_year).change_context(
            errors::ApiErrorResponse::PreconditionFailed {
                message: "Invalid Expiry Year".to_string(),
            },
        )?;

        let card_expiration = ::cards::CardExpiration { month, year };
        let is_expired = card_expiration.is_expired().change_context(
            errors::ApiErrorResponse::PreconditionFailed {
                message: "Invalid card data".to_string(),
            },
        )?;
        if is_expired {
            Err(report!(errors::ApiErrorResponse::PreconditionFailed {
                message: "Card Expired".to_string()
            }))?
        }
    }
    Ok(())
}

pub fn infer_payment_type(
    amount: &api::Amount,
    mandate_type: Option<&api::MandateTransactionType>,
) -> api_enums::PaymentType {
    match mandate_type {
        Some(api::MandateTransactionType::NewMandateTransaction) => {
            if let api::Amount::Value(_) = amount {
                api_enums::PaymentType::NewMandate
            } else {
                api_enums::PaymentType::SetupMandate
            }
        }

        Some(api::MandateTransactionType::RecurringMandateTransaction) => {
            api_enums::PaymentType::RecurringMandate
        }

        None => api_enums::PaymentType::Normal,
    }
}

pub fn validate_mandate(
    req: impl Into<api::MandateValidationFields>,
    is_confirm_operation: bool,
) -> CustomResult<Option<api::MandateTransactionType>, errors::ApiErrorResponse> {
    let req: api::MandateValidationFields = req.into();
    match req.validate_and_get_mandate_type().change_context(
        errors::ApiErrorResponse::MandateValidationFailed {
            reason: "Expected one out of recurring_details and mandate_data but got both".into(),
        },
    )? {
        Some(api::MandateTransactionType::NewMandateTransaction) => {
            validate_new_mandate_request(req, is_confirm_operation)?;
            Ok(Some(api::MandateTransactionType::NewMandateTransaction))
        }
        Some(api::MandateTransactionType::RecurringMandateTransaction) => {
            validate_recurring_mandate(req)?;
            Ok(Some(
                api::MandateTransactionType::RecurringMandateTransaction,
            ))
        }
        None => Ok(None),
    }
}

pub fn validate_recurring_details_and_token(
    recurring_details: &Option<RecurringDetails>,
    payment_token: &Option<String>,
    mandate_id: &Option<String>,
) -> CustomResult<(), errors::ApiErrorResponse> {
    utils::when(
        recurring_details.is_some() && payment_token.is_some(),
        || {
            Err(report!(errors::ApiErrorResponse::PreconditionFailed {
                message: "Expected one out of recurring_details and payment_token but got both"
                    .into()
            }))
        },
    )?;

    utils::when(recurring_details.is_some() && mandate_id.is_some(), || {
        Err(report!(errors::ApiErrorResponse::PreconditionFailed {
            message: "Expected one out of recurring_details and mandate_id but got both".into()
        }))
    })?;

    Ok(())
}

fn validate_new_mandate_request(
    req: api::MandateValidationFields,
    is_confirm_operation: bool,
) -> RouterResult<()> {
    // We need not check for customer_id in the confirm request if it is already passed
    // in create request

    fp_utils::when(!is_confirm_operation && req.customer_id.is_none(), || {
        Err(report!(errors::ApiErrorResponse::PreconditionFailed {
            message: "`customer_id` is mandatory for mandates".into()
        }))
    })?;

    let mandate_data = req
        .mandate_data
        .clone()
        .get_required_value("mandate_data")?;

    // Only use this validation if the customer_acceptance is present
    if mandate_data
        .customer_acceptance
        .map(|inner| inner.acceptance_type == api::AcceptanceType::Online && inner.online.is_none())
        .unwrap_or(false)
    {
        Err(report!(errors::ApiErrorResponse::PreconditionFailed {
            message: "`mandate_data.customer_acceptance.online` is required when \
                      `mandate_data.customer_acceptance.acceptance_type` is `online`"
                .into()
        }))?
    }

    let mandate_details = match mandate_data.mandate_type {
        Some(api_models::payments::MandateType::SingleUse(details)) => Some(details),
        Some(api_models::payments::MandateType::MultiUse(details)) => details,
        _ => None,
    };
    mandate_details.and_then(|md| md.start_date.zip(md.end_date)).map(|(start_date, end_date)|
        utils::when (start_date >= end_date, || {
        Err(report!(errors::ApiErrorResponse::PreconditionFailed {
            message: "`mandate_data.mandate_type.{multi_use|single_use}.start_date` should be greater than  \
            `mandate_data.mandate_type.{multi_use|single_use}.end_date`"
                .into()
        }))
    })).transpose()?;

    Ok(())
}

pub fn validate_customer_id_mandatory_cases(
    has_setup_future_usage: bool,
    customer_id: &Option<String>,
) -> RouterResult<()> {
    match (has_setup_future_usage, customer_id) {
        (true, None) => Err(errors::ApiErrorResponse::PreconditionFailed {
            message: "customer_id is mandatory when setup_future_usage is given".to_string(),
        }
        .into()),
        _ => Ok(()),
    }
}

pub fn create_startpay_url(
    server: &Server,
    payment_attempt: &PaymentAttempt,
    payment_intent: &PaymentIntent,
) -> String {
    format!(
        "{}/payments/redirect/{}/{}/{}",
        server.base_url,
        payment_intent.payment_id,
        payment_intent.merchant_id,
        payment_attempt.attempt_id
    )
}

pub fn create_redirect_url(
    router_base_url: &String,
    payment_attempt: &PaymentAttempt,
    connector_name: &String,
    creds_identifier: Option<&str>,
) -> String {
    let creds_identifier_path = creds_identifier.map_or_else(String::new, |cd| format!("/{}", cd));
    format!(
        "{}/payments/{}/{}/redirect/response/{}",
        router_base_url, payment_attempt.payment_id, payment_attempt.merchant_id, connector_name,
    ) + creds_identifier_path.as_ref()
}

pub fn create_authentication_url(
    router_base_url: &String,
    payment_attempt: &PaymentAttempt,
) -> String {
    format!(
        "{router_base_url}/payments/{}/3ds/authentication",
        payment_attempt.payment_id
    )
}

pub fn create_authorize_url(
    router_base_url: &String,
    payment_attempt: &PaymentAttempt,
    connector_name: &String,
) -> String {
    format!(
        "{}/payments/{}/{}/authorize/{}",
        router_base_url, payment_attempt.payment_id, payment_attempt.merchant_id, connector_name
    )
}

pub fn create_webhook_url(
    router_base_url: &String,
    merchant_id: &String,
    connector_name: &String,
) -> String {
    format!(
        "{}/webhooks/{}/{}",
        router_base_url, merchant_id, connector_name
    )
}
pub fn create_complete_authorize_url(
    router_base_url: &String,
    payment_attempt: &PaymentAttempt,
    connector_name: &String,
) -> String {
    format!(
        "{}/payments/{}/{}/redirect/complete/{}",
        router_base_url, payment_attempt.payment_id, payment_attempt.merchant_id, connector_name
    )
}

fn validate_recurring_mandate(req: api::MandateValidationFields) -> RouterResult<()> {
    req.recurring_details
        .check_value_present("recurring_details")?;

    req.customer_id.check_value_present("customer_id")?;

    let confirm = req.confirm.get_required_value("confirm")?;
    if !confirm {
        Err(report!(errors::ApiErrorResponse::PreconditionFailed {
            message: "`confirm` must be `true` for mandates".into()
        }))?
    }

    let off_session = req.off_session.get_required_value("off_session")?;
    if !off_session {
        Err(report!(errors::ApiErrorResponse::PreconditionFailed {
            message: "`off_session` should be `true` for mandates".into()
        }))?
    }

    Ok(())
}

pub fn verify_mandate_details(
    request_amount: i64,
    request_currency: api_enums::Currency,
    mandate: storage::Mandate,
) -> RouterResult<()> {
    match mandate.mandate_type {
        storage_enums::MandateType::SingleUse => utils::when(
            mandate
                .mandate_amount
                .map(|mandate_amount| request_amount > mandate_amount)
                .unwrap_or(true),
            || {
                Err(report!(errors::ApiErrorResponse::MandateValidationFailed {
                    reason: "request amount is greater than mandate amount".into()
                }))
            },
        ),
        storage::enums::MandateType::MultiUse => utils::when(
            mandate
                .mandate_amount
                .map(|mandate_amount| {
                    (mandate.amount_captured.unwrap_or(0) + request_amount) > mandate_amount
                })
                .unwrap_or(false),
            || {
                Err(report!(errors::ApiErrorResponse::MandateValidationFailed {
                    reason: "request amount is greater than mandate amount".into()
                }))
            },
        ),
    }?;
    utils::when(
        mandate
            .mandate_currency
            .map(|mandate_currency| mandate_currency != request_currency)
            .unwrap_or(false),
        || {
            Err(report!(errors::ApiErrorResponse::MandateValidationFailed {
                reason: "cross currency mandates not supported".into()
            }))
        },
    )
}

pub fn verify_mandate_details_for_recurring_payments(
    mandate_merchant_id: &str,
    merchant_id: &str,
    mandate_customer_id: &str,
    customer_id: &str,
) -> RouterResult<()> {
    if mandate_merchant_id != merchant_id {
        Err(report!(errors::ApiErrorResponse::MandateNotFound))?
    }
    if mandate_customer_id != customer_id {
        Err(report!(errors::ApiErrorResponse::PreconditionFailed {
            message: "customer_id must match mandate customer_id".into()
        }))?
    }

    Ok(())
}

#[instrument(skip_all)]
pub fn payment_attempt_status_fsm(
    payment_method_data: &Option<api::payments::PaymentMethodDataRequest>,
    confirm: Option<bool>,
) -> storage_enums::AttemptStatus {
    match payment_method_data {
        Some(_) => match confirm {
            Some(true) => storage_enums::AttemptStatus::PaymentMethodAwaited,
            _ => storage_enums::AttemptStatus::ConfirmationAwaited,
        },
        None => storage_enums::AttemptStatus::PaymentMethodAwaited,
    }
}

pub fn payment_intent_status_fsm(
    payment_method_data: &Option<api::PaymentMethodDataRequest>,
    confirm: Option<bool>,
) -> storage_enums::IntentStatus {
    match payment_method_data {
        Some(_) => match confirm {
            Some(true) => storage_enums::IntentStatus::RequiresPaymentMethod,
            _ => storage_enums::IntentStatus::RequiresConfirmation,
        },
        None => storage_enums::IntentStatus::RequiresPaymentMethod,
    }
}
pub async fn add_domain_task_to_pt<Op>(
    operation: &Op,
    state: &AppState,
    payment_attempt: &PaymentAttempt,
    requeue: bool,
    schedule_time: Option<time::PrimitiveDateTime>,
) -> CustomResult<(), errors::ApiErrorResponse>
where
    Op: std::fmt::Debug,
{
    if check_if_operation_confirm(operation) {
        match schedule_time {
            Some(stime) => {
                if !requeue {
                    // Here, increment the count of added tasks every time a payment has been confirmed or PSync has been called
                    metrics::TASKS_ADDED_COUNT.add(
                        &metrics::CONTEXT,
                        1,
                        &[metrics::request::add_attributes(
                            "flow",
                            format!("{:#?}", operation),
                        )],
                    );
                    super::add_process_sync_task(&*state.store, payment_attempt, stime)
                        .await
                        .change_context(errors::ApiErrorResponse::InternalServerError)
                        .attach_printable("Failed while adding task to process tracker")
                } else {
                    // When the requeue is true, we reset the tasks count as we reset the task every time it is requeued
                    metrics::TASKS_RESET_COUNT.add(
                        &metrics::CONTEXT,
                        1,
                        &[metrics::request::add_attributes(
                            "flow",
                            format!("{:#?}", operation),
                        )],
                    );
                    super::reset_process_sync_task(&*state.store, payment_attempt, stime)
                        .await
                        .change_context(errors::ApiErrorResponse::InternalServerError)
                        .attach_printable("Failed while updating task in process tracker")
                }
            }
            None => Ok(()),
        }
    } else {
        Ok(())
    }
}

pub fn response_operation<'a, F, R, Ctx>() -> BoxedOperation<'a, F, R, Ctx>
where
    F: Send + Clone,
    Ctx: PaymentMethodRetrieve,
    PaymentResponse: Operation<F, R, Ctx>,
{
    Box::new(PaymentResponse)
}

#[instrument(skip_all)]
pub(crate) async fn get_payment_method_create_request(
    payment_method_data: Option<&domain::PaymentMethodData>,
    payment_method: Option<storage_enums::PaymentMethod>,
    payment_method_type: Option<storage_enums::PaymentMethodType>,
<<<<<<< HEAD
    customer_id: &Option<String>,
=======
    customer: &domain::Customer,
    billing_name: Option<masking::Secret<String>>,
>>>>>>> 266a075a
) -> RouterResult<api::PaymentMethodCreate> {
    match payment_method_data {
        Some(pm_data) => match payment_method {
            Some(payment_method) => match pm_data {
                domain::PaymentMethodData::Card(card) => {
                    let card_detail = api::CardDetail {
                        card_number: card.card_number.clone(),
                        card_exp_month: card.card_exp_month.clone(),
                        card_exp_year: card.card_exp_year.clone(),
                        card_holder_name: billing_name,
                        nick_name: card.nick_name.clone(),
                        card_issuing_country: card.card_issuing_country.clone(),
                        card_network: card.card_network.clone(),
                        card_issuer: card.card_issuer.clone(),
                        card_type: card.card_type.clone(),
                    };
                    let payment_method_request = api::PaymentMethodCreate {
                        payment_method,
                        payment_method_type,
                        payment_method_issuer: card.card_issuer.clone(),
                        payment_method_issuer_code: None,
                        #[cfg(feature = "payouts")]
                        bank_transfer: None,
                        #[cfg(feature = "payouts")]
                        wallet: None,
                        card: Some(card_detail),
                        metadata: None,
                        customer_id: customer_id.clone(),
                        card_network: card
                            .card_network
                            .as_ref()
                            .map(|card_network| card_network.to_string()),
                    };
                    Ok(payment_method_request)
                }
                _ => {
                    let payment_method_request = api::PaymentMethodCreate {
                        payment_method,
                        payment_method_type,
                        payment_method_issuer: None,
                        payment_method_issuer_code: None,
                        #[cfg(feature = "payouts")]
                        bank_transfer: None,
                        #[cfg(feature = "payouts")]
                        wallet: None,
                        card: None,
                        metadata: None,
                        customer_id: customer_id.clone(),
                        card_network: None,
                    };

                    Ok(payment_method_request)
                }
            },
            None => Err(report!(errors::ApiErrorResponse::MissingRequiredField {
                field_name: "payment_method_type"
            })
            .attach_printable("PaymentMethodType Required")),
        },
        None => Err(report!(errors::ApiErrorResponse::MissingRequiredField {
            field_name: "payment_method_data"
        })
        .attach_printable("PaymentMethodData required Or Card is already saved")),
    }
}

pub async fn get_customer_from_details<F: Clone>(
    db: &dyn StorageInterface,
    customer_id: Option<String>,
    merchant_id: &str,
    payment_data: &mut PaymentData<F>,
    merchant_key_store: &domain::MerchantKeyStore,
) -> CustomResult<Option<domain::Customer>, errors::StorageError> {
    match customer_id {
        None => Ok(None),
        Some(c_id) => {
            let customer = db
                .find_customer_optional_by_customer_id_merchant_id(
                    &c_id,
                    merchant_id,
                    merchant_key_store,
                )
                .await?;
            payment_data.email = payment_data.email.clone().or_else(|| {
                customer.as_ref().and_then(|inner| {
                    inner
                        .email
                        .clone()
                        .map(|encrypted_value| encrypted_value.into())
                })
            });
            Ok(customer)
        }
    }
}

// Checks if the inner values of two options are not equal and throws appropriate error
fn validate_options_for_inequality<T: PartialEq>(
    first_option: Option<&T>,
    second_option: Option<&T>,
    field_name: &str,
) -> Result<(), errors::ApiErrorResponse> {
    fp_utils::when(
        first_option
            .zip(second_option)
            .map(|(value1, value2)| value1 != value2)
            .unwrap_or(false),
        || {
            Err(errors::ApiErrorResponse::PreconditionFailed {
                message: format!("The field name `{field_name}` sent in both places is ambiguous"),
            })
        },
    )
}

// Checks if the customer details are passed in both places
// If so, raise an error
pub fn validate_customer_details_in_request(
    request: &api_models::payments::PaymentsRequest,
) -> Result<(), errors::ApiErrorResponse> {
    if let Some(customer_details) = request.customer.as_ref() {
        validate_options_for_inequality(
            request.customer_id.as_ref(),
            Some(&customer_details.id),
            "customer_id",
        )?;

        validate_options_for_inequality(
            request.email.as_ref(),
            customer_details.email.as_ref(),
            "email",
        )?;

        validate_options_for_inequality(
            request.name.as_ref(),
            customer_details.name.as_ref(),
            "name",
        )?;

        validate_options_for_inequality(
            request.phone.as_ref(),
            customer_details.phone.as_ref(),
            "phone",
        )?;

        validate_options_for_inequality(
            request.phone_country_code.as_ref(),
            customer_details.phone_country_code.as_ref(),
            "phone_country_code",
        )?;
    }

    Ok(())
}

/// Get the customer details from customer field if present
/// or from the individual fields in `PaymentsRequest`
#[instrument(skip_all)]
pub fn get_customer_details_from_request(
    request: &api_models::payments::PaymentsRequest,
) -> CustomerDetails {
    let customer_id = request
        .customer
        .as_ref()
        .map(|customer_details| customer_details.id.clone())
        .or(request.customer_id.clone());

    let customer_name = request
        .customer
        .as_ref()
        .and_then(|customer_details| customer_details.name.clone())
        .or(request.name.clone());

    let customer_email = request
        .customer
        .as_ref()
        .and_then(|customer_details| customer_details.email.clone())
        .or(request.email.clone());

    let customer_phone = request
        .customer
        .as_ref()
        .and_then(|customer_details| customer_details.phone.clone())
        .or(request.phone.clone());

    let customer_phone_code = request
        .customer
        .as_ref()
        .and_then(|customer_details| customer_details.phone_country_code.clone())
        .or(request.phone_country_code.clone());

    CustomerDetails {
        customer_id,
        name: customer_name,
        email: customer_email,
        phone: customer_phone,
        phone_country_code: customer_phone_code,
    }
}

pub async fn get_connector_default(
    _state: &AppState,
    request_connector: Option<serde_json::Value>,
) -> CustomResult<api::ConnectorChoice, errors::ApiErrorResponse> {
    Ok(request_connector.map_or(
        api::ConnectorChoice::Decide,
        api::ConnectorChoice::StraightThrough,
    ))
}

#[instrument(skip_all)]
#[allow(clippy::type_complexity)]
pub async fn create_customer_if_not_exist<'a, F: Clone, R, Ctx>(
    operation: BoxedOperation<'a, F, R, Ctx>,
    db: &dyn StorageInterface,
    payment_data: &mut PaymentData<F>,
    req: Option<CustomerDetails>,
    merchant_id: &str,
    key_store: &domain::MerchantKeyStore,
) -> CustomResult<(BoxedOperation<'a, F, R, Ctx>, Option<domain::Customer>), errors::StorageError> {
    let request_customer_details = req
        .get_required_value("customer")
        .change_context(errors::StorageError::ValueNotFound("customer".to_owned()))?;

    let customer_id = request_customer_details
        .customer_id
        .or(payment_data.payment_intent.customer_id.clone());

    let optional_customer = match customer_id {
        Some(customer_id) => {
            let customer_data = db
                .find_customer_optional_by_customer_id_merchant_id(
                    &customer_id,
                    merchant_id,
                    key_store,
                )
                .await?;

            Some(match customer_data {
                Some(c) => {
                    // Update the customer data if new data is passed in the request
                    if request_customer_details.email.is_some()
                        | request_customer_details.name.is_some()
                        | request_customer_details.phone.is_some()
                        | request_customer_details.phone_country_code.is_some()
                    {
                        let key = key_store.key.get_inner().peek();
                        let customer_update = async {
                            Ok::<_, error_stack::Report<common_utils::errors::CryptoError>>(
                                Update {
                                    name: request_customer_details
                                        .name
                                        .async_lift(|inner| types::encrypt_optional(inner, key))
                                        .await?,
                                    email: request_customer_details
                                        .email
                                        .clone()
                                        .async_lift(|inner| {
                                            types::encrypt_optional(
                                                inner.map(|inner| inner.expose()),
                                                key,
                                            )
                                        })
                                        .await?,
                                    phone: Box::new(
                                        request_customer_details
                                            .phone
                                            .clone()
                                            .async_lift(|inner| types::encrypt_optional(inner, key))
                                            .await?,
                                    ),
                                    phone_country_code: request_customer_details.phone_country_code,
                                    description: None,
                                    connector_customer: None,
                                    metadata: None,
                                    address_id: None,
                                },
                            )
                        }
                        .await
                        .change_context(errors::StorageError::SerializationFailed)
                        .attach_printable("Failed while encrypting Customer while Update")?;

                        db.update_customer_by_customer_id_merchant_id(
                            customer_id,
                            merchant_id.to_string(),
                            customer_update,
                            key_store,
                        )
                        .await
                    } else {
                        Ok(c)
                    }
                }
                None => {
                    let new_customer = async {
                        let key = key_store.key.get_inner().peek();
                        Ok::<_, error_stack::Report<common_utils::errors::CryptoError>>(
                            domain::Customer {
                                customer_id: customer_id.to_string(),
                                merchant_id: merchant_id.to_string(),
                                name: request_customer_details
                                    .name
                                    .async_lift(|inner| types::encrypt_optional(inner, key))
                                    .await?,
                                email: request_customer_details
                                    .email
                                    .clone()
                                    .async_lift(|inner| {
                                        types::encrypt_optional(
                                            inner.map(|inner| inner.expose()),
                                            key,
                                        )
                                    })
                                    .await?,
                                phone: request_customer_details
                                    .phone
                                    .clone()
                                    .async_lift(|inner| types::encrypt_optional(inner, key))
                                    .await?,
                                phone_country_code: request_customer_details
                                    .phone_country_code
                                    .clone(),
                                description: None,
                                created_at: common_utils::date_time::now(),
                                id: None,
                                metadata: None,
                                modified_at: common_utils::date_time::now(),
                                connector_customer: None,
                                address_id: None,
                                default_payment_method_id: None,
                            },
                        )
                    }
                    .await
                    .change_context(errors::StorageError::SerializationFailed)
                    .attach_printable("Failed while encrypting Customer while insert")?;
                    metrics::CUSTOMER_CREATED.add(&metrics::CONTEXT, 1, &[]);
                    db.insert_customer(new_customer, key_store).await
                }
            })
        }
        None => match &payment_data.payment_intent.customer_id {
            None => None,
            Some(customer_id) => db
                .find_customer_optional_by_customer_id_merchant_id(
                    customer_id,
                    merchant_id,
                    key_store,
                )
                .await?
                .map(Ok),
        },
    };
    Ok((
        operation,
        match optional_customer {
            Some(customer) => {
                let customer = customer?;

                payment_data.payment_intent.customer_id = Some(customer.customer_id.clone());
                payment_data.email = payment_data.email.clone().or_else(|| {
                    customer
                        .email
                        .clone()
                        .map(|encrypted_value| encrypted_value.into())
                });

                Some(customer)
            }
            None => None,
        },
    ))
}

pub async fn retrieve_payment_method_with_temporary_token(
    state: &AppState,
    token: &str,
    payment_intent: &PaymentIntent,
    merchant_key_store: &domain::MerchantKeyStore,
    card_token_data: Option<&CardToken>,
) -> RouterResult<Option<(api::PaymentMethodData, enums::PaymentMethod)>> {
    let (pm, supplementary_data) =
        vault::Vault::get_payment_method_data_from_locker(state, token, merchant_key_store)
            .await
            .attach_printable(
                "Payment method for given token not found or there was a problem fetching it",
            )?;

    utils::when(
        supplementary_data
            .customer_id
            .ne(&payment_intent.customer_id),
        || {
            Err(errors::ApiErrorResponse::PreconditionFailed { message: "customer associated with payment method and customer passed in payment are not same".into() })
        },
    )?;

    Ok::<_, error_stack::Report<errors::ApiErrorResponse>>(match pm {
        Some(api::PaymentMethodData::Card(card)) => {
            let mut updated_card = card.clone();
            let mut is_card_updated = false;

            // The card_holder_name from locker retrieved card is considered if it is a non-empty string or else card_holder_name is picked
            // from payment_method_data.card_token object
            let name_on_card = if let Some(name) = card.card_holder_name.clone() {
                if name.clone().expose().is_empty() {
                    card_token_data
                        .and_then(|token_data| {
                            is_card_updated = true;
                            token_data.card_holder_name.clone()
                        })
                        .or(Some(name))
                } else {
                    card.card_holder_name.clone()
                }
            } else {
                card_token_data.and_then(|token_data| {
                    is_card_updated = true;
                    token_data.card_holder_name.clone()
                })
            };

            updated_card.card_holder_name = name_on_card;

            if let Some(token_data) = card_token_data {
                if let Some(cvc) = token_data.card_cvc.clone() {
                    is_card_updated = true;
                    updated_card.card_cvc = cvc;
                }
            }

            if is_card_updated {
                let updated_pm = api::PaymentMethodData::Card(updated_card);
                vault::Vault::store_payment_method_data_in_locker(
                    state,
                    Some(token.to_owned()),
                    &updated_pm,
                    payment_intent.customer_id.to_owned(),
                    enums::PaymentMethod::Card,
                    merchant_key_store,
                )
                .await?;

                Some((updated_pm, enums::PaymentMethod::Card))
            } else {
                Some((
                    api::PaymentMethodData::Card(card),
                    enums::PaymentMethod::Card,
                ))
            }
        }

        Some(the_pm @ api::PaymentMethodData::Wallet(_)) => {
            Some((the_pm, enums::PaymentMethod::Wallet))
        }

        Some(the_pm @ api::PaymentMethodData::BankTransfer(_)) => {
            Some((the_pm, enums::PaymentMethod::BankTransfer))
        }

        Some(the_pm @ api::PaymentMethodData::BankRedirect(_)) => {
            Some((the_pm, enums::PaymentMethod::BankRedirect))
        }

        Some(_) => Err(errors::ApiErrorResponse::InternalServerError)
            .attach_printable("Payment method received from locker is unsupported by locker")?,

        None => None,
    })
}

pub async fn retrieve_card_with_permanent_token(
    state: &AppState,
    locker_id: &str,
    payment_method_id: &str,
    payment_intent: &PaymentIntent,
    card_token_data: Option<&CardToken>,
    _merchant_key_store: &domain::MerchantKeyStore,
    storage_scheme: enums::MerchantStorageScheme,
) -> RouterResult<api::PaymentMethodData> {
    let customer_id = payment_intent
        .customer_id
        .as_ref()
        .get_required_value("customer_id")
        .change_context(errors::ApiErrorResponse::UnprocessableEntity {
            message: "no customer id provided for the payment".to_string(),
        })?;
    let card =
        cards::get_card_from_locker(state, customer_id, &payment_intent.merchant_id, locker_id)
            .await
            .change_context(errors::ApiErrorResponse::InternalServerError)
            .attach_printable("failed to fetch card information from the permanent locker")?;

    // The card_holder_name from locker retrieved card is considered if it is a non-empty string or else card_holder_name is picked
    // from payment_method_data.card_token object
    let name_on_card = if let Some(name) = card.name_on_card.clone() {
        if name.clone().expose().is_empty() {
            card_token_data
                .and_then(|token_data| token_data.card_holder_name.clone())
                .or(Some(name))
        } else {
            card.name_on_card
        }
    } else {
        card_token_data.and_then(|token_data| token_data.card_holder_name.clone())
    };

    let api_card = api::Card {
        card_number: card.card_number,
        card_holder_name: name_on_card,
        card_exp_month: card.card_exp_month,
        card_exp_year: card.card_exp_year,
        card_cvc: card_token_data
            .cloned()
            .unwrap_or_default()
            .card_cvc
            .unwrap_or_default(),
        card_issuer: card.card_brand,
        nick_name: card.nick_name.map(masking::Secret::new),
        card_network: None,
        card_type: None,
        card_issuing_country: None,
        bank_code: None,
    };
    cards::update_last_used_at(payment_method_id, state, storage_scheme).await?;
    Ok(api::PaymentMethodData::Card(api_card))
}

pub async fn retrieve_payment_method_from_db_with_token_data(
    state: &AppState,
    token_data: &storage::PaymentTokenData,
    storage_scheme: storage::enums::MerchantStorageScheme,
) -> RouterResult<Option<storage::PaymentMethod>> {
    match token_data {
        storage::PaymentTokenData::PermanentCard(data) => {
            if let Some(ref payment_method_id) = data.payment_method_id {
                state
                    .store
                    .find_payment_method(payment_method_id, storage_scheme)
                    .await
                    .to_not_found_response(errors::ApiErrorResponse::PaymentMethodNotFound)
                    .attach_printable("error retrieving payment method from DB")
                    .map(Some)
            } else {
                Ok(None)
            }
        }

        storage::PaymentTokenData::WalletToken(data) => state
            .store
            .find_payment_method(&data.payment_method_id, storage_scheme)
            .await
            .to_not_found_response(errors::ApiErrorResponse::PaymentMethodNotFound)
            .attach_printable("error retrieveing payment method from DB")
            .map(Some),

        storage::PaymentTokenData::Temporary(_)
        | storage::PaymentTokenData::TemporaryGeneric(_)
        | storage::PaymentTokenData::Permanent(_)
        | storage::PaymentTokenData::AuthBankDebit(_) => Ok(None),
    }
}

pub async fn retrieve_payment_token_data(
    state: &AppState,
    token: String,
    payment_method: Option<storage_enums::PaymentMethod>,
) -> RouterResult<storage::PaymentTokenData> {
    let redis_conn = state
        .store
        .get_redis_conn()
        .change_context(errors::ApiErrorResponse::InternalServerError)
        .attach_printable("Failed to get redis connection")?;

    let key = format!(
        "pm_token_{}_{}_hyperswitch",
        token,
        payment_method.get_required_value("payment_method")?
    );

    let token_data_string = redis_conn
        .get_key::<Option<String>>(&key)
        .await
        .change_context(errors::ApiErrorResponse::InternalServerError)
        .attach_printable("Failed to fetch the token from redis")?
        .ok_or(error_stack::Report::new(
            errors::ApiErrorResponse::UnprocessableEntity {
                message: "Token is invalid or expired".to_owned(),
            },
        ))?;

    let token_data_result = token_data_string
        .clone()
        .parse_struct("PaymentTokenData")
        .change_context(errors::ApiErrorResponse::InternalServerError)
        .attach_printable("failed to deserialize hyperswitch token data");

    let token_data = match token_data_result {
        Ok(data) => data,
        Err(e) => {
            // The purpose of this logic is backwards compatibility to support tokens
            // in redis that might be following the old format.
            if token_data_string.starts_with('{') {
                return Err(e);
            } else {
                storage::PaymentTokenData::temporary_generic(token_data_string)
            }
        }
    };

    Ok(token_data)
}

pub async fn make_pm_data<'a, F: Clone, R, Ctx: PaymentMethodRetrieve>(
    operation: BoxedOperation<'a, F, R, Ctx>,
    state: &'a AppState,
    payment_data: &mut PaymentData<F>,
    merchant_key_store: &domain::MerchantKeyStore,
    customer: &Option<domain::Customer>,
    storage_scheme: common_enums::enums::MerchantStorageScheme,
) -> RouterResult<(
    BoxedOperation<'a, F, R, Ctx>,
    Option<api::PaymentMethodData>,
    Option<String>,
)> {
    let request = &payment_data.payment_method_data.clone();

    let mut card_token_data = payment_data
        .payment_method_data
        .clone()
        .and_then(|pmd| match pmd {
            api_models::payments::PaymentMethodData::CardToken(token_data) => Some(token_data),
            _ => None,
        })
        .or(Some(CardToken::default()));

    if let Some(cvc) = payment_data.card_cvc.clone() {
        if let Some(token_data) = card_token_data.as_mut() {
            token_data.card_cvc = Some(cvc);
        }
    }

    if payment_data.token_data.is_none() {
        if let Some(payment_method_info) = &payment_data.payment_method_info {
            if payment_method_info.payment_method == storage_enums::PaymentMethod::Card {
                payment_data.token_data =
                    Some(storage::PaymentTokenData::PermanentCard(CardTokenData {
                        payment_method_id: Some(payment_method_info.payment_method_id.clone()),
                        locker_id: payment_method_info
                            .locker_id
                            .clone()
                            .or(Some(payment_method_info.payment_method_id.clone())),
                        token: payment_method_info
                            .locker_id
                            .clone()
                            .unwrap_or(payment_method_info.payment_method_id.clone()),
                    }));
            }
        }
    }

    // TODO: Handle case where payment method and token both are present in request properly.
    let (payment_method, pm_id) = match (request, payment_data.token_data.as_ref()) {
        (_, Some(hyperswitch_token)) => {
            let pm_data = Ctx::retrieve_payment_method_with_token(
                state,
                merchant_key_store,
                hyperswitch_token,
                &payment_data.payment_intent,
                card_token_data.as_ref(),
                customer,
                storage_scheme,
            )
            .await;

            let payment_method_details = pm_data.attach_printable("in 'make_pm_data'")?;

            Ok::<_, error_stack::Report<errors::ApiErrorResponse>>(
                if let Some(payment_method_data) = payment_method_details.payment_method_data {
                    payment_data.payment_attempt.payment_method =
                        payment_method_details.payment_method;
                    (
                        Some(payment_method_data),
                        payment_method_details.payment_method_id,
                    )
                } else {
                    (None, payment_method_details.payment_method_id)
                },
            )
        }

        (Some(_), _) => {
            let (payment_method_data, payment_token) = Ctx::retrieve_payment_method(
                request,
                state,
                &payment_data.payment_intent,
                &payment_data.payment_attempt,
                merchant_key_store,
            )
            .await?;

            payment_data.token = payment_token;

            Ok((payment_method_data, None))
        }
        _ => Ok((None, None)),
    }?;

    Ok((operation, payment_method, pm_id))
}

pub async fn store_in_vault_and_generate_ppmt(
    state: &AppState,
    payment_method_data: &api_models::payments::PaymentMethodData,
    payment_intent: &PaymentIntent,
    payment_attempt: &PaymentAttempt,
    payment_method: enums::PaymentMethod,
    merchant_key_store: &domain::MerchantKeyStore,
) -> RouterResult<String> {
    let router_token = vault::Vault::store_payment_method_data_in_locker(
        state,
        None,
        payment_method_data,
        payment_intent.customer_id.to_owned(),
        payment_method,
        merchant_key_store,
    )
    .await?;
    let parent_payment_method_token = generate_id(consts::ID_LENGTH, "token");
    let key_for_hyperswitch_token = payment_attempt.payment_method.map(|payment_method| {
        payment_methods::ParentPaymentMethodToken::create_key_for_token((
            &parent_payment_method_token,
            payment_method,
        ))
    });
    if let Some(key_for_hyperswitch_token) = key_for_hyperswitch_token {
        key_for_hyperswitch_token
            .insert(
                Some(payment_intent.created_at),
                storage::PaymentTokenData::temporary_generic(router_token),
                state,
            )
            .await?;
    };
    Ok(parent_payment_method_token)
}

pub async fn store_payment_method_data_in_vault(
    state: &AppState,
    payment_attempt: &PaymentAttempt,
    payment_intent: &PaymentIntent,
    payment_method: enums::PaymentMethod,
    payment_method_data: &api::PaymentMethodData,
    merchant_key_store: &domain::MerchantKeyStore,
) -> RouterResult<Option<String>> {
    if should_store_payment_method_data_in_vault(
        &state.conf.temp_locker_enable_config,
        payment_attempt.connector.clone(),
        payment_method,
    ) || payment_intent.request_external_three_ds_authentication == Some(true)
    {
        let parent_payment_method_token = store_in_vault_and_generate_ppmt(
            state,
            payment_method_data,
            payment_intent,
            payment_attempt,
            payment_method,
            merchant_key_store,
        )
        .await?;

        return Ok(Some(parent_payment_method_token));
    }

    Ok(None)
}
pub fn should_store_payment_method_data_in_vault(
    temp_locker_enable_config: &TempLockerEnableConfig,
    option_connector: Option<String>,
    payment_method: enums::PaymentMethod,
) -> bool {
    option_connector
        .map(|connector| {
            temp_locker_enable_config
                .0
                .get(&connector)
                .map(|config| config.payment_method.contains(&payment_method))
                .unwrap_or(false)
        })
        .unwrap_or(true)
}

#[instrument(skip_all)]
pub(crate) fn validate_capture_method(
    capture_method: storage_enums::CaptureMethod,
) -> RouterResult<()> {
    utils::when(
        capture_method == storage_enums::CaptureMethod::Automatic,
        || {
            Err(report!(errors::ApiErrorResponse::PaymentUnexpectedState {
                field_name: "capture_method".to_string(),
                current_flow: "captured".to_string(),
                current_value: capture_method.to_string(),
                states: "manual, manual_multiple, scheduled".to_string()
            }))
        },
    )
}

#[instrument(skip_all)]
pub(crate) fn validate_status_with_capture_method(
    status: storage_enums::IntentStatus,
    capture_method: storage_enums::CaptureMethod,
) -> RouterResult<()> {
    if status == storage_enums::IntentStatus::Processing
        && !(capture_method == storage_enums::CaptureMethod::ManualMultiple)
    {
        return Err(report!(errors::ApiErrorResponse::PaymentUnexpectedState {
            field_name: "capture_method".to_string(),
            current_flow: "captured".to_string(),
            current_value: capture_method.to_string(),
            states: "manual_multiple".to_string()
        }));
    }
    utils::when(
        status != storage_enums::IntentStatus::RequiresCapture
            && status != storage_enums::IntentStatus::PartiallyCapturedAndCapturable
            && status != storage_enums::IntentStatus::Processing,
        || {
            Err(report!(errors::ApiErrorResponse::PaymentUnexpectedState {
                field_name: "payment.status".to_string(),
                current_flow: "captured".to_string(),
                current_value: status.to_string(),
                states: "requires_capture, partially_captured_and_capturable, processing"
                    .to_string()
            }))
        },
    )
}

#[instrument(skip_all)]
pub(crate) fn validate_amount_to_capture(
    amount: i64,
    amount_to_capture: Option<i64>,
) -> RouterResult<()> {
    utils::when(
        amount_to_capture.is_some() && (Some(amount) < amount_to_capture),
        || {
            Err(report!(errors::ApiErrorResponse::InvalidRequestData {
                message: "amount_to_capture is greater than amount".to_string()
            }))
        },
    )
}

#[instrument(skip_all)]
pub(crate) fn validate_payment_method_fields_present(
    req: &api::PaymentsRequest,
) -> RouterResult<()> {
    utils::when(
        req.payment_method.is_none() && req.payment_method_data.is_some(),
        || {
            Err(errors::ApiErrorResponse::MissingRequiredField {
                field_name: "payment_method",
            })
        },
    )?;

    utils::when(
        !matches!(
            req.payment_method,
            Some(api_enums::PaymentMethod::Card) | None
        ) && (req.payment_method_type.is_none()),
        || {
            Err(errors::ApiErrorResponse::MissingRequiredField {
                field_name: "payment_method_type",
            })
        },
    )?;

    utils::when(
        req.payment_method.is_some()
            && req.payment_method_data.is_none()
            && req.payment_token.is_none()
            && req.recurring_details.is_none(),
        || {
            Err(errors::ApiErrorResponse::MissingRequiredField {
                field_name: "payment_method_data",
            })
        },
    )?;
    utils::when(
        req.payment_method.is_some() && req.payment_method_type.is_some(),
        || {
            req.payment_method
                .map_or(Ok(()), |req_payment_method| {
                    req.payment_method_type.map_or(Ok(()), |req_payment_method_type| {
                        if !validate_payment_method_type_against_payment_method(req_payment_method, req_payment_method_type) {
                            Err(errors::ApiErrorResponse::InvalidRequestData {
                                message: ("payment_method_type doesn't correspond to the specified payment_method"
                                    .to_string()),
                            })
                        } else {
                            Ok(())
                        }
                    })
                })
        },
    )?;

    let validate_payment_method_and_payment_method_data =
        |req_payment_method_data, req_payment_method: api_enums::PaymentMethod| {
            api_enums::PaymentMethod::foreign_try_from(req_payment_method_data).and_then(|payment_method|
                if req_payment_method != payment_method {
                    Err(errors::ApiErrorResponse::InvalidRequestData {
                        message: ("payment_method_data doesn't correspond to the specified payment_method"
                            .to_string()),
                    })
                } else {
                    Ok(())
                })
        };

    utils::when(
        req.payment_method.is_some() && req.payment_method_data.is_some(),
        || {
            req.payment_method_data
                .clone()
                .map_or(Ok(()), |req_payment_method_data| {
                    req.payment_method.map_or(Ok(()), |req_payment_method| {
                        validate_payment_method_and_payment_method_data(
                            req_payment_method_data.payment_method_data,
                            req_payment_method,
                        )
                    })
                })
        },
    )?;

    Ok(())
}

pub fn validate_payment_method_type_against_payment_method(
    payment_method: api_enums::PaymentMethod,
    payment_method_type: api_enums::PaymentMethodType,
) -> bool {
    match payment_method {
        api_enums::PaymentMethod::Card => matches!(
            payment_method_type,
            api_enums::PaymentMethodType::Credit | api_enums::PaymentMethodType::Debit
        ),
        api_enums::PaymentMethod::PayLater => matches!(
            payment_method_type,
            api_enums::PaymentMethodType::Affirm
                | api_enums::PaymentMethodType::Alma
                | api_enums::PaymentMethodType::AfterpayClearpay
                | api_enums::PaymentMethodType::Klarna
                | api_enums::PaymentMethodType::PayBright
                | api_enums::PaymentMethodType::Atome
                | api_enums::PaymentMethodType::Walley
        ),
        api_enums::PaymentMethod::Wallet => matches!(
            payment_method_type,
            api_enums::PaymentMethodType::ApplePay
                | api_enums::PaymentMethodType::GooglePay
                | api_enums::PaymentMethodType::Paypal
                | api_enums::PaymentMethodType::AliPay
                | api_enums::PaymentMethodType::AliPayHk
                | api_enums::PaymentMethodType::Dana
                | api_enums::PaymentMethodType::MbWay
                | api_enums::PaymentMethodType::MobilePay
                | api_enums::PaymentMethodType::SamsungPay
                | api_enums::PaymentMethodType::Twint
                | api_enums::PaymentMethodType::Vipps
                | api_enums::PaymentMethodType::TouchNGo
                | api_enums::PaymentMethodType::Swish
                | api_enums::PaymentMethodType::WeChatPay
                | api_enums::PaymentMethodType::GoPay
                | api_enums::PaymentMethodType::Gcash
                | api_enums::PaymentMethodType::Momo
                | api_enums::PaymentMethodType::KakaoPay
                | api_enums::PaymentMethodType::Cashapp
        ),
        api_enums::PaymentMethod::BankRedirect => matches!(
            payment_method_type,
            api_enums::PaymentMethodType::Giropay
                | api_enums::PaymentMethodType::Ideal
                | api_enums::PaymentMethodType::Sofort
                | api_enums::PaymentMethodType::Eps
                | api_enums::PaymentMethodType::BancontactCard
                | api_enums::PaymentMethodType::Blik
                | api_enums::PaymentMethodType::OnlineBankingThailand
                | api_enums::PaymentMethodType::OnlineBankingCzechRepublic
                | api_enums::PaymentMethodType::OnlineBankingFinland
                | api_enums::PaymentMethodType::OnlineBankingFpx
                | api_enums::PaymentMethodType::OnlineBankingPoland
                | api_enums::PaymentMethodType::OnlineBankingSlovakia
                | api_enums::PaymentMethodType::Przelewy24
                | api_enums::PaymentMethodType::Trustly
                | api_enums::PaymentMethodType::Bizum
                | api_enums::PaymentMethodType::Interac
                | api_enums::PaymentMethodType::OpenBankingUk
        ),
        api_enums::PaymentMethod::BankTransfer => matches!(
            payment_method_type,
            api_enums::PaymentMethodType::Ach
                | api_enums::PaymentMethodType::Sepa
                | api_enums::PaymentMethodType::Bacs
                | api_enums::PaymentMethodType::Multibanco
                | api_enums::PaymentMethodType::Pix
                | api_enums::PaymentMethodType::Pse
                | api_enums::PaymentMethodType::PermataBankTransfer
                | api_enums::PaymentMethodType::BcaBankTransfer
                | api_enums::PaymentMethodType::BniVa
                | api_enums::PaymentMethodType::BriVa
                | api_enums::PaymentMethodType::CimbVa
                | api_enums::PaymentMethodType::DanamonVa
                | api_enums::PaymentMethodType::MandiriVa
                | api_enums::PaymentMethodType::LocalBankTransfer
        ),
        api_enums::PaymentMethod::BankDebit => matches!(
            payment_method_type,
            api_enums::PaymentMethodType::Ach
                | api_enums::PaymentMethodType::Sepa
                | api_enums::PaymentMethodType::Bacs
                | api_enums::PaymentMethodType::Becs
        ),
        api_enums::PaymentMethod::Crypto => matches!(
            payment_method_type,
            api_enums::PaymentMethodType::CryptoCurrency
        ),
        api_enums::PaymentMethod::Reward => matches!(
            payment_method_type,
            api_enums::PaymentMethodType::Evoucher | api_enums::PaymentMethodType::ClassicReward
        ),
        api_enums::PaymentMethod::Upi => matches!(
            payment_method_type,
            api_enums::PaymentMethodType::UpiCollect
        ),
        api_enums::PaymentMethod::Voucher => matches!(
            payment_method_type,
            api_enums::PaymentMethodType::Boleto
                | api_enums::PaymentMethodType::Efecty
                | api_enums::PaymentMethodType::PagoEfectivo
                | api_enums::PaymentMethodType::RedCompra
                | api_enums::PaymentMethodType::RedPagos
                | api_enums::PaymentMethodType::Indomaret
                | api_enums::PaymentMethodType::Alfamart
                | api_enums::PaymentMethodType::Oxxo
                | api_enums::PaymentMethodType::SevenEleven
                | api_enums::PaymentMethodType::Lawson
                | api_enums::PaymentMethodType::MiniStop
                | api_enums::PaymentMethodType::FamilyMart
                | api_enums::PaymentMethodType::Seicomart
                | api_enums::PaymentMethodType::PayEasy
        ),
        api_enums::PaymentMethod::GiftCard => {
            matches!(
                payment_method_type,
                api_enums::PaymentMethodType::Givex | api_enums::PaymentMethodType::PaySafeCard
            )
        }
        api_enums::PaymentMethod::CardRedirect => matches!(
            payment_method_type,
            api_enums::PaymentMethodType::Knet
                | api_enums::PaymentMethodType::Benefit
                | api_enums::PaymentMethodType::MomoAtm
                | api_enums::PaymentMethodType::CardRedirect
        ),
    }
}

pub fn check_force_psync_precondition(status: &storage_enums::AttemptStatus) -> bool {
    !matches!(
        status,
        storage_enums::AttemptStatus::Charged
            | storage_enums::AttemptStatus::AutoRefunded
            | storage_enums::AttemptStatus::Voided
            | storage_enums::AttemptStatus::CodInitiated
            | storage_enums::AttemptStatus::Started
            | storage_enums::AttemptStatus::Failure
    )
}

pub fn append_option<T, U, F, V>(func: F, option1: Option<T>, option2: Option<U>) -> Option<V>
where
    F: FnOnce(T, U) -> V,
{
    Some(func(option1?, option2?))
}

#[cfg(feature = "olap")]
pub(super) async fn filter_by_constraints(
    db: &dyn StorageInterface,
    constraints: &api::PaymentListConstraints,
    merchant_id: &str,
    storage_scheme: storage_enums::MerchantStorageScheme,
) -> CustomResult<Vec<PaymentIntent>, errors::DataStorageError> {
    let result = db
        .filter_payment_intent_by_constraints(
            merchant_id,
            &constraints.clone().into(),
            storage_scheme,
        )
        .await?;
    Ok(result)
}

#[cfg(feature = "olap")]
pub(super) fn validate_payment_list_request(
    req: &api::PaymentListConstraints,
) -> CustomResult<(), errors::ApiErrorResponse> {
    use common_utils::consts::PAYMENTS_LIST_MAX_LIMIT_V1;

    utils::when(
        req.limit > PAYMENTS_LIST_MAX_LIMIT_V1 || req.limit < 1,
        || {
            Err(errors::ApiErrorResponse::InvalidRequestData {
                message: format!(
                    "limit should be in between 1 and {}",
                    PAYMENTS_LIST_MAX_LIMIT_V1
                ),
            })
        },
    )?;
    Ok(())
}
#[cfg(feature = "olap")]
pub(super) fn validate_payment_list_request_for_joins(
    limit: u32,
) -> CustomResult<(), errors::ApiErrorResponse> {
    use common_utils::consts::PAYMENTS_LIST_MAX_LIMIT_V2;

    utils::when(!(1..=PAYMENTS_LIST_MAX_LIMIT_V2).contains(&limit), || {
        Err(errors::ApiErrorResponse::InvalidRequestData {
            message: format!(
                "limit should be in between 1 and {}",
                PAYMENTS_LIST_MAX_LIMIT_V2
            ),
        })
    })?;
    Ok(())
}

pub fn get_handle_response_url(
    payment_id: String,
    business_profile: &diesel_models::business_profile::BusinessProfile,
    response: &api::PaymentsResponse,
    connector: String,
) -> RouterResult<api::RedirectionResponse> {
    let payments_return_url = response.return_url.as_ref();

    let redirection_response = make_pg_redirect_response(payment_id, response, connector);

    let return_url = make_merchant_url_with_response(
        business_profile,
        redirection_response,
        payments_return_url,
        response.client_secret.as_ref(),
        response.manual_retry_allowed,
    )
    .attach_printable("Failed to make merchant url with response")?;

    make_url_with_signature(&return_url, business_profile)
}

pub fn make_merchant_url_with_response(
    business_profile: &diesel_models::business_profile::BusinessProfile,
    redirection_response: api::PgRedirectResponse,
    request_return_url: Option<&String>,
    client_secret: Option<&masking::Secret<String>>,
    manual_retry_allowed: Option<bool>,
) -> RouterResult<String> {
    // take return url if provided in the request else use merchant return url
    let url = request_return_url
        .or(business_profile.return_url.as_ref())
        .get_required_value("return_url")?;

    let status_check = redirection_response.status;

    let payment_client_secret = client_secret
        .ok_or(errors::ApiErrorResponse::InternalServerError)
        .attach_printable("Expected client secret to be `Some`")?;

    let merchant_url_with_response = if business_profile.redirect_to_merchant_with_http_post {
        url::Url::parse_with_params(
            url,
            &[
                ("status", status_check.to_string()),
                (
                    "payment_intent_client_secret",
                    payment_client_secret.peek().to_string(),
                ),
                (
                    "manual_retry_allowed",
                    manual_retry_allowed.unwrap_or(false).to_string(),
                ),
            ],
        )
        .change_context(errors::ApiErrorResponse::InternalServerError)
        .attach_printable("Unable to parse the url with param")?
    } else {
        let amount = redirection_response.amount.get_required_value("amount")?;
        url::Url::parse_with_params(
            url,
            &[
                ("status", status_check.to_string()),
                (
                    "payment_intent_client_secret",
                    payment_client_secret.peek().to_string(),
                ),
                ("amount", amount.to_string()),
                (
                    "manual_retry_allowed",
                    manual_retry_allowed.unwrap_or(false).to_string(),
                ),
            ],
        )
        .change_context(errors::ApiErrorResponse::InternalServerError)
        .attach_printable("Unable to parse the url with param")?
    };

    Ok(merchant_url_with_response.to_string())
}

pub async fn make_ephemeral_key(
    state: AppState,
    customer_id: String,
    merchant_id: String,
) -> errors::RouterResponse<ephemeral_key::EphemeralKey> {
    let store = &state.store;
    let id = utils::generate_id(consts::ID_LENGTH, "eki");
    let secret = format!("epk_{}", &Uuid::new_v4().simple().to_string());
    let ek = ephemeral_key::EphemeralKeyNew {
        id,
        customer_id,
        merchant_id,
        secret,
    };
    let ek = store
        .create_ephemeral_key(ek, state.conf.eph_key.validity)
        .await
        .change_context(errors::ApiErrorResponse::InternalServerError)
        .attach_printable("Unable to create ephemeral key")?;
    Ok(services::ApplicationResponse::Json(ek))
}

pub async fn delete_ephemeral_key(
    state: AppState,
    ek_id: String,
) -> errors::RouterResponse<ephemeral_key::EphemeralKey> {
    let db = state.store.as_ref();
    let ek = db
        .delete_ephemeral_key(&ek_id)
        .await
        .change_context(errors::ApiErrorResponse::InternalServerError)
        .attach_printable("Unable to delete ephemeral key")?;
    Ok(services::ApplicationResponse::Json(ek))
}

pub fn make_pg_redirect_response(
    payment_id: String,
    response: &api::PaymentsResponse,
    connector: String,
) -> api::PgRedirectResponse {
    api::PgRedirectResponse {
        payment_id,
        status: response.status,
        gateway_id: connector,
        customer_id: response.customer_id.to_owned(),
        amount: Some(response.amount),
    }
}

pub fn make_url_with_signature(
    redirect_url: &str,
    business_profile: &diesel_models::business_profile::BusinessProfile,
) -> RouterResult<api::RedirectionResponse> {
    let mut url = url::Url::parse(redirect_url)
        .change_context(errors::ApiErrorResponse::InternalServerError)
        .attach_printable("Unable to parse the url")?;

    let mut base_url = url.clone();
    base_url.query_pairs_mut().clear();

    let url = if business_profile.enable_payment_response_hash {
        let key = business_profile
            .payment_response_hash_key
            .as_ref()
            .get_required_value("payment_response_hash_key")?;
        let signature = hmac_sha512_sorted_query_params(
            &mut url.query_pairs().collect::<Vec<_>>(),
            key.as_str(),
        )?;

        url.query_pairs_mut()
            .append_pair("signature", &signature)
            .append_pair("signature_algorithm", "HMAC-SHA512");
        url.to_owned()
    } else {
        url.to_owned()
    };

    let parameters = url
        .query_pairs()
        .collect::<Vec<_>>()
        .iter()
        .map(|(key, value)| (key.clone().into_owned(), value.clone().into_owned()))
        .collect::<Vec<_>>();

    Ok(api::RedirectionResponse {
        return_url: base_url.to_string(),
        params: parameters,
        return_url_with_query_params: url.to_string(),
        http_method: if business_profile.redirect_to_merchant_with_http_post {
            services::Method::Post.to_string()
        } else {
            services::Method::Get.to_string()
        },
        headers: Vec::new(),
    })
}

pub fn hmac_sha512_sorted_query_params(
    params: &mut [(Cow<'_, str>, Cow<'_, str>)],
    key: &str,
) -> RouterResult<String> {
    params.sort();
    let final_string = params
        .iter()
        .map(|(key, value)| format!("{key}={value}"))
        .collect::<Vec<_>>()
        .join("&");

    let signature = crypto::HmacSha512::sign_message(
        &crypto::HmacSha512,
        key.as_bytes(),
        final_string.as_bytes(),
    )
    .change_context(errors::ApiErrorResponse::InternalServerError)
    .attach_printable("Failed to sign the message")?;

    Ok(hex::encode(signature))
}

pub fn check_if_operation_confirm<Op: std::fmt::Debug>(operations: Op) -> bool {
    format!("{operations:?}") == "PaymentConfirm"
}

#[allow(clippy::too_many_arguments)]
pub fn generate_mandate(
    merchant_id: String,
    payment_id: String,
    connector: String,
    setup_mandate_details: Option<MandateData>,
    customer_id: &Option<String>,
    payment_method_id: String,
    connector_mandate_id: Option<pii::SecretSerdeValue>,
    network_txn_id: Option<String>,
    payment_method_data_option: Option<domain::payments::PaymentMethodData>,
    mandate_reference: Option<MandateReference>,
    merchant_connector_id: Option<String>,
) -> CustomResult<Option<storage::MandateNew>, errors::ApiErrorResponse> {
    match (setup_mandate_details, customer_id) {
        (Some(data), Some(cus_id)) => {
            let mandate_id = utils::generate_id(consts::ID_LENGTH, "man");

            // The construction of the mandate new must be visible
            let mut new_mandate = storage::MandateNew::default();

            let customer_acceptance = data
                .customer_acceptance
                .get_required_value("customer_acceptance")?;
            new_mandate
                .set_mandate_id(mandate_id)
                .set_customer_id(cus_id.clone())
                .set_merchant_id(merchant_id)
                .set_original_payment_id(Some(payment_id))
                .set_payment_method_id(payment_method_id)
                .set_connector(connector)
                .set_mandate_status(storage_enums::MandateStatus::Active)
                .set_connector_mandate_ids(connector_mandate_id)
                .set_network_transaction_id(network_txn_id)
                .set_customer_ip_address(
                    customer_acceptance
                        .get_ip_address()
                        .map(masking::Secret::new),
                )
                .set_customer_user_agent(customer_acceptance.get_user_agent())
                .set_customer_accepted_at(Some(customer_acceptance.get_accepted_at()))
                .set_metadata(payment_method_data_option.map(|payment_method_data| {
                    pii::SecretSerdeValue::new(
                        serde_json::to_value(payment_method_data).unwrap_or_default(),
                    )
                }))
                .set_connector_mandate_id(
                    mandate_reference.and_then(|reference| reference.connector_mandate_id),
                )
                .set_merchant_connector_id(merchant_connector_id);

            Ok(Some(
                match data.mandate_type.get_required_value("mandate_type")? {
                    data_models::mandates::MandateDataType::SingleUse(data) => new_mandate
                        .set_mandate_amount(Some(data.amount))
                        .set_mandate_currency(Some(data.currency))
                        .set_mandate_type(storage_enums::MandateType::SingleUse)
                        .to_owned(),

                    data_models::mandates::MandateDataType::MultiUse(op_data) => match op_data {
                        Some(data) => new_mandate
                            .set_mandate_amount(Some(data.amount))
                            .set_mandate_currency(Some(data.currency))
                            .set_start_date(data.start_date)
                            .set_end_date(data.end_date),
                        // .set_metadata(data.metadata),
                        // we are storing PaymentMethodData in metadata of mandate
                        None => &mut new_mandate,
                    }
                    .set_mandate_type(storage_enums::MandateType::MultiUse)
                    .to_owned(),
                },
            ))
        }
        (_, _) => Ok(None),
    }
}

// A function to manually authenticate the client secret with intent fulfillment time
pub fn authenticate_client_secret(
    request_client_secret: Option<&String>,
    payment_intent: &PaymentIntent,
) -> Result<(), errors::ApiErrorResponse> {
    match (request_client_secret, &payment_intent.client_secret) {
        (Some(req_cs), Some(pi_cs)) => {
            if req_cs != pi_cs {
                Err(errors::ApiErrorResponse::ClientSecretInvalid)
            } else {
                let current_timestamp = common_utils::date_time::now();

                let session_expiry = payment_intent.session_expiry.unwrap_or(
                    payment_intent
                        .created_at
                        .saturating_add(time::Duration::seconds(consts::DEFAULT_SESSION_EXPIRY)),
                );

                fp_utils::when(current_timestamp > session_expiry, || {
                    Err(errors::ApiErrorResponse::ClientSecretExpired)
                })
            }
        }
        // If there is no client in payment intent, then it has expired
        (Some(_), None) => Err(errors::ApiErrorResponse::ClientSecretExpired),
        _ => Ok(()),
    }
}

pub(crate) fn validate_payment_status_against_allowed_statuses(
    intent_status: &storage_enums::IntentStatus,
    allowed_statuses: &[storage_enums::IntentStatus],
    action: &'static str,
) -> Result<(), errors::ApiErrorResponse> {
    fp_utils::when(!allowed_statuses.contains(intent_status), || {
        Err(errors::ApiErrorResponse::PreconditionFailed {
            message: format!(
                "You cannot {action} this payment because it has status {intent_status}",
            ),
        })
    })
}

pub(crate) fn validate_payment_status_against_not_allowed_statuses(
    intent_status: &storage_enums::IntentStatus,
    not_allowed_statuses: &[storage_enums::IntentStatus],
    action: &'static str,
) -> Result<(), errors::ApiErrorResponse> {
    fp_utils::when(not_allowed_statuses.contains(intent_status), || {
        Err(errors::ApiErrorResponse::PreconditionFailed {
            message: format!(
                "You cannot {action} this payment because it has status {intent_status}",
            ),
        })
    })
}

#[instrument(skip_all)]
pub(crate) fn validate_pm_or_token_given(
    payment_method: &Option<api_enums::PaymentMethod>,
    payment_method_data: &Option<api::PaymentMethodData>,
    payment_method_type: &Option<api_enums::PaymentMethodType>,
    mandate_type: &Option<api::MandateTransactionType>,
    token: &Option<String>,
) -> Result<(), errors::ApiErrorResponse> {
    utils::when(
        !matches!(
            payment_method_type,
            Some(api_enums::PaymentMethodType::Paypal)
        ) && !matches!(
            mandate_type,
            Some(api::MandateTransactionType::RecurringMandateTransaction)
        ) && token.is_none()
            && (payment_method_data.is_none() || payment_method.is_none()),
        || {
            Err(errors::ApiErrorResponse::InvalidRequestData {
                message: "A payment token or payment method data is required".to_string(),
            })
        },
    )
}

// A function to perform database lookup and then verify the client secret
pub async fn verify_payment_intent_time_and_client_secret(
    db: &dyn StorageInterface,
    merchant_account: &domain::MerchantAccount,
    client_secret: Option<String>,
) -> error_stack::Result<Option<PaymentIntent>, errors::ApiErrorResponse> {
    client_secret
        .async_map(|cs| async move {
            let payment_id = get_payment_id_from_client_secret(&cs)?;

            let payment_intent = db
                .find_payment_intent_by_payment_id_merchant_id(
                    &payment_id,
                    &merchant_account.merchant_id,
                    merchant_account.storage_scheme,
                )
                .await
                .change_context(errors::ApiErrorResponse::PaymentNotFound)?;

            authenticate_client_secret(Some(&cs), &payment_intent)?;
            Ok(payment_intent)
        })
        .await
        .transpose()
}

/// Check whether the business details are configured in the merchant account
pub fn validate_business_details(
    business_country: Option<api_enums::CountryAlpha2>,
    business_label: Option<&String>,
    merchant_account: &domain::MerchantAccount,
) -> RouterResult<()> {
    let primary_business_details = merchant_account
        .primary_business_details
        .clone()
        .parse_value::<Vec<api_models::admin::PrimaryBusinessDetails>>("PrimaryBusinessDetails")
        .change_context(errors::ApiErrorResponse::InternalServerError)
        .attach_printable("failed to parse primary business details")?;

    business_country
        .zip(business_label)
        .map(|(business_country, business_label)| {
            primary_business_details
                .iter()
                .find(|business_details| {
                    &business_details.business == business_label
                        && business_details.country == business_country
                })
                .ok_or(errors::ApiErrorResponse::PreconditionFailed {
                    message: "business_details are not configured in the merchant account"
                        .to_string(),
                })
        })
        .transpose()?;

    Ok(())
}

/// Do lazy parsing of primary business details
/// If both country and label are passed, no need to parse business details from merchant_account
/// If any one is missing, get it from merchant_account
/// If there is more than one label or country configured in merchant account, then
/// passing business details for payment is mandatory to avoid ambiguity
pub fn get_business_details(
    business_country: Option<api_enums::CountryAlpha2>,
    business_label: Option<&String>,
    merchant_account: &domain::MerchantAccount,
) -> RouterResult<(api_enums::CountryAlpha2, String)> {
    let primary_business_details = merchant_account
        .primary_business_details
        .clone()
        .parse_value::<Vec<api_models::admin::PrimaryBusinessDetails>>("PrimaryBusinessDetails")
        .change_context(errors::ApiErrorResponse::InternalServerError)
        .attach_printable("failed to parse primary business details")?;

    match business_country.zip(business_label) {
        Some((business_country, business_label)) => {
            Ok((business_country.to_owned(), business_label.to_owned()))
        }
        _ => match primary_business_details.first() {
            Some(business_details) if primary_business_details.len() == 1 => Ok((
                business_country.unwrap_or_else(|| business_details.country.to_owned()),
                business_label
                    .map(ToString::to_string)
                    .unwrap_or_else(|| business_details.business.to_owned()),
            )),
            _ => Err(report!(errors::ApiErrorResponse::MissingRequiredField {
                field_name: "business_country, business_label"
            })),
        },
    }
}

#[inline]
pub(crate) fn get_payment_id_from_client_secret(cs: &str) -> RouterResult<String> {
    let (payment_id, _) = cs
        .rsplit_once("_secret_")
        .ok_or(errors::ApiErrorResponse::ClientSecretInvalid)?;
    Ok(payment_id.to_string())
}

#[cfg(test)]
mod tests {

    use super::*;

    #[test]
    fn test_authenticate_client_secret_fulfillment_time_not_expired() {
        let payment_intent = PaymentIntent {
            id: 21,
            payment_id: "23".to_string(),
            merchant_id: "22".to_string(),
            status: storage_enums::IntentStatus::RequiresCapture,
            amount: 200,
            currency: None,
            amount_captured: None,
            customer_id: None,
            description: None,
            return_url: None,
            metadata: None,
            connector_id: None,
            shipping_address_id: None,
            billing_address_id: None,
            statement_descriptor_name: None,
            statement_descriptor_suffix: None,
            created_at: common_utils::date_time::now(),
            modified_at: common_utils::date_time::now(),
            last_synced: None,
            setup_future_usage: None,
            fingerprint_id: None,
            off_session: None,
            client_secret: Some("1".to_string()),
            active_attempt: data_models::RemoteStorageObject::ForeignID("nopes".to_string()),
            business_country: None,
            business_label: None,
            order_details: None,
            allowed_payment_method_types: None,
            connector_metadata: None,
            feature_metadata: None,
            attempt_count: 1,
            payment_link_id: None,
            profile_id: None,
            merchant_decision: None,
            payment_confirm_source: None,
            surcharge_applicable: None,
            updated_by: storage_enums::MerchantStorageScheme::PostgresOnly.to_string(),
            request_incremental_authorization: Some(
                common_enums::RequestIncrementalAuthorization::default(),
            ),
            incremental_authorization_allowed: None,
            authorization_count: None,
            session_expiry: Some(
                common_utils::date_time::now()
                    .saturating_add(time::Duration::seconds(consts::DEFAULT_SESSION_EXPIRY)),
            ),
            request_external_three_ds_authentication: None,
        };
        let req_cs = Some("1".to_string());
        assert!(authenticate_client_secret(req_cs.as_ref(), &payment_intent).is_ok());
        // Check if the result is an Ok variant
    }

    #[test]
    fn test_authenticate_client_secret_fulfillment_time_expired() {
        let payment_intent = PaymentIntent {
            id: 21,
            payment_id: "23".to_string(),
            merchant_id: "22".to_string(),
            status: storage_enums::IntentStatus::RequiresCapture,
            amount: 200,
            currency: None,
            amount_captured: None,
            customer_id: None,
            description: None,
            return_url: None,
            metadata: None,
            connector_id: None,
            shipping_address_id: None,
            billing_address_id: None,
            statement_descriptor_name: None,
            statement_descriptor_suffix: None,
            created_at: common_utils::date_time::now().saturating_sub(time::Duration::seconds(20)),
            modified_at: common_utils::date_time::now(),
            fingerprint_id: None,
            last_synced: None,
            setup_future_usage: None,
            off_session: None,
            client_secret: Some("1".to_string()),
            active_attempt: data_models::RemoteStorageObject::ForeignID("nopes".to_string()),
            business_country: None,
            business_label: None,
            order_details: None,
            allowed_payment_method_types: None,
            connector_metadata: None,
            feature_metadata: None,
            attempt_count: 1,
            payment_link_id: None,
            profile_id: None,
            merchant_decision: None,
            payment_confirm_source: None,
            surcharge_applicable: None,
            updated_by: storage_enums::MerchantStorageScheme::PostgresOnly.to_string(),
            request_incremental_authorization: Some(
                common_enums::RequestIncrementalAuthorization::default(),
            ),
            incremental_authorization_allowed: None,
            authorization_count: None,
            session_expiry: Some(
                common_utils::date_time::now()
                    .saturating_add(time::Duration::seconds(consts::DEFAULT_SESSION_EXPIRY)),
            ),
            request_external_three_ds_authentication: None,
        };
        let req_cs = Some("1".to_string());
        assert!(authenticate_client_secret(req_cs.as_ref(), &payment_intent,).is_err())
    }

    #[test]
    fn test_authenticate_client_secret_expired() {
        let payment_intent = PaymentIntent {
            id: 21,
            payment_id: "23".to_string(),
            merchant_id: "22".to_string(),
            status: storage_enums::IntentStatus::RequiresCapture,
            amount: 200,
            currency: None,
            amount_captured: None,
            customer_id: None,
            description: None,
            return_url: None,
            metadata: None,
            connector_id: None,
            shipping_address_id: None,
            billing_address_id: None,
            statement_descriptor_name: None,
            statement_descriptor_suffix: None,
            created_at: common_utils::date_time::now().saturating_sub(time::Duration::seconds(20)),
            modified_at: common_utils::date_time::now(),
            last_synced: None,
            setup_future_usage: None,
            off_session: None,
            client_secret: None,
            fingerprint_id: None,
            active_attempt: data_models::RemoteStorageObject::ForeignID("nopes".to_string()),
            business_country: None,
            business_label: None,
            order_details: None,
            allowed_payment_method_types: None,
            connector_metadata: None,
            feature_metadata: None,
            attempt_count: 1,
            payment_link_id: None,
            profile_id: None,
            merchant_decision: None,
            payment_confirm_source: None,
            surcharge_applicable: None,
            updated_by: storage_enums::MerchantStorageScheme::PostgresOnly.to_string(),
            request_incremental_authorization: Some(
                common_enums::RequestIncrementalAuthorization::default(),
            ),
            incremental_authorization_allowed: None,
            authorization_count: None,
            session_expiry: Some(
                common_utils::date_time::now()
                    .saturating_add(time::Duration::seconds(consts::DEFAULT_SESSION_EXPIRY)),
            ),
            request_external_three_ds_authentication: None,
        };
        let req_cs = Some("1".to_string());
        assert!(authenticate_client_secret(req_cs.as_ref(), &payment_intent).is_err())
    }
}

// This function will be removed after moving this functionality to server_wrap and using cache instead of config
#[instrument(skip_all)]
pub async fn insert_merchant_connector_creds_to_config(
    db: &dyn StorageInterface,
    merchant_id: &str,
    merchant_connector_details: admin::MerchantConnectorDetailsWrap,
) -> RouterResult<()> {
    if let Some(encoded_data) = merchant_connector_details.encoded_data {
        match db
            .insert_config(storage::ConfigNew {
                key: format!(
                    "mcd_{merchant_id}_{}",
                    merchant_connector_details.creds_identifier
                ),
                config: encoded_data.peek().to_owned(),
            })
            .await
        {
            Ok(_) => Ok(()),
            Err(err) => {
                if err.current_context().is_db_unique_violation() {
                    Ok(())
                } else {
                    Err(err
                        .change_context(errors::ApiErrorResponse::InternalServerError)
                        .attach_printable("Failed to insert connector_creds to config"))
                }
            }
        }
    } else {
        Ok(())
    }
}

#[derive(Clone)]
pub enum MerchantConnectorAccountType {
    DbVal(domain::MerchantConnectorAccount),
    CacheVal(api_models::admin::MerchantConnectorDetails),
}

impl MerchantConnectorAccountType {
    pub fn get_metadata(&self) -> Option<masking::Secret<serde_json::Value>> {
        match self {
            Self::DbVal(val) => val.metadata.to_owned(),
            Self::CacheVal(val) => val.metadata.to_owned(),
        }
    }

    pub fn get_connector_account_details(&self) -> serde_json::Value {
        match self {
            Self::DbVal(val) => val.connector_account_details.peek().to_owned(),
            Self::CacheVal(val) => val.connector_account_details.peek().to_owned(),
        }
    }

    pub fn is_disabled(&self) -> bool {
        match self {
            Self::DbVal(ref inner) => inner.disabled.unwrap_or(false),
            // Cached merchant connector account, only contains the account details,
            // the merchant connector account must only be cached if it's not disabled
            Self::CacheVal(_) => false,
        }
    }

    pub fn is_test_mode_on(&self) -> Option<bool> {
        match self {
            Self::DbVal(val) => val.test_mode,
            Self::CacheVal(_) => None,
        }
    }

    pub fn get_mca_id(&self) -> Option<String> {
        match self {
            Self::DbVal(db_val) => Some(db_val.merchant_connector_id.to_string()),
            Self::CacheVal(_) => None,
        }
    }

    pub fn get_connector_name(&self) -> Option<String> {
        match self {
            Self::DbVal(db_val) => Some(db_val.connector_name.to_string()),
            Self::CacheVal(_) => None,
        }
    }
}

/// Query for merchant connector account either by business label or profile id
/// If profile_id is passed use it, or use connector_label to query merchant connector account
#[instrument(skip_all)]
pub async fn get_merchant_connector_account(
    state: &AppState,
    merchant_id: &str,
    creds_identifier: Option<String>,
    key_store: &domain::MerchantKeyStore,
    profile_id: &String,
    connector_name: &str,
    merchant_connector_id: Option<&String>,
) -> RouterResult<MerchantConnectorAccountType> {
    let db = &*state.store;
    match creds_identifier {
        Some(creds_identifier) => {
            let mca_config = db
                .find_config_by_key(format!("mcd_{merchant_id}_{creds_identifier}").as_str())
                .await
                .to_not_found_response(
                    errors::ApiErrorResponse::MerchantConnectorAccountNotFound {
                        id: format!("mcd_{merchant_id}_{creds_identifier}"),
                    },
                )?;

            let private_key = state
                .conf
                .jwekey
                .get_inner()
                .tunnel_private_key
                .peek()
                .as_bytes();

            let decrypted_mca = services::decrypt_jwe(mca_config.config.as_str(), services::KeyIdCheck::SkipKeyIdCheck, private_key, jwe::RSA_OAEP_256)
                                     .await
                                     .change_context(errors::ApiErrorResponse::UnprocessableEntity{
                                        message: "decoding merchant_connector_details failed due to invalid data format!".into()})
                                     .attach_printable(
                                        "Failed to decrypt merchant_connector_details sent in request and then put in cache",
                                    )?;

            let res = String::into_bytes(decrypted_mca)
                        .parse_struct("MerchantConnectorDetails")
                        .change_context(errors::ApiErrorResponse::InternalServerError)
                        .attach_printable(
                            "Failed to parse merchant_connector_details sent in request and then put in cache",
                        )?;

            Ok(MerchantConnectorAccountType::CacheVal(res))
        }
        None => {
            if let Some(merchant_connector_id) = merchant_connector_id {
                db.find_by_merchant_connector_account_merchant_id_merchant_connector_id(
                    merchant_id,
                    merchant_connector_id,
                    key_store,
                )
                .await
                .to_not_found_response(
                    errors::ApiErrorResponse::MerchantConnectorAccountNotFound {
                        id: merchant_connector_id.to_string(),
                    },
                )
            } else {
                db.find_merchant_connector_account_by_profile_id_connector_name(
                    profile_id,
                    connector_name,
                    key_store,
                )
                .await
                .to_not_found_response(
                    errors::ApiErrorResponse::MerchantConnectorAccountNotFound {
                        id: format!("profile id {profile_id} and connector name {connector_name}"),
                    },
                )
            }
        }
        .map(MerchantConnectorAccountType::DbVal),
    }
}

/// This function replaces the request and response type of routerdata with the
/// request and response type passed
/// # Arguments
///
/// * `router_data` - original router data
/// * `request` - new request core/helper
/// * `response` - new response
pub fn router_data_type_conversion<F1, F2, Req1, Req2, Res1, Res2>(
    router_data: RouterData<F1, Req1, Res1>,
    request: Req2,
    response: Result<Res2, ErrorResponse>,
) -> RouterData<F2, Req2, Res2> {
    RouterData {
        flow: std::marker::PhantomData,
        request,
        response,
        merchant_id: router_data.merchant_id,
        address: router_data.address,
        amount_captured: router_data.amount_captured,
        auth_type: router_data.auth_type,
        connector: router_data.connector,
        connector_auth_type: router_data.connector_auth_type,
        connector_meta_data: router_data.connector_meta_data,
        description: router_data.description,
        payment_id: router_data.payment_id,
        payment_method: router_data.payment_method,
        payment_method_id: router_data.payment_method_id,
        return_url: router_data.return_url,
        status: router_data.status,
        attempt_id: router_data.attempt_id,
        access_token: router_data.access_token,
        session_token: router_data.session_token,
        payment_method_status: router_data.payment_method_status,
        reference_id: router_data.reference_id,
        payment_method_token: router_data.payment_method_token,
        customer_id: router_data.customer_id,
        connector_customer: router_data.connector_customer,
        preprocessing_id: router_data.preprocessing_id,
        payment_method_balance: router_data.payment_method_balance,
        recurring_mandate_payment_data: router_data.recurring_mandate_payment_data,
        connector_request_reference_id: router_data.connector_request_reference_id,
        #[cfg(feature = "payouts")]
        payout_method_data: None,
        #[cfg(feature = "payouts")]
        quote_id: None,
        test_mode: router_data.test_mode,
        connector_api_version: router_data.connector_api_version,
        connector_http_status_code: router_data.connector_http_status_code,
        external_latency: router_data.external_latency,
        apple_pay_flow: router_data.apple_pay_flow,
        frm_metadata: router_data.frm_metadata,
        refund_id: router_data.refund_id,
        dispute_id: router_data.dispute_id,
        connector_response: router_data.connector_response,
    }
}

#[instrument(skip_all)]
pub fn get_attempt_type(
    payment_intent: &PaymentIntent,
    payment_attempt: &PaymentAttempt,
    request: &api::PaymentsRequest,
    action: &str,
) -> RouterResult<AttemptType> {
    match payment_intent.status {
        enums::IntentStatus::Failed => {
            if matches!(
                request.retry_action,
                Some(api_models::enums::RetryAction::ManualRetry)
            ) {
                metrics::MANUAL_RETRY_REQUEST_COUNT.add(
                    &metrics::CONTEXT,
                    1,
                    &[metrics::request::add_attributes(
                        "merchant_id",
                        payment_attempt.merchant_id.clone(),
                    )],
                );
                match payment_attempt.status {
                    enums::AttemptStatus::Started
                    | enums::AttemptStatus::AuthenticationPending
                    | enums::AttemptStatus::AuthenticationSuccessful
                    | enums::AttemptStatus::Authorized
                    | enums::AttemptStatus::Charged
                    | enums::AttemptStatus::Authorizing
                    | enums::AttemptStatus::CodInitiated
                    | enums::AttemptStatus::VoidInitiated
                    | enums::AttemptStatus::CaptureInitiated
                    | enums::AttemptStatus::Unresolved
                    | enums::AttemptStatus::Pending
                    | enums::AttemptStatus::ConfirmationAwaited
                    | enums::AttemptStatus::PartialCharged
                    | enums::AttemptStatus::PartialChargedAndChargeable
                    | enums::AttemptStatus::Voided
                    | enums::AttemptStatus::AutoRefunded
                    | enums::AttemptStatus::PaymentMethodAwaited
                    | enums::AttemptStatus::DeviceDataCollectionPending => {
                        metrics::MANUAL_RETRY_VALIDATION_FAILED.add(
                            &metrics::CONTEXT,
                            1,
                            &[metrics::request::add_attributes(
                                "merchant_id",
                                payment_attempt.merchant_id.clone(),
                            )],
                        );
                        Err(errors::ApiErrorResponse::InternalServerError)
                            .attach_printable("Payment Attempt unexpected state")
                    }

                    storage_enums::AttemptStatus::VoidFailed
                    | storage_enums::AttemptStatus::RouterDeclined
                    | storage_enums::AttemptStatus::CaptureFailed => {
                        metrics::MANUAL_RETRY_VALIDATION_FAILED.add(
                            &metrics::CONTEXT,
                            1,
                            &[metrics::request::add_attributes(
                                "merchant_id",
                                payment_attempt.merchant_id.clone(),
                            )],
                        );
                        Err(report!(errors::ApiErrorResponse::PreconditionFailed {
                            message:
                                format!("You cannot {action} this payment because it has status {}, and the previous attempt has the status {}", payment_intent.status, payment_attempt.status)
                            }
                        ))
                    }

                    storage_enums::AttemptStatus::AuthenticationFailed
                    | storage_enums::AttemptStatus::AuthorizationFailed
                    | storage_enums::AttemptStatus::Failure => {
                        metrics::MANUAL_RETRY_COUNT.add(
                            &metrics::CONTEXT,
                            1,
                            &[metrics::request::add_attributes(
                                "merchant_id",
                                payment_attempt.merchant_id.clone(),
                            )],
                        );
                        Ok(AttemptType::New)
                    }
                }
            } else {
                Err(report!(errors::ApiErrorResponse::PreconditionFailed {
                        message:
                            format!("You cannot {action} this payment because it has status {}, you can pass `retry_action` as `manual_retry` in request to try this payment again", payment_intent.status)
                        }
                    ))
            }
        }
        enums::IntentStatus::Cancelled
        | enums::IntentStatus::RequiresCapture
        | enums::IntentStatus::PartiallyCaptured
        | enums::IntentStatus::PartiallyCapturedAndCapturable
        | enums::IntentStatus::Processing
        | enums::IntentStatus::Succeeded => {
            Err(report!(errors::ApiErrorResponse::PreconditionFailed {
                message: format!(
                    "You cannot {action} this payment because it has status {}",
                    payment_intent.status,
                ),
            }))
        }

        enums::IntentStatus::RequiresCustomerAction
        | enums::IntentStatus::RequiresMerchantAction
        | enums::IntentStatus::RequiresPaymentMethod
        | enums::IntentStatus::RequiresConfirmation => Ok(AttemptType::SameOld),
    }
}

#[derive(Debug, Eq, PartialEq, Clone)]
pub enum AttemptType {
    New,
    SameOld,
}

impl AttemptType {
    // The function creates a new payment_attempt from the previous payment attempt but doesn't populate fields like payment_method, error_code etc.
    // Logic to override the fields with data provided in the request should be done after this if required.
    // In case if fields are not overridden by the request then they contain the same data that was in the previous attempt provided it is populated in this function.
    #[inline(always)]
    fn make_new_payment_attempt(
        payment_method_data: &Option<api_models::payments::PaymentMethodDataRequest>,
        old_payment_attempt: PaymentAttempt,
        new_attempt_count: i16,
        storage_scheme: enums::MerchantStorageScheme,
    ) -> storage::PaymentAttemptNew {
        let created_at @ modified_at @ last_synced = Some(common_utils::date_time::now());

        storage::PaymentAttemptNew {
            attempt_id: utils::get_payment_attempt_id(
                &old_payment_attempt.payment_id,
                new_attempt_count,
            ),
            payment_id: old_payment_attempt.payment_id,
            merchant_id: old_payment_attempt.merchant_id,

            // A new payment attempt is getting created so, used the same function which is used to populate status in PaymentCreate Flow.
            status: payment_attempt_status_fsm(payment_method_data, Some(true)),

            amount: old_payment_attempt.amount,
            currency: old_payment_attempt.currency,
            save_to_locker: old_payment_attempt.save_to_locker,

            connector: None,

            error_message: None,
            offer_amount: old_payment_attempt.offer_amount,
            surcharge_amount: None,
            tax_amount: None,
            payment_method_id: None,
            payment_method: None,
            capture_method: old_payment_attempt.capture_method,
            capture_on: old_payment_attempt.capture_on,
            confirm: old_payment_attempt.confirm,
            authentication_type: old_payment_attempt.authentication_type,
            created_at,
            modified_at,
            last_synced,
            cancellation_reason: None,
            amount_to_capture: old_payment_attempt.amount_to_capture,

            // Once the payment_attempt is authorised then mandate_id is created. If this payment attempt is authorised then mandate_id will be overridden.
            // Since mandate_id is a contract between merchant and customer to debit customers amount adding it to newly created attempt
            mandate_id: old_payment_attempt.mandate_id,

            // The payment could be done from a different browser or same browser, it would probably be overridden by request data.
            browser_info: None,

            error_code: None,
            payment_token: None,
            connector_metadata: None,
            payment_experience: None,
            payment_method_type: None,
            payment_method_data: None,

            // In case it is passed in create and not in confirm,
            business_sub_label: old_payment_attempt.business_sub_label,
            // If the algorithm is entered in Create call from server side, it needs to be populated here, however it could be overridden from the request.
            straight_through_algorithm: old_payment_attempt.straight_through_algorithm,
            mandate_details: old_payment_attempt.mandate_details,
            preprocessing_step_id: None,
            error_reason: None,
            multiple_capture_count: None,
            connector_response_reference_id: None,
            amount_capturable: old_payment_attempt.amount,
            updated_by: storage_scheme.to_string(),
            authentication_data: None,
            encoded_data: None,
            merchant_connector_id: None,
            unified_code: None,
            unified_message: None,
            net_amount: old_payment_attempt.amount,
            external_three_ds_authentication_attempted: old_payment_attempt
                .external_three_ds_authentication_attempted,
            authentication_connector: None,
            authentication_id: None,
            mandate_data: old_payment_attempt.mandate_data,
            // New payment method billing address can be passed for a retry
            payment_method_billing_address_id: None,
            fingerprint_id: None,
        }
    }

    #[instrument(skip_all)]
    pub async fn modify_payment_intent_and_payment_attempt(
        &self,
        request: &api::PaymentsRequest,
        fetched_payment_intent: PaymentIntent,
        fetched_payment_attempt: PaymentAttempt,
        db: &dyn StorageInterface,
        storage_scheme: storage::enums::MerchantStorageScheme,
    ) -> RouterResult<(PaymentIntent, PaymentAttempt)> {
        match self {
            Self::SameOld => Ok((fetched_payment_intent, fetched_payment_attempt)),
            Self::New => {
                let new_attempt_count = fetched_payment_intent.attempt_count + 1;
                let new_payment_attempt = db
                    .insert_payment_attempt(
                        Self::make_new_payment_attempt(
                            &request.payment_method_data,
                            fetched_payment_attempt,
                            new_attempt_count,
                            storage_scheme,
                        ),
                        storage_scheme,
                    )
                    .await
                    .to_duplicate_response(errors::ApiErrorResponse::DuplicatePayment {
                        payment_id: fetched_payment_intent.payment_id.to_owned(),
                    })?;

                let updated_payment_intent = db
                    .update_payment_intent(
                        fetched_payment_intent,
                        storage::PaymentIntentUpdate::StatusAndAttemptUpdate {
                            status: payment_intent_status_fsm(
                                &request.payment_method_data,
                                Some(true),
                            ),
                            active_attempt_id: new_payment_attempt.attempt_id.clone(),
                            attempt_count: new_attempt_count,
                            updated_by: storage_scheme.to_string(),
                        },
                        storage_scheme,
                    )
                    .await
                    .to_not_found_response(errors::ApiErrorResponse::PaymentNotFound)?;

                logger::info!(
                    "manual_retry payment for {} with attempt_id {}",
                    updated_payment_intent.payment_id,
                    new_payment_attempt.attempt_id
                );

                Ok((updated_payment_intent, new_payment_attempt))
            }
        }
    }
}

#[inline(always)]
pub fn is_manual_retry_allowed(
    intent_status: &storage_enums::IntentStatus,
    attempt_status: &storage_enums::AttemptStatus,
    connector_request_reference_id_config: &ConnectorRequestReferenceIdConfig,
    merchant_id: &str,
) -> Option<bool> {
    let is_payment_status_eligible_for_retry = match intent_status {
        enums::IntentStatus::Failed => match attempt_status {
            enums::AttemptStatus::Started
            | enums::AttemptStatus::AuthenticationPending
            | enums::AttemptStatus::AuthenticationSuccessful
            | enums::AttemptStatus::Authorized
            | enums::AttemptStatus::Charged
            | enums::AttemptStatus::Authorizing
            | enums::AttemptStatus::CodInitiated
            | enums::AttemptStatus::VoidInitiated
            | enums::AttemptStatus::CaptureInitiated
            | enums::AttemptStatus::Unresolved
            | enums::AttemptStatus::Pending
            | enums::AttemptStatus::ConfirmationAwaited
            | enums::AttemptStatus::PartialCharged
            | enums::AttemptStatus::PartialChargedAndChargeable
            | enums::AttemptStatus::Voided
            | enums::AttemptStatus::AutoRefunded
            | enums::AttemptStatus::PaymentMethodAwaited
            | enums::AttemptStatus::DeviceDataCollectionPending => {
                logger::error!("Payment Attempt should not be in this state because Attempt to Intent status mapping doesn't allow it");
                None
            }

            storage_enums::AttemptStatus::VoidFailed
            | storage_enums::AttemptStatus::RouterDeclined
            | storage_enums::AttemptStatus::CaptureFailed => Some(false),

            storage_enums::AttemptStatus::AuthenticationFailed
            | storage_enums::AttemptStatus::AuthorizationFailed
            | storage_enums::AttemptStatus::Failure => Some(true),
        },
        enums::IntentStatus::Cancelled
        | enums::IntentStatus::RequiresCapture
        | enums::IntentStatus::PartiallyCaptured
        | enums::IntentStatus::PartiallyCapturedAndCapturable
        | enums::IntentStatus::Processing
        | enums::IntentStatus::Succeeded => Some(false),

        enums::IntentStatus::RequiresCustomerAction
        | enums::IntentStatus::RequiresMerchantAction
        | enums::IntentStatus::RequiresPaymentMethod
        | enums::IntentStatus::RequiresConfirmation => None,
    };
    let is_merchant_id_enabled_for_retries = !connector_request_reference_id_config
        .merchant_ids_send_payment_id_as_connector_request_id
        .contains(merchant_id);
    is_payment_status_eligible_for_retry
        .map(|payment_status_check| payment_status_check && is_merchant_id_enabled_for_retries)
}

#[cfg(test)]
mod test {
    #![allow(clippy::unwrap_used)]
    #[test]
    fn test_client_secret_parse() {
        let client_secret1 = "pay_3TgelAms4RQec8xSStjF_secret_fc34taHLw1ekPgNh92qr";
        let client_secret2 = "pay_3Tgel__Ams4RQ_secret_ec8xSStjF_secret_fc34taHLw1ekPgNh92qr";
        let client_secret3 =
            "pay_3Tgel__Ams4RQ_secret_ec8xSStjF_secret__secret_fc34taHLw1ekPgNh92qr";

        assert_eq!(
            "pay_3TgelAms4RQec8xSStjF",
            super::get_payment_id_from_client_secret(client_secret1).unwrap()
        );
        assert_eq!(
            "pay_3Tgel__Ams4RQ_secret_ec8xSStjF",
            super::get_payment_id_from_client_secret(client_secret2).unwrap()
        );
        assert_eq!(
            "pay_3Tgel__Ams4RQ_secret_ec8xSStjF_secret_",
            super::get_payment_id_from_client_secret(client_secret3).unwrap()
        );
    }
}

#[instrument(skip_all)]
pub async fn get_additional_payment_data(
    pm_data: &api_models::payments::PaymentMethodData,
    db: &dyn StorageInterface,
) -> api_models::payments::AdditionalPaymentData {
    match pm_data {
        api_models::payments::PaymentMethodData::Card(card_data) => {
            let card_isin = Some(card_data.card_number.clone().get_card_isin());
            let card_extended_bin = Some(card_data.card_number.clone().get_card_extended_bin());
            let last4 = Some(card_data.card_number.clone().get_last4());
            if card_data.card_issuer.is_some()
                && card_data.card_network.is_some()
                && card_data.card_type.is_some()
                && card_data.card_issuing_country.is_some()
                && card_data.bank_code.is_some()
            {
                api_models::payments::AdditionalPaymentData::Card(Box::new(
                    api_models::payments::AdditionalCardInfo {
                        card_issuer: card_data.card_issuer.to_owned(),
                        card_network: card_data.card_network.clone(),
                        card_type: card_data.card_type.to_owned(),
                        card_issuing_country: card_data.card_issuing_country.to_owned(),
                        bank_code: card_data.bank_code.to_owned(),
                        card_exp_month: Some(card_data.card_exp_month.clone()),
                        card_exp_year: Some(card_data.card_exp_year.clone()),
                        card_holder_name: card_data.card_holder_name.clone(),
                        last4: last4.clone(),
                        card_isin: card_isin.clone(),
                        card_extended_bin: card_extended_bin.clone(),
                        // These are filled after calling the processor / connector
                        payment_checks: None,
                        authentication_data: None,
                    },
                ))
            } else {
                let card_info = card_isin
                    .clone()
                    .async_and_then(|card_isin| async move {
                        db.get_card_info(&card_isin)
                            .await
                            .map_err(|error| services::logger::warn!(card_info_error=?error))
                            .ok()
                    })
                    .await
                    .flatten()
                    .map(|card_info| {
                        api_models::payments::AdditionalPaymentData::Card(Box::new(
                            api_models::payments::AdditionalCardInfo {
                                card_issuer: card_info.card_issuer,
                                card_network: card_info.card_network.clone(),
                                bank_code: card_info.bank_code,
                                card_type: card_info.card_type,
                                card_issuing_country: card_info.card_issuing_country,
                                last4: last4.clone(),
                                card_isin: card_isin.clone(),
                                card_extended_bin: card_extended_bin.clone(),
                                card_exp_month: Some(card_data.card_exp_month.clone()),
                                card_exp_year: Some(card_data.card_exp_year.clone()),
                                card_holder_name: card_data.card_holder_name.clone(),
                                // These are filled after calling the processor / connector
                                payment_checks: None,
                                authentication_data: None,
                            },
                        ))
                    });
                card_info.unwrap_or_else(|| {
                    api_models::payments::AdditionalPaymentData::Card(Box::new(
                        api_models::payments::AdditionalCardInfo {
                            card_issuer: None,
                            card_network: None,
                            bank_code: None,
                            card_type: None,
                            card_issuing_country: None,
                            last4,
                            card_isin,
                            card_extended_bin,
                            card_exp_month: Some(card_data.card_exp_month.clone()),
                            card_exp_year: Some(card_data.card_exp_year.clone()),
                            card_holder_name: card_data.card_holder_name.clone(),
                            // These are filled after calling the processor / connector
                            payment_checks: None,
                            authentication_data: None,
                        },
                    ))
                })
            }
        }
        api_models::payments::PaymentMethodData::BankRedirect(bank_redirect_data) => {
            match bank_redirect_data {
                api_models::payments::BankRedirectData::Eps { bank_name, .. } => {
                    api_models::payments::AdditionalPaymentData::BankRedirect {
                        bank_name: bank_name.to_owned(),
                    }
                }
                api_models::payments::BankRedirectData::Ideal { bank_name, .. } => {
                    api_models::payments::AdditionalPaymentData::BankRedirect {
                        bank_name: bank_name.to_owned(),
                    }
                }
                _ => api_models::payments::AdditionalPaymentData::BankRedirect { bank_name: None },
            }
        }
        api_models::payments::PaymentMethodData::Wallet(wallet) => match wallet {
            api_models::payments::WalletData::ApplePay(apple_pay_wallet_data) => {
                api_models::payments::AdditionalPaymentData::Wallet {
                    apple_pay: Some(apple_pay_wallet_data.payment_method.to_owned()),
                }
            }
            _ => api_models::payments::AdditionalPaymentData::Wallet { apple_pay: None },
        },
        api_models::payments::PaymentMethodData::PayLater(_) => {
            api_models::payments::AdditionalPaymentData::PayLater {}
        }
        api_models::payments::PaymentMethodData::BankTransfer(_) => {
            api_models::payments::AdditionalPaymentData::BankTransfer {}
        }
        api_models::payments::PaymentMethodData::Crypto(_) => {
            api_models::payments::AdditionalPaymentData::Crypto {}
        }
        api_models::payments::PaymentMethodData::BankDebit(_) => {
            api_models::payments::AdditionalPaymentData::BankDebit {}
        }
        api_models::payments::PaymentMethodData::MandatePayment => {
            api_models::payments::AdditionalPaymentData::MandatePayment {}
        }
        api_models::payments::PaymentMethodData::Reward => {
            api_models::payments::AdditionalPaymentData::Reward {}
        }
        api_models::payments::PaymentMethodData::Upi(_) => {
            api_models::payments::AdditionalPaymentData::Upi {}
        }
        api_models::payments::PaymentMethodData::CardRedirect(_) => {
            api_models::payments::AdditionalPaymentData::CardRedirect {}
        }
        api_models::payments::PaymentMethodData::Voucher(_) => {
            api_models::payments::AdditionalPaymentData::Voucher {}
        }
        api_models::payments::PaymentMethodData::GiftCard(_) => {
            api_models::payments::AdditionalPaymentData::GiftCard {}
        }
        api_models::payments::PaymentMethodData::CardToken(_) => {
            api_models::payments::AdditionalPaymentData::CardToken {}
        }
    }
}

pub fn validate_customer_access(
    payment_intent: &PaymentIntent,
    auth_flow: services::AuthFlow,
    request: &api::PaymentsRequest,
) -> Result<(), errors::ApiErrorResponse> {
    if auth_flow == services::AuthFlow::Client && request.customer_id.is_some() {
        let is_same_customer = request.customer_id == payment_intent.customer_id;
        if !is_same_customer {
            Err(errors::ApiErrorResponse::GenericUnauthorized {
                message: "Unauthorised access to update customer".to_string(),
            })?;
        }
    }
    Ok(())
}

#[derive(Debug, serde::Serialize, serde::Deserialize)]
pub struct ApplePayData {
    version: masking::Secret<String>,
    data: masking::Secret<String>,
    signature: masking::Secret<String>,
    header: ApplePayHeader,
}

#[derive(Debug, serde::Serialize, serde::Deserialize)]
#[serde(rename_all = "camelCase")]
pub struct ApplePayHeader {
    ephemeral_public_key: masking::Secret<String>,
    public_key_hash: masking::Secret<String>,
    transaction_id: masking::Secret<String>,
}

impl ApplePayData {
    pub fn token_json(
        wallet_data: domain::WalletData,
    ) -> CustomResult<Self, errors::ConnectorError> {
        let json_wallet_data: Self = connector::utils::WalletData::get_wallet_token_as_json(
            &wallet_data,
            "Apple Pay".to_string(),
        )?;
        Ok(json_wallet_data)
    }

    pub async fn decrypt(
        &self,
        state: &AppState,
    ) -> CustomResult<serde_json::Value, errors::ApplePayDecryptionError> {
        let merchant_id = self.merchant_id(state).await?;
        let shared_secret = self.shared_secret(state).await?;
        let symmetric_key = self.symmetric_key(&merchant_id, &shared_secret)?;
        let decrypted = self.decrypt_ciphertext(&symmetric_key)?;
        let parsed_decrypted: serde_json::Value = serde_json::from_str(&decrypted)
            .change_context(errors::ApplePayDecryptionError::DecryptionFailed)?;
        Ok(parsed_decrypted)
    }

    pub async fn merchant_id(
        &self,
        state: &AppState,
    ) -> CustomResult<String, errors::ApplePayDecryptionError> {
        let cert_data = state
            .conf
            .applepay_decrypt_keys
            .get_inner()
            .apple_pay_ppc
            .clone()
            .expose();

        let base64_decode_cert_data = BASE64_ENGINE
            .decode(cert_data)
            .change_context(errors::ApplePayDecryptionError::Base64DecodingFailed)?;

        // Parsing the certificate using x509-parser
        let (_, certificate) = parse_x509_certificate(&base64_decode_cert_data)
            .change_context(errors::ApplePayDecryptionError::CertificateParsingFailed)
            .attach_printable("Error parsing apple pay PPC")?;

        // Finding the merchant ID extension
        let apple_pay_m_id = certificate
            .extensions()
            .iter()
            .find(|extension| {
                extension
                    .oid
                    .to_string()
                    .eq(consts::MERCHANT_ID_FIELD_EXTENSION_ID)
            })
            .map(|ext| {
                let merchant_id = String::from_utf8_lossy(ext.value)
                    .trim()
                    .trim_start_matches('@')
                    .to_string();

                merchant_id
            })
            .ok_or(errors::ApplePayDecryptionError::MissingMerchantId)
            .attach_printable("Unable to find merchant ID extension in the certificate")?;

        Ok(apple_pay_m_id)
    }

    pub async fn shared_secret(
        &self,
        state: &AppState,
    ) -> CustomResult<Vec<u8>, errors::ApplePayDecryptionError> {
        let public_ec_bytes = BASE64_ENGINE
            .decode(self.header.ephemeral_public_key.peek().as_bytes())
            .change_context(errors::ApplePayDecryptionError::Base64DecodingFailed)?;

        let public_key = PKey::public_key_from_der(&public_ec_bytes)
            .change_context(errors::ApplePayDecryptionError::KeyDeserializationFailed)
            .attach_printable("Failed to deserialize the public key")?;

        let decrypted_apple_pay_ppc_key = state
            .conf
            .applepay_decrypt_keys
            .get_inner()
            .apple_pay_ppc_key
            .clone()
            .expose();

        // Create PKey objects from EcKey
        let private_key = PKey::private_key_from_pem(decrypted_apple_pay_ppc_key.as_bytes())
            .change_context(errors::ApplePayDecryptionError::KeyDeserializationFailed)
            .attach_printable("Failed to deserialize the private key")?;

        // Create the Deriver object and set the peer public key
        let mut deriver = Deriver::new(&private_key)
            .change_context(errors::ApplePayDecryptionError::DerivingSharedSecretKeyFailed)
            .attach_printable("Failed to create a deriver for the private key")?;

        deriver
            .set_peer(&public_key)
            .change_context(errors::ApplePayDecryptionError::DerivingSharedSecretKeyFailed)
            .attach_printable("Failed to set the peer key for the secret derivation")?;

        // Compute the shared secret
        let shared_secret = deriver
            .derive_to_vec()
            .change_context(errors::ApplePayDecryptionError::DerivingSharedSecretKeyFailed)
            .attach_printable("Final key derivation failed")?;
        Ok(shared_secret)
    }

    pub fn symmetric_key(
        &self,
        merchant_id: &str,
        shared_secret: &[u8],
    ) -> CustomResult<Vec<u8>, errors::ApplePayDecryptionError> {
        let kdf_algorithm = b"\x0did-aes256-GCM";
        let kdf_party_v = hex::decode(merchant_id)
            .change_context(errors::ApplePayDecryptionError::Base64DecodingFailed)?;
        let kdf_party_u = b"Apple";
        let kdf_info = [&kdf_algorithm[..], kdf_party_u, &kdf_party_v[..]].concat();

        let mut hash = openssl::sha::Sha256::new();
        hash.update(b"\x00\x00\x00");
        hash.update(b"\x01");
        hash.update(shared_secret);
        hash.update(&kdf_info[..]);
        let symmetric_key = hash.finish();
        Ok(symmetric_key.to_vec())
    }

    pub fn decrypt_ciphertext(
        &self,
        symmetric_key: &[u8],
    ) -> CustomResult<String, errors::ApplePayDecryptionError> {
        let data = BASE64_ENGINE
            .decode(self.data.peek().as_bytes())
            .change_context(errors::ApplePayDecryptionError::Base64DecodingFailed)?;
        let iv = [0u8; 16]; //Initialization vector IV is typically used in AES-GCM (Galois/Counter Mode) encryption for randomizing the encryption process.
        let ciphertext = data
            .get(..data.len() - 16)
            .ok_or(errors::ApplePayDecryptionError::DecryptionFailed)?;
        let tag = data
            .get(data.len() - 16..)
            .ok_or(errors::ApplePayDecryptionError::DecryptionFailed)?;
        let cipher = Cipher::aes_256_gcm();
        let decrypted_data = decrypt_aead(cipher, symmetric_key, Some(&iv), &[], ciphertext, tag)
            .change_context(errors::ApplePayDecryptionError::DecryptionFailed)?;
        let decrypted = String::from_utf8(decrypted_data)
            .change_context(errors::ApplePayDecryptionError::DecryptionFailed)?;

        Ok(decrypted)
    }
}

pub fn get_key_params_for_surcharge_details(
    payment_method_data: &api_models::payments::PaymentMethodData,
) -> Option<(
    common_enums::PaymentMethod,
    common_enums::PaymentMethodType,
    Option<common_enums::CardNetwork>,
)> {
    match payment_method_data {
        api_models::payments::PaymentMethodData::Card(card) => {
            // surcharge generated will always be same for credit as well as debit
            // since surcharge conditions cannot be defined on card_type
            Some((
                common_enums::PaymentMethod::Card,
                common_enums::PaymentMethodType::Credit,
                card.card_network.clone(),
            ))
        }
        api_models::payments::PaymentMethodData::CardRedirect(card_redirect_data) => Some((
            common_enums::PaymentMethod::CardRedirect,
            card_redirect_data.get_payment_method_type(),
            None,
        )),
        api_models::payments::PaymentMethodData::Wallet(wallet) => Some((
            common_enums::PaymentMethod::Wallet,
            wallet.get_payment_method_type(),
            None,
        )),
        api_models::payments::PaymentMethodData::PayLater(pay_later) => Some((
            common_enums::PaymentMethod::PayLater,
            pay_later.get_payment_method_type(),
            None,
        )),
        api_models::payments::PaymentMethodData::BankRedirect(bank_redirect) => Some((
            common_enums::PaymentMethod::BankRedirect,
            bank_redirect.get_payment_method_type(),
            None,
        )),
        api_models::payments::PaymentMethodData::BankDebit(bank_debit) => Some((
            common_enums::PaymentMethod::BankDebit,
            bank_debit.get_payment_method_type(),
            None,
        )),
        api_models::payments::PaymentMethodData::BankTransfer(bank_transfer) => Some((
            common_enums::PaymentMethod::BankTransfer,
            bank_transfer.get_payment_method_type(),
            None,
        )),
        api_models::payments::PaymentMethodData::Crypto(crypto) => Some((
            common_enums::PaymentMethod::Crypto,
            crypto.get_payment_method_type(),
            None,
        )),
        api_models::payments::PaymentMethodData::MandatePayment => None,
        api_models::payments::PaymentMethodData::Reward => None,
        api_models::payments::PaymentMethodData::Upi(_) => Some((
            common_enums::PaymentMethod::Upi,
            common_enums::PaymentMethodType::UpiCollect,
            None,
        )),
        api_models::payments::PaymentMethodData::Voucher(voucher) => Some((
            common_enums::PaymentMethod::Voucher,
            voucher.get_payment_method_type(),
            None,
        )),
        api_models::payments::PaymentMethodData::GiftCard(gift_card) => Some((
            common_enums::PaymentMethod::GiftCard,
            gift_card.get_payment_method_type(),
            None,
        )),
        api_models::payments::PaymentMethodData::CardToken(_) => None,
    }
}

pub fn validate_payment_link_request(
    confirm: Option<bool>,
) -> Result<(), errors::ApiErrorResponse> {
    if let Some(cnf) = confirm {
        if !cnf {
            return Ok(());
        } else {
            return Err(errors::ApiErrorResponse::InvalidRequestData {
                message: "cannot confirm a payment while creating a payment link".to_string(),
            });
        }
    }
    Ok(())
}

pub async fn get_gsm_record(
    state: &AppState,
    error_code: Option<String>,
    error_message: Option<String>,
    connector_name: String,
    flow: String,
) -> Option<storage::gsm::GatewayStatusMap> {
    let get_gsm = || async {
        state.store.find_gsm_rule(
                connector_name.clone(),
                flow.clone(),
                "sub_flow".to_string(),
                error_code.clone().unwrap_or_default(), // TODO: make changes in connector to get a mandatory code in case of success or error response
                error_message.clone().unwrap_or_default(),
            )
            .await
            .map_err(|err| {
                if err.current_context().is_db_not_found() {
                    logger::warn!(
                        "GSM miss for connector - {}, flow - {}, error_code - {:?}, error_message - {:?}",
                        connector_name,
                        flow,
                        error_code,
                        error_message
                    );
                    metrics::AUTO_RETRY_GSM_MISS_COUNT.add(&metrics::CONTEXT, 1, &[]);
                } else {
                    metrics::AUTO_RETRY_GSM_FETCH_FAILURE_COUNT.add(&metrics::CONTEXT, 1, &[]);
                };
                err.change_context(errors::ApiErrorResponse::InternalServerError)
                    .attach_printable("failed to fetch decision from gsm")
            })
    };
    get_gsm()
        .await
        .map_err(|err| {
            // warn log should suffice here because we are not propagating this error
            logger::warn!(get_gsm_decision_fetch_error=?err, "error fetching gsm decision");
            err
        })
        .ok()
}

pub fn validate_order_details_amount(
    order_details: Vec<api_models::payments::OrderDetailsWithAmount>,
    amount: i64,
    should_validate: bool,
) -> Result<(), errors::ApiErrorResponse> {
    if should_validate {
        let total_order_details_amount: i64 = order_details
            .iter()
            .map(|order| order.amount * i64::from(order.quantity))
            .sum();

        if total_order_details_amount != amount {
            Err(errors::ApiErrorResponse::InvalidRequestData {
                message: "Total sum of order details doesn't match amount in payment request"
                    .to_string(),
            })
        } else {
            Ok(())
        }
    } else {
        Ok(())
    }
}

// This function validates the client secret expiry set by the merchant in the request
pub fn validate_session_expiry(session_expiry: u32) -> Result<(), errors::ApiErrorResponse> {
    if !(consts::MIN_SESSION_EXPIRY..=consts::MAX_SESSION_EXPIRY).contains(&session_expiry) {
        Err(errors::ApiErrorResponse::InvalidRequestData {
            message: "session_expiry should be between 60(1 min) to 7890000(3 months).".to_string(),
        })
    } else {
        Ok(())
    }
}

pub fn add_connector_response_to_additional_payment_data(
    additional_payment_data: api_models::payments::AdditionalPaymentData,
    connector_response_payment_method_data: core_types::AdditionalPaymentMethodConnectorResponse,
) -> api_models::payments::AdditionalPaymentData {
    match (
        &additional_payment_data,
        connector_response_payment_method_data,
    ) {
        (
            api_models::payments::AdditionalPaymentData::Card(additional_card_data),
            core_types::AdditionalPaymentMethodConnectorResponse::Card {
                authentication_data,
                payment_checks,
            },
        ) => api_models::payments::AdditionalPaymentData::Card(Box::new(
            api_models::payments::AdditionalCardInfo {
                payment_checks,
                authentication_data,
                ..*additional_card_data.clone()
            },
        )),
        _ => additional_payment_data,
    }
}

pub fn update_additional_payment_data_with_connector_response_pm_data(
    additional_payment_data: Option<serde_json::Value>,
    connector_response_pm_data: Option<core_types::AdditionalPaymentMethodConnectorResponse>,
) -> RouterResult<Option<serde_json::Value>> {
    let parsed_additional_payment_method_data = additional_payment_data
        .as_ref()
        .map(|payment_method_data| {
            payment_method_data
                .clone()
                .parse_value::<api_models::payments::AdditionalPaymentData>(
                    "additional_payment_method_data",
                )
        })
        .transpose()
        .change_context(errors::ApiErrorResponse::InternalServerError)
        .attach_printable("unable to parse value into additional_payment_method_data")?;

    let additional_payment_method_data = parsed_additional_payment_method_data
        .zip(connector_response_pm_data)
        .map(|(additional_pm_data, connector_response_pm_data)| {
            add_connector_response_to_additional_payment_data(
                additional_pm_data,
                connector_response_pm_data,
            )
        });

    additional_payment_method_data
        .as_ref()
        .map(Encode::encode_to_value)
        .transpose()
        .change_context(errors::ApiErrorResponse::InternalServerError)
        .attach_printable("Failed to encode additional pm data")
}

pub async fn get_payment_method_details_from_payment_token(
    state: &AppState,
    payment_attempt: &PaymentAttempt,
    payment_intent: &PaymentIntent,
    key_store: &domain::MerchantKeyStore,
    storage_scheme: enums::MerchantStorageScheme,
) -> RouterResult<Option<(api::PaymentMethodData, enums::PaymentMethod)>> {
    let hyperswitch_token = if let Some(token) = payment_attempt.payment_token.clone() {
        let redis_conn = state
            .store
            .get_redis_conn()
            .change_context(errors::ApiErrorResponse::InternalServerError)
            .attach_printable("Failed to get redis connection")?;
        let key = format!(
            "pm_token_{}_{}_hyperswitch",
            token,
            payment_attempt
                .payment_method
                .to_owned()
                .get_required_value("payment_method")?,
        );
        let token_data_string = redis_conn
            .get_key::<Option<String>>(&key)
            .await
            .change_context(errors::ApiErrorResponse::InternalServerError)
            .attach_printable("Failed to fetch the token from redis")?
            .ok_or(error_stack::Report::new(
                errors::ApiErrorResponse::UnprocessableEntity {
                    message: "Token is invalid or expired".to_owned(),
                },
            ))?;
        let token_data_result = token_data_string
            .clone()
            .parse_struct("PaymentTokenData")
            .change_context(errors::ApiErrorResponse::InternalServerError)
            .attach_printable("failed to deserialize hyperswitch token data");
        let token_data = match token_data_result {
            Ok(data) => data,
            Err(e) => {
                // The purpose of this logic is backwards compatibility to support tokens
                // in redis that might be following the old format.
                if token_data_string.starts_with('{') {
                    return Err(e);
                } else {
                    storage::PaymentTokenData::temporary_generic(token_data_string)
                }
            }
        };
        Some(token_data)
    } else {
        None
    };
    let token = hyperswitch_token
        .ok_or(errors::ApiErrorResponse::InternalServerError)
        .attach_printable("missing hyperswitch_token")?;
    match token {
        storage::PaymentTokenData::TemporaryGeneric(generic_token) => {
            retrieve_payment_method_with_temporary_token(
                state,
                &generic_token.token,
                payment_intent,
                key_store,
                None,
            )
            .await
        }

        storage::PaymentTokenData::Temporary(generic_token) => {
            retrieve_payment_method_with_temporary_token(
                state,
                &generic_token.token,
                payment_intent,
                key_store,
                None,
            )
            .await
        }

        storage::PaymentTokenData::Permanent(card_token) => retrieve_card_with_permanent_token(
            state,
            &card_token.token,
            card_token
                .payment_method_id
                .as_ref()
                .unwrap_or(&card_token.token),
            payment_intent,
            None,
            key_store,
            storage_scheme,
        )
        .await
        .map(|card| Some((card, enums::PaymentMethod::Card))),

        storage::PaymentTokenData::PermanentCard(card_token) => retrieve_card_with_permanent_token(
            state,
            &card_token.token,
            card_token
                .payment_method_id
                .as_ref()
                .unwrap_or(&card_token.token),
            payment_intent,
            None,
            key_store,
            storage_scheme,
        )
        .await
        .map(|card| Some((card, enums::PaymentMethod::Card))),

        storage::PaymentTokenData::AuthBankDebit(auth_token) => {
            retrieve_payment_method_from_auth_service(
                state,
                key_store,
                &auth_token,
                payment_intent,
                &None,
            )
            .await
        }

        storage::PaymentTokenData::WalletToken(_) => Ok(None),
    }
}

// This function validates the  mandate_data with its setup_future_usage
pub fn validate_mandate_data_and_future_usage(
    setup_future_usages: Option<api_enums::FutureUsage>,
    mandate_details_present: bool,
) -> Result<(), errors::ApiErrorResponse> {
    if mandate_details_present
        && (Some(api_enums::FutureUsage::OnSession) == setup_future_usages
            || setup_future_usages.is_none())
    {
        Err(errors::ApiErrorResponse::PreconditionFailed {
            message: "`setup_future_usage` must be `off_session` for mandates".into(),
        })
    } else {
        Ok(())
    }
}<|MERGE_RESOLUTION|>--- conflicted
+++ resolved
@@ -1209,12 +1209,8 @@
     payment_method_data: Option<&domain::PaymentMethodData>,
     payment_method: Option<storage_enums::PaymentMethod>,
     payment_method_type: Option<storage_enums::PaymentMethodType>,
-<<<<<<< HEAD
     customer_id: &Option<String>,
-=======
-    customer: &domain::Customer,
     billing_name: Option<masking::Secret<String>>,
->>>>>>> 266a075a
 ) -> RouterResult<api::PaymentMethodCreate> {
     match payment_method_data {
         Some(pm_data) => match payment_method {
