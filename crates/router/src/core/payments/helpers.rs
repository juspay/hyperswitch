use std::borrow::Cow;

// TODO : Evaluate all the helper functions ()
use error_stack::{report, IntoReport, ResultExt};
use masking::{PeekInterface, PeekOptionInterface};
use router_env::{instrument, tracing};
use uuid::Uuid;

use super::{
    operations::{BoxedOperation, Operation, PaymentResponse},
    CustomerDetails, PaymentData,
};
use crate::{
    configs::settings::Server,
    consts,
    core::{
        errors::{self, CustomResult, RouterResult, StorageErrorExt},
        payment_methods::cards,
    },
    db::StorageInterface,
    routes::AppState,
    services,
    types::{
<<<<<<< HEAD
        api::{self, PgRedirectResponse},
        storage::{self, enums, ephemeral_key},
=======
        api,
        storage::{self, enums},
>>>>>>> b822e776
    },
    utils::{
        self,
        crypto::{self, SignMessage},
        OptionExt,
    },
};

pub async fn get_address_for_payment_request(
    db: &dyn StorageInterface,
    req_address: Option<&api::Address>,
    address_id: Option<&str>,
) -> CustomResult<Option<storage::Address>, errors::ApiErrorResponse> {
    // TODO: Refactor this function for more readability (TryFrom)
    Ok(match req_address {
        Some(address) => {
            match address_id {
                Some(id) => Some(
                    db.update_address(id.to_owned(), address.into())
                        .await
                        .map_err(|err| {
                            err.to_not_found_response(errors::ApiErrorResponse::AddressNotFound)
                        })?,
                ),
                None => {
                    // generate a new address here
                    Some(
                        db.insert_address(storage::AddressNew {
                            city: address.address.as_ref().and_then(|a| a.city.clone()),
                            country: address.address.as_ref().and_then(|a| a.country.clone()),
                            line1: address.address.as_ref().and_then(|a| a.line1.clone()),
                            line2: address.address.as_ref().and_then(|a| a.line2.clone()),
                            line3: address.address.as_ref().and_then(|a| a.line3.clone()),
                            state: address.address.as_ref().and_then(|a| a.state.clone()),
                            zip: address.address.as_ref().and_then(|a| a.zip.clone()),
                            first_name: address.address.as_ref().and_then(|a| a.first_name.clone()),
                            last_name: address.address.as_ref().and_then(|a| a.last_name.clone()),
                            phone_number: address.phone.as_ref().and_then(|a| a.number.clone()),
                            country_code: address
                                .phone
                                .as_ref()
                                .and_then(|a| a.country_code.clone()),
                            ..storage::AddressNew::default()
                        })
                        .await
                        .map_err(|_| errors::ApiErrorResponse::InternalServerError)?,
                    )
                }
            }
        }
        None => match address_id {
            Some(id) => Some(db.find_address(id).await).transpose().map_err(|err| {
                err.to_not_found_response(errors::ApiErrorResponse::AddressNotFound)
            })?,
            None => None,
        },
    })
}

pub async fn get_address_by_id(
    db: &dyn StorageInterface,
    address_id: Option<String>,
) -> CustomResult<Option<storage::Address>, errors::ApiErrorResponse> {
    match address_id {
        None => Ok(None),
        Some(address_id) => Ok(db.find_address(&address_id).await.ok()),
    }
}

pub async fn get_token_pm_type_mandate_details(
    state: &AppState,
    request: &api::PaymentsRequest,
    mandate_type: Option<api::MandateTxnType>,
    merchant_id: &str,
) -> RouterResult<(
    Option<String>,
    Option<enums::PaymentMethodType>,
    Option<api::MandateData>,
)> {
    match mandate_type {
        Some(api::MandateTxnType::NewMandateTxn) => {
            let setup_mandate = request
                .mandate_data
                .clone()
                .get_required_value("mandate_data")?;
            Ok((
                request.payment_token.to_owned(),
                request.payment_method,
                Some(setup_mandate),
            ))
        }
        Some(api::MandateTxnType::RecurringMandateTxn) => {
            let (token_, payment_method_type_) =
                get_token_for_recurring_mandate(state, request, merchant_id).await?;
            Ok((token_, payment_method_type_, None))
        }
        None => Ok((
            request.payment_token.to_owned(),
            request.payment_method,
            request.mandate_data.clone(),
        )),
    }
}

pub async fn get_token_for_recurring_mandate(
    state: &AppState,
    req: &api::PaymentsRequest,
    merchant_id: &str,
) -> RouterResult<(Option<String>, Option<enums::PaymentMethodType>)> {
    let db = &*state.store;
    let mandate_id = req.mandate_id.clone().get_required_value("mandate_id")?;

    let mandate = db
        .find_mandate_by_merchant_id_mandate_id(merchant_id, mandate_id.as_str())
        .await
        .map_err(|error| error.to_not_found_response(errors::ApiErrorResponse::MandateNotFound))?;

    let customer = req.customer_id.clone().get_required_value("customer_id")?;

    let payment_method_id = {
        if mandate.customer_id != customer {
            Err(report!(errors::ApiErrorResponse::PreconditionFailed {
                message: "customer_id must match mandate customer_id".into()
            }))?
        }
        if mandate.mandate_status != enums::MandateStatus::Active {
            Err(report!(errors::ApiErrorResponse::PreconditionFailed {
                message: "mandate is not active".into()
            }))?
        };
        mandate.payment_method_id
    };

    let payment_method = db
        .find_payment_method(payment_method_id.as_str())
        .await
        .map_err(|error| {
            error.to_not_found_response(errors::ApiErrorResponse::PaymentMethodNotFound)
        })?;

    let token = Uuid::new_v4().to_string();

    let _ = cards::get_lookup_key_from_locker(state, &token, &payment_method).await?;

    if let Some(payment_method_from_request) = req.payment_method {
        if payment_method_from_request != payment_method.payment_method {
            Err(report!(errors::ApiErrorResponse::PreconditionFailed {
                message: "payment method in request does not match previously provided payment \
                          method information"
                    .into()
            }))?
        }
    };

    Ok((Some(token), Some(payment_method.payment_method)))
}

#[instrument(skip_all)]
/// Check weather the merchant id in the request
/// and merchant id in the merchant account are same.
pub fn validate_merchant_id(
    merchant_id: &str,
    request_merchant_id: Option<&str>,
) -> CustomResult<(), errors::ApiErrorResponse> {
    // Get Merchant Id from the merchant
    // or get from merchant account

    let request_merchant_id = request_merchant_id.unwrap_or(merchant_id);

    utils::when(
        merchant_id.ne(request_merchant_id),
        Err(report!(errors::ApiErrorResponse::PreconditionFailed {
            message: format!(
                "Invalid `merchant_id`: {request_merchant_id} not found in merchant account"
            )
        })),
    )
}

#[instrument(skip_all)]
pub fn validate_request_amount_and_amount_to_capture(
    op_amount: Option<i32>,
    op_amount_to_capture: Option<i32>,
) -> CustomResult<(), errors::ApiErrorResponse> {
    // If both amount and amount to capture is present
    // then amount to be capture should be less than or equal to request amount

    let is_capture_amount_valid = op_amount
        .and_then(|amount| {
            op_amount_to_capture.map(|amount_to_capture| amount_to_capture.le(&amount))
        })
        .unwrap_or(true);

    utils::when(
        !is_capture_amount_valid,
        Err(report!(errors::ApiErrorResponse::PreconditionFailed {
            message: format!(
            "amount_to_capture is greater than amount capture_amount: {:?} request_amount: {:?}",
            op_amount_to_capture, op_amount
        )
        })),
    )
}

pub fn validate_mandate(
    req: impl Into<api::MandateValidationFields>,
) -> RouterResult<Option<api::MandateTxnType>> {
    let req: api::MandateValidationFields = req.into();
    match req.is_mandate() {
        Some(api::MandateTxnType::NewMandateTxn) => {
            validate_new_mandate_request(req)?;
            Ok(Some(api::MandateTxnType::NewMandateTxn))
        }
        Some(api::MandateTxnType::RecurringMandateTxn) => {
            validate_recurring_mandate(req)?;
            Ok(Some(api::MandateTxnType::RecurringMandateTxn))
        }
        None => Ok(None),
    }
}

fn validate_new_mandate_request(req: api::MandateValidationFields) -> RouterResult<()> {
    let confirm = req.confirm.get_required_value("confirm")?;

    if !confirm {
        Err(report!(errors::ApiErrorResponse::PreconditionFailed {
            message: "`confirm` must be `true` for mandates".into()
        }))?
    }

    let _ = req.customer_id.as_ref().get_required_value("customer_id")?;

    let mandate_data = req
        .mandate_data
        .clone()
        .get_required_value("mandate_data")?;

    if enums::FutureUsage::OnSession
        == req
            .setup_future_usage
            .get_required_value("setup_future_usage")?
    {
        Err(report!(errors::ApiErrorResponse::PreconditionFailed {
            message: "`setup_future_usage` must be `off_session` for mandates".into()
        }))?
    };

    if (mandate_data.customer_acceptance.acceptance_type == api::AcceptanceType::Online)
        && mandate_data.customer_acceptance.online.is_none()
    {
        Err(report!(errors::ApiErrorResponse::PreconditionFailed {
            message: "`mandate_data.customer_acceptance.online` is required when \
                      `mandate_data.customer_acceptance.acceptance_type` is `online`"
                .into()
        }))?
    }

    Ok(())
}

pub fn create_startpay_url(
    server: &Server,
    payment_attempt: &storage::PaymentAttempt,
    payment_intent: &storage::PaymentIntent,
) -> String {
    format!(
        "{}/payments/start/{}/{}/{}",
        server.base_url,
        payment_intent.payment_id,
        payment_intent.merchant_id,
        payment_attempt.txn_id
    )
}

pub fn create_redirect_url(server: &Server, payment_attempt: &storage::PaymentAttempt) -> String {
    format!(
        "{}/payments/{}/{}/response/{}",
        server.base_url,
        payment_attempt.payment_id,
        payment_attempt.merchant_id,
        payment_attempt.connector
    )
}
fn validate_recurring_mandate(req: api::MandateValidationFields) -> RouterResult<()> {
    req.mandate_id.check_value_present("mandate_id")?;

    req.customer_id.check_value_present("customer_id")?;

    let confirm = req.confirm.get_required_value("confirm")?;
    if !confirm {
        Err(report!(errors::ApiErrorResponse::PreconditionFailed {
            message: "`confirm` must be `true` for mandates".into()
        }))?
    }

    let off_session = req.off_session.get_required_value("off_session")?;
    if !off_session {
        Err(report!(errors::ApiErrorResponse::PreconditionFailed {
            message: "`off_session` should be `true` for mandates".into()
        }))?
    }

    Ok(())
}

#[instrument(skip_all)]
pub fn payment_attempt_status_fsm(
    payment_method_data: &Option<api::PaymentMethod>,
    confirm: Option<bool>,
) -> enums::AttemptStatus {
    match payment_method_data {
        Some(_) => match confirm {
            Some(true) => enums::AttemptStatus::Pending,
            _ => enums::AttemptStatus::ConfirmationAwaited,
        },
        None => enums::AttemptStatus::PaymentMethodAwaited,
    }
}

pub fn payment_intent_status_fsm(
    payment_method_data: &Option<api::PaymentMethod>,
    confirm: Option<bool>,
) -> enums::IntentStatus {
    match payment_method_data {
        Some(_) => match confirm {
            Some(true) => enums::IntentStatus::RequiresCustomerAction,
            _ => enums::IntentStatus::RequiresConfirmation,
        },
        None => enums::IntentStatus::RequiresPaymentMethod,
    }
}

pub fn response_operation<'a, F, R>() -> BoxedOperation<'a, F, R>
where
    F: Send + Clone,
    PaymentResponse: Operation<F, R>,
{
    Box::new(PaymentResponse)
}

pub async fn amap<A, B, E, F, Fut>(value: Result<A, E>, func: F) -> Result<B, E>
where
    F: FnOnce(A) -> Fut,
    Fut: futures::Future<Output = Result<B, E>>,
{
    match value {
        Ok(a) => func(a).await,
        Err(err) => Err(err),
    }
}

#[instrument(skip_all)]
pub(crate) async fn call_payment_method(
    state: &AppState,
    merchant_id: &str,
    payment_method: Option<&api::PaymentMethod>,
    payment_method_type: Option<enums::PaymentMethodType>,
    maybe_customer: &Option<api::CustomerResponse>,
) -> RouterResult<api::PaymentMethodResponse> {
    match payment_method {
        Some(pm_data) => match payment_method_type {
            Some(payment_method_type) => match pm_data {
                api::PaymentMethod::Card(card) => {
                    //TODO: get it from temp_card
                    let card_detail = api::CardDetail {
                        card_number: card.card_number.clone(),
                        card_exp_month: card.card_exp_month.clone(),
                        card_exp_year: card.card_exp_year.clone(),
                        card_holder_name: Some(card.card_holder_name.clone()),
                    };
                    match maybe_customer {
                        Some(customer) => {
                            let customer_id = customer.customer_id.clone();
                            let payment_method_request = api::CreatePaymentMethod {
                                merchant_id: Some(merchant_id.to_string()),
                                payment_method: payment_method_type,
                                payment_method_type: None,
                                payment_method_issuer: None,
                                payment_method_issuer_code: None,
                                card: Some(card_detail),
                                metadata: None,
                                customer_id: Some(customer_id),
                            };
                            let resp = cards::add_payment_method(
                                state,
                                payment_method_request,
                                merchant_id.to_string(),
                            )
                            .await
                            .attach_printable("Error on adding payment method")?;
                            match resp {
                                crate::services::BachResponse::Json(payment_method) => {
                                    Ok(payment_method)
                                }
                                _ => Err(report!(errors::ApiErrorResponse::InternalServerError)
                                    .attach_printable("Error on adding payment method")),
                            }
                        }
                        None => Err(report!(errors::ApiErrorResponse::MissingRequiredField {
                            field_name: "customer".to_string()
                        })
                        .attach_printable("Missing Customer Object")),
                    }
                }
                _ => {
                    let payment_method_request = api::CreatePaymentMethod {
                        merchant_id: Some(merchant_id.to_string()),
                        payment_method: payment_method_type,
                        payment_method_type: None,
                        payment_method_issuer: None,
                        payment_method_issuer_code: None,
                        card: None,
                        metadata: None,
                        customer_id: None,
                    };
                    let resp = cards::add_payment_method(
                        state,
                        payment_method_request,
                        merchant_id.to_string(),
                    )
                    .await
                    .attach_printable("Error on adding payment method")?;
                    match resp {
                        crate::services::BachResponse::Json(payment_method) => Ok(payment_method),
                        _ => Err(report!(errors::ApiErrorResponse::InternalServerError)
                            .attach_printable("Error on adding payment method")),
                    }
                }
            },
            None => Err(report!(errors::ApiErrorResponse::MissingRequiredField {
                field_name: "payment_method_type".to_string()
            })
            .attach_printable("PaymentMethodType Required")),
        },
        None => Err(report!(errors::ApiErrorResponse::MissingRequiredField {
            field_name: "payment_method_data".to_string()
        })
        .attach_printable("PaymentMethodData required Or Card is already saved")),
    }
}

pub(crate) fn client_secret_auth(
    payload: api::PaymentsRequest,
    auth_type: &services::api::MerchantAuthentication,
) -> RouterResult<api::PaymentsRequest> {
    match auth_type {
        services::MerchantAuthentication::PublishableKey => {
            payload
                .client_secret
                .check_value_present("client_secret")
                .change_context(errors::ApiErrorResponse::MissingRequiredField {
                    field_name: "client_secret".to_owned(),
                })?;
            Ok(payload)
        }
        services::api::MerchantAuthentication::ApiKey => {
            if payload.client_secret.is_some() {
                Err(report!(errors::ApiErrorResponse::InvalidRequestData {
                    message: "client_secret is not a valid parameter".to_owned(),
                }))
            } else {
                Ok(payload)
            }
        }
        _ => Err(report!(errors::ApiErrorResponse::InternalServerError)
            .attach_printable("Unexpected Auth type")),
    }
}

pub async fn get_customer_from_details(
    db: &dyn StorageInterface,
    customer_id: Option<String>,
    merchant_id: &str,
) -> CustomResult<Option<api::CustomerResponse>, errors::StorageError> {
    match customer_id {
        None => Ok(None),
        Some(c_id) => {
            db.find_customer_optional_by_customer_id_merchant_id(&c_id, merchant_id)
                .await
        }
    }
}

#[instrument(skip_all)]
pub async fn create_customer_if_not_exist<'a, F: Clone, R>(
    operation: BoxedOperation<'a, F, R>,
    db: &dyn StorageInterface,
    payment_data: &mut PaymentData<F>,
    req: Option<CustomerDetails>,
    merchant_id: &str,
) -> CustomResult<(BoxedOperation<'a, F, R>, Option<api::CustomerResponse>), errors::StorageError> {
    let req = req
        .get_required_value("customer")
        .change_context(errors::StorageError::ValueNotFound("customer".to_owned()))?;
    let optional_customer = match req.customer_id.as_ref() {
        Some(customer_id) => {
            let customer_data = db
                .find_customer_optional_by_customer_id_merchant_id(customer_id, merchant_id)
                .await?;
            Some(match customer_data {
                Some(c) => Ok(c),
                None => {
                    db.insert_customer(api::CreateCustomerRequest {
                        customer_id: customer_id.to_string(),
                        merchant_id: merchant_id.to_string(),
                        name: req.name.peek_cloning(),
                        email: req.email.clone(),
                        phone: req.phone.clone(),
                        phone_country_code: req.phone_country_code.clone(),
                        ..api::CreateCustomerRequest::default()
                    })
                    .await
                }
            })
        }
        None => match &payment_data.payment_intent.customer_id {
            None => None,
            Some(customer_id) => db
                .find_customer_optional_by_customer_id_merchant_id(customer_id, merchant_id)
                .await?
                .map(Ok),
        },
    };
    Ok((
        operation,
        match optional_customer {
            Some(customer) => {
                let customer = customer?;

                payment_data.payment_intent.customer_id = Some(customer.customer_id.clone());

                Some(customer)
            }
            None => None,
        },
    ))
}

#[allow(clippy::too_many_arguments)]
pub async fn make_pm_data<'a, F: Clone, R>(
    operation: BoxedOperation<'a, F, R>,
    state: &'a AppState,
    payment_method: Option<enums::PaymentMethodType>,
    txn_id: &str,
    _payment_attempt: &storage::PaymentAttempt,
    request: &Option<api::PaymentMethod>,
    token: &Option<String>,
) -> RouterResult<(BoxedOperation<'a, F, R>, Option<api::PaymentMethod>)> {
    let payment_method = match (request, token) {
        (_, Some(token)) => Ok::<_, error_stack::Report<errors::ApiErrorResponse>>(
            if payment_method == Some(enums::PaymentMethodType::Card) {
                // TODO: Handle token expiry
                Vault::get_payment_method_data_from_locker(state, token).await?
            } else {
                // TODO: Implement token flow for other payment methods
                None
            },
        ),
        (pm @ Some(api::PaymentMethod::Card(card)), _) => {
            Vault::store_payment_method_data_in_locker(state, txn_id, card).await?;
            Ok(pm.to_owned())
        }
        (pm @ Some(api::PaymentMethod::PayLater(_)), _) => Ok(pm.to_owned()),
        (pm @ Some(api::PaymentMethod::Wallet(_)), _) => Ok(pm.to_owned()),
        _ => Ok(None),
    }?;

    let payment_method = match payment_method {
        Some(pm) => Some(pm),
        None => Vault::get_payment_method_data_from_locker(state, txn_id).await?,
    };

    Ok((operation, payment_method))
}

pub struct Vault {}

#[cfg(not(feature = "basilisk"))]
impl Vault {
    #[instrument(skip_all)]
    pub async fn get_payment_method_data_from_locker(
        state: &AppState,
        lookup_key: &str,
    ) -> RouterResult<Option<api::PaymentMethod>> {
        let resp = cards::mock_get_card(&*state.store, lookup_key)
            .await
            .change_context(errors::ApiErrorResponse::InternalServerError)?;
        let card = resp.card;
        let card_number = card
            .card_number
            .peek_cloning()
            .get_required_value("card_number")?;
        let card_exp_month = card
            .card_exp_month
            .peek_cloning()
            .get_required_value("expiry_month")?;
        let card_exp_year = card
            .card_exp_year
            .peek_cloning()
            .get_required_value("expiry_year")?;
        let card_holder_name = card.name_on_card.peek_cloning().unwrap_or_default();
        let card = api::PaymentMethod::Card(api::CCard {
            card_number: card_number.into(),
            card_exp_month: card_exp_month.into(),
            card_exp_year: card_exp_year.into(),
            card_holder_name: card_holder_name.into(),
            card_cvc: "card_cvc".to_string().into(),
        });
        Ok(Some(card))
    }

    #[instrument(skip_all)]
    async fn store_payment_method_data_in_locker(
        state: &AppState,
        txn_id: &str,
        card: &api::CCard,
    ) -> RouterResult<String> {
        let card_detail = api::CardDetail {
            card_number: card.card_number.clone(),
            card_exp_month: card.card_exp_month.clone(),
            card_exp_year: card.card_exp_year.clone(),
            card_holder_name: Some(card.card_holder_name.clone()),
        };
        let db = &*state.store;
        cards::mock_add_card(db, txn_id, &card_detail)
            .await
            .change_context(errors::ApiErrorResponse::InternalServerError)
            .attach_printable("Add Card Failed")?;
        Ok(txn_id.to_string())
    }
}

#[cfg(feature = "basilisk")]
use crate::{core::payment_methods::transformers, utils::StringExt};

#[cfg(feature = "basilisk")]
impl Vault {
    #[instrument(skip_all)]
    pub async fn get_payment_method_data_from_locker(
        state: &AppState,
        lookup_key: &str,
    ) -> RouterResult<Option<api::PaymentMethod>> {
        let de_tokenize = cards::get_tokenized_data(state, lookup_key, true).await?;
        let value1: api::TokenizedCardValue1 = de_tokenize
            .value1
            .parse_struct("TokenizedCardValue1")
            .change_context(errors::ApiErrorResponse::InternalServerError)
            .attach_printable("Error parsing TokenizedCardValue1")?;
        let value2 = de_tokenize.value2;
        let card_cvc = if value2.is_empty() {
            //mandatory field in api contract (when querying from legacy locker we don't get cvv), cvv handling needs to done
            "".to_string()
        } else {
            let tk_value2: api::TokenizedCardValue2 = value2
                .parse_struct("TokenizedCardValue2")
                .change_context(errors::ApiErrorResponse::InternalServerError)
                .attach_printable("Error parsing TokenizedCardValue2")?;
            tk_value2.card_security_code.unwrap_or_default()
        };
        let card = api::PaymentMethod::Card(api::CCard {
            card_number: value1.card_number.into(),
            card_exp_month: value1.exp_month.into(),
            card_exp_year: value1.exp_year.into(),
            card_holder_name: value1.name_on_card.unwrap_or_default().into(),
            card_cvc: card_cvc.into(),
        });
        Ok(Some(card))
    }

    #[instrument(skip_all)]
    async fn store_payment_method_data_in_locker(
        state: &AppState,
        txn_id: &str,
        card: &api::CCard,
    ) -> RouterResult<String> {
        let value1 = transformers::mk_card_value1(
            card.card_number.peek().clone(),
            card.card_exp_year.peek().clone(),
            card.card_exp_month.peek().clone(),
            Some(card.card_holder_name.peek().clone()),
            None,
            None,
            None,
        )
        .change_context(errors::ApiErrorResponse::InternalServerError)
        .attach_printable("Error getting Value1 for locker")?;
        let value2 =
            transformers::mk_card_value2(Some(card.card_cvc.peek().clone()), None, None, None)
                .change_context(errors::ApiErrorResponse::InternalServerError)
                .attach_printable("Error getting Value12 for locker")?;
        cards::create_tokenize(state, value1, Some(value2), txn_id.to_string()).await
    }
}

#[instrument(skip_all)]
pub async fn create_temp_card(
    state: &AppState,
    txn_id: &str,
    card: &api::CCard,
) -> RouterResult<storage::TempCard> {
    let (card_info, temp_card);
    card_info = format!(
        "{}:::{}:::{}:::{}:::{}",
        card.card_number.peek(),
        card.card_exp_month.peek(),
        card.card_exp_year.peek(),
        card.card_holder_name.peek(),
        card.card_cvc.peek()
    );

    let card_info_val = cards::get_card_info_value(&state.conf.keys, card_info).await?;
    temp_card = storage::TempCardNew {
        card_info: Some(card_info_val),
        date_created: common_utils::date_time::now(),
        txn_id: Some(txn_id.to_string()),
        id: None,
    };
    state
        .store
        .insert_temp_card(temp_card)
        .await
        .change_context(errors::ApiErrorResponse::InternalServerError)
}

#[instrument(skip_all)]
pub(crate) fn validate_capture_method(capture_method: enums::CaptureMethod) -> RouterResult<()> {
    utils::when(
        capture_method == enums::CaptureMethod::Automatic,
        Err(report!(errors::ApiErrorResponse::PaymentUnexpectedState {
            field_name: "capture_method".to_string(),
            current_flow: "captured".to_string(),
            current_value: capture_method.to_string(),
            states: "manual_single, manual_multiple, scheduled".to_string()
        })),
    )
}

#[instrument(skip_all)]
pub(crate) fn validate_status(status: enums::IntentStatus) -> RouterResult<()> {
    utils::when(
        status != enums::IntentStatus::RequiresCapture,
        Err(report!(errors::ApiErrorResponse::PaymentUnexpectedState {
            field_name: "payment.status".to_string(),
            current_flow: "captured".to_string(),
            current_value: status.to_string(),
            states: "requires_capture".to_string()
        })),
    )
}

#[instrument(skip_all)]
pub(crate) fn validate_amount_to_capture(
    amount: i32,
    amount_to_capture: Option<i32>,
) -> RouterResult<()> {
    utils::when(
        amount_to_capture.is_some() && (Some(amount) < amount_to_capture),
        Err(report!(errors::ApiErrorResponse::InvalidRequestData {
            message: "amount_to_capture is greater than amount".to_string()
        })),
    )
}

pub fn can_call_connector(status: enums::IntentStatus) -> bool {
    matches!(
        status,
        enums::IntentStatus::Failed
            | enums::IntentStatus::Processing
            | enums::IntentStatus::Succeeded
            | enums::IntentStatus::RequiresCustomerAction
    )
}

pub fn append_option<T, U, F, V>(func: F, option1: Option<T>, option2: Option<U>) -> Option<V>
where
    F: FnOnce(T, U) -> V,
{
    Some(func(option1?, option2?))
}

pub(super) async fn filter_by_constraints(
    db: &dyn StorageInterface,
    constraints: &api::PaymentListConstraints,
    merchant_id: &str,
) -> CustomResult<Vec<storage::PaymentIntent>, errors::StorageError> {
    let result = db
        .filter_payment_intent_by_constraints(merchant_id, constraints)
        .await?;
    Ok(result)
}

pub(super) fn validate_payment_list_request(
    req: &api::PaymentListConstraints,
) -> CustomResult<(), errors::ApiErrorResponse> {
    utils::when(
        req.limit > 100 || req.limit < 1,
        Err(errors::ApiErrorResponse::InvalidRequestData {
            message: "limit should be in between 1 and 100".to_string(),
        }),
    )?;
    Ok(())
}

pub fn get_handle_response_url(
    payment_id: String,
    merchant_account: &storage::MerchantAccount,
    response: api::PaymentsResponse,
    connector: String,
) -> RouterResult<api::RedirectionResponse> {
    let payments_return_url = response.return_url.as_ref();
    let redirection_response = make_pg_redirect_response(payment_id, &response, connector);

    let return_url = make_merchant_url_with_response(
        merchant_account,
        redirection_response,
        payments_return_url,
    )
    .attach_printable("Failed to make merchant url with response")?;

    make_url_with_signature(&return_url, merchant_account)
}

pub fn make_merchant_url_with_response(
    merchant_account: &storage::MerchantAccount,
    redirection_response: api::PgRedirectResponse,
    request_return_url: Option<&String>,
) -> RouterResult<String> {
    // take return url if provided in the request else use merchant return url
    let url = request_return_url
        .or(merchant_account.return_url.as_ref())
        .get_required_value("return_url")?;

    let status_check = redirection_response.status;

    let payment_intent_id = redirection_response.payment_id;

    let merchant_url_with_response = if merchant_account.redirect_to_merchant_with_http_post {
        url::Url::parse_with_params(
            url,
            &[
                ("status", status_check.to_string()),
                ("order_id", payment_intent_id),
            ],
        )
        .into_report()
        .change_context(errors::ApiErrorResponse::InternalServerError)
        .attach_printable("Unable to parse the url with param")?
    } else {
        let amount = redirection_response.amount.get_required_value("amount")?;
        url::Url::parse_with_params(
            url,
            &[
                ("status", status_check.to_string()),
                ("order_id", payment_intent_id),
                ("amount", amount.to_string()),
            ],
        )
        .into_report()
        .change_context(errors::ApiErrorResponse::InternalServerError)
        .attach_printable("Unable to parse the url with param")?
    };

    Ok(merchant_url_with_response.to_string())
}

pub async fn make_ephemeral_key(
    store: &dyn StorageInterface,
    customer_id: String,
    merchant_id: String,
) -> errors::RouterResponse<ephemeral_key::EphemeralKey> {
    let id = utils::generate_id(consts::ID_LENGTH, "eki");
    let secret = format!("epk_{}", &Uuid::new_v4().simple().to_string());
    let ek = ephemeral_key::EphemeralKeyNew {
        id,
        customer_id,
        merchant_id,
        secret,
    };
    let ek = store
        .create_ephemeral_key(ek)
        .await
        .change_context(errors::ApiErrorResponse::InternalServerError)
        .attach_printable("Unable to create ephemeral key")?;
    Ok(services::BachResponse::Json(ek))
}

pub async fn delete_ephemeral_key(
    store: &dyn StorageInterface,
    ek_id: String,
) -> errors::RouterResponse<ephemeral_key::EphemeralKey> {
    let ek = store
        .delete_ephemeral_key(&ek_id)
        .await
        .change_context(errors::ApiErrorResponse::InternalServerError)
        .attach_printable("Unable to delete ephemeral key")?;
    Ok(services::BachResponse::Json(ek))
}

pub fn make_pg_redirect_response(
    payment_id: String,
    response: &api::PaymentsResponse,
    connector: String,
) -> api::PgRedirectResponse {
    api::PgRedirectResponse {
        payment_id,
        status: response.status,
        gateway_id: connector,
        customer_id: response.customer_id.to_owned(),
        amount: Some(response.amount),
    }
}

pub fn make_url_with_signature(
    redirect_url: &str,
    merchant_account: &storage::MerchantAccount,
) -> RouterResult<api::RedirectionResponse> {
    let mut url = url::Url::parse(redirect_url)
        .into_report()
        .change_context(errors::ApiErrorResponse::InternalServerError)
        .attach_printable("Unable to parse the url")?;

    let mut base_url = url.clone();
    base_url.query_pairs_mut().clear();

    let url = if merchant_account.enable_payment_response_hash {
        let key = merchant_account
            .payment_response_hash_key
            .as_ref()
            .get_required_value("payment_response_hash_key")?;
        let signature = hmac_sha256_sorted_query_params(
            &mut url.query_pairs().collect::<Vec<_>>(),
            key.as_str(),
        )?;

        url.query_pairs_mut()
            .append_pair("signature", &signature)
            .append_pair("signature_algorithm", "HMAC-SHA256");
        url.to_owned()
    } else {
        url.to_owned()
    };

    let parameters = url
        .query_pairs()
        .collect::<Vec<_>>()
        .iter()
        .map(|(key, value)| (key.clone().into_owned(), value.clone().into_owned()))
        .collect::<Vec<_>>();

    Ok(api::RedirectionResponse {
        return_url: base_url.to_string(),
        params: parameters,
        return_url_with_query_params: url.to_string(),
        http_method: if merchant_account.redirect_to_merchant_with_http_post {
            services::Method::Post
        } else {
            services::Method::Get
        },
        headers: Vec::new(),
    })
}

pub fn hmac_sha256_sorted_query_params<'a>(
    params: &mut [(Cow<str>, Cow<str>)],
    key: &'a str,
) -> RouterResult<String> {
    params.sort();
    let final_string = params
        .iter()
        .map(|(key, value)| format!("{key}={value}"))
        .collect::<Vec<_>>()
        .join("&");

    let signature = crypto::HmacSha256::sign_message(
        &crypto::HmacSha256,
        key.as_bytes(),
        final_string.as_bytes(),
    )
    .change_context(errors::ApiErrorResponse::InternalServerError)
    .attach_printable("Failed to sign the message")?;

    Ok(hex::encode(signature))
}

pub fn check_if_operation_confirm<Op: std::fmt::Debug>(operations: Op) -> bool {
    format!("{:?}", operations) == "PaymentConfirm"
}<|MERGE_RESOLUTION|>--- conflicted
+++ resolved
@@ -21,13 +21,8 @@
     routes::AppState,
     services,
     types::{
-<<<<<<< HEAD
-        api::{self, PgRedirectResponse},
+        api,
         storage::{self, enums, ephemeral_key},
-=======
-        api,
-        storage::{self, enums},
->>>>>>> b822e776
     },
     utils::{
         self,
