--- conflicted
+++ resolved
@@ -2538,13 +2538,8 @@
 }
 
 pub async fn make_ephemeral_key(
-<<<<<<< HEAD
     state: SessionState,
-    customer_id: String,
-=======
-    state: AppState,
     customer_id: id_type::CustomerId,
->>>>>>> 21a3a2ea
     merchant_id: String,
 ) -> errors::RouterResponse<ephemeral_key::EphemeralKey> {
     let store = &state.store;
