--- conflicted
+++ resolved
@@ -3866,7 +3866,6 @@
     }
 }
 
-<<<<<<< HEAD
 pub async fn get_payment_method_details_from_payment_token(
     state: &AppState,
     payment_attempt: &PaymentAttempt,
@@ -3981,7 +3980,9 @@
             )
             .await
         }
-=======
+    }
+}
+
 // This function validates the  mandate_data with its setup_future_usage
 pub fn validate_mandate_data_and_future_usage(
     setup_future_usages: Option<api_enums::FutureUsage>,
@@ -3993,6 +3994,5 @@
         })
     } else {
         Ok(())
->>>>>>> 3806cd35
     }
 }