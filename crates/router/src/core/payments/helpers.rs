--- conflicted
+++ resolved
@@ -8596,14 +8596,11 @@
             unified_connector_service_merchant_context,
             unified_connector_service_merchant_order_reference_id,
             call_connector_action,
-<<<<<<< HEAD
             shadow_ucs_call_connector_action,
-=======
             unified_connector_service_customer,
             unified_connector_service_payment_attempt_data,
             unified_connector_service_connector_label,
             unified_connector_service_connector_payment_id,
->>>>>>> 0a4b7ce7
         )
         .await
         .map_err(|e| {
@@ -8633,17 +8630,13 @@
     merchant_context: domain::MerchantContext,
     merchant_order_reference_id: Option<String>,
     call_connector_action: CallConnectorAction,
-<<<<<<< HEAD
     shadow_ucs_call_connector_action: Option<CallConnectorAction>,
-) where
-=======
     customer: Option<domain::Customer>,
     payment_attempt_data: PaymentAttempt,
     unified_connector_service_connector_label: Option<String>,
     unified_connector_service_payment_id: String,
 ) -> RouterResult<()>
 where
->>>>>>> 0a4b7ce7
     F: Send + Clone + Sync + 'static,
     RouterDReq: Send + Sync + Clone + 'static + Serialize,
     RouterData<F, RouterDReq, PaymentsResponseData>:
