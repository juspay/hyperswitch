use std::borrow::Cow;

// TODO : Evaluate all the helper functions ()
use error_stack::{report, IntoReport, ResultExt};
use masking::{PeekInterface, PeekOptionInterface};
use router_env::{instrument, tracing};
use uuid::Uuid;

use super::{
    operations::{BoxedOperation, Operation, PaymentResponse},
    CustomerDetails, PaymentData,
};
use crate::{
    configs::settings::Server,
    core::{
        errors::{self, CustomResult, RouterResult, StorageErrorExt},
        payment_methods::cards,
    },
    db::StorageInterface,
    routes::AppState,
    services,
    types::{
<<<<<<< HEAD
        self,
        api::{self, PgRedirectResponse},
        storage::{self, enums},
=======
        api::{self, enums as api_enums},
        storage::{self, enums as storage_enums},
>>>>>>> 5737076b
    },
    utils::{
        self,
        crypto::{self, SignMessage},
        OptionExt, ValueExt,
    },
};

pub async fn get_address_for_payment_request(
    db: &dyn StorageInterface,
    req_address: Option<&api::Address>,
    address_id: Option<&str>,
) -> CustomResult<Option<storage::Address>, errors::ApiErrorResponse> {
    // TODO: Refactor this function for more readability (TryFrom)
    Ok(match req_address {
        Some(address) => {
            match address_id {
                Some(id) => Some(
                    db.update_address(id.to_owned(), address.into())
                        .await
                        .map_err(|err| {
                            err.to_not_found_response(errors::ApiErrorResponse::AddressNotFound)
                        })?,
                ),
                None => {
                    // generate a new address here
                    Some(
                        db.insert_address(storage::AddressNew {
                            city: address.address.as_ref().and_then(|a| a.city.clone()),
                            country: address.address.as_ref().and_then(|a| a.country.clone()),
                            line1: address.address.as_ref().and_then(|a| a.line1.clone()),
                            line2: address.address.as_ref().and_then(|a| a.line2.clone()),
                            line3: address.address.as_ref().and_then(|a| a.line3.clone()),
                            state: address.address.as_ref().and_then(|a| a.state.clone()),
                            zip: address.address.as_ref().and_then(|a| a.zip.clone()),
                            first_name: address.address.as_ref().and_then(|a| a.first_name.clone()),
                            last_name: address.address.as_ref().and_then(|a| a.last_name.clone()),
                            phone_number: address.phone.as_ref().and_then(|a| a.number.clone()),
                            country_code: address
                                .phone
                                .as_ref()
                                .and_then(|a| a.country_code.clone()),
                            ..storage::AddressNew::default()
                        })
                        .await
                        .map_err(|_| errors::ApiErrorResponse::InternalServerError)?,
                    )
                }
            }
        }
        None => match address_id {
            Some(id) => Some(db.find_address(id).await).transpose().map_err(|err| {
                err.to_not_found_response(errors::ApiErrorResponse::AddressNotFound)
            })?,
            None => None,
        },
    })
}

pub async fn get_address_by_id(
    db: &dyn StorageInterface,
    address_id: Option<String>,
) -> CustomResult<Option<storage::Address>, errors::ApiErrorResponse> {
    match address_id {
        None => Ok(None),
        Some(address_id) => Ok(db.find_address(&address_id).await.ok()),
    }
}

pub async fn get_token_pm_type_mandate_details(
    state: &AppState,
    request: &api::PaymentsRequest,
    mandate_type: Option<api::MandateTxnType>,
    merchant_id: &str,
) -> RouterResult<(
    Option<String>,
    Option<storage_enums::PaymentMethodType>,
    Option<api::MandateData>,
)> {
    match mandate_type {
        Some(api::MandateTxnType::NewMandateTxn) => {
            let setup_mandate = request
                .mandate_data
                .clone()
                .get_required_value("mandate_data")?;
            Ok((
                request.payment_token.to_owned(),
                request.payment_method.map(Into::into),
                Some(setup_mandate),
            ))
        }
        Some(api::MandateTxnType::RecurringMandateTxn) => {
            let (token_, payment_method_type_) =
                get_token_for_recurring_mandate(state, request, merchant_id).await?;
            Ok((token_, payment_method_type_, None))
        }
        None => Ok((
            request.payment_token.to_owned(),
            request.payment_method.map(Into::into),
            request.mandate_data.clone(),
        )),
    }
}

pub async fn get_token_for_recurring_mandate(
    state: &AppState,
    req: &api::PaymentsRequest,
    merchant_id: &str,
) -> RouterResult<(Option<String>, Option<storage_enums::PaymentMethodType>)> {
    let db = &*state.store;
    let mandate_id = req.mandate_id.clone().get_required_value("mandate_id")?;

    let mandate = db
        .find_mandate_by_merchant_id_mandate_id(merchant_id, mandate_id.as_str())
        .await
        .map_err(|error| error.to_not_found_response(errors::ApiErrorResponse::MandateNotFound))?;

    let customer = req.customer_id.clone().get_required_value("customer_id")?;

    let payment_method_id = {
        if mandate.customer_id != customer {
            Err(report!(errors::ApiErrorResponse::PreconditionFailed {
                message: "customer_id must match mandate customer_id".into()
            }))?
        }
        if mandate.mandate_status != storage_enums::MandateStatus::Active {
            Err(report!(errors::ApiErrorResponse::PreconditionFailed {
                message: "mandate is not active".into()
            }))?
        };
        mandate.payment_method_id
    };

    let payment_method = db
        .find_payment_method(payment_method_id.as_str())
        .await
        .map_err(|error| {
            error.to_not_found_response(errors::ApiErrorResponse::PaymentMethodNotFound)
        })?;

    let token = Uuid::new_v4().to_string();

    let _ = cards::get_lookup_key_from_locker(state, &token, &payment_method).await?;

    if let Some(payment_method_from_request) = req.payment_method {
        let pm: storage_enums::PaymentMethodType = payment_method_from_request.into();
        if pm != payment_method.payment_method {
            Err(report!(errors::ApiErrorResponse::PreconditionFailed {
                message: "payment method in request does not match previously provided payment \
                          method information"
                    .into()
            }))?
        }
    };

    Ok((Some(token), Some(payment_method.payment_method)))
}

#[instrument(skip_all)]
/// Check weather the merchant id in the request
/// and merchant id in the merchant account are same.
pub fn validate_merchant_id(
    merchant_id: &str,
    request_merchant_id: Option<&str>,
) -> CustomResult<(), errors::ApiErrorResponse> {
    // Get Merchant Id from the merchant
    // or get from merchant account

    let request_merchant_id = request_merchant_id.unwrap_or(merchant_id);

    utils::when(
        merchant_id.ne(request_merchant_id),
        Err(report!(errors::ApiErrorResponse::PreconditionFailed {
            message: format!(
                "Invalid `merchant_id`: {request_merchant_id} not found in merchant account"
            )
        })),
    )
}

#[instrument(skip_all)]
pub fn validate_request_amount_and_amount_to_capture(
    op_amount: Option<i32>,
    op_amount_to_capture: Option<i32>,
) -> CustomResult<(), errors::ApiErrorResponse> {
    // If both amount and amount to capture is present
    // then amount to be capture should be less than or equal to request amount

    let is_capture_amount_valid = op_amount
        .and_then(|amount| {
            op_amount_to_capture.map(|amount_to_capture| amount_to_capture.le(&amount))
        })
        .unwrap_or(true);

    utils::when(
        !is_capture_amount_valid,
        Err(report!(errors::ApiErrorResponse::PreconditionFailed {
            message: format!(
            "amount_to_capture is greater than amount capture_amount: {:?} request_amount: {:?}",
            op_amount_to_capture, op_amount
        )
        })),
    )
}

pub fn validate_mandate(
    req: impl Into<api::MandateValidationFields>,
) -> RouterResult<Option<api::MandateTxnType>> {
    let req: api::MandateValidationFields = req.into();
    match req.is_mandate() {
        Some(api::MandateTxnType::NewMandateTxn) => {
            validate_new_mandate_request(req)?;
            Ok(Some(api::MandateTxnType::NewMandateTxn))
        }
        Some(api::MandateTxnType::RecurringMandateTxn) => {
            validate_recurring_mandate(req)?;
            Ok(Some(api::MandateTxnType::RecurringMandateTxn))
        }
        None => Ok(None),
    }
}

fn validate_new_mandate_request(req: api::MandateValidationFields) -> RouterResult<()> {
    let confirm = req.confirm.get_required_value("confirm")?;

    if !confirm {
        Err(report!(errors::ApiErrorResponse::PreconditionFailed {
            message: "`confirm` must be `true` for mandates".into()
        }))?
    }

    let _ = req.customer_id.as_ref().get_required_value("customer_id")?;

    let mandate_data = req
        .mandate_data
        .clone()
        .get_required_value("mandate_data")?;

    if api_enums::FutureUsage::OnSession
        == req
            .setup_future_usage
            .get_required_value("setup_future_usage")?
    {
        Err(report!(errors::ApiErrorResponse::PreconditionFailed {
            message: "`setup_future_usage` must be `off_session` for mandates".into()
        }))?
    };

    if (mandate_data.customer_acceptance.acceptance_type == api::AcceptanceType::Online)
        && mandate_data.customer_acceptance.online.is_none()
    {
        Err(report!(errors::ApiErrorResponse::PreconditionFailed {
            message: "`mandate_data.customer_acceptance.online` is required when \
                      `mandate_data.customer_acceptance.acceptance_type` is `online`"
                .into()
        }))?
    }

    Ok(())
}

pub fn create_startpay_url(
    server: &Server,
    payment_attempt: &storage::PaymentAttempt,
    payment_intent: &storage::PaymentIntent,
) -> String {
    format!(
        "{}/payments/start/{}/{}/{}",
        server.base_url,
        payment_intent.payment_id,
        payment_intent.merchant_id,
        payment_attempt.txn_id
    )
}

pub fn create_redirect_url(
    server: &Server,
    payment_attempt: &storage::PaymentAttempt,
    connector_name: &String,
) -> String {
    format!(
        "{}/payments/{}/{}/response/{}",
        server.base_url, payment_attempt.payment_id, payment_attempt.merchant_id, connector_name
    )
}
fn validate_recurring_mandate(req: api::MandateValidationFields) -> RouterResult<()> {
    req.mandate_id.check_value_present("mandate_id")?;

    req.customer_id.check_value_present("customer_id")?;

    let confirm = req.confirm.get_required_value("confirm")?;
    if !confirm {
        Err(report!(errors::ApiErrorResponse::PreconditionFailed {
            message: "`confirm` must be `true` for mandates".into()
        }))?
    }

    let off_session = req.off_session.get_required_value("off_session")?;
    if !off_session {
        Err(report!(errors::ApiErrorResponse::PreconditionFailed {
            message: "`off_session` should be `true` for mandates".into()
        }))?
    }

    Ok(())
}

#[instrument(skip_all)]
pub fn payment_attempt_status_fsm(
    payment_method_data: &Option<api::PaymentMethod>,
    confirm: Option<bool>,
) -> storage_enums::AttemptStatus {
    match payment_method_data {
        Some(_) => match confirm {
            Some(true) => storage_enums::AttemptStatus::Pending,
            _ => storage_enums::AttemptStatus::ConfirmationAwaited,
        },
        None => storage_enums::AttemptStatus::PaymentMethodAwaited,
    }
}

pub fn payment_intent_status_fsm(
    payment_method_data: &Option<api::PaymentMethod>,
    confirm: Option<bool>,
) -> storage_enums::IntentStatus {
    match payment_method_data {
        Some(_) => match confirm {
            Some(true) => storage_enums::IntentStatus::RequiresCustomerAction,
            _ => storage_enums::IntentStatus::RequiresConfirmation,
        },
        None => storage_enums::IntentStatus::RequiresPaymentMethod,
    }
}

pub fn response_operation<'a, F, R>() -> BoxedOperation<'a, F, R>
where
    F: Send + Clone,
    PaymentResponse: Operation<F, R>,
{
    Box::new(PaymentResponse)
}

pub async fn amap<A, B, E, F, Fut>(value: Result<A, E>, func: F) -> Result<B, E>
where
    F: FnOnce(A) -> Fut,
    Fut: futures::Future<Output = Result<B, E>>,
{
    match value {
        Ok(a) => func(a).await,
        Err(err) => Err(err),
    }
}

#[instrument(skip_all)]
pub(crate) async fn call_payment_method(
    state: &AppState,
    merchant_id: &str,
    payment_method: Option<&api::PaymentMethod>,
    payment_method_type: Option<storage_enums::PaymentMethodType>,
    maybe_customer: &Option<storage::Customer>,
) -> RouterResult<api::PaymentMethodResponse> {
    match payment_method {
        Some(pm_data) => match payment_method_type {
            Some(payment_method_type) => match pm_data {
                api::PaymentMethod::Card(card) => {
                    //TODO: get it from temp_card
                    let card_detail = api::CardDetail {
                        card_number: card.card_number.clone(),
                        card_exp_month: card.card_exp_month.clone(),
                        card_exp_year: card.card_exp_year.clone(),
                        card_holder_name: Some(card.card_holder_name.clone()),
                    };
                    match maybe_customer {
                        Some(customer) => {
                            let customer_id = customer.customer_id.clone();
                            let payment_method_request = api::CreatePaymentMethod {
                                merchant_id: Some(merchant_id.to_string()),
                                payment_method: payment_method_type.into(),
                                payment_method_type: None,
                                payment_method_issuer: None,
                                payment_method_issuer_code: None,
                                card: Some(card_detail),
                                metadata: None,
                                customer_id: Some(customer_id),
                            };
                            let resp = cards::add_payment_method(
                                state,
                                payment_method_request,
                                merchant_id.to_string(),
                            )
                            .await
                            .attach_printable("Error on adding payment method")?;
                            match resp {
                                crate::services::BachResponse::Json(payment_method) => {
                                    Ok(payment_method)
                                }
                                _ => Err(report!(errors::ApiErrorResponse::InternalServerError)
                                    .attach_printable("Error on adding payment method")),
                            }
                        }
                        None => Err(report!(errors::ApiErrorResponse::MissingRequiredField {
                            field_name: "customer".to_string()
                        })
                        .attach_printable("Missing Customer Object")),
                    }
                }
                _ => {
                    let payment_method_request = api::CreatePaymentMethod {
                        merchant_id: Some(merchant_id.to_string()),
                        payment_method: payment_method_type.into(),
                        payment_method_type: None,
                        payment_method_issuer: None,
                        payment_method_issuer_code: None,
                        card: None,
                        metadata: None,
                        customer_id: None,
                    };
                    let resp = cards::add_payment_method(
                        state,
                        payment_method_request,
                        merchant_id.to_string(),
                    )
                    .await
                    .attach_printable("Error on adding payment method")?;
                    match resp {
                        crate::services::BachResponse::Json(payment_method) => Ok(payment_method),
                        _ => Err(report!(errors::ApiErrorResponse::InternalServerError)
                            .attach_printable("Error on adding payment method")),
                    }
                }
            },
            None => Err(report!(errors::ApiErrorResponse::MissingRequiredField {
                field_name: "payment_method_type".to_string()
            })
            .attach_printable("PaymentMethodType Required")),
        },
        None => Err(report!(errors::ApiErrorResponse::MissingRequiredField {
            field_name: "payment_method_data".to_string()
        })
        .attach_printable("PaymentMethodData required Or Card is already saved")),
    }
}

pub(crate) fn client_secret_auth(
    payload: api::PaymentsRequest,
    auth_type: &services::api::MerchantAuthentication,
) -> RouterResult<api::PaymentsRequest> {
    match auth_type {
        services::MerchantAuthentication::PublishableKey => {
            payload
                .client_secret
                .check_value_present("client_secret")
                .change_context(errors::ApiErrorResponse::MissingRequiredField {
                    field_name: "client_secret".to_owned(),
                })?;
            Ok(payload)
        }
        services::api::MerchantAuthentication::ApiKey => {
            if payload.client_secret.is_some() {
                Err(report!(errors::ApiErrorResponse::InvalidRequestData {
                    message: "client_secret is not a valid parameter".to_owned(),
                }))
            } else {
                Ok(payload)
            }
        }
        _ => Err(report!(errors::ApiErrorResponse::InternalServerError)
            .attach_printable("Unexpected Auth type")),
    }
}

pub async fn get_customer_from_details(
    db: &dyn StorageInterface,
    customer_id: Option<String>,
    merchant_id: &str,
) -> CustomResult<Option<storage::Customer>, errors::StorageError> {
    match customer_id {
        None => Ok(None),
        Some(c_id) => {
            db.find_customer_optional_by_customer_id_merchant_id(&c_id, merchant_id)
                .await
        }
    }
}

pub async fn get_connector_default(
    merchant_account: &storage::MerchantAccount,
    state: &AppState,
) -> CustomResult<api::ConnectorCallType, errors::ApiErrorResponse> {
    let connectors = &state.conf.connectors;
    let vec_val: Vec<serde_json::Value> = merchant_account
        .custom_routing_rules
        .clone()
        .parse_value("CustomRoutingRulesVec")
        .change_context(errors::ConnectorError::RoutingRulesParsingError)
        .change_context(errors::ApiErrorResponse::InternalServerError)?;
    let custom_routing_rules: api::CustomRoutingRules = vec_val[0]
        .clone()
        .parse_value("CustomRoutingRules")
        .change_context(errors::ConnectorError::RoutingRulesParsingError)
        .change_context(errors::ApiErrorResponse::InternalServerError)?;
    let connector_names = custom_routing_rules
        .connectors_pecking_order
        .unwrap_or_else(|| vec!["stripe".to_string()]);

    //use routing rules if configured by merchant else query MCA as per PM
    let connector_list: types::ConnectorsList = types::ConnectorsList {
        connectors: connector_names,
    };

    let connector_name = connector_list
        .connectors
        .first()
        .get_required_value("connectors")
        .change_context(errors::ConnectorError::FailedToObtainPreferredConnector)
        .change_context(errors::ApiErrorResponse::InternalServerError)?
        .as_str();

    let connector_data = api::ConnectorData::get_connector_by_name(connectors, connector_name)?;

    Ok(api::ConnectorCallType::Single(connector_data))
}

#[instrument(skip_all)]
pub async fn create_customer_if_not_exist<'a, F: Clone, R>(
    operation: BoxedOperation<'a, F, R>,
    db: &dyn StorageInterface,
    payment_data: &mut PaymentData<F>,
    req: Option<CustomerDetails>,
    merchant_id: &str,
) -> CustomResult<(BoxedOperation<'a, F, R>, Option<storage::Customer>), errors::StorageError> {
    let req = req
        .get_required_value("customer")
        .change_context(errors::StorageError::ValueNotFound("customer".to_owned()))?;
    let optional_customer = match req.customer_id.as_ref() {
        Some(customer_id) => {
            let customer_data = db
                .find_customer_optional_by_customer_id_merchant_id(customer_id, merchant_id)
                .await?;
            Some(match customer_data {
                Some(c) => Ok(c),
                None => {
                    let new_customer = storage::CustomerNew {
                        customer_id: customer_id.to_string(),
                        merchant_id: merchant_id.to_string(),
                        name: req.name.peek_cloning(),
                        email: req.email.clone(),
                        phone: req.phone.clone(),
                        phone_country_code: req.phone_country_code.clone(),
                        ..storage::CustomerNew::default()
                    };

                    db.insert_customer(new_customer).await
                }
            })
        }
        None => match &payment_data.payment_intent.customer_id {
            None => None,
            Some(customer_id) => db
                .find_customer_optional_by_customer_id_merchant_id(customer_id, merchant_id)
                .await?
                .map(Ok),
        },
    };
    Ok((
        operation,
        match optional_customer {
            Some(customer) => {
                let customer = customer?;

                payment_data.payment_intent.customer_id = Some(customer.customer_id.clone());

                Some(customer)
            }
            None => None,
        },
    ))
}

#[allow(clippy::too_many_arguments)]
pub async fn make_pm_data<'a, F: Clone, R>(
    operation: BoxedOperation<'a, F, R>,
    state: &'a AppState,
    payment_method: Option<storage_enums::PaymentMethodType>,
    txn_id: &str,
    _payment_attempt: &storage::PaymentAttempt,
    request: &Option<api::PaymentMethod>,
    token: &Option<String>,
) -> RouterResult<(BoxedOperation<'a, F, R>, Option<api::PaymentMethod>)> {
    let payment_method = match (request, token) {
        (_, Some(token)) => Ok::<_, error_stack::Report<errors::ApiErrorResponse>>(
            if payment_method == Some(storage_enums::PaymentMethodType::Card) {
                // TODO: Handle token expiry
                Vault::get_payment_method_data_from_locker(state, token).await?
            } else {
                // TODO: Implement token flow for other payment methods
                None
            },
        ),
        (pm @ Some(api::PaymentMethod::Card(card)), _) => {
            Vault::store_payment_method_data_in_locker(state, txn_id, card).await?;
            Ok(pm.to_owned())
        }
        (pm @ Some(api::PaymentMethod::PayLater(_)), _) => Ok(pm.to_owned()),
        (pm @ Some(api::PaymentMethod::Wallet(_)), _) => Ok(pm.to_owned()),
        _ => Ok(None),
    }?;

    let payment_method = match payment_method {
        Some(pm) => Some(pm),
        None => Vault::get_payment_method_data_from_locker(state, txn_id).await?,
    };

    Ok((operation, payment_method))
}

pub struct Vault {}

#[cfg(not(feature = "basilisk"))]
impl Vault {
    #[instrument(skip_all)]
    pub async fn get_payment_method_data_from_locker(
        state: &AppState,
        lookup_key: &str,
    ) -> RouterResult<Option<api::PaymentMethod>> {
        let resp = cards::mock_get_card(&*state.store, lookup_key)
            .await
            .change_context(errors::ApiErrorResponse::InternalServerError)?;
        let card = resp.card;
        let card_number = card
            .card_number
            .peek_cloning()
            .get_required_value("card_number")?;
        let card_exp_month = card
            .card_exp_month
            .peek_cloning()
            .get_required_value("expiry_month")?;
        let card_exp_year = card
            .card_exp_year
            .peek_cloning()
            .get_required_value("expiry_year")?;
        let card_holder_name = card.name_on_card.peek_cloning().unwrap_or_default();
        let card = api::PaymentMethod::Card(api::CCard {
            card_number: card_number.into(),
            card_exp_month: card_exp_month.into(),
            card_exp_year: card_exp_year.into(),
            card_holder_name: card_holder_name.into(),
            card_cvc: "card_cvc".to_string().into(),
        });
        Ok(Some(card))
    }

    #[instrument(skip_all)]
    async fn store_payment_method_data_in_locker(
        state: &AppState,
        txn_id: &str,
        card: &api::CCard,
    ) -> RouterResult<String> {
        let card_detail = api::CardDetail {
            card_number: card.card_number.clone(),
            card_exp_month: card.card_exp_month.clone(),
            card_exp_year: card.card_exp_year.clone(),
            card_holder_name: Some(card.card_holder_name.clone()),
        };
        let db = &*state.store;
        cards::mock_add_card(db, txn_id, &card_detail)
            .await
            .change_context(errors::ApiErrorResponse::InternalServerError)
            .attach_printable("Add Card Failed")?;
        Ok(txn_id.to_string())
    }
}

#[cfg(feature = "basilisk")]
use crate::{core::payment_methods::transformers, utils::StringExt};

#[cfg(feature = "basilisk")]
impl Vault {
    #[instrument(skip_all)]
    pub async fn get_payment_method_data_from_locker(
        state: &AppState,
        lookup_key: &str,
    ) -> RouterResult<Option<api::PaymentMethod>> {
        let de_tokenize = cards::get_tokenized_data(state, lookup_key, true).await?;
        let value1: api::TokenizedCardValue1 = de_tokenize
            .value1
            .parse_struct("TokenizedCardValue1")
            .change_context(errors::ApiErrorResponse::InternalServerError)
            .attach_printable("Error parsing TokenizedCardValue1")?;
        let value2 = de_tokenize.value2;
        let card_cvc = if value2.is_empty() {
            //mandatory field in api contract (when querying from legacy locker we don't get cvv), cvv handling needs to done
            "".to_string()
        } else {
            let tk_value2: api::TokenizedCardValue2 = value2
                .parse_struct("TokenizedCardValue2")
                .change_context(errors::ApiErrorResponse::InternalServerError)
                .attach_printable("Error parsing TokenizedCardValue2")?;
            tk_value2.card_security_code.unwrap_or_default()
        };
        let card = api::PaymentMethod::Card(api::CCard {
            card_number: value1.card_number.into(),
            card_exp_month: value1.exp_month.into(),
            card_exp_year: value1.exp_year.into(),
            card_holder_name: value1.name_on_card.unwrap_or_default().into(),
            card_cvc: card_cvc.into(),
        });
        Ok(Some(card))
    }

    #[instrument(skip_all)]
    async fn store_payment_method_data_in_locker(
        state: &AppState,
        txn_id: &str,
        card: &api::CCard,
    ) -> RouterResult<String> {
        let value1 = transformers::mk_card_value1(
            card.card_number.peek().clone(),
            card.card_exp_year.peek().clone(),
            card.card_exp_month.peek().clone(),
            Some(card.card_holder_name.peek().clone()),
            None,
            None,
            None,
        )
        .change_context(errors::ApiErrorResponse::InternalServerError)
        .attach_printable("Error getting Value1 for locker")?;
        let value2 =
            transformers::mk_card_value2(Some(card.card_cvc.peek().clone()), None, None, None)
                .change_context(errors::ApiErrorResponse::InternalServerError)
                .attach_printable("Error getting Value12 for locker")?;
        cards::create_tokenize(state, value1, Some(value2), txn_id.to_string()).await
    }
}

#[instrument(skip_all)]
pub async fn create_temp_card(
    state: &AppState,
    txn_id: &str,
    card: &api::CCard,
) -> RouterResult<storage::TempCard> {
    let (card_info, temp_card);
    card_info = format!(
        "{}:::{}:::{}:::{}:::{}",
        card.card_number.peek(),
        card.card_exp_month.peek(),
        card.card_exp_year.peek(),
        card.card_holder_name.peek(),
        card.card_cvc.peek()
    );

    let card_info_val = cards::get_card_info_value(&state.conf.keys, card_info).await?;
    temp_card = storage::TempCardNew {
        card_info: Some(card_info_val),
        date_created: common_utils::date_time::now(),
        txn_id: Some(txn_id.to_string()),
        id: None,
    };
    state
        .store
        .insert_temp_card(temp_card)
        .await
        .change_context(errors::ApiErrorResponse::InternalServerError)
}

#[instrument(skip_all)]
pub(crate) fn validate_capture_method(
    capture_method: storage_enums::CaptureMethod,
) -> RouterResult<()> {
    utils::when(
        capture_method == storage_enums::CaptureMethod::Automatic,
        Err(report!(errors::ApiErrorResponse::PaymentUnexpectedState {
            field_name: "capture_method".to_string(),
            current_flow: "captured".to_string(),
            current_value: capture_method.to_string(),
            states: "manual_single, manual_multiple, scheduled".to_string()
        })),
    )
}

#[instrument(skip_all)]
pub(crate) fn validate_status(status: storage_enums::IntentStatus) -> RouterResult<()> {
    utils::when(
        status != storage_enums::IntentStatus::RequiresCapture,
        Err(report!(errors::ApiErrorResponse::PaymentUnexpectedState {
            field_name: "payment.status".to_string(),
            current_flow: "captured".to_string(),
            current_value: status.to_string(),
            states: "requires_capture".to_string()
        })),
    )
}

#[instrument(skip_all)]
pub(crate) fn validate_amount_to_capture(
    amount: i32,
    amount_to_capture: Option<i32>,
) -> RouterResult<()> {
    utils::when(
        amount_to_capture.is_some() && (Some(amount) < amount_to_capture),
        Err(report!(errors::ApiErrorResponse::InvalidRequestData {
            message: "amount_to_capture is greater than amount".to_string()
        })),
    )
}

pub fn can_call_connector(status: storage_enums::IntentStatus) -> bool {
    matches!(
        status,
        storage_enums::IntentStatus::Failed
            | storage_enums::IntentStatus::Processing
            | storage_enums::IntentStatus::Succeeded
            | storage_enums::IntentStatus::RequiresCustomerAction
    )
}

pub fn append_option<T, U, F, V>(func: F, option1: Option<T>, option2: Option<U>) -> Option<V>
where
    F: FnOnce(T, U) -> V,
{
    Some(func(option1?, option2?))
}

pub(super) async fn filter_by_constraints(
    db: &dyn StorageInterface,
    constraints: &api::PaymentListConstraints,
    merchant_id: &str,
    storage_scheme: storage_enums::MerchantStorageScheme,
) -> CustomResult<Vec<storage::PaymentIntent>, errors::StorageError> {
    let result = db
        .filter_payment_intent_by_constraints(merchant_id, constraints, storage_scheme)
        .await?;
    Ok(result)
}

pub(super) fn validate_payment_list_request(
    req: &api::PaymentListConstraints,
) -> CustomResult<(), errors::ApiErrorResponse> {
    utils::when(
        req.limit > 100 || req.limit < 1,
        Err(errors::ApiErrorResponse::InvalidRequestData {
            message: "limit should be in between 1 and 100".to_string(),
        }),
    )?;
    Ok(())
}

pub fn get_handle_response_url(
    payment_id: String,
    merchant_account: &storage::MerchantAccount,
    response: api::PaymentsResponse,
    connector: String,
) -> RouterResult<api::RedirectionResponse> {
    let payments_return_url = response.return_url.as_ref();
    let redirection_response = make_pg_redirect_response(payment_id, &response, connector);

    let return_url = make_merchant_url_with_response(
        merchant_account,
        redirection_response,
        payments_return_url,
    )
    .attach_printable("Failed to make merchant url with response")?;

    make_url_with_signature(&return_url, merchant_account)
}

pub fn make_merchant_url_with_response(
    merchant_account: &storage::MerchantAccount,
    redirection_response: api::PgRedirectResponse,
    request_return_url: Option<&String>,
) -> RouterResult<String> {
    // take return url if provided in the request else use merchant return url
    let url = request_return_url
        .or(merchant_account.return_url.as_ref())
        .get_required_value("return_url")?;

    let status_check = redirection_response.status;

    let payment_intent_id = redirection_response.payment_id;

    let merchant_url_with_response = if merchant_account.redirect_to_merchant_with_http_post {
        url::Url::parse_with_params(
            url,
            &[
                ("status", status_check.to_string()),
                ("order_id", payment_intent_id),
            ],
        )
        .into_report()
        .change_context(errors::ApiErrorResponse::InternalServerError)
        .attach_printable("Unable to parse the url with param")?
    } else {
        let amount = redirection_response.amount.get_required_value("amount")?;
        url::Url::parse_with_params(
            url,
            &[
                ("status", status_check.to_string()),
                ("order_id", payment_intent_id),
                ("amount", amount.to_string()),
            ],
        )
        .into_report()
        .change_context(errors::ApiErrorResponse::InternalServerError)
        .attach_printable("Unable to parse the url with param")?
    };

    Ok(merchant_url_with_response.to_string())
}

pub fn make_pg_redirect_response(
    payment_id: String,
    response: &api::PaymentsResponse,
    connector: String,
) -> api::PgRedirectResponse {
    api::PgRedirectResponse {
        payment_id,
        status: response.status,
        gateway_id: connector,
        customer_id: response.customer_id.to_owned(),
        amount: Some(response.amount),
    }
}

pub fn make_url_with_signature(
    redirect_url: &str,
    merchant_account: &storage::MerchantAccount,
) -> RouterResult<api::RedirectionResponse> {
    let mut url = url::Url::parse(redirect_url)
        .into_report()
        .change_context(errors::ApiErrorResponse::InternalServerError)
        .attach_printable("Unable to parse the url")?;

    let mut base_url = url.clone();
    base_url.query_pairs_mut().clear();

    let url = if merchant_account.enable_payment_response_hash {
        let key = merchant_account
            .payment_response_hash_key
            .as_ref()
            .get_required_value("payment_response_hash_key")?;
        let signature = hmac_sha256_sorted_query_params(
            &mut url.query_pairs().collect::<Vec<_>>(),
            key.as_str(),
        )?;

        url.query_pairs_mut()
            .append_pair("signature", &signature)
            .append_pair("signature_algorithm", "HMAC-SHA256");
        url.to_owned()
    } else {
        url.to_owned()
    };

    let parameters = url
        .query_pairs()
        .collect::<Vec<_>>()
        .iter()
        .map(|(key, value)| (key.clone().into_owned(), value.clone().into_owned()))
        .collect::<Vec<_>>();

    Ok(api::RedirectionResponse {
        return_url: base_url.to_string(),
        params: parameters,
        return_url_with_query_params: url.to_string(),
        http_method: if merchant_account.redirect_to_merchant_with_http_post {
            services::Method::Post
        } else {
            services::Method::Get
        },
        headers: Vec::new(),
    })
}

pub fn hmac_sha256_sorted_query_params<'a>(
    params: &mut [(Cow<str>, Cow<str>)],
    key: &'a str,
) -> RouterResult<String> {
    params.sort();
    let final_string = params
        .iter()
        .map(|(key, value)| format!("{key}={value}"))
        .collect::<Vec<_>>()
        .join("&");

    let signature = crypto::HmacSha256::sign_message(
        &crypto::HmacSha256,
        key.as_bytes(),
        final_string.as_bytes(),
    )
    .change_context(errors::ApiErrorResponse::InternalServerError)
    .attach_printable("Failed to sign the message")?;

    Ok(hex::encode(signature))
}

pub fn check_if_operation_confirm<Op: std::fmt::Debug>(operations: Op) -> bool {
    format!("{:?}", operations) == "PaymentConfirm"
}<|MERGE_RESOLUTION|>--- conflicted
+++ resolved
@@ -20,14 +20,9 @@
     routes::AppState,
     services,
     types::{
-<<<<<<< HEAD
         self,
-        api::{self, PgRedirectResponse},
-        storage::{self, enums},
-=======
         api::{self, enums as api_enums},
         storage::{self, enums as storage_enums},
->>>>>>> 5737076b
     },
     utils::{
         self,
