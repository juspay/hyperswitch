--- conflicted
+++ resolved
@@ -2381,8 +2381,6 @@
     }
 }
 
-<<<<<<< HEAD
-=======
 #[inline(always)]
 pub fn is_manual_retry_allowed(
     intent_status: &storage_enums::IntentStatus,
@@ -2431,109 +2429,6 @@
     }
 }
 
-pub fn validate_and_add_order_details_to_payment_intent(
-    payment_intent: &mut storage::payment_intent::PaymentIntent,
-    request: &api::PaymentsRequest,
-) -> RouterResult<()> {
-    let parsed_metadata_db: Option<api_models::payments::Metadata> = payment_intent
-        .metadata
-        .as_ref()
-        .map(|metadata_value| {
-            metadata_value
-                .peek()
-                .clone()
-                .parse_value("metadata")
-                .change_context(errors::ApiErrorResponse::InvalidDataValue {
-                    field_name: "metadata",
-                })
-                .attach_printable("unable to parse metadata")
-        })
-        .transpose()?;
-    let order_details_metadata_db = parsed_metadata_db
-        .as_ref()
-        .and_then(|meta| meta.order_details.to_owned());
-    let order_details_outside_metadata_db = payment_intent.order_details.as_ref();
-    let order_details_outside_metadata_req = request.order_details.as_ref();
-    let order_details_metadata_req = request
-        .metadata
-        .as_ref()
-        .and_then(|meta| meta.order_details.to_owned());
-
-    if order_details_metadata_db
-        .as_ref()
-        .zip(order_details_outside_metadata_db.as_ref())
-        .is_some()
-    {
-        Err(errors::ApiErrorResponse::NotSupported { message: "order_details cannot be present both inside and outside metadata in payment intent in db".to_string() })?
-    }
-    let order_details_outside = match order_details_outside_metadata_req {
-        Some(order) => match order_details_metadata_db {
-            Some(_) => Err(errors::ApiErrorResponse::NotSupported {
-                message: "order_details previously present inside of metadata".to_string(),
-            })?,
-            None => Some(order),
-        },
-        None => match order_details_metadata_req {
-            Some(_order) => match order_details_outside_metadata_db {
-                Some(_) => Err(errors::ApiErrorResponse::NotSupported {
-                    message: "order_details previously present outside of metadata".to_string(),
-                })?,
-                None => None,
-            },
-            None => None,
-        },
-    };
-    add_order_details_and_metadata_to_payment_intent(
-        payment_intent,
-        request,
-        parsed_metadata_db,
-        &order_details_outside.map(|data| data.to_owned()),
-    )
-}
-
-pub fn add_order_details_and_metadata_to_payment_intent(
-    mut payment_intent: &mut storage::payment_intent::PaymentIntent,
-    request: &api::PaymentsRequest,
-    parsed_metadata_db: Option<api_models::payments::Metadata>,
-    order_details_outside: &Option<Vec<api_models::payments::OrderDetailsWithAmount>>,
-) -> RouterResult<()> {
-    let metadata_with_order_details = match request.metadata.as_ref() {
-        Some(meta) => {
-            let transformed_metadata = match parsed_metadata_db {
-                Some(meta_db) => api_models::payments::Metadata {
-                    order_details: meta.order_details.to_owned(),
-                    ..meta_db
-                },
-                None => meta.to_owned(),
-            };
-            let transformed_metadata_value =
-                Encode::<api_models::payments::Metadata>::encode_to_value(&transformed_metadata)
-                    .change_context(errors::ApiErrorResponse::InternalServerError)
-                    .attach_printable("Encoding Metadata to value failed")?;
-            Some(masking::Secret::new(transformed_metadata_value))
-        }
-        None => None,
-    };
-    if let Some(order_details_outside_struct) = order_details_outside {
-        let order_details_outside_value = order_details_outside_struct
-            .iter()
-            .map(|order| {
-                Encode::<api_models::payments::OrderDetailsWithAmount>::encode_to_value(order)
-                    .change_context(errors::ApiErrorResponse::InternalServerError)
-                    .map(masking::Secret::new)
-            })
-            .collect::<Result<Vec<_>, _>>()?;
-        payment_intent.order_details = Some(order_details_outside_value);
-    };
-
-    if metadata_with_order_details.is_some() {
-        payment_intent.metadata = metadata_with_order_details;
-    }
-
-    Ok(())
-}
-
->>>>>>> d5281329
 #[cfg(test)]
 mod test {
     #![allow(clippy::unwrap_used)]
