use std::{borrow::Cow, collections::HashSet, net::IpAddr, ops::Deref, str::FromStr};

pub use ::payment_methods::helpers::{
    populate_bin_details_for_payment_method_create,
    validate_payment_method_type_against_payment_method,
};
#[cfg(feature = "v2")]
use api_models::ephemeral_key::ClientSecretResponse;
use api_models::{
    mandates::RecurringDetails,
    payments::{additional_info as payment_additional_types, RequestSurchargeDetails},
};
use base64::Engine;
#[cfg(feature = "v1")]
use common_enums::enums::{CallConnectorAction, ExecutionMode, GatewaySystem};
use common_enums::ConnectorType;
#[cfg(feature = "v2")]
use common_utils::id_type::GenerateId;
use common_utils::{
    crypto::Encryptable,
    ext_traits::{AsyncExt, ByteSliceExt, Encode, ValueExt},
    fp_utils, generate_id,
    id_type::{self},
    new_type::{MaskedIban, MaskedSortCode},
    pii, type_name,
    types::{
        keymanager::{Identifier, KeyManagerState, ToEncryptable},
        MinorUnit,
    },
};
use diesel_models::enums;
// TODO : Evaluate all the helper functions ()
use error_stack::{report, ResultExt};
#[cfg(feature = "v1")]
use external_services::grpc_client;
use futures::future::Either;
#[cfg(feature = "v1")]
use hyperswitch_domain_models::payments::payment_intent::CustomerData;
use hyperswitch_domain_models::{
    mandates::MandateData,
    payment_method_data::{GetPaymentMethodType, PazeWalletData},
    payments::{
        self as domain_payments, payment_attempt::PaymentAttempt,
        payment_intent::PaymentIntentFetchConstraints, PaymentIntent,
    },
    router_data::KlarnaSdkResponse,
};
pub use hyperswitch_interfaces::{
    api::ConnectorSpecifications,
    configs::MerchantConnectorAccountType,
    integrity::{CheckIntegrity, FlowIntegrity, GetIntegrityObject},
};
use josekit::jwe;
use masking::{ExposeInterface, PeekInterface, SwitchStrategy};
use num_traits::{FromPrimitive, ToPrimitive};
use openssl::{
    derive::Deriver,
    pkey::PKey,
    symm::{decrypt_aead, Cipher},
};
use rand::Rng;
#[cfg(feature = "v2")]
use redis_interface::errors::RedisError;
use router_env::{instrument, logger, tracing};
use rust_decimal::Decimal;
use serde::{Deserialize, Serialize};
use uuid::Uuid;
use x509_parser::parse_x509_certificate;

use super::{
    operations::{BoxedOperation, Operation, PaymentResponse},
    CustomerDetails, PaymentData,
};
#[cfg(feature = "v1")]
use crate::core::{
    payments::{
        call_connector_service,
        flows::{ConstructFlowSpecificData, Feature},
        operations::ValidateResult as OperationsValidateResult,
        should_add_task_to_process_tracker, OperationSessionGetters, OperationSessionSetters,
        TokenizationAction,
    },
    unified_connector_service::{
        send_comparison_data, update_gateway_system_in_feature_metadata, ComparisonData,
    },
};
#[cfg(feature = "v1")]
use crate::routes;
use crate::{
    configs::settings::{ConnectorRequestReferenceIdConfig, TempLockerEnableConfig},
    connector,
    consts::{self, BASE64_ENGINE},
    core::{
        authentication,
        errors::{self, CustomResult, RouterResult, StorageErrorExt},
        mandate::helpers::MandateGenericData,
        payment_methods::{
            self,
            cards::{self},
            network_tokenization, vault,
        },
        payments,
        pm_auth::retrieve_payment_method_from_auth_service,
    },
    db::StorageInterface,
    routes::{metrics, payment_methods as payment_methods_handler, SessionState},
    services,
    types::{
        api::{self, admin, enums as api_enums, MandateValidationFieldsExt},
        domain::{self, types},
        storage::{self, enums as storage_enums, ephemeral_key, CardTokenData},
        transformers::{ForeignFrom, ForeignTryFrom},
        AdditionalMerchantData, AdditionalPaymentMethodConnectorResponse, ErrorResponse,
        MandateReference, MerchantAccountData, MerchantRecipientData, PaymentsResponseData,
        RecipientIdType, RecurringMandatePaymentData, RouterData,
    },
    utils::{
        self,
        crypto::{self, SignMessage},
        OptionExt, StringExt,
    },
};
#[cfg(feature = "v2")]
use crate::{core::admin as core_admin, headers, types::ConnectorAuthType};
#[cfg(feature = "v1")]
use crate::{
    core::payment_methods::cards::create_encrypted_data, types::storage::CustomerUpdate::Update,
};

#[instrument(skip_all)]
#[allow(clippy::too_many_arguments)]
pub async fn create_or_update_address_for_payment_by_request(
    session_state: &SessionState,
    req_address: Option<&api::Address>,
    address_id: Option<&str>,
    merchant_id: &id_type::MerchantId,
    customer_id: Option<&id_type::CustomerId>,
    merchant_key_store: &domain::MerchantKeyStore,
    payment_id: &id_type::PaymentId,
    storage_scheme: storage_enums::MerchantStorageScheme,
) -> CustomResult<Option<domain::Address>, errors::ApiErrorResponse> {
    let key = merchant_key_store.key.get_inner().peek();
    let db = &session_state.store;
    let key_manager_state = &session_state.into();
    Ok(match address_id {
        Some(id) => match req_address {
            Some(address) => {
                let encrypted_data = types::crypto_operation(
                    &session_state.into(),
                    type_name!(domain::Address),
                    types::CryptoOperation::BatchEncrypt(
                        domain::FromRequestEncryptableAddress::to_encryptable(
                            domain::FromRequestEncryptableAddress {
                                line1: address.address.as_ref().and_then(|a| a.line1.clone()),
                                line2: address.address.as_ref().and_then(|a| a.line2.clone()),
                                line3: address.address.as_ref().and_then(|a| a.line3.clone()),
                                state: address.address.as_ref().and_then(|a| a.state.clone()),
                                first_name: address
                                    .address
                                    .as_ref()
                                    .and_then(|a| a.first_name.clone()),
                                last_name: address
                                    .address
                                    .as_ref()
                                    .and_then(|a| a.last_name.clone()),
                                zip: address.address.as_ref().and_then(|a| a.zip.clone()),
                                phone_number: address
                                    .phone
                                    .as_ref()
                                    .and_then(|phone| phone.number.clone()),
                                email: address
                                    .email
                                    .as_ref()
                                    .map(|a| a.clone().expose().switch_strategy()),
                                origin_zip: address
                                    .address
                                    .as_ref()
                                    .and_then(|a| a.origin_zip.clone()),
                            },
                        ),
                    ),
                    Identifier::Merchant(merchant_key_store.merchant_id.clone()),
                    key,
                )
                .await
                .and_then(|val| val.try_into_batchoperation())
                .change_context(errors::ApiErrorResponse::InternalServerError)
                .attach_printable("Failed while encrypting address")?;
                let encryptable_address =
                    domain::FromRequestEncryptableAddress::from_encryptable(encrypted_data)
                        .change_context(errors::ApiErrorResponse::InternalServerError)
                        .attach_printable("Failed while encrypting address")?;
                let address_update = storage::AddressUpdate::Update {
                    city: address
                        .address
                        .as_ref()
                        .and_then(|value| value.city.clone()),
                    country: address.address.as_ref().and_then(|value| value.country),
                    line1: encryptable_address.line1,
                    line2: encryptable_address.line2,
                    line3: encryptable_address.line3,
                    state: encryptable_address.state,
                    zip: encryptable_address.zip,
                    first_name: encryptable_address.first_name,
                    last_name: encryptable_address.last_name,
                    phone_number: encryptable_address.phone_number,
                    country_code: address
                        .phone
                        .as_ref()
                        .and_then(|value| value.country_code.clone()),
                    updated_by: storage_scheme.to_string(),
                    email: encryptable_address.email.map(|email| {
                        let encryptable: Encryptable<masking::Secret<String, pii::EmailStrategy>> =
                            Encryptable::new(
                                email.clone().into_inner().switch_strategy(),
                                email.into_encrypted(),
                            );
                        encryptable
                    }),
                    origin_zip: encryptable_address.origin_zip,
                };
                let address = db
                    .find_address_by_merchant_id_payment_id_address_id(
                        key_manager_state,
                        merchant_id,
                        payment_id,
                        id,
                        merchant_key_store,
                        storage_scheme,
                    )
                    .await
                    .change_context(errors::ApiErrorResponse::InternalServerError)
                    .attach_printable("Error while fetching address")?;
                Some(
                    db.update_address_for_payments(
                        key_manager_state,
                        address,
                        address_update,
                        payment_id.to_owned(),
                        merchant_key_store,
                        storage_scheme,
                    )
                    .await
                    .map(|payment_address| payment_address.address)
                    .to_not_found_response(errors::ApiErrorResponse::AddressNotFound)?,
                )
            }
            None => Some(
                db.find_address_by_merchant_id_payment_id_address_id(
                    key_manager_state,
                    merchant_id,
                    payment_id,
                    id,
                    merchant_key_store,
                    storage_scheme,
                )
                .await
                .map(|payment_address| payment_address.address),
            )
            .transpose()
            .to_not_found_response(errors::ApiErrorResponse::AddressNotFound)?,
        },
        None => match req_address {
            Some(address) => {
                let address =
                    get_domain_address(session_state, address, merchant_id, key, storage_scheme)
                        .await
                        .change_context(errors::ApiErrorResponse::InternalServerError)
                        .attach_printable("Failed while encrypting address while insert")?;

                let payment_address = domain::PaymentAddress {
                    address,
                    payment_id: payment_id.clone(),
                    customer_id: customer_id.cloned(),
                };

                Some(
                    db.insert_address_for_payments(
                        key_manager_state,
                        payment_id,
                        payment_address,
                        merchant_key_store,
                        storage_scheme,
                    )
                    .await
                    .map(|payment_address| payment_address.address)
                    .change_context(errors::ApiErrorResponse::InternalServerError)
                    .attach_printable("Failed while inserting new address")?,
                )
            }

            None => None,
        },
    })
}

#[instrument(skip_all)]
#[allow(clippy::too_many_arguments)]
pub async fn create_or_find_address_for_payment_by_request(
    state: &SessionState,
    req_address: Option<&api::Address>,
    address_id: Option<&str>,
    merchant_id: &id_type::MerchantId,
    customer_id: Option<&id_type::CustomerId>,
    merchant_key_store: &domain::MerchantKeyStore,
    payment_id: &id_type::PaymentId,
    storage_scheme: storage_enums::MerchantStorageScheme,
) -> CustomResult<Option<domain::Address>, errors::ApiErrorResponse> {
    let key = merchant_key_store.key.get_inner().peek();
    let db = &state.store;
    let key_manager_state = &state.into();
    Ok(match address_id {
        Some(id) => Some(
            db.find_address_by_merchant_id_payment_id_address_id(
                key_manager_state,
                merchant_id,
                payment_id,
                id,
                merchant_key_store,
                storage_scheme,
            )
            .await
            .map(|payment_address| payment_address.address),
        )
        .transpose()
        .to_not_found_response(errors::ApiErrorResponse::AddressNotFound)?,
        None => match req_address {
            Some(address) => {
                // generate a new address here
                let address = get_domain_address(state, address, merchant_id, key, storage_scheme)
                    .await
                    .change_context(errors::ApiErrorResponse::InternalServerError)
                    .attach_printable("Failed while encrypting address while insert")?;

                let payment_address = domain::PaymentAddress {
                    address,
                    payment_id: payment_id.clone(),
                    customer_id: customer_id.cloned(),
                };

                Some(
                    db.insert_address_for_payments(
                        key_manager_state,
                        payment_id,
                        payment_address,
                        merchant_key_store,
                        storage_scheme,
                    )
                    .await
                    .map(|payment_address| payment_address.address)
                    .change_context(errors::ApiErrorResponse::InternalServerError)
                    .attach_printable("Failed while inserting new address")?,
                )
            }
            None => None,
        },
    })
}

pub async fn get_domain_address(
    session_state: &SessionState,
    address: &api_models::payments::Address,
    merchant_id: &id_type::MerchantId,
    key: &[u8],
    storage_scheme: enums::MerchantStorageScheme,
) -> CustomResult<domain::Address, common_utils::errors::CryptoError> {
    async {
        let address_details = &address.address.as_ref();
        let encrypted_data = types::crypto_operation(
            &session_state.into(),
            type_name!(domain::Address),
            types::CryptoOperation::BatchEncrypt(
                domain::FromRequestEncryptableAddress::to_encryptable(
                    domain::FromRequestEncryptableAddress {
                        line1: address.address.as_ref().and_then(|a| a.line1.clone()),
                        line2: address.address.as_ref().and_then(|a| a.line2.clone()),
                        line3: address.address.as_ref().and_then(|a| a.line3.clone()),
                        state: address.address.as_ref().and_then(|a| a.state.clone()),
                        first_name: address.address.as_ref().and_then(|a| a.first_name.clone()),
                        last_name: address.address.as_ref().and_then(|a| a.last_name.clone()),
                        zip: address.address.as_ref().and_then(|a| a.zip.clone()),
                        phone_number: address
                            .phone
                            .as_ref()
                            .and_then(|phone| phone.number.clone()),
                        email: address
                            .email
                            .as_ref()
                            .map(|a| a.clone().expose().switch_strategy()),
                        origin_zip: address.address.as_ref().and_then(|a| a.origin_zip.clone()),
                    },
                ),
            ),
            Identifier::Merchant(merchant_id.to_owned()),
            key,
        )
        .await
        .and_then(|val| val.try_into_batchoperation())?;
        let encryptable_address =
            domain::FromRequestEncryptableAddress::from_encryptable(encrypted_data)
                .change_context(common_utils::errors::CryptoError::EncodingFailed)?;
        Ok(domain::Address {
            phone_number: encryptable_address.phone_number,
            country_code: address.phone.as_ref().and_then(|a| a.country_code.clone()),
            merchant_id: merchant_id.to_owned(),
            address_id: generate_id(consts::ID_LENGTH, "add"),
            city: address_details.and_then(|address_details| address_details.city.clone()),
            country: address_details.and_then(|address_details| address_details.country),
            line1: encryptable_address.line1,
            line2: encryptable_address.line2,
            line3: encryptable_address.line3,
            state: encryptable_address.state,
            created_at: common_utils::date_time::now(),
            first_name: encryptable_address.first_name,
            last_name: encryptable_address.last_name,
            modified_at: common_utils::date_time::now(),
            zip: encryptable_address.zip,
            updated_by: storage_scheme.to_string(),
            email: encryptable_address.email.map(|email| {
                let encryptable: Encryptable<masking::Secret<String, pii::EmailStrategy>> =
                    Encryptable::new(
                        email.clone().into_inner().switch_strategy(),
                        email.into_encrypted(),
                    );
                encryptable
            }),
            origin_zip: encryptable_address.origin_zip,
        })
    }
    .await
}

pub async fn get_address_by_id(
    state: &SessionState,
    address_id: Option<String>,
    merchant_key_store: &domain::MerchantKeyStore,
    payment_id: &id_type::PaymentId,
    merchant_id: &id_type::MerchantId,
    storage_scheme: storage_enums::MerchantStorageScheme,
) -> CustomResult<Option<domain::Address>, errors::ApiErrorResponse> {
    match address_id {
        None => Ok(None),
        Some(address_id) => {
            let db = &*state.store;
            Ok(db
                .find_address_by_merchant_id_payment_id_address_id(
                    &state.into(),
                    merchant_id,
                    payment_id,
                    &address_id,
                    merchant_key_store,
                    storage_scheme,
                )
                .await
                .map(|payment_address| payment_address.address)
                .ok())
        }
    }
}

#[cfg(feature = "v1")]
pub async fn get_token_pm_type_mandate_details(
    state: &SessionState,
    request: &api::PaymentsRequest,
    mandate_type: Option<api::MandateTransactionType>,
    merchant_context: &domain::MerchantContext,
    payment_method_id: Option<String>,
    payment_intent_customer_id: Option<&id_type::CustomerId>,
) -> RouterResult<MandateGenericData> {
    let mandate_data = request.mandate_data.clone().map(MandateData::foreign_from);
    let (
        payment_token,
        payment_method,
        payment_method_type,
        mandate_data,
        recurring_payment_data,
        mandate_connector_details,
        payment_method_info,
    ) = match mandate_type {
        Some(api::MandateTransactionType::NewMandateTransaction) => (
            request.payment_token.to_owned(),
            request.payment_method,
            request.payment_method_type,
            mandate_data.clone(),
            None,
            None,
            None,
        ),
        Some(api::MandateTransactionType::RecurringMandateTransaction) => {
            match &request.recurring_details {
                Some(recurring_details) => {
                    match recurring_details {
                        RecurringDetails::NetworkTransactionIdAndCardDetails(_) => {
                            (None, request.payment_method, None, None, None, None, None)
                        }
                        RecurringDetails::ProcessorPaymentToken(processor_payment_token) => {
                            if let Some(mca_id) = &processor_payment_token.merchant_connector_id {
                                let db = &*state.store;
                                let key_manager_state = &state.into();

                                #[cfg(feature = "v1")]
                            let connector_name = db
                                .find_by_merchant_connector_account_merchant_id_merchant_connector_id(
                                    key_manager_state,
                                    merchant_context.get_merchant_account().get_id(),
                                    mca_id,
                                    merchant_context.get_merchant_key_store(),
                                )
                                .await
                                .to_not_found_response(errors::ApiErrorResponse::MerchantConnectorAccountNotFound {
                                    id: mca_id.clone().get_string_repr().to_string(),
                                })?.connector_name;

                                #[cfg(feature = "v2")]
                            let connector_name = db
                                .find_merchant_connector_account_by_id(key_manager_state, mca_id, merchant_key_store)
                                .await
                                .to_not_found_response(errors::ApiErrorResponse::MerchantConnectorAccountNotFound {
                                    id: mca_id.clone().get_string_repr().to_string(),
                                })?.connector_name;
                                (
                                    None,
                                    request.payment_method,
                                    None,
                                    None,
                                    None,
                                    Some(payments::MandateConnectorDetails {
                                        connector: connector_name,
                                        merchant_connector_id: Some(mca_id.clone()),
                                    }),
                                    None,
                                )
                            } else {
                                (None, request.payment_method, None, None, None, None, None)
                            }
                        }
                        RecurringDetails::MandateId(mandate_id) => {
                            let mandate_generic_data = Box::pin(get_token_for_recurring_mandate(
                                state,
                                request,
                                merchant_context,
                                mandate_id.to_owned(),
                            ))
                            .await?;

                            (
                                mandate_generic_data.token,
                                mandate_generic_data.payment_method,
                                mandate_generic_data
                                    .payment_method_type
                                    .or(request.payment_method_type),
                                None,
                                mandate_generic_data.recurring_mandate_payment_data,
                                mandate_generic_data.mandate_connector,
                                mandate_generic_data.payment_method_info,
                            )
                        }
                        RecurringDetails::PaymentMethodId(payment_method_id) => {
                            let payment_method_info = state
                                .store
                                .find_payment_method(
                                    &(state.into()),
                                    merchant_context.get_merchant_key_store(),
                                    payment_method_id,
                                    merchant_context.get_merchant_account().storage_scheme,
                                )
                                .await
                                .to_not_found_response(
                                    errors::ApiErrorResponse::PaymentMethodNotFound,
                                )?;
                            let customer_id = request
                                .get_customer_id()
                                .get_required_value("customer_id")?;

                            verify_mandate_details_for_recurring_payments(
                                &payment_method_info.merchant_id,
                                merchant_context.get_merchant_account().get_id(),
                                &payment_method_info.customer_id,
                                customer_id,
                            )?;

                            (
                                None,
                                payment_method_info.get_payment_method_type(),
                                payment_method_info.get_payment_method_subtype(),
                                None,
                                None,
                                None,
                                Some(payment_method_info),
                            )
                        }
                    }
                }
                None => {
                    if let Some(mandate_id) = request.mandate_id.clone() {
                        let mandate_generic_data = Box::pin(get_token_for_recurring_mandate(
                            state,
                            request,
                            merchant_context,
                            mandate_id,
                        ))
                        .await?;
                        (
                            mandate_generic_data.token,
                            mandate_generic_data.payment_method,
                            mandate_generic_data
                                .payment_method_type
                                .or(request.payment_method_type),
                            None,
                            mandate_generic_data.recurring_mandate_payment_data,
                            mandate_generic_data.mandate_connector,
                            mandate_generic_data.payment_method_info,
                        )
                    } else if request
                        .payment_method_type
                        .map(|payment_method_type_value| {
                            payment_method_type_value
                                .should_check_for_customer_saved_payment_method_type()
                        })
                        .unwrap_or(false)
                    {
                        let payment_request_customer_id = request.get_customer_id();
                        if let Some(customer_id) =
                            payment_request_customer_id.or(payment_intent_customer_id)
                        {
                            let customer_saved_pm_option = match state
                                .store
                                .find_payment_method_by_customer_id_merchant_id_list(
                                    &(state.into()),
                                    merchant_context.get_merchant_key_store(),
                                    customer_id,
                                    merchant_context.get_merchant_account().get_id(),
                                    None,
                                )
                                .await
                            {
                                Ok(customer_payment_methods) => Ok(customer_payment_methods
                                    .iter()
                                    .find(|payment_method| {
                                        payment_method.get_payment_method_subtype()
                                            == request.payment_method_type
                                    })
                                    .cloned()),
                                Err(error) => {
                                    if error.current_context().is_db_not_found() {
                                        Ok(None)
                                    } else {
                                        Err(error)
                                            .change_context(
                                                errors::ApiErrorResponse::InternalServerError,
                                            )
                                            .attach_printable(
                                                "failed to find payment methods for a customer",
                                            )
                                    }
                                }
                            }?;

                            (
                                None,
                                request.payment_method,
                                request.payment_method_type,
                                None,
                                None,
                                None,
                                customer_saved_pm_option,
                            )
                        } else {
                            (
                                None,
                                request.payment_method,
                                request.payment_method_type,
                                None,
                                None,
                                None,
                                None,
                            )
                        }
                    } else {
                        let payment_method_info = payment_method_id
                            .async_map(|payment_method_id| async move {
                                state
                                    .store
                                    .find_payment_method(
                                        &(state.into()),
                                        merchant_context.get_merchant_key_store(),
                                        &payment_method_id,
                                        merchant_context.get_merchant_account().storage_scheme,
                                    )
                                    .await
                                    .to_not_found_response(
                                        errors::ApiErrorResponse::PaymentMethodNotFound,
                                    )
                            })
                            .await
                            .transpose()?;
                        (
                            request.payment_token.to_owned(),
                            request.payment_method,
                            request.payment_method_type,
                            None,
                            None,
                            None,
                            payment_method_info,
                        )
                    }
                }
            }
        }
        None => {
            let payment_method_info = payment_method_id
                .async_map(|payment_method_id| async move {
                    state
                        .store
                        .find_payment_method(
                            &(state.into()),
                            merchant_context.get_merchant_key_store(),
                            &payment_method_id,
                            merchant_context.get_merchant_account().storage_scheme,
                        )
                        .await
                        .to_not_found_response(errors::ApiErrorResponse::PaymentMethodNotFound)
                })
                .await
                .transpose()?;
            (
                request.payment_token.to_owned(),
                request.payment_method,
                request.payment_method_type,
                mandate_data,
                None,
                None,
                payment_method_info,
            )
        }
    };
    Ok(MandateGenericData {
        token: payment_token,
        payment_method,
        payment_method_type,
        mandate_data,
        recurring_mandate_payment_data: recurring_payment_data,
        mandate_connector: mandate_connector_details,
        payment_method_info,
    })
}

#[cfg(feature = "v1")]
pub async fn get_token_for_recurring_mandate(
    state: &SessionState,
    req: &api::PaymentsRequest,
    merchant_context: &domain::MerchantContext,
    mandate_id: String,
) -> RouterResult<MandateGenericData> {
    let db = &*state.store;

    let mandate = db
        .find_mandate_by_merchant_id_mandate_id(
            merchant_context.get_merchant_account().get_id(),
            mandate_id.as_str(),
            merchant_context.get_merchant_account().storage_scheme,
        )
        .await
        .to_not_found_response(errors::ApiErrorResponse::MandateNotFound)?;
    let key_manager_state: KeyManagerState = state.into();
    let original_payment_intent = mandate
        .original_payment_id
        .as_ref()
        .async_map(|payment_id| async {
            db.find_payment_intent_by_payment_id_merchant_id(
                &key_manager_state,
                payment_id,
                &mandate.merchant_id,
                merchant_context.get_merchant_key_store(),
                merchant_context.get_merchant_account().storage_scheme,
            )
            .await
            .to_not_found_response(errors::ApiErrorResponse::PaymentNotFound)
            .map_err(|err| logger::error!(mandate_original_payment_not_found=?err))
            .ok()
        })
        .await
        .flatten();

    let original_payment_attempt = original_payment_intent
        .as_ref()
        .async_map(|payment_intent| async {
            db.find_payment_attempt_by_payment_id_merchant_id_attempt_id(
                &payment_intent.payment_id,
                &mandate.merchant_id,
                payment_intent.active_attempt.get_id().as_str(),
                merchant_context.get_merchant_account().storage_scheme,
            )
            .await
            .to_not_found_response(errors::ApiErrorResponse::PaymentNotFound)
            .map_err(|err| logger::error!(mandate_original_payment_attempt_not_found=?err))
            .ok()
        })
        .await
        .flatten();

    let original_payment_authorized_amount = original_payment_attempt
        .clone()
        .map(|pa| pa.net_amount.get_total_amount().get_amount_as_i64());
    let original_payment_authorized_currency =
        original_payment_intent.clone().and_then(|pi| pi.currency);
    let customer = req.get_customer_id().get_required_value("customer_id")?;

    let payment_method_id = {
        if &mandate.customer_id != customer {
            Err(report!(errors::ApiErrorResponse::PreconditionFailed {
                message: "customer_id must match mandate customer_id".into()
            }))?
        }
        if mandate.mandate_status != storage_enums::MandateStatus::Active {
            Err(report!(errors::ApiErrorResponse::PreconditionFailed {
                message: "mandate is not active".into()
            }))?
        };
        mandate.payment_method_id.clone()
    };
    verify_mandate_details(
        req.amount.get_required_value("amount")?.into(),
        req.currency.get_required_value("currency")?,
        mandate.clone(),
    )?;

    let payment_method = db
        .find_payment_method(
            &(state.into()),
            merchant_context.get_merchant_key_store(),
            payment_method_id.as_str(),
            merchant_context.get_merchant_account().storage_scheme,
        )
        .await
        .to_not_found_response(errors::ApiErrorResponse::PaymentMethodNotFound)?;

    let token = Uuid::new_v4().to_string();
    let payment_method_type = payment_method.get_payment_method_subtype();
    let mandate_connector_details = payments::MandateConnectorDetails {
        connector: mandate.connector,
        merchant_connector_id: mandate.merchant_connector_id,
    };

    if let Some(enums::PaymentMethod::Card) = payment_method.get_payment_method_type() {
        if state.conf.locker.locker_enabled {
            let _ = cards::get_lookup_key_from_locker(
                state,
                &token,
                &payment_method,
                merchant_context.get_merchant_key_store(),
            )
            .await?;
        }

        if let Some(payment_method_from_request) = req.payment_method {
            let pm: storage_enums::PaymentMethod = payment_method_from_request;
            if payment_method
                .get_payment_method_type()
                .is_some_and(|payment_method| payment_method != pm)
            {
                Err(report!(errors::ApiErrorResponse::PreconditionFailed {
                    message:
                        "payment method in request does not match previously provided payment \
                            method information"
                            .into()
                }))?
            }
        };

        Ok(MandateGenericData {
            token: Some(token),
            payment_method: payment_method.get_payment_method_type(),
            recurring_mandate_payment_data: Some(RecurringMandatePaymentData {
                payment_method_type,
                original_payment_authorized_amount,
                original_payment_authorized_currency,
                mandate_metadata: None,
            }),
            payment_method_type: payment_method.get_payment_method_subtype(),
            mandate_connector: Some(mandate_connector_details),
            mandate_data: None,
            payment_method_info: Some(payment_method),
        })
    } else {
        Ok(MandateGenericData {
            token: None,
            payment_method: payment_method.get_payment_method_type(),
            recurring_mandate_payment_data: Some(RecurringMandatePaymentData {
                payment_method_type,
                original_payment_authorized_amount,
                original_payment_authorized_currency,
                mandate_metadata: None,
            }),
            payment_method_type: payment_method.get_payment_method_subtype(),
            mandate_connector: Some(mandate_connector_details),
            mandate_data: None,
            payment_method_info: Some(payment_method),
        })
    }
}

#[instrument(skip_all)]
/// Check weather the merchant id in the request
/// and merchant id in the merchant account are same.
pub fn validate_merchant_id(
    merchant_id: &id_type::MerchantId,
    request_merchant_id: Option<&id_type::MerchantId>,
) -> CustomResult<(), errors::ApiErrorResponse> {
    // Get Merchant Id from the merchant
    // or get from merchant account

    let request_merchant_id = request_merchant_id.unwrap_or(merchant_id);

    utils::when(merchant_id.ne(request_merchant_id), || {
        Err(report!(errors::ApiErrorResponse::PreconditionFailed {
            message: format!(
                "Invalid `merchant_id`: {} not found in merchant account",
                request_merchant_id.get_string_repr()
            )
        }))
    })
}

#[instrument(skip_all)]
pub fn validate_request_amount_and_amount_to_capture(
    op_amount: Option<api::Amount>,
    op_amount_to_capture: Option<MinorUnit>,
    surcharge_details: Option<RequestSurchargeDetails>,
) -> CustomResult<(), errors::ApiErrorResponse> {
    match (op_amount, op_amount_to_capture) {
        (None, _) => Ok(()),
        (Some(_amount), None) => Ok(()),
        (Some(amount), Some(amount_to_capture)) => {
            match amount {
                api::Amount::Value(amount_inner) => {
                    // If both amount and amount to capture is present
                    // then amount to be capture should be less than or equal to request amount
                    let total_capturable_amount = MinorUnit::new(amount_inner.get())
                        + surcharge_details
                            .map(|surcharge_details| surcharge_details.get_total_surcharge_amount())
                            .unwrap_or_default();
                    utils::when(!amount_to_capture.le(&total_capturable_amount), || {
                        Err(report!(errors::ApiErrorResponse::PreconditionFailed {
                            message: format!(
                            "amount_to_capture is greater than amount capture_amount: {amount_to_capture:?} request_amount: {amount:?}"
                        )
                        }))
                    })
                }
                api::Amount::Zero => {
                    // If the amount is Null but still amount_to_capture is passed this is invalid and
                    Err(report!(errors::ApiErrorResponse::PreconditionFailed {
                        message: "amount_to_capture should not exist for when amount = 0"
                            .to_string()
                    }))
                }
            }
        }
    }
}

#[cfg(feature = "v1")]
/// if capture method = automatic, amount_to_capture(if provided) must be equal to amount
#[instrument(skip_all)]
pub fn validate_amount_to_capture_and_capture_method(
    payment_attempt: Option<&PaymentAttempt>,
    request: &api_models::payments::PaymentsRequest,
) -> CustomResult<(), errors::ApiErrorResponse> {
    let option_net_amount = hyperswitch_domain_models::payments::payment_attempt::NetAmount::from_payments_request_and_payment_attempt(
        request,
        payment_attempt,
    );
    let capture_method = request
        .capture_method
        .or(payment_attempt
            .map(|payment_attempt| payment_attempt.capture_method.unwrap_or_default()))
        .unwrap_or_default();
    if matches!(
        capture_method,
        api_enums::CaptureMethod::Automatic | api_enums::CaptureMethod::SequentialAutomatic
    ) {
        let total_capturable_amount =
            option_net_amount.map(|net_amount| net_amount.get_total_amount());

        let amount_to_capture = request
            .amount_to_capture
            .or(payment_attempt.and_then(|pa| pa.amount_to_capture));

        if let Some((total_capturable_amount, amount_to_capture)) =
            total_capturable_amount.zip(amount_to_capture)
        {
            utils::when(amount_to_capture != total_capturable_amount, || {
                Err(report!(errors::ApiErrorResponse::PreconditionFailed {
                    message: "amount_to_capture must be equal to total_capturable_amount when capture_method = automatic".into()
                }))
            })
        } else {
            Ok(())
        }
    } else {
        Ok(())
    }
}

#[instrument(skip_all)]
pub fn validate_card_data(
    payment_method_data: Option<api::PaymentMethodData>,
) -> CustomResult<(), errors::ApiErrorResponse> {
    if let Some(api::PaymentMethodData::Card(card)) = payment_method_data {
        let cvc = card.card_cvc.peek().to_string();
        if cvc.len() < 3 || cvc.len() > 4 {
            Err(report!(errors::ApiErrorResponse::PreconditionFailed {
                message: "Invalid card_cvc length".to_string()
            }))?
        }
        let card_cvc =
            cvc.parse::<u16>()
                .change_context(errors::ApiErrorResponse::InvalidDataValue {
                    field_name: "card_cvc",
                })?;
        ::cards::CardSecurityCode::try_from(card_cvc).change_context(
            errors::ApiErrorResponse::PreconditionFailed {
                message: "Invalid Card CVC".to_string(),
            },
        )?;

        validate_card_expiry(&card.card_exp_month, &card.card_exp_year)?;
    }
    Ok(())
}

#[instrument(skip_all)]
pub fn validate_card_expiry(
    card_exp_month: &masking::Secret<String>,
    card_exp_year: &masking::Secret<String>,
) -> CustomResult<(), errors::ApiErrorResponse> {
    let exp_month = card_exp_month
        .peek()
        .to_string()
        .parse::<u8>()
        .change_context(errors::ApiErrorResponse::InvalidDataValue {
            field_name: "card_exp_month",
        })?;
    let month = ::cards::CardExpirationMonth::try_from(exp_month).change_context(
        errors::ApiErrorResponse::PreconditionFailed {
            message: "Invalid Expiry Month".to_string(),
        },
    )?;

    let mut year_str = card_exp_year.peek().to_string();
    if year_str.len() == 2 {
        year_str = format!("20{year_str}");
    }
    let exp_year =
        year_str
            .parse::<u16>()
            .change_context(errors::ApiErrorResponse::InvalidDataValue {
                field_name: "card_exp_year",
            })?;
    let year = ::cards::CardExpirationYear::try_from(exp_year).change_context(
        errors::ApiErrorResponse::PreconditionFailed {
            message: "Invalid Expiry Year".to_string(),
        },
    )?;

    let card_expiration = ::cards::CardExpiration { month, year };
    let is_expired = card_expiration.is_expired().change_context(
        errors::ApiErrorResponse::PreconditionFailed {
            message: "Invalid card data".to_string(),
        },
    )?;
    if is_expired {
        Err(report!(errors::ApiErrorResponse::PreconditionFailed {
            message: "Card Expired".to_string()
        }))?
    }

    Ok(())
}

pub fn infer_payment_type(
    amount: api::Amount,
    mandate_type: Option<&api::MandateTransactionType>,
) -> api_enums::PaymentType {
    match mandate_type {
        Some(api::MandateTransactionType::NewMandateTransaction) => {
            if let api::Amount::Value(_) = amount {
                api_enums::PaymentType::NewMandate
            } else {
                api_enums::PaymentType::SetupMandate
            }
        }

        Some(api::MandateTransactionType::RecurringMandateTransaction) => {
            api_enums::PaymentType::RecurringMandate
        }

        None => api_enums::PaymentType::Normal,
    }
}

pub fn validate_mandate(
    req: impl Into<api::MandateValidationFields>,
    is_confirm_operation: bool,
) -> CustomResult<Option<api::MandateTransactionType>, errors::ApiErrorResponse> {
    let req: api::MandateValidationFields = req.into();
    match req.validate_and_get_mandate_type().change_context(
        errors::ApiErrorResponse::MandateValidationFailed {
            reason: "Expected one out of recurring_details and mandate_data but got both".into(),
        },
    )? {
        Some(api::MandateTransactionType::NewMandateTransaction) => {
            validate_new_mandate_request(req, is_confirm_operation)?;
            Ok(Some(api::MandateTransactionType::NewMandateTransaction))
        }
        Some(api::MandateTransactionType::RecurringMandateTransaction) => {
            validate_recurring_mandate(req)?;
            Ok(Some(
                api::MandateTransactionType::RecurringMandateTransaction,
            ))
        }
        None => Ok(None),
    }
}

pub fn validate_recurring_details_and_token(
    recurring_details: &Option<RecurringDetails>,
    payment_token: &Option<String>,
    mandate_id: &Option<String>,
) -> CustomResult<(), errors::ApiErrorResponse> {
    utils::when(
        recurring_details.is_some() && payment_token.is_some(),
        || {
            Err(report!(errors::ApiErrorResponse::PreconditionFailed {
                message: "Expected one out of recurring_details and payment_token but got both"
                    .into()
            }))
        },
    )?;

    utils::when(recurring_details.is_some() && mandate_id.is_some(), || {
        Err(report!(errors::ApiErrorResponse::PreconditionFailed {
            message: "Expected one out of recurring_details and mandate_id but got both".into()
        }))
    })?;

    Ok(())
}

pub fn validate_overcapture_request(
    enable_overcapture: &Option<common_types::primitive_wrappers::EnableOvercaptureBool>,
    capture_method: &Option<common_enums::CaptureMethod>,
) -> CustomResult<(), errors::ApiErrorResponse> {
    if let Some(overcapture) = enable_overcapture {
        utils::when(
            *overcapture.deref()
                && !matches!(*capture_method, Some(common_enums::CaptureMethod::Manual)),
            || {
                Err(report!(errors::ApiErrorResponse::PreconditionFailed {
                    message: "Invalid overcapture request: supported only with manual capture"
                        .into()
                }))
            },
        )?;
    }

    Ok(())
}

fn validate_new_mandate_request(
    req: api::MandateValidationFields,
    is_confirm_operation: bool,
) -> RouterResult<()> {
    // We need not check for customer_id in the confirm request if it is already passed
    // in create request

    fp_utils::when(!is_confirm_operation && req.customer_id.is_none(), || {
        Err(report!(errors::ApiErrorResponse::PreconditionFailed {
            message: "`customer_id` is mandatory for mandates".into()
        }))
    })?;

    let mandate_data = req
        .mandate_data
        .clone()
        .get_required_value("mandate_data")?;

    // Only use this validation if the customer_acceptance is present
    if mandate_data
        .customer_acceptance
        .map(|inner| inner.acceptance_type == api::AcceptanceType::Online && inner.online.is_none())
        .unwrap_or(false)
    {
        Err(report!(errors::ApiErrorResponse::PreconditionFailed {
            message: "`mandate_data.customer_acceptance.online` is required when \
                      `mandate_data.customer_acceptance.acceptance_type` is `online`"
                .into()
        }))?
    }

    let mandate_details = match mandate_data.mandate_type {
        Some(api_models::payments::MandateType::SingleUse(details)) => Some(details),
        Some(api_models::payments::MandateType::MultiUse(details)) => details,
        _ => None,
    };
    mandate_details.and_then(|md| md.start_date.zip(md.end_date)).map(|(start_date, end_date)|
        utils::when (start_date >= end_date, || {
        Err(report!(errors::ApiErrorResponse::PreconditionFailed {
            message: "`mandate_data.mandate_type.{multi_use|single_use}.start_date` should be greater than  \
            `mandate_data.mandate_type.{multi_use|single_use}.end_date`"
                .into()
        }))
    })).transpose()?;

    Ok(())
}

pub fn validate_customer_id_mandatory_cases(
    has_setup_future_usage: bool,
    customer_id: Option<&id_type::CustomerId>,
) -> RouterResult<()> {
    match (has_setup_future_usage, customer_id) {
        (true, None) => Err(errors::ApiErrorResponse::PreconditionFailed {
            message: "customer_id is mandatory when setup_future_usage is given".to_string(),
        }
        .into()),
        _ => Ok(()),
    }
}

#[cfg(feature = "v1")]
pub fn create_startpay_url(
    base_url: &str,
    payment_attempt: &PaymentAttempt,
    payment_intent: &PaymentIntent,
) -> String {
    format!(
        "{}/payments/redirect/{}/{}/{}",
        base_url,
        payment_intent.get_id().get_string_repr(),
        payment_intent.merchant_id.get_string_repr(),
        payment_attempt.attempt_id
    )
}

pub fn create_redirect_url(
    router_base_url: &String,
    payment_attempt: &PaymentAttempt,
    connector_name: impl std::fmt::Display,
    creds_identifier: Option<&str>,
) -> String {
    let creds_identifier_path = creds_identifier.map_or_else(String::new, |cd| format!("/{cd}"));
    format!(
        "{}/payments/{}/{}/redirect/response/{}",
        router_base_url,
        payment_attempt.payment_id.get_string_repr(),
        payment_attempt.merchant_id.get_string_repr(),
        connector_name,
    ) + creds_identifier_path.as_ref()
}

pub fn create_authentication_url(
    router_base_url: &str,
    payment_attempt: &PaymentAttempt,
) -> String {
    format!(
        "{router_base_url}/payments/{}/3ds/authentication",
        payment_attempt.payment_id.get_string_repr()
    )
}

pub fn create_authorize_url(
    router_base_url: &str,
    payment_attempt: &PaymentAttempt,
    connector_name: impl std::fmt::Display,
) -> String {
    format!(
        "{}/payments/{}/{}/authorize/{}",
        router_base_url,
        payment_attempt.payment_id.get_string_repr(),
        payment_attempt.merchant_id.get_string_repr(),
        connector_name
    )
}

pub fn create_webhook_url(
    router_base_url: &str,
    merchant_id: &id_type::MerchantId,
    merchant_connector_id_or_connector_name: &str,
) -> String {
    format!(
        "{}/webhooks/{}/{}",
        router_base_url,
        merchant_id.get_string_repr(),
        merchant_connector_id_or_connector_name,
    )
}

pub fn create_complete_authorize_url(
    router_base_url: &String,
    payment_attempt: &PaymentAttempt,
    connector_name: impl std::fmt::Display,
    creds_identifier: Option<&str>,
) -> String {
    let creds_identifier = creds_identifier.map_or_else(String::new, |creds_identifier| {
        format!("/{creds_identifier}")
    });
    format!(
        "{}/payments/{}/{}/redirect/complete/{}{}",
        router_base_url,
        payment_attempt.payment_id.get_string_repr(),
        payment_attempt.merchant_id.get_string_repr(),
        connector_name,
        creds_identifier
    )
}

fn validate_recurring_mandate(req: api::MandateValidationFields) -> RouterResult<()> {
    let recurring_details = req
        .recurring_details
        .get_required_value("recurring_details")?;

    match recurring_details {
        RecurringDetails::ProcessorPaymentToken(_)
        | RecurringDetails::NetworkTransactionIdAndCardDetails(_) => Ok(()),
        _ => {
            req.customer_id.check_value_present("customer_id")?;

            let confirm = req.confirm.get_required_value("confirm")?;
            if !confirm {
                Err(report!(errors::ApiErrorResponse::PreconditionFailed {
                    message: "`confirm` must be `true` for mandates".into()
                }))?
            }

            let off_session = req.off_session.get_required_value("off_session")?;
            if !off_session {
                Err(report!(errors::ApiErrorResponse::PreconditionFailed {
                    message: "`off_session` should be `true` for mandates".into()
                }))?
            }
            Ok(())
        }
    }
}

pub fn verify_mandate_details(
    request_amount: MinorUnit,
    request_currency: api_enums::Currency,
    mandate: storage::Mandate,
) -> RouterResult<()> {
    match mandate.mandate_type {
        storage_enums::MandateType::SingleUse => utils::when(
            mandate
                .mandate_amount
                .map(|mandate_amount| request_amount.get_amount_as_i64() > mandate_amount)
                .unwrap_or(true),
            || {
                Err(report!(errors::ApiErrorResponse::MandateValidationFailed {
                    reason: "request amount is greater than mandate amount".into()
                }))
            },
        ),
        storage::enums::MandateType::MultiUse => utils::when(
            mandate
                .mandate_amount
                .map(|mandate_amount| {
                    (mandate.amount_captured.unwrap_or(0) + request_amount.get_amount_as_i64())
                        > mandate_amount
                })
                .unwrap_or(false),
            || {
                Err(report!(errors::ApiErrorResponse::MandateValidationFailed {
                    reason: "request amount is greater than mandate amount".into()
                }))
            },
        ),
    }?;
    utils::when(
        mandate
            .mandate_currency
            .map(|mandate_currency| mandate_currency != request_currency)
            .unwrap_or(false),
        || {
            Err(report!(errors::ApiErrorResponse::MandateValidationFailed {
                reason: "cross currency mandates not supported".into()
            }))
        },
    )
}

pub fn verify_mandate_details_for_recurring_payments(
    mandate_merchant_id: &id_type::MerchantId,
    merchant_id: &id_type::MerchantId,
    mandate_customer_id: &id_type::CustomerId,
    customer_id: &id_type::CustomerId,
) -> RouterResult<()> {
    if mandate_merchant_id != merchant_id {
        Err(report!(errors::ApiErrorResponse::MandateNotFound))?
    }
    if mandate_customer_id != customer_id {
        Err(report!(errors::ApiErrorResponse::PreconditionFailed {
            message: "customer_id must match mandate customer_id".into()
        }))?
    }

    Ok(())
}

#[instrument(skip_all)]
pub fn payment_attempt_status_fsm(
    payment_method_data: Option<&api::payments::PaymentMethodData>,
    confirm: Option<bool>,
) -> storage_enums::AttemptStatus {
    match payment_method_data {
        Some(_) => match confirm {
            Some(true) => storage_enums::AttemptStatus::PaymentMethodAwaited,
            _ => storage_enums::AttemptStatus::ConfirmationAwaited,
        },
        None => storage_enums::AttemptStatus::PaymentMethodAwaited,
    }
}

pub fn payment_intent_status_fsm(
    payment_method_data: Option<&api::PaymentMethodData>,
    confirm: Option<bool>,
) -> storage_enums::IntentStatus {
    match payment_method_data {
        Some(_) => match confirm {
            Some(true) => storage_enums::IntentStatus::RequiresPaymentMethod,
            _ => storage_enums::IntentStatus::RequiresConfirmation,
        },
        None => storage_enums::IntentStatus::RequiresPaymentMethod,
    }
}

#[cfg(feature = "v1")]
pub async fn add_domain_task_to_pt<Op>(
    operation: &Op,
    state: &SessionState,
    payment_attempt: &PaymentAttempt,
    requeue: bool,
    schedule_time: Option<time::PrimitiveDateTime>,
) -> CustomResult<(), errors::ApiErrorResponse>
where
    Op: std::fmt::Debug,
{
    if check_if_operation_confirm(operation) {
        match schedule_time {
            Some(stime) => {
                if !requeue {
                    // Here, increment the count of added tasks every time a payment has been confirmed or PSync has been called
                    metrics::TASKS_ADDED_COUNT.add(
                        1,
                        router_env::metric_attributes!(("flow", format!("{:#?}", operation))),
                    );
                    super::add_process_sync_task(&*state.store, payment_attempt, stime)
                        .await
                        .change_context(errors::ApiErrorResponse::InternalServerError)
                        .attach_printable("Failed while adding task to process tracker")
                } else {
                    // When the requeue is true, we reset the tasks count as we reset the task every time it is requeued
                    metrics::TASKS_RESET_COUNT.add(
                        1,
                        router_env::metric_attributes!(("flow", format!("{:#?}", operation))),
                    );
                    super::reset_process_sync_task(&*state.store, payment_attempt, stime)
                        .await
                        .change_context(errors::ApiErrorResponse::InternalServerError)
                        .attach_printable("Failed while updating task in process tracker")
                }
            }
            None => Ok(()),
        }
    } else {
        Ok(())
    }
}

pub fn response_operation<'a, F, R, D>() -> BoxedOperation<'a, F, R, D>
where
    F: Send + Clone,
    PaymentResponse: Operation<F, R, Data = D>,
{
    Box::new(PaymentResponse)
}

pub fn validate_max_amount(
    amount: api_models::payments::Amount,
) -> CustomResult<(), errors::ApiErrorResponse> {
    match amount {
        api_models::payments::Amount::Value(value) => {
            utils::when(value.get() > consts::MAX_ALLOWED_AMOUNT, || {
                Err(report!(errors::ApiErrorResponse::PreconditionFailed {
                    message: format!(
                        "amount should not be more than {}",
                        consts::MAX_ALLOWED_AMOUNT
                    )
                }))
            })
        }
        api_models::payments::Amount::Zero => Ok(()),
    }
}

#[cfg(feature = "v1")]
/// Check whether the customer information that is sent in the root of payments request
/// and in the customer object are same, if the values mismatch return an error
pub fn validate_customer_information(
    request: &api_models::payments::PaymentsRequest,
) -> RouterResult<()> {
    if let Some(mismatched_fields) = request.validate_customer_details_in_request() {
        let mismatched_fields = mismatched_fields.join(", ");
        Err(errors::ApiErrorResponse::PreconditionFailed {
            message: format!(
                "The field names `{mismatched_fields}` sent in both places is ambiguous"
            ),
        })?
    } else {
        Ok(())
    }
}

pub async fn validate_card_ip_blocking_for_business_profile(
    state: &SessionState,
    ip: IpAddr,
    fingerprnt: masking::Secret<String>,
    card_testing_guard_config: &diesel_models::business_profile::CardTestingGuardConfig,
) -> RouterResult<String> {
    let cache_key = format!(
        "{}_{}_{}",
        consts::CARD_IP_BLOCKING_CACHE_KEY_PREFIX,
        fingerprnt.peek(),
        ip
    );

    let unsuccessful_payment_threshold = card_testing_guard_config.card_ip_blocking_threshold;

    validate_blocking_threshold(state, unsuccessful_payment_threshold, cache_key).await
}

pub async fn validate_guest_user_card_blocking_for_business_profile(
    state: &SessionState,
    fingerprnt: masking::Secret<String>,
    customer_id: Option<id_type::CustomerId>,
    card_testing_guard_config: &diesel_models::business_profile::CardTestingGuardConfig,
) -> RouterResult<String> {
    let cache_key = format!(
        "{}_{}",
        consts::GUEST_USER_CARD_BLOCKING_CACHE_KEY_PREFIX,
        fingerprnt.peek()
    );

    let unsuccessful_payment_threshold =
        card_testing_guard_config.guest_user_card_blocking_threshold;

    if customer_id.is_none() {
        Ok(validate_blocking_threshold(state, unsuccessful_payment_threshold, cache_key).await?)
    } else {
        Ok(cache_key)
    }
}

pub async fn validate_customer_id_blocking_for_business_profile(
    state: &SessionState,
    customer_id: id_type::CustomerId,
    profile_id: &id_type::ProfileId,
    card_testing_guard_config: &diesel_models::business_profile::CardTestingGuardConfig,
) -> RouterResult<String> {
    let cache_key = format!(
        "{}_{}_{}",
        consts::CUSTOMER_ID_BLOCKING_PREFIX,
        profile_id.get_string_repr(),
        customer_id.get_string_repr(),
    );

    let unsuccessful_payment_threshold = card_testing_guard_config.customer_id_blocking_threshold;

    validate_blocking_threshold(state, unsuccessful_payment_threshold, cache_key).await
}

pub async fn validate_blocking_threshold(
    state: &SessionState,
    unsuccessful_payment_threshold: i32,
    cache_key: String,
) -> RouterResult<String> {
    match services::card_testing_guard::get_blocked_count_from_cache(state, &cache_key).await {
        Ok(Some(unsuccessful_payment_count)) => {
            if unsuccessful_payment_count >= unsuccessful_payment_threshold {
                Err(errors::ApiErrorResponse::PreconditionFailed {
                    message: "Blocked due to suspicious activity".to_string(),
                })?
            } else {
                Ok(cache_key)
            }
        }
        Ok(None) => Ok(cache_key),
        Err(error) => Err(errors::ApiErrorResponse::InternalServerError).attach_printable(error)?,
    }
}

#[cfg(feature = "v1")]
/// Get the customer details from customer field if present
/// or from the individual fields in `PaymentsRequest`
#[instrument(skip_all)]
pub fn get_customer_details_from_request(
    request: &api_models::payments::PaymentsRequest,
) -> CustomerDetails {
    let customer_id = request.get_customer_id().map(ToOwned::to_owned);

    let customer_name = request
        .customer
        .as_ref()
        .and_then(|customer_details| customer_details.name.clone())
        .or(request.name.clone());

    let customer_email = request
        .customer
        .as_ref()
        .and_then(|customer_details| customer_details.email.clone())
        .or(request.email.clone());

    let customer_phone = request
        .customer
        .as_ref()
        .and_then(|customer_details| customer_details.phone.clone())
        .or(request.phone.clone());

    let customer_phone_code = request
        .customer
        .as_ref()
        .and_then(|customer_details| customer_details.phone_country_code.clone())
        .or(request.phone_country_code.clone());

    let tax_registration_id = request
        .customer
        .as_ref()
        .and_then(|customer_details| customer_details.tax_registration_id.clone());

    CustomerDetails {
        customer_id,
        name: customer_name,
        email: customer_email,
        phone: customer_phone,
        phone_country_code: customer_phone_code,
        tax_registration_id,
    }
}

pub async fn get_connector_default(
    _state: &SessionState,
    request_connector: Option<serde_json::Value>,
) -> CustomResult<api::ConnectorChoice, errors::ApiErrorResponse> {
    Ok(request_connector.map_or(
        api::ConnectorChoice::Decide,
        api::ConnectorChoice::StraightThrough,
    ))
}

#[cfg(feature = "v2")]
pub async fn get_connector_data_from_request(
    state: &SessionState,
    req: Option<common_types::domain::MerchantConnectorAuthDetails>,
) -> CustomResult<api::ConnectorData, errors::ApiErrorResponse> {
    let connector = req
        .as_ref()
        .map(|connector_details| connector_details.connector_name.to_string())
        .ok_or(errors::ApiErrorResponse::MissingRequiredField {
            field_name: "merchant_connector_details",
        })?;
    let connector_data: api::ConnectorData = api::ConnectorData::get_connector_by_name(
        &state.conf.connectors,
        &connector,
        api::GetToken::Connector,
        None,
    )
    .change_context(errors::ApiErrorResponse::InternalServerError)
    .attach_printable("Invalid connector name received")?;
    Ok(connector_data)
}

#[cfg(feature = "v2")]
#[instrument(skip_all)]
#[allow(clippy::type_complexity)]
pub async fn create_customer_if_not_exist<'a, F: Clone, R, D>(
    _state: &SessionState,
    _operation: BoxedOperation<'a, F, R, D>,
    _payment_data: &mut PaymentData<F>,
    _req: Option<CustomerDetails>,
    _merchant_id: &id_type::MerchantId,
    _key_store: &domain::MerchantKeyStore,
    _storage_scheme: common_enums::enums::MerchantStorageScheme,
) -> CustomResult<(BoxedOperation<'a, F, R, D>, Option<domain::Customer>), errors::StorageError> {
    todo!()
}

#[cfg(feature = "v1")]
#[instrument(skip_all)]
#[allow(clippy::type_complexity)]
pub async fn create_customer_if_not_exist<'a, F: Clone, R, D>(
    state: &SessionState,
    operation: BoxedOperation<'a, F, R, D>,
    payment_data: &mut PaymentData<F>,
    req: Option<CustomerDetails>,
    merchant_id: &id_type::MerchantId,
    key_store: &domain::MerchantKeyStore,
    storage_scheme: common_enums::enums::MerchantStorageScheme,
) -> CustomResult<(BoxedOperation<'a, F, R, D>, Option<domain::Customer>), errors::StorageError> {
    let request_customer_details = req
        .get_required_value("customer")
        .change_context(errors::StorageError::ValueNotFound("customer".to_owned()))?;

    let temp_customer_data = if request_customer_details.name.is_some()
        || request_customer_details.email.is_some()
        || request_customer_details.phone.is_some()
        || request_customer_details.phone_country_code.is_some()
        || request_customer_details.tax_registration_id.is_some()
    {
        Some(CustomerData {
            name: request_customer_details.name.clone(),
            email: request_customer_details.email.clone(),
            phone: request_customer_details.phone.clone(),
            phone_country_code: request_customer_details.phone_country_code.clone(),
            tax_registration_id: request_customer_details.tax_registration_id.clone(),
        })
    } else {
        None
    };

    // Updation of Customer Details for the cases where both customer_id and specific customer
    // details are provided in Payment Update Request
    let raw_customer_details = payment_data
        .payment_intent
        .customer_details
        .clone()
        .map(|customer_details_encrypted| {
            customer_details_encrypted
                .into_inner()
                .expose()
                .parse_value::<CustomerData>("CustomerData")
        })
        .transpose()
        .change_context(errors::StorageError::DeserializationFailed)
        .attach_printable("Failed to parse customer data from payment intent")?
        .map(|parsed_customer_data| CustomerData {
            name: request_customer_details
                .name
                .clone()
                .or(parsed_customer_data.name.clone()),
            email: request_customer_details
                .email
                .clone()
                .or(parsed_customer_data.email.clone()),
            phone: request_customer_details
                .phone
                .clone()
                .or(parsed_customer_data.phone.clone()),
            phone_country_code: request_customer_details
                .phone_country_code
                .clone()
                .or(parsed_customer_data.phone_country_code.clone()),
            tax_registration_id: request_customer_details
                .tax_registration_id
                .clone()
                .or(parsed_customer_data.tax_registration_id.clone()),
        })
        .or(temp_customer_data);
    let key_manager_state = state.into();
    payment_data.payment_intent.customer_details = raw_customer_details
        .clone()
        .async_map(|customer_details| {
            create_encrypted_data(&key_manager_state, key_store, customer_details)
        })
        .await
        .transpose()
        .change_context(errors::StorageError::EncryptionError)
        .attach_printable("Unable to encrypt customer details")?;

    let customer_id = request_customer_details
        .customer_id
        .or(payment_data.payment_intent.customer_id.clone());
    let db = &*state.store;
    let key_manager_state = &state.into();
    let optional_customer = match customer_id {
        Some(customer_id) => {
            let customer_data = db
                .find_customer_optional_by_customer_id_merchant_id(
                    key_manager_state,
                    &customer_id,
                    merchant_id,
                    key_store,
                    storage_scheme,
                )
                .await?;
            let key = key_store.key.get_inner().peek();
            let encrypted_data = types::crypto_operation(
                key_manager_state,
                type_name!(domain::Customer),
                types::CryptoOperation::BatchEncrypt(
                    domain::FromRequestEncryptableCustomer::to_encryptable(
                        domain::FromRequestEncryptableCustomer {
                            name: request_customer_details.name.clone(),
                            email: request_customer_details
                                .email
                                .as_ref()
                                .map(|e| e.clone().expose().switch_strategy()),
                            phone: request_customer_details.phone.clone(),
                            tax_registration_id: None,
                        },
                    ),
                ),
                Identifier::Merchant(key_store.merchant_id.clone()),
                key,
            )
            .await
            .and_then(|val| val.try_into_batchoperation())
            .change_context(errors::StorageError::SerializationFailed)
            .attach_printable("Failed while encrypting Customer while Update")?;
            let encryptable_customer =
                domain::FromRequestEncryptableCustomer::from_encryptable(encrypted_data)
                    .change_context(errors::StorageError::SerializationFailed)
                    .attach_printable("Failed while encrypting Customer while Update")?;
            Some(match customer_data {
                Some(c) => {
                    // Update the customer data if new data is passed in the request
                    if request_customer_details.email.is_some()
                        | request_customer_details.name.is_some()
                        | request_customer_details.phone.is_some()
                        | request_customer_details.phone_country_code.is_some()
                        | request_customer_details.tax_registration_id.is_some()
                    {
                        let customer_update = Update {
                            name: encryptable_customer.name,
                            email: encryptable_customer.email.map(|email| {
                                let encryptable: Encryptable<
                                    masking::Secret<String, pii::EmailStrategy>,
                                > = Encryptable::new(
                                    email.clone().into_inner().switch_strategy(),
                                    email.into_encrypted(),
                                );
                                encryptable
                            }),
                            phone: Box::new(encryptable_customer.phone),
                            phone_country_code: request_customer_details.phone_country_code,
                            description: None,
                            connector_customer: Box::new(None),
                            metadata: Box::new(None),
                            address_id: None,
                            tax_registration_id: encryptable_customer.tax_registration_id,
                        };

                        db.update_customer_by_customer_id_merchant_id(
                            key_manager_state,
                            customer_id,
                            merchant_id.to_owned(),
                            c,
                            customer_update,
                            key_store,
                            storage_scheme,
                        )
                        .await
                    } else {
                        Ok(c)
                    }
                }
                None => {
                    let new_customer = domain::Customer {
                        customer_id,
                        merchant_id: merchant_id.to_owned(),
                        name: encryptable_customer.name,
                        email: encryptable_customer.email.map(|email| {
                            let encryptable: Encryptable<
                                masking::Secret<String, pii::EmailStrategy>,
                            > = Encryptable::new(
                                email.clone().into_inner().switch_strategy(),
                                email.into_encrypted(),
                            );
                            encryptable
                        }),
                        phone: encryptable_customer.phone,
                        phone_country_code: request_customer_details.phone_country_code.clone(),
                        description: None,
                        created_at: common_utils::date_time::now(),
                        metadata: None,
                        modified_at: common_utils::date_time::now(),
                        connector_customer: None,
                        address_id: None,
                        default_payment_method_id: None,
                        updated_by: None,
                        version: common_types::consts::API_VERSION,
                        tax_registration_id: encryptable_customer.tax_registration_id,
                    };
                    metrics::CUSTOMER_CREATED.add(1, &[]);
                    db.insert_customer(new_customer, key_manager_state, key_store, storage_scheme)
                        .await
                }
            })
        }
        None => match &payment_data.payment_intent.customer_id {
            None => None,
            Some(customer_id) => db
                .find_customer_optional_by_customer_id_merchant_id(
                    key_manager_state,
                    customer_id,
                    merchant_id,
                    key_store,
                    storage_scheme,
                )
                .await?
                .map(Ok),
        },
    };
    Ok((
        operation,
        match optional_customer {
            Some(customer) => {
                let customer = customer?;

                payment_data.payment_intent.customer_id = Some(customer.customer_id.clone());
                payment_data.email = payment_data.email.clone().or_else(|| {
                    customer
                        .email
                        .clone()
                        .map(|encrypted_value| encrypted_value.into())
                });

                Some(customer)
            }
            None => None,
        },
    ))
}

#[cfg(feature = "v1")]
pub async fn retrieve_payment_method_with_temporary_token(
    state: &SessionState,
    token: &str,
    payment_intent: &PaymentIntent,
    payment_attempt: &PaymentAttempt,
    merchant_key_store: &domain::MerchantKeyStore,
    card_token_data: Option<&domain::CardToken>,
) -> RouterResult<Option<(domain::PaymentMethodData, enums::PaymentMethod)>> {
    let (pm, supplementary_data) =
        vault::Vault::get_payment_method_data_from_locker(state, token, merchant_key_store)
            .await
            .attach_printable(
                "Payment method for given token not found or there was a problem fetching it",
            )?;

    utils::when(
        supplementary_data
            .customer_id
            .ne(&payment_intent.customer_id),
        || {
            Err(errors::ApiErrorResponse::PreconditionFailed { message: "customer associated with payment method and customer passed in payment are not same".into() })
        },
    )?;

    Ok::<_, error_stack::Report<errors::ApiErrorResponse>>(match pm {
        Some(domain::PaymentMethodData::Card(card)) => {
            let mut updated_card = card.clone();
            let mut is_card_updated = false;

            // The card_holder_name from locker retrieved card is considered if it is a non-empty string or else card_holder_name is picked
            // from payment_method_data.card_token object
            let name_on_card =
                card_token_data.and_then(|token_data| token_data.card_holder_name.clone());

            if let Some(name) = name_on_card.clone() {
                if !name.peek().is_empty() {
                    is_card_updated = true;
                    updated_card.nick_name = name_on_card;
                }
            }

            if let Some(token_data) = card_token_data {
                if let Some(cvc) = token_data.card_cvc.clone() {
                    is_card_updated = true;
                    updated_card.card_cvc = cvc;
                }
            }

            // populate additional card details from payment_attempt.payment_method_data (additional_payment_data) if not present in the locker
            if updated_card.card_issuer.is_none()
                || updated_card.card_network.is_none()
                || updated_card.card_type.is_none()
                || updated_card.card_issuing_country.is_none()
            {
                let additional_payment_method_data: Option<
                    api_models::payments::AdditionalPaymentData,
                > = payment_attempt
                    .payment_method_data
                    .clone()
                    .and_then(|data| match data {
                        serde_json::Value::Null => None, // This is to handle the case when the payment_method_data is null
                        _ => Some(data.parse_value("AdditionalPaymentData")),
                    })
                    .transpose()
                    .map_err(|err| logger::error!("Failed to parse AdditionalPaymentData {err:?}"))
                    .ok()
                    .flatten();
                if let Some(api_models::payments::AdditionalPaymentData::Card(card)) =
                    additional_payment_method_data
                {
                    is_card_updated = true;
                    updated_card.card_issuer = updated_card.card_issuer.or(card.card_issuer);
                    updated_card.card_network = updated_card.card_network.or(card.card_network);
                    updated_card.card_type = updated_card.card_type.or(card.card_type);
                    updated_card.card_issuing_country = updated_card
                        .card_issuing_country
                        .or(card.card_issuing_country);
                };
            };

            if is_card_updated {
                let updated_pm = domain::PaymentMethodData::Card(updated_card);
                vault::Vault::store_payment_method_data_in_locker(
                    state,
                    Some(token.to_owned()),
                    &updated_pm,
                    payment_intent.customer_id.to_owned(),
                    enums::PaymentMethod::Card,
                    merchant_key_store,
                )
                .await?;

                Some((updated_pm, enums::PaymentMethod::Card))
            } else {
                Some((
                    domain::PaymentMethodData::Card(card),
                    enums::PaymentMethod::Card,
                ))
            }
        }

        Some(the_pm @ domain::PaymentMethodData::Wallet(_)) => {
            Some((the_pm, enums::PaymentMethod::Wallet))
        }

        Some(the_pm @ domain::PaymentMethodData::BankTransfer(_)) => {
            Some((the_pm, enums::PaymentMethod::BankTransfer))
        }

        Some(the_pm @ domain::PaymentMethodData::BankRedirect(_)) => {
            Some((the_pm, enums::PaymentMethod::BankRedirect))
        }

        Some(the_pm @ domain::PaymentMethodData::BankDebit(_)) => {
            Some((the_pm, enums::PaymentMethod::BankDebit))
        }

        Some(_) => Err(errors::ApiErrorResponse::InternalServerError)
            .attach_printable("Payment method received from locker is unsupported by locker")?,

        None => None,
    })
}

#[cfg(feature = "v2")]
pub async fn retrieve_card_with_permanent_token(
    state: &SessionState,
    locker_id: &str,
    _payment_method_id: &id_type::GlobalPaymentMethodId,
    payment_intent: &PaymentIntent,
    card_token_data: Option<&domain::CardToken>,
    _merchant_key_store: &domain::MerchantKeyStore,
    _storage_scheme: enums::MerchantStorageScheme,
) -> RouterResult<domain::PaymentMethodData> {
    todo!()
}

pub enum VaultFetchAction {
    FetchCardDetailsFromLocker,
    FetchCardDetailsForNetworkTransactionIdFlowFromLocker,
    FetchNetworkTokenDataFromTokenizationService(String),
    FetchNetworkTokenDetailsFromLocker(api_models::payments::NetworkTokenWithNTIRef),
    NoFetchAction,
}

pub fn decide_payment_method_retrieval_action(
    is_network_tokenization_enabled: bool,
    mandate_id: Option<api_models::payments::MandateIds>,
    connector: Option<api_enums::Connector>,
    network_tokenization_supported_connectors: &HashSet<api_enums::Connector>,
    should_retry_with_pan: bool,
    network_token_requestor_ref_id: Option<String>,
) -> VaultFetchAction {
    let standard_flow = || {
        determine_standard_vault_action(
            is_network_tokenization_enabled,
            mandate_id,
            connector,
            network_tokenization_supported_connectors,
            network_token_requestor_ref_id,
        )
    };

    if should_retry_with_pan {
        VaultFetchAction::FetchCardDetailsFromLocker
    } else {
        standard_flow()
    }
}

pub async fn is_ucs_enabled(state: &SessionState, config_key: &str) -> bool {
    let db = state.store.as_ref();
    db.find_config_by_key_unwrap_or(config_key, Some("false".to_string()))
        .await
        .inspect_err(|error| {
            logger::error!(
                ?error,
                "Failed to fetch `{config_key}` UCS enabled config from DB"
            );
        })
        .ok()
        .and_then(|config| {
            config
                .config
                .parse::<bool>()
                .inspect_err(|error| {
                    logger::error!(?error, "Failed to parse `{config_key}` UCS enabled config");
                })
                .ok()
        })
        .unwrap_or(false)
}

pub async fn should_execute_based_on_rollout(
    state: &SessionState,
    config_key: &str,
) -> RouterResult<bool> {
    let db = state.store.as_ref();

    match db.find_config_by_key(config_key).await {
        Ok(rollout_config) => match rollout_config.config.parse::<f64>() {
            Ok(rollout_percent) => {
                if !(0.0..=1.0).contains(&rollout_percent) {
                    logger::warn!(
                        rollout_percent,
                        "Rollout percent out of bounds. Must be between 0.0 and 1.0"
                    );
                    return Ok(false);
                }

                let sampled_value: f64 = rand::thread_rng().gen_range(0.0..1.0);
                Ok(sampled_value < rollout_percent)
            }
            Err(err) => {
                logger::error!(error = ?err, "Failed to parse rollout percent");
                Ok(false)
            }
        },
        Err(err) => {
            logger::error!(error = ?err, "Failed to fetch rollout config from DB");
            Ok(false)
        }
    }
}

pub fn determine_standard_vault_action(
    is_network_tokenization_enabled: bool,
    mandate_id: Option<api_models::payments::MandateIds>,
    connector: Option<api_enums::Connector>,
    network_tokenization_supported_connectors: &HashSet<api_enums::Connector>,
    network_token_requestor_ref_id: Option<String>,
) -> VaultFetchAction {
    let is_network_transaction_id_flow = mandate_id
        .as_ref()
        .map(|mandate_ids| mandate_ids.is_network_transaction_id_flow())
        .unwrap_or(false);

    if !is_network_tokenization_enabled {
        if is_network_transaction_id_flow {
            VaultFetchAction::FetchCardDetailsForNetworkTransactionIdFlowFromLocker
        } else {
            VaultFetchAction::FetchCardDetailsFromLocker
        }
    } else {
        match mandate_id {
            Some(mandate_ids) => match mandate_ids.mandate_reference_id {
                Some(api_models::payments::MandateReferenceId::NetworkTokenWithNTI(nt_data)) => {
                    VaultFetchAction::FetchNetworkTokenDetailsFromLocker(nt_data)
                }
                Some(api_models::payments::MandateReferenceId::NetworkMandateId(_)) => {
                    VaultFetchAction::FetchCardDetailsForNetworkTransactionIdFlowFromLocker
                }
                Some(api_models::payments::MandateReferenceId::ConnectorMandateId(_)) | None => {
                    VaultFetchAction::NoFetchAction
                }
            },
            None => {
                //saved card flow
                let is_network_token_supported_connector = connector
                    .map(|conn| network_tokenization_supported_connectors.contains(&conn))
                    .unwrap_or(false);

                match (
                    is_network_token_supported_connector,
                    network_token_requestor_ref_id,
                ) {
                    (true, Some(ref_id)) => {
                        VaultFetchAction::FetchNetworkTokenDataFromTokenizationService(ref_id)
                    }
                    (false, Some(_)) | (true, None) | (false, None) => {
                        VaultFetchAction::FetchCardDetailsFromLocker
                    }
                }
            }
        }
    }
}

#[cfg(feature = "v1")]
#[allow(clippy::too_many_arguments)]
pub async fn retrieve_payment_method_data_with_permanent_token(
    state: &SessionState,
    locker_id: &str,
    _payment_method_id: &str,
    payment_intent: &PaymentIntent,
    card_token_data: Option<&domain::CardToken>,
    merchant_key_store: &domain::MerchantKeyStore,
    _storage_scheme: enums::MerchantStorageScheme,
    mandate_id: Option<api_models::payments::MandateIds>,
    payment_method_info: domain::PaymentMethod,
    business_profile: &domain::Profile,
    connector: Option<String>,
    should_retry_with_pan: bool,
    vault_data: Option<&domain_payments::VaultData>,
) -> RouterResult<domain::PaymentMethodData> {
    let customer_id = payment_intent
        .customer_id
        .as_ref()
        .get_required_value("customer_id")
        .change_context(errors::ApiErrorResponse::UnprocessableEntity {
            message: "no customer id provided for the payment".to_string(),
        })?;

    let network_tokenization_supported_connectors = &state
        .conf
        .network_tokenization_supported_connectors
        .connector_list;

    let connector_variant = connector
        .as_ref()
        .map(|conn| {
            api_enums::Connector::from_str(conn.as_str())
                .change_context(errors::ApiErrorResponse::InvalidDataValue {
                    field_name: "connector",
                })
                .attach_printable_lazy(|| format!("unable to parse connector name {connector:?}"))
        })
        .transpose()?;

    let vault_fetch_action = decide_payment_method_retrieval_action(
        business_profile.is_network_tokenization_enabled,
        mandate_id,
        connector_variant,
        network_tokenization_supported_connectors,
        should_retry_with_pan,
        payment_method_info
            .network_token_requestor_reference_id
            .clone(),
    );

    let co_badged_card_data = payment_method_info
        .get_payment_methods_data()
        .and_then(|payment_methods_data| payment_methods_data.get_co_badged_card_data());

    match vault_fetch_action {
        VaultFetchAction::FetchCardDetailsFromLocker => {
            let card = vault_data
                .and_then(|vault_data| vault_data.get_card_vault_data())
                .map(Ok)
                .async_unwrap_or_else(|| async {
                    Box::pin(fetch_card_details_from_locker(
                        state,
                        customer_id,
                        &payment_intent.merchant_id,
                        locker_id,
                        card_token_data,
                        co_badged_card_data,
                        payment_method_info,
                        merchant_key_store,
                    ))
                    .await
                })
                .await?;

            Ok(domain::PaymentMethodData::Card(card))
        }
        VaultFetchAction::FetchCardDetailsForNetworkTransactionIdFlowFromLocker => {
            fetch_card_details_for_network_transaction_flow_from_locker(
                state,
                customer_id,
                &payment_intent.merchant_id,
                locker_id,
            )
            .await
            .change_context(errors::ApiErrorResponse::InternalServerError)
            .attach_printable("failed to fetch card information from the permanent locker")
        }
        VaultFetchAction::FetchNetworkTokenDataFromTokenizationService(
            network_token_requestor_ref_id,
        ) => {
            logger::info!("Fetching network token data from tokenization service");
            match network_tokenization::get_token_from_tokenization_service(
                state,
                network_token_requestor_ref_id,
                &payment_method_info,
            )
            .await
            .change_context(errors::ApiErrorResponse::InternalServerError)
            .attach_printable("failed to fetch network token data from tokenization service")
            {
                Ok(network_token_data) => {
                    Ok(domain::PaymentMethodData::NetworkToken(network_token_data))
                }
                Err(err) => {
                    logger::info!(
                        "Failed to fetch network token data from tokenization service {err:?}"
                    );
                    logger::info!("Falling back to fetch card details from locker");
                    Ok(domain::PaymentMethodData::Card(
                        vault_data
                            .and_then(|vault_data| vault_data.get_card_vault_data())
                            .map(Ok)
                            .async_unwrap_or_else(|| async {
                                Box::pin(fetch_card_details_from_locker(
                                    state,
                                    customer_id,
                                    &payment_intent.merchant_id,
                                    locker_id,
                                    card_token_data,
                                    co_badged_card_data,
                                    payment_method_info,
                                    merchant_key_store,
                                ))
                                .await
                            })
                            .await?,
                    ))
                }
            }
        }
        VaultFetchAction::FetchNetworkTokenDetailsFromLocker(nt_data) => {
            if let Some(network_token_locker_id) =
                payment_method_info.network_token_locker_id.as_ref()
            {
                let network_token_data = vault_data
                    .and_then(|vault_data| vault_data.get_network_token_data())
                    .map(Ok)
                    .async_unwrap_or_else(|| async {
                        fetch_network_token_details_from_locker(
                            state,
                            customer_id,
                            &payment_intent.merchant_id,
                            network_token_locker_id,
                            nt_data,
                        )
                        .await
                    })
                    .await?;
                Ok(domain::PaymentMethodData::NetworkToken(network_token_data))
            } else {
                Err(errors::ApiErrorResponse::InternalServerError)
                    .attach_printable("Network token locker id is not present")
            }
        }
        VaultFetchAction::NoFetchAction => Err(errors::ApiErrorResponse::InternalServerError)
            .attach_printable("Payment method data is not present"),
    }
}

#[cfg(feature = "v1")]
#[allow(clippy::too_many_arguments)]
pub async fn retrieve_card_with_permanent_token_for_external_authentication(
    state: &SessionState,
    locker_id: &str,
    payment_intent: &PaymentIntent,
    card_token_data: Option<&domain::CardToken>,
    _merchant_key_store: &domain::MerchantKeyStore,
    _storage_scheme: enums::MerchantStorageScheme,
) -> RouterResult<domain::PaymentMethodData> {
    let customer_id = payment_intent
        .customer_id
        .as_ref()
        .get_required_value("customer_id")
        .change_context(errors::ApiErrorResponse::UnprocessableEntity {
            message: "no customer id provided for the payment".to_string(),
        })?;
    Ok(domain::PaymentMethodData::Card(
        fetch_card_details_from_internal_locker(
            state,
            customer_id,
            &payment_intent.merchant_id,
            locker_id,
            card_token_data,
            None,
        )
        .await
        .change_context(errors::ApiErrorResponse::InternalServerError)
        .attach_printable("failed to fetch card information from the permanent locker")?,
    ))
}

#[cfg(feature = "v1")]
#[allow(clippy::too_many_arguments)]
pub async fn fetch_card_details_from_locker(
    state: &SessionState,
    customer_id: &id_type::CustomerId,
    merchant_id: &id_type::MerchantId,
    locker_id: &str,
    card_token_data: Option<&domain::CardToken>,
    co_badged_card_data: Option<api_models::payment_methods::CoBadgedCardData>,
    payment_method_info: domain::PaymentMethod,
    merchant_key_store: &domain::MerchantKeyStore,
) -> RouterResult<domain::Card> {
    match &payment_method_info.vault_source_details.clone() {
        domain::PaymentMethodVaultSourceDetails::ExternalVault {
            ref external_vault_source,
        } => {
            fetch_card_details_from_external_vault(
                state,
                merchant_id,
                card_token_data,
                co_badged_card_data,
                payment_method_info,
                merchant_key_store,
                external_vault_source,
            )
            .await
        }
        domain::PaymentMethodVaultSourceDetails::InternalVault => {
            fetch_card_details_from_internal_locker(
                state,
                customer_id,
                merchant_id,
                locker_id,
                card_token_data,
                co_badged_card_data,
            )
            .await
        }
    }
}

#[cfg(feature = "v1")]
pub async fn fetch_card_details_from_internal_locker(
    state: &SessionState,
    customer_id: &id_type::CustomerId,
    merchant_id: &id_type::MerchantId,
    locker_id: &str,
    card_token_data: Option<&domain::CardToken>,
    co_badged_card_data: Option<api_models::payment_methods::CoBadgedCardData>,
) -> RouterResult<domain::Card> {
    logger::debug!("Fetching card details from locker");
    let card = cards::get_card_from_locker(state, customer_id, merchant_id, locker_id)
        .await
        .change_context(errors::ApiErrorResponse::InternalServerError)
        .attach_printable("failed to fetch card information from the permanent locker")?;

    // The card_holder_name from locker retrieved card is considered if it is a non-empty string or else card_holder_name is picked
    // from payment_method_data.card_token object
    let name_on_card = if let Some(name) = card.name_on_card.clone() {
        if name.clone().expose().is_empty() {
            card_token_data
                .and_then(|token_data| token_data.card_holder_name.clone())
                .or(Some(name))
        } else {
            card.name_on_card
        }
    } else {
        card_token_data.and_then(|token_data| token_data.card_holder_name.clone())
    };

    let api_card = api::Card {
        card_number: card.card_number,
        card_holder_name: name_on_card,
        card_exp_month: card.card_exp_month,
        card_exp_year: card.card_exp_year,
        card_cvc: card_token_data
            .cloned()
            .unwrap_or_default()
            .card_cvc
            .unwrap_or_default(),
        card_issuer: None,
        nick_name: card.nick_name.map(masking::Secret::new),
        card_network: card
            .card_brand
            .map(|card_brand| enums::CardNetwork::from_str(&card_brand))
            .transpose()
            .map_err(|e| {
                logger::error!("Failed to parse card network {e:?}");
            })
            .ok()
            .flatten(),
        card_type: None,
        card_issuing_country: None,
        bank_code: None,
    };
    Ok(domain::Card::from((api_card, co_badged_card_data)))
}

#[cfg(feature = "v1")]
pub async fn fetch_card_details_from_external_vault(
    state: &SessionState,
    merchant_id: &id_type::MerchantId,
    card_token_data: Option<&domain::CardToken>,
    co_badged_card_data: Option<api_models::payment_methods::CoBadgedCardData>,
    payment_method_info: domain::PaymentMethod,
    merchant_key_store: &domain::MerchantKeyStore,
    external_vault_mca_id: &id_type::MerchantConnectorAccountId,
) -> RouterResult<domain::Card> {
    let key_manager_state = &state.into();

    let merchant_connector_account_details = state
        .store
        .find_by_merchant_connector_account_merchant_id_merchant_connector_id(
            key_manager_state,
            merchant_id,
            external_vault_mca_id,
            merchant_key_store,
        )
        .await
        .to_not_found_response(errors::ApiErrorResponse::MerchantConnectorAccountNotFound {
            id: external_vault_mca_id.get_string_repr().to_string(),
        })?;

    let vault_resp = vault::retrieve_payment_method_from_vault_external_v1(
        state,
        merchant_id,
        &payment_method_info,
        merchant_connector_account_details,
    )
    .await?;

    let payment_methods_data = payment_method_info.get_payment_methods_data();

    match vault_resp {
        hyperswitch_domain_models::vault::PaymentMethodVaultingData::Card(card) => Ok(
            domain::Card::from((card, card_token_data, co_badged_card_data)),
        ),
        hyperswitch_domain_models::vault::PaymentMethodVaultingData::CardNumber(card_number) => {
            let payment_methods_data = payment_methods_data
                .get_required_value("PaymentMethodsData")
                .change_context(errors::ApiErrorResponse::InternalServerError)
                .attach_printable("Payment methods data not present")?;

            let card = payment_methods_data
                .get_card_details()
                .get_required_value("CardDetails")
                .change_context(errors::ApiErrorResponse::InternalServerError)
                .attach_printable("Card details not present")?;

            Ok(
                domain::Card::try_from((card_number, card_token_data, co_badged_card_data, card))
                    .change_context(errors::ApiErrorResponse::InternalServerError)
                    .attach_printable("Failed to generate card data")?,
            )
        }
    }
}
#[cfg(feature = "v1")]
pub async fn fetch_network_token_details_from_locker(
    state: &SessionState,
    customer_id: &id_type::CustomerId,
    merchant_id: &id_type::MerchantId,
    network_token_locker_id: &str,
    network_transaction_data: api_models::payments::NetworkTokenWithNTIRef,
) -> RouterResult<domain::NetworkTokenData> {
    let mut token_data =
        cards::get_card_from_locker(state, customer_id, merchant_id, network_token_locker_id)
            .await
            .change_context(errors::ApiErrorResponse::InternalServerError)
            .attach_printable(
                "failed to fetch network token information from the permanent locker",
            )?;
    let expiry = network_transaction_data
        .token_exp_month
        .zip(network_transaction_data.token_exp_year);
    if let Some((exp_month, exp_year)) = expiry {
        token_data.card_exp_month = exp_month;
        token_data.card_exp_year = exp_year;
    }

    let card_network = token_data
        .card_brand
        .map(|card_brand| enums::CardNetwork::from_str(&card_brand))
        .transpose()
        .map_err(|e| {
            logger::error!("Failed to parse card network {e:?}");
        })
        .ok()
        .flatten();

    let network_token_data = domain::NetworkTokenData {
        token_number: token_data.card_number,
        token_cryptogram: None,
        token_exp_month: token_data.card_exp_month,
        token_exp_year: token_data.card_exp_year,
        nick_name: token_data.nick_name.map(masking::Secret::new),
        card_issuer: None,
        card_network,
        card_type: None,
        card_issuing_country: None,
        bank_code: None,
        eci: None,
    };
    Ok(network_token_data)
}

#[cfg(feature = "v1")]
pub async fn fetch_card_details_for_network_transaction_flow_from_locker(
    state: &SessionState,
    customer_id: &id_type::CustomerId,
    merchant_id: &id_type::MerchantId,
    locker_id: &str,
) -> RouterResult<domain::PaymentMethodData> {
    let card_details_from_locker =
        cards::get_card_from_locker(state, customer_id, merchant_id, locker_id)
            .await
            .change_context(errors::ApiErrorResponse::InternalServerError)
            .attach_printable("failed to fetch card details from locker")?;

    let card_network = card_details_from_locker
        .card_brand
        .map(|card_brand| enums::CardNetwork::from_str(&card_brand))
        .transpose()
        .map_err(|e| {
            logger::error!("Failed to parse card network {e:?}");
        })
        .ok()
        .flatten();

    let card_details_for_network_transaction_id =
        hyperswitch_domain_models::payment_method_data::CardDetailsForNetworkTransactionId {
            card_number: card_details_from_locker.card_number,
            card_exp_month: card_details_from_locker.card_exp_month,
            card_exp_year: card_details_from_locker.card_exp_year,
            card_issuer: None,
            card_network,
            card_type: None,
            card_issuing_country: None,
            bank_code: None,
            nick_name: card_details_from_locker.nick_name.map(masking::Secret::new),
            card_holder_name: card_details_from_locker.name_on_card.clone(),
        };

    Ok(
        domain::PaymentMethodData::CardDetailsForNetworkTransactionId(
            card_details_for_network_transaction_id,
        ),
    )
}

#[cfg(feature = "v2")]
pub async fn retrieve_payment_method_from_db_with_token_data(
    state: &SessionState,
    merchant_key_store: &domain::MerchantKeyStore,
    token_data: &storage::PaymentTokenData,
    storage_scheme: storage::enums::MerchantStorageScheme,
) -> RouterResult<Option<domain::PaymentMethod>> {
    todo!()
}

#[cfg(feature = "v1")]
pub async fn retrieve_payment_method_from_db_with_token_data(
    state: &SessionState,
    merchant_key_store: &domain::MerchantKeyStore,
    token_data: &storage::PaymentTokenData,
    storage_scheme: storage::enums::MerchantStorageScheme,
) -> RouterResult<Option<domain::PaymentMethod>> {
    match token_data {
        storage::PaymentTokenData::PermanentCard(data) => {
            if let Some(ref payment_method_id) = data.payment_method_id {
                state
                    .store
                    .find_payment_method(
                        &(state.into()),
                        merchant_key_store,
                        payment_method_id,
                        storage_scheme,
                    )
                    .await
                    .to_not_found_response(errors::ApiErrorResponse::PaymentMethodNotFound)
                    .attach_printable("error retrieving payment method from DB")
                    .map(Some)
            } else {
                Ok(None)
            }
        }

        storage::PaymentTokenData::WalletToken(data) => state
            .store
            .find_payment_method(
                &(state.into()),
                merchant_key_store,
                &data.payment_method_id,
                storage_scheme,
            )
            .await
            .to_not_found_response(errors::ApiErrorResponse::PaymentMethodNotFound)
            .attach_printable("error retrieveing payment method from DB")
            .map(Some),

        storage::PaymentTokenData::Temporary(_)
        | storage::PaymentTokenData::TemporaryGeneric(_)
        | storage::PaymentTokenData::Permanent(_)
        | storage::PaymentTokenData::AuthBankDebit(_) => Ok(None),
    }
}

#[cfg(feature = "v1")]
pub async fn retrieve_payment_token_data(
    state: &SessionState,
    token: String,
    payment_method: Option<storage_enums::PaymentMethod>,
) -> RouterResult<storage::PaymentTokenData> {
    let redis_conn = state
        .store
        .get_redis_conn()
        .change_context(errors::ApiErrorResponse::InternalServerError)
        .attach_printable("Failed to get redis connection")?;

    let key = format!(
        "pm_token_{}_{}_hyperswitch",
        token,
        payment_method.get_required_value("payment_method")?
    );

    let token_data_string = redis_conn
        .get_key::<Option<String>>(&key.into())
        .await
        .change_context(errors::ApiErrorResponse::InternalServerError)
        .attach_printable("Failed to fetch the token from redis")?
        .ok_or(error_stack::Report::new(
            errors::ApiErrorResponse::UnprocessableEntity {
                message: "Token is invalid or expired".to_owned(),
            },
        ))?;

    let token_data_result = token_data_string
        .clone()
        .parse_struct("PaymentTokenData")
        .change_context(errors::ApiErrorResponse::InternalServerError)
        .attach_printable("failed to deserialize hyperswitch token data");

    let token_data = match token_data_result {
        Ok(data) => data,
        Err(e) => {
            // The purpose of this logic is backwards compatibility to support tokens
            // in redis that might be following the old format.
            if token_data_string.starts_with('{') {
                return Err(e);
            } else {
                storage::PaymentTokenData::temporary_generic(token_data_string)
            }
        }
    };

    Ok(token_data)
}

#[cfg(feature = "v2")]
pub async fn make_pm_data<'a, F: Clone, R, D>(
    _operation: BoxedOperation<'a, F, R, D>,
    _state: &'a SessionState,
    _payment_data: &mut PaymentData<F>,
    _merchant_key_store: &domain::MerchantKeyStore,
    _customer: &Option<domain::Customer>,
    _storage_scheme: common_enums::enums::MerchantStorageScheme,
    _business_profile: Option<&domain::Profile>,
) -> RouterResult<(
    BoxedOperation<'a, F, R, D>,
    Option<domain::PaymentMethodData>,
    Option<String>,
)> {
    todo!()
}

#[cfg(feature = "v1")]
#[allow(clippy::too_many_arguments)]
pub async fn make_pm_data<'a, F: Clone, R, D>(
    operation: BoxedOperation<'a, F, R, D>,
    state: &'a SessionState,
    payment_data: &mut PaymentData<F>,
    merchant_key_store: &domain::MerchantKeyStore,
    customer: &Option<domain::Customer>,
    storage_scheme: common_enums::enums::MerchantStorageScheme,
    business_profile: &domain::Profile,
    should_retry_with_pan: bool,
) -> RouterResult<(
    BoxedOperation<'a, F, R, D>,
    Option<domain::PaymentMethodData>,
    Option<String>,
)> {
    use super::OperationSessionSetters;
    use crate::core::payments::OperationSessionGetters;

    let request = payment_data.payment_method_data.clone();

    let mut card_token_data = payment_data
        .payment_method_data
        .clone()
        .and_then(|pmd| match pmd {
            domain::PaymentMethodData::CardToken(token_data) => Some(token_data),
            _ => None,
        })
        .or(Some(domain::CardToken::default()));

    if let Some(cvc) = payment_data.card_cvc.clone() {
        if let Some(token_data) = card_token_data.as_mut() {
            token_data.card_cvc = Some(cvc);
        }
    }

    if payment_data.token_data.is_none() {
        if let Some(payment_method_info) = &payment_data.payment_method_info {
            if payment_method_info.get_payment_method_type()
                == Some(storage_enums::PaymentMethod::Card)
            {
                payment_data.token_data =
                    Some(storage::PaymentTokenData::PermanentCard(CardTokenData {
                        payment_method_id: Some(payment_method_info.get_id().clone()),
                        locker_id: payment_method_info
                            .locker_id
                            .clone()
                            .or(Some(payment_method_info.get_id().clone())),
                        token: payment_method_info
                            .locker_id
                            .clone()
                            .unwrap_or(payment_method_info.get_id().clone()),
                        network_token_locker_id: payment_method_info
                            .network_token_requestor_reference_id
                            .clone()
                            .or(Some(payment_method_info.get_id().clone())),
                    }));
            }
        }
    }

    let mandate_id = payment_data.mandate_id.clone();

    // TODO: Handle case where payment method and token both are present in request properly.
    let (payment_method, pm_id) = match (&request, payment_data.token_data.as_ref()) {
        (_, Some(hyperswitch_token)) => {
            let existing_vault_data = payment_data.get_vault_operation();

            let vault_data = existing_vault_data.and_then(|data| match data {
                domain_payments::VaultOperation::ExistingVaultData(vault_data) => Some(vault_data),
                domain_payments::VaultOperation::SaveCardData(_)
                | domain_payments::VaultOperation::SaveCardAndNetworkTokenData(_) => None,
            });

            let pm_data = Box::pin(payment_methods::retrieve_payment_method_with_token(
                state,
                merchant_key_store,
                hyperswitch_token,
                &payment_data.payment_intent,
                &payment_data.payment_attempt,
                card_token_data.as_ref(),
                customer,
                storage_scheme,
                mandate_id,
                payment_data.payment_method_info.clone(),
                business_profile,
                should_retry_with_pan,
                vault_data,
            ))
            .await;

            let payment_method_details = pm_data.attach_printable("in 'make_pm_data'")?;

            if let Some(ref payment_method_data) = payment_method_details.payment_method_data {
                let updated_vault_operation =
                    domain_payments::VaultOperation::get_updated_vault_data(
                        existing_vault_data,
                        payment_method_data,
                    );

                if let Some(vault_operation) = updated_vault_operation {
                    payment_data.set_vault_operation(vault_operation);
                }

                // Temporarily store payment method data along with the cvc in redis for saved card payments, if required by the connector based on its configs
                if payment_data.token.is_none() {
                    let (_, payment_token) = payment_methods::retrieve_payment_method_core(
                        &Some(payment_method_data.clone()),
                        state,
                        &payment_data.payment_intent,
                        &payment_data.payment_attempt,
                        merchant_key_store,
                        Some(business_profile),
                    )
                    .await?;

                    payment_data.token = payment_token;
                }
            };

            Ok::<_, error_stack::Report<errors::ApiErrorResponse>>(
                if let Some(payment_method_data) = payment_method_details.payment_method_data {
                    payment_data.payment_attempt.payment_method =
                        payment_method_details.payment_method;
                    (
                        Some(payment_method_data),
                        payment_method_details.payment_method_id,
                    )
                } else {
                    (None, payment_method_details.payment_method_id)
                },
            )
        }

        (Some(_), _) => {
            let (payment_method_data, payment_token) =
                payment_methods::retrieve_payment_method_core(
                    &request,
                    state,
                    &payment_data.payment_intent,
                    &payment_data.payment_attempt,
                    merchant_key_store,
                    Some(business_profile),
                )
                .await?;

            payment_data.token = payment_token;

            Ok((payment_method_data, None))
        }
        _ => Ok((None, None)),
    }?;

    Ok((operation, payment_method, pm_id))
}

#[cfg(feature = "v1")]
pub async fn store_in_vault_and_generate_ppmt(
    state: &SessionState,
    payment_method_data: &domain::PaymentMethodData,
    payment_intent: &PaymentIntent,
    payment_attempt: &PaymentAttempt,
    payment_method: enums::PaymentMethod,
    merchant_key_store: &domain::MerchantKeyStore,
    business_profile: Option<&domain::Profile>,
) -> RouterResult<String> {
    let router_token = vault::Vault::store_payment_method_data_in_locker(
        state,
        None,
        payment_method_data,
        payment_intent.customer_id.to_owned(),
        payment_method,
        merchant_key_store,
    )
    .await?;
    let parent_payment_method_token = generate_id(consts::ID_LENGTH, "token");
    let key_for_hyperswitch_token = payment_attempt.get_payment_method().map(|payment_method| {
        payment_methods_handler::ParentPaymentMethodToken::create_key_for_token((
            &parent_payment_method_token,
            payment_method,
        ))
    });

    let intent_fulfillment_time = business_profile
        .and_then(|b_profile| b_profile.get_order_fulfillment_time())
        .unwrap_or(consts::DEFAULT_FULFILLMENT_TIME);

    if let Some(key_for_hyperswitch_token) = key_for_hyperswitch_token {
        key_for_hyperswitch_token
            .insert(
                intent_fulfillment_time,
                storage::PaymentTokenData::temporary_generic(router_token),
                state,
            )
            .await?;
    };
    Ok(parent_payment_method_token)
}

#[cfg(feature = "v2")]
pub async fn store_payment_method_data_in_vault(
    state: &SessionState,
    payment_attempt: &PaymentAttempt,
    payment_intent: &PaymentIntent,
    payment_method: enums::PaymentMethod,
    payment_method_data: &domain::PaymentMethodData,
    merchant_key_store: &domain::MerchantKeyStore,
    business_profile: Option<&domain::Profile>,
) -> RouterResult<Option<String>> {
    todo!()
}

#[cfg(feature = "v1")]
pub async fn store_payment_method_data_in_vault(
    state: &SessionState,
    payment_attempt: &PaymentAttempt,
    payment_intent: &PaymentIntent,
    payment_method: enums::PaymentMethod,
    payment_method_data: &domain::PaymentMethodData,
    merchant_key_store: &domain::MerchantKeyStore,
    business_profile: Option<&domain::Profile>,
) -> RouterResult<Option<String>> {
    if should_store_payment_method_data_in_vault(
        &state.conf.temp_locker_enable_config,
        payment_attempt.connector.clone(),
        payment_method,
    ) || payment_intent.request_external_three_ds_authentication == Some(true)
    {
        let parent_payment_method_token = store_in_vault_and_generate_ppmt(
            state,
            payment_method_data,
            payment_intent,
            payment_attempt,
            payment_method,
            merchant_key_store,
            business_profile,
        )
        .await?;

        return Ok(Some(parent_payment_method_token));
    }

    Ok(None)
}
pub fn should_store_payment_method_data_in_vault(
    temp_locker_enable_config: &TempLockerEnableConfig,
    option_connector: Option<String>,
    payment_method: enums::PaymentMethod,
) -> bool {
    option_connector
        .map(|connector| {
            temp_locker_enable_config
                .0
                .get(&connector)
                .map(|config| config.payment_method.contains(&payment_method))
                .unwrap_or(false)
        })
        .unwrap_or(true)
}

#[instrument(skip_all)]
pub(crate) fn validate_capture_method(
    capture_method: storage_enums::CaptureMethod,
) -> RouterResult<()> {
    utils::when(
        capture_method == storage_enums::CaptureMethod::Automatic,
        || {
            Err(report!(errors::ApiErrorResponse::PaymentUnexpectedState {
                field_name: "capture_method".to_string(),
                current_flow: "captured".to_string(),
                current_value: capture_method.to_string(),
                states: "manual, manual_multiple, scheduled".to_string()
            }))
        },
    )
}

#[instrument(skip_all)]
pub(crate) fn validate_status_with_capture_method(
    status: storage_enums::IntentStatus,
    capture_method: storage_enums::CaptureMethod,
) -> RouterResult<()> {
    if status == storage_enums::IntentStatus::Processing
        && !(capture_method == storage_enums::CaptureMethod::ManualMultiple)
    {
        return Err(report!(errors::ApiErrorResponse::PaymentUnexpectedState {
            field_name: "capture_method".to_string(),
            current_flow: "captured".to_string(),
            current_value: capture_method.to_string(),
            states: "manual_multiple".to_string()
        }));
    }
    utils::when(
        status != storage_enums::IntentStatus::RequiresCapture
            && status != storage_enums::IntentStatus::PartiallyCapturedAndCapturable
            && status != storage_enums::IntentStatus::PartiallyAuthorizedAndRequiresCapture
            && status != storage_enums::IntentStatus::Processing,
        || {
            Err(report!(errors::ApiErrorResponse::PaymentUnexpectedState {
                field_name: "payment.status".to_string(),
                current_flow: "captured".to_string(),
                current_value: status.to_string(),
                states: "requires_capture, partially_captured_and_capturable, processing"
                    .to_string()
            }))
        },
    )
}

#[instrument(skip_all)]
pub(crate) fn validate_amount_to_capture(
    amount: i64,
    amount_to_capture: Option<i64>,
) -> RouterResult<()> {
    utils::when(amount_to_capture.is_some_and(|value| value <= 0), || {
        Err(report!(errors::ApiErrorResponse::InvalidDataFormat {
            field_name: "amount".to_string(),
            expected_format: "positive integer".to_string(),
        }))
    })?;

    utils::when(
        amount_to_capture.is_some() && (Some(amount) < amount_to_capture),
        || {
            Err(report!(errors::ApiErrorResponse::InvalidRequestData {
                message: "amount_to_capture is greater than amount".to_string()
            }))
        },
    )
}

#[cfg(feature = "v1")]
#[instrument(skip_all)]
pub(crate) fn validate_payment_method_fields_present(
    req: &api_models::payments::PaymentsRequest,
) -> RouterResult<()> {
    let payment_method_data =
        req.payment_method_data
            .as_ref()
            .and_then(|request_payment_method_data| {
                request_payment_method_data.payment_method_data.as_ref()
            });
    utils::when(
        req.payment_method.is_none() && payment_method_data.is_some(),
        || {
            Err(errors::ApiErrorResponse::MissingRequiredField {
                field_name: "payment_method",
            })
        },
    )?;

    utils::when(
        !matches!(
            req.payment_method,
            Some(api_enums::PaymentMethod::Card) | None
        ) && (req.payment_method_type.is_none()),
        || {
            Err(errors::ApiErrorResponse::MissingRequiredField {
                field_name: "payment_method_type",
            })
        },
    )?;

    utils::when(
        req.payment_method.is_some()
            && payment_method_data.is_none()
            && req.payment_token.is_none()
            && req.recurring_details.is_none()
            && req.ctp_service_details.is_none(),
        || {
            Err(errors::ApiErrorResponse::MissingRequiredField {
                field_name: "payment_method_data",
            })
        },
    )?;

    utils::when(
        req.payment_method.is_some() && req.payment_method_type.is_some(),
        || {
            req.payment_method
                .map_or(Ok(()), |req_payment_method| {
                    req.payment_method_type.map_or(Ok(()), |req_payment_method_type| {
                        if !validate_payment_method_type_against_payment_method(req_payment_method, req_payment_method_type) {
                            Err(errors::ApiErrorResponse::InvalidRequestData {
                                message: ("payment_method_type doesn't correspond to the specified payment_method"
                                    .to_string()),
                            })
                        } else {
                            Ok(())
                        }
                    })
                })
        },
    )?;

    let validate_payment_method_and_payment_method_data =
        |req_payment_method_data, req_payment_method: api_enums::PaymentMethod| {
            api_enums::PaymentMethod::foreign_try_from(req_payment_method_data).and_then(|payment_method|
                if req_payment_method != payment_method {
                    Err(errors::ApiErrorResponse::InvalidRequestData {
                        message: ("payment_method_data doesn't correspond to the specified payment_method"
                            .to_string()),
                    })
                } else {
                    Ok(())
                })
        };

    utils::when(
        req.payment_method.is_some() && payment_method_data.is_some(),
        || {
            payment_method_data
                .cloned()
                .map_or(Ok(()), |payment_method_data| {
                    req.payment_method.map_or(Ok(()), |req_payment_method| {
                        validate_payment_method_and_payment_method_data(
                            payment_method_data,
                            req_payment_method,
                        )
                    })
                })
        },
    )?;

    Ok(())
}

pub fn check_force_psync_precondition(status: storage_enums::AttemptStatus) -> bool {
    !matches!(
        status,
        storage_enums::AttemptStatus::Charged
            | storage_enums::AttemptStatus::AutoRefunded
            | storage_enums::AttemptStatus::Voided
            | storage_enums::AttemptStatus::CodInitiated
            | storage_enums::AttemptStatus::Started
            | storage_enums::AttemptStatus::Failure
    )
}

pub fn append_option<T, U, F, V>(func: F, option1: Option<T>, option2: Option<U>) -> Option<V>
where
    F: FnOnce(T, U) -> V,
{
    Some(func(option1?, option2?))
}

#[cfg(all(feature = "olap", feature = "v1"))]
pub(super) async fn filter_by_constraints(
    state: &SessionState,
    constraints: &PaymentIntentFetchConstraints,
    merchant_id: &id_type::MerchantId,
    key_store: &domain::MerchantKeyStore,
    storage_scheme: storage_enums::MerchantStorageScheme,
) -> CustomResult<Vec<PaymentIntent>, errors::StorageError> {
    let db = &*state.store;
    let result = db
        .filter_payment_intent_by_constraints(
            &(state).into(),
            merchant_id,
            constraints,
            key_store,
            storage_scheme,
        )
        .await?;
    Ok(result)
}

#[cfg(feature = "olap")]
pub(super) fn validate_payment_list_request(
    req: &api::PaymentListConstraints,
) -> CustomResult<(), errors::ApiErrorResponse> {
    use common_utils::consts::PAYMENTS_LIST_MAX_LIMIT_V1;

    utils::when(
        req.limit > PAYMENTS_LIST_MAX_LIMIT_V1 || req.limit < 1,
        || {
            Err(errors::ApiErrorResponse::InvalidRequestData {
                message: format!("limit should be in between 1 and {PAYMENTS_LIST_MAX_LIMIT_V1}"),
            })
        },
    )?;
    Ok(())
}
#[cfg(feature = "olap")]
pub(super) fn validate_payment_list_request_for_joins(
    limit: u32,
) -> CustomResult<(), errors::ApiErrorResponse> {
    use common_utils::consts::PAYMENTS_LIST_MAX_LIMIT_V2;

    utils::when(!(1..=PAYMENTS_LIST_MAX_LIMIT_V2).contains(&limit), || {
        Err(errors::ApiErrorResponse::InvalidRequestData {
            message: format!("limit should be in between 1 and {PAYMENTS_LIST_MAX_LIMIT_V2}"),
        })
    })?;
    Ok(())
}

#[cfg(feature = "v1")]
pub fn get_handle_response_url(
    payment_id: id_type::PaymentId,
    business_profile: &domain::Profile,
    response: &api::PaymentsResponse,
    connector: String,
) -> RouterResult<api::RedirectionResponse> {
    let payments_return_url = response.return_url.as_ref();

    let redirection_response = make_pg_redirect_response(payment_id, response, connector);

    let return_url = make_merchant_url_with_response(
        business_profile,
        redirection_response,
        payments_return_url,
        response.client_secret.as_ref(),
        response.manual_retry_allowed,
    )
    .attach_printable("Failed to make merchant url with response")?;

    make_url_with_signature(&return_url, business_profile)
}

#[cfg(feature = "v1")]
pub fn get_handle_response_url_for_modular_authentication(
    authentication_id: id_type::AuthenticationId,
    business_profile: &domain::Profile,
    response: &api_models::authentication::AuthenticationAuthenticateResponse,
    connector: String,
    return_url: Option<String>,
    client_secret: Option<&masking::Secret<String>>,
    amount: Option<MinorUnit>,
) -> RouterResult<api::RedirectionResponse> {
    let authentication_return_url = return_url;
    let trans_status = response
        .transaction_status
        .clone()
        .get_required_value("transaction_status")?;

    let redirection_response = make_pg_redirect_response_for_authentication(
        authentication_id,
        connector,
        amount,
        trans_status,
    );

    let return_url = make_merchant_url_with_response_for_authentication(
        business_profile,
        redirection_response,
        authentication_return_url.as_ref(),
        client_secret,
        None,
    )
    .attach_printable("Failed to make merchant url with response")?;

    make_url_with_signature(&return_url, business_profile)
}

#[cfg(feature = "v1")]
pub fn make_merchant_url_with_response_for_authentication(
    business_profile: &domain::Profile,
    redirection_response: hyperswitch_domain_models::authentication::PgRedirectResponseForAuthentication,
    request_return_url: Option<&String>,
    client_secret: Option<&masking::Secret<String>>,
    manual_retry_allowed: Option<bool>,
) -> RouterResult<String> {
    // take return url if provided in the request else use merchant return url
    let url = request_return_url
        .or(business_profile.return_url.as_ref())
        .get_required_value("return_url")?;

    let status_check = redirection_response.status;

    let authentication_client_secret = client_secret
        .ok_or(errors::ApiErrorResponse::InternalServerError)
        .attach_printable("Expected client secret to be `Some`")?;

    let authentication_id = redirection_response
        .authentication_id
        .get_string_repr()
        .to_owned();
    let merchant_url_with_response = if business_profile.redirect_to_merchant_with_http_post {
        url::Url::parse_with_params(
            url,
            &[
                ("status", status_check.to_string()),
                ("authentication_id", authentication_id),
                (
                    "authentication_client_secret",
                    authentication_client_secret.peek().to_string(),
                ),
                (
                    "manual_retry_allowed",
                    manual_retry_allowed.unwrap_or(false).to_string(),
                ),
            ],
        )
        .change_context(errors::ApiErrorResponse::InternalServerError)
        .attach_printable("Unable to parse the url with param")?
    } else {
        let amount = redirection_response.amount.get_required_value("amount")?;
        url::Url::parse_with_params(
            url,
            &[
                ("status", status_check.to_string()),
                ("authentication_id", authentication_id),
                (
                    "authentication_client_secret",
                    authentication_client_secret.peek().to_string(),
                ),
                ("amount", amount.to_string()),
                (
                    "manual_retry_allowed",
                    manual_retry_allowed.unwrap_or(false).to_string(),
                ),
            ],
        )
        .change_context(errors::ApiErrorResponse::InternalServerError)
        .attach_printable("Unable to parse the url with param")?
    };

    Ok(merchant_url_with_response.to_string())
}

#[cfg(feature = "v1")]
pub fn make_merchant_url_with_response(
    business_profile: &domain::Profile,
    redirection_response: api::PgRedirectResponse,
    request_return_url: Option<&String>,
    client_secret: Option<&masking::Secret<String>>,
    manual_retry_allowed: Option<bool>,
) -> RouterResult<String> {
    // take return url if provided in the request else use merchant return url
    let url = request_return_url
        .or(business_profile.return_url.as_ref())
        .get_required_value("return_url")?;

    let status_check = redirection_response.status;

    let payment_client_secret = client_secret
        .ok_or(errors::ApiErrorResponse::InternalServerError)
        .attach_printable("Expected client secret to be `Some`")?;

    let payment_id = redirection_response.payment_id.get_string_repr().to_owned();
    let merchant_url_with_response = if business_profile.redirect_to_merchant_with_http_post {
        url::Url::parse_with_params(
            url,
            &[
                ("status", status_check.to_string()),
                ("payment_id", payment_id),
                (
                    "payment_intent_client_secret",
                    payment_client_secret.peek().to_string(),
                ),
                (
                    "manual_retry_allowed",
                    manual_retry_allowed.unwrap_or(false).to_string(),
                ),
            ],
        )
        .change_context(errors::ApiErrorResponse::InternalServerError)
        .attach_printable("Unable to parse the url with param")?
    } else {
        let amount = redirection_response.amount.get_required_value("amount")?;
        url::Url::parse_with_params(
            url,
            &[
                ("status", status_check.to_string()),
                ("payment_id", payment_id),
                (
                    "payment_intent_client_secret",
                    payment_client_secret.peek().to_string(),
                ),
                ("amount", amount.to_string()),
                (
                    "manual_retry_allowed",
                    manual_retry_allowed.unwrap_or(false).to_string(),
                ),
            ],
        )
        .change_context(errors::ApiErrorResponse::InternalServerError)
        .attach_printable("Unable to parse the url with param")?
    };

    Ok(merchant_url_with_response.to_string())
}

#[cfg(feature = "v1")]
pub async fn make_ephemeral_key(
    state: SessionState,
    customer_id: id_type::CustomerId,
    merchant_id: id_type::MerchantId,
) -> errors::RouterResponse<ephemeral_key::EphemeralKey> {
    let store = &state.store;
    let id = utils::generate_id(consts::ID_LENGTH, "eki");
    let secret = format!("epk_{}", &Uuid::new_v4().simple().to_string());
    let ek = ephemeral_key::EphemeralKeyNew {
        id,
        customer_id,
        merchant_id: merchant_id.to_owned(),
        secret,
    };
    let ek = store
        .create_ephemeral_key(ek, state.conf.eph_key.validity)
        .await
        .change_context(errors::ApiErrorResponse::InternalServerError)
        .attach_printable("Unable to create ephemeral key")?;
    Ok(services::ApplicationResponse::Json(ek))
}

#[cfg(feature = "v2")]
pub async fn make_client_secret(
    state: SessionState,
    resource_id: api_models::ephemeral_key::ResourceId,
    merchant_context: domain::MerchantContext,
    headers: &actix_web::http::header::HeaderMap,
) -> errors::RouterResponse<ClientSecretResponse> {
    let db = &state.store;
    let key_manager_state = &((&state).into());

    match &resource_id {
        api_models::ephemeral_key::ResourceId::Customer(global_customer_id) => {
            db.find_customer_by_global_id(
                key_manager_state,
                global_customer_id,
                merchant_context.get_merchant_key_store(),
                merchant_context.get_merchant_account().storage_scheme,
            )
            .await
            .to_not_found_response(errors::ApiErrorResponse::CustomerNotFound)?;
        }
    }

    let resource_id = match resource_id {
        api_models::ephemeral_key::ResourceId::Customer(global_customer_id) => {
            common_utils::types::authentication::ResourceId::Customer(global_customer_id)
        }
    };

    let client_secret = create_client_secret(
        &state,
        merchant_context.get_merchant_account().get_id(),
        resource_id,
    )
    .await
    .change_context(errors::ApiErrorResponse::InternalServerError)
    .attach_printable("Unable to create client secret")?;

    let response = ClientSecretResponse::foreign_try_from(client_secret)
        .attach_printable("Only customer is supported as resource_id in response")?;
    Ok(services::ApplicationResponse::Json(response))
}

#[cfg(feature = "v2")]
pub async fn create_client_secret(
    state: &SessionState,
    merchant_id: &id_type::MerchantId,
    resource_id: common_utils::types::authentication::ResourceId,
) -> RouterResult<ephemeral_key::ClientSecretType> {
    use common_utils::generate_time_ordered_id;

    let store = &state.store;
    let id = id_type::ClientSecretId::generate();
    let secret = masking::Secret::new(generate_time_ordered_id("cs"));

    let client_secret = ephemeral_key::ClientSecretTypeNew {
        id,
        merchant_id: merchant_id.to_owned(),
        secret,
        resource_id,
    };
    let client_secret = store
        .create_client_secret(client_secret, state.conf.eph_key.validity)
        .await
        .change_context(errors::ApiErrorResponse::InternalServerError)
        .attach_printable("Unable to create client secret")?;
    Ok(client_secret)
}

#[cfg(feature = "v1")]
pub async fn delete_ephemeral_key(
    state: SessionState,
    ek_id: String,
) -> errors::RouterResponse<ephemeral_key::EphemeralKey> {
    let db = state.store.as_ref();
    let ek = db
        .delete_ephemeral_key(&ek_id)
        .await
        .change_context(errors::ApiErrorResponse::InternalServerError)
        .attach_printable("Unable to delete ephemeral key")?;
    Ok(services::ApplicationResponse::Json(ek))
}

#[cfg(feature = "v2")]
pub async fn delete_client_secret(
    state: SessionState,
    ephemeral_key_id: String,
) -> errors::RouterResponse<ClientSecretResponse> {
    let db = state.store.as_ref();
    let ephemeral_key = db
        .delete_client_secret(&ephemeral_key_id)
        .await
        .map_err(|err| match err.current_context() {
            errors::StorageError::ValueNotFound(_) => {
                err.change_context(errors::ApiErrorResponse::GenericNotFoundError {
                    message: "Ephemeral Key not found".to_string(),
                })
            }
            _ => err.change_context(errors::ApiErrorResponse::InternalServerError),
        })
        .attach_printable("Unable to delete ephemeral key")?;

    let response = ClientSecretResponse::foreign_try_from(ephemeral_key)
        .attach_printable("Only customer is supported as resource_id in response")?;
    Ok(services::ApplicationResponse::Json(response))
}

#[cfg(feature = "v1")]
pub fn make_pg_redirect_response(
    payment_id: id_type::PaymentId,
    response: &api::PaymentsResponse,
    connector: String,
) -> api::PgRedirectResponse {
    api::PgRedirectResponse {
        payment_id,
        status: response.status,
        gateway_id: connector,
        customer_id: response.customer_id.to_owned(),
        amount: Some(response.amount),
    }
}

#[cfg(feature = "v1")]
pub fn make_pg_redirect_response_for_authentication(
    authentication_id: id_type::AuthenticationId,
    connector: String,
    amount: Option<MinorUnit>,
    trans_status: common_enums::TransactionStatus,
) -> hyperswitch_domain_models::authentication::PgRedirectResponseForAuthentication {
    hyperswitch_domain_models::authentication::PgRedirectResponseForAuthentication {
        authentication_id,
        status: trans_status,
        gateway_id: connector,
        customer_id: None,
        amount,
    }
}

#[cfg(feature = "v1")]
pub fn make_url_with_signature(
    redirect_url: &str,
    business_profile: &domain::Profile,
) -> RouterResult<api::RedirectionResponse> {
    let mut url = url::Url::parse(redirect_url)
        .change_context(errors::ApiErrorResponse::InternalServerError)
        .attach_printable("Unable to parse the url")?;

    let mut base_url = url.clone();
    base_url.query_pairs_mut().clear();

    let url = if business_profile.enable_payment_response_hash {
        let key = business_profile
            .payment_response_hash_key
            .as_ref()
            .get_required_value("payment_response_hash_key")?;
        let signature = hmac_sha512_sorted_query_params(
            &mut url.query_pairs().collect::<Vec<_>>(),
            key.as_str(),
        )?;

        url.query_pairs_mut()
            .append_pair("signature", &signature)
            .append_pair("signature_algorithm", "HMAC-SHA512");
        url.to_owned()
    } else {
        url.to_owned()
    };

    let parameters = url
        .query_pairs()
        .collect::<Vec<_>>()
        .iter()
        .map(|(key, value)| (key.clone().into_owned(), value.clone().into_owned()))
        .collect::<Vec<_>>();

    Ok(api::RedirectionResponse {
        return_url: base_url.to_string(),
        params: parameters,
        return_url_with_query_params: url.to_string(),
        http_method: if business_profile.redirect_to_merchant_with_http_post {
            services::Method::Post.to_string()
        } else {
            services::Method::Get.to_string()
        },
        headers: Vec::new(),
    })
}

pub fn hmac_sha512_sorted_query_params(
    params: &mut [(Cow<'_, str>, Cow<'_, str>)],
    key: &str,
) -> RouterResult<String> {
    params.sort();
    let final_string = params
        .iter()
        .map(|(key, value)| format!("{key}={value}"))
        .collect::<Vec<_>>()
        .join("&");

    let signature = crypto::HmacSha512::sign_message(
        &crypto::HmacSha512,
        key.as_bytes(),
        final_string.as_bytes(),
    )
    .change_context(errors::ApiErrorResponse::InternalServerError)
    .attach_printable("Failed to sign the message")?;

    Ok(hex::encode(signature))
}

pub fn check_if_operation_confirm<Op: std::fmt::Debug>(operations: Op) -> bool {
    format!("{operations:?}") == "PaymentConfirm"
}

#[allow(clippy::too_many_arguments)]
pub fn generate_mandate(
    merchant_id: id_type::MerchantId,
    payment_id: id_type::PaymentId,
    connector: String,
    setup_mandate_details: Option<MandateData>,
    customer_id: &Option<id_type::CustomerId>,
    payment_method_id: String,
    connector_mandate_id: Option<pii::SecretSerdeValue>,
    network_txn_id: Option<String>,
    payment_method_data_option: Option<domain::payments::PaymentMethodData>,
    mandate_reference: Option<MandateReference>,
    merchant_connector_id: Option<id_type::MerchantConnectorAccountId>,
) -> CustomResult<Option<storage::MandateNew>, errors::ApiErrorResponse> {
    match (setup_mandate_details, customer_id) {
        (Some(data), Some(cus_id)) => {
            let mandate_id = utils::generate_id(consts::ID_LENGTH, "man");

            // The construction of the mandate new must be visible
            let mut new_mandate = storage::MandateNew::default();

            let customer_acceptance = data
                .customer_acceptance
                .get_required_value("customer_acceptance")?;
            new_mandate
                .set_mandate_id(mandate_id)
                .set_customer_id(cus_id.clone())
                .set_merchant_id(merchant_id)
                .set_original_payment_id(Some(payment_id))
                .set_payment_method_id(payment_method_id)
                .set_connector(connector)
                .set_mandate_status(storage_enums::MandateStatus::Active)
                .set_connector_mandate_ids(connector_mandate_id)
                .set_network_transaction_id(network_txn_id)
                .set_customer_ip_address(
                    customer_acceptance
                        .get_ip_address()
                        .map(masking::Secret::new),
                )
                .set_customer_user_agent_extended(customer_acceptance.get_user_agent())
                .set_customer_accepted_at(Some(customer_acceptance.get_accepted_at()))
                .set_metadata(payment_method_data_option.map(|payment_method_data| {
                    pii::SecretSerdeValue::new(
                        serde_json::to_value(payment_method_data).unwrap_or_default(),
                    )
                }))
                .set_connector_mandate_id(
                    mandate_reference.and_then(|reference| reference.connector_mandate_id),
                )
                .set_merchant_connector_id(merchant_connector_id);

            Ok(Some(
                match data.mandate_type.get_required_value("mandate_type")? {
                    hyperswitch_domain_models::mandates::MandateDataType::SingleUse(data) => {
                        new_mandate
                            .set_mandate_amount(Some(data.amount.get_amount_as_i64()))
                            .set_mandate_currency(Some(data.currency))
                            .set_mandate_type(storage_enums::MandateType::SingleUse)
                            .to_owned()
                    }

                    hyperswitch_domain_models::mandates::MandateDataType::MultiUse(op_data) => {
                        match op_data {
                            Some(data) => new_mandate
                                .set_mandate_amount(Some(data.amount.get_amount_as_i64()))
                                .set_mandate_currency(Some(data.currency))
                                .set_start_date(data.start_date)
                                .set_end_date(data.end_date),
                            // .set_metadata(data.metadata),
                            // we are storing PaymentMethodData in metadata of mandate
                            None => &mut new_mandate,
                        }
                        .set_mandate_type(storage_enums::MandateType::MultiUse)
                        .to_owned()
                    }
                },
            ))
        }
        (_, _) => Ok(None),
    }
}

#[cfg(feature = "v1")]
// A function to manually authenticate the client secret with intent fulfillment time
pub fn authenticate_client_secret(
    request_client_secret: Option<&String>,
    payment_intent: &PaymentIntent,
) -> Result<(), errors::ApiErrorResponse> {
    match (request_client_secret, &payment_intent.client_secret) {
        (Some(req_cs), Some(pi_cs)) => {
            if req_cs != pi_cs {
                Err(errors::ApiErrorResponse::ClientSecretInvalid)
            } else {
                let current_timestamp = common_utils::date_time::now();

                let session_expiry = payment_intent.session_expiry.unwrap_or(
                    payment_intent
                        .created_at
                        .saturating_add(time::Duration::seconds(consts::DEFAULT_SESSION_EXPIRY)),
                );

                fp_utils::when(current_timestamp > session_expiry, || {
                    Err(errors::ApiErrorResponse::ClientSecretExpired)
                })
            }
        }
        // If there is no client in payment intent, then it has expired
        (Some(_), None) => Err(errors::ApiErrorResponse::ClientSecretExpired),
        _ => Ok(()),
    }
}

pub(crate) fn validate_payment_status_against_allowed_statuses(
    intent_status: storage_enums::IntentStatus,
    allowed_statuses: &[storage_enums::IntentStatus],
    action: &'static str,
) -> Result<(), errors::ApiErrorResponse> {
    fp_utils::when(!allowed_statuses.contains(&intent_status), || {
        Err(errors::ApiErrorResponse::PreconditionFailed {
            message: format!(
                "You cannot {action} this payment because it has status {intent_status}",
            ),
        })
    })
}

pub(crate) fn validate_payment_status_against_not_allowed_statuses(
    intent_status: storage_enums::IntentStatus,
    not_allowed_statuses: &[storage_enums::IntentStatus],
    action: &'static str,
) -> Result<(), errors::ApiErrorResponse> {
    fp_utils::when(not_allowed_statuses.contains(&intent_status), || {
        Err(errors::ApiErrorResponse::PreconditionFailed {
            message: format!(
                "You cannot {action} this payment because it has status {intent_status}",
            ),
        })
    })
}

#[instrument(skip_all)]
pub(crate) fn validate_pm_or_token_given(
    payment_method: &Option<api_enums::PaymentMethod>,
    payment_method_data: &Option<api::PaymentMethodData>,
    payment_method_type: &Option<api_enums::PaymentMethodType>,
    mandate_type: &Option<api::MandateTransactionType>,
    token: &Option<String>,
    ctp_service_details: &Option<api_models::payments::CtpServiceDetails>,
) -> Result<(), errors::ApiErrorResponse> {
    utils::when(
        !matches!(
            payment_method_type,
            Some(api_enums::PaymentMethodType::Paypal)
        ) && !matches!(
            mandate_type,
            Some(api::MandateTransactionType::RecurringMandateTransaction)
        ) && token.is_none()
            && (payment_method_data.is_none() || payment_method.is_none())
            && ctp_service_details.is_none(),
        || {
            Err(errors::ApiErrorResponse::InvalidRequestData {
                message:
                    "A payment token or payment method data or ctp service details is required"
                        .to_string(),
            })
        },
    )
}

#[cfg(feature = "v2")]
// A function to perform database lookup and then verify the client secret
pub async fn verify_payment_intent_time_and_client_secret(
    state: &SessionState,
    merchant_context: &domain::MerchantContext,
    client_secret: Option<String>,
) -> error_stack::Result<Option<PaymentIntent>, errors::ApiErrorResponse> {
    todo!()
}

#[cfg(feature = "v1")]
// A function to perform database lookup and then verify the client secret
pub async fn verify_payment_intent_time_and_client_secret(
    state: &SessionState,
    merchant_context: &domain::MerchantContext,
    client_secret: Option<String>,
) -> error_stack::Result<Option<PaymentIntent>, errors::ApiErrorResponse> {
    let db = &*state.store;
    client_secret
        .async_map(|cs| async move {
            let payment_id = get_payment_id_from_client_secret(&cs)?;

            let payment_id = id_type::PaymentId::wrap(payment_id).change_context(
                errors::ApiErrorResponse::InvalidDataValue {
                    field_name: "payment_id",
                },
            )?;

            #[cfg(feature = "v1")]
            let payment_intent = db
                .find_payment_intent_by_payment_id_merchant_id(
                    &state.into(),
                    &payment_id,
                    merchant_context.get_merchant_account().get_id(),
                    merchant_context.get_merchant_key_store(),
                    merchant_context.get_merchant_account().storage_scheme,
                )
                .await
                .change_context(errors::ApiErrorResponse::PaymentNotFound)?;

            #[cfg(feature = "v2")]
            let payment_intent = db
                .find_payment_intent_by_id(
                    &state.into(),
                    &payment_id,
                    key_store,
                    merchant_account.storage_scheme,
                )
                .await
                .change_context(errors::ApiErrorResponse::PaymentNotFound)?;

            authenticate_client_secret(Some(&cs), &payment_intent)?;
            Ok(payment_intent)
        })
        .await
        .transpose()
}

#[cfg(feature = "v1")]
/// Check whether the business details are configured in the merchant account
pub fn validate_business_details(
    business_country: Option<api_enums::CountryAlpha2>,
    business_label: Option<&String>,
    merchant_context: &domain::MerchantContext,
) -> RouterResult<()> {
    let primary_business_details = merchant_context
        .get_merchant_account()
        .primary_business_details
        .clone()
        .parse_value::<Vec<api_models::admin::PrimaryBusinessDetails>>("PrimaryBusinessDetails")
        .change_context(errors::ApiErrorResponse::InternalServerError)
        .attach_printable("failed to parse primary business details")?;

    business_country
        .zip(business_label)
        .map(|(business_country, business_label)| {
            primary_business_details
                .iter()
                .find(|business_details| {
                    &business_details.business == business_label
                        && business_details.country == business_country
                })
                .ok_or(errors::ApiErrorResponse::PreconditionFailed {
                    message: "business_details are not configured in the merchant account"
                        .to_string(),
                })
        })
        .transpose()?;

    Ok(())
}

#[inline]
pub(crate) fn get_payment_id_from_client_secret(cs: &str) -> RouterResult<String> {
    let (payment_id, _) = cs
        .rsplit_once("_secret_")
        .ok_or(errors::ApiErrorResponse::ClientSecretInvalid)?;
    Ok(payment_id.to_string())
}

#[cfg(feature = "v1")]
#[cfg(test)]
mod tests {
    #![allow(clippy::unwrap_used)]

    use super::*;

    #[test]
    fn test_authenticate_client_secret_session_not_expired() {
        let payment_intent = PaymentIntent {
            payment_id: id_type::PaymentId::try_from(Cow::Borrowed("23")).unwrap(),
            merchant_id: id_type::MerchantId::default(),
            status: storage_enums::IntentStatus::RequiresCapture,
            amount: MinorUnit::new(200),
            currency: None,
            amount_captured: None,
            customer_id: None,
            description: None,
            return_url: None,
            metadata: None,
            connector_id: None,
            shipping_address_id: None,
            billing_address_id: None,
            mit_category: None,
            statement_descriptor_name: None,
            statement_descriptor_suffix: None,
            created_at: common_utils::date_time::now(),
            modified_at: common_utils::date_time::now(),
            last_synced: None,
            setup_future_usage: None,
            fingerprint_id: None,
            off_session: None,
            client_secret: Some("1".to_string()),
            active_attempt: hyperswitch_domain_models::RemoteStorageObject::ForeignID(
                "nopes".to_string(),
            ),
            business_country: None,
            business_label: None,
            order_details: None,
            allowed_payment_method_types: None,
            connector_metadata: None,
            feature_metadata: None,
            attempt_count: 1,
            payment_link_id: None,
            profile_id: Some(common_utils::generate_profile_id_of_default_length()),
            merchant_decision: None,
            payment_confirm_source: None,
            surcharge_applicable: None,
            updated_by: storage_enums::MerchantStorageScheme::PostgresOnly.to_string(),
            request_incremental_authorization: Some(
                common_enums::RequestIncrementalAuthorization::default(),
            ),
            incremental_authorization_allowed: None,
            authorization_count: None,
            session_expiry: Some(
                common_utils::date_time::now()
                    .saturating_add(time::Duration::seconds(consts::DEFAULT_SESSION_EXPIRY)),
            ),
            request_external_three_ds_authentication: None,
            split_payments: None,
            frm_metadata: None,
            customer_details: None,
            billing_details: None,
            merchant_order_reference_id: None,
            shipping_details: None,
            is_payment_processor_token_flow: None,
            organization_id: id_type::OrganizationId::default(),
            shipping_cost: None,
            tax_details: None,
            skip_external_tax_calculation: None,
            request_extended_authorization: None,
            psd2_sca_exemption_type: None,
            processor_merchant_id: id_type::MerchantId::default(),
            created_by: None,
            force_3ds_challenge: None,
            force_3ds_challenge_trigger: None,
            is_iframe_redirection_enabled: None,
            is_payment_id_from_merchant: None,
            payment_channel: None,
            tax_status: None,
            discount_amount: None,
            order_date: None,
            shipping_amount_tax: None,
            duty_amount: None,
            enable_partial_authorization: None,
            enable_overcapture: None,
        };
        let req_cs = Some("1".to_string());
        assert!(authenticate_client_secret(req_cs.as_ref(), &payment_intent).is_ok());
        // Check if the result is an Ok variant
    }

    #[test]
    fn test_authenticate_client_secret_session_expired() {
        let created_at =
            common_utils::date_time::now().saturating_sub(time::Duration::seconds(20 * 60));
        let payment_intent = PaymentIntent {
            payment_id: id_type::PaymentId::try_from(Cow::Borrowed("23")).unwrap(),
            merchant_id: id_type::MerchantId::default(),
            status: storage_enums::IntentStatus::RequiresCapture,
            amount: MinorUnit::new(200),
            currency: None,
            amount_captured: None,
            customer_id: None,
            description: None,
            return_url: None,
            metadata: None,
            connector_id: None,
            shipping_address_id: None,
            mit_category: None,
            billing_address_id: None,
            statement_descriptor_name: None,
            statement_descriptor_suffix: None,
            created_at,
            modified_at: common_utils::date_time::now(),
            fingerprint_id: None,
            last_synced: None,
            setup_future_usage: None,
            off_session: None,
            client_secret: Some("1".to_string()),
            active_attempt: hyperswitch_domain_models::RemoteStorageObject::ForeignID(
                "nopes".to_string(),
            ),
            business_country: None,
            business_label: None,
            order_details: None,
            allowed_payment_method_types: None,
            connector_metadata: None,
            feature_metadata: None,
            attempt_count: 1,
            payment_link_id: None,
            profile_id: Some(common_utils::generate_profile_id_of_default_length()),
            merchant_decision: None,
            payment_confirm_source: None,
            surcharge_applicable: None,
            updated_by: storage_enums::MerchantStorageScheme::PostgresOnly.to_string(),
            request_incremental_authorization: Some(
                common_enums::RequestIncrementalAuthorization::default(),
            ),
            incremental_authorization_allowed: None,
            authorization_count: None,
            session_expiry: Some(
                created_at.saturating_add(time::Duration::seconds(consts::DEFAULT_SESSION_EXPIRY)),
            ),
            request_external_three_ds_authentication: None,
            split_payments: None,
            frm_metadata: None,
            customer_details: None,
            billing_details: None,
            merchant_order_reference_id: None,
            shipping_details: None,
            is_payment_processor_token_flow: None,
            organization_id: id_type::OrganizationId::default(),
            shipping_cost: None,
            tax_details: None,
            skip_external_tax_calculation: None,
            request_extended_authorization: None,
            psd2_sca_exemption_type: None,
            processor_merchant_id: id_type::MerchantId::default(),
            created_by: None,
            force_3ds_challenge: None,
            force_3ds_challenge_trigger: None,
            is_iframe_redirection_enabled: None,
            is_payment_id_from_merchant: None,
            payment_channel: None,
            tax_status: None,
            discount_amount: None,
            order_date: None,
            shipping_amount_tax: None,
            duty_amount: None,
            enable_partial_authorization: None,
            enable_overcapture: None,
        };
        let req_cs = Some("1".to_string());
        assert!(authenticate_client_secret(req_cs.as_ref(), &payment_intent,).is_err())
    }

    #[test]
    fn test_authenticate_client_secret_expired() {
        let payment_intent = PaymentIntent {
            payment_id: id_type::PaymentId::try_from(Cow::Borrowed("23")).unwrap(),
            merchant_id: id_type::MerchantId::default(),
            status: storage_enums::IntentStatus::RequiresCapture,
            amount: MinorUnit::new(200),
            currency: None,
            amount_captured: None,
            customer_id: None,
            description: None,
            return_url: None,
            metadata: None,
            connector_id: None,
            mit_category: None,
            shipping_address_id: None,
            billing_address_id: None,
            statement_descriptor_name: None,
            statement_descriptor_suffix: None,
            created_at: common_utils::date_time::now().saturating_sub(time::Duration::seconds(20)),
            modified_at: common_utils::date_time::now(),
            last_synced: None,
            setup_future_usage: None,
            off_session: None,
            client_secret: None,
            fingerprint_id: None,
            active_attempt: hyperswitch_domain_models::RemoteStorageObject::ForeignID(
                "nopes".to_string(),
            ),
            business_country: None,
            business_label: None,
            order_details: None,
            allowed_payment_method_types: None,
            connector_metadata: None,
            feature_metadata: None,
            attempt_count: 1,
            payment_link_id: None,
            profile_id: Some(common_utils::generate_profile_id_of_default_length()),
            merchant_decision: None,
            payment_confirm_source: None,
            surcharge_applicable: None,
            updated_by: storage_enums::MerchantStorageScheme::PostgresOnly.to_string(),
            request_incremental_authorization: Some(
                common_enums::RequestIncrementalAuthorization::default(),
            ),
            incremental_authorization_allowed: None,
            authorization_count: None,
            session_expiry: Some(
                common_utils::date_time::now()
                    .saturating_add(time::Duration::seconds(consts::DEFAULT_SESSION_EXPIRY)),
            ),
            request_external_three_ds_authentication: None,
            split_payments: None,
            frm_metadata: None,
            customer_details: None,
            billing_details: None,
            merchant_order_reference_id: None,
            shipping_details: None,
            is_payment_processor_token_flow: None,
            organization_id: id_type::OrganizationId::default(),
            shipping_cost: None,
            tax_details: None,
            skip_external_tax_calculation: None,
            request_extended_authorization: None,
            psd2_sca_exemption_type: None,
            processor_merchant_id: id_type::MerchantId::default(),
            created_by: None,
            force_3ds_challenge: None,
            force_3ds_challenge_trigger: None,
            is_iframe_redirection_enabled: None,
            is_payment_id_from_merchant: None,
            payment_channel: None,
            tax_status: None,
            discount_amount: None,
            order_date: None,
            shipping_amount_tax: None,
            duty_amount: None,
            enable_partial_authorization: None,
            enable_overcapture: None,
        };
        let req_cs = Some("1".to_string());
        assert!(authenticate_client_secret(req_cs.as_ref(), &payment_intent).is_err())
    }
}

// This function will be removed after moving this functionality to server_wrap and using cache instead of config
#[instrument(skip_all)]
pub async fn insert_merchant_connector_creds_to_config(
    db: &dyn StorageInterface,
    merchant_id: &id_type::MerchantId,
    merchant_connector_details: admin::MerchantConnectorDetailsWrap,
) -> RouterResult<()> {
    if let Some(encoded_data) = merchant_connector_details.encoded_data {
        let redis = &db
            .get_redis_conn()
            .change_context(errors::ApiErrorResponse::InternalServerError)
            .attach_printable("Failed to get redis connection")?;

        let key =
            merchant_id.get_creds_identifier_key(&merchant_connector_details.creds_identifier);

        redis
            .serialize_and_set_key_with_expiry(
                &key.as_str().into(),
                &encoded_data.peek(),
                consts::CONNECTOR_CREDS_TOKEN_TTL,
            )
            .await
            .map_or_else(
                |e| {
                    Err(e
                        .change_context(errors::ApiErrorResponse::InternalServerError)
                        .attach_printable("Failed to insert connector_creds to config"))
                },
                |_| Ok(()),
            )
    } else {
        Ok(())
    }
}

/// Query for merchant connector account either by business label or profile id
/// If profile_id is passed use it, or use connector_label to query merchant connector account
#[instrument(skip_all)]
pub async fn get_merchant_connector_account(
    state: &SessionState,
    merchant_id: &id_type::MerchantId,
    creds_identifier: Option<&str>,
    key_store: &domain::MerchantKeyStore,
    profile_id: &id_type::ProfileId,
    connector_name: &str,
    merchant_connector_id: Option<&id_type::MerchantConnectorAccountId>,
) -> RouterResult<MerchantConnectorAccountType> {
    let db = &*state.store;
    let key_manager_state: &KeyManagerState = &state.into();
    match creds_identifier {
        Some(creds_identifier) => {
            let key = merchant_id.get_creds_identifier_key(creds_identifier);
            let cloned_key = key.clone();
            let redis_fetch = || async {
                db.get_redis_conn()
                    .change_context(errors::ApiErrorResponse::InternalServerError)
                    .attach_printable("Failed to get redis connection")
                    .async_and_then(|redis| async move {
                        redis
                            .get_and_deserialize_key(&key.as_str().into(), "String")
                            .await
                            .change_context(
                                errors::ApiErrorResponse::MerchantConnectorAccountNotFound {
                                    id: key.clone(),
                                },
                            )
                            .attach_printable(key.clone() + ": Not found in Redis")
                    })
                    .await
            };

            let db_fetch = || async {
                db.find_config_by_key(cloned_key.as_str())
                    .await
                    .to_not_found_response(
                        errors::ApiErrorResponse::MerchantConnectorAccountNotFound {
                            id: cloned_key.to_owned(),
                        },
                    )
            };

            let mca_config: String = redis_fetch()
                .await
                .map_or_else(
                    |_| {
                        Either::Left(async {
                            match db_fetch().await {
                                Ok(config_entry) => Ok(config_entry.config),
                                Err(e) => Err(e),
                            }
                        })
                    },
                    |result| Either::Right(async { Ok(result) }),
                )
                .await?;

            let private_key = state
                .conf
                .jwekey
                .get_inner()
                .tunnel_private_key
                .peek()
                .as_bytes();

            let decrypted_mca = services::decrypt_jwe(mca_config.as_str(), services::KeyIdCheck::SkipKeyIdCheck, private_key, jwe::RSA_OAEP_256)
                                     .await
                                     .change_context(errors::ApiErrorResponse::UnprocessableEntity{
                                        message: "decoding merchant_connector_details failed due to invalid data format!".into()})
                                     .attach_printable(
                                        "Failed to decrypt merchant_connector_details sent in request and then put in cache",
                                    )?;

            let res = String::into_bytes(decrypted_mca)
                        .parse_struct("MerchantConnectorDetails")
                        .change_context(errors::ApiErrorResponse::InternalServerError)
                        .attach_printable(
                            "Failed to parse merchant_connector_details sent in request and then put in cache",
                        )?;

            Ok(MerchantConnectorAccountType::CacheVal(res))
        }
        None => {
            let mca: RouterResult<domain::MerchantConnectorAccount> =
                if let Some(merchant_connector_id) = merchant_connector_id {
                    #[cfg(feature = "v1")]
                    {
                        db.find_by_merchant_connector_account_merchant_id_merchant_connector_id(
                            key_manager_state,
                            merchant_id,
                            merchant_connector_id,
                            key_store,
                        )
                        .await
                        .to_not_found_response(
                            errors::ApiErrorResponse::MerchantConnectorAccountNotFound {
                                id: merchant_connector_id.get_string_repr().to_string(),
                            },
                        )
                    }
                    #[cfg(feature = "v2")]
                    {
                        db.find_merchant_connector_account_by_id(
                            &state.into(),
                            merchant_connector_id,
                            key_store,
                        )
                        .await
                        .to_not_found_response(
                            errors::ApiErrorResponse::MerchantConnectorAccountNotFound {
                                id: merchant_connector_id.get_string_repr().to_string(),
                            },
                        )
                    }
                } else {
                    #[cfg(feature = "v1")]
                    {
                        db.find_merchant_connector_account_by_profile_id_connector_name(
                            key_manager_state,
                            profile_id,
                            connector_name,
                            key_store,
                        )
                        .await
                        .to_not_found_response(
                            errors::ApiErrorResponse::MerchantConnectorAccountNotFound {
                                id: format!(
                                    "profile id {} and connector name {connector_name}",
                                    profile_id.get_string_repr()
                                ),
                            },
                        )
                    }
                    #[cfg(feature = "v2")]
                    {
                        todo!()
                    }
                };
            mca.map(Box::new).map(MerchantConnectorAccountType::DbVal)
        }
    }
}

/// This function replaces the request and response type of routerdata with the
/// request and response type passed
/// # Arguments
///
/// * `router_data` - original router data
/// * `request` - new request core/helper
/// * `response` - new response
pub fn router_data_type_conversion<F1, F2, Req1, Req2, Res1, Res2>(
    router_data: RouterData<F1, Req1, Res1>,
    request: Req2,
    response: Result<Res2, ErrorResponse>,
) -> RouterData<F2, Req2, Res2> {
    RouterData {
        flow: std::marker::PhantomData,
        request,
        response,
        merchant_id: router_data.merchant_id,
        tenant_id: router_data.tenant_id,
        address: router_data.address,
        amount_captured: router_data.amount_captured,
        minor_amount_captured: router_data.minor_amount_captured,
        auth_type: router_data.auth_type,
        connector: router_data.connector,
        connector_auth_type: router_data.connector_auth_type,
        connector_meta_data: router_data.connector_meta_data,
        description: router_data.description,
        payment_id: router_data.payment_id,
        payment_method: router_data.payment_method,
        payment_method_type: router_data.payment_method_type,
        status: router_data.status,
        attempt_id: router_data.attempt_id,
        access_token: router_data.access_token,
        session_token: router_data.session_token,
        payment_method_status: router_data.payment_method_status,
        reference_id: router_data.reference_id,
        payment_method_token: router_data.payment_method_token,
        customer_id: router_data.customer_id,
        connector_customer: router_data.connector_customer,
        preprocessing_id: router_data.preprocessing_id,
        payment_method_balance: router_data.payment_method_balance,
        recurring_mandate_payment_data: router_data.recurring_mandate_payment_data,
        connector_request_reference_id: router_data.connector_request_reference_id,
        #[cfg(feature = "payouts")]
        payout_method_data: None,
        #[cfg(feature = "payouts")]
        quote_id: None,
        test_mode: router_data.test_mode,
        connector_api_version: router_data.connector_api_version,
        connector_http_status_code: router_data.connector_http_status_code,
        external_latency: router_data.external_latency,
        apple_pay_flow: router_data.apple_pay_flow,
        frm_metadata: router_data.frm_metadata,
        refund_id: router_data.refund_id,
        dispute_id: router_data.dispute_id,
        connector_response: router_data.connector_response,
        integrity_check: Ok(()),
        connector_wallets_details: router_data.connector_wallets_details,
        additional_merchant_data: router_data.additional_merchant_data,
        header_payload: router_data.header_payload,
        connector_mandate_request_reference_id: router_data.connector_mandate_request_reference_id,
        authentication_id: router_data.authentication_id,
        psd2_sca_exemption_type: router_data.psd2_sca_exemption_type,
        raw_connector_response: router_data.raw_connector_response,
        is_payment_id_from_merchant: router_data.is_payment_id_from_merchant,
        l2_l3_data: router_data.l2_l3_data,
        minor_amount_capturable: router_data.minor_amount_capturable,
        authorized_amount: router_data.authorized_amount,
    }
}

#[cfg(feature = "v1")]
#[instrument(skip_all)]
pub fn get_attempt_type(
    payment_intent: &PaymentIntent,
    payment_attempt: &PaymentAttempt,
    is_manual_retry_enabled: Option<bool>,
    action: &str,
) -> RouterResult<AttemptType> {
    match payment_intent.status {
        enums::IntentStatus::Failed => {
            if matches!(is_manual_retry_enabled, Some(true)) {
                // if it is false, don't go ahead with manual retry
                fp_utils::when(
                    !validate_manual_retry_cutoff(
                        payment_intent.created_at,
                        payment_intent.session_expiry,
                    ),
                    || {
                        Err(report!(errors::ApiErrorResponse::PreconditionFailed {
                            message:
                                format!("You cannot {action} this payment using `manual_retry` because the allowed duration has expired")
                            }
                        ))
                    },
                )?;

                metrics::MANUAL_RETRY_REQUEST_COUNT.add(
                    1,
                    router_env::metric_attributes!((
                        "merchant_id",
                        payment_attempt.merchant_id.clone(),
                    )),
                );
                match payment_attempt.status {
                    enums::AttemptStatus::Started
                    | enums::AttemptStatus::AuthenticationPending
                    | enums::AttemptStatus::AuthenticationSuccessful
                    | enums::AttemptStatus::Authorized
                    | enums::AttemptStatus::Charged
                    | enums::AttemptStatus::Authorizing
                    | enums::AttemptStatus::CodInitiated
                    | enums::AttemptStatus::VoidInitiated
                    | enums::AttemptStatus::CaptureInitiated
                    | enums::AttemptStatus::Unresolved
                    | enums::AttemptStatus::Pending
                    | enums::AttemptStatus::ConfirmationAwaited
                    | enums::AttemptStatus::PartialCharged
                    | enums::AttemptStatus::PartialChargedAndChargeable
                    | enums::AttemptStatus::Voided
                    | enums::AttemptStatus::VoidedPostCharge
                    | enums::AttemptStatus::AutoRefunded
                    | enums::AttemptStatus::PaymentMethodAwaited
                    | enums::AttemptStatus::DeviceDataCollectionPending
                    | enums::AttemptStatus::IntegrityFailure
                    | enums::AttemptStatus::Expired
                    | enums::AttemptStatus::PartiallyAuthorized => {
                        metrics::MANUAL_RETRY_VALIDATION_FAILED.add(
                            1,
                            router_env::metric_attributes!((
                                "merchant_id",
                                payment_attempt.merchant_id.clone(),
                            )),
                        );
                        Err(errors::ApiErrorResponse::InternalServerError)
                            .attach_printable("Payment Attempt unexpected state")
                    }

                    storage_enums::AttemptStatus::VoidFailed
                    | storage_enums::AttemptStatus::RouterDeclined
                    | storage_enums::AttemptStatus::CaptureFailed => {
                        metrics::MANUAL_RETRY_VALIDATION_FAILED.add(
                            1,
                            router_env::metric_attributes!((
                                "merchant_id",
                                payment_attempt.merchant_id.clone(),
                            )),
                        );
                        Err(report!(errors::ApiErrorResponse::PreconditionFailed {
                            message:
                                format!("You cannot {action} this payment because it has status {}, and the previous attempt has the status {}", payment_intent.status, payment_attempt.status)
                            }
                        ))
                    }

                    storage_enums::AttemptStatus::AuthenticationFailed
                    | storage_enums::AttemptStatus::AuthorizationFailed
                    | storage_enums::AttemptStatus::Failure => {
                        metrics::MANUAL_RETRY_COUNT.add(
                            1,
                            router_env::metric_attributes!((
                                "merchant_id",
                                payment_attempt.merchant_id.clone(),
                            )),
                        );
                        Ok(AttemptType::New)
                    }
                }
            } else {
                Err(report!(errors::ApiErrorResponse::PreconditionFailed {
                        message:
                            format!("You cannot {action} this payment because it has status {}, you can enable `manual_retry` in profile to try this payment again", payment_intent.status)
                        }
                    ))
            }
        }
        enums::IntentStatus::Cancelled
        | enums::IntentStatus::CancelledPostCapture
        | enums::IntentStatus::RequiresCapture
        | enums::IntentStatus::PartiallyCaptured
        | enums::IntentStatus::PartiallyCapturedAndCapturable
        | enums::IntentStatus::Processing
        | enums::IntentStatus::Succeeded
        | enums::IntentStatus::Conflicted
        | enums::IntentStatus::Expired
        | enums::IntentStatus::PartiallyAuthorizedAndRequiresCapture => {
            Err(report!(errors::ApiErrorResponse::PreconditionFailed {
                message: format!(
                    "You cannot {action} this payment because it has status {}",
                    payment_intent.status,
                ),
            }))
        }

        enums::IntentStatus::RequiresCustomerAction
        | enums::IntentStatus::RequiresMerchantAction
        | enums::IntentStatus::RequiresPaymentMethod
        | enums::IntentStatus::RequiresConfirmation => Ok(AttemptType::SameOld),
    }
}

fn validate_manual_retry_cutoff(
    created_at: time::PrimitiveDateTime,
    session_expiry: Option<time::PrimitiveDateTime>,
) -> bool {
    let utc_current_time = time::OffsetDateTime::now_utc();
    let primitive_utc_current_time =
        time::PrimitiveDateTime::new(utc_current_time.date(), utc_current_time.time());
    let time_difference_from_creation = primitive_utc_current_time - created_at;

    // cutoff time is 50% of session duration
    let cutoff_limit = match session_expiry {
        Some(session_expiry) => {
            let duration = session_expiry - created_at;
            duration.whole_seconds() / 2
        }
        None => consts::DEFAULT_SESSION_EXPIRY / 2,
    };

    time_difference_from_creation.whole_seconds() <= cutoff_limit
}

#[derive(Debug, Eq, PartialEq, Clone)]
pub enum AttemptType {
    New,
    SameOld,
}

impl AttemptType {
    #[cfg(feature = "v1")]
    // The function creates a new payment_attempt from the previous payment attempt but doesn't populate fields like payment_method, error_code etc.
    // Logic to override the fields with data provided in the request should be done after this if required.
    // In case if fields are not overridden by the request then they contain the same data that was in the previous attempt provided it is populated in this function.
    #[inline(always)]
    fn make_new_payment_attempt(
        payment_method_data: Option<&api_models::payments::PaymentMethodData>,
        old_payment_attempt: PaymentAttempt,
        new_attempt_count: i16,
        storage_scheme: enums::MerchantStorageScheme,
    ) -> storage::PaymentAttemptNew {
        let created_at @ modified_at @ last_synced = Some(common_utils::date_time::now());

        storage::PaymentAttemptNew {
            attempt_id: old_payment_attempt
                .payment_id
                .get_attempt_id(new_attempt_count),
            payment_id: old_payment_attempt.payment_id,
            merchant_id: old_payment_attempt.merchant_id,

            // A new payment attempt is getting created so, used the same function which is used to populate status in PaymentCreate Flow.
            status: payment_attempt_status_fsm(payment_method_data, Some(true)),

            currency: old_payment_attempt.currency,
            save_to_locker: old_payment_attempt.save_to_locker,

            connector: None,

            error_message: None,
            offer_amount: old_payment_attempt.offer_amount,
            payment_method_id: None,
            payment_method: None,
            capture_method: old_payment_attempt.capture_method,
            capture_on: old_payment_attempt.capture_on,
            confirm: old_payment_attempt.confirm,
            authentication_type: old_payment_attempt.authentication_type,
            created_at,
            modified_at,
            last_synced,
            cancellation_reason: None,
            amount_to_capture: old_payment_attempt.amount_to_capture,

            // Once the payment_attempt is authorised then mandate_id is created. If this payment attempt is authorised then mandate_id will be overridden.
            // Since mandate_id is a contract between merchant and customer to debit customers amount adding it to newly created attempt
            mandate_id: old_payment_attempt.mandate_id,

            // The payment could be done from a different browser or same browser, it would probably be overridden by request data.
            browser_info: None,

            error_code: None,
            payment_token: None,
            connector_metadata: None,
            payment_experience: None,
            payment_method_type: None,
            payment_method_data: None,

            // In case it is passed in create and not in confirm,
            business_sub_label: old_payment_attempt.business_sub_label,
            // If the algorithm is entered in Create call from server side, it needs to be populated here, however it could be overridden from the request.
            straight_through_algorithm: old_payment_attempt.straight_through_algorithm,
            mandate_details: old_payment_attempt.mandate_details,
            preprocessing_step_id: None,
            error_reason: None,
            multiple_capture_count: None,
            connector_response_reference_id: None,
            amount_capturable: old_payment_attempt.net_amount.get_total_amount(),
            updated_by: storage_scheme.to_string(),
            authentication_data: None,
            encoded_data: None,
            merchant_connector_id: None,
            unified_code: None,
            unified_message: None,
            net_amount: old_payment_attempt.net_amount,
            external_three_ds_authentication_attempted: old_payment_attempt
                .external_three_ds_authentication_attempted,
            authentication_connector: None,
            authentication_id: None,
            mandate_data: old_payment_attempt.mandate_data,
            // New payment method billing address can be passed for a retry
            payment_method_billing_address_id: None,
            fingerprint_id: None,
            client_source: old_payment_attempt.client_source,
            client_version: old_payment_attempt.client_version,
            customer_acceptance: old_payment_attempt.customer_acceptance,
            organization_id: old_payment_attempt.organization_id,
            profile_id: old_payment_attempt.profile_id,
            connector_mandate_detail: None,
            request_extended_authorization: None,
            extended_authorization_applied: None,
            capture_before: None,
            card_discovery: None,
            processor_merchant_id: old_payment_attempt.processor_merchant_id,
            created_by: old_payment_attempt.created_by,
            setup_future_usage_applied: None,
            routing_approach: old_payment_attempt.routing_approach,
            connector_request_reference_id: None,
            network_transaction_id: None,
            network_details: None,
            is_stored_credential: old_payment_attempt.is_stored_credential,
            authorized_amount: old_payment_attempt.authorized_amount,
        }
    }

    // #[cfg(feature = "v2")]
    // // The function creates a new payment_attempt from the previous payment attempt but doesn't populate fields like payment_method, error_code etc.
    // // Logic to override the fields with data provided in the request should be done after this if required.
    // // In case if fields are not overridden by the request then they contain the same data that was in the previous attempt provided it is populated in this function.
    // #[inline(always)]
    // fn make_new_payment_attempt(
    //     _payment_method_data: Option<&api_models::payments::PaymentMethodData>,
    //     _old_payment_attempt: PaymentAttempt,
    //     _new_attempt_count: i16,
    //     _storage_scheme: enums::MerchantStorageScheme,
    // ) -> PaymentAttempt {
    //     todo!()
    // }

    #[cfg(feature = "v1")]
    #[instrument(skip_all)]
    pub async fn modify_payment_intent_and_payment_attempt(
        &self,
        request: &api_models::payments::PaymentsRequest,
        fetched_payment_intent: PaymentIntent,
        fetched_payment_attempt: PaymentAttempt,
        state: &SessionState,
        key_store: &domain::MerchantKeyStore,
        storage_scheme: storage::enums::MerchantStorageScheme,
    ) -> RouterResult<(PaymentIntent, PaymentAttempt)> {
        match self {
            Self::SameOld => Ok((fetched_payment_intent, fetched_payment_attempt)),
            Self::New => {
                let db = &*state.store;
                let key_manager_state = &state.into();
                let new_attempt_count = fetched_payment_intent.attempt_count + 1;
                let new_payment_attempt_to_insert = Self::make_new_payment_attempt(
                    request
                        .payment_method_data
                        .as_ref()
                        .and_then(|request_payment_method_data| {
                            request_payment_method_data.payment_method_data.as_ref()
                        }),
                    fetched_payment_attempt,
                    new_attempt_count,
                    storage_scheme,
                );

                #[cfg(feature = "v1")]
                let new_payment_attempt = db
                    .insert_payment_attempt(new_payment_attempt_to_insert, storage_scheme)
                    .await
                    .to_duplicate_response(errors::ApiErrorResponse::DuplicatePayment {
                        payment_id: fetched_payment_intent.get_id().to_owned(),
                    })?;

                #[cfg(feature = "v2")]
                let new_payment_attempt = db
                    .insert_payment_attempt(
                        key_manager_state,
                        key_store,
                        new_payment_attempt_to_insert,
                        storage_scheme,
                    )
                    .await
                    .to_duplicate_response(errors::ApiErrorResponse::InternalServerError)
                    .attach_printable("Failed to insert payment attempt")?;

                let updated_payment_intent = db
                    .update_payment_intent(
                        key_manager_state,
                        fetched_payment_intent,
                        storage::PaymentIntentUpdate::StatusAndAttemptUpdate {
                            status: payment_intent_status_fsm(
                                request.payment_method_data.as_ref().and_then(
                                    |request_payment_method_data| {
                                        request_payment_method_data.payment_method_data.as_ref()
                                    },
                                ),
                                Some(true),
                            ),
                            active_attempt_id: new_payment_attempt.get_id().to_owned(),
                            attempt_count: new_attempt_count,
                            updated_by: storage_scheme.to_string(),
                        },
                        key_store,
                        storage_scheme,
                    )
                    .await
                    .to_not_found_response(errors::ApiErrorResponse::PaymentNotFound)?;

                logger::info!(
                    "manual_retry payment for {:?} with attempt_id {:?}",
                    updated_payment_intent.get_id(),
                    new_payment_attempt.get_id()
                );

                Ok((updated_payment_intent, new_payment_attempt))
            }
        }
    }
}

#[inline(always)]
pub fn is_manual_retry_allowed(
    intent_status: &storage_enums::IntentStatus,
    attempt_status: &storage_enums::AttemptStatus,
    connector_request_reference_id_config: &ConnectorRequestReferenceIdConfig,
    merchant_id: &id_type::MerchantId,
) -> Option<bool> {
    let is_payment_status_eligible_for_retry = match intent_status {
        enums::IntentStatus::Failed => match attempt_status {
            enums::AttemptStatus::Started
            | enums::AttemptStatus::AuthenticationPending
            | enums::AttemptStatus::AuthenticationSuccessful
            | enums::AttemptStatus::Authorized
            | enums::AttemptStatus::Charged
            | enums::AttemptStatus::Authorizing
            | enums::AttemptStatus::CodInitiated
            | enums::AttemptStatus::VoidInitiated
            | enums::AttemptStatus::CaptureInitiated
            | enums::AttemptStatus::Unresolved
            | enums::AttemptStatus::Pending
            | enums::AttemptStatus::ConfirmationAwaited
            | enums::AttemptStatus::PartialCharged
            | enums::AttemptStatus::PartialChargedAndChargeable
            | enums::AttemptStatus::Voided
            | enums::AttemptStatus::VoidedPostCharge
            | enums::AttemptStatus::AutoRefunded
            | enums::AttemptStatus::PaymentMethodAwaited
            | enums::AttemptStatus::DeviceDataCollectionPending
            | enums::AttemptStatus::IntegrityFailure
            | enums::AttemptStatus::Expired
            | enums::AttemptStatus::PartiallyAuthorized => {
                logger::error!("Payment Attempt should not be in this state because Attempt to Intent status mapping doesn't allow it");
                None
            }

            enums::AttemptStatus::VoidFailed
            | enums::AttemptStatus::RouterDeclined
            | enums::AttemptStatus::CaptureFailed => Some(false),

            enums::AttemptStatus::AuthenticationFailed
            | enums::AttemptStatus::AuthorizationFailed
            | enums::AttemptStatus::Failure => Some(true),
        },
        enums::IntentStatus::Cancelled
        | enums::IntentStatus::CancelledPostCapture
        | enums::IntentStatus::RequiresCapture
        | enums::IntentStatus::PartiallyCaptured
        | enums::IntentStatus::PartiallyCapturedAndCapturable
        | enums::IntentStatus::Processing
        | enums::IntentStatus::Succeeded
        | enums::IntentStatus::Conflicted
        | enums::IntentStatus::Expired
        | enums::IntentStatus::PartiallyAuthorizedAndRequiresCapture => Some(false),

        enums::IntentStatus::RequiresCustomerAction
        | enums::IntentStatus::RequiresMerchantAction
        | enums::IntentStatus::RequiresPaymentMethod
        | enums::IntentStatus::RequiresConfirmation => None,
    };
    let is_merchant_id_enabled_for_retries = !connector_request_reference_id_config
        .merchant_ids_send_payment_id_as_connector_request_id
        .contains(merchant_id);
    is_payment_status_eligible_for_retry
        .map(|payment_status_check| payment_status_check && is_merchant_id_enabled_for_retries)
}

#[cfg(test)]
mod test {
    #![allow(clippy::unwrap_used)]
    #[test]
    fn test_client_secret_parse() {
        let client_secret1 = "pay_3TgelAms4RQec8xSStjF_secret_fc34taHLw1ekPgNh92qr";
        let client_secret2 = "pay_3Tgel__Ams4RQ_secret_ec8xSStjF_secret_fc34taHLw1ekPgNh92qr";
        let client_secret3 =
            "pay_3Tgel__Ams4RQ_secret_ec8xSStjF_secret__secret_fc34taHLw1ekPgNh92qr";

        assert_eq!(
            "pay_3TgelAms4RQec8xSStjF",
            super::get_payment_id_from_client_secret(client_secret1).unwrap()
        );
        assert_eq!(
            "pay_3Tgel__Ams4RQ_secret_ec8xSStjF",
            super::get_payment_id_from_client_secret(client_secret2).unwrap()
        );
        assert_eq!(
            "pay_3Tgel__Ams4RQ_secret_ec8xSStjF_secret_",
            super::get_payment_id_from_client_secret(client_secret3).unwrap()
        );
    }
}

#[instrument(skip_all)]
pub async fn get_additional_payment_data(
    pm_data: &domain::PaymentMethodData,
    db: &dyn StorageInterface,
    profile_id: &id_type::ProfileId,
) -> Result<
    Option<api_models::payments::AdditionalPaymentData>,
    error_stack::Report<errors::ApiErrorResponse>,
> {
    match pm_data {
        domain::PaymentMethodData::Card(card_data) => {
            //todo!
            let card_isin = Some(card_data.card_number.get_card_isin());
            let enable_extended_bin =db
            .find_config_by_key_unwrap_or(
                format!("{}_enable_extended_card_bin", profile_id.get_string_repr()).as_str(),
             Some("false".to_string()))
            .await.map_err(|err| services::logger::error!(message="Failed to fetch the config", extended_card_bin_error=?err)).ok();

            let card_extended_bin = match enable_extended_bin {
                Some(config) if config.config == "true" => {
                    Some(card_data.card_number.get_extended_card_bin())
                }
                _ => None,
            };

            // Added an additional check for card_data.co_badged_card_data.is_some()
            // because is_cobadged_card() only returns true if the card number matches a specific regex.
            // However, this regex does not cover all possible co-badged networks.
            // The co_badged_card_data field is populated based on a co-badged BIN lookup
            // and helps identify co-badged cards that may not match the regex alone.
            // Determine the card network based on cobadge detection and co-badged BIN data
            let is_cobadged_based_on_regex = card_data
                .card_number
                .is_cobadged_card()
                .change_context(errors::ApiErrorResponse::InternalServerError)
                .attach_printable(
                    "Card cobadge check failed due to an invalid card network regex",
                )?;

            let (card_network, signature_network, is_regulated) = card_data
                .co_badged_card_data
                .as_ref()
                .map(|co_badged_data| {
                    logger::debug!("Co-badged card data found");

                    (
                        card_data.card_network.clone(),
                        co_badged_data
                            .co_badged_card_networks_info
                            .get_signature_network(),
                        Some(co_badged_data.is_regulated),
                    )
                })
                .or_else(|| {
                    is_cobadged_based_on_regex.then(|| {
                        logger::debug!("Card network is cobadged (regex-based detection)");
                        (card_data.card_network.clone(), None, None)
                    })
                })
                .unwrap_or_else(|| {
                    logger::debug!("Card network is not cobadged");
                    (None, None, None)
                });

            let last4 = Some(card_data.card_number.get_last4());
            if card_data.card_issuer.is_some()
                && card_network.is_some()
                && card_data.card_type.is_some()
                && card_data.card_issuing_country.is_some()
                && card_data.bank_code.is_some()
            {
                Ok(Some(api_models::payments::AdditionalPaymentData::Card(
                    Box::new(api_models::payments::AdditionalCardInfo {
                        card_issuer: card_data.card_issuer.to_owned(),
                        card_network,
                        card_type: card_data.card_type.to_owned(),
                        card_issuing_country: card_data.card_issuing_country.to_owned(),
                        bank_code: card_data.bank_code.to_owned(),
                        card_exp_month: Some(card_data.card_exp_month.clone()),
                        card_exp_year: Some(card_data.card_exp_year.clone()),
                        card_holder_name: card_data.card_holder_name.clone(),
                        last4: last4.clone(),
                        card_isin: card_isin.clone(),
                        card_extended_bin: card_extended_bin.clone(),
                        // These are filled after calling the processor / connector
                        payment_checks: None,
                        authentication_data: None,
                        is_regulated,
                        signature_network: signature_network.clone(),
                    }),
                )))
            } else {
                let card_info = card_isin
                    .clone()
                    .async_and_then(|card_isin| async move {
                        db.get_card_info(&card_isin)
                            .await
                            .map_err(|error| services::logger::warn!(card_info_error=?error))
                            .ok()
                    })
                    .await
                    .flatten()
                    .map(|card_info| {
                        api_models::payments::AdditionalPaymentData::Card(Box::new(
                            api_models::payments::AdditionalCardInfo {
                                card_issuer: card_info.card_issuer,
                                card_network: card_network.clone().or(card_info.card_network),
                                bank_code: card_info.bank_code,
                                card_type: card_info.card_type,
                                card_issuing_country: card_info.card_issuing_country,
                                last4: last4.clone(),
                                card_isin: card_isin.clone(),
                                card_extended_bin: card_extended_bin.clone(),
                                card_exp_month: Some(card_data.card_exp_month.clone()),
                                card_exp_year: Some(card_data.card_exp_year.clone()),
                                card_holder_name: card_data.card_holder_name.clone(),
                                // These are filled after calling the processor / connector
                                payment_checks: None,
                                authentication_data: None,
                                is_regulated,
                                signature_network: signature_network.clone(),
                            },
                        ))
                    });
                Ok(Some(card_info.unwrap_or_else(|| {
                    api_models::payments::AdditionalPaymentData::Card(Box::new(
                        api_models::payments::AdditionalCardInfo {
                            card_issuer: None,
                            card_network,
                            bank_code: None,
                            card_type: None,
                            card_issuing_country: None,
                            last4,
                            card_isin,
                            card_extended_bin,
                            card_exp_month: Some(card_data.card_exp_month.clone()),
                            card_exp_year: Some(card_data.card_exp_year.clone()),
                            card_holder_name: card_data.card_holder_name.clone(),
                            // These are filled after calling the processor / connector
                            payment_checks: None,
                            authentication_data: None,
                            is_regulated,
                            signature_network: signature_network.clone(),
                        },
                    ))
                })))
            }
        }
        domain::PaymentMethodData::BankRedirect(bank_redirect_data) => match bank_redirect_data {
            domain::BankRedirectData::Eps { bank_name, .. } => Ok(Some(
                api_models::payments::AdditionalPaymentData::BankRedirect {
                    bank_name: bank_name.to_owned(),
                    details: None,
                },
            )),
            domain::BankRedirectData::Eft { .. } => Ok(Some(
                api_models::payments::AdditionalPaymentData::BankRedirect {
                    bank_name: None,
                    details: None,
                },
            )),
            domain::BankRedirectData::OnlineBankingFpx { issuer } => Ok(Some(
                api_models::payments::AdditionalPaymentData::BankRedirect {
                    bank_name: Some(issuer.to_owned()),
                    details: None,
                },
            )),
            domain::BankRedirectData::Ideal { bank_name, .. } => Ok(Some(
                api_models::payments::AdditionalPaymentData::BankRedirect {
                    bank_name: bank_name.to_owned(),
                    details: None,
                },
            )),
            domain::BankRedirectData::BancontactCard {
                card_number,
                card_exp_month,
                card_exp_year,
                card_holder_name,
            } => Ok(Some(
                api_models::payments::AdditionalPaymentData::BankRedirect {
                    bank_name: None,
                    details: Some(
                        payment_additional_types::BankRedirectDetails::BancontactCard(Box::new(
                            payment_additional_types::BancontactBankRedirectAdditionalData {
                                last4: card_number.as_ref().map(|c| c.get_last4()),
                                card_exp_month: card_exp_month.clone(),
                                card_exp_year: card_exp_year.clone(),
                                card_holder_name: card_holder_name.clone(),
                            },
                        )),
                    ),
                },
            )),
            domain::BankRedirectData::Blik { blik_code } => Ok(Some(
                api_models::payments::AdditionalPaymentData::BankRedirect {
                    bank_name: None,
                    details: blik_code.as_ref().map(|blik_code| {
                        payment_additional_types::BankRedirectDetails::Blik(Box::new(
                            payment_additional_types::BlikBankRedirectAdditionalData {
                                blik_code: Some(blik_code.to_owned()),
                            },
                        ))
                    }),
                },
            )),
            domain::BankRedirectData::Giropay {
                bank_account_bic,
                bank_account_iban,
                country,
            } => Ok(Some(
                api_models::payments::AdditionalPaymentData::BankRedirect {
                    bank_name: None,
                    details: Some(payment_additional_types::BankRedirectDetails::Giropay(
                        Box::new(
                            payment_additional_types::GiropayBankRedirectAdditionalData {
                                bic: bank_account_bic
                                    .as_ref()
                                    .map(|bic| MaskedSortCode::from(bic.to_owned())),
                                iban: bank_account_iban
                                    .as_ref()
                                    .map(|iban| MaskedIban::from(iban.to_owned())),
                                country: *country,
                            },
                        ),
                    )),
                },
            )),
            _ => Ok(Some(
                api_models::payments::AdditionalPaymentData::BankRedirect {
                    bank_name: None,
                    details: None,
                },
            )),
        },
        domain::PaymentMethodData::Wallet(wallet) => match wallet {
            domain::WalletData::ApplePay(apple_pay_wallet_data) => {
                Ok(Some(api_models::payments::AdditionalPaymentData::Wallet {
                    apple_pay: Some(api_models::payments::ApplepayPaymentMethod {
                        display_name: apple_pay_wallet_data.payment_method.display_name.clone(),
                        network: apple_pay_wallet_data.payment_method.network.clone(),
                        pm_type: apple_pay_wallet_data.payment_method.pm_type.clone(),
                    }),
                    google_pay: None,
                    samsung_pay: None,
                }))
            }
            domain::WalletData::GooglePay(google_pay_pm_data) => {
                Ok(Some(api_models::payments::AdditionalPaymentData::Wallet {
                    apple_pay: None,
                    google_pay: Some(payment_additional_types::WalletAdditionalDataForCard {
                        last4: google_pay_pm_data.info.card_details.clone(),
                        card_network: google_pay_pm_data.info.card_network.clone(),
                        card_type: Some(google_pay_pm_data.pm_type.clone()),
                    }),
                    samsung_pay: None,
                }))
            }
            domain::WalletData::SamsungPay(samsung_pay_pm_data) => {
                Ok(Some(api_models::payments::AdditionalPaymentData::Wallet {
                    apple_pay: None,
                    google_pay: None,
                    samsung_pay: Some(payment_additional_types::WalletAdditionalDataForCard {
                        last4: samsung_pay_pm_data
                            .payment_credential
                            .card_last_four_digits
                            .clone(),
                        card_network: samsung_pay_pm_data
                            .payment_credential
                            .card_brand
                            .to_string(),
                        card_type: None,
                    }),
                }))
            }
            _ => Ok(Some(api_models::payments::AdditionalPaymentData::Wallet {
                apple_pay: None,
                google_pay: None,
                samsung_pay: None,
            })),
        },
        domain::PaymentMethodData::PayLater(_) => Ok(Some(
            api_models::payments::AdditionalPaymentData::PayLater { klarna_sdk: None },
        )),
        domain::PaymentMethodData::BankTransfer(bank_transfer) => Ok(Some(
            api_models::payments::AdditionalPaymentData::BankTransfer {
                details: Some((*(bank_transfer.to_owned())).into()),
            },
        )),
        domain::PaymentMethodData::Crypto(crypto) => {
            Ok(Some(api_models::payments::AdditionalPaymentData::Crypto {
                details: Some(crypto.to_owned().into()),
            }))
        }
        domain::PaymentMethodData::BankDebit(bank_debit) => Ok(Some(
            api_models::payments::AdditionalPaymentData::BankDebit {
                details: Some(bank_debit.to_owned().into()),
            },
        )),
        domain::PaymentMethodData::MandatePayment => Ok(Some(
            api_models::payments::AdditionalPaymentData::MandatePayment {},
        )),
        domain::PaymentMethodData::Reward => {
            Ok(Some(api_models::payments::AdditionalPaymentData::Reward {}))
        }
        domain::PaymentMethodData::RealTimePayment(realtime_payment) => Ok(Some(
            api_models::payments::AdditionalPaymentData::RealTimePayment {
                details: Some((*(realtime_payment.to_owned())).into()),
            },
        )),
        domain::PaymentMethodData::Upi(upi) => {
            Ok(Some(api_models::payments::AdditionalPaymentData::Upi {
                details: Some(upi.to_owned().into()),
            }))
        }
        domain::PaymentMethodData::CardRedirect(card_redirect) => Ok(Some(
            api_models::payments::AdditionalPaymentData::CardRedirect {
                details: Some(card_redirect.to_owned().into()),
            },
        )),
        domain::PaymentMethodData::Voucher(voucher) => {
            Ok(Some(api_models::payments::AdditionalPaymentData::Voucher {
                details: Some(voucher.to_owned().into()),
            }))
        }
        domain::PaymentMethodData::GiftCard(gift_card) => Ok(Some(
            api_models::payments::AdditionalPaymentData::GiftCard {
                details: Some((*(gift_card.to_owned())).into()),
            },
        )),
        domain::PaymentMethodData::CardToken(card_token) => Ok(Some(
            api_models::payments::AdditionalPaymentData::CardToken {
                details: Some(card_token.to_owned().into()),
            },
        )),
        domain::PaymentMethodData::OpenBanking(open_banking) => Ok(Some(
            api_models::payments::AdditionalPaymentData::OpenBanking {
                details: Some(open_banking.to_owned().into()),
            },
        )),
        domain::PaymentMethodData::CardDetailsForNetworkTransactionId(card_data) => {
            let card_isin = Some(card_data.card_number.get_card_isin());
            let enable_extended_bin =db
            .find_config_by_key_unwrap_or(
                format!("{}_enable_extended_card_bin", profile_id.get_string_repr()).as_str(),
             Some("false".to_string()))
            .await.map_err(|err| services::logger::error!(message="Failed to fetch the config", extended_card_bin_error=?err)).ok();

            let card_extended_bin = match enable_extended_bin {
                Some(config) if config.config == "true" => {
                    Some(card_data.card_number.get_extended_card_bin())
                }
                _ => None,
            };

            let card_network = match card_data
                .card_number
                .is_cobadged_card()
                .change_context(errors::ApiErrorResponse::InternalServerError)
                .attach_printable(
                    "Card cobadge check failed due to an invalid card network regex",
                )? {
                true => card_data.card_network.clone(),
                false => None,
            };

            let last4 = Some(card_data.card_number.get_last4());
            if card_data.card_issuer.is_some()
                && card_network.is_some()
                && card_data.card_type.is_some()
                && card_data.card_issuing_country.is_some()
                && card_data.bank_code.is_some()
            {
                Ok(Some(api_models::payments::AdditionalPaymentData::Card(
                    Box::new(api_models::payments::AdditionalCardInfo {
                        card_issuer: card_data.card_issuer.to_owned(),
                        card_network,
                        card_type: card_data.card_type.to_owned(),
                        card_issuing_country: card_data.card_issuing_country.to_owned(),
                        bank_code: card_data.bank_code.to_owned(),
                        card_exp_month: Some(card_data.card_exp_month.clone()),
                        card_exp_year: Some(card_data.card_exp_year.clone()),
                        card_holder_name: card_data.card_holder_name.clone(),
                        last4: last4.clone(),
                        card_isin: card_isin.clone(),
                        card_extended_bin: card_extended_bin.clone(),
                        // These are filled after calling the processor / connector
                        payment_checks: None,
                        authentication_data: None,
                        is_regulated: None,
                        signature_network: None,
                    }),
                )))
            } else {
                let card_info = card_isin
                    .clone()
                    .async_and_then(|card_isin| async move {
                        db.get_card_info(&card_isin)
                            .await
                            .map_err(|error| services::logger::warn!(card_info_error=?error))
                            .ok()
                    })
                    .await
                    .flatten()
                    .map(|card_info| {
                        api_models::payments::AdditionalPaymentData::Card(Box::new(
                            api_models::payments::AdditionalCardInfo {
                                card_issuer: card_info.card_issuer,
                                card_network: card_network.clone().or(card_info.card_network),
                                bank_code: card_info.bank_code,
                                card_type: card_info.card_type,
                                card_issuing_country: card_info.card_issuing_country,
                                last4: last4.clone(),
                                card_isin: card_isin.clone(),
                                card_extended_bin: card_extended_bin.clone(),
                                card_exp_month: Some(card_data.card_exp_month.clone()),
                                card_exp_year: Some(card_data.card_exp_year.clone()),
                                card_holder_name: card_data.card_holder_name.clone(),
                                // These are filled after calling the processor / connector
                                payment_checks: None,
                                authentication_data: None,
                                is_regulated: None,
                                signature_network: None,
                            },
                        ))
                    });
                Ok(Some(card_info.unwrap_or_else(|| {
                    api_models::payments::AdditionalPaymentData::Card(Box::new(
                        api_models::payments::AdditionalCardInfo {
                            card_issuer: None,
                            card_network,
                            bank_code: None,
                            card_type: None,
                            card_issuing_country: None,
                            last4,
                            card_isin,
                            card_extended_bin,
                            card_exp_month: Some(card_data.card_exp_month.clone()),
                            card_exp_year: Some(card_data.card_exp_year.clone()),
                            card_holder_name: card_data.card_holder_name.clone(),
                            // These are filled after calling the processor / connector
                            payment_checks: None,
                            authentication_data: None,
                            is_regulated: None,
                            signature_network: None,
                        },
                    ))
                })))
            }
        }
        domain::PaymentMethodData::MobilePayment(mobile_payment) => Ok(Some(
            api_models::payments::AdditionalPaymentData::MobilePayment {
                details: Some(mobile_payment.to_owned().into()),
            },
        )),
        domain::PaymentMethodData::NetworkToken(_) => Ok(None),
    }
}

#[cfg(feature = "v1")]
pub fn validate_customer_access(
    payment_intent: &PaymentIntent,
    auth_flow: services::AuthFlow,
    request: &api::PaymentsRequest,
) -> Result<(), errors::ApiErrorResponse> {
    if auth_flow == services::AuthFlow::Client && request.get_customer_id().is_some() {
        let is_same_customer = request.get_customer_id() == payment_intent.customer_id.as_ref();
        if !is_same_customer {
            Err(errors::ApiErrorResponse::GenericUnauthorized {
                message: "Unauthorised access to update customer".to_string(),
            })?;
        }
    }
    Ok(())
}

pub fn is_apple_pay_simplified_flow(
    connector_metadata: Option<pii::SecretSerdeValue>,
    connector_name: Option<&String>,
) -> CustomResult<bool, errors::ApiErrorResponse> {
    let option_apple_pay_metadata = get_applepay_metadata(connector_metadata)
        .map_err(|error| {
            logger::info!(
                "Apple pay metadata parsing for {:?} in is_apple_pay_simplified_flow {:?}",
                connector_name,
                error
            )
        })
        .ok();

    // return true only if the apple flow type is simplified
    Ok(matches!(
        option_apple_pay_metadata,
        Some(
            api_models::payments::ApplepaySessionTokenMetadata::ApplePayCombined(
                api_models::payments::ApplePayCombinedMetadata::Simplified { .. }
            )
        )
    ))
}

// This function will return the encrypted connector wallets details with Apple Pay certificates
// Currently apple pay certifiactes are stored in the metadata which is not encrypted.
// In future we want those certificates to be encrypted and stored in the connector_wallets_details.
// As part of migration fallback this function checks apple pay details are present in connector_wallets_details
// If yes, it will encrypt connector_wallets_details and store it in the database.
// If no, it will check if apple pay details are present in metadata and merge it with connector_wallets_details, encrypt and store it.
pub async fn get_connector_wallets_details_with_apple_pay_certificates(
    connector_metadata: &Option<masking::Secret<tera::Value>>,
    connector_wallets_details_optional: &Option<api_models::admin::ConnectorWalletDetails>,
) -> RouterResult<Option<masking::Secret<serde_json::Value>>> {
    let connector_wallet_details_with_apple_pay_metadata_optional =
        get_apple_pay_metadata_if_needed(connector_metadata, connector_wallets_details_optional)
            .await?;

    let connector_wallets_details = connector_wallet_details_with_apple_pay_metadata_optional
        .map(|details| {
            serde_json::to_value(details)
                .change_context(errors::ApiErrorResponse::InternalServerError)
                .attach_printable("Failed to serialize Apple Pay metadata as JSON")
        })
        .transpose()?
        .map(masking::Secret::new);

    Ok(connector_wallets_details)
}

async fn get_apple_pay_metadata_if_needed(
    connector_metadata: &Option<masking::Secret<tera::Value>>,
    connector_wallets_details_optional: &Option<api_models::admin::ConnectorWalletDetails>,
) -> RouterResult<Option<api_models::admin::ConnectorWalletDetails>> {
    if let Some(connector_wallets_details) = connector_wallets_details_optional {
        if connector_wallets_details.apple_pay_combined.is_some()
            || connector_wallets_details.apple_pay.is_some()
        {
            return Ok(Some(connector_wallets_details.clone()));
        }
        // Otherwise, merge Apple Pay metadata
        return get_and_merge_apple_pay_metadata(
            connector_metadata.clone(),
            Some(connector_wallets_details.clone()),
        )
        .await;
    }

    // If connector_wallets_details_optional is None, attempt to get Apple Pay metadata
    get_and_merge_apple_pay_metadata(connector_metadata.clone(), None).await
}

async fn get_and_merge_apple_pay_metadata(
    connector_metadata: Option<masking::Secret<tera::Value>>,
    connector_wallets_details_optional: Option<api_models::admin::ConnectorWalletDetails>,
) -> RouterResult<Option<api_models::admin::ConnectorWalletDetails>> {
    let apple_pay_metadata_optional = get_applepay_metadata(connector_metadata)
        .map_err(|error| {
            logger::error!(
                "Apple Pay metadata parsing failed in get_encrypted_connector_wallets_details_with_apple_pay_certificates {:?}",
                error
            );
        })
        .ok();

    if let Some(apple_pay_metadata) = apple_pay_metadata_optional {
        let updated_wallet_details = match apple_pay_metadata {
            api_models::payments::ApplepaySessionTokenMetadata::ApplePayCombined(
                apple_pay_combined_metadata,
            ) => {
                let combined_metadata_json = serde_json::to_value(apple_pay_combined_metadata)
                    .change_context(errors::ApiErrorResponse::InternalServerError)
                    .attach_printable("Failed to serialize Apple Pay combined metadata as JSON")?;

                api_models::admin::ConnectorWalletDetails {
                    apple_pay_combined: Some(masking::Secret::new(combined_metadata_json)),
                    apple_pay: connector_wallets_details_optional
                        .as_ref()
                        .and_then(|d| d.apple_pay.clone()),
                    amazon_pay: connector_wallets_details_optional
                        .as_ref()
                        .and_then(|d| d.amazon_pay.clone()),
                    samsung_pay: connector_wallets_details_optional
                        .as_ref()
                        .and_then(|d| d.samsung_pay.clone()),
                    paze: connector_wallets_details_optional
                        .as_ref()
                        .and_then(|d| d.paze.clone()),
                    google_pay: connector_wallets_details_optional
                        .as_ref()
                        .and_then(|d| d.google_pay.clone()),
                }
            }
            api_models::payments::ApplepaySessionTokenMetadata::ApplePay(apple_pay_metadata) => {
                let metadata_json = serde_json::to_value(apple_pay_metadata)
                    .change_context(errors::ApiErrorResponse::InternalServerError)
                    .attach_printable("Failed to serialize Apple Pay metadata as JSON")?;

                api_models::admin::ConnectorWalletDetails {
                    apple_pay: Some(masking::Secret::new(metadata_json)),
                    apple_pay_combined: connector_wallets_details_optional
                        .as_ref()
                        .and_then(|d| d.apple_pay_combined.clone()),
                    amazon_pay: connector_wallets_details_optional
                        .as_ref()
                        .and_then(|d| d.amazon_pay.clone()),
                    samsung_pay: connector_wallets_details_optional
                        .as_ref()
                        .and_then(|d| d.samsung_pay.clone()),
                    paze: connector_wallets_details_optional
                        .as_ref()
                        .and_then(|d| d.paze.clone()),
                    google_pay: connector_wallets_details_optional
                        .as_ref()
                        .and_then(|d| d.google_pay.clone()),
                }
            }
        };

        return Ok(Some(updated_wallet_details));
    }

    // Return connector_wallets_details if no Apple Pay metadata was found
    Ok(connector_wallets_details_optional)
}

pub fn get_applepay_metadata(
    connector_metadata: Option<pii::SecretSerdeValue>,
) -> RouterResult<api_models::payments::ApplepaySessionTokenMetadata> {
    connector_metadata
        .clone()
        .parse_value::<api_models::payments::ApplepayCombinedSessionTokenData>(
            "ApplepayCombinedSessionTokenData",
        )
        .map(|combined_metadata| {
            api_models::payments::ApplepaySessionTokenMetadata::ApplePayCombined(
                combined_metadata.apple_pay_combined,
            )
        })
        .or_else(|_| {
            connector_metadata
                .parse_value::<api_models::payments::ApplepaySessionTokenData>(
                    "ApplepaySessionTokenData",
                )
                .map(|old_metadata| {
                    api_models::payments::ApplepaySessionTokenMetadata::ApplePay(
                        old_metadata.apple_pay,
                    )
                })
        })
        .change_context(errors::ApiErrorResponse::InvalidDataFormat {
            field_name: "connector_metadata".to_string(),
            expected_format: "applepay_metadata_format".to_string(),
        })
}

pub fn calculate_debit_routing_savings(net_amount: i64, saving_percentage: f64) -> MinorUnit {
    logger::debug!(
        ?net_amount,
        ?saving_percentage,
        "Calculating debit routing saving amount"
    );

    let net_decimal = Decimal::from_i64(net_amount).unwrap_or_else(|| {
        logger::warn!(?net_amount, "Invalid net_amount, using 0");
        Decimal::ZERO
    });

    let percentage_decimal = Decimal::from_f64(saving_percentage).unwrap_or_else(|| {
        logger::warn!(?saving_percentage, "Invalid saving_percentage, using 0");
        Decimal::ZERO
    });

    let savings_decimal = net_decimal * percentage_decimal / Decimal::from(100);
    let rounded_savings = savings_decimal.round();

    let savings_int = rounded_savings.to_i64().unwrap_or_else(|| {
        logger::warn!(
            ?rounded_savings,
            "Debit routing savings calculation overflowed when converting to i64"
        );
        0
    });

    MinorUnit::new(savings_int)
}

pub fn get_debit_routing_savings_amount(
    payment_method_data: &domain::PaymentMethodData,
    payment_attempt: &PaymentAttempt,
) -> Option<MinorUnit> {
    let card_network = payment_attempt.extract_card_network()?;

    let saving_percentage =
        payment_method_data.extract_debit_routing_saving_percentage(&card_network)?;

    let net_amount = payment_attempt.get_total_amount().get_amount_as_i64();

    Some(calculate_debit_routing_savings(
        net_amount,
        saving_percentage,
    ))
}

#[cfg(all(feature = "retry", feature = "v1"))]
pub async fn get_apple_pay_retryable_connectors<F, D>(
    state: &SessionState,
    merchant_context: &domain::MerchantContext,
    payment_data: &D,
    pre_routing_connector_data_list: &[api::ConnectorRoutingData],
    merchant_connector_id: Option<&id_type::MerchantConnectorAccountId>,
    business_profile: domain::Profile,
) -> CustomResult<Option<Vec<api::ConnectorRoutingData>>, errors::ApiErrorResponse>
where
    F: Send + Clone,
    D: OperationSessionGetters<F> + Send,
{
    let profile_id = business_profile.get_id();

    let pre_decided_connector_data_first = pre_routing_connector_data_list
        .first()
        .ok_or(errors::ApiErrorResponse::IncorrectPaymentMethodConfiguration)?;

    let merchant_connector_account_type = get_merchant_connector_account(
        state,
        merchant_context.get_merchant_account().get_id(),
        payment_data.get_creds_identifier(),
        merchant_context.get_merchant_key_store(),
        profile_id,
        &pre_decided_connector_data_first
            .connector_data
            .connector_name
            .to_string(),
        merchant_connector_id,
    )
    .await?;

    let connector_data_list = if is_apple_pay_simplified_flow(
        merchant_connector_account_type.get_metadata(),
        merchant_connector_account_type
            .get_connector_name()
            .as_ref(),
    )? {
        let merchant_connector_account_list = state
            .store
            .find_merchant_connector_account_by_merchant_id_and_disabled_list(
                &state.into(),
                merchant_context.get_merchant_account().get_id(),
                false,
                merchant_context.get_merchant_key_store(),
            )
            .await
            .to_not_found_response(errors::ApiErrorResponse::InternalServerError)?;

        let profile_specific_merchant_connector_account_list = merchant_connector_account_list
            .filter_based_on_profile_and_connector_type(
                profile_id,
                ConnectorType::PaymentProcessor,
            );

        let mut connector_data_list = vec![pre_decided_connector_data_first.clone()];

        for merchant_connector_account in profile_specific_merchant_connector_account_list {
            if is_apple_pay_simplified_flow(
                merchant_connector_account.metadata.clone(),
                Some(&merchant_connector_account.connector_name),
            )? {
                let routing_data: api::ConnectorRoutingData =
                    api::ConnectorData::get_connector_by_name(
                        &state.conf.connectors,
                        &merchant_connector_account.connector_name.to_string(),
                        api::GetToken::Connector,
                        Some(merchant_connector_account.get_id()),
                    )
                    .change_context(errors::ApiErrorResponse::InternalServerError)
                    .attach_printable("Invalid connector name received")?
                    .into();

                if !connector_data_list.iter().any(|connector_details| {
                    connector_details.connector_data.merchant_connector_id
                        == routing_data.connector_data.merchant_connector_id
                }) {
                    connector_data_list.push(routing_data)
                }
            }
        }
        #[cfg(feature = "v1")]
        let fallback_connetors_list = crate::core::routing::helpers::get_merchant_default_config(
            &*state.clone().store,
            profile_id.get_string_repr(),
            &api_enums::TransactionType::Payment,
        )
        .await
        .change_context(errors::ApiErrorResponse::InternalServerError)
        .attach_printable("Failed to get merchant default fallback connectors config")?;

        let mut routing_connector_data_list = Vec::new();

        pre_routing_connector_data_list.iter().for_each(|pre_val| {
            routing_connector_data_list.push(pre_val.connector_data.merchant_connector_id.clone())
        });

        fallback_connetors_list.iter().for_each(|fallback_val| {
            routing_connector_data_list
                .iter()
                .all(|val| *val != fallback_val.merchant_connector_id)
                .then(|| {
                    routing_connector_data_list.push(fallback_val.merchant_connector_id.clone())
                });
        });

        // connector_data_list is the list of connectors for which Apple Pay simplified flow is configured.
        // This list is arranged in the same order as the merchant's connectors routingconfiguration.

        let mut ordered_connector_data_list = Vec::new();

        routing_connector_data_list
            .iter()
            .for_each(|merchant_connector_id| {
                let connector_data = connector_data_list.iter().find(|connector_data| {
                    *merchant_connector_id == connector_data.connector_data.merchant_connector_id
                });
                if let Some(connector_data_details) = connector_data {
                    ordered_connector_data_list.push(connector_data_details.clone());
                }
            });

        Some(ordered_connector_data_list)
    } else {
        None
    };
    Ok(connector_data_list)
}

#[derive(Debug, Serialize, Deserialize)]
pub struct ApplePayData {
    version: masking::Secret<String>,
    data: masking::Secret<String>,
    signature: masking::Secret<String>,
    header: ApplePayHeader,
}

#[derive(Debug, Serialize, Deserialize)]
#[serde(rename_all = "camelCase")]
pub struct ApplePayHeader {
    ephemeral_public_key: masking::Secret<String>,
    public_key_hash: masking::Secret<String>,
    transaction_id: masking::Secret<String>,
}

impl ApplePayData {
    pub fn token_json(
        wallet_data: domain::WalletData,
    ) -> CustomResult<Self, errors::ConnectorError> {
        let json_wallet_data: Self = connector::utils::WalletData::get_wallet_token_as_json(
            &wallet_data,
            "Apple Pay".to_string(),
        )?;
        Ok(json_wallet_data)
    }

    pub async fn decrypt(
        &self,
        payment_processing_certificate: &masking::Secret<String>,
        payment_processing_certificate_key: &masking::Secret<String>,
    ) -> CustomResult<serde_json::Value, errors::ApplePayDecryptionError> {
        let merchant_id = self.merchant_id(payment_processing_certificate)?;
        let shared_secret = self.shared_secret(payment_processing_certificate_key)?;
        let symmetric_key = self.symmetric_key(&merchant_id, &shared_secret)?;
        let decrypted = self.decrypt_ciphertext(&symmetric_key)?;
        let parsed_decrypted: serde_json::Value = serde_json::from_str(&decrypted)
            .change_context(errors::ApplePayDecryptionError::DecryptionFailed)?;
        Ok(parsed_decrypted)
    }

    pub fn merchant_id(
        &self,
        payment_processing_certificate: &masking::Secret<String>,
    ) -> CustomResult<String, errors::ApplePayDecryptionError> {
        let cert_data = payment_processing_certificate.clone().expose();

        let base64_decode_cert_data = BASE64_ENGINE
            .decode(cert_data)
            .change_context(errors::ApplePayDecryptionError::Base64DecodingFailed)?;

        // Parsing the certificate using x509-parser
        let (_, certificate) = parse_x509_certificate(&base64_decode_cert_data)
            .change_context(errors::ApplePayDecryptionError::CertificateParsingFailed)
            .attach_printable("Error parsing apple pay PPC")?;

        // Finding the merchant ID extension
        let apple_pay_m_id = certificate
            .extensions()
            .iter()
            .find(|extension| {
                extension
                    .oid
                    .to_string()
                    .eq(consts::MERCHANT_ID_FIELD_EXTENSION_ID)
            })
            .map(|ext| {
                let merchant_id = String::from_utf8_lossy(ext.value)
                    .trim()
                    .trim_start_matches('@')
                    .to_string();

                merchant_id
            })
            .ok_or(errors::ApplePayDecryptionError::MissingMerchantId)
            .attach_printable("Unable to find merchant ID extension in the certificate")?;

        Ok(apple_pay_m_id)
    }

    pub fn shared_secret(
        &self,
        payment_processing_certificate_key: &masking::Secret<String>,
    ) -> CustomResult<Vec<u8>, errors::ApplePayDecryptionError> {
        let public_ec_bytes = BASE64_ENGINE
            .decode(self.header.ephemeral_public_key.peek().as_bytes())
            .change_context(errors::ApplePayDecryptionError::Base64DecodingFailed)?;

        let public_key = PKey::public_key_from_der(&public_ec_bytes)
            .change_context(errors::ApplePayDecryptionError::KeyDeserializationFailed)
            .attach_printable("Failed to deserialize the public key")?;

        let decrypted_apple_pay_ppc_key = payment_processing_certificate_key.clone().expose();

        // Create PKey objects from EcKey
        let private_key = PKey::private_key_from_pem(decrypted_apple_pay_ppc_key.as_bytes())
            .change_context(errors::ApplePayDecryptionError::KeyDeserializationFailed)
            .attach_printable("Failed to deserialize the private key")?;

        // Create the Deriver object and set the peer public key
        let mut deriver = Deriver::new(&private_key)
            .change_context(errors::ApplePayDecryptionError::DerivingSharedSecretKeyFailed)
            .attach_printable("Failed to create a deriver for the private key")?;

        deriver
            .set_peer(&public_key)
            .change_context(errors::ApplePayDecryptionError::DerivingSharedSecretKeyFailed)
            .attach_printable("Failed to set the peer key for the secret derivation")?;

        // Compute the shared secret
        let shared_secret = deriver
            .derive_to_vec()
            .change_context(errors::ApplePayDecryptionError::DerivingSharedSecretKeyFailed)
            .attach_printable("Final key derivation failed")?;
        Ok(shared_secret)
    }

    pub fn symmetric_key(
        &self,
        merchant_id: &str,
        shared_secret: &[u8],
    ) -> CustomResult<Vec<u8>, errors::ApplePayDecryptionError> {
        let kdf_algorithm = b"\x0did-aes256-GCM";
        let kdf_party_v = hex::decode(merchant_id)
            .change_context(errors::ApplePayDecryptionError::Base64DecodingFailed)?;
        let kdf_party_u = b"Apple";
        let kdf_info = [&kdf_algorithm[..], kdf_party_u, &kdf_party_v[..]].concat();

        let mut hash = openssl::sha::Sha256::new();
        hash.update(b"\x00\x00\x00");
        hash.update(b"\x01");
        hash.update(shared_secret);
        hash.update(&kdf_info[..]);
        let symmetric_key = hash.finish();
        Ok(symmetric_key.to_vec())
    }

    pub fn decrypt_ciphertext(
        &self,
        symmetric_key: &[u8],
    ) -> CustomResult<String, errors::ApplePayDecryptionError> {
        logger::info!("Decrypt apple pay token");

        let data = BASE64_ENGINE
            .decode(self.data.peek().as_bytes())
            .change_context(errors::ApplePayDecryptionError::Base64DecodingFailed)?;
        let iv = [0u8; 16]; //Initialization vector IV is typically used in AES-GCM (Galois/Counter Mode) encryption for randomizing the encryption process.
        let ciphertext = data
            .get(..data.len() - 16)
            .ok_or(errors::ApplePayDecryptionError::DecryptionFailed)?;
        let tag = data
            .get(data.len() - 16..)
            .ok_or(errors::ApplePayDecryptionError::DecryptionFailed)?;
        let cipher = Cipher::aes_256_gcm();
        let decrypted_data = decrypt_aead(cipher, symmetric_key, Some(&iv), &[], ciphertext, tag)
            .change_context(errors::ApplePayDecryptionError::DecryptionFailed)?;
        let decrypted = String::from_utf8(decrypted_data)
            .change_context(errors::ApplePayDecryptionError::DecryptionFailed)?;

        Ok(decrypted)
    }
}

// Structs for keys and the main decryptor
pub struct GooglePayTokenDecryptor {
    root_signing_keys: Vec<GooglePayRootSigningKey>,
    recipient_id: masking::Secret<String>,
    private_key: PKey<openssl::pkey::Private>,
}

#[derive(Debug, Clone, serde::Deserialize)]
#[serde(rename_all = "camelCase")]
pub struct EncryptedData {
    signature: String,
    intermediate_signing_key: IntermediateSigningKey,
    protocol_version: GooglePayProtocolVersion,
    #[serde(with = "common_utils::custom_serde::json_string")]
    signed_message: GooglePaySignedMessage,
}

#[derive(Debug, Clone, serde::Serialize, serde::Deserialize)]
#[serde(rename_all = "camelCase")]
pub struct GooglePaySignedMessage {
    #[serde(with = "common_utils::Base64Serializer")]
    encrypted_message: masking::Secret<Vec<u8>>,
    #[serde(with = "common_utils::Base64Serializer")]
    ephemeral_public_key: masking::Secret<Vec<u8>>,
    #[serde(with = "common_utils::Base64Serializer")]
    tag: masking::Secret<Vec<u8>>,
}

#[derive(Debug, Clone, serde::Deserialize)]
#[serde(rename_all = "camelCase")]
pub struct IntermediateSigningKey {
    signed_key: masking::Secret<String>,
    signatures: Vec<masking::Secret<String>>,
}

#[derive(Debug, Clone, serde::Deserialize)]
#[serde(rename_all = "camelCase")]
pub struct GooglePaySignedKey {
    key_value: masking::Secret<String>,
    key_expiration: String,
}

#[derive(Debug, Clone, serde::Deserialize)]
#[serde(rename_all = "camelCase")]
pub struct GooglePayRootSigningKey {
    key_value: masking::Secret<String>,
    key_expiration: String,
    protocol_version: GooglePayProtocolVersion,
}

#[derive(Debug, Clone, serde::Serialize, serde::Deserialize, Eq, PartialEq)]
pub enum GooglePayProtocolVersion {
    #[serde(rename = "ECv2")]
    EcProtocolVersion2,
}

// Check expiration date validity
fn check_expiration_date_is_valid(
    expiration: &str,
) -> CustomResult<bool, errors::GooglePayDecryptionError> {
    let expiration_ms = expiration
        .parse::<i128>()
        .change_context(errors::GooglePayDecryptionError::InvalidExpirationTime)?;
    // convert milliseconds to nanoseconds (1 millisecond = 1_000_000 nanoseconds) to create OffsetDateTime
    let expiration_time =
        time::OffsetDateTime::from_unix_timestamp_nanos(expiration_ms * 1_000_000)
            .change_context(errors::GooglePayDecryptionError::InvalidExpirationTime)?;
    let now = time::OffsetDateTime::now_utc();

    Ok(expiration_time > now)
}

// Construct little endian format of u32
fn get_little_endian_format(number: u32) -> Vec<u8> {
    number.to_le_bytes().to_vec()
}

// Filter and parse the root signing keys based on protocol version and expiration time
fn filter_root_signing_keys(
    root_signing_keys: Vec<GooglePayRootSigningKey>,
) -> CustomResult<Vec<GooglePayRootSigningKey>, errors::GooglePayDecryptionError> {
    let filtered_root_signing_keys = root_signing_keys
        .iter()
        .filter(|key| {
            key.protocol_version == GooglePayProtocolVersion::EcProtocolVersion2
                && matches!(
                    check_expiration_date_is_valid(&key.key_expiration).inspect_err(
                        |err| logger::warn!(
                            "Failed to check expirattion due to invalid format: {:?}",
                            err
                        )
                    ),
                    Ok(true)
                )
        })
        .cloned()
        .collect::<Vec<GooglePayRootSigningKey>>();

    logger::info!(
        "Filtered {} out of {} root signing keys",
        filtered_root_signing_keys.len(),
        root_signing_keys.len()
    );

    Ok(filtered_root_signing_keys)
}

impl GooglePayTokenDecryptor {
    pub fn new(
        root_keys: masking::Secret<String>,
        recipient_id: masking::Secret<String>,
        private_key: masking::Secret<String>,
    ) -> CustomResult<Self, errors::GooglePayDecryptionError> {
        // base64 decode the private key
        let decoded_key = BASE64_ENGINE
            .decode(private_key.expose())
            .change_context(errors::GooglePayDecryptionError::Base64DecodingFailed)?;
        // base64 decode the root signing keys
        let decoded_root_signing_keys = BASE64_ENGINE
            .decode(root_keys.expose())
            .change_context(errors::GooglePayDecryptionError::Base64DecodingFailed)?;
        // create a private key from the decoded key
        let private_key = PKey::private_key_from_pkcs8(&decoded_key)
            .change_context(errors::GooglePayDecryptionError::KeyDeserializationFailed)
            .attach_printable("cannot convert private key from decode_key")?;

        // parse the root signing keys
        let root_keys_vector: Vec<GooglePayRootSigningKey> = decoded_root_signing_keys
            .parse_struct("GooglePayRootSigningKey")
            .change_context(errors::GooglePayDecryptionError::DeserializationFailed)?;

        // parse and filter the root signing keys by protocol version
        let filtered_root_signing_keys = filter_root_signing_keys(root_keys_vector)?;

        Ok(Self {
            root_signing_keys: filtered_root_signing_keys,
            recipient_id,
            private_key,
        })
    }

    // Decrypt the Google pay token
    pub fn decrypt_token(
        &self,
        data: String,
        should_verify_signature: bool,
    ) -> CustomResult<
        hyperswitch_domain_models::router_data::GooglePayPredecryptDataInternal,
        errors::GooglePayDecryptionError,
    > {
        // parse the encrypted data
        let encrypted_data: EncryptedData = data
            .parse_struct("EncryptedData")
            .change_context(errors::GooglePayDecryptionError::DeserializationFailed)?;

        // verify the signature if required
        if should_verify_signature {
            self.verify_signature(&encrypted_data)?;
        }

        let ephemeral_public_key = encrypted_data.signed_message.ephemeral_public_key.peek();
        let tag = encrypted_data.signed_message.tag.peek();
        let encrypted_message = encrypted_data.signed_message.encrypted_message.peek();

        // derive the shared key
        let shared_key = self.get_shared_key(ephemeral_public_key)?;

        // derive the symmetric encryption key and MAC key
        let derived_key = self.derive_key(ephemeral_public_key, &shared_key)?;
        // First 32 bytes for AES-256 and Remaining bytes for HMAC
        let (symmetric_encryption_key, mac_key) = derived_key
            .split_at_checked(32)
            .ok_or(errors::GooglePayDecryptionError::ParsingFailed)?;

        // verify the HMAC of the message
        self.verify_hmac(mac_key, tag, encrypted_message)?;

        // decrypt the message
        let decrypted = self.decrypt_message(symmetric_encryption_key, encrypted_message)?;

        // parse the decrypted data
        let decrypted_data: hyperswitch_domain_models::router_data::GooglePayPredecryptDataInternal =
            decrypted
                .parse_struct("GooglePayPredecryptDataInternal")
                .change_context(errors::GooglePayDecryptionError::DeserializationFailed)?;

        // check the expiration date of the decrypted data
        if matches!(
            check_expiration_date_is_valid(&decrypted_data.message_expiration),
            Ok(true)
        ) {
            Ok(decrypted_data)
        } else {
            Err(errors::GooglePayDecryptionError::DecryptedTokenExpired.into())
        }
    }

    // Verify the signature of the token
    fn verify_signature(
        &self,
        encrypted_data: &EncryptedData,
    ) -> CustomResult<(), errors::GooglePayDecryptionError> {
        // check the protocol version
        if encrypted_data.protocol_version != GooglePayProtocolVersion::EcProtocolVersion2 {
            return Err(errors::GooglePayDecryptionError::InvalidProtocolVersion.into());
        }

        // verify the intermediate signing key
        self.verify_intermediate_signing_key(encrypted_data)?;
        // validate and fetch the signed key
        let signed_key = self.validate_signed_key(&encrypted_data.intermediate_signing_key)?;
        // verify the signature of the token
        self.verify_message_signature(encrypted_data, &signed_key)
    }

    // Verify the intermediate signing key
    fn verify_intermediate_signing_key(
        &self,
        encrypted_data: &EncryptedData,
    ) -> CustomResult<(), errors::GooglePayDecryptionError> {
        let mut signatrues: Vec<openssl::ecdsa::EcdsaSig> = Vec::new();

        // decode and parse the signatures
        for signature in encrypted_data.intermediate_signing_key.signatures.iter() {
            let signature = BASE64_ENGINE
                .decode(signature.peek())
                .change_context(errors::GooglePayDecryptionError::Base64DecodingFailed)?;
            let ecdsa_signature = openssl::ecdsa::EcdsaSig::from_der(&signature)
                .change_context(errors::GooglePayDecryptionError::EcdsaSignatureParsingFailed)?;
            signatrues.push(ecdsa_signature);
        }

        // get the sender id i.e. Google
        let sender_id = String::from_utf8(consts::SENDER_ID.to_vec())
            .change_context(errors::GooglePayDecryptionError::DeserializationFailed)?;

        // construct the signed data
        let signed_data = self.construct_signed_data_for_intermediate_signing_key_verification(
            &sender_id,
            consts::PROTOCOL,
            encrypted_data.intermediate_signing_key.signed_key.peek(),
        )?;

        // check if any of the signatures are valid for any of the root signing keys
        for key in self.root_signing_keys.iter() {
            // decode and create public key
            let public_key = self
                .load_public_key(key.key_value.peek())
                .change_context(errors::GooglePayDecryptionError::DerivingPublicKeyFailed)?;
            // fetch the ec key from public key
            let ec_key = public_key
                .ec_key()
                .change_context(errors::GooglePayDecryptionError::DerivingEcKeyFailed)?;

            // hash the signed data
            let message_hash = openssl::sha::sha256(&signed_data);

            // verify if any of the signatures is valid against the given key
            for signature in signatrues.iter() {
                let result = signature.verify(&message_hash, &ec_key).change_context(
                    errors::GooglePayDecryptionError::SignatureVerificationFailed,
                )?;

                if result {
                    return Ok(());
                }
            }
        }

        Err(errors::GooglePayDecryptionError::InvalidIntermediateSignature.into())
    }

    // Construct signed data for intermediate signing key verification
    fn construct_signed_data_for_intermediate_signing_key_verification(
        &self,
        sender_id: &str,
        protocol_version: &str,
        signed_key: &str,
    ) -> CustomResult<Vec<u8>, errors::GooglePayDecryptionError> {
        let length_of_sender_id = u32::try_from(sender_id.len())
            .change_context(errors::GooglePayDecryptionError::ParsingFailed)?;
        let length_of_protocol_version = u32::try_from(protocol_version.len())
            .change_context(errors::GooglePayDecryptionError::ParsingFailed)?;
        let length_of_signed_key = u32::try_from(signed_key.len())
            .change_context(errors::GooglePayDecryptionError::ParsingFailed)?;

        let mut signed_data: Vec<u8> = Vec::new();
        signed_data.append(&mut get_little_endian_format(length_of_sender_id));
        signed_data.append(&mut sender_id.as_bytes().to_vec());
        signed_data.append(&mut get_little_endian_format(length_of_protocol_version));
        signed_data.append(&mut protocol_version.as_bytes().to_vec());
        signed_data.append(&mut get_little_endian_format(length_of_signed_key));
        signed_data.append(&mut signed_key.as_bytes().to_vec());

        Ok(signed_data)
    }

    // Validate and parse signed key
    fn validate_signed_key(
        &self,
        intermediate_signing_key: &IntermediateSigningKey,
    ) -> CustomResult<GooglePaySignedKey, errors::GooglePayDecryptionError> {
        let signed_key: GooglePaySignedKey = intermediate_signing_key
            .signed_key
            .clone()
            .expose()
            .parse_struct("GooglePaySignedKey")
            .change_context(errors::GooglePayDecryptionError::SignedKeyParsingFailure)?;
        if !matches!(
            check_expiration_date_is_valid(&signed_key.key_expiration),
            Ok(true)
        ) {
            return Err(errors::GooglePayDecryptionError::SignedKeyExpired)?;
        }
        Ok(signed_key)
    }

    // Verify the signed message
    fn verify_message_signature(
        &self,
        encrypted_data: &EncryptedData,
        signed_key: &GooglePaySignedKey,
    ) -> CustomResult<(), errors::GooglePayDecryptionError> {
        // create a public key from the intermediate signing key
        let public_key = self.load_public_key(signed_key.key_value.peek())?;
        // base64 decode the signature
        let signature = BASE64_ENGINE
            .decode(&encrypted_data.signature)
            .change_context(errors::GooglePayDecryptionError::Base64DecodingFailed)?;

        // parse the signature using ECDSA
        let ecdsa_signature = openssl::ecdsa::EcdsaSig::from_der(&signature)
            .change_context(errors::GooglePayDecryptionError::EcdsaSignatureFailed)?;

        // get the EC key from the public key
        let ec_key = public_key
            .ec_key()
            .change_context(errors::GooglePayDecryptionError::DerivingEcKeyFailed)?;

        // get the sender id i.e. Google
        let sender_id = String::from_utf8(consts::SENDER_ID.to_vec())
            .change_context(errors::GooglePayDecryptionError::DeserializationFailed)?;

        // serialize the signed message to string
        let signed_message = serde_json::to_string(&encrypted_data.signed_message)
            .change_context(errors::GooglePayDecryptionError::SignedKeyParsingFailure)?;

        // construct the signed data
        let signed_data = self.construct_signed_data_for_signature_verification(
            &sender_id,
            consts::PROTOCOL,
            &signed_message,
        )?;

        // hash the signed data
        let message_hash = openssl::sha::sha256(&signed_data);

        // verify the signature
        let result = ecdsa_signature
            .verify(&message_hash, &ec_key)
            .change_context(errors::GooglePayDecryptionError::SignatureVerificationFailed)?;

        if result {
            Ok(())
        } else {
            Err(errors::GooglePayDecryptionError::InvalidSignature)?
        }
    }

    // Fetch the public key
    fn load_public_key(
        &self,
        key: &str,
    ) -> CustomResult<PKey<openssl::pkey::Public>, errors::GooglePayDecryptionError> {
        // decode the base64 string
        let der_data = BASE64_ENGINE
            .decode(key)
            .change_context(errors::GooglePayDecryptionError::Base64DecodingFailed)?;

        // parse the DER-encoded data as an EC public key
        let ec_key = openssl::ec::EcKey::public_key_from_der(&der_data)
            .change_context(errors::GooglePayDecryptionError::DerivingEcKeyFailed)?;

        // wrap the EC key in a PKey (a more general-purpose public key type in OpenSSL)
        let public_key = PKey::from_ec_key(ec_key)
            .change_context(errors::GooglePayDecryptionError::DerivingPublicKeyFailed)?;

        Ok(public_key)
    }

    // Construct signed data for signature verification
    fn construct_signed_data_for_signature_verification(
        &self,
        sender_id: &str,
        protocol_version: &str,
        signed_key: &str,
    ) -> CustomResult<Vec<u8>, errors::GooglePayDecryptionError> {
        let recipient_id = self.recipient_id.clone().expose();
        let length_of_sender_id = u32::try_from(sender_id.len())
            .change_context(errors::GooglePayDecryptionError::ParsingFailed)?;
        let length_of_recipient_id = u32::try_from(recipient_id.len())
            .change_context(errors::GooglePayDecryptionError::ParsingFailed)?;
        let length_of_protocol_version = u32::try_from(protocol_version.len())
            .change_context(errors::GooglePayDecryptionError::ParsingFailed)?;
        let length_of_signed_key = u32::try_from(signed_key.len())
            .change_context(errors::GooglePayDecryptionError::ParsingFailed)?;

        let mut signed_data: Vec<u8> = Vec::new();
        signed_data.append(&mut get_little_endian_format(length_of_sender_id));
        signed_data.append(&mut sender_id.as_bytes().to_vec());
        signed_data.append(&mut get_little_endian_format(length_of_recipient_id));
        signed_data.append(&mut recipient_id.as_bytes().to_vec());
        signed_data.append(&mut get_little_endian_format(length_of_protocol_version));
        signed_data.append(&mut protocol_version.as_bytes().to_vec());
        signed_data.append(&mut get_little_endian_format(length_of_signed_key));
        signed_data.append(&mut signed_key.as_bytes().to_vec());

        Ok(signed_data)
    }

    // Derive a shared key using ECDH
    fn get_shared_key(
        &self,
        ephemeral_public_key_bytes: &[u8],
    ) -> CustomResult<Vec<u8>, errors::GooglePayDecryptionError> {
        let group = openssl::ec::EcGroup::from_curve_name(openssl::nid::Nid::X9_62_PRIME256V1)
            .change_context(errors::GooglePayDecryptionError::DerivingEcGroupFailed)?;

        let mut big_num_context = openssl::bn::BigNumContext::new()
            .change_context(errors::GooglePayDecryptionError::BigNumAllocationFailed)?;

        let ec_key = openssl::ec::EcPoint::from_bytes(
            &group,
            ephemeral_public_key_bytes,
            &mut big_num_context,
        )
        .change_context(errors::GooglePayDecryptionError::DerivingEcKeyFailed)?;

        // create an ephemeral public key from the given bytes
        let ephemeral_public_key = openssl::ec::EcKey::from_public_key(&group, &ec_key)
            .change_context(errors::GooglePayDecryptionError::DerivingPublicKeyFailed)?;

        // wrap the public key in a PKey
        let ephemeral_pkey = PKey::from_ec_key(ephemeral_public_key)
            .change_context(errors::GooglePayDecryptionError::DerivingPublicKeyFailed)?;

        // perform ECDH to derive the shared key
        let mut deriver = Deriver::new(&self.private_key)
            .change_context(errors::GooglePayDecryptionError::DerivingSharedSecretKeyFailed)?;

        deriver
            .set_peer(&ephemeral_pkey)
            .change_context(errors::GooglePayDecryptionError::DerivingSharedSecretKeyFailed)?;

        let shared_key = deriver
            .derive_to_vec()
            .change_context(errors::GooglePayDecryptionError::DerivingSharedSecretKeyFailed)?;

        Ok(shared_key)
    }

    // Derive symmetric key and MAC key using HKDF
    fn derive_key(
        &self,
        ephemeral_public_key_bytes: &[u8],
        shared_key: &[u8],
    ) -> CustomResult<Vec<u8>, errors::GooglePayDecryptionError> {
        // concatenate ephemeral public key and shared key
        let input_key_material = [ephemeral_public_key_bytes, shared_key].concat();

        // initialize HKDF with SHA-256 as the hash function
        // Salt is not provided as per the Google Pay documentation
        // https://developers.google.com/pay/api/android/guides/resources/payment-data-cryptography#encrypt-spec
        let hkdf: ::hkdf::Hkdf<sha2::Sha256> = ::hkdf::Hkdf::new(None, &input_key_material);

        // derive 64 bytes for the output key (symmetric encryption + MAC key)
        let mut output_key = vec![0u8; 64];
        hkdf.expand(consts::SENDER_ID, &mut output_key)
            .map_err(|err| {
                logger::error!(
                "Failed to derive the shared ephemeral key for Google Pay decryption flow: {:?}",
                err
            );
                report!(errors::GooglePayDecryptionError::DerivingSharedEphemeralKeyFailed)
            })?;

        Ok(output_key)
    }

    // Verify the Hmac key
    // https://developers.google.com/pay/api/android/guides/resources/payment-data-cryptography#encrypt-spec
    fn verify_hmac(
        &self,
        mac_key: &[u8],
        tag: &[u8],
        encrypted_message: &[u8],
    ) -> CustomResult<(), errors::GooglePayDecryptionError> {
        let hmac_key = ring::hmac::Key::new(ring::hmac::HMAC_SHA256, mac_key);
        ring::hmac::verify(&hmac_key, encrypted_message, tag)
            .change_context(errors::GooglePayDecryptionError::HmacVerificationFailed)
    }

    // Method to decrypt the AES-GCM encrypted message
    fn decrypt_message(
        &self,
        symmetric_key: &[u8],
        encrypted_message: &[u8],
    ) -> CustomResult<Vec<u8>, errors::GooglePayDecryptionError> {
        //initialization vector IV is typically used in AES-GCM (Galois/Counter Mode) encryption for randomizing the encryption process.
        // zero iv is being passed as specified in Google Pay documentation
        // https://developers.google.com/pay/api/android/guides/resources/payment-data-cryptography#decrypt-token
        let iv = [0u8; 16];

        // extract the tag from the end of the encrypted message
        let tag = encrypted_message
            .get(encrypted_message.len() - 16..)
            .ok_or(errors::GooglePayDecryptionError::ParsingTagError)?;

        // decrypt the message using AES-256-CTR
        let cipher = Cipher::aes_256_ctr();
        let decrypted_data = decrypt_aead(
            cipher,
            symmetric_key,
            Some(&iv),
            &[],
            encrypted_message,
            tag,
        )
        .change_context(errors::GooglePayDecryptionError::DecryptionFailed)?;

        Ok(decrypted_data)
    }
}

pub fn decrypt_paze_token(
    paze_wallet_data: PazeWalletData,
    paze_private_key: masking::Secret<String>,
    paze_private_key_passphrase: masking::Secret<String>,
) -> CustomResult<serde_json::Value, errors::PazeDecryptionError> {
    let decoded_paze_private_key = BASE64_ENGINE
        .decode(paze_private_key.expose().as_bytes())
        .change_context(errors::PazeDecryptionError::Base64DecodingFailed)?;
    let decrypted_private_key = openssl::rsa::Rsa::private_key_from_pem_passphrase(
        decoded_paze_private_key.as_slice(),
        paze_private_key_passphrase.expose().as_bytes(),
    )
    .change_context(errors::PazeDecryptionError::CertificateParsingFailed)?;
    let decrypted_private_key_pem = String::from_utf8(
        decrypted_private_key
            .private_key_to_pem()
            .change_context(errors::PazeDecryptionError::CertificateParsingFailed)?,
    )
    .change_context(errors::PazeDecryptionError::CertificateParsingFailed)?;
    let decrypter = jwe::RSA_OAEP_256
        .decrypter_from_pem(decrypted_private_key_pem)
        .change_context(errors::PazeDecryptionError::CertificateParsingFailed)?;

    let paze_complete_response: Vec<&str> = paze_wallet_data
        .complete_response
        .peek()
        .split('.')
        .collect();
    let encrypted_jwe_key = paze_complete_response
        .get(1)
        .ok_or(errors::PazeDecryptionError::DecryptionFailed)?
        .to_string();
    let decoded_jwe_key = base64::engine::general_purpose::URL_SAFE_NO_PAD
        .decode(encrypted_jwe_key)
        .change_context(errors::PazeDecryptionError::Base64DecodingFailed)?;
    let jws_body: JwsBody = serde_json::from_slice(&decoded_jwe_key)
        .change_context(errors::PazeDecryptionError::DecryptionFailed)?;

    let (deserialized_payload, _deserialized_header) =
        jwe::deserialize_compact(jws_body.secured_payload.peek(), &decrypter)
            .change_context(errors::PazeDecryptionError::DecryptionFailed)?;
    let encoded_secured_payload_element = String::from_utf8(deserialized_payload)
        .change_context(errors::PazeDecryptionError::DecryptionFailed)?
        .split('.')
        .collect::<Vec<&str>>()
        .get(1)
        .ok_or(errors::PazeDecryptionError::DecryptionFailed)?
        .to_string();
    let decoded_secured_payload_element = base64::engine::general_purpose::URL_SAFE_NO_PAD
        .decode(encoded_secured_payload_element)
        .change_context(errors::PazeDecryptionError::Base64DecodingFailed)?;
    let parsed_decrypted: serde_json::Value =
        serde_json::from_slice(&decoded_secured_payload_element)
            .change_context(errors::PazeDecryptionError::DecryptionFailed)?;
    Ok(parsed_decrypted)
}

#[derive(Debug, Clone, Serialize, Deserialize)]
#[serde(rename_all = "camelCase")]
pub struct JwsBody {
    pub payload_id: String,
    pub session_id: String,
    pub secured_payload: masking::Secret<String>,
}

pub fn get_key_params_for_surcharge_details(
    payment_method_data: &domain::PaymentMethodData,
) -> Option<(
    common_enums::PaymentMethod,
    common_enums::PaymentMethodType,
    Option<common_enums::CardNetwork>,
)> {
    match payment_method_data {
        domain::PaymentMethodData::Card(card) => {
            // surcharge generated will always be same for credit as well as debit
            // since surcharge conditions cannot be defined on card_type
            Some((
                common_enums::PaymentMethod::Card,
                common_enums::PaymentMethodType::Credit,
                card.card_network.clone(),
            ))
        }
        domain::PaymentMethodData::CardRedirect(card_redirect_data) => Some((
            common_enums::PaymentMethod::CardRedirect,
            card_redirect_data.get_payment_method_type(),
            None,
        )),
        domain::PaymentMethodData::Wallet(wallet) => Some((
            common_enums::PaymentMethod::Wallet,
            wallet.get_payment_method_type(),
            None,
        )),
        domain::PaymentMethodData::PayLater(pay_later) => Some((
            common_enums::PaymentMethod::PayLater,
            pay_later.get_payment_method_type(),
            None,
        )),
        domain::PaymentMethodData::BankRedirect(bank_redirect) => Some((
            common_enums::PaymentMethod::BankRedirect,
            bank_redirect.get_payment_method_type(),
            None,
        )),
        domain::PaymentMethodData::BankDebit(bank_debit) => Some((
            common_enums::PaymentMethod::BankDebit,
            bank_debit.get_payment_method_type(),
            None,
        )),
        domain::PaymentMethodData::BankTransfer(bank_transfer) => Some((
            common_enums::PaymentMethod::BankTransfer,
            bank_transfer.get_payment_method_type(),
            None,
        )),
        domain::PaymentMethodData::Crypto(crypto) => Some((
            common_enums::PaymentMethod::Crypto,
            crypto.get_payment_method_type(),
            None,
        )),
        domain::PaymentMethodData::MandatePayment => None,
        domain::PaymentMethodData::Reward => None,
        domain::PaymentMethodData::RealTimePayment(real_time_payment) => Some((
            common_enums::PaymentMethod::RealTimePayment,
            real_time_payment.get_payment_method_type(),
            None,
        )),
        domain::PaymentMethodData::Upi(upi_data) => Some((
            common_enums::PaymentMethod::Upi,
            upi_data.get_payment_method_type(),
            None,
        )),
        domain::PaymentMethodData::Voucher(voucher) => Some((
            common_enums::PaymentMethod::Voucher,
            voucher.get_payment_method_type(),
            None,
        )),
        domain::PaymentMethodData::GiftCard(gift_card) => Some((
            common_enums::PaymentMethod::GiftCard,
            gift_card.get_payment_method_type(),
            None,
        )),
        domain::PaymentMethodData::OpenBanking(ob_data) => Some((
            common_enums::PaymentMethod::OpenBanking,
            ob_data.get_payment_method_type(),
            None,
        )),
        domain::PaymentMethodData::MobilePayment(mobile_payment) => Some((
            common_enums::PaymentMethod::MobilePayment,
            mobile_payment.get_payment_method_type(),
            None,
        )),
        domain::PaymentMethodData::CardToken(_)
        | domain::PaymentMethodData::NetworkToken(_)
        | domain::PaymentMethodData::CardDetailsForNetworkTransactionId(_) => None,
    }
}

pub fn validate_payment_link_request(
    request: &api::PaymentsRequest,
) -> Result<(), errors::ApiErrorResponse> {
    #[cfg(feature = "v1")]
    if request.confirm == Some(true) {
        return Err(errors::ApiErrorResponse::InvalidRequestData {
            message: "cannot confirm a payment while creating a payment link".to_string(),
        });
    }

    if request.return_url.is_none() {
        return Err(errors::ApiErrorResponse::InvalidRequestData {
            message: "return_url must be sent while creating a payment link".to_string(),
        });
    }
    Ok(())
}

pub async fn get_gsm_record(
    state: &SessionState,
    error_code: Option<String>,
    error_message: Option<String>,
    connector_name: String,
    flow: String,
) -> Option<hyperswitch_domain_models::gsm::GatewayStatusMap> {
    let get_gsm = || async {
        state.store.find_gsm_rule(
                connector_name.clone(),
                flow.clone(),
                "sub_flow".to_string(),
                error_code.clone().unwrap_or_default(), // TODO: make changes in connector to get a mandatory code in case of success or error response
                error_message.clone().unwrap_or_default(),
            )
            .await
            .map_err(|err| {
                if err.current_context().is_db_not_found() {
                    logger::warn!(
                        "GSM miss for connector - {}, flow - {}, error_code - {:?}, error_message - {:?}",
                        connector_name,
                        flow,
                        error_code,
                        error_message
                    );
                    metrics::AUTO_RETRY_GSM_MISS_COUNT.add( 1, &[]);
                } else {
                    metrics::AUTO_RETRY_GSM_FETCH_FAILURE_COUNT.add( 1, &[]);
                };
                err.change_context(errors::ApiErrorResponse::InternalServerError)
                    .attach_printable("failed to fetch decision from gsm")
            })
    };
    get_gsm()
        .await
        .inspect_err(|err| {
            // warn log should suffice here because we are not propagating this error
            logger::warn!(get_gsm_decision_fetch_error=?err, "error fetching gsm decision");
        })
        .ok()
}

pub async fn get_unified_translation(
    state: &SessionState,
    unified_code: String,
    unified_message: String,
    locale: String,
) -> Option<String> {
    let get_unified_translation = || async {
        state.store.find_translation(
                unified_code.clone(),
                unified_message.clone(),
                locale.clone(),
            )
            .await
            .map_err(|err| {
                if err.current_context().is_db_not_found() {
                    logger::warn!(
                        "Translation missing for unified_code - {:?}, unified_message - {:?}, locale - {:?}",
                        unified_code,
                        unified_message,
                        locale
                    );
                }
                err.change_context(errors::ApiErrorResponse::InternalServerError)
                    .attach_printable("failed to fetch translation from unified_translations")
            })
    };
    get_unified_translation()
        .await
        .inspect_err(|err| {
            // warn log should suffice here because we are not propagating this error
            logger::warn!(get_translation_error=?err, "error fetching unified translations");
        })
        .ok()
}
pub fn validate_order_details_amount(
    order_details: Vec<api_models::payments::OrderDetailsWithAmount>,
    amount: MinorUnit,
    should_validate: bool,
) -> Result<(), errors::ApiErrorResponse> {
    if should_validate {
        let total_order_details_amount: MinorUnit = order_details
            .iter()
            .map(|order| order.amount * order.quantity)
            .sum();

        if total_order_details_amount != amount {
            Err(errors::ApiErrorResponse::InvalidRequestData {
                message: "Total sum of order details doesn't match amount in payment request"
                    .to_string(),
            })
        } else {
            Ok(())
        }
    } else {
        Ok(())
    }
}

// This function validates the client secret expiry set by the merchant in the request
pub fn validate_session_expiry(session_expiry: u32) -> Result<(), errors::ApiErrorResponse> {
    if !(consts::MIN_SESSION_EXPIRY..=consts::MAX_SESSION_EXPIRY).contains(&session_expiry) {
        Err(errors::ApiErrorResponse::InvalidRequestData {
            message: "session_expiry should be between 60(1 min) to 7890000(3 months).".to_string(),
        })
    } else {
        Ok(())
    }
}

pub fn get_recipient_id_for_open_banking(
    merchant_data: &AdditionalMerchantData,
) -> Result<Option<String>, errors::ApiErrorResponse> {
    match merchant_data {
        AdditionalMerchantData::OpenBankingRecipientData(data) => match data {
            MerchantRecipientData::ConnectorRecipientId(id) => Ok(Some(id.peek().clone())),
            MerchantRecipientData::AccountData(acc_data) => {
                let connector_recipient_id = match acc_data {
                    MerchantAccountData::Bacs {
                        connector_recipient_id,
                        ..
                    }
                    | MerchantAccountData::Iban {
                        connector_recipient_id,
                        ..
                    }
                    | MerchantAccountData::FasterPayments {
                        connector_recipient_id,
                        ..
                    }
                    | MerchantAccountData::Sepa {
                        connector_recipient_id,
                        ..
                    }
                    | MerchantAccountData::SepaInstant {
                        connector_recipient_id,
                        ..
                    }
                    | MerchantAccountData::Elixir {
                        connector_recipient_id,
                        ..
                    }
                    | MerchantAccountData::Bankgiro {
                        connector_recipient_id,
                        ..
                    }
                    | MerchantAccountData::Plusgiro {
                        connector_recipient_id,
                        ..
                    } => connector_recipient_id,
                };

                match connector_recipient_id {
                    Some(RecipientIdType::ConnectorId(id)) => Ok(Some(id.peek().clone())),
                    Some(RecipientIdType::LockerId(id)) => Ok(Some(id.peek().clone())),
                    _ => Err(errors::ApiErrorResponse::InvalidConnectorConfiguration {
                        config: "recipient_id".to_string(),
                    }),
                }
            }
            _ => Err(errors::ApiErrorResponse::InvalidConnectorConfiguration {
                config: "recipient_id".to_string(),
            }),
        },
    }
}

pub fn get_connector_data_with_token(
    state: &SessionState,
    connector_name: String,
    merchant_connector_account_id: Option<id_type::MerchantConnectorAccountId>,
    payment_method_type: api_models::enums::PaymentMethodType,
) -> RouterResult<api::ConnectorData> {
    let connector_data_result = api::ConnectorData::get_connector_by_name(
        &state.conf.connectors,
        &connector_name.to_string(),
        // Default value, will be replaced by the result of decide_session_token_flow
        api::GetToken::Connector,
        merchant_connector_account_id.clone(),
    );
    let connector_type = decide_session_token_flow(
        &connector_data_result?.connector,
        payment_method_type,
        connector_name.clone(),
    );

    logger::debug!(session_token_flow=?connector_type, "Session token flow decided for payment method type: {:?}", payment_method_type);

    api::ConnectorData::get_connector_by_name(
        &state.conf.connectors,
        &connector_name.to_string(),
        connector_type,
        merchant_connector_account_id,
    )
    .inspect_err(|err| {
        logger::error!(session_token_error=?err);
    })
}

/// Decides the session token flow based on payment method type
pub fn decide_session_token_flow(
    connector: &hyperswitch_interfaces::connector_integration_interface::ConnectorEnum,
    payment_method_type: api_models::enums::PaymentMethodType,
    connector_name: String,
) -> api::GetToken {
    if connector.validate_sdk_session_token_for_payment_method(&payment_method_type) {
        logger::debug!(
            "SDK session token validation succeeded for payment_method_type {:?} in connector {} , proceeding with Connector token flow",
            payment_method_type, connector_name
        );
        return api::GetToken::Connector;
    }

    match payment_method_type {
        api_models::enums::PaymentMethodType::ApplePay => api::GetToken::ApplePayMetadata,
        api_models::enums::PaymentMethodType::GooglePay => api::GetToken::GpayMetadata,
        api_models::enums::PaymentMethodType::Paypal => api::GetToken::PaypalSdkMetadata,
        api_models::enums::PaymentMethodType::SamsungPay => api::GetToken::SamsungPayMetadata,
        api_models::enums::PaymentMethodType::Paze => api::GetToken::PazeMetadata,
        _ => api::GetToken::Connector,
    }
}
// This function validates the intent fulfillment time expiry set by the merchant in the request
pub fn validate_intent_fulfillment_expiry(
    intent_fulfillment_time: u32,
) -> Result<(), errors::ApiErrorResponse> {
    if !(consts::MIN_INTENT_FULFILLMENT_EXPIRY..=consts::MAX_INTENT_FULFILLMENT_EXPIRY)
        .contains(&intent_fulfillment_time)
    {
        Err(errors::ApiErrorResponse::InvalidRequestData {
            message: "intent_fulfillment_time should be between 60(1 min) to 1800(30 mins)."
                .to_string(),
        })
    } else {
        Ok(())
    }
}

pub fn add_connector_response_to_additional_payment_data(
    additional_payment_data: api_models::payments::AdditionalPaymentData,
    connector_response_payment_method_data: AdditionalPaymentMethodConnectorResponse,
) -> api_models::payments::AdditionalPaymentData {
    match (
        &additional_payment_data,
        connector_response_payment_method_data,
    ) {
        (
            api_models::payments::AdditionalPaymentData::Card(additional_card_data),
            AdditionalPaymentMethodConnectorResponse::Card {
                authentication_data,
                payment_checks,
                ..
            },
        ) => api_models::payments::AdditionalPaymentData::Card(Box::new(
            api_models::payments::AdditionalCardInfo {
                payment_checks,
                authentication_data,
                ..*additional_card_data.clone()
            },
        )),
        (
            api_models::payments::AdditionalPaymentData::PayLater { .. },
            AdditionalPaymentMethodConnectorResponse::PayLater {
                klarna_sdk: Some(KlarnaSdkResponse { payment_type }),
            },
        ) => api_models::payments::AdditionalPaymentData::PayLater {
            klarna_sdk: Some(api_models::payments::KlarnaSdkPaymentMethod { payment_type }),
        },

        _ => additional_payment_data,
    }
}

pub fn update_additional_payment_data_with_connector_response_pm_data(
    additional_payment_data: Option<serde_json::Value>,
    connector_response_pm_data: Option<AdditionalPaymentMethodConnectorResponse>,
) -> RouterResult<Option<serde_json::Value>> {
    let parsed_additional_payment_method_data = additional_payment_data
        .as_ref()
        .map(|payment_method_data| {
            payment_method_data
                .clone()
                .parse_value::<api_models::payments::AdditionalPaymentData>(
                    "additional_payment_method_data",
                )
        })
        .transpose()
        .change_context(errors::ApiErrorResponse::InternalServerError)
        .attach_printable("unable to parse value into additional_payment_method_data")?;

    let additional_payment_method_data = parsed_additional_payment_method_data
        .zip(connector_response_pm_data)
        .map(|(additional_pm_data, connector_response_pm_data)| {
            add_connector_response_to_additional_payment_data(
                additional_pm_data,
                connector_response_pm_data,
            )
        });

    additional_payment_method_data
        .as_ref()
        .map(Encode::encode_to_value)
        .transpose()
        .change_context(errors::ApiErrorResponse::InternalServerError)
        .attach_printable("Failed to encode additional pm data")
}

#[cfg(feature = "v2")]
pub async fn get_payment_method_details_from_payment_token(
    state: &SessionState,
    payment_attempt: &PaymentAttempt,
    payment_intent: &PaymentIntent,
    key_store: &domain::MerchantKeyStore,
    storage_scheme: enums::MerchantStorageScheme,
) -> RouterResult<Option<(domain::PaymentMethodData, enums::PaymentMethod)>> {
    todo!()
}

#[cfg(feature = "v1")]
pub async fn get_payment_method_details_from_payment_token(
    state: &SessionState,
    payment_attempt: &PaymentAttempt,
    payment_intent: &PaymentIntent,
    key_store: &domain::MerchantKeyStore,
    storage_scheme: enums::MerchantStorageScheme,
) -> RouterResult<Option<(domain::PaymentMethodData, enums::PaymentMethod)>> {
    let hyperswitch_token = if let Some(token) = payment_attempt.payment_token.clone() {
        let redis_conn = state
            .store
            .get_redis_conn()
            .change_context(errors::ApiErrorResponse::InternalServerError)
            .attach_printable("Failed to get redis connection")?;
        let key = format!(
            "pm_token_{}_{}_hyperswitch",
            token,
            payment_attempt
                .payment_method
                .to_owned()
                .get_required_value("payment_method")?,
        );
        let token_data_string = redis_conn
            .get_key::<Option<String>>(&key.into())
            .await
            .change_context(errors::ApiErrorResponse::InternalServerError)
            .attach_printable("Failed to fetch the token from redis")?
            .ok_or(error_stack::Report::new(
                errors::ApiErrorResponse::UnprocessableEntity {
                    message: "Token is invalid or expired".to_owned(),
                },
            ))?;
        let token_data_result = token_data_string
            .clone()
            .parse_struct("PaymentTokenData")
            .change_context(errors::ApiErrorResponse::InternalServerError)
            .attach_printable("failed to deserialize hyperswitch token data");
        let token_data = match token_data_result {
            Ok(data) => data,
            Err(e) => {
                // The purpose of this logic is backwards compatibility to support tokens
                // in redis that might be following the old format.
                if token_data_string.starts_with('{') {
                    return Err(e);
                } else {
                    storage::PaymentTokenData::temporary_generic(token_data_string)
                }
            }
        };
        Some(token_data)
    } else {
        None
    };
    let token = hyperswitch_token
        .ok_or(errors::ApiErrorResponse::InternalServerError)
        .attach_printable("missing hyperswitch_token")?;
    match token {
        storage::PaymentTokenData::TemporaryGeneric(generic_token) => {
            retrieve_payment_method_with_temporary_token(
                state,
                &generic_token.token,
                payment_intent,
                payment_attempt,
                key_store,
                None,
            )
            .await
        }

        storage::PaymentTokenData::Temporary(generic_token) => {
            retrieve_payment_method_with_temporary_token(
                state,
                &generic_token.token,
                payment_intent,
                payment_attempt,
                key_store,
                None,
            )
            .await
        }

        storage::PaymentTokenData::Permanent(card_token) => {
            retrieve_card_with_permanent_token_for_external_authentication(
                state,
                &card_token.token,
                payment_intent,
                None,
                key_store,
                storage_scheme,
            )
            .await
            .map(|card| Some((card, enums::PaymentMethod::Card)))
        }

        storage::PaymentTokenData::PermanentCard(card_token) => {
            retrieve_card_with_permanent_token_for_external_authentication(
                state,
                &card_token.token,
                payment_intent,
                None,
                key_store,
                storage_scheme,
            )
            .await
            .map(|card| Some((card, enums::PaymentMethod::Card)))
        }

        storage::PaymentTokenData::AuthBankDebit(auth_token) => {
            retrieve_payment_method_from_auth_service(
                state,
                key_store,
                &auth_token,
                payment_intent,
                &None,
            )
            .await
        }

        storage::PaymentTokenData::WalletToken(_) => Ok(None),
    }
}

// This function validates the  mandate_data with its setup_future_usage
pub fn validate_mandate_data_and_future_usage(
    setup_future_usages: Option<api_enums::FutureUsage>,
    mandate_details_present: bool,
) -> Result<(), errors::ApiErrorResponse> {
    if mandate_details_present
        && (Some(api_enums::FutureUsage::OnSession) == setup_future_usages
            || setup_future_usages.is_none())
    {
        Err(errors::ApiErrorResponse::PreconditionFailed {
            message: "`setup_future_usage` must be `off_session` for mandates".into(),
        })
    } else {
        Ok(())
    }
}

#[derive(Debug, Clone)]
pub enum UnifiedAuthenticationServiceFlow {
    ClickToPayInitiate,
    ExternalAuthenticationInitiate {
        acquirer_details: Option<authentication::types::AcquirerDetails>,
        card: Box<hyperswitch_domain_models::payment_method_data::Card>,
        token: String,
    },
    ExternalAuthenticationPostAuthenticate {
        authentication_id: id_type::AuthenticationId,
    },
}

#[cfg(feature = "v1")]
pub async fn decide_action_for_unified_authentication_service<F: Clone>(
    state: &SessionState,
    key_store: &domain::MerchantKeyStore,
    business_profile: &domain::Profile,
    payment_data: &mut PaymentData<F>,
    connector_call_type: &api::ConnectorCallType,
    mandate_type: Option<api_models::payments::MandateTransactionType>,
) -> RouterResult<Option<UnifiedAuthenticationServiceFlow>> {
    let external_authentication_flow = get_payment_external_authentication_flow_during_confirm(
        state,
        key_store,
        business_profile,
        payment_data,
        connector_call_type,
        mandate_type,
    )
    .await?;
    Ok(match external_authentication_flow {
        Some(PaymentExternalAuthenticationFlow::PreAuthenticationFlow {
            acquirer_details,
            card,
            token,
        }) => Some(
            UnifiedAuthenticationServiceFlow::ExternalAuthenticationInitiate {
                acquirer_details,
                card,
                token,
            },
        ),
        Some(PaymentExternalAuthenticationFlow::PostAuthenticationFlow { authentication_id }) => {
            Some(
                UnifiedAuthenticationServiceFlow::ExternalAuthenticationPostAuthenticate {
                    authentication_id,
                },
            )
        }
        None => {
            if let Some(payment_method) = payment_data.payment_attempt.payment_method {
                if payment_method == storage_enums::PaymentMethod::Card
                    && business_profile.is_click_to_pay_enabled
                    && payment_data.service_details.is_some()
                {
                    Some(UnifiedAuthenticationServiceFlow::ClickToPayInitiate)
                } else {
                    None
                }
            } else {
                logger::info!(
                    payment_method=?payment_data.payment_attempt.payment_method,
                    click_to_pay_enabled=?business_profile.is_click_to_pay_enabled,
                    "skipping unified authentication service call since payment conditions are not satisfied"
                );
                None
            }
        }
    })
}

pub enum PaymentExternalAuthenticationFlow {
    PreAuthenticationFlow {
        acquirer_details: Option<authentication::types::AcquirerDetails>,
        card: Box<hyperswitch_domain_models::payment_method_data::Card>,
        token: String,
    },
    PostAuthenticationFlow {
        authentication_id: id_type::AuthenticationId,
    },
}

#[cfg(feature = "v1")]
pub async fn get_payment_external_authentication_flow_during_confirm<F: Clone>(
    state: &SessionState,
    key_store: &domain::MerchantKeyStore,
    business_profile: &domain::Profile,
    payment_data: &mut PaymentData<F>,
    connector_call_type: &api::ConnectorCallType,
    mandate_type: Option<api_models::payments::MandateTransactionType>,
) -> RouterResult<Option<PaymentExternalAuthenticationFlow>> {
    let authentication_id = payment_data.payment_attempt.authentication_id.clone();
    let is_authentication_type_3ds = payment_data.payment_attempt.authentication_type
        == Some(common_enums::AuthenticationType::ThreeDs);
    let separate_authentication_requested = payment_data
        .payment_intent
        .request_external_three_ds_authentication
        .unwrap_or(false);
    let separate_three_ds_authentication_attempted = payment_data
        .payment_attempt
        .external_three_ds_authentication_attempted
        .unwrap_or(false);
    let connector_supports_separate_authn =
        authentication::utils::get_connector_data_if_separate_authn_supported(connector_call_type);
    logger::info!("is_pre_authn_call {:?}", authentication_id.is_none());
    logger::info!(
        "separate_authentication_requested {:?}",
        separate_authentication_requested
    );
    logger::info!(
        "payment connector supports external authentication: {:?}",
        connector_supports_separate_authn.is_some()
    );
    let card = payment_data.payment_method_data.as_ref().and_then(|pmd| {
        if let domain::PaymentMethodData::Card(card) = pmd {
            Some(card.clone())
        } else {
            None
        }
    });
    Ok(if separate_three_ds_authentication_attempted {
        authentication_id.map(|authentication_id| {
            PaymentExternalAuthenticationFlow::PostAuthenticationFlow { authentication_id }
        })
    } else if separate_authentication_requested
        && is_authentication_type_3ds
        && mandate_type
            != Some(api_models::payments::MandateTransactionType::RecurringMandateTransaction)
    {
        if let Some((connector_data, card)) = connector_supports_separate_authn.zip(card) {
            let token = payment_data
                .token
                .clone()
                .get_required_value("token")
                .change_context(errors::ApiErrorResponse::InternalServerError)
                .attach_printable(
                    "payment_data.token should not be None while making pre authentication call",
                )?;
            let payment_connector_mca = get_merchant_connector_account(
                state,
                &business_profile.merchant_id,
                None,
                key_store,
                business_profile.get_id(),
                connector_data.connector_name.to_string().as_str(),
                connector_data.merchant_connector_id.as_ref(),
            )
            .await?;
            let acquirer_details = payment_connector_mca
                .get_metadata()
                .clone()
                .and_then(|metadata| {
                    metadata
                    .peek()
                    .clone()
                    .parse_value::<authentication::types::AcquirerDetails>("AcquirerDetails")
                    .change_context(errors::ApiErrorResponse::PreconditionFailed {
                        message:
                            "acquirer_bin and acquirer_merchant_id not found in Payment Connector's Metadata"
                                .to_string(),
                    })
                    .inspect_err(|err| {
                        logger::error!(
                            "Failed to parse acquirer details from Payment Connector's Metadata: {:?}",
                            err
                        );
                    })
                    .ok()
                });
            Some(PaymentExternalAuthenticationFlow::PreAuthenticationFlow {
                card: Box::new(card),
                token,
                acquirer_details,
            })
        } else {
            None
        }
    } else {
        None
    })
}

pub fn get_redis_key_for_extended_card_info(
    merchant_id: &id_type::MerchantId,
    payment_id: &id_type::PaymentId,
) -> String {
    format!(
        "{}_{}_extended_card_info",
        merchant_id.get_string_repr(),
        payment_id.get_string_repr()
    )
}

pub fn check_integrity_based_on_flow<T, Request>(
    request: &Request,
    payment_response_data: &Result<PaymentsResponseData, ErrorResponse>,
) -> Result<(), common_utils::errors::IntegrityCheckError>
where
    T: FlowIntegrity,
    Request: GetIntegrityObject<T> + CheckIntegrity<Request, T>,
{
    let connector_transaction_id = match payment_response_data {
        Ok(resp_data) => match resp_data {
            PaymentsResponseData::TransactionResponse {
                connector_response_reference_id,
                ..
            } => connector_response_reference_id,
            PaymentsResponseData::TransactionUnresolvedResponse {
                connector_response_reference_id,
                ..
            } => connector_response_reference_id,
            PaymentsResponseData::PreProcessingResponse {
                connector_response_reference_id,
                ..
            } => connector_response_reference_id,
            _ => &None,
        },
        Err(_) => &None,
    };
    request.check_integrity(request, connector_transaction_id.to_owned())
}

pub async fn config_skip_saving_wallet_at_connector(
    db: &dyn StorageInterface,
    merchant_id: &id_type::MerchantId,
) -> CustomResult<Option<Vec<storage_enums::PaymentMethodType>>, errors::ApiErrorResponse> {
    let config = db
        .find_config_by_key_unwrap_or(
            &merchant_id.get_skip_saving_wallet_at_connector_key(),
            Some("[]".to_string()),
        )
        .await;
    Ok(match config {
        Ok(conf) => Some(
            serde_json::from_str::<Vec<storage_enums::PaymentMethodType>>(&conf.config)
                .change_context(errors::ApiErrorResponse::InternalServerError)
                .attach_printable("skip_save_wallet_at_connector config parsing failed")?,
        ),
        Err(error) => {
            logger::error!(?error);
            None
        }
    })
}

#[cfg(feature = "v1")]
pub async fn override_setup_future_usage_to_on_session<F, D>(
    db: &dyn StorageInterface,
    payment_data: &mut D,
) -> CustomResult<(), errors::ApiErrorResponse>
where
    F: Clone,
    D: OperationSessionGetters<F> + OperationSessionSetters<F> + Send,
{
    if payment_data.get_payment_intent().setup_future_usage == Some(enums::FutureUsage::OffSession)
    {
        let skip_saving_wallet_at_connector_optional = config_skip_saving_wallet_at_connector(
            db,
            &payment_data.get_payment_intent().merchant_id,
        )
        .await?;

        if let Some(skip_saving_wallet_at_connector) = skip_saving_wallet_at_connector_optional {
            if let Some(payment_method_type) =
                payment_data.get_payment_attempt().get_payment_method_type()
            {
                if skip_saving_wallet_at_connector.contains(&payment_method_type) {
                    logger::debug!("Override setup_future_usage from off_session to on_session based on the merchant's skip_saving_wallet_at_connector configuration to avoid creating a connector mandate.");
                    payment_data
                        .set_setup_future_usage_in_payment_intent(enums::FutureUsage::OnSession);
                }
            }
        };
    };
    Ok(())
}

pub async fn validate_routing_id_with_profile_id(
    db: &dyn StorageInterface,
    routing_id: &id_type::RoutingId,
    profile_id: &id_type::ProfileId,
) -> CustomResult<(), errors::ApiErrorResponse> {
    let _routing_id = db
        .find_routing_algorithm_metadata_by_algorithm_id_profile_id(routing_id, profile_id)
        .await
        .map_err(|err| {
            if err.current_context().is_db_not_found() {
                logger::warn!(
                    "Routing id not found for routing id - {:?} and profile id - {:?}",
                    routing_id,
                    profile_id
                );
                err.change_context(errors::ApiErrorResponse::InvalidDataFormat {
                    field_name: "routing_algorithm_id".to_string(),
                    expected_format: "A valid routing_id that belongs to the business_profile"
                        .to_string(),
                })
            } else {
                err.change_context(errors::ApiErrorResponse::InternalServerError)
                    .attach_printable("Failed to validate routing id")
            }
        })?;
    Ok(())
}

#[cfg(feature = "v1")]
pub async fn validate_merchant_connector_ids_in_connector_mandate_details(
    state: &SessionState,
    key_store: &domain::MerchantKeyStore,
    connector_mandate_details: &api_models::payment_methods::CommonMandateReference,
    merchant_id: &id_type::MerchantId,
    card_network: Option<api_enums::CardNetwork>,
) -> CustomResult<(), errors::ApiErrorResponse> {
    let db = &*state.store;
    let merchant_connector_account_list = db
        .find_merchant_connector_account_by_merchant_id_and_disabled_list(
            &state.into(),
            merchant_id,
            true,
            key_store,
        )
        .await
        .to_not_found_response(errors::ApiErrorResponse::InternalServerError)?;

    let merchant_connector_account_details_hash_map: std::collections::HashMap<
        id_type::MerchantConnectorAccountId,
        domain::MerchantConnectorAccount,
    > = merchant_connector_account_list
        .iter()
        .map(|merchant_connector_account| {
            (
                merchant_connector_account.get_id(),
                merchant_connector_account.clone(),
            )
        })
        .collect();

    if let Some(payment_mandate_reference) = &connector_mandate_details.payments {
        let payments_map = payment_mandate_reference.0.clone();
        for (migrating_merchant_connector_id, migrating_connector_mandate_details) in payments_map {
            match (
                card_network.clone(),
                merchant_connector_account_details_hash_map.get(&migrating_merchant_connector_id),
            ) {
                (Some(enums::CardNetwork::Discover), Some(merchant_connector_account_details)) => {
                    if let ("cybersource", None) = (
                        merchant_connector_account_details.connector_name.as_str(),
                        migrating_connector_mandate_details
                            .original_payment_authorized_amount
                            .zip(
                                migrating_connector_mandate_details
                                    .original_payment_authorized_currency,
                            ),
                    ) {
                        Err(errors::ApiErrorResponse::MissingRequiredFields {
                            field_names: vec![
                                "original_payment_authorized_currency",
                                "original_payment_authorized_amount",
                            ],
                        })
                        .attach_printable(format!(
                            "Invalid connector_mandate_details provided for connector {migrating_merchant_connector_id:?}",

                        ))?
                    }
                }
                (_, Some(_)) => (),
                (_, None) => Err(errors::ApiErrorResponse::InvalidDataValue {
                    field_name: "merchant_connector_id",
                })
                .attach_printable_lazy(|| {
                    format!(
                        "{migrating_merchant_connector_id:?} invalid merchant connector id in connector_mandate_details",

                    )
                })?,
            }
        }
    } else {
        router_env::logger::error!("payment mandate reference not found");
    }
    Ok(())
}

pub fn validate_platform_request_for_marketplace(
    amount: api::Amount,
    split_payments: Option<common_types::payments::SplitPaymentsRequest>,
) -> Result<(), errors::ApiErrorResponse> {
    match split_payments {
        Some(common_types::payments::SplitPaymentsRequest::StripeSplitPayment(
            stripe_split_payment,
        )) => match amount {
            api::Amount::Zero => {
                if stripe_split_payment
                    .application_fees
                    .as_ref()
                    .map_or(MinorUnit::zero(), |amount| *amount)
                    != MinorUnit::zero()
                {
                    return Err(errors::ApiErrorResponse::InvalidDataValue {
                        field_name: "split_payments.stripe_split_payment.application_fees",
                    });
                }
            }
            api::Amount::Value(amount) => {
                if stripe_split_payment
                    .application_fees
                    .as_ref()
                    .map_or(MinorUnit::zero(), |amount| *amount)
                    > amount.into()
                {
                    return Err(errors::ApiErrorResponse::InvalidDataValue {
                        field_name: "split_payments.stripe_split_payment.application_fees",
                    });
                }
            }
        },
        Some(common_types::payments::SplitPaymentsRequest::AdyenSplitPayment(
            adyen_split_payment,
        )) => {
            let total_split_amount: i64 = adyen_split_payment
                .split_items
                .iter()
                .map(|split_item| {
                    split_item
                        .amount
                        .unwrap_or(MinorUnit::new(0))
                        .get_amount_as_i64()
                })
                .sum();

            match amount {
                api::Amount::Zero => {
                    if total_split_amount != 0 {
                        return Err(errors::ApiErrorResponse::InvalidDataValue {
                            field_name: "Sum of split amounts should be equal to the total amount",
                        });
                    }
                }
                api::Amount::Value(amount) => {
                    let i64_amount: i64 = amount.into();
                    if !adyen_split_payment.split_items.is_empty()
                        && i64_amount != total_split_amount
                    {
                        return Err(errors::ApiErrorResponse::PreconditionFailed {
                            message: "Sum of split amounts should be equal to the total amount"
                                .to_string(),
                        });
                    }
                }
            };
            adyen_split_payment
                .split_items
                .iter()
                .try_for_each(|split_item| {
                    match split_item.split_type {
                        common_enums::AdyenSplitType::BalanceAccount => {
                            if split_item.account.is_none() {
                                return Err(errors::ApiErrorResponse::MissingRequiredField {
                                    field_name:
                                        "split_payments.adyen_split_payment.split_items.account",
                                });
                            }
                        }
                        common_enums::AdyenSplitType::Commission
                        | enums::AdyenSplitType::Vat
                        | enums::AdyenSplitType::TopUp => {
                            if split_item.amount.is_none() {
                                return Err(errors::ApiErrorResponse::MissingRequiredField {
                                    field_name:
                                        "split_payments.adyen_split_payment.split_items.amount",
                                });
                            }
                            if let enums::AdyenSplitType::TopUp = split_item.split_type {
                                if split_item.account.is_none() {
                                    return Err(errors::ApiErrorResponse::MissingRequiredField {
                                        field_name:
                                            "split_payments.adyen_split_payment.split_items.account",
                                    });
                                }
                                if adyen_split_payment.store.is_some() {
                                    return Err(errors::ApiErrorResponse::PreconditionFailed {
                                        message: "Topup split payment is not available via Adyen Platform"
                                            .to_string(),
                                    });
                                }
                            }
                        }
                        enums::AdyenSplitType::AcquiringFees
                        | enums::AdyenSplitType::PaymentFee
                        | enums::AdyenSplitType::AdyenFees
                        | enums::AdyenSplitType::AdyenCommission
                        | enums::AdyenSplitType::AdyenMarkup
                        | enums::AdyenSplitType::Interchange
                        | enums::AdyenSplitType::SchemeFee => {}
                    };
                    Ok(())
                })?;
        }
        Some(common_types::payments::SplitPaymentsRequest::XenditSplitPayment(
            xendit_split_payment,
        )) => match xendit_split_payment {
            common_types::payments::XenditSplitRequest::MultipleSplits(
                xendit_multiple_split_payment,
            ) => {
                match amount {
                    api::Amount::Zero => {
                        let total_split_amount: i64 = xendit_multiple_split_payment
                            .routes
                            .iter()
                            .map(|route| {
                                route
                                    .flat_amount
                                    .unwrap_or(MinorUnit::new(0))
                                    .get_amount_as_i64()
                            })
                            .sum();

                        if total_split_amount != 0 {
                            return Err(errors::ApiErrorResponse::InvalidDataValue {
                                field_name:
                                    "Sum of split amounts should be equal to the total amount",
                            });
                        }
                    }
                    api::Amount::Value(amount) => {
                        let total_payment_amount: i64 = amount.into();
                        let total_split_amount: i64 = xendit_multiple_split_payment
                    .routes
                    .into_iter()
                    .map(|route| {
                        if route.flat_amount.is_none() && route.percent_amount.is_none() {
                            Err(errors::ApiErrorResponse::InvalidRequestData {
                                message: "Expected either split_payments.xendit_split_payment.routes.flat_amount or split_payments.xendit_split_payment.routes.percent_amount to be provided".to_string(),
                            })
                        } else if route.flat_amount.is_some() && route.percent_amount.is_some(){
                            Err(errors::ApiErrorResponse::InvalidRequestData {
                                message: "Expected either split_payments.xendit_split_payment.routes.flat_amount or split_payments.xendit_split_payment.routes.percent_amount, but not both".to_string(),
                            })
                        } else {
                            Ok(route
                                .flat_amount
                                .map(|amount| amount.get_amount_as_i64())
                                .or(route.percent_amount.map(|percentage| (percentage * total_payment_amount) / 100))
                                .unwrap_or(0))
                            }
                            })
                            .collect::<Result<Vec<i64>, _>>()?
                            .into_iter()
                            .sum();

                        if total_payment_amount < total_split_amount {
                            return Err(errors::ApiErrorResponse::PreconditionFailed {
                                message:
                                    "The sum of split amounts should not exceed the total amount"
                                        .to_string(),
                            });
                        }
                    }
                };
            }
            common_types::payments::XenditSplitRequest::SingleSplit(_) => (),
        },
        None => (),
    }
    Ok(())
}

pub async fn is_merchant_eligible_authentication_service(
    merchant_id: &id_type::MerchantId,
    state: &SessionState,
) -> RouterResult<bool> {
    let merchants_eligible_for_authentication_service = state
        .store
        .as_ref()
        .find_config_by_key_unwrap_or(
            consts::AUTHENTICATION_SERVICE_ELIGIBLE_CONFIG,
            Some("[]".to_string()),
        )
        .await;

    let auth_eligible_array: Vec<String> = match merchants_eligible_for_authentication_service {
        Ok(config) => serde_json::from_str(&config.config)
            .change_context(errors::ApiErrorResponse::InternalServerError)
            .attach_printable("unable to parse authentication service config")?,
        Err(err) => {
            logger::error!(
                "Error fetching authentication service enabled merchant config {:?}",
                err
            );
            Vec::new()
        }
    };

    Ok(auth_eligible_array.contains(&merchant_id.get_string_repr().to_owned()))
}

#[cfg(feature = "v1")]
pub async fn validate_allowed_payment_method_types_request(
    state: &SessionState,
    profile_id: &id_type::ProfileId,
    merchant_context: &domain::MerchantContext,
    allowed_payment_method_types: Option<Vec<common_enums::PaymentMethodType>>,
) -> CustomResult<(), errors::ApiErrorResponse> {
    if let Some(allowed_payment_method_types) = allowed_payment_method_types {
        let db = &*state.store;
        let all_connector_accounts = db
            .find_merchant_connector_account_by_merchant_id_and_disabled_list(
                &state.into(),
                merchant_context.get_merchant_account().get_id(),
                false,
                merchant_context.get_merchant_key_store(),
            )
            .await
            .change_context(errors::ApiErrorResponse::InternalServerError)
            .attach_printable("Failed to fetch merchant connector account for given merchant id")?;

        let filtered_connector_accounts = all_connector_accounts
            .filter_based_on_profile_and_connector_type(
                profile_id,
                ConnectorType::PaymentProcessor,
            );

        let supporting_payment_method_types: HashSet<_> = filtered_connector_accounts
            .iter()
            .flat_map(|connector_account| {
                connector_account
                    .payment_methods_enabled
                    .clone()
                    .unwrap_or_default()
                    .into_iter()
                    .map(|payment_methods_enabled| {
                        payment_methods_enabled
                            .parse_value::<api_models::admin::PaymentMethodsEnabled>(
                                "payment_methods_enabled",
                            )
                    })
                    .filter_map(|parsed_payment_method_result| {
                        parsed_payment_method_result
                            .inspect_err(|err| {
                                logger::error!(
                                    "Unable to deserialize payment methods enabled: {:?}",
                                    err
                                );
                            })
                            .ok()
                    })
                    .flat_map(|parsed_payment_methods_enabled| {
                        parsed_payment_methods_enabled
                            .payment_method_types
                            .unwrap_or_default()
                            .into_iter()
                            .map(|payment_method_type| payment_method_type.payment_method_type)
                    })
            })
            .collect();

        let unsupported_payment_methods: Vec<_> = allowed_payment_method_types
            .iter()
            .filter(|allowed_pmt| !supporting_payment_method_types.contains(allowed_pmt))
            .collect();

        if !unsupported_payment_methods.is_empty() {
            metrics::PAYMENT_METHOD_TYPES_MISCONFIGURATION_METRIC.add(
                1,
                router_env::metric_attributes!((
                    "merchant_id",
                    merchant_context.get_merchant_account().get_id().clone()
                )),
            );
        }

        fp_utils::when(
            unsupported_payment_methods.len() == allowed_payment_method_types.len(),
            || {
                Err(errors::ApiErrorResponse::IncorrectPaymentMethodConfiguration)
                    .attach_printable(format!(
                        "None of the allowed payment method types {allowed_payment_method_types:?} are configured for this merchant connector account.",

                    ))
            },
        )?;
    }

    Ok(())
}

async fn get_payment_update_enabled_for_client_auth(
    merchant_id: &id_type::MerchantId,
    state: &SessionState,
) -> bool {
    let key = merchant_id.get_payment_update_enabled_for_client_auth_key();
    let db = &*state.store;
    let update_enabled = db.find_config_by_key(key.as_str()).await;

    match update_enabled {
        Ok(conf) => conf.config.to_lowercase() == "true",
        Err(error) => {
            logger::error!(?error);
            false
        }
    }
}

pub async fn allow_payment_update_enabled_for_client_auth(
    merchant_id: &id_type::MerchantId,
    state: &SessionState,
    auth_flow: services::AuthFlow,
) -> Result<(), error_stack::Report<errors::ApiErrorResponse>> {
    match auth_flow {
        services::AuthFlow::Client => {
            if get_payment_update_enabled_for_client_auth(merchant_id, state).await {
                Ok(())
            } else {
                Err(errors::ApiErrorResponse::InternalServerError)
                    .attach_printable("Client auth for payment update is not enabled.")
            }
        }
        services::AuthFlow::Merchant => Ok(()),
    }
}

#[cfg(feature = "v2")]
#[instrument(skip_all)]
pub async fn get_merchant_connector_account_v2(
    state: &SessionState,
    key_store: &domain::MerchantKeyStore,
    merchant_connector_id: Option<&id_type::MerchantConnectorAccountId>,
) -> RouterResult<domain::MerchantConnectorAccount> {
    let db = &*state.store;
    match merchant_connector_id {
        Some(merchant_connector_id) => db
            .find_merchant_connector_account_by_id(&state.into(), merchant_connector_id, key_store)
            .await
            .to_not_found_response(errors::ApiErrorResponse::MerchantConnectorAccountNotFound {
                id: merchant_connector_id.get_string_repr().to_string(),
            }),
        None => Err(errors::ApiErrorResponse::MissingRequiredField {
            field_name: "merchant_connector_id",
        })
        .attach_printable("merchant_connector_id is not provided"),
    }
}

pub fn is_stored_credential(
    recurring_details: &Option<RecurringDetails>,
    payment_token: &Option<String>,
    is_mandate: bool,
    is_stored_credential_prev: Option<bool>,
) -> Option<bool> {
    if is_stored_credential_prev == Some(true)
        || recurring_details.is_some()
        || payment_token.is_some()
        || is_mandate
    {
        Some(true)
    } else {
        is_stored_credential_prev
    }
}

#[cfg(feature = "v1")]
#[allow(clippy::too_many_arguments)]
#[instrument(skip_all)]
// Helper function to process through UCS gateway
pub async fn process_through_ucs<'a, F, RouterDReq, ApiRequest, D>(
    state: &'a SessionState,
    req_state: routes::app::ReqState,
    merchant_context: &'a domain::MerchantContext,
    operation: &'a BoxedOperation<'a, F, ApiRequest, D>,
    payment_data: &'a mut D,
    customer: &Option<domain::Customer>,
    validate_result: &'a OperationsValidateResult,
    schedule_time: Option<time::PrimitiveDateTime>,
    header_payload: domain_payments::HeaderPayload,
    frm_suggestion: Option<enums::FrmSuggestion>,
    business_profile: &'a domain::Profile,
    merchant_connector_account: MerchantConnectorAccountType,
    connector_data: &api::ConnectorData,
    router_data: RouterData<F, RouterDReq, PaymentsResponseData>,
) -> RouterResult<(
    RouterData<F, RouterDReq, PaymentsResponseData>,
    MerchantConnectorAccountType,
)>
where
    F: Send + Clone + Sync + 'static,
    RouterDReq: Send + Sync + Clone + 'static + Serialize,
    D: OperationSessionGetters<F> + OperationSessionSetters<F> + Send + Sync + Clone,
    D: ConstructFlowSpecificData<F, RouterDReq, PaymentsResponseData>,
    RouterData<F, RouterDReq, PaymentsResponseData>:
        Feature<F, RouterDReq> + Send + Clone + Serialize,
    dyn api::Connector: services::api::ConnectorIntegration<F, RouterDReq, PaymentsResponseData>,
{
    router_env::logger::info!(
        "Processing payment through UCS gateway system - payment_id={}, attempt_id={}",
        payment_data
            .get_payment_intent()
            .payment_id
            .get_string_repr(),
        payment_data.get_payment_attempt().attempt_id
    );

    // Add task to process tracker if needed
    if should_add_task_to_process_tracker(payment_data) {
        operation
            .to_domain()?
            .add_task_to_process_tracker(
                state,
                payment_data.get_payment_attempt(),
                validate_result.requeue,
                schedule_time,
            )
            .await
            .map_err(|error| router_env::logger::error!(process_tracker_error=?error))
            .ok();
    }

    // Update feature metadata to track UCS usage for stickiness
    update_gateway_system_in_feature_metadata(
        payment_data,
        GatewaySystem::UnifiedConnectorService,
    )?;

    let lineage_ids = grpc_client::LineageIds::new(
        business_profile.merchant_id.clone(),
        business_profile.get_id().clone(),
    );
    let (mut router_data, should_continue) = router_data
        .call_preprocessing_through_unified_connector_service(
            state,
            &header_payload,
            &lineage_ids,
            merchant_connector_account.clone(),
            merchant_context,
            connector_data,
            ExecutionMode::Primary, // UCS is called in primary mode
        )
        .await?;

    // Update trackers
    (_, *payment_data) = operation
        .to_update_tracker()?
        .update_trackers(
            state,
            req_state,
            payment_data.clone(),
            customer.clone(),
            merchant_context.get_merchant_account().storage_scheme,
            None,
            merchant_context.get_merchant_key_store(),
            frm_suggestion,
            header_payload.clone(),
        )
        .await?;

<<<<<<< HEAD
    // Based on the preprocessing response, decide whether to continue with UCS call
    if should_continue {
        router_data
            .call_unified_connector_service(
                state,
                &header_payload,
                lineage_ids,
                merchant_connector_account.clone(),
                merchant_context,
                connector_data,
                ExecutionMode::Primary, // UCS is called in primary mode
            )
            .await?;
    }
=======
    // Call UCS
    let lineage_ids = grpc_client::LineageIds::new(
        business_profile.merchant_id.clone(),
        business_profile.get_id().clone(),
    );

    // Extract merchant_order_reference_id from payment data for UCS audit trail
    let merchant_order_reference_id = payment_data
        .get_payment_intent()
        .merchant_order_reference_id
        .clone();

    router_data
        .call_unified_connector_service(
            state,
            &header_payload,
            lineage_ids,
            merchant_connector_account.clone(),
            merchant_context,
            connector_data,
            ExecutionMode::Primary, // UCS is called in primary mode
            merchant_order_reference_id,
        )
        .await?;
>>>>>>> da537bba

    Ok((router_data, merchant_connector_account))
}

#[cfg(feature = "v1")]
#[allow(clippy::too_many_arguments)]
#[instrument(skip_all)]
// Helper function to process through Direct gateway
pub async fn process_through_direct<'a, F, RouterDReq, ApiRequest, D>(
    state: &'a SessionState,
    req_state: routes::app::ReqState,
    merchant_context: &'a domain::MerchantContext,
    connector: api::ConnectorData,
    operation: &'a BoxedOperation<'a, F, ApiRequest, D>,
    payment_data: &'a mut D,
    customer: &Option<domain::Customer>,
    call_connector_action: CallConnectorAction,
    validate_result: &'a OperationsValidateResult,
    schedule_time: Option<time::PrimitiveDateTime>,
    header_payload: domain_payments::HeaderPayload,
    frm_suggestion: Option<enums::FrmSuggestion>,
    business_profile: &'a domain::Profile,
    is_retry_payment: bool,
    all_keys_required: Option<bool>,
    merchant_connector_account: MerchantConnectorAccountType,
    router_data: RouterData<F, RouterDReq, PaymentsResponseData>,
    tokenization_action: TokenizationAction,
) -> RouterResult<(
    RouterData<F, RouterDReq, PaymentsResponseData>,
    MerchantConnectorAccountType,
)>
where
    F: Send + Clone + Sync + 'static,
    RouterDReq: Send + Sync + Clone + 'static + Serialize,
    D: OperationSessionGetters<F> + OperationSessionSetters<F> + Send + Sync + Clone,
    D: ConstructFlowSpecificData<F, RouterDReq, PaymentsResponseData>,
    RouterData<F, RouterDReq, PaymentsResponseData>:
        Feature<F, RouterDReq> + Send + Clone + Serialize,
    dyn api::Connector: services::api::ConnectorIntegration<F, RouterDReq, PaymentsResponseData>,
{
    router_env::logger::info!(
        "Processing payment through Direct gateway system - payment_id={}, attempt_id={}",
        payment_data
            .get_payment_intent()
            .payment_id
            .get_string_repr(),
        payment_data.get_payment_attempt().attempt_id
    );

    // Update feature metadata to track Direct routing usage for stickiness
    update_gateway_system_in_feature_metadata(payment_data, GatewaySystem::Direct)?;

    call_connector_service(
        state,
        req_state,
        merchant_context,
        connector,
        operation,
        payment_data,
        customer,
        call_connector_action,
        validate_result,
        schedule_time,
        header_payload,
        frm_suggestion,
        business_profile,
        is_retry_payment,
        all_keys_required,
        merchant_connector_account,
        router_data,
        tokenization_action,
    )
    .await
}

#[cfg(feature = "v1")]
#[allow(clippy::too_many_arguments)]
#[instrument(skip_all)]
// Helper function to process through Direct with Shadow UCS
pub async fn process_through_direct_with_shadow_unified_connector_service<
    'a,
    F,
    RouterDReq,
    ApiRequest,
    D,
>(
    state: &'a SessionState,
    req_state: routes::app::ReqState,
    merchant_context: &'a domain::MerchantContext,
    connector: api::ConnectorData,
    operation: &'a BoxedOperation<'a, F, ApiRequest, D>,
    payment_data: &'a mut D,
    customer: &Option<domain::Customer>,
    call_connector_action: CallConnectorAction,
    validate_result: &'a OperationsValidateResult,
    schedule_time: Option<time::PrimitiveDateTime>,
    header_payload: domain_payments::HeaderPayload,
    frm_suggestion: Option<enums::FrmSuggestion>,
    business_profile: &'a domain::Profile,
    is_retry_payment: bool,
    all_keys_required: Option<bool>,
    merchant_connector_account: MerchantConnectorAccountType,
    router_data: RouterData<F, RouterDReq, PaymentsResponseData>,
    tokenization_action: TokenizationAction,
) -> RouterResult<(
    RouterData<F, RouterDReq, PaymentsResponseData>,
    MerchantConnectorAccountType,
)>
where
    F: Send + Clone + Sync + 'static,
    RouterDReq: Send + Sync + Clone + 'static + Serialize,
    D: OperationSessionGetters<F> + OperationSessionSetters<F> + Send + Sync + Clone,
    D: ConstructFlowSpecificData<F, RouterDReq, PaymentsResponseData>,
    RouterData<F, RouterDReq, PaymentsResponseData>:
        Feature<F, RouterDReq> + Send + Clone + Serialize,
    dyn api::Connector: services::api::ConnectorIntegration<F, RouterDReq, PaymentsResponseData>,
{
    router_env::logger::info!(
        "Processing payment through Direct gateway system with UCS in shadow mode - payment_id={}, attempt_id={}",
        payment_data.get_payment_intent().payment_id.get_string_repr(),
        payment_data.get_payment_attempt().attempt_id
    );

    // Extract merchant_order_reference_id from payment data for UCS audit trail
    let merchant_order_reference_id = payment_data
        .get_payment_intent()
        .merchant_order_reference_id
        .clone();

    // Clone data needed for shadow UCS call
    let unified_connector_service_router_data = router_data.clone();
    let unified_connector_service_merchant_connector_account = merchant_connector_account.clone();
    let unified_connector_service_merchant_context = merchant_context.clone();
    let unified_connector_service_header_payload = header_payload.clone();
    let unified_connector_service_state = state.clone();
    let unified_connector_service_merchant_order_reference_id = merchant_order_reference_id;

    let lineage_ids = grpc_client::LineageIds::new(
        business_profile.merchant_id.clone(),
        business_profile.get_id().clone(),
    );

    // Update feature metadata to track Direct routing usage for stickiness
    update_gateway_system_in_feature_metadata(payment_data, GatewaySystem::Direct)?;

    // Call Direct connector service
    let result = call_connector_service(
        state,
        req_state,
        merchant_context,
        connector.clone(),
        operation,
        payment_data,
        customer,
        call_connector_action,
        validate_result,
        schedule_time,
        header_payload,
        frm_suggestion,
        business_profile,
        is_retry_payment,
        all_keys_required,
        merchant_connector_account,
        router_data,
        tokenization_action,
    )
    .await?;

    // Spawn shadow UCS call in background
    let direct_router_data = result.0.clone();
    tokio::spawn(async move {
        execute_shadow_unified_connector_service_call(
            unified_connector_service_state,
            unified_connector_service_router_data,
            direct_router_data,
            unified_connector_service_header_payload,
            lineage_ids,
            unified_connector_service_merchant_connector_account,
            &connector,
            unified_connector_service_merchant_context,
            unified_connector_service_merchant_order_reference_id,
        )
        .await
    });

    Ok(result)
}

#[cfg(feature = "v1")]
#[allow(clippy::too_many_arguments)]
#[instrument(skip_all)]
// Helper function to execute shadow UCS call
pub async fn execute_shadow_unified_connector_service_call<F, RouterDReq>(
    state: SessionState,
    mut unified_connector_service_router_data: RouterData<F, RouterDReq, PaymentsResponseData>,
    direct_router_data: RouterData<F, RouterDReq, PaymentsResponseData>,
    header_payload: domain_payments::HeaderPayload,
    lineage_ids: grpc_client::LineageIds,
    merchant_connector_account: MerchantConnectorAccountType,
    connector_data: &api::ConnectorData,
    merchant_context: domain::MerchantContext,
    merchant_order_reference_id: Option<String>,
) where
    F: Send + Clone + Sync + 'static,
    RouterDReq: Send + Sync + Clone + 'static + Serialize,
    RouterData<F, RouterDReq, PaymentsResponseData>:
        Feature<F, RouterDReq> + Send + Clone + Serialize,
    dyn api::Connector: services::api::ConnectorIntegration<F, RouterDReq, PaymentsResponseData>,
{
    // Call UCS in shadow mode
    let _unified_connector_service_result = unified_connector_service_router_data
        .call_unified_connector_service(
            &state,
            &header_payload,
            lineage_ids,
            merchant_connector_account,
            &merchant_context,
            connector_data,
            ExecutionMode::Shadow, // Shadow mode for UCS
            merchant_order_reference_id,
        )
        .await
        .map_err(|e| router_env::logger::debug!("Shadow UCS call failed: {:?}", e));

    // Compare results
    match serialize_router_data_and_send_to_comparison_service(
        &state,
        direct_router_data,
        unified_connector_service_router_data,
    )
    .await
    {
        Ok(_) => router_env::logger::debug!("Shadow UCS comparison completed successfully"),
        Err(e) => router_env::logger::debug!("Shadow UCS comparison failed: {:?}", e),
    }
}

#[cfg(feature = "v1")]
pub async fn serialize_router_data_and_send_to_comparison_service<F, RouterDReq>(
    state: &SessionState,
    hyperswitch_router_data: RouterData<F, RouterDReq, PaymentsResponseData>,
    unified_connector_service_router_data: RouterData<F, RouterDReq, PaymentsResponseData>,
) -> RouterResult<()>
where
    F: Send + Clone + Sync + 'static,
    RouterDReq: Send + Sync + Clone + 'static + Serialize,
{
    router_env::logger::info!("Simulating UCS call for shadow mode comparison");
    let hyperswitch_data = match serde_json::to_value(hyperswitch_router_data) {
        Ok(data) => masking::Secret::new(data),
        Err(_) => {
            router_env::logger::debug!("Failed to serialize HS router data");
            return Ok(());
        }
    };

    let unified_connector_service_data =
        match serde_json::to_value(unified_connector_service_router_data) {
            Ok(data) => masking::Secret::new(data),
            Err(_) => {
                router_env::logger::debug!("Failed to serialize UCS router data");
                return Ok(());
            }
        };

    let comparison_data = ComparisonData {
        hyperswitch_data,
        unified_connector_service_data,
    };
    let _ = send_comparison_data(state, comparison_data)
        .await
        .map_err(|e| {
            router_env::logger::debug!("Failed to send comparison data: {:?}", e);
        });
    Ok(())
}<|MERGE_RESOLUTION|>--- conflicted
+++ resolved
@@ -7949,9 +7949,14 @@
         )
         .await?;
 
-<<<<<<< HEAD
     // Based on the preprocessing response, decide whether to continue with UCS call
     if should_continue {
+        // Extract merchant_order_reference_id from payment data for UCS audit trail
+        let merchant_order_reference_id = payment_data
+            .get_payment_intent()
+            .merchant_order_reference_id
+            .clone();
+
         router_data
             .call_unified_connector_service(
                 state,
@@ -7961,35 +7966,10 @@
                 merchant_context,
                 connector_data,
                 ExecutionMode::Primary, // UCS is called in primary mode
-            )
+                merchant_order_reference_id,
+        )
             .await?;
     }
-=======
-    // Call UCS
-    let lineage_ids = grpc_client::LineageIds::new(
-        business_profile.merchant_id.clone(),
-        business_profile.get_id().clone(),
-    );
-
-    // Extract merchant_order_reference_id from payment data for UCS audit trail
-    let merchant_order_reference_id = payment_data
-        .get_payment_intent()
-        .merchant_order_reference_id
-        .clone();
-
-    router_data
-        .call_unified_connector_service(
-            state,
-            &header_payload,
-            lineage_ids,
-            merchant_connector_account.clone(),
-            merchant_context,
-            connector_data,
-            ExecutionMode::Primary, // UCS is called in primary mode
-            merchant_order_reference_id,
-        )
-        .await?;
->>>>>>> da537bba
 
     Ok((router_data, merchant_connector_account))
 }
