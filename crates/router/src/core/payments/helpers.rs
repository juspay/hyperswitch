use std::borrow::Cow;

use base64::Engine;
use common_utils::{
    ext_traits::{AsyncExt, ByteSliceExt, ValueExt},
    fp_utils, generate_id, pii,
};
use diesel_models::{enums, payment_intent};
// TODO : Evaluate all the helper functions ()
use error_stack::{report, IntoReport, ResultExt};
use josekit::jwe;
use masking::{ExposeInterface, PeekInterface};
use router_env::{instrument, logger, tracing};
use time::Duration;
use uuid::Uuid;

use super::{
    operations::{BoxedOperation, Operation, PaymentResponse},
    CustomerDetails, PaymentData,
};
use crate::{
    configs::settings::{ConnectorRequestReferenceIdConfig, Server},
    consts,
    core::{
        errors::{self, CustomResult, RouterResult, StorageErrorExt},
        payment_methods::{cards, vault},
        payments,
    },
    db::StorageInterface,
    routes::{metrics, AppState},
    scheduler::metrics as scheduler_metrics,
    services,
    types::{
        api::{self, admin, enums as api_enums, CustomerAcceptanceExt, MandateValidationFieldsExt},
        domain::{
            self,
            types::{self, AsyncLift},
        },
        storage::{self, enums as storage_enums, ephemeral_key, CustomerUpdate::Update},
        ErrorResponse, RouterData,
    },
    utils::{
        self,
        crypto::{self, SignMessage},
        OptionExt,
    },
};

pub fn create_identity_from_certificate_and_key(
    encoded_certificate: String,
    encoded_certificate_key: String,
) -> Result<reqwest::Identity, error_stack::Report<errors::ApiClientError>> {
    let decoded_certificate = consts::BASE64_ENGINE
        .decode(encoded_certificate)
        .into_report()
        .change_context(errors::ApiClientError::CertificateDecodeFailed)?;

    let decoded_certificate_key = consts::BASE64_ENGINE
        .decode(encoded_certificate_key)
        .into_report()
        .change_context(errors::ApiClientError::CertificateDecodeFailed)?;

    let certificate = String::from_utf8(decoded_certificate)
        .into_report()
        .change_context(errors::ApiClientError::CertificateDecodeFailed)?;

    let certificate_key = String::from_utf8(decoded_certificate_key)
        .into_report()
        .change_context(errors::ApiClientError::CertificateDecodeFailed)?;

    reqwest::Identity::from_pkcs8_pem(certificate.as_bytes(), certificate_key.as_bytes())
        .into_report()
        .change_context(errors::ApiClientError::CertificateDecodeFailed)
}

pub fn filter_mca_based_on_business_details(
    merchant_connector_accounts: Vec<domain::MerchantConnectorAccount>,
    payment_intent: Option<&diesel_models::payment_intent::PaymentIntent>,
) -> Vec<domain::MerchantConnectorAccount> {
    if let Some(payment_intent) = payment_intent {
        merchant_connector_accounts
            .into_iter()
            .filter(|mca| {
                mca.business_country == payment_intent.business_country
                    && mca.business_label == payment_intent.business_label
            })
            .collect::<Vec<_>>()
    } else {
        merchant_connector_accounts
    }
}

pub async fn get_address_for_payment_request(
    db: &dyn StorageInterface,
    req_address: Option<&api::Address>,
    address_id: Option<&str>,
    merchant_id: &str,
    customer_id: Option<&String>,
    merchant_key_store: &domain::MerchantKeyStore,
) -> CustomResult<Option<domain::Address>, errors::ApiErrorResponse> {
    let key = merchant_key_store.key.get_inner().peek();

    Ok(match req_address {
        Some(address) => {
            match address_id {
                Some(id) => {
                    let address_update = async {
                        Ok(storage::AddressUpdate::Update {
                            city: address
                                .address
                                .as_ref()
                                .and_then(|value| value.city.clone()),
                            country: address.address.as_ref().and_then(|value| value.country),
                            line1: address
                                .address
                                .as_ref()
                                .and_then(|value| value.line1.clone())
                                .async_lift(|inner| types::encrypt_optional(inner, key))
                                .await?,
                            line2: address
                                .address
                                .as_ref()
                                .and_then(|value| value.line2.clone())
                                .async_lift(|inner| types::encrypt_optional(inner, key))
                                .await?,
                            line3: address
                                .address
                                .as_ref()
                                .and_then(|value| value.line3.clone())
                                .async_lift(|inner| types::encrypt_optional(inner, key))
                                .await?,
                            state: address
                                .address
                                .as_ref()
                                .and_then(|value| value.state.clone())
                                .async_lift(|inner| types::encrypt_optional(inner, key))
                                .await?,
                            zip: address
                                .address
                                .as_ref()
                                .and_then(|value| value.zip.clone())
                                .async_lift(|inner| types::encrypt_optional(inner, key))
                                .await?,
                            first_name: address
                                .address
                                .as_ref()
                                .and_then(|value| value.first_name.clone())
                                .async_lift(|inner| types::encrypt_optional(inner, key))
                                .await?,
                            last_name: address
                                .address
                                .as_ref()
                                .and_then(|value| value.last_name.clone())
                                .async_lift(|inner| types::encrypt_optional(inner, key))
                                .await?,
                            phone_number: address
                                .phone
                                .as_ref()
                                .and_then(|value| value.number.clone())
                                .async_lift(|inner| types::encrypt_optional(inner, key))
                                .await?,
                            country_code: address
                                .phone
                                .as_ref()
                                .and_then(|value| value.country_code.clone()),
                        })
                    }
                    .await
                    .change_context(errors::ApiErrorResponse::InternalServerError)
                    .attach_printable("Failed while encrypting address")?;
                    Some(
                        db.update_address(id.to_owned(), address_update, merchant_key_store)
                            .await
                            .to_not_found_response(errors::ApiErrorResponse::AddressNotFound)?,
                    )
                }
                None => {
                    // generate a new address here
                    let customer_id = customer_id.get_required_value("customer_id")?;

                    let address_details = address.address.clone().unwrap_or_default();
                    Some(
                        db.insert_address(
                            async {
                                Ok(domain::Address {
                                    phone_number: address
                                        .phone
                                        .as_ref()
                                        .and_then(|a| a.number.clone())
                                        .async_lift(|inner| types::encrypt_optional(inner, key))
                                        .await?,
                                    country_code: address
                                        .phone
                                        .as_ref()
                                        .and_then(|a| a.country_code.clone()),
                                    customer_id: customer_id.to_string(),
                                    merchant_id: merchant_id.to_string(),
                                    address_id: generate_id(consts::ID_LENGTH, "add"),
                                    city: address_details.city,
                                    country: address_details.country,
                                    line1: address_details
                                        .line1
                                        .async_lift(|inner| types::encrypt_optional(inner, key))
                                        .await?,
                                    line2: address_details
                                        .line2
                                        .async_lift(|inner| types::encrypt_optional(inner, key))
                                        .await?,
                                    line3: address_details
                                        .line3
                                        .async_lift(|inner| types::encrypt_optional(inner, key))
                                        .await?,
                                    id: None,
                                    state: address_details
                                        .state
                                        .async_lift(|inner| types::encrypt_optional(inner, key))
                                        .await?,
                                    created_at: common_utils::date_time::now(),
                                    first_name: address_details
                                        .first_name
                                        .async_lift(|inner| types::encrypt_optional(inner, key))
                                        .await?,
                                    last_name: address_details
                                        .last_name
                                        .async_lift(|inner| types::encrypt_optional(inner, key))
                                        .await?,
                                    modified_at: common_utils::date_time::now(),
                                    zip: address_details
                                        .zip
                                        .async_lift(|inner| types::encrypt_optional(inner, key))
                                        .await?,
                                })
                            }
                            .await
                            .change_context(errors::ApiErrorResponse::InternalServerError)
                            .attach_printable("Failed while encrypting address while insert")?,
                            merchant_key_store,
                        )
                        .await
                        .change_context(errors::ApiErrorResponse::InternalServerError)
                        .attach_printable("Failed while inserting new address")?,
                    )
                }
            }
        }
        None => match address_id {
            Some(id) => Some(db.find_address(id, merchant_key_store).await)
                .transpose()
                .to_not_found_response(errors::ApiErrorResponse::AddressNotFound)?,
            None => None,
        },
    })
}

pub async fn get_address_by_id(
    db: &dyn StorageInterface,
    address_id: Option<String>,
    merchant_key_store: &domain::MerchantKeyStore,
) -> CustomResult<Option<domain::Address>, errors::ApiErrorResponse> {
    match address_id {
        None => Ok(None),
        Some(address_id) => Ok(db.find_address(&address_id, merchant_key_store).await.ok()),
    }
}

pub async fn get_token_pm_type_mandate_details(
    state: &AppState,
    request: &api::PaymentsRequest,
    mandate_type: Option<api::MandateTransactionType>,
    merchant_account: &domain::MerchantAccount,
) -> RouterResult<(
    Option<String>,
    Option<storage_enums::PaymentMethod>,
    Option<storage_enums::PaymentMethodType>,
    Option<api::MandateData>,
    Option<payments::RecurringMandatePaymentData>,
    Option<String>,
)> {
    match mandate_type {
        Some(api::MandateTransactionType::NewMandateTransaction) => {
            let setup_mandate = request
                .mandate_data
                .clone()
                .get_required_value("mandate_data")?;
            Ok((
                request.payment_token.to_owned(),
                request.payment_method,
                request.payment_method_type,
                Some(setup_mandate),
                None,
                None,
            ))
        }
        Some(api::MandateTransactionType::RecurringMandateTransaction) => {
            let (
                token_,
                payment_method_,
                recurring_mandate_payment_data,
                payment_method_type_,
                mandate_connector,
            ) = get_token_for_recurring_mandate(state, request, merchant_account).await?;
            Ok((
                token_,
                payment_method_,
                payment_method_type_.or(request.payment_method_type),
                None,
                recurring_mandate_payment_data,
                mandate_connector,
            ))
        }
        None => Ok((
            request.payment_token.to_owned(),
            request.payment_method,
            request.payment_method_type,
            request.mandate_data.clone(),
            None,
            None,
        )),
    }
}

pub async fn get_token_for_recurring_mandate(
    state: &AppState,
    req: &api::PaymentsRequest,
    merchant_account: &domain::MerchantAccount,
) -> RouterResult<(
    Option<String>,
    Option<storage_enums::PaymentMethod>,
    Option<payments::RecurringMandatePaymentData>,
    Option<storage_enums::PaymentMethodType>,
    Option<String>,
)> {
    let db = &*state.store;
    let mandate_id = req.mandate_id.clone().get_required_value("mandate_id")?;

    let mandate = db
        .find_mandate_by_merchant_id_mandate_id(&merchant_account.merchant_id, mandate_id.as_str())
        .await
        .to_not_found_response(errors::ApiErrorResponse::MandateNotFound)?;

    let customer = req.customer_id.clone().get_required_value("customer_id")?;

    let payment_method_id = {
        if mandate.customer_id != customer {
            Err(report!(errors::ApiErrorResponse::PreconditionFailed {
                message: "customer_id must match mandate customer_id".into()
            }))?
        }
        if mandate.mandate_status != storage_enums::MandateStatus::Active {
            Err(report!(errors::ApiErrorResponse::PreconditionFailed {
                message: "mandate is not active".into()
            }))?
        };
        mandate.payment_method_id.clone()
    };
    verify_mandate_details(
        req.amount.get_required_value("amount")?.into(),
        req.currency.get_required_value("currency")?,
        mandate.clone(),
    )?;

    let payment_method = db
        .find_payment_method(payment_method_id.as_str())
        .await
        .to_not_found_response(errors::ApiErrorResponse::PaymentMethodNotFound)?;

    let token = Uuid::new_v4().to_string();
    let payment_method_type = payment_method.payment_method_type;
    if let diesel_models::enums::PaymentMethod::Card = payment_method.payment_method {
        let _ = cards::get_lookup_key_from_locker(state, &token, &payment_method).await?;
        if let Some(payment_method_from_request) = req.payment_method {
            let pm: storage_enums::PaymentMethod = payment_method_from_request;
            if pm != payment_method.payment_method {
                Err(report!(errors::ApiErrorResponse::PreconditionFailed {
                    message:
                        "payment method in request does not match previously provided payment \
                                  method information"
                            .into()
                }))?
            }
        };

        Ok((
            Some(token),
            Some(payment_method.payment_method),
            Some(payments::RecurringMandatePaymentData {
                payment_method_type,
            }),
            payment_method.payment_method_type,
            Some(mandate.connector),
        ))
    } else {
        Ok((
            None,
            Some(payment_method.payment_method),
            Some(payments::RecurringMandatePaymentData {
                payment_method_type,
            }),
            payment_method.payment_method_type,
            Some(mandate.connector),
        ))
    }
}

#[instrument(skip_all)]
/// Check weather the merchant id in the request
/// and merchant id in the merchant account are same.
pub fn validate_merchant_id(
    merchant_id: &str,
    request_merchant_id: Option<&str>,
) -> CustomResult<(), errors::ApiErrorResponse> {
    // Get Merchant Id from the merchant
    // or get from merchant account

    let request_merchant_id = request_merchant_id.unwrap_or(merchant_id);

    utils::when(merchant_id.ne(request_merchant_id), || {
        Err(report!(errors::ApiErrorResponse::PreconditionFailed {
            message: format!(
                "Invalid `merchant_id`: {request_merchant_id} not found in merchant account"
            )
        }))
    })
}

#[instrument(skip_all)]
pub fn validate_request_amount_and_amount_to_capture(
    op_amount: Option<api::Amount>,
    op_amount_to_capture: Option<i64>,
) -> CustomResult<(), errors::ApiErrorResponse> {
    match (op_amount, op_amount_to_capture) {
        (None, _) => Ok(()),
        (Some(_amount), None) => Ok(()),
        (Some(amount), Some(amount_to_capture)) => {
            match amount {
                api::Amount::Value(amount_inner) => {
                    // If both amount and amount to capture is present
                    // then amount to be capture should be less than or equal to request amount
                    utils::when(!amount_to_capture.le(&amount_inner.get()), || {
                        Err(report!(errors::ApiErrorResponse::PreconditionFailed {
                            message: format!(
                            "amount_to_capture is greater than amount capture_amount: {amount_to_capture:?} request_amount: {amount:?}"
                        )
                        }))
                    })
                }
                api::Amount::Zero => {
                    // If the amount is Null but still amount_to_capture is passed this is invalid and
                    Err(report!(errors::ApiErrorResponse::PreconditionFailed {
                        message: "amount_to_capture should not exist for when amount = 0"
                            .to_string()
                    }))
                }
            }
        }
    }
}

#[instrument(skip_all)]
pub fn validate_card_data(
    payment_method_data: Option<api::PaymentMethodData>,
) -> CustomResult<(), errors::ApiErrorResponse> {
    if let Some(api::PaymentMethodData::Card(card)) = payment_method_data {
        let cvc = card.card_cvc.peek().to_string();
        if cvc.len() < 3 || cvc.len() > 4 {
            Err(report!(errors::ApiErrorResponse::PreconditionFailed {
                message: "Invalid card_cvc length".to_string()
            }))?
        }
        let card_cvc = cvc.parse::<u16>().into_report().change_context(
            errors::ApiErrorResponse::InvalidDataValue {
                field_name: "card_cvc",
            },
        )?;
        ::cards::CardSecurityCode::try_from(card_cvc).change_context(
            errors::ApiErrorResponse::PreconditionFailed {
                message: "Invalid Card CVC".to_string(),
            },
        )?;

        let exp_month = card
            .card_exp_month
            .peek()
            .to_string()
            .parse::<u8>()
            .into_report()
            .change_context(errors::ApiErrorResponse::InvalidDataValue {
                field_name: "card_exp_month",
            })?;
        let month = ::cards::CardExpirationMonth::try_from(exp_month).change_context(
            errors::ApiErrorResponse::PreconditionFailed {
                message: "Invalid Expiry Month".to_string(),
            },
        )?;
        let mut year_str = card.card_exp_year.peek().to_string();
        if year_str.len() == 2 {
            year_str = format!("20{}", year_str);
        }
        let exp_year = year_str.parse::<u16>().into_report().change_context(
            errors::ApiErrorResponse::InvalidDataValue {
                field_name: "card_exp_year",
            },
        )?;
        let year = ::cards::CardExpirationYear::try_from(exp_year).change_context(
            errors::ApiErrorResponse::PreconditionFailed {
                message: "Invalid Expiry Year".to_string(),
            },
        )?;

        let card_expiration = ::cards::CardExpiration { month, year };
        let is_expired = card_expiration.is_expired().change_context(
            errors::ApiErrorResponse::PreconditionFailed {
                message: "Invalid card data".to_string(),
            },
        )?;
        if is_expired {
            Err(report!(errors::ApiErrorResponse::PreconditionFailed {
                message: "Card Expired".to_string()
            }))?
        }
    }
    Ok(())
}

pub fn validate_mandate(
    req: impl Into<api::MandateValidationFields>,
    is_confirm_operation: bool,
) -> CustomResult<Option<api::MandateTransactionType>, errors::ApiErrorResponse> {
    let req: api::MandateValidationFields = req.into();
    match req.validate_and_get_mandate_type().change_context(
        errors::ApiErrorResponse::MandateValidationFailed {
            reason: "Expected one out of mandate_id and mandate_data but got both".to_string(),
        },
    )? {
        Some(api::MandateTransactionType::NewMandateTransaction) => {
            validate_new_mandate_request(req, is_confirm_operation)?;
            Ok(Some(api::MandateTransactionType::NewMandateTransaction))
        }
        Some(api::MandateTransactionType::RecurringMandateTransaction) => {
            validate_recurring_mandate(req)?;
            Ok(Some(
                api::MandateTransactionType::RecurringMandateTransaction,
            ))
        }
        None => Ok(None),
    }
}

fn validate_new_mandate_request(
    req: api::MandateValidationFields,
    is_confirm_operation: bool,
) -> RouterResult<()> {
    // We need not check for customer_id in the confirm request if it is already passed
    // in create request

    fp_utils::when(!is_confirm_operation && req.customer_id.is_none(), || {
        Err(report!(errors::ApiErrorResponse::PreconditionFailed {
            message: "`customer_id` is mandatory for mandates".into()
        }))
    })?;

    let mandate_data = req
        .mandate_data
        .clone()
        .get_required_value("mandate_data")?;

    if api_enums::FutureUsage::OnSession
        == req
            .setup_future_usage
            .get_required_value("setup_future_usage")?
    {
        Err(report!(errors::ApiErrorResponse::PreconditionFailed {
            message: "`setup_future_usage` must be `off_session` for mandates".into()
        }))?
    };

    // Only use this validation if the customer_acceptance is present
    if mandate_data
        .customer_acceptance
        .map(|inner| inner.acceptance_type == api::AcceptanceType::Online && inner.online.is_none())
        .unwrap_or(false)
    {
        Err(report!(errors::ApiErrorResponse::PreconditionFailed {
            message: "`mandate_data.customer_acceptance.online` is required when \
                      `mandate_data.customer_acceptance.acceptance_type` is `online`"
                .into()
        }))?
    }

    let mandate_details = match mandate_data.mandate_type {
        Some(api_models::payments::MandateType::SingleUse(details)) => Some(details),
        Some(api_models::payments::MandateType::MultiUse(details)) => details,
        None => None,
    };
    mandate_details.and_then(|md| md.start_date.zip(md.end_date)).map(|(start_date, end_date)|
        utils::when (start_date >= end_date, || {
        Err(report!(errors::ApiErrorResponse::PreconditionFailed {
            message: "`mandate_data.mandate_type.{multi_use|single_use}.start_date` should be greater than  \
            `mandate_data.mandate_type.{multi_use|single_use}.end_date`"
                .into()
        }))
    })).transpose()?;

    Ok(())
}

pub fn validate_customer_id_mandatory_cases(
    has_shipping: bool,
    has_billing: bool,
    has_setup_future_usage: bool,
    customer_id: &Option<String>,
) -> RouterResult<()> {
    match (
        has_shipping,
        has_billing,
        has_setup_future_usage,
        customer_id,
    ) {
        (true, _, _, None) | (_, true, _, None) | (_, _, true, None) => {
            Err(errors::ApiErrorResponse::PreconditionFailed {
                message: "customer_id is mandatory when shipping or billing \
                address is given or when setup_future_usage is given"
                    .to_string(),
            })
            .into_report()
        }
        _ => Ok(()),
    }
}

pub fn create_startpay_url(
    server: &Server,
    payment_attempt: &storage::PaymentAttempt,
    payment_intent: &storage::PaymentIntent,
) -> String {
    format!(
        "{}/payments/redirect/{}/{}/{}",
        server.base_url,
        payment_intent.payment_id,
        payment_intent.merchant_id,
        payment_attempt.attempt_id
    )
}

pub fn create_redirect_url(
    router_base_url: &String,
    payment_attempt: &storage::PaymentAttempt,
    connector_name: &String,
    creds_identifier: Option<&str>,
) -> String {
    let creds_identifier_path = creds_identifier.map_or_else(String::new, |cd| format!("/{}", cd));
    format!(
        "{}/payments/{}/{}/redirect/response/{}",
        router_base_url, payment_attempt.payment_id, payment_attempt.merchant_id, connector_name,
    ) + &creds_identifier_path
}

pub fn create_webhook_url(
    router_base_url: &String,
    merchant_id: &String,
    connector_name: &String,
) -> String {
    format!(
        "{}/webhooks/{}/{}",
        router_base_url, merchant_id, connector_name
    )
}
pub fn create_complete_authorize_url(
    router_base_url: &String,
    payment_attempt: &storage::PaymentAttempt,
    connector_name: &String,
) -> String {
    format!(
        "{}/payments/{}/{}/redirect/complete/{}",
        router_base_url, payment_attempt.payment_id, payment_attempt.merchant_id, connector_name
    )
}

fn validate_recurring_mandate(req: api::MandateValidationFields) -> RouterResult<()> {
    req.mandate_id.check_value_present("mandate_id")?;

    req.customer_id.check_value_present("customer_id")?;

    let confirm = req.confirm.get_required_value("confirm")?;
    if !confirm {
        Err(report!(errors::ApiErrorResponse::PreconditionFailed {
            message: "`confirm` must be `true` for mandates".into()
        }))?
    }

    let off_session = req.off_session.get_required_value("off_session")?;
    if !off_session {
        Err(report!(errors::ApiErrorResponse::PreconditionFailed {
            message: "`off_session` should be `true` for mandates".into()
        }))?
    }

    Ok(())
}

pub fn verify_mandate_details(
    request_amount: i64,
    request_currency: api_enums::Currency,
    mandate: storage::Mandate,
) -> RouterResult<()> {
    match mandate.mandate_type {
        storage_enums::MandateType::SingleUse => utils::when(
            mandate
                .mandate_amount
                .map(|mandate_amount| request_amount > mandate_amount)
                .unwrap_or(true),
            || {
                Err(report!(errors::ApiErrorResponse::MandateValidationFailed {
                    reason: "request amount is greater than mandate amount".to_string()
                }))
            },
        ),
        storage::enums::MandateType::MultiUse => utils::when(
            mandate
                .mandate_amount
                .map(|mandate_amount| {
                    (mandate.amount_captured.unwrap_or(0) + request_amount) > mandate_amount
                })
                .unwrap_or(false),
            || {
                Err(report!(errors::ApiErrorResponse::MandateValidationFailed {
                    reason: "request amount is greater than mandate amount".to_string()
                }))
            },
        ),
    }?;
    utils::when(
        mandate
            .mandate_currency
            .map(|mandate_currency| mandate_currency != request_currency)
            .unwrap_or(false),
        || {
            Err(report!(errors::ApiErrorResponse::MandateValidationFailed {
                reason: "cross currency mandates not supported".to_string()
            }))
        },
    )
}

#[instrument(skip_all)]
pub fn payment_attempt_status_fsm(
    payment_method_data: &Option<api::PaymentMethodData>,
    confirm: Option<bool>,
) -> storage_enums::AttemptStatus {
    match payment_method_data {
        Some(_) => match confirm {
            Some(true) => storage_enums::AttemptStatus::Pending,
            _ => storage_enums::AttemptStatus::ConfirmationAwaited,
        },
        None => storage_enums::AttemptStatus::PaymentMethodAwaited,
    }
}

pub fn payment_intent_status_fsm(
    payment_method_data: &Option<api::PaymentMethodData>,
    confirm: Option<bool>,
) -> storage_enums::IntentStatus {
    match payment_method_data {
        Some(_) => match confirm {
            Some(true) => storage_enums::IntentStatus::RequiresCustomerAction,
            _ => storage_enums::IntentStatus::RequiresConfirmation,
        },
        None => storage_enums::IntentStatus::RequiresPaymentMethod,
    }
}

pub async fn add_domain_task_to_pt<Op>(
    operation: &Op,
    state: &AppState,
    payment_attempt: &storage::PaymentAttempt,
    requeue: bool,
    schedule_time: Option<time::PrimitiveDateTime>,
) -> CustomResult<(), errors::ApiErrorResponse>
where
    Op: std::fmt::Debug,
{
    if check_if_operation_confirm(operation) {
        match schedule_time {
            Some(stime) => {
                if !requeue {
                    scheduler_metrics::TASKS_ADDED_COUNT.add(&metrics::CONTEXT, 1, &[]); // Metrics
                    super::add_process_sync_task(&*state.store, payment_attempt, stime)
                        .await
                        .into_report()
                        .change_context(errors::ApiErrorResponse::InternalServerError)
                        .attach_printable("Failed while adding task to process tracker")
                } else {
                    scheduler_metrics::TASKS_RESET_COUNT.add(&metrics::CONTEXT, 1, &[]); // Metrics
                    super::reset_process_sync_task(&*state.store, payment_attempt, stime)
                        .await
                        .into_report()
                        .change_context(errors::ApiErrorResponse::InternalServerError)
                        .attach_printable("Failed while updating task in process tracker")
                }
            }
            None => Ok(()),
        }
    } else {
        Ok(())
    }
}

pub fn response_operation<'a, F, R>() -> BoxedOperation<'a, F, R>
where
    F: Send + Clone,
    PaymentResponse: Operation<F, R>,
{
    Box::new(PaymentResponse)
}

#[instrument(skip_all)]
pub(crate) async fn get_payment_method_create_request(
    payment_method_data: Option<&api::PaymentMethodData>,
    payment_method: Option<storage_enums::PaymentMethod>,
    payment_method_type: Option<storage_enums::PaymentMethodType>,
    customer: &domain::Customer,
) -> RouterResult<api::PaymentMethodCreate> {
    match payment_method_data {
        Some(pm_data) => match payment_method {
            Some(payment_method) => match pm_data {
                api::PaymentMethodData::Card(card) => {
                    let card_detail = api::CardDetail {
                        card_number: card.card_number.clone(),
                        card_exp_month: card.card_exp_month.clone(),
                        card_exp_year: card.card_exp_year.clone(),
                        card_holder_name: Some(card.card_holder_name.clone()),
                        nick_name: card.nick_name.clone(),
                    };
                    let customer_id = customer.customer_id.clone();
                    let payment_method_request = api::PaymentMethodCreate {
                        payment_method,
                        payment_method_type,
                        payment_method_issuer: card.card_issuer.clone(),
                        payment_method_issuer_code: None,
                        card: Some(card_detail),
                        metadata: None,
                        customer_id: Some(customer_id),
                        card_network: card
                            .card_network
                            .as_ref()
                            .map(|card_network| card_network.to_string()),
                    };
                    Ok(payment_method_request)
                }
                _ => {
                    let payment_method_request = api::PaymentMethodCreate {
                        payment_method,
                        payment_method_type,
                        payment_method_issuer: None,
                        payment_method_issuer_code: None,
                        card: None,
                        metadata: None,
                        customer_id: Some(customer.customer_id.to_owned()),
                        card_network: None,
                    };
                    Ok(payment_method_request)
                }
            },
            None => Err(report!(errors::ApiErrorResponse::MissingRequiredField {
                field_name: "payment_method_type"
            })
            .attach_printable("PaymentMethodType Required")),
        },
        None => Err(report!(errors::ApiErrorResponse::MissingRequiredField {
            field_name: "payment_method_data"
        })
        .attach_printable("PaymentMethodData required Or Card is already saved")),
    }
}

pub async fn get_customer_from_details<F: Clone>(
    db: &dyn StorageInterface,
    customer_id: Option<String>,
    merchant_id: &str,
    payment_data: &mut PaymentData<F>,
    merchant_key_store: &domain::MerchantKeyStore,
) -> CustomResult<Option<domain::Customer>, errors::StorageError> {
    match customer_id {
        None => Ok(None),
        Some(c_id) => {
            let customer = db
                .find_customer_optional_by_customer_id_merchant_id(
                    &c_id,
                    merchant_id,
                    merchant_key_store,
                )
                .await?;
            payment_data.email = payment_data.email.clone().or_else(|| {
                customer.as_ref().and_then(|inner| {
                    inner
                        .email
                        .clone()
                        .map(|encrypted_value| encrypted_value.into())
                })
            });
            Ok(customer)
        }
    }
}

// Checks if the inner values of two options are not equal and throws appropriate error
fn validate_options_for_inequality<T: PartialEq>(
    first_option: Option<&T>,
    second_option: Option<&T>,
    field_name: &str,
) -> Result<(), errors::ApiErrorResponse> {
    fp_utils::when(
        first_option
            .zip(second_option)
            .map(|(value1, value2)| value1 != value2)
            .unwrap_or(false),
        || {
            Err(errors::ApiErrorResponse::PreconditionFailed {
                message: format!("The field name `{field_name}` sent in both places is ambiguous"),
            })
        },
    )
}

// Checks if the customer details are passed in both places
// If so, raise an error
pub fn validate_customer_details_in_request(
    request: &api_models::payments::PaymentsRequest,
) -> Result<(), errors::ApiErrorResponse> {
    if let Some(customer_details) = request.customer.as_ref() {
        validate_options_for_inequality(
            request.customer_id.as_ref(),
            Some(&customer_details.id),
            "customer_id",
        )?;

        validate_options_for_inequality(
            request.email.as_ref(),
            customer_details.email.as_ref(),
            "email",
        )?;

        validate_options_for_inequality(
            request.name.as_ref(),
            customer_details.name.as_ref(),
            "name",
        )?;

        validate_options_for_inequality(
            request.phone.as_ref(),
            customer_details.phone.as_ref(),
            "phone",
        )?;

        validate_options_for_inequality(
            request.phone_country_code.as_ref(),
            customer_details.phone_country_code.as_ref(),
            "phone_country_code",
        )?;
    }

    Ok(())
}

/// Get the customer details from customer field if present
/// or from the individual fields in `PaymentsRequest`
pub fn get_customer_details_from_request(
    request: &api_models::payments::PaymentsRequest,
) -> CustomerDetails {
    let customer_id = request
        .customer
        .as_ref()
        .map(|customer_details| customer_details.id.clone())
        .or(request.customer_id.clone());

    let customer_name = request
        .customer
        .as_ref()
        .and_then(|customer_details| customer_details.name.clone())
        .or(request.name.clone());

    let customer_email = request
        .customer
        .as_ref()
        .and_then(|customer_details| customer_details.email.clone())
        .or(request.email.clone());

    let customer_phone = request
        .customer
        .as_ref()
        .and_then(|customer_details| customer_details.phone.clone())
        .or(request.phone.clone());

    let customer_phone_code = request
        .customer
        .as_ref()
        .and_then(|customer_details| customer_details.phone_country_code.clone())
        .or(request.phone_country_code.clone());

    CustomerDetails {
        customer_id,
        name: customer_name,
        email: customer_email,
        phone: customer_phone,
        phone_country_code: customer_phone_code,
    }
}

pub async fn get_connector_default(
    _state: &AppState,
    request_connector: Option<serde_json::Value>,
) -> CustomResult<api::ConnectorChoice, errors::ApiErrorResponse> {
    Ok(request_connector.map_or(
        api::ConnectorChoice::Decide,
        api::ConnectorChoice::StraightThrough,
    ))
}

#[instrument(skip_all)]
pub async fn create_customer_if_not_exist<'a, F: Clone, R>(
    operation: BoxedOperation<'a, F, R>,
    db: &dyn StorageInterface,
    payment_data: &mut PaymentData<F>,
    req: Option<CustomerDetails>,
    merchant_id: &str,
    key_store: &domain::MerchantKeyStore,
) -> CustomResult<(BoxedOperation<'a, F, R>, Option<domain::Customer>), errors::StorageError> {
    let request_customer_details = req
        .get_required_value("customer")
        .change_context(errors::StorageError::ValueNotFound("customer".to_owned()))?;

    let customer_id = request_customer_details
        .customer_id
        .or(payment_data.payment_intent.customer_id.clone());

    let optional_customer = match customer_id {
        Some(customer_id) => {
            let customer_data = db
                .find_customer_optional_by_customer_id_merchant_id(
                    &customer_id,
                    merchant_id,
                    key_store,
                )
                .await?;

            Some(match customer_data {
                Some(c) => {
                    // Update the customer data if new data is passed in the request
                    if request_customer_details.email.is_some()
                        | request_customer_details.name.is_some()
                        | request_customer_details.phone.is_some()
                        | request_customer_details.phone_country_code.is_some()
                    {
                        let key = key_store.key.get_inner().peek();
                        let customer_update = async {
                            Ok(Update {
                                name: request_customer_details
                                    .name
                                    .async_lift(|inner| types::encrypt_optional(inner, key))
                                    .await?,
                                email: request_customer_details
                                    .email
                                    .clone()
                                    .async_lift(|inner| {
                                        types::encrypt_optional(
                                            inner.map(|inner| inner.expose()),
                                            key,
                                        )
                                    })
                                    .await?,
                                phone: request_customer_details
                                    .phone
                                    .clone()
                                    .async_lift(|inner| types::encrypt_optional(inner, key))
                                    .await?,
                                phone_country_code: request_customer_details.phone_country_code,
                                description: None,
                                connector_customer: None,
                                metadata: None,
                            })
                        }
                        .await
                        .change_context(errors::StorageError::SerializationFailed)
                        .attach_printable("Failed while encrypting Customer while Update")?;

                        db.update_customer_by_customer_id_merchant_id(
                            customer_id,
                            merchant_id.to_string(),
                            customer_update,
                            key_store,
                        )
                        .await
                    } else {
                        Ok(c)
                    }
                }
                None => {
                    let new_customer = async {
                        let key = key_store.key.get_inner().peek();
                        Ok(domain::Customer {
                            customer_id: customer_id.to_string(),
                            merchant_id: merchant_id.to_string(),
                            name: request_customer_details
                                .name
                                .async_lift(|inner| types::encrypt_optional(inner, key))
                                .await?,
                            email: request_customer_details
                                .email
                                .clone()
                                .async_lift(|inner| {
                                    types::encrypt_optional(inner.map(|inner| inner.expose()), key)
                                })
                                .await?,
                            phone: request_customer_details
                                .phone
                                .clone()
                                .async_lift(|inner| types::encrypt_optional(inner, key))
                                .await?,
                            phone_country_code: request_customer_details.phone_country_code.clone(),
                            description: None,
                            created_at: common_utils::date_time::now(),
                            id: None,
                            metadata: None,
                            modified_at: common_utils::date_time::now(),
                            connector_customer: None,
                        })
                    }
                    .await
                    .change_context(errors::StorageError::SerializationFailed)
                    .attach_printable("Failed while encrypting Customer while insert")?;
                    metrics::CUSTOMER_CREATED.add(&metrics::CONTEXT, 1, &[]);
                    db.insert_customer(new_customer, key_store).await
                }
            })
        }
        None => match &payment_data.payment_intent.customer_id {
            None => None,
            Some(customer_id) => db
                .find_customer_optional_by_customer_id_merchant_id(
                    customer_id,
                    merchant_id,
                    key_store,
                )
                .await?
                .map(Ok),
        },
    };
    Ok((
        operation,
        match optional_customer {
            Some(customer) => {
                let customer = customer?;

                payment_data.payment_intent.customer_id = Some(customer.customer_id.clone());
                payment_data.email = payment_data.email.clone().or_else(|| {
                    customer
                        .email
                        .clone()
                        .map(|encrypted_value| encrypted_value.into())
                });

                Some(customer)
            }
            None => None,
        },
    ))
}

pub async fn make_pm_data<'a, F: Clone, R>(
    operation: BoxedOperation<'a, F, R>,
    state: &'a AppState,
    payment_data: &mut PaymentData<F>,
) -> RouterResult<(BoxedOperation<'a, F, R>, Option<api::PaymentMethodData>)> {
    let request = &payment_data.payment_method_data;
    let token = payment_data.token.clone();
    let hyperswitch_token = if let Some(token) = token {
        let redis_conn = state.store.get_redis_conn();
        let key = format!(
            "pm_token_{}_{}_hyperswitch",
            token,
            payment_data
                .payment_attempt
                .payment_method
                .to_owned()
                .get_required_value("payment_method")?,
        );

        let hyperswitch_token_option = redis_conn
            .get_key::<Option<String>>(&key)
            .await
            .change_context(errors::ApiErrorResponse::InternalServerError)
            .attach_printable("Failed to fetch the token from redis")?;

        hyperswitch_token_option.or(Some(token))
    } else {
        None
    };

    let card_cvc = payment_data.card_cvc.clone();

    // TODO: Handle case where payment method and token both are present in request properly.
    let payment_method = match (request, hyperswitch_token) {
        (_, Some(hyperswitch_token)) => {
            let (pm, supplementary_data) = vault::Vault::get_payment_method_data_from_locker(
                state,
                &hyperswitch_token,
            )
            .await
            .attach_printable(
                "Payment method for given token not found or there was a problem fetching it",
            )?;

            utils::when(
                supplementary_data
                    .customer_id
                    .ne(&payment_data.payment_intent.customer_id),
                || {
                    Err(errors::ApiErrorResponse::PreconditionFailed { message: "customer associated with payment method and customer passed in payment are not same".into() })
                },
            )?;

            Ok::<_, error_stack::Report<errors::ApiErrorResponse>>(match pm.clone() {
                Some(api::PaymentMethodData::Card(card)) => {
                    payment_data.payment_attempt.payment_method =
                        Some(storage_enums::PaymentMethod::Card);
                    if let Some(cvc) = card_cvc {
                        let mut updated_card = card;
                        updated_card.card_cvc = cvc;
                        let updated_pm = api::PaymentMethodData::Card(updated_card);
                        vault::Vault::store_payment_method_data_in_locker(
                            state,
                            Some(hyperswitch_token),
                            &updated_pm,
                            payment_data.payment_intent.customer_id.to_owned(),
                            enums::PaymentMethod::Card,
                        )
                        .await?;
                        Some(updated_pm)
                    } else {
                        pm
                    }
                }

                Some(api::PaymentMethodData::Wallet(_)) => {
                    payment_data.payment_attempt.payment_method =
                        Some(storage_enums::PaymentMethod::Wallet);
                    pm
                }

                Some(api::PaymentMethodData::BankTransfer(_)) => {
                    payment_data.payment_attempt.payment_method =
                        Some(storage_enums::PaymentMethod::BankTransfer);
                    pm
                }
                Some(_) => Err(errors::ApiErrorResponse::InternalServerError)
                    .into_report()
                    .attach_printable(
                        "Payment method received from locker is unsupported by locker",
                    )?,

                None => None,
            })
        }
        (pm_opt @ Some(pm @ api::PaymentMethodData::Card(_)), _) => {
            let token = vault::Vault::store_payment_method_data_in_locker(
                state,
                None,
                pm,
                payment_data.payment_intent.customer_id.to_owned(),
                enums::PaymentMethod::Card,
            )
            .await?;
            payment_data.token = Some(token);
            Ok(pm_opt.to_owned())
        }
        (pm @ Some(api::PaymentMethodData::PayLater(_)), _) => Ok(pm.to_owned()),
        (pm @ Some(api::PaymentMethodData::BankRedirect(_)), _) => Ok(pm.to_owned()),
        (pm @ Some(api::PaymentMethodData::Crypto(_)), _) => Ok(pm.to_owned()),
        (pm @ Some(api::PaymentMethodData::BankDebit(_)), _) => Ok(pm.to_owned()),
        (pm @ Some(api::PaymentMethodData::Upi(_)), _) => Ok(pm.to_owned()),
        (pm @ Some(api::PaymentMethodData::Voucher(_)), _) => Ok(pm.to_owned()),
        (pm @ Some(api::PaymentMethodData::Reward(_)), _) => Ok(pm.to_owned()),
        (pm @ Some(api::PaymentMethodData::GiftCard(_)), _) => Ok(pm.to_owned()),
        (pm_opt @ Some(pm @ api::PaymentMethodData::BankTransfer(_)), _) => {
            let token = vault::Vault::store_payment_method_data_in_locker(
                state,
                None,
                pm,
                payment_data.payment_intent.customer_id.to_owned(),
                enums::PaymentMethod::BankTransfer,
            )
            .await?;
            payment_data.token = Some(token);
            Ok(pm_opt.to_owned())
        }
        (pm_opt @ Some(pm @ api::PaymentMethodData::Wallet(_)), _) => {
            let token = vault::Vault::store_payment_method_data_in_locker(
                state,
                None,
                pm,
                payment_data.payment_intent.customer_id.to_owned(),
                enums::PaymentMethod::Wallet,
            )
            .await?;
            payment_data.token = Some(token);
            Ok(pm_opt.to_owned())
        }
        _ => Ok(None),
    }?;

    Ok((operation, payment_method))
}

#[instrument(skip_all)]
pub(crate) fn validate_capture_method(
    capture_method: storage_enums::CaptureMethod,
) -> RouterResult<()> {
    utils::when(
        capture_method == storage_enums::CaptureMethod::Automatic,
        || {
            Err(report!(errors::ApiErrorResponse::PaymentUnexpectedState {
                field_name: "capture_method".to_string(),
                current_flow: "captured".to_string(),
                current_value: capture_method.to_string(),
                states: "manual_single, manual_multiple, scheduled".to_string()
            }))
        },
    )
}

#[instrument(skip_all)]
pub(crate) fn validate_status(status: storage_enums::IntentStatus) -> RouterResult<()> {
    utils::when(
        status != storage_enums::IntentStatus::RequiresCapture,
        || {
            Err(report!(errors::ApiErrorResponse::PaymentUnexpectedState {
                field_name: "payment.status".to_string(),
                current_flow: "captured".to_string(),
                current_value: status.to_string(),
                states: "requires_capture".to_string()
            }))
        },
    )
}

#[instrument(skip_all)]
pub(crate) fn validate_amount_to_capture(
    amount: i64,
    amount_to_capture: Option<i64>,
) -> RouterResult<()> {
    utils::when(
        amount_to_capture.is_some() && (Some(amount) < amount_to_capture),
        || {
            Err(report!(errors::ApiErrorResponse::InvalidRequestData {
                message: "amount_to_capture is greater than amount".to_string()
            }))
        },
    )
}

#[instrument(skip_all)]
pub(crate) fn validate_payment_method_fields_present(
    req: &api::PaymentsRequest,
) -> RouterResult<()> {
    utils::when(
        req.payment_method.is_none() && req.payment_method_data.is_some(),
        || {
            Err(errors::ApiErrorResponse::MissingRequiredField {
                field_name: "payment_method",
            })
        },
    )?;

    utils::when(
        req.payment_method.is_some()
            && req.payment_method_data.is_none()
            && req.payment_token.is_none(),
        || {
            Err(errors::ApiErrorResponse::MissingRequiredField {
                field_name: "payment_method_data",
            })
        },
    )?;

    Ok(())
}

pub fn check_force_psync_precondition(
    status: &storage_enums::AttemptStatus,
    connector_transaction_id: &Option<String>,
) -> bool {
    !matches!(
        status,
        storage_enums::AttemptStatus::Charged
            | storage_enums::AttemptStatus::AutoRefunded
            | storage_enums::AttemptStatus::Voided
            | storage_enums::AttemptStatus::CodInitiated
            | storage_enums::AttemptStatus::Authorized
            | storage_enums::AttemptStatus::Started
            | storage_enums::AttemptStatus::Failure
    ) && connector_transaction_id.is_some()
}

pub fn append_option<T, U, F, V>(func: F, option1: Option<T>, option2: Option<U>) -> Option<V>
where
    F: FnOnce(T, U) -> V,
{
    Some(func(option1?, option2?))
}

#[cfg(feature = "olap")]
pub(super) async fn filter_by_constraints(
    db: &dyn StorageInterface,
    constraints: &api::PaymentListConstraints,
    merchant_id: &str,
    storage_scheme: storage_enums::MerchantStorageScheme,
) -> CustomResult<Vec<storage::PaymentIntent>, errors::StorageError> {
    let result = db
        .filter_payment_intent_by_constraints(merchant_id, constraints, storage_scheme)
        .await?;
    Ok(result)
}

#[cfg(feature = "olap")]
pub(super) fn validate_payment_list_request(
    req: &api::PaymentListConstraints,
) -> CustomResult<(), errors::ApiErrorResponse> {
    utils::when(req.limit > 100 || req.limit < 1, || {
        Err(errors::ApiErrorResponse::InvalidRequestData {
            message: "limit should be in between 1 and 100".to_string(),
        })
    })?;
    Ok(())
}

pub fn get_handle_response_url(
    payment_id: String,
    merchant_account: &domain::MerchantAccount,
    response: api::PaymentsResponse,
    connector: String,
) -> RouterResult<api::RedirectionResponse> {
    let payments_return_url = response.return_url.as_ref();

    let redirection_response = make_pg_redirect_response(payment_id, &response, connector);

    let return_url = make_merchant_url_with_response(
        merchant_account,
        redirection_response,
        payments_return_url,
        response.client_secret.as_ref(),
    )
    .attach_printable("Failed to make merchant url with response")?;

    make_url_with_signature(&return_url, merchant_account)
}

pub fn make_merchant_url_with_response(
    merchant_account: &domain::MerchantAccount,
    redirection_response: api::PgRedirectResponse,
    request_return_url: Option<&String>,
    client_secret: Option<&masking::Secret<String>>,
) -> RouterResult<String> {
    // take return url if provided in the request else use merchant return url
    let url = request_return_url
        .or(merchant_account.return_url.as_ref())
        .get_required_value("return_url")?;

    let status_check = redirection_response.status;

    let payment_client_secret = client_secret
        .ok_or(errors::ApiErrorResponse::InternalServerError)
        .into_report()
        .attach_printable("Expected client secret to be `Some`")?;

    let merchant_url_with_response = if merchant_account.redirect_to_merchant_with_http_post {
        url::Url::parse_with_params(
            url,
            &[
                ("status", status_check.to_string()),
                (
                    "payment_intent_client_secret",
                    payment_client_secret.peek().to_string(),
                ),
            ],
        )
        .into_report()
        .change_context(errors::ApiErrorResponse::InternalServerError)
        .attach_printable("Unable to parse the url with param")?
    } else {
        let amount = redirection_response.amount.get_required_value("amount")?;
        url::Url::parse_with_params(
            url,
            &[
                ("status", status_check.to_string()),
                (
                    "payment_intent_client_secret",
                    payment_client_secret.peek().to_string(),
                ),
                ("amount", amount.to_string()),
            ],
        )
        .into_report()
        .change_context(errors::ApiErrorResponse::InternalServerError)
        .attach_printable("Unable to parse the url with param")?
    };

    Ok(merchant_url_with_response.to_string())
}

pub async fn make_ephemeral_key(
    state: &AppState,
    customer_id: String,
    merchant_id: String,
) -> errors::RouterResponse<ephemeral_key::EphemeralKey> {
    let store = &state.store;
    let id = utils::generate_id(consts::ID_LENGTH, "eki");
    let secret = format!("epk_{}", &Uuid::new_v4().simple().to_string());
    let ek = ephemeral_key::EphemeralKeyNew {
        id,
        customer_id,
        merchant_id,
        secret,
    };
    let ek = store
        .create_ephemeral_key(ek, state.conf.eph_key.validity)
        .await
        .change_context(errors::ApiErrorResponse::InternalServerError)
        .attach_printable("Unable to create ephemeral key")?;
    Ok(services::ApplicationResponse::Json(ek))
}

pub async fn delete_ephemeral_key(
    store: &dyn StorageInterface,
    ek_id: String,
) -> errors::RouterResponse<ephemeral_key::EphemeralKey> {
    let ek = store
        .delete_ephemeral_key(&ek_id)
        .await
        .change_context(errors::ApiErrorResponse::InternalServerError)
        .attach_printable("Unable to delete ephemeral key")?;
    Ok(services::ApplicationResponse::Json(ek))
}

pub fn make_pg_redirect_response(
    payment_id: String,
    response: &api::PaymentsResponse,
    connector: String,
) -> api::PgRedirectResponse {
    api::PgRedirectResponse {
        payment_id,
        status: response.status,
        gateway_id: connector,
        customer_id: response.customer_id.to_owned(),
        amount: Some(response.amount),
    }
}

pub fn make_url_with_signature(
    redirect_url: &str,
    merchant_account: &domain::MerchantAccount,
) -> RouterResult<api::RedirectionResponse> {
    let mut url = url::Url::parse(redirect_url)
        .into_report()
        .change_context(errors::ApiErrorResponse::InternalServerError)
        .attach_printable("Unable to parse the url")?;

    let mut base_url = url.clone();
    base_url.query_pairs_mut().clear();

    let url = if merchant_account.enable_payment_response_hash {
        let key = merchant_account
            .payment_response_hash_key
            .as_ref()
            .get_required_value("payment_response_hash_key")?;
        let signature = hmac_sha512_sorted_query_params(
            &mut url.query_pairs().collect::<Vec<_>>(),
            key.as_str(),
        )?;

        url.query_pairs_mut()
            .append_pair("signature", &signature)
            .append_pair("signature_algorithm", "HMAC-SHA512");
        url.to_owned()
    } else {
        url.to_owned()
    };

    let parameters = url
        .query_pairs()
        .collect::<Vec<_>>()
        .iter()
        .map(|(key, value)| (key.clone().into_owned(), value.clone().into_owned()))
        .collect::<Vec<_>>();

    Ok(api::RedirectionResponse {
        return_url: base_url.to_string(),
        params: parameters,
        return_url_with_query_params: url.to_string(),
        http_method: if merchant_account.redirect_to_merchant_with_http_post {
            services::Method::Post.to_string()
        } else {
            services::Method::Get.to_string()
        },
        headers: Vec::new(),
    })
}

pub fn hmac_sha512_sorted_query_params(
    params: &mut [(Cow<'_, str>, Cow<'_, str>)],
    key: &str,
) -> RouterResult<String> {
    params.sort();
    let final_string = params
        .iter()
        .map(|(key, value)| format!("{key}={value}"))
        .collect::<Vec<_>>()
        .join("&");

    let signature = crypto::HmacSha512::sign_message(
        &crypto::HmacSha512,
        key.as_bytes(),
        final_string.as_bytes(),
    )
    .change_context(errors::ApiErrorResponse::InternalServerError)
    .attach_printable("Failed to sign the message")?;

    Ok(hex::encode(signature))
}

pub fn check_if_operation_confirm<Op: std::fmt::Debug>(operations: Op) -> bool {
    format!("{operations:?}") == "PaymentConfirm"
}

#[allow(clippy::too_many_arguments)]
pub fn generate_mandate(
    merchant_id: String,
    connector: String,
    setup_mandate_details: Option<api::MandateData>,
    customer: &Option<domain::Customer>,
    payment_method_id: String,
    connector_mandate_id: Option<pii::SecretSerdeValue>,
    network_txn_id: Option<String>,
    payment_method_data_option: Option<api_models::payments::PaymentMethodData>,
) -> CustomResult<Option<storage::MandateNew>, errors::ApiErrorResponse> {
    match (setup_mandate_details, customer) {
        (Some(data), Some(cus)) => {
            let mandate_id = utils::generate_id(consts::ID_LENGTH, "man");

            // The construction of the mandate new must be visible
            let mut new_mandate = storage::MandateNew::default();

            let customer_acceptance = data
                .customer_acceptance
                .get_required_value("customer_acceptance")?;
            new_mandate
                .set_mandate_id(mandate_id)
                .set_customer_id(cus.customer_id.clone())
                .set_merchant_id(merchant_id)
                .set_payment_method_id(payment_method_id)
                .set_connector(connector)
                .set_mandate_status(storage_enums::MandateStatus::Active)
                .set_connector_mandate_ids(connector_mandate_id)
                .set_network_transaction_id(network_txn_id)
                .set_customer_ip_address(
                    customer_acceptance
                        .get_ip_address()
                        .map(masking::Secret::new),
                )
                .set_customer_user_agent(customer_acceptance.get_user_agent())
                .set_customer_accepted_at(Some(customer_acceptance.get_accepted_at()))
                .set_metadata(payment_method_data_option.map(|payment_method_data| {
                    pii::SecretSerdeValue::new(
                        serde_json::to_value(payment_method_data).unwrap_or_default(),
                    )
                }));

            Ok(Some(
                match data.mandate_type.get_required_value("mandate_type")? {
                    api::MandateType::SingleUse(data) => new_mandate
                        .set_mandate_amount(Some(data.amount))
                        .set_mandate_currency(Some(data.currency))
                        .set_mandate_type(storage_enums::MandateType::SingleUse)
                        .to_owned(),

                    api::MandateType::MultiUse(op_data) => match op_data {
                        Some(data) => new_mandate
                            .set_mandate_amount(Some(data.amount))
                            .set_mandate_currency(Some(data.currency))
                            .set_start_date(data.start_date)
                            .set_end_date(data.end_date),
                        // .set_metadata(data.metadata),
                        // we are storing PaymentMethodData in metadata of mandate
                        None => &mut new_mandate,
                    }
                    .set_mandate_type(storage_enums::MandateType::MultiUse)
                    .to_owned(),
                },
            ))
        }
        (_, _) => Ok(None),
    }
}

// A function to manually authenticate the client secret with intent fulfillment time
pub(crate) fn authenticate_client_secret(
    request_client_secret: Option<&String>,
    payment_intent: &payment_intent::PaymentIntent,
    merchant_intent_fulfillment_time: Option<i64>,
) -> Result<(), errors::ApiErrorResponse> {
    match (request_client_secret, &payment_intent.client_secret) {
        (Some(req_cs), Some(pi_cs)) => {
            if req_cs != pi_cs {
                Err(errors::ApiErrorResponse::ClientSecretInvalid)
            } else {
                //This is done to check whether the merchant_account's intent fulfillment time has expired or not
                let payment_intent_fulfillment_deadline =
                    payment_intent.created_at.saturating_add(Duration::seconds(
                        merchant_intent_fulfillment_time
                            .unwrap_or(consts::DEFAULT_FULFILLMENT_TIME),
                    ));
                let current_timestamp = common_utils::date_time::now();
                fp_utils::when(
                    current_timestamp > payment_intent_fulfillment_deadline,
                    || Err(errors::ApiErrorResponse::ClientSecretExpired),
                )
            }
        }
        // If there is no client in payment intent, then it has expired
        (Some(_), None) => Err(errors::ApiErrorResponse::ClientSecretExpired),
        _ => Ok(()),
    }
}

pub(crate) fn validate_payment_status_against_not_allowed_statuses(
    intent_status: &storage_enums::IntentStatus,
    not_allowed_statuses: &[storage_enums::IntentStatus],
    action: &'static str,
) -> Result<(), errors::ApiErrorResponse> {
    fp_utils::when(not_allowed_statuses.contains(intent_status), || {
        Err(errors::ApiErrorResponse::PreconditionFailed {
            message: format!(
                "You cannot {action} this payment because it has status {intent_status}",
            ),
        })
    })
}

pub(crate) fn validate_pm_or_token_given(
    payment_method: &Option<api_enums::PaymentMethod>,
    payment_method_data: &Option<api::PaymentMethodData>,
    payment_method_type: &Option<api_enums::PaymentMethodType>,
    mandate_type: &Option<api::MandateTransactionType>,
    token: &Option<String>,
) -> Result<(), errors::ApiErrorResponse> {
    utils::when(
        !matches!(
            payment_method_type,
            Some(api_enums::PaymentMethodType::Paypal)
        ) && !matches!(
            mandate_type,
            Some(api::MandateTransactionType::RecurringMandateTransaction)
        ) && token.is_none()
            && (payment_method_data.is_none() || payment_method.is_none()),
        || {
            Err(errors::ApiErrorResponse::InvalidRequestData {
                message: "A payment token or payment method data is required".to_string(),
            })
        },
    )
}

// A function to perform database lookup and then verify the client secret
pub async fn verify_payment_intent_time_and_client_secret(
    db: &dyn StorageInterface,
    merchant_account: &domain::MerchantAccount,
    client_secret: Option<String>,
) -> error_stack::Result<Option<storage::PaymentIntent>, errors::ApiErrorResponse> {
    client_secret
        .async_map(|cs| async move {
            let payment_id = get_payment_id_from_client_secret(&cs)?;

            let payment_intent = db
                .find_payment_intent_by_payment_id_merchant_id(
                    &payment_id,
                    &merchant_account.merchant_id,
                    merchant_account.storage_scheme,
                )
                .await
                .change_context(errors::ApiErrorResponse::PaymentNotFound)?;

            authenticate_client_secret(
                Some(&cs),
                &payment_intent,
                merchant_account.intent_fulfillment_time,
            )?;
            Ok(payment_intent)
        })
        .await
        .transpose()
}

fn connector_needs_business_sub_label(connector_name: &str) -> bool {
    let connectors_list = [api_models::enums::Connector::Cybersource];
    connectors_list
        .map(|connector| connector.to_string())
        .contains(&connector_name.to_string())
}

/// Create the connector label
/// {connector_name}_{country}_{business_label}
pub fn get_connector_label(
    business_country: api_models::enums::CountryAlpha2,
    business_label: &str,
    business_sub_label: Option<&String>,
    connector_name: &str,
) -> String {
    let mut connector_label = format!("{connector_name}_{business_country}_{business_label}");

    // Business sub label is currently being used only for cybersource
    // To ensure backwards compatibality, cybersource mca's created before this change
    // will have the business_sub_label value as default.
    //
    // Even when creating the connector account, if no sub label is provided, default will be used
    if connector_needs_business_sub_label(connector_name) {
        if let Some(sub_label) = business_sub_label {
            connector_label.push_str(&format!("_{sub_label}"));
        } else {
            connector_label.push_str("_default"); // For backwards compatibality
        }
    }

    connector_label
}

/// Do lazy parsing of primary business details
/// If both country and label are passed, no need to parse business details from merchant_account
/// If any one is missing, get it from merchant_account
/// If there is more than one label or country configured in merchant account, then
/// passing business details for payment is mandatory to avoid ambiguity
pub fn get_business_details(
    business_country: Option<api_enums::CountryAlpha2>,
    business_label: Option<&String>,
    merchant_account: &domain::MerchantAccount,
) -> RouterResult<(api_enums::CountryAlpha2, String)> {
    let (business_country, business_label) = match business_country.zip(business_label) {
        Some((business_country, business_label)) => {
            (business_country.to_owned(), business_label.to_owned())
        }
        None => {
            // Parse the primary business details from merchant account
            let primary_business_details: Vec<api_models::admin::PrimaryBusinessDetails> =
                merchant_account
                    .primary_business_details
                    .clone()
                    .parse_value("PrimaryBusinessDetails")
                    .change_context(errors::ApiErrorResponse::InternalServerError)
                    .attach_printable("failed to parse primary business details")?;

            if primary_business_details.len() == 1 {
                let primary_business_details = primary_business_details.first().ok_or(
                    errors::ApiErrorResponse::MissingRequiredField {
                        field_name: "primary_business_details",
                    },
                )?;
                (
                    business_country.unwrap_or_else(|| primary_business_details.country.to_owned()),
                    business_label
                        .map(ToString::to_string)
                        .unwrap_or_else(|| primary_business_details.business.to_owned()),
                )
            } else {
                // If primary business details are not present or more than one
                Err(report!(errors::ApiErrorResponse::MissingRequiredField {
                    field_name: "business_country, business_label"
                }))?
            }
        }
    };

    Ok((business_country, business_label))
}

#[inline]
pub(crate) fn get_payment_id_from_client_secret(cs: &str) -> RouterResult<String> {
    let (payment_id, _) = cs
        .rsplit_once("_secret_")
        .ok_or(errors::ApiErrorResponse::ClientSecretInvalid)
        .into_report()?;
    Ok(payment_id.to_string())
}

#[cfg(test)]
mod tests {
    use super::*;

    #[test]
    fn test_authenticate_client_secret_fulfillment_time_not_expired() {
        let payment_intent = payment_intent::PaymentIntent {
            id: 21,
            payment_id: "23".to_string(),
            merchant_id: "22".to_string(),
            status: storage_enums::IntentStatus::RequiresCapture,
            amount: 200,
            currency: None,
            amount_captured: None,
            customer_id: None,
            description: None,
            return_url: None,
            metadata: None,
            connector_id: None,
            shipping_address_id: None,
            billing_address_id: None,
            statement_descriptor_name: None,
            statement_descriptor_suffix: None,
            created_at: common_utils::date_time::now(),
            modified_at: common_utils::date_time::now(),
            last_synced: None,
            setup_future_usage: None,
            off_session: None,
            client_secret: Some("1".to_string()),
            active_attempt_id: "nopes".to_string(),
            business_country: storage_enums::CountryAlpha2::AG,
            business_label: "no".to_string(),
            order_details: None,
            allowed_payment_method_types: None,
            connector_metadata: None,
            feature_metadata: None,
            attempt_count: 1,
        };
        let req_cs = Some("1".to_string());
        let merchant_fulfillment_time = Some(900);
        assert!(authenticate_client_secret(
            req_cs.as_ref(),
            &payment_intent,
            merchant_fulfillment_time
        )
        .is_ok()); // Check if the result is an Ok variant
    }

    #[test]
    fn test_authenticate_client_secret_fulfillment_time_expired() {
        let payment_intent = payment_intent::PaymentIntent {
            id: 21,
            payment_id: "23".to_string(),
            merchant_id: "22".to_string(),
            status: storage_enums::IntentStatus::RequiresCapture,
            amount: 200,
            currency: None,
            amount_captured: None,
            customer_id: None,
            description: None,
            return_url: None,
            metadata: None,
            connector_id: None,
            shipping_address_id: None,
            billing_address_id: None,
            statement_descriptor_name: None,
            statement_descriptor_suffix: None,
            created_at: common_utils::date_time::now().saturating_sub(Duration::seconds(20)),
            modified_at: common_utils::date_time::now(),
            last_synced: None,
            setup_future_usage: None,
            off_session: None,
            client_secret: Some("1".to_string()),
            active_attempt_id: "nopes".to_string(),
            business_country: storage_enums::CountryAlpha2::AG,
            business_label: "no".to_string(),
            order_details: None,
            allowed_payment_method_types: None,
            connector_metadata: None,
            feature_metadata: None,
            attempt_count: 1,
        };
        let req_cs = Some("1".to_string());
        let merchant_fulfillment_time = Some(10);
        assert!(authenticate_client_secret(
            req_cs.as_ref(),
            &payment_intent,
            merchant_fulfillment_time
        )
        .is_err())
    }

    #[test]
    fn test_authenticate_client_secret_expired() {
        let payment_intent = payment_intent::PaymentIntent {
            id: 21,
            payment_id: "23".to_string(),
            merchant_id: "22".to_string(),
            status: storage_enums::IntentStatus::RequiresCapture,
            amount: 200,
            currency: None,
            amount_captured: None,
            customer_id: None,
            description: None,
            return_url: None,
            metadata: None,
            connector_id: None,
            shipping_address_id: None,
            billing_address_id: None,
            statement_descriptor_name: None,
            statement_descriptor_suffix: None,
            created_at: common_utils::date_time::now().saturating_sub(Duration::seconds(20)),
            modified_at: common_utils::date_time::now(),
            last_synced: None,
            setup_future_usage: None,
            off_session: None,
            client_secret: None,
            active_attempt_id: "nopes".to_string(),
            business_country: storage_enums::CountryAlpha2::AG,
            business_label: "no".to_string(),
            order_details: None,
            allowed_payment_method_types: None,
            connector_metadata: None,
            feature_metadata: None,
            attempt_count: 1,
        };
        let req_cs = Some("1".to_string());
        let merchant_fulfillment_time = Some(10);
        assert!(authenticate_client_secret(
            req_cs.as_ref(),
            &payment_intent,
            merchant_fulfillment_time
        )
        .is_err())
    }
}

// This function will be removed after moving this functionality to server_wrap and using cache instead of config
pub async fn insert_merchant_connector_creds_to_config(
    db: &dyn StorageInterface,
    merchant_id: &str,
    merchant_connector_details: admin::MerchantConnectorDetailsWrap,
) -> RouterResult<()> {
    if let Some(encoded_data) = merchant_connector_details.encoded_data {
        match db
            .insert_config(storage::ConfigNew {
                key: format!(
                    "mcd_{merchant_id}_{}",
                    merchant_connector_details.creds_identifier
                ),
                config: encoded_data.peek().to_owned(),
            })
            .await
        {
            Ok(_) => Ok(()),
            Err(err) => {
                if err.current_context().is_db_unique_violation() {
                    Ok(())
                } else {
                    Err(err
                        .change_context(errors::ApiErrorResponse::InternalServerError)
                        .attach_printable("Failed to insert connector_creds to config"))
                }
            }
        }
    } else {
        Ok(())
    }
}

#[derive(Clone)]
pub enum MerchantConnectorAccountType {
    DbVal(domain::MerchantConnectorAccount),
    CacheVal(api_models::admin::MerchantConnectorDetails),
}

impl MerchantConnectorAccountType {
    pub fn get_metadata(&self) -> Option<masking::Secret<serde_json::Value>> {
        match self {
            Self::DbVal(val) => val.metadata.to_owned(),
            Self::CacheVal(val) => val.metadata.to_owned(),
        }
    }
    pub fn get_connector_account_details(&self) -> serde_json::Value {
        match self {
            Self::DbVal(val) => val.connector_account_details.peek().to_owned(),
            Self::CacheVal(val) => val.connector_account_details.peek().to_owned(),
        }
    }

    pub fn is_disabled(&self) -> bool {
        match self {
            Self::DbVal(ref inner) => inner.disabled.unwrap_or(false),
            // Cached merchant connector account, only contains the account details,
            // the merchant connector account must only be cached if it's not disabled
            Self::CacheVal(_) => false,
        }
    }

    pub fn is_test_mode_on(&self) -> Option<bool> {
        match self {
            Self::DbVal(val) => val.test_mode,
            Self::CacheVal(_) => None,
        }
    }
}

pub async fn get_merchant_connector_account(
    state: &AppState,
    merchant_id: &str,
    connector_label: &str,
    creds_identifier: Option<String>,
    key_store: &domain::MerchantKeyStore,
) -> RouterResult<MerchantConnectorAccountType> {
    let db = &*state.store;
    match creds_identifier {
        Some(creds_identifier) => {
            let mca_config = db
                .find_config_by_key(format!("mcd_{merchant_id}_{creds_identifier}").as_str())
                .await
                .to_not_found_response(
                    errors::ApiErrorResponse::MerchantConnectorAccountNotFound {
                        id: connector_label.to_string(),
                    },
                )?;

            #[cfg(feature = "kms")]
            let private_key = state
                .kms_secrets
                .jwekey
                .peek()
                .tunnel_private_key
                .as_bytes();

            #[cfg(not(feature = "kms"))]
            let private_key = state.conf.jwekey.tunnel_private_key.as_bytes();

            let decrypted_mca = services::decrypt_jwe(mca_config.config.as_str(), services::KeyIdCheck::SkipKeyIdCheck, private_key, jwe::RSA_OAEP_256)
                                     .await
                                     .change_context(errors::ApiErrorResponse::InternalServerError)
                                     .attach_printable(
                                        "Failed to decrypt merchant_connector_details sent in request and then put in cache",
                                    )?;

            let res = String::into_bytes(decrypted_mca)
                        .parse_struct("MerchantConnectorDetails")
                        .change_context(errors::ApiErrorResponse::InternalServerError)
                        .attach_printable(
                            "Failed to parse merchant_connector_details sent in request and then put in cache",
                        )?;

            Ok(MerchantConnectorAccountType::CacheVal(res))
        }
        None => db
            .find_merchant_connector_account_by_merchant_id_connector_label(
                merchant_id,
                connector_label,
                key_store,
            )
            .await
            .map(MerchantConnectorAccountType::DbVal)
            .change_context(errors::ApiErrorResponse::MerchantConnectorAccountNotFound {
                id: connector_label.to_string(),
            }),
    }
}

/// This function replaces the request and response type of routerdata with the
/// request and response type passed
/// # Arguments
///
/// * `router_data` - original router data
/// * `request` - new request
/// * `response` - new response
pub fn router_data_type_conversion<F1, F2, Req1, Req2, Res1, Res2>(
    router_data: RouterData<F1, Req1, Res1>,
    request: Req2,
    response: Result<Res2, ErrorResponse>,
) -> RouterData<F2, Req2, Res2> {
    RouterData {
        flow: std::marker::PhantomData,
        request,
        response,
        merchant_id: router_data.merchant_id,
        address: router_data.address,
        amount_captured: router_data.amount_captured,
        auth_type: router_data.auth_type,
        connector: router_data.connector,
        connector_auth_type: router_data.connector_auth_type,
        connector_meta_data: router_data.connector_meta_data,
        description: router_data.description,
        payment_id: router_data.payment_id,
        payment_method: router_data.payment_method,
        payment_method_id: router_data.payment_method_id,
        return_url: router_data.return_url,
        status: router_data.status,
        attempt_id: router_data.attempt_id,
        access_token: router_data.access_token,
        session_token: router_data.session_token,
        reference_id: None,
        payment_method_token: router_data.payment_method_token,
        customer_id: router_data.customer_id,
        connector_customer: router_data.connector_customer,
        preprocessing_id: router_data.preprocessing_id,
        recurring_mandate_payment_data: router_data.recurring_mandate_payment_data,
        connector_request_reference_id: router_data.connector_request_reference_id,
        #[cfg(feature = "payouts")]
        payout_method_data: None,
        #[cfg(feature = "payouts")]
        quote_id: None,
        test_mode: router_data.test_mode,
    }
}

pub fn get_attempt_type(
    payment_intent: &storage::PaymentIntent,
    payment_attempt: &storage::PaymentAttempt,
    request: &api::PaymentsRequest,
    action: &str,
) -> RouterResult<AttemptType> {
    match payment_intent.status {
        enums::IntentStatus::Failed => {
            if matches!(
                request.retry_action,
                Some(api_models::enums::RetryAction::ManualRetry)
            ) {
                match payment_attempt.status {
                    enums::AttemptStatus::Started
                    | enums::AttemptStatus::AuthenticationPending
                    | enums::AttemptStatus::AuthenticationSuccessful
                    | enums::AttemptStatus::Authorized
                    | enums::AttemptStatus::Charged
                    | enums::AttemptStatus::Authorizing
                    | enums::AttemptStatus::CodInitiated
                    | enums::AttemptStatus::VoidInitiated
                    | enums::AttemptStatus::CaptureInitiated
                    | enums::AttemptStatus::Unresolved
                    | enums::AttemptStatus::Pending
                    | enums::AttemptStatus::ConfirmationAwaited
                    | enums::AttemptStatus::PartialCharged
                    | enums::AttemptStatus::Voided
                    | enums::AttemptStatus::AutoRefunded
                    | enums::AttemptStatus::PaymentMethodAwaited
                    | enums::AttemptStatus::DeviceDataCollectionPending => {
                        Err(errors::ApiErrorResponse::InternalServerError)
                            .into_report()
                            .attach_printable("Payment Attempt unexpected state")
                    }

                    storage_enums::AttemptStatus::VoidFailed
                    | storage_enums::AttemptStatus::RouterDeclined
                    | storage_enums::AttemptStatus::CaptureFailed =>  Err(report!(errors::ApiErrorResponse::PreconditionFailed {
                        message:
                            format!("You cannot {action} this payment because it has status {}, and the previous attempt has the status {}", payment_intent.status, payment_attempt.status)
                        }
                    )),

                    storage_enums::AttemptStatus::AuthenticationFailed
                    | storage_enums::AttemptStatus::AuthorizationFailed
                    | storage_enums::AttemptStatus::Failure => Ok(AttemptType::New),
                }
            } else {
                Err(report!(errors::ApiErrorResponse::PreconditionFailed {
                        message:
                            format!("You cannot {action} this payment because it has status {}, you can pass `retry_action` as `manual_retry` in request to try this payment again", payment_intent.status)
                        }
                    ))
            }
        }
        enums::IntentStatus::Cancelled
        | enums::IntentStatus::RequiresCapture
        | enums::IntentStatus::Processing
        | enums::IntentStatus::Succeeded => {
            Err(report!(errors::ApiErrorResponse::PreconditionFailed {
                message: format!(
                    "You cannot {action} this payment because it has status {}",
                    payment_intent.status,
                ),
            }))
        }

        enums::IntentStatus::RequiresCustomerAction
        | enums::IntentStatus::RequiresMerchantAction
        | enums::IntentStatus::RequiresPaymentMethod
        | enums::IntentStatus::RequiresConfirmation => Ok(AttemptType::SameOld),
    }
}

#[derive(Debug, Eq, PartialEq, Clone)]
pub enum AttemptType {
    New,
    SameOld,
}

impl AttemptType {
    // The function creates a new payment_attempt from the previous payment attempt but doesn't populate fields like payment_method, error_code etc.
    // Logic to override the fields with data provided in the request should be done after this if required.
    // In case if fields are not overridden by the request then they contain the same data that was in the previous attempt provided it is populated in this function.
    #[inline(always)]
    fn make_new_payment_attempt(
        payment_method_data: &Option<api_models::payments::PaymentMethodData>,
        old_payment_attempt: storage::PaymentAttempt,
        new_attempt_count: i16,
    ) -> storage::PaymentAttemptNew {
        let created_at @ modified_at @ last_synced = Some(common_utils::date_time::now());

        storage::PaymentAttemptNew {
            attempt_id: utils::get_payment_attempt_id(
                &old_payment_attempt.payment_id,
                new_attempt_count,
            ),
            payment_id: old_payment_attempt.payment_id,
            merchant_id: old_payment_attempt.merchant_id,

            // A new payment attempt is getting created so, used the same function which is used to populate status in PaymentCreate Flow.
            status: payment_attempt_status_fsm(payment_method_data, Some(true)),

            amount: old_payment_attempt.amount,
            currency: old_payment_attempt.currency,
            save_to_locker: old_payment_attempt.save_to_locker,

            connector: None,

            error_message: None,
            offer_amount: old_payment_attempt.offer_amount,
            surcharge_amount: old_payment_attempt.surcharge_amount,
            tax_amount: old_payment_attempt.tax_amount,
            payment_method_id: None,
            payment_method: None,
            capture_method: old_payment_attempt.capture_method,
            capture_on: old_payment_attempt.capture_on,
            confirm: old_payment_attempt.confirm,
            authentication_type: old_payment_attempt.authentication_type,
            created_at,
            modified_at,
            last_synced,
            cancellation_reason: None,
            amount_to_capture: old_payment_attempt.amount_to_capture,

            // Once the payment_attempt is authorised then mandate_id is created. If this payment attempt is authorised then mandate_id will be overridden.
            // Since mandate_id is a contract between merchant and customer to debit customers amount adding it to newly created attempt
            mandate_id: old_payment_attempt.mandate_id,

            // The payment could be done from a different browser or same browser, it would probably be overridden by request data.
            browser_info: None,

            error_code: None,
            payment_token: None,
            connector_metadata: None,
            payment_experience: None,
            payment_method_type: None,
            payment_method_data: None,

            // In case it is passed in create and not in confirm,
            business_sub_label: old_payment_attempt.business_sub_label,
            // If the algorithm is entered in Create call from server side, it needs to be populated here, however it could be overridden from the request.
            straight_through_algorithm: old_payment_attempt.straight_through_algorithm,
            mandate_details: old_payment_attempt.mandate_details,
            preprocessing_step_id: None,
            error_reason: None,
            connector_response_reference_id: None,
        }
    }

    pub async fn modify_payment_intent_and_payment_attempt(
        &self,
        request: &api::PaymentsRequest,
        fetched_payment_intent: storage::PaymentIntent,
        fetched_payment_attempt: storage::PaymentAttempt,
        db: &dyn StorageInterface,
        storage_scheme: storage::enums::MerchantStorageScheme,
    ) -> RouterResult<(storage::PaymentIntent, storage::PaymentAttempt)> {
        match self {
            Self::SameOld => Ok((fetched_payment_intent, fetched_payment_attempt)),
            Self::New => {
                let new_attempt_count = fetched_payment_intent.attempt_count + 1;
                let new_payment_attempt = db
                    .insert_payment_attempt(
                        Self::make_new_payment_attempt(
                            &request.payment_method_data,
                            fetched_payment_attempt,
                            new_attempt_count,
                        ),
                        storage_scheme,
                    )
                    .await
                    .to_duplicate_response(errors::ApiErrorResponse::DuplicatePayment {
                        payment_id: fetched_payment_intent.payment_id.to_owned(),
                    })?;

                let updated_payment_intent = db
                    .update_payment_intent(
                        fetched_payment_intent,
                        storage::PaymentIntentUpdate::StatusAndAttemptUpdate {
                            status: payment_intent_status_fsm(
                                &request.payment_method_data,
                                Some(true),
                            ),
                            active_attempt_id: new_payment_attempt.attempt_id.to_owned(),
                            attempt_count: new_attempt_count,
                        },
                        storage_scheme,
                    )
                    .await
                    .to_not_found_response(errors::ApiErrorResponse::PaymentNotFound)?;

                Ok((updated_payment_intent, new_payment_attempt))
            }
        }
    }

    pub async fn get_connector_response(
        &self,
        payment_attempt: &storage::PaymentAttempt,
        db: &dyn StorageInterface,
        storage_scheme: storage::enums::MerchantStorageScheme,
    ) -> RouterResult<storage::ConnectorResponse> {
        match self {
            Self::New => db
                .insert_connector_response(
                    payments::PaymentCreate::make_connector_response(payment_attempt),
                    storage_scheme,
                )
                .await
                .to_duplicate_response(errors::ApiErrorResponse::DuplicatePayment {
                    payment_id: payment_attempt.payment_id.clone(),
                }),
            Self::SameOld => db
                .find_connector_response_by_payment_id_merchant_id_attempt_id(
                    &payment_attempt.payment_id,
                    &payment_attempt.merchant_id,
                    &payment_attempt.attempt_id,
                    storage_scheme,
                )
                .await
                .to_not_found_response(errors::ApiErrorResponse::PaymentNotFound),
        }
    }
}

#[inline(always)]
pub fn is_manual_retry_allowed(
    intent_status: &storage_enums::IntentStatus,
    attempt_status: &storage_enums::AttemptStatus,
    connector_request_reference_id_config: &ConnectorRequestReferenceIdConfig,
    merchant_id: &str,
) -> Option<bool> {
    let is_payment_status_eligible_for_retry = match intent_status {
        enums::IntentStatus::Failed => match attempt_status {
            enums::AttemptStatus::Started
            | enums::AttemptStatus::AuthenticationPending
            | enums::AttemptStatus::AuthenticationSuccessful
            | enums::AttemptStatus::Authorized
            | enums::AttemptStatus::Charged
            | enums::AttemptStatus::Authorizing
            | enums::AttemptStatus::CodInitiated
            | enums::AttemptStatus::VoidInitiated
            | enums::AttemptStatus::CaptureInitiated
            | enums::AttemptStatus::Unresolved
            | enums::AttemptStatus::Pending
            | enums::AttemptStatus::ConfirmationAwaited
            | enums::AttemptStatus::PartialCharged
            | enums::AttemptStatus::Voided
            | enums::AttemptStatus::AutoRefunded
            | enums::AttemptStatus::PaymentMethodAwaited
            | enums::AttemptStatus::DeviceDataCollectionPending => {
                logger::error!("Payment Attempt should not be in this state because Attempt to Intent status mapping doesn't allow it");
                None
            }

            storage_enums::AttemptStatus::VoidFailed
            | storage_enums::AttemptStatus::RouterDeclined
            | storage_enums::AttemptStatus::CaptureFailed => Some(false),

            storage_enums::AttemptStatus::AuthenticationFailed
            | storage_enums::AttemptStatus::AuthorizationFailed
            | storage_enums::AttemptStatus::Failure => Some(true),
        },
        enums::IntentStatus::Cancelled
        | enums::IntentStatus::RequiresCapture
        | enums::IntentStatus::Processing
        | enums::IntentStatus::Succeeded => Some(false),

        enums::IntentStatus::RequiresCustomerAction
        | enums::IntentStatus::RequiresMerchantAction
        | enums::IntentStatus::RequiresPaymentMethod
        | enums::IntentStatus::RequiresConfirmation => None,
    };
    let is_merchant_id_enabled_for_retries = !connector_request_reference_id_config
        .merchant_ids_send_payment_id_as_connector_request_id
        .contains(merchant_id);
    is_payment_status_eligible_for_retry
        .map(|payment_status_check| payment_status_check && is_merchant_id_enabled_for_retries)
}

#[cfg(test)]
mod test {
    #![allow(clippy::unwrap_used)]
    #[test]
    fn test_client_secret_parse() {
        let client_secret1 = "pay_3TgelAms4RQec8xSStjF_secret_fc34taHLw1ekPgNh92qr";
        let client_secret2 = "pay_3Tgel__Ams4RQ_secret_ec8xSStjF_secret_fc34taHLw1ekPgNh92qr";
        let client_secret3 =
            "pay_3Tgel__Ams4RQ_secret_ec8xSStjF_secret__secret_fc34taHLw1ekPgNh92qr";

        assert_eq!(
            "pay_3TgelAms4RQec8xSStjF",
            super::get_payment_id_from_client_secret(client_secret1).unwrap()
        );
        assert_eq!(
            "pay_3Tgel__Ams4RQ_secret_ec8xSStjF",
            super::get_payment_id_from_client_secret(client_secret2).unwrap()
        );
        assert_eq!(
            "pay_3Tgel__Ams4RQ_secret_ec8xSStjF_secret_",
            super::get_payment_id_from_client_secret(client_secret3).unwrap()
        );
    }
}

pub async fn get_additional_payment_data(
    pm_data: &api_models::payments::PaymentMethodData,
    db: &dyn StorageInterface,
) -> api_models::payments::AdditionalPaymentData {
    match pm_data {
        api_models::payments::PaymentMethodData::Card(card_data) => {
            let card_isin = card_data.card_number.clone().get_card_isin();
            let last4 = card_data.card_number.clone().get_last4();
            if card_data.card_issuer.is_some()
                && card_data.card_network.is_some()
                && card_data.card_type.is_some()
                && card_data.card_issuing_country.is_some()
                && card_data.bank_code.is_some()
            {
                api_models::payments::AdditionalPaymentData::Card(Box::new(
                    api_models::payments::AdditionalCardInfo {
                        card_issuer: card_data.card_issuer.to_owned(),
                        card_network: card_data.card_network.clone(),
                        card_type: card_data.card_type.to_owned(),
                        card_issuing_country: card_data.card_issuing_country.to_owned(),
                        bank_code: card_data.bank_code.to_owned(),
                        card_exp_month: card_data.card_exp_month.clone(),
                        card_exp_year: card_data.card_exp_year.clone(),
                        card_holder_name: card_data.card_holder_name.clone(),
                        last4: last4.clone(),
                        card_isin: card_isin.clone(),
                    },
                ))
            } else {
                let card_info = db
                    .get_card_info(&card_isin.clone())
                    .await
                    .map_err(|error| services::logger::warn!(card_info_error=?error))
                    .ok()
                    .flatten()
                    .map(|card_info| {
                        api_models::payments::AdditionalPaymentData::Card(Box::new(
                            api_models::payments::AdditionalCardInfo {
                                card_issuer: card_info.card_issuer,
                                card_network: card_info.card_network.clone(),
                                bank_code: card_info.bank_code,
                                card_type: card_info.card_type,
                                card_issuing_country: card_info.card_issuing_country,
                                last4: last4.clone(),
                                card_isin: card_isin.clone(),
                                card_exp_month: card_data.card_exp_month.clone(),
                                card_exp_year: card_data.card_exp_year.clone(),
                                card_holder_name: card_data.card_holder_name.clone(),
                            },
                        ))
                    });
                card_info.unwrap_or(api_models::payments::AdditionalPaymentData::Card(Box::new(
                    api_models::payments::AdditionalCardInfo {
                        card_issuer: None,
                        card_network: None,
                        bank_code: None,
                        card_type: None,
                        card_issuing_country: None,
                        last4,
                        card_isin,
                        card_exp_month: card_data.card_exp_month.clone(),
                        card_exp_year: card_data.card_exp_year.clone(),
                        card_holder_name: card_data.card_holder_name.clone(),
                    },
                )))
            }
        }
        api_models::payments::PaymentMethodData::BankRedirect(bank_redirect_data) => {
            match bank_redirect_data {
                api_models::payments::BankRedirectData::Eps { bank_name, .. } => {
                    api_models::payments::AdditionalPaymentData::BankRedirect {
                        bank_name: bank_name.to_owned(),
                    }
                }
                api_models::payments::BankRedirectData::Ideal { bank_name, .. } => {
                    api_models::payments::AdditionalPaymentData::BankRedirect {
                        bank_name: bank_name.to_owned(),
                    }
                }
                _ => api_models::payments::AdditionalPaymentData::BankRedirect { bank_name: None },
            }
        }
        api_models::payments::PaymentMethodData::Wallet(_) => {
            api_models::payments::AdditionalPaymentData::Wallet {}
        }
        api_models::payments::PaymentMethodData::PayLater(_) => {
            api_models::payments::AdditionalPaymentData::PayLater {}
        }
        api_models::payments::PaymentMethodData::BankTransfer(_) => {
            api_models::payments::AdditionalPaymentData::BankTransfer {}
        }
        api_models::payments::PaymentMethodData::Crypto(_) => {
            api_models::payments::AdditionalPaymentData::Crypto {}
        }
        api_models::payments::PaymentMethodData::BankDebit(_) => {
            api_models::payments::AdditionalPaymentData::BankDebit {}
        }
        api_models::payments::PaymentMethodData::MandatePayment => {
            api_models::payments::AdditionalPaymentData::MandatePayment {}
        }
        api_models::payments::PaymentMethodData::Reward(_) => {
            api_models::payments::AdditionalPaymentData::Reward {}
        }
        api_models::payments::PaymentMethodData::Upi(_) => {
            api_models::payments::AdditionalPaymentData::Upi {}
        }
<<<<<<< HEAD
        api_models::payments::PaymentMethodData::Voucher(_) => {
            api_models::payments::AdditionalPaymentData::Voucher {}
=======
        api_models::payments::PaymentMethodData::GiftCard(_) => {
            api_models::payments::AdditionalPaymentData::GiftCard {}
>>>>>>> 83696267
        }
    }
}

pub fn validate_customer_access(
    payment_intent: &storage::PaymentIntent,
    auth_flow: services::AuthFlow,
    request: &api::PaymentsRequest,
) -> Result<(), errors::ApiErrorResponse> {
    if auth_flow == services::AuthFlow::Client && request.customer_id.is_some() {
        let is_same_customer = request.customer_id == payment_intent.customer_id;
        if !is_same_customer {
            Err(errors::ApiErrorResponse::GenericUnauthorized {
                message: "Unauthorised access to update customer".to_string(),
            })?;
        }
    }
    Ok(())
}<|MERGE_RESOLUTION|>--- conflicted
+++ resolved
@@ -2615,13 +2615,11 @@
         api_models::payments::PaymentMethodData::Upi(_) => {
             api_models::payments::AdditionalPaymentData::Upi {}
         }
-<<<<<<< HEAD
         api_models::payments::PaymentMethodData::Voucher(_) => {
             api_models::payments::AdditionalPaymentData::Voucher {}
-=======
+        }
         api_models::payments::PaymentMethodData::GiftCard(_) => {
             api_models::payments::AdditionalPaymentData::GiftCard {}
->>>>>>> 83696267
         }
     }
 }
