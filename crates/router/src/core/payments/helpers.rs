--- conflicted
+++ resolved
@@ -4503,12 +4503,9 @@
             extended_authorization_applied: None,
             capture_before: None,
             card_discovery: None,
-<<<<<<< HEAD
             processor_merchant_id: old_payment_attempt.processor_merchant_id,
             created_by: old_payment_attempt.created_by,
-=======
             setup_future_usage_applied: None,
->>>>>>> 103a5c18
         }
     }
 
