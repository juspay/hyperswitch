use std::borrow::Cow;

use base64::Engine;
use common_utils::{
    ext_traits::{AsyncExt, ByteSliceExt, ValueExt},
    fp_utils, generate_id, pii,
};
use diesel_models::{enums, payment_intent};
// TODO : Evaluate all the helper functions ()
use error_stack::{report, IntoReport, ResultExt};
use josekit::jwe;
use masking::{ExposeInterface, PeekInterface};
use router_env::{instrument, logger, tracing};
use time::Duration;
use uuid::Uuid;

use super::{
    operations::{BoxedOperation, Operation, PaymentResponse},
    CustomerDetails, PaymentData,
};
use crate::{
    configs::settings::{ConnectorRequestReferenceIdConfig, Server},
    consts,
    core::{
        errors::{self, CustomResult, RouterResult, StorageErrorExt},
        payment_methods::{cards, vault},
        payments,
    },
    db::StorageInterface,
    routes::{metrics, AppState},
    scheduler::metrics as scheduler_metrics,
    services,
    types::{
        api::{self, admin, enums as api_enums, CustomerAcceptanceExt, MandateValidationFieldsExt},
        domain::{
            self,
            types::{self, AsyncLift},
        },
        storage::{self, enums as storage_enums, ephemeral_key, CustomerUpdate::Update},
        ErrorResponse, RouterData,
    },
    utils::{
        self,
        crypto::{self, SignMessage},
        OptionExt,
    },
};

pub fn create_identity_from_certificate_and_key(
    encoded_certificate: String,
    encoded_certificate_key: String,
) -> Result<reqwest::Identity, error_stack::Report<errors::ApiClientError>> {
    let decoded_certificate = consts::BASE64_ENGINE
        .decode(encoded_certificate)
        .into_report()
        .change_context(errors::ApiClientError::CertificateDecodeFailed)?;

    let decoded_certificate_key = consts::BASE64_ENGINE
        .decode(encoded_certificate_key)
        .into_report()
        .change_context(errors::ApiClientError::CertificateDecodeFailed)?;

    let certificate = String::from_utf8(decoded_certificate)
        .into_report()
        .change_context(errors::ApiClientError::CertificateDecodeFailed)?;

    let certificate_key = String::from_utf8(decoded_certificate_key)
        .into_report()
        .change_context(errors::ApiClientError::CertificateDecodeFailed)?;

    reqwest::Identity::from_pkcs8_pem(certificate.as_bytes(), certificate_key.as_bytes())
        .into_report()
        .change_context(errors::ApiClientError::CertificateDecodeFailed)
}

pub fn filter_mca_based_on_business_details(
    merchant_connector_accounts: Vec<domain::MerchantConnectorAccount>,
    payment_intent: Option<&diesel_models::payment_intent::PaymentIntent>,
) -> Vec<domain::MerchantConnectorAccount> {
    if let Some(payment_intent) = payment_intent {
        merchant_connector_accounts
            .into_iter()
            .filter(|mca| {
                mca.business_country == payment_intent.business_country
                    && mca.business_label == payment_intent.business_label
            })
            .collect::<Vec<_>>()
    } else {
        merchant_connector_accounts
    }
}

pub async fn get_address_for_payment_request(
    db: &dyn StorageInterface,
    req_address: Option<&api::Address>,
    address_id: Option<&str>,
    merchant_id: &str,
    customer_id: Option<&String>,
    merchant_key_store: &domain::MerchantKeyStore,
) -> CustomResult<Option<domain::Address>, errors::ApiErrorResponse> {
    let key = merchant_key_store.key.get_inner().peek();

    Ok(match req_address {
        Some(address) => {
            match address_id {
                Some(id) => {
                    let address_update = async {
                        Ok(storage::AddressUpdate::Update {
                            city: address
                                .address
                                .as_ref()
                                .and_then(|value| value.city.clone()),
                            country: address.address.as_ref().and_then(|value| value.country),
                            line1: address
                                .address
                                .as_ref()
                                .and_then(|value| value.line1.clone())
                                .async_lift(|inner| types::encrypt_optional(inner, key))
                                .await?,
                            line2: address
                                .address
                                .as_ref()
                                .and_then(|value| value.line2.clone())
                                .async_lift(|inner| types::encrypt_optional(inner, key))
                                .await?,
                            line3: address
                                .address
                                .as_ref()
                                .and_then(|value| value.line3.clone())
                                .async_lift(|inner| types::encrypt_optional(inner, key))
                                .await?,
                            state: address
                                .address
                                .as_ref()
                                .and_then(|value| value.state.clone())
                                .async_lift(|inner| types::encrypt_optional(inner, key))
                                .await?,
                            zip: address
                                .address
                                .as_ref()
                                .and_then(|value| value.zip.clone())
                                .async_lift(|inner| types::encrypt_optional(inner, key))
                                .await?,
                            first_name: address
                                .address
                                .as_ref()
                                .and_then(|value| value.first_name.clone())
                                .async_lift(|inner| types::encrypt_optional(inner, key))
                                .await?,
                            last_name: address
                                .address
                                .as_ref()
                                .and_then(|value| value.last_name.clone())
                                .async_lift(|inner| types::encrypt_optional(inner, key))
                                .await?,
                            phone_number: address
                                .phone
                                .as_ref()
                                .and_then(|value| value.number.clone())
                                .async_lift(|inner| types::encrypt_optional(inner, key))
                                .await?,
                            country_code: address
                                .phone
                                .as_ref()
                                .and_then(|value| value.country_code.clone()),
                        })
                    }
                    .await
                    .change_context(errors::ApiErrorResponse::InternalServerError)
                    .attach_printable("Failed while encrypting address")?;
                    Some(
                        db.update_address(id.to_owned(), address_update, merchant_key_store)
                            .await
                            .to_not_found_response(errors::ApiErrorResponse::AddressNotFound)?,
                    )
                }
                None => {
                    // generate a new address here
                    let customer_id = customer_id.get_required_value("customer_id")?;

                    let address_details = address.address.clone().unwrap_or_default();
                    Some(
                        db.insert_address(
                            async {
                                Ok(domain::Address {
                                    phone_number: address
                                        .phone
                                        .as_ref()
                                        .and_then(|a| a.number.clone())
                                        .async_lift(|inner| types::encrypt_optional(inner, key))
                                        .await?,
                                    country_code: address
                                        .phone
                                        .as_ref()
                                        .and_then(|a| a.country_code.clone()),
                                    customer_id: customer_id.to_string(),
                                    merchant_id: merchant_id.to_string(),
                                    address_id: generate_id(consts::ID_LENGTH, "add"),
                                    city: address_details.city,
                                    country: address_details.country,
                                    line1: address_details
                                        .line1
                                        .async_lift(|inner| types::encrypt_optional(inner, key))
                                        .await?,
                                    line2: address_details
                                        .line2
                                        .async_lift(|inner| types::encrypt_optional(inner, key))
                                        .await?,
                                    line3: address_details
                                        .line3
                                        .async_lift(|inner| types::encrypt_optional(inner, key))
                                        .await?,
                                    id: None,
                                    state: address_details
                                        .state
                                        .async_lift(|inner| types::encrypt_optional(inner, key))
                                        .await?,
                                    created_at: common_utils::date_time::now(),
                                    first_name: address_details
                                        .first_name
                                        .async_lift(|inner| types::encrypt_optional(inner, key))
                                        .await?,
                                    last_name: address_details
                                        .last_name
                                        .async_lift(|inner| types::encrypt_optional(inner, key))
                                        .await?,
                                    modified_at: common_utils::date_time::now(),
                                    zip: address_details
                                        .zip
                                        .async_lift(|inner| types::encrypt_optional(inner, key))
                                        .await?,
                                })
                            }
                            .await
                            .change_context(errors::ApiErrorResponse::InternalServerError)
                            .attach_printable("Failed while encrypting address while insert")?,
                            merchant_key_store,
                        )
                        .await
                        .change_context(errors::ApiErrorResponse::InternalServerError)
                        .attach_printable("Failed while inserting new address")?,
                    )
                }
            }
        }
        None => match address_id {
            Some(id) => Some(db.find_address(id, merchant_key_store).await)
                .transpose()
                .to_not_found_response(errors::ApiErrorResponse::AddressNotFound)?,
            None => None,
        },
    })
}

pub async fn get_address_by_id(
    db: &dyn StorageInterface,
    address_id: Option<String>,
    merchant_key_store: &domain::MerchantKeyStore,
) -> CustomResult<Option<domain::Address>, errors::ApiErrorResponse> {
    match address_id {
        None => Ok(None),
        Some(address_id) => Ok(db.find_address(&address_id, merchant_key_store).await.ok()),
    }
}

pub async fn get_token_pm_type_mandate_details(
    state: &AppState,
    request: &api::PaymentsRequest,
    mandate_type: Option<api::MandateTransactionType>,
    merchant_account: &domain::MerchantAccount,
) -> RouterResult<(
    Option<String>,
    Option<storage_enums::PaymentMethod>,
    Option<storage_enums::PaymentMethodType>,
    Option<api::MandateData>,
    Option<payments::RecurringMandatePaymentData>,
    Option<String>,
)> {
    match mandate_type {
        Some(api::MandateTransactionType::NewMandateTransaction) => {
            let setup_mandate = request
                .mandate_data
                .clone()
                .get_required_value("mandate_data")?;
            Ok((
                request.payment_token.to_owned(),
                request.payment_method,
                request.payment_method_type,
                Some(setup_mandate),
                None,
                None,
            ))
        }
        Some(api::MandateTransactionType::RecurringMandateTransaction) => {
            let (
                token_,
                payment_method_,
                recurring_mandate_payment_data,
                payment_method_type_,
                mandate_connector,
            ) = get_token_for_recurring_mandate(state, request, merchant_account).await?;
            Ok((
                token_,
                payment_method_,
                payment_method_type_.or(request.payment_method_type),
                None,
                recurring_mandate_payment_data,
                mandate_connector,
            ))
        }
        None => Ok((
            request.payment_token.to_owned(),
            request.payment_method,
            request.payment_method_type,
            request.mandate_data.clone(),
            None,
            None,
        )),
    }
}

pub async fn get_token_for_recurring_mandate(
    state: &AppState,
    req: &api::PaymentsRequest,
    merchant_account: &domain::MerchantAccount,
) -> RouterResult<(
    Option<String>,
    Option<storage_enums::PaymentMethod>,
    Option<payments::RecurringMandatePaymentData>,
    Option<storage_enums::PaymentMethodType>,
    Option<String>,
)> {
    let db = &*state.store;
    let mandate_id = req.mandate_id.clone().get_required_value("mandate_id")?;

    let mandate = db
        .find_mandate_by_merchant_id_mandate_id(&merchant_account.merchant_id, mandate_id.as_str())
        .await
        .to_not_found_response(errors::ApiErrorResponse::MandateNotFound)?;

    let customer = req.customer_id.clone().get_required_value("customer_id")?;

    let payment_method_id = {
        if mandate.customer_id != customer {
            Err(report!(errors::ApiErrorResponse::PreconditionFailed {
                message: "customer_id must match mandate customer_id".into()
            }))?
        }
        if mandate.mandate_status != storage_enums::MandateStatus::Active {
            Err(report!(errors::ApiErrorResponse::PreconditionFailed {
                message: "mandate is not active".into()
            }))?
        };
        mandate.payment_method_id.clone()
    };
    verify_mandate_details(
        req.amount.get_required_value("amount")?.into(),
        req.currency.get_required_value("currency")?,
        mandate.clone(),
    )?;

    let payment_method = db
        .find_payment_method(payment_method_id.as_str())
        .await
        .to_not_found_response(errors::ApiErrorResponse::PaymentMethodNotFound)?;

    let token = Uuid::new_v4().to_string();
    let payment_method_type = payment_method.payment_method_type;
    if let diesel_models::enums::PaymentMethod::Card = payment_method.payment_method {
        let _ = cards::get_lookup_key_from_locker(state, &token, &payment_method).await?;
        if let Some(payment_method_from_request) = req.payment_method {
            let pm: storage_enums::PaymentMethod = payment_method_from_request;
            if pm != payment_method.payment_method {
                Err(report!(errors::ApiErrorResponse::PreconditionFailed {
                    message:
                        "payment method in request does not match previously provided payment \
                                  method information"
                            .into()
                }))?
            }
        };

        Ok((
            Some(token),
            Some(payment_method.payment_method),
            Some(payments::RecurringMandatePaymentData {
                payment_method_type,
            }),
            payment_method.payment_method_type,
            Some(mandate.connector),
        ))
    } else {
        Ok((
            None,
            Some(payment_method.payment_method),
            Some(payments::RecurringMandatePaymentData {
                payment_method_type,
            }),
            payment_method.payment_method_type,
            Some(mandate.connector),
        ))
    }
}

#[instrument(skip_all)]
/// Check weather the merchant id in the request
/// and merchant id in the merchant account are same.
pub fn validate_merchant_id(
    merchant_id: &str,
    request_merchant_id: Option<&str>,
) -> CustomResult<(), errors::ApiErrorResponse> {
    // Get Merchant Id from the merchant
    // or get from merchant account

    let request_merchant_id = request_merchant_id.unwrap_or(merchant_id);

    utils::when(merchant_id.ne(request_merchant_id), || {
        Err(report!(errors::ApiErrorResponse::PreconditionFailed {
            message: format!(
                "Invalid `merchant_id`: {request_merchant_id} not found in merchant account"
            )
        }))
    })
}

#[instrument(skip_all)]
pub fn validate_request_amount_and_amount_to_capture(
    op_amount: Option<api::Amount>,
    op_amount_to_capture: Option<i64>,
) -> CustomResult<(), errors::ApiErrorResponse> {
    match (op_amount, op_amount_to_capture) {
        (None, _) => Ok(()),
        (Some(_amount), None) => Ok(()),
        (Some(amount), Some(amount_to_capture)) => {
            match amount {
                api::Amount::Value(amount_inner) => {
                    // If both amount and amount to capture is present
                    // then amount to be capture should be less than or equal to request amount
                    utils::when(!amount_to_capture.le(&amount_inner.get()), || {
                        Err(report!(errors::ApiErrorResponse::PreconditionFailed {
                            message: format!(
                            "amount_to_capture is greater than amount capture_amount: {amount_to_capture:?} request_amount: {amount:?}"
                        )
                        }))
                    })
                }
                api::Amount::Zero => {
                    // If the amount is Null but still amount_to_capture is passed this is invalid and
                    Err(report!(errors::ApiErrorResponse::PreconditionFailed {
                        message: "amount_to_capture should not exist for when amount = 0"
                            .to_string()
                    }))
                }
            }
        }
    }
}

#[instrument(skip_all)]
pub fn validate_card_data(
    payment_method_data: Option<api::PaymentMethodData>,
) -> CustomResult<(), errors::ApiErrorResponse> {
    if let Some(api::PaymentMethodData::Card(card)) = payment_method_data {
        let cvc = card.card_cvc.peek().to_string();
        if cvc.len() < 3 || cvc.len() > 4 {
            Err(report!(errors::ApiErrorResponse::PreconditionFailed {
                message: "Invalid card_cvc length".to_string()
            }))?
        }
        let card_cvc = cvc.parse::<u16>().into_report().change_context(
            errors::ApiErrorResponse::InvalidDataValue {
                field_name: "card_cvc",
            },
        )?;
        ::cards::CardSecurityCode::try_from(card_cvc).change_context(
            errors::ApiErrorResponse::PreconditionFailed {
                message: "Invalid Card CVC".to_string(),
            },
        )?;

        let exp_month = card
            .card_exp_month
            .peek()
            .to_string()
            .parse::<u8>()
            .into_report()
            .change_context(errors::ApiErrorResponse::InvalidDataValue {
                field_name: "card_exp_month",
            })?;
        let month = ::cards::CardExpirationMonth::try_from(exp_month).change_context(
            errors::ApiErrorResponse::PreconditionFailed {
                message: "Invalid Expiry Month".to_string(),
            },
        )?;
        let mut year_str = card.card_exp_year.peek().to_string();
        if year_str.len() == 2 {
            year_str = format!("20{}", year_str);
        }
        let exp_year = year_str.parse::<u16>().into_report().change_context(
            errors::ApiErrorResponse::InvalidDataValue {
                field_name: "card_exp_year",
            },
        )?;
        let year = ::cards::CardExpirationYear::try_from(exp_year).change_context(
            errors::ApiErrorResponse::PreconditionFailed {
                message: "Invalid Expiry Year".to_string(),
            },
        )?;

        let card_expiration = ::cards::CardExpiration { month, year };
        let is_expired = card_expiration.is_expired().change_context(
            errors::ApiErrorResponse::PreconditionFailed {
                message: "Invalid card data".to_string(),
            },
        )?;
        if is_expired {
            Err(report!(errors::ApiErrorResponse::PreconditionFailed {
                message: "Card Expired".to_string()
            }))?
        }
    }
    Ok(())
}

pub fn validate_mandate(
    req: impl Into<api::MandateValidationFields>,
    is_confirm_operation: bool,
) -> CustomResult<Option<api::MandateTransactionType>, errors::ApiErrorResponse> {
    let req: api::MandateValidationFields = req.into();
    match req.validate_and_get_mandate_type().change_context(
        errors::ApiErrorResponse::MandateValidationFailed {
            reason: "Expected one out of mandate_id and mandate_data but got both".to_string(),
        },
    )? {
        Some(api::MandateTransactionType::NewMandateTransaction) => {
            validate_new_mandate_request(req, is_confirm_operation)?;
            Ok(Some(api::MandateTransactionType::NewMandateTransaction))
        }
        Some(api::MandateTransactionType::RecurringMandateTransaction) => {
            validate_recurring_mandate(req)?;
            Ok(Some(
                api::MandateTransactionType::RecurringMandateTransaction,
            ))
        }
        None => Ok(None),
    }
}

fn validate_new_mandate_request(
    req: api::MandateValidationFields,
    is_confirm_operation: bool,
) -> RouterResult<()> {
    // We need not check for customer_id in the confirm request if it is already passed
    // in create request

    fp_utils::when(!is_confirm_operation && req.customer_id.is_none(), || {
        Err(report!(errors::ApiErrorResponse::PreconditionFailed {
            message: "`customer_id` is mandatory for mandates".into()
        }))
    })?;

    let mandate_data = req
        .mandate_data
        .clone()
        .get_required_value("mandate_data")?;

    if api_enums::FutureUsage::OnSession
        == req
            .setup_future_usage
            .get_required_value("setup_future_usage")?
    {
        Err(report!(errors::ApiErrorResponse::PreconditionFailed {
            message: "`setup_future_usage` must be `off_session` for mandates".into()
        }))?
    };

    // Only use this validation if the customer_acceptance is present
    if mandate_data
        .customer_acceptance
        .map(|inner| inner.acceptance_type == api::AcceptanceType::Online && inner.online.is_none())
        .unwrap_or(false)
    {
        Err(report!(errors::ApiErrorResponse::PreconditionFailed {
            message: "`mandate_data.customer_acceptance.online` is required when \
                      `mandate_data.customer_acceptance.acceptance_type` is `online`"
                .into()
        }))?
    }

    let mandate_details = match mandate_data.mandate_type {
        Some(api_models::payments::MandateType::SingleUse(details)) => Some(details),
        Some(api_models::payments::MandateType::MultiUse(details)) => details,
        None => None,
    };
    mandate_details.and_then(|md| md.start_date.zip(md.end_date)).map(|(start_date, end_date)|
        utils::when (start_date >= end_date, || {
        Err(report!(errors::ApiErrorResponse::PreconditionFailed {
            message: "`mandate_data.mandate_type.{multi_use|single_use}.start_date` should be greater than  \
            `mandate_data.mandate_type.{multi_use|single_use}.end_date`"
                .into()
        }))
    })).transpose()?;

    Ok(())
}

pub fn validate_customer_id_mandatory_cases(
    has_shipping: bool,
    has_billing: bool,
    has_setup_future_usage: bool,
    customer_id: &Option<String>,
) -> RouterResult<()> {
    match (
        has_shipping,
        has_billing,
        has_setup_future_usage,
        customer_id,
    ) {
        (true, _, _, None) | (_, true, _, None) | (_, _, true, None) => {
            Err(errors::ApiErrorResponse::PreconditionFailed {
                message: "customer_id is mandatory when shipping or billing \
                address is given or when setup_future_usage is given"
                    .to_string(),
            })
            .into_report()
        }
        _ => Ok(()),
    }
}

pub fn create_startpay_url(
    server: &Server,
    payment_attempt: &storage::PaymentAttempt,
    payment_intent: &storage::PaymentIntent,
) -> String {
    format!(
        "{}/payments/redirect/{}/{}/{}",
        server.base_url,
        payment_intent.payment_id,
        payment_intent.merchant_id,
        payment_attempt.attempt_id
    )
}

pub fn create_redirect_url(
    router_base_url: &String,
    payment_attempt: &storage::PaymentAttempt,
    connector_name: &String,
    creds_identifier: Option<&str>,
) -> String {
    let creds_identifier_path = creds_identifier.map_or_else(String::new, |cd| format!("/{}", cd));
    format!(
        "{}/payments/{}/{}/redirect/response/{}",
        router_base_url, payment_attempt.payment_id, payment_attempt.merchant_id, connector_name,
    ) + &creds_identifier_path
}

pub fn create_webhook_url(
    router_base_url: &String,
    merchant_id: &String,
    connector_name: &String,
) -> String {
    format!(
        "{}/webhooks/{}/{}",
        router_base_url, merchant_id, connector_name
    )
}
pub fn create_complete_authorize_url(
    router_base_url: &String,
    payment_attempt: &storage::PaymentAttempt,
    connector_name: &String,
) -> String {
    format!(
        "{}/payments/{}/{}/redirect/complete/{}",
        router_base_url, payment_attempt.payment_id, payment_attempt.merchant_id, connector_name
    )
}

fn validate_recurring_mandate(req: api::MandateValidationFields) -> RouterResult<()> {
    req.mandate_id.check_value_present("mandate_id")?;

    req.customer_id.check_value_present("customer_id")?;

    let confirm = req.confirm.get_required_value("confirm")?;
    if !confirm {
        Err(report!(errors::ApiErrorResponse::PreconditionFailed {
            message: "`confirm` must be `true` for mandates".into()
        }))?
    }

    let off_session = req.off_session.get_required_value("off_session")?;
    if !off_session {
        Err(report!(errors::ApiErrorResponse::PreconditionFailed {
            message: "`off_session` should be `true` for mandates".into()
        }))?
    }

    Ok(())
}

pub fn verify_mandate_details(
    request_amount: i64,
    request_currency: api_enums::Currency,
    mandate: storage::Mandate,
) -> RouterResult<()> {
    match mandate.mandate_type {
        storage_enums::MandateType::SingleUse => utils::when(
            mandate
                .mandate_amount
                .map(|mandate_amount| request_amount > mandate_amount)
                .unwrap_or(true),
            || {
                Err(report!(errors::ApiErrorResponse::MandateValidationFailed {
                    reason: "request amount is greater than mandate amount".to_string()
                }))
            },
        ),
        storage::enums::MandateType::MultiUse => utils::when(
            mandate
                .mandate_amount
                .map(|mandate_amount| {
                    (mandate.amount_captured.unwrap_or(0) + request_amount) > mandate_amount
                })
                .unwrap_or(false),
            || {
                Err(report!(errors::ApiErrorResponse::MandateValidationFailed {
                    reason: "request amount is greater than mandate amount".to_string()
                }))
            },
        ),
    }?;
    utils::when(
        mandate
            .mandate_currency
            .map(|mandate_currency| mandate_currency != request_currency)
            .unwrap_or(false),
        || {
            Err(report!(errors::ApiErrorResponse::MandateValidationFailed {
                reason: "cross currency mandates not supported".to_string()
            }))
        },
    )
}

#[instrument(skip_all)]
pub fn payment_attempt_status_fsm(
    payment_method_data: &Option<api::PaymentMethodData>,
    confirm: Option<bool>,
) -> storage_enums::AttemptStatus {
    match payment_method_data {
        Some(_) => match confirm {
            Some(true) => storage_enums::AttemptStatus::Pending,
            _ => storage_enums::AttemptStatus::ConfirmationAwaited,
        },
        None => storage_enums::AttemptStatus::PaymentMethodAwaited,
    }
}

pub fn payment_intent_status_fsm(
    payment_method_data: &Option<api::PaymentMethodData>,
    confirm: Option<bool>,
) -> storage_enums::IntentStatus {
    match payment_method_data {
        Some(_) => match confirm {
            Some(true) => storage_enums::IntentStatus::RequiresCustomerAction,
            _ => storage_enums::IntentStatus::RequiresConfirmation,
        },
        None => storage_enums::IntentStatus::RequiresPaymentMethod,
    }
}

pub async fn add_domain_task_to_pt<Op>(
    operation: &Op,
    state: &AppState,
    payment_attempt: &storage::PaymentAttempt,
    requeue: bool,
    schedule_time: Option<time::PrimitiveDateTime>,
) -> CustomResult<(), errors::ApiErrorResponse>
where
    Op: std::fmt::Debug,
{
    if check_if_operation_confirm(operation) {
        match schedule_time {
            Some(stime) => {
                if !requeue {
                    scheduler_metrics::TASKS_ADDED_COUNT.add(&metrics::CONTEXT, 1, &[]); // Metrics
                    super::add_process_sync_task(&*state.store, payment_attempt, stime)
                        .await
                        .into_report()
                        .change_context(errors::ApiErrorResponse::InternalServerError)
                        .attach_printable("Failed while adding task to process tracker")
                } else {
                    scheduler_metrics::TASKS_RESET_COUNT.add(&metrics::CONTEXT, 1, &[]); // Metrics
                    super::reset_process_sync_task(&*state.store, payment_attempt, stime)
                        .await
                        .into_report()
                        .change_context(errors::ApiErrorResponse::InternalServerError)
                        .attach_printable("Failed while updating task in process tracker")
                }
            }
            None => Ok(()),
        }
    } else {
        Ok(())
    }
}

pub fn response_operation<'a, F, R>() -> BoxedOperation<'a, F, R>
where
    F: Send + Clone,
    PaymentResponse: Operation<F, R>,
{
    Box::new(PaymentResponse)
}

#[instrument(skip_all)]
pub(crate) async fn get_payment_method_create_request(
    payment_method_data: Option<&api::PaymentMethodData>,
    payment_method: Option<storage_enums::PaymentMethod>,
    payment_method_type: Option<storage_enums::PaymentMethodType>,
    customer: &domain::Customer,
) -> RouterResult<api::PaymentMethodCreate> {
    match payment_method_data {
        Some(pm_data) => match payment_method {
            Some(payment_method) => match pm_data {
                api::PaymentMethodData::Card(card) => {
                    let card_detail = api::CardDetail {
                        card_number: card.card_number.clone(),
                        card_exp_month: card.card_exp_month.clone(),
                        card_exp_year: card.card_exp_year.clone(),
                        card_holder_name: Some(card.card_holder_name.clone()),
                        nick_name: card.nick_name.clone(),
                    };
                    let customer_id = customer.customer_id.clone();
                    let payment_method_request = api::PaymentMethodCreate {
                        payment_method,
                        payment_method_type,
                        payment_method_issuer: card.card_issuer.clone(),
                        payment_method_issuer_code: None,
                        card: Some(card_detail),
                        metadata: None,
                        customer_id: Some(customer_id),
                        card_network: card
                            .card_network
                            .as_ref()
                            .map(|card_network| card_network.to_string()),
                    };
                    Ok(payment_method_request)
                }
                _ => {
                    let payment_method_request = api::PaymentMethodCreate {
                        payment_method,
                        payment_method_type,
                        payment_method_issuer: None,
                        payment_method_issuer_code: None,
                        card: None,
                        metadata: None,
                        customer_id: Some(customer.customer_id.to_owned()),
                        card_network: None,
                    };
                    Ok(payment_method_request)
                }
            },
            None => Err(report!(errors::ApiErrorResponse::MissingRequiredField {
                field_name: "payment_method_type"
            })
            .attach_printable("PaymentMethodType Required")),
        },
        None => Err(report!(errors::ApiErrorResponse::MissingRequiredField {
            field_name: "payment_method_data"
        })
        .attach_printable("PaymentMethodData required Or Card is already saved")),
    }
}

pub async fn get_customer_from_details<F: Clone>(
    db: &dyn StorageInterface,
    customer_id: Option<String>,
    merchant_id: &str,
    payment_data: &mut PaymentData<F>,
    merchant_key_store: &domain::MerchantKeyStore,
) -> CustomResult<Option<domain::Customer>, errors::StorageError> {
    match customer_id {
        None => Ok(None),
        Some(c_id) => {
            let customer = db
                .find_customer_optional_by_customer_id_merchant_id(
                    &c_id,
                    merchant_id,
                    merchant_key_store,
                )
                .await?;
            payment_data.email = payment_data.email.clone().or_else(|| {
                customer.as_ref().and_then(|inner| {
                    inner
                        .email
                        .clone()
                        .map(|encrypted_value| encrypted_value.into())
                })
            });
            Ok(customer)
        }
    }
}

// Checks if the inner values of two options are not equal and throws appropriate error
fn validate_options_for_inequality<T: PartialEq>(
    first_option: Option<&T>,
    second_option: Option<&T>,
    field_name: &str,
) -> Result<(), errors::ApiErrorResponse> {
    fp_utils::when(
        first_option
            .zip(second_option)
            .map(|(value1, value2)| value1 != value2)
            .unwrap_or(false),
        || {
            Err(errors::ApiErrorResponse::PreconditionFailed {
                message: format!("The field name `{field_name}` sent in both places is ambiguous"),
            })
        },
    )
}

// Checks if the customer details are passed in both places
// If so, raise an error
pub fn validate_customer_details_in_request(
    request: &api_models::payments::PaymentsRequest,
) -> Result<(), errors::ApiErrorResponse> {
    if let Some(customer_details) = request.customer.as_ref() {
        validate_options_for_inequality(
            request.customer_id.as_ref(),
            Some(&customer_details.id),
            "customer_id",
        )?;

        validate_options_for_inequality(
            request.email.as_ref(),
            customer_details.email.as_ref(),
            "email",
        )?;

        validate_options_for_inequality(
            request.name.as_ref(),
            customer_details.name.as_ref(),
            "name",
        )?;

        validate_options_for_inequality(
            request.phone.as_ref(),
            customer_details.phone.as_ref(),
            "phone",
        )?;

        validate_options_for_inequality(
            request.phone_country_code.as_ref(),
            customer_details.phone_country_code.as_ref(),
            "phone_country_code",
        )?;
    }

    Ok(())
}

/// Get the customer details from customer field if present
/// or from the individual fields in `PaymentsRequest`
pub fn get_customer_details_from_request(
    request: &api_models::payments::PaymentsRequest,
) -> CustomerDetails {
    let customer_id = request
        .customer
        .as_ref()
        .map(|customer_details| customer_details.id.clone())
        .or(request.customer_id.clone());

    let customer_name = request
        .customer
        .as_ref()
        .and_then(|customer_details| customer_details.name.clone())
        .or(request.name.clone());

    let customer_email = request
        .customer
        .as_ref()
        .and_then(|customer_details| customer_details.email.clone())
        .or(request.email.clone());

    let customer_phone = request
        .customer
        .as_ref()
        .and_then(|customer_details| customer_details.phone.clone())
        .or(request.phone.clone());

    let customer_phone_code = request
        .customer
        .as_ref()
        .and_then(|customer_details| customer_details.phone_country_code.clone())
        .or(request.phone_country_code.clone());

    CustomerDetails {
        customer_id,
        name: customer_name,
        email: customer_email,
        phone: customer_phone,
        phone_country_code: customer_phone_code,
    }
}

pub async fn get_connector_default(
    _state: &AppState,
    request_connector: Option<serde_json::Value>,
) -> CustomResult<api::ConnectorChoice, errors::ApiErrorResponse> {
    Ok(request_connector.map_or(
        api::ConnectorChoice::Decide,
        api::ConnectorChoice::StraightThrough,
    ))
}

#[instrument(skip_all)]
pub async fn create_customer_if_not_exist<'a, F: Clone, R>(
    operation: BoxedOperation<'a, F, R>,
    db: &dyn StorageInterface,
    payment_data: &mut PaymentData<F>,
    req: Option<CustomerDetails>,
    merchant_id: &str,
    key_store: &domain::MerchantKeyStore,
) -> CustomResult<(BoxedOperation<'a, F, R>, Option<domain::Customer>), errors::StorageError> {
    let request_customer_details = req
        .get_required_value("customer")
        .change_context(errors::StorageError::ValueNotFound("customer".to_owned()))?;

    let customer_id = request_customer_details
        .customer_id
        .or(payment_data.payment_intent.customer_id.clone());

    let optional_customer = match customer_id {
        Some(customer_id) => {
            let customer_data = db
                .find_customer_optional_by_customer_id_merchant_id(
                    &customer_id,
                    merchant_id,
                    key_store,
                )
                .await?;

            Some(match customer_data {
                Some(c) => {
                    // Update the customer data if new data is passed in the request
                    if request_customer_details.email.is_some()
                        | request_customer_details.name.is_some()
                        | request_customer_details.phone.is_some()
                        | request_customer_details.phone_country_code.is_some()
                    {
                        let key = key_store.key.get_inner().peek();
                        let customer_update = async {
                            Ok(Update {
                                name: request_customer_details
                                    .name
                                    .async_lift(|inner| types::encrypt_optional(inner, key))
                                    .await?,
                                email: request_customer_details
                                    .email
                                    .clone()
                                    .async_lift(|inner| {
                                        types::encrypt_optional(
                                            inner.map(|inner| inner.expose()),
                                            key,
                                        )
                                    })
                                    .await?,
                                phone: request_customer_details
                                    .phone
                                    .clone()
                                    .async_lift(|inner| types::encrypt_optional(inner, key))
                                    .await?,
                                phone_country_code: request_customer_details.phone_country_code,
                                description: None,
                                connector_customer: None,
                                metadata: None,
                            })
                        }
                        .await
                        .change_context(errors::StorageError::SerializationFailed)
                        .attach_printable("Failed while encrypting Customer while Update")?;

                        db.update_customer_by_customer_id_merchant_id(
                            customer_id,
                            merchant_id.to_string(),
                            customer_update,
                            key_store,
                        )
                        .await
                    } else {
                        Ok(c)
                    }
                }
                None => {
                    let new_customer = async {
                        let key = key_store.key.get_inner().peek();
                        Ok(domain::Customer {
                            customer_id: customer_id.to_string(),
                            merchant_id: merchant_id.to_string(),
                            name: request_customer_details
                                .name
                                .async_lift(|inner| types::encrypt_optional(inner, key))
                                .await?,
                            email: request_customer_details
                                .email
                                .clone()
                                .async_lift(|inner| {
                                    types::encrypt_optional(inner.map(|inner| inner.expose()), key)
                                })
                                .await?,
                            phone: request_customer_details
                                .phone
                                .clone()
                                .async_lift(|inner| types::encrypt_optional(inner, key))
                                .await?,
                            phone_country_code: request_customer_details.phone_country_code.clone(),
                            description: None,
                            created_at: common_utils::date_time::now(),
                            id: None,
                            metadata: None,
                            modified_at: common_utils::date_time::now(),
                            connector_customer: None,
                        })
                    }
                    .await
                    .change_context(errors::StorageError::SerializationFailed)
                    .attach_printable("Failed while encrypting Customer while insert")?;
                    metrics::CUSTOMER_CREATED.add(&metrics::CONTEXT, 1, &[]);
                    db.insert_customer(new_customer, key_store).await
                }
            })
        }
        None => match &payment_data.payment_intent.customer_id {
            None => None,
            Some(customer_id) => db
                .find_customer_optional_by_customer_id_merchant_id(
                    customer_id,
                    merchant_id,
                    key_store,
                )
                .await?
                .map(Ok),
        },
    };
    Ok((
        operation,
        match optional_customer {
            Some(customer) => {
                let customer = customer?;

                payment_data.payment_intent.customer_id = Some(customer.customer_id.clone());
                payment_data.email = payment_data.email.clone().or_else(|| {
                    customer
                        .email
                        .clone()
                        .map(|encrypted_value| encrypted_value.into())
                });

                Some(customer)
            }
            None => None,
        },
    ))
}

pub async fn make_pm_data<'a, F: Clone, R>(
    operation: BoxedOperation<'a, F, R>,
    state: &'a AppState,
    payment_data: &mut PaymentData<F>,
) -> RouterResult<(BoxedOperation<'a, F, R>, Option<api::PaymentMethodData>)> {
    let request = &payment_data.payment_method_data;
    let token = payment_data.token.clone();
    let hyperswitch_token = if let Some(token) = token {
        let redis_conn = state.store.get_redis_conn();
        let key = format!(
            "pm_token_{}_{}_hyperswitch",
            token,
            payment_data
                .payment_attempt
                .payment_method
                .to_owned()
                .get_required_value("payment_method")?,
        );

        let hyperswitch_token_option = redis_conn
            .get_key::<Option<String>>(&key)
            .await
            .change_context(errors::ApiErrorResponse::InternalServerError)
            .attach_printable("Failed to fetch the token from redis")?;

        hyperswitch_token_option.or(Some(token))
    } else {
        None
    };

    let card_cvc = payment_data.card_cvc.clone();

    // TODO: Handle case where payment method and token both are present in request properly.
    let payment_method = match (request, hyperswitch_token) {
        (_, Some(hyperswitch_token)) => {
            let (pm, supplementary_data) = vault::Vault::get_payment_method_data_from_locker(
                state,
                &hyperswitch_token,
            )
            .await
            .attach_printable(
                "Payment method for given token not found or there was a problem fetching it",
            )?;

            utils::when(
                supplementary_data
                    .customer_id
                    .ne(&payment_data.payment_intent.customer_id),
                || {
                    Err(errors::ApiErrorResponse::PreconditionFailed { message: "customer associated with payment method and customer passed in payment are not same".into() })
                },
            )?;

            Ok::<_, error_stack::Report<errors::ApiErrorResponse>>(match pm.clone() {
                Some(api::PaymentMethodData::Card(card)) => {
                    payment_data.payment_attempt.payment_method =
                        Some(storage_enums::PaymentMethod::Card);
                    if let Some(cvc) = card_cvc {
                        let mut updated_card = card;
                        updated_card.card_cvc = cvc;
                        let updated_pm = api::PaymentMethodData::Card(updated_card);
                        vault::Vault::store_payment_method_data_in_locker(
                            state,
                            Some(hyperswitch_token),
                            &updated_pm,
                            payment_data.payment_intent.customer_id.to_owned(),
                            enums::PaymentMethod::Card,
                        )
                        .await?;
                        Some(updated_pm)
                    } else {
                        pm
                    }
                }

                Some(api::PaymentMethodData::Wallet(_)) => {
                    payment_data.payment_attempt.payment_method =
                        Some(storage_enums::PaymentMethod::Wallet);
                    pm
                }

                Some(api::PaymentMethodData::BankTransfer(_)) => {
                    payment_data.payment_attempt.payment_method =
                        Some(storage_enums::PaymentMethod::BankTransfer);
                    pm
                }
                Some(_) => Err(errors::ApiErrorResponse::InternalServerError)
                    .into_report()
                    .attach_printable(
                        "Payment method received from locker is unsupported by locker",
                    )?,

                None => None,
            })
        }
        (pm_opt @ Some(pm @ api::PaymentMethodData::Card(_)), _) => {
            let token = vault::Vault::store_payment_method_data_in_locker(
                state,
                None,
                pm,
                payment_data.payment_intent.customer_id.to_owned(),
                enums::PaymentMethod::Card,
            )
            .await?;
            payment_data.token = Some(token);
            Ok(pm_opt.to_owned())
        }
        (pm @ Some(api::PaymentMethodData::PayLater(_)), _) => Ok(pm.to_owned()),
        (pm @ Some(api::PaymentMethodData::BankRedirect(_)), _) => Ok(pm.to_owned()),
        (pm @ Some(api::PaymentMethodData::Crypto(_)), _) => Ok(pm.to_owned()),
        (pm @ Some(api::PaymentMethodData::BankDebit(_)), _) => Ok(pm.to_owned()),
        (pm @ Some(api::PaymentMethodData::Upi(_)), _) => Ok(pm.to_owned()),
        (pm @ Some(api::PaymentMethodData::Reward(_)), _) => Ok(pm.to_owned()),
<<<<<<< HEAD
        (pm @ Some(api::PaymentMethodData::Voucher(_)), _) => Ok(pm.to_owned()),
=======
        (pm @ Some(api::PaymentMethodData::GiftCard(_)), _) => Ok(pm.to_owned()),
>>>>>>> 83696267
        (pm_opt @ Some(pm @ api::PaymentMethodData::BankTransfer(_)), _) => {
            let token = vault::Vault::store_payment_method_data_in_locker(
                state,
                None,
                pm,
                payment_data.payment_intent.customer_id.to_owned(),
                enums::PaymentMethod::BankTransfer,
            )
            .await?;
            payment_data.token = Some(token);
            Ok(pm_opt.to_owned())
        }
        (pm_opt @ Some(pm @ api::PaymentMethodData::Wallet(_)), _) => {
            let token = vault::Vault::store_payment_method_data_in_locker(
                state,
                None,
                pm,
                payment_data.payment_intent.customer_id.to_owned(),
                enums::PaymentMethod::Wallet,
            )
            .await?;
            payment_data.token = Some(token);
            Ok(pm_opt.to_owned())
        }
        _ => Ok(None),
    }?;

    Ok((operation, payment_method))
}

#[instrument(skip_all)]
pub(crate) fn validate_capture_method(
    capture_method: storage_enums::CaptureMethod,
) -> RouterResult<()> {
    utils::when(
        capture_method == storage_enums::CaptureMethod::Automatic,
        || {
            Err(report!(errors::ApiErrorResponse::PaymentUnexpectedState {
                field_name: "capture_method".to_string(),
                current_flow: "captured".to_string(),
                current_value: capture_method.to_string(),
                states: "manual_single, manual_multiple, scheduled".to_string()
            }))
        },
    )
}

#[instrument(skip_all)]
pub(crate) fn validate_status(status: storage_enums::IntentStatus) -> RouterResult<()> {
    utils::when(
        status != storage_enums::IntentStatus::RequiresCapture,
        || {
            Err(report!(errors::ApiErrorResponse::PaymentUnexpectedState {
                field_name: "payment.status".to_string(),
                current_flow: "captured".to_string(),
                current_value: status.to_string(),
                states: "requires_capture".to_string()
            }))
        },
    )
}

#[instrument(skip_all)]
pub(crate) fn validate_amount_to_capture(
    amount: i64,
    amount_to_capture: Option<i64>,
) -> RouterResult<()> {
    utils::when(
        amount_to_capture.is_some() && (Some(amount) < amount_to_capture),
        || {
            Err(report!(errors::ApiErrorResponse::InvalidRequestData {
                message: "amount_to_capture is greater than amount".to_string()
            }))
        },
    )
}

#[instrument(skip_all)]
pub(crate) fn validate_payment_method_fields_present(
    req: &api::PaymentsRequest,
) -> RouterResult<()> {
    utils::when(
        req.payment_method.is_none() && req.payment_method_data.is_some(),
        || {
            Err(errors::ApiErrorResponse::MissingRequiredField {
                field_name: "payment_method",
            })
        },
    )?;

    utils::when(
        req.payment_method.is_some()
            && req.payment_method_data.is_none()
            && req.payment_token.is_none(),
        || {
            Err(errors::ApiErrorResponse::MissingRequiredField {
                field_name: "payment_method_data",
            })
        },
    )?;

    Ok(())
}

pub fn check_force_psync_precondition(
    status: &storage_enums::AttemptStatus,
    connector_transaction_id: &Option<String>,
) -> bool {
    !matches!(
        status,
        storage_enums::AttemptStatus::Charged
            | storage_enums::AttemptStatus::AutoRefunded
            | storage_enums::AttemptStatus::Voided
            | storage_enums::AttemptStatus::CodInitiated
            | storage_enums::AttemptStatus::Authorized
            | storage_enums::AttemptStatus::Started
            | storage_enums::AttemptStatus::Failure
    ) && connector_transaction_id.is_some()
}

pub fn append_option<T, U, F, V>(func: F, option1: Option<T>, option2: Option<U>) -> Option<V>
where
    F: FnOnce(T, U) -> V,
{
    Some(func(option1?, option2?))
}

#[cfg(feature = "olap")]
pub(super) async fn filter_by_constraints(
    db: &dyn StorageInterface,
    constraints: &api::PaymentListConstraints,
    merchant_id: &str,
    storage_scheme: storage_enums::MerchantStorageScheme,
) -> CustomResult<Vec<storage::PaymentIntent>, errors::StorageError> {
    let result = db
        .filter_payment_intent_by_constraints(merchant_id, constraints, storage_scheme)
        .await?;
    Ok(result)
}

#[cfg(feature = "olap")]
pub(super) fn validate_payment_list_request(
    req: &api::PaymentListConstraints,
) -> CustomResult<(), errors::ApiErrorResponse> {
    utils::when(req.limit > 100 || req.limit < 1, || {
        Err(errors::ApiErrorResponse::InvalidRequestData {
            message: "limit should be in between 1 and 100".to_string(),
        })
    })?;
    Ok(())
}

pub fn get_handle_response_url(
    payment_id: String,
    merchant_account: &domain::MerchantAccount,
    response: api::PaymentsResponse,
    connector: String,
) -> RouterResult<api::RedirectionResponse> {
    let payments_return_url = response.return_url.as_ref();

    let redirection_response = make_pg_redirect_response(payment_id, &response, connector);

    let return_url = make_merchant_url_with_response(
        merchant_account,
        redirection_response,
        payments_return_url,
        response.client_secret.as_ref(),
    )
    .attach_printable("Failed to make merchant url with response")?;

    make_url_with_signature(&return_url, merchant_account)
}

pub fn make_merchant_url_with_response(
    merchant_account: &domain::MerchantAccount,
    redirection_response: api::PgRedirectResponse,
    request_return_url: Option<&String>,
    client_secret: Option<&masking::Secret<String>>,
) -> RouterResult<String> {
    // take return url if provided in the request else use merchant return url
    let url = request_return_url
        .or(merchant_account.return_url.as_ref())
        .get_required_value("return_url")?;

    let status_check = redirection_response.status;

    let payment_client_secret = client_secret
        .ok_or(errors::ApiErrorResponse::InternalServerError)
        .into_report()
        .attach_printable("Expected client secret to be `Some`")?;

    let merchant_url_with_response = if merchant_account.redirect_to_merchant_with_http_post {
        url::Url::parse_with_params(
            url,
            &[
                ("status", status_check.to_string()),
                (
                    "payment_intent_client_secret",
                    payment_client_secret.peek().to_string(),
                ),
            ],
        )
        .into_report()
        .change_context(errors::ApiErrorResponse::InternalServerError)
        .attach_printable("Unable to parse the url with param")?
    } else {
        let amount = redirection_response.amount.get_required_value("amount")?;
        url::Url::parse_with_params(
            url,
            &[
                ("status", status_check.to_string()),
                (
                    "payment_intent_client_secret",
                    payment_client_secret.peek().to_string(),
                ),
                ("amount", amount.to_string()),
            ],
        )
        .into_report()
        .change_context(errors::ApiErrorResponse::InternalServerError)
        .attach_printable("Unable to parse the url with param")?
    };

    Ok(merchant_url_with_response.to_string())
}

pub async fn make_ephemeral_key(
    state: &AppState,
    customer_id: String,
    merchant_id: String,
) -> errors::RouterResponse<ephemeral_key::EphemeralKey> {
    let store = &state.store;
    let id = utils::generate_id(consts::ID_LENGTH, "eki");
    let secret = format!("epk_{}", &Uuid::new_v4().simple().to_string());
    let ek = ephemeral_key::EphemeralKeyNew {
        id,
        customer_id,
        merchant_id,
        secret,
    };
    let ek = store
        .create_ephemeral_key(ek, state.conf.eph_key.validity)
        .await
        .change_context(errors::ApiErrorResponse::InternalServerError)
        .attach_printable("Unable to create ephemeral key")?;
    Ok(services::ApplicationResponse::Json(ek))
}

pub async fn delete_ephemeral_key(
    store: &dyn StorageInterface,
    ek_id: String,
) -> errors::RouterResponse<ephemeral_key::EphemeralKey> {
    let ek = store
        .delete_ephemeral_key(&ek_id)
        .await
        .change_context(errors::ApiErrorResponse::InternalServerError)
        .attach_printable("Unable to delete ephemeral key")?;
    Ok(services::ApplicationResponse::Json(ek))
}

pub fn make_pg_redirect_response(
    payment_id: String,
    response: &api::PaymentsResponse,
    connector: String,
) -> api::PgRedirectResponse {
    api::PgRedirectResponse {
        payment_id,
        status: response.status,
        gateway_id: connector,
        customer_id: response.customer_id.to_owned(),
        amount: Some(response.amount),
    }
}

pub fn make_url_with_signature(
    redirect_url: &str,
    merchant_account: &domain::MerchantAccount,
) -> RouterResult<api::RedirectionResponse> {
    let mut url = url::Url::parse(redirect_url)
        .into_report()
        .change_context(errors::ApiErrorResponse::InternalServerError)
        .attach_printable("Unable to parse the url")?;

    let mut base_url = url.clone();
    base_url.query_pairs_mut().clear();

    let url = if merchant_account.enable_payment_response_hash {
        let key = merchant_account
            .payment_response_hash_key
            .as_ref()
            .get_required_value("payment_response_hash_key")?;
        let signature = hmac_sha512_sorted_query_params(
            &mut url.query_pairs().collect::<Vec<_>>(),
            key.as_str(),
        )?;

        url.query_pairs_mut()
            .append_pair("signature", &signature)
            .append_pair("signature_algorithm", "HMAC-SHA512");
        url.to_owned()
    } else {
        url.to_owned()
    };

    let parameters = url
        .query_pairs()
        .collect::<Vec<_>>()
        .iter()
        .map(|(key, value)| (key.clone().into_owned(), value.clone().into_owned()))
        .collect::<Vec<_>>();

    Ok(api::RedirectionResponse {
        return_url: base_url.to_string(),
        params: parameters,
        return_url_with_query_params: url.to_string(),
        http_method: if merchant_account.redirect_to_merchant_with_http_post {
            services::Method::Post.to_string()
        } else {
            services::Method::Get.to_string()
        },
        headers: Vec::new(),
    })
}

pub fn hmac_sha512_sorted_query_params(
    params: &mut [(Cow<'_, str>, Cow<'_, str>)],
    key: &str,
) -> RouterResult<String> {
    params.sort();
    let final_string = params
        .iter()
        .map(|(key, value)| format!("{key}={value}"))
        .collect::<Vec<_>>()
        .join("&");

    let signature = crypto::HmacSha512::sign_message(
        &crypto::HmacSha512,
        key.as_bytes(),
        final_string.as_bytes(),
    )
    .change_context(errors::ApiErrorResponse::InternalServerError)
    .attach_printable("Failed to sign the message")?;

    Ok(hex::encode(signature))
}

pub fn check_if_operation_confirm<Op: std::fmt::Debug>(operations: Op) -> bool {
    format!("{operations:?}") == "PaymentConfirm"
}

#[allow(clippy::too_many_arguments)]
pub fn generate_mandate(
    merchant_id: String,
    connector: String,
    setup_mandate_details: Option<api::MandateData>,
    customer: &Option<domain::Customer>,
    payment_method_id: String,
    connector_mandate_id: Option<pii::SecretSerdeValue>,
    network_txn_id: Option<String>,
    payment_method_data_option: Option<api_models::payments::PaymentMethodData>,
) -> CustomResult<Option<storage::MandateNew>, errors::ApiErrorResponse> {
    match (setup_mandate_details, customer) {
        (Some(data), Some(cus)) => {
            let mandate_id = utils::generate_id(consts::ID_LENGTH, "man");

            // The construction of the mandate new must be visible
            let mut new_mandate = storage::MandateNew::default();

            let customer_acceptance = data
                .customer_acceptance
                .get_required_value("customer_acceptance")?;
            new_mandate
                .set_mandate_id(mandate_id)
                .set_customer_id(cus.customer_id.clone())
                .set_merchant_id(merchant_id)
                .set_payment_method_id(payment_method_id)
                .set_connector(connector)
                .set_mandate_status(storage_enums::MandateStatus::Active)
                .set_connector_mandate_ids(connector_mandate_id)
                .set_network_transaction_id(network_txn_id)
                .set_customer_ip_address(
                    customer_acceptance
                        .get_ip_address()
                        .map(masking::Secret::new),
                )
                .set_customer_user_agent(customer_acceptance.get_user_agent())
                .set_customer_accepted_at(Some(customer_acceptance.get_accepted_at()))
                .set_metadata(payment_method_data_option.map(|payment_method_data| {
                    pii::SecretSerdeValue::new(
                        serde_json::to_value(payment_method_data).unwrap_or_default(),
                    )
                }));

            Ok(Some(
                match data.mandate_type.get_required_value("mandate_type")? {
                    api::MandateType::SingleUse(data) => new_mandate
                        .set_mandate_amount(Some(data.amount))
                        .set_mandate_currency(Some(data.currency))
                        .set_mandate_type(storage_enums::MandateType::SingleUse)
                        .to_owned(),

                    api::MandateType::MultiUse(op_data) => match op_data {
                        Some(data) => new_mandate
                            .set_mandate_amount(Some(data.amount))
                            .set_mandate_currency(Some(data.currency))
                            .set_start_date(data.start_date)
                            .set_end_date(data.end_date),
                        // .set_metadata(data.metadata),
                        // we are storing PaymentMethodData in metadata of mandate
                        None => &mut new_mandate,
                    }
                    .set_mandate_type(storage_enums::MandateType::MultiUse)
                    .to_owned(),
                },
            ))
        }
        (_, _) => Ok(None),
    }
}

// A function to manually authenticate the client secret with intent fulfillment time
pub(crate) fn authenticate_client_secret(
    request_client_secret: Option<&String>,
    payment_intent: &payment_intent::PaymentIntent,
    merchant_intent_fulfillment_time: Option<i64>,
) -> Result<(), errors::ApiErrorResponse> {
    match (request_client_secret, &payment_intent.client_secret) {
        (Some(req_cs), Some(pi_cs)) => {
            if req_cs != pi_cs {
                Err(errors::ApiErrorResponse::ClientSecretInvalid)
            } else {
                //This is done to check whether the merchant_account's intent fulfillment time has expired or not
                let payment_intent_fulfillment_deadline =
                    payment_intent.created_at.saturating_add(Duration::seconds(
                        merchant_intent_fulfillment_time
                            .unwrap_or(consts::DEFAULT_FULFILLMENT_TIME),
                    ));
                let current_timestamp = common_utils::date_time::now();
                fp_utils::when(
                    current_timestamp > payment_intent_fulfillment_deadline,
                    || Err(errors::ApiErrorResponse::ClientSecretExpired),
                )
            }
        }
        // If there is no client in payment intent, then it has expired
        (Some(_), None) => Err(errors::ApiErrorResponse::ClientSecretExpired),
        _ => Ok(()),
    }
}

pub(crate) fn validate_payment_status_against_not_allowed_statuses(
    intent_status: &storage_enums::IntentStatus,
    not_allowed_statuses: &[storage_enums::IntentStatus],
    action: &'static str,
) -> Result<(), errors::ApiErrorResponse> {
    fp_utils::when(not_allowed_statuses.contains(intent_status), || {
        Err(errors::ApiErrorResponse::PreconditionFailed {
            message: format!(
                "You cannot {action} this payment because it has status {intent_status}",
            ),
        })
    })
}

pub(crate) fn validate_pm_or_token_given(
    payment_method: &Option<api_enums::PaymentMethod>,
    payment_method_data: &Option<api::PaymentMethodData>,
    payment_method_type: &Option<api_enums::PaymentMethodType>,
    mandate_type: &Option<api::MandateTransactionType>,
    token: &Option<String>,
) -> Result<(), errors::ApiErrorResponse> {
    utils::when(
        !matches!(
            payment_method_type,
            Some(api_enums::PaymentMethodType::Paypal)
        ) && !matches!(
            mandate_type,
            Some(api::MandateTransactionType::RecurringMandateTransaction)
        ) && token.is_none()
            && (payment_method_data.is_none() || payment_method.is_none()),
        || {
            Err(errors::ApiErrorResponse::InvalidRequestData {
                message: "A payment token or payment method data is required".to_string(),
            })
        },
    )
}

// A function to perform database lookup and then verify the client secret
pub async fn verify_payment_intent_time_and_client_secret(
    db: &dyn StorageInterface,
    merchant_account: &domain::MerchantAccount,
    client_secret: Option<String>,
) -> error_stack::Result<Option<storage::PaymentIntent>, errors::ApiErrorResponse> {
    client_secret
        .async_map(|cs| async move {
            let payment_id = get_payment_id_from_client_secret(&cs)?;

            let payment_intent = db
                .find_payment_intent_by_payment_id_merchant_id(
                    &payment_id,
                    &merchant_account.merchant_id,
                    merchant_account.storage_scheme,
                )
                .await
                .change_context(errors::ApiErrorResponse::PaymentNotFound)?;

            authenticate_client_secret(
                Some(&cs),
                &payment_intent,
                merchant_account.intent_fulfillment_time,
            )?;
            Ok(payment_intent)
        })
        .await
        .transpose()
}

fn connector_needs_business_sub_label(connector_name: &str) -> bool {
    let connectors_list = [api_models::enums::Connector::Cybersource];
    connectors_list
        .map(|connector| connector.to_string())
        .contains(&connector_name.to_string())
}

/// Create the connector label
/// {connector_name}_{country}_{business_label}
pub fn get_connector_label(
    business_country: api_models::enums::CountryAlpha2,
    business_label: &str,
    business_sub_label: Option<&String>,
    connector_name: &str,
) -> String {
    let mut connector_label = format!("{connector_name}_{business_country}_{business_label}");

    // Business sub label is currently being used only for cybersource
    // To ensure backwards compatibality, cybersource mca's created before this change
    // will have the business_sub_label value as default.
    //
    // Even when creating the connector account, if no sub label is provided, default will be used
    if connector_needs_business_sub_label(connector_name) {
        if let Some(sub_label) = business_sub_label {
            connector_label.push_str(&format!("_{sub_label}"));
        } else {
            connector_label.push_str("_default"); // For backwards compatibality
        }
    }

    connector_label
}

/// Do lazy parsing of primary business details
/// If both country and label are passed, no need to parse business details from merchant_account
/// If any one is missing, get it from merchant_account
/// If there is more than one label or country configured in merchant account, then
/// passing business details for payment is mandatory to avoid ambiguity
pub fn get_business_details(
    business_country: Option<api_enums::CountryAlpha2>,
    business_label: Option<&String>,
    merchant_account: &domain::MerchantAccount,
) -> RouterResult<(api_enums::CountryAlpha2, String)> {
    let (business_country, business_label) = match business_country.zip(business_label) {
        Some((business_country, business_label)) => {
            (business_country.to_owned(), business_label.to_owned())
        }
        None => {
            // Parse the primary business details from merchant account
            let primary_business_details: Vec<api_models::admin::PrimaryBusinessDetails> =
                merchant_account
                    .primary_business_details
                    .clone()
                    .parse_value("PrimaryBusinessDetails")
                    .change_context(errors::ApiErrorResponse::InternalServerError)
                    .attach_printable("failed to parse primary business details")?;

            if primary_business_details.len() == 1 {
                let primary_business_details = primary_business_details.first().ok_or(
                    errors::ApiErrorResponse::MissingRequiredField {
                        field_name: "primary_business_details",
                    },
                )?;
                (
                    business_country.unwrap_or_else(|| primary_business_details.country.to_owned()),
                    business_label
                        .map(ToString::to_string)
                        .unwrap_or_else(|| primary_business_details.business.to_owned()),
                )
            } else {
                // If primary business details are not present or more than one
                Err(report!(errors::ApiErrorResponse::MissingRequiredField {
                    field_name: "business_country, business_label"
                }))?
            }
        }
    };

    Ok((business_country, business_label))
}

#[inline]
pub(crate) fn get_payment_id_from_client_secret(cs: &str) -> RouterResult<String> {
    let (payment_id, _) = cs
        .rsplit_once("_secret_")
        .ok_or(errors::ApiErrorResponse::ClientSecretInvalid)
        .into_report()?;
    Ok(payment_id.to_string())
}

#[cfg(test)]
mod tests {
    use super::*;

    #[test]
    fn test_authenticate_client_secret_fulfillment_time_not_expired() {
        let payment_intent = payment_intent::PaymentIntent {
            id: 21,
            payment_id: "23".to_string(),
            merchant_id: "22".to_string(),
            status: storage_enums::IntentStatus::RequiresCapture,
            amount: 200,
            currency: None,
            amount_captured: None,
            customer_id: None,
            description: None,
            return_url: None,
            metadata: None,
            connector_id: None,
            shipping_address_id: None,
            billing_address_id: None,
            statement_descriptor_name: None,
            statement_descriptor_suffix: None,
            created_at: common_utils::date_time::now(),
            modified_at: common_utils::date_time::now(),
            last_synced: None,
            setup_future_usage: None,
            off_session: None,
            client_secret: Some("1".to_string()),
            active_attempt_id: "nopes".to_string(),
            business_country: storage_enums::CountryAlpha2::AG,
            business_label: "no".to_string(),
            order_details: None,
            allowed_payment_method_types: None,
            connector_metadata: None,
            feature_metadata: None,
            attempt_count: 1,
        };
        let req_cs = Some("1".to_string());
        let merchant_fulfillment_time = Some(900);
        assert!(authenticate_client_secret(
            req_cs.as_ref(),
            &payment_intent,
            merchant_fulfillment_time
        )
        .is_ok()); // Check if the result is an Ok variant
    }

    #[test]
    fn test_authenticate_client_secret_fulfillment_time_expired() {
        let payment_intent = payment_intent::PaymentIntent {
            id: 21,
            payment_id: "23".to_string(),
            merchant_id: "22".to_string(),
            status: storage_enums::IntentStatus::RequiresCapture,
            amount: 200,
            currency: None,
            amount_captured: None,
            customer_id: None,
            description: None,
            return_url: None,
            metadata: None,
            connector_id: None,
            shipping_address_id: None,
            billing_address_id: None,
            statement_descriptor_name: None,
            statement_descriptor_suffix: None,
            created_at: common_utils::date_time::now().saturating_sub(Duration::seconds(20)),
            modified_at: common_utils::date_time::now(),
            last_synced: None,
            setup_future_usage: None,
            off_session: None,
            client_secret: Some("1".to_string()),
            active_attempt_id: "nopes".to_string(),
            business_country: storage_enums::CountryAlpha2::AG,
            business_label: "no".to_string(),
            order_details: None,
            allowed_payment_method_types: None,
            connector_metadata: None,
            feature_metadata: None,
            attempt_count: 1,
        };
        let req_cs = Some("1".to_string());
        let merchant_fulfillment_time = Some(10);
        assert!(authenticate_client_secret(
            req_cs.as_ref(),
            &payment_intent,
            merchant_fulfillment_time
        )
        .is_err())
    }

    #[test]
    fn test_authenticate_client_secret_expired() {
        let payment_intent = payment_intent::PaymentIntent {
            id: 21,
            payment_id: "23".to_string(),
            merchant_id: "22".to_string(),
            status: storage_enums::IntentStatus::RequiresCapture,
            amount: 200,
            currency: None,
            amount_captured: None,
            customer_id: None,
            description: None,
            return_url: None,
            metadata: None,
            connector_id: None,
            shipping_address_id: None,
            billing_address_id: None,
            statement_descriptor_name: None,
            statement_descriptor_suffix: None,
            created_at: common_utils::date_time::now().saturating_sub(Duration::seconds(20)),
            modified_at: common_utils::date_time::now(),
            last_synced: None,
            setup_future_usage: None,
            off_session: None,
            client_secret: None,
            active_attempt_id: "nopes".to_string(),
            business_country: storage_enums::CountryAlpha2::AG,
            business_label: "no".to_string(),
            order_details: None,
            allowed_payment_method_types: None,
            connector_metadata: None,
            feature_metadata: None,
            attempt_count: 1,
        };
        let req_cs = Some("1".to_string());
        let merchant_fulfillment_time = Some(10);
        assert!(authenticate_client_secret(
            req_cs.as_ref(),
            &payment_intent,
            merchant_fulfillment_time
        )
        .is_err())
    }
}

// This function will be removed after moving this functionality to server_wrap and using cache instead of config
pub async fn insert_merchant_connector_creds_to_config(
    db: &dyn StorageInterface,
    merchant_id: &str,
    merchant_connector_details: admin::MerchantConnectorDetailsWrap,
) -> RouterResult<()> {
    if let Some(encoded_data) = merchant_connector_details.encoded_data {
        match db
            .insert_config(storage::ConfigNew {
                key: format!(
                    "mcd_{merchant_id}_{}",
                    merchant_connector_details.creds_identifier
                ),
                config: encoded_data.peek().to_owned(),
            })
            .await
        {
            Ok(_) => Ok(()),
            Err(err) => {
                if err.current_context().is_db_unique_violation() {
                    Ok(())
                } else {
                    Err(err
                        .change_context(errors::ApiErrorResponse::InternalServerError)
                        .attach_printable("Failed to insert connector_creds to config"))
                }
            }
        }
    } else {
        Ok(())
    }
}

#[derive(Clone)]
pub enum MerchantConnectorAccountType {
    DbVal(domain::MerchantConnectorAccount),
    CacheVal(api_models::admin::MerchantConnectorDetails),
}

impl MerchantConnectorAccountType {
    pub fn get_metadata(&self) -> Option<masking::Secret<serde_json::Value>> {
        match self {
            Self::DbVal(val) => val.metadata.to_owned(),
            Self::CacheVal(val) => val.metadata.to_owned(),
        }
    }
    pub fn get_connector_account_details(&self) -> serde_json::Value {
        match self {
            Self::DbVal(val) => val.connector_account_details.peek().to_owned(),
            Self::CacheVal(val) => val.connector_account_details.peek().to_owned(),
        }
    }

    pub fn is_disabled(&self) -> bool {
        match self {
            Self::DbVal(ref inner) => inner.disabled.unwrap_or(false),
            // Cached merchant connector account, only contains the account details,
            // the merchant connector account must only be cached if it's not disabled
            Self::CacheVal(_) => false,
        }
    }

    pub fn is_test_mode_on(&self) -> Option<bool> {
        match self {
            Self::DbVal(val) => val.test_mode,
            Self::CacheVal(_) => None,
        }
    }
}

pub async fn get_merchant_connector_account(
    state: &AppState,
    merchant_id: &str,
    connector_label: &str,
    creds_identifier: Option<String>,
    key_store: &domain::MerchantKeyStore,
) -> RouterResult<MerchantConnectorAccountType> {
    let db = &*state.store;
    match creds_identifier {
        Some(creds_identifier) => {
            let mca_config = db
                .find_config_by_key(format!("mcd_{merchant_id}_{creds_identifier}").as_str())
                .await
                .to_not_found_response(
                    errors::ApiErrorResponse::MerchantConnectorAccountNotFound {
                        id: connector_label.to_string(),
                    },
                )?;

            #[cfg(feature = "kms")]
            let private_key = state
                .kms_secrets
                .jwekey
                .peek()
                .tunnel_private_key
                .as_bytes();

            #[cfg(not(feature = "kms"))]
            let private_key = state.conf.jwekey.tunnel_private_key.as_bytes();

            let decrypted_mca = services::decrypt_jwe(mca_config.config.as_str(), services::KeyIdCheck::SkipKeyIdCheck, private_key, jwe::RSA_OAEP_256)
                                     .await
                                     .change_context(errors::ApiErrorResponse::InternalServerError)
                                     .attach_printable(
                                        "Failed to decrypt merchant_connector_details sent in request and then put in cache",
                                    )?;

            let res = String::into_bytes(decrypted_mca)
                        .parse_struct("MerchantConnectorDetails")
                        .change_context(errors::ApiErrorResponse::InternalServerError)
                        .attach_printable(
                            "Failed to parse merchant_connector_details sent in request and then put in cache",
                        )?;

            Ok(MerchantConnectorAccountType::CacheVal(res))
        }
        None => db
            .find_merchant_connector_account_by_merchant_id_connector_label(
                merchant_id,
                connector_label,
                key_store,
            )
            .await
            .map(MerchantConnectorAccountType::DbVal)
            .change_context(errors::ApiErrorResponse::MerchantConnectorAccountNotFound {
                id: connector_label.to_string(),
            }),
    }
}

/// This function replaces the request and response type of routerdata with the
/// request and response type passed
/// # Arguments
///
/// * `router_data` - original router data
/// * `request` - new request
/// * `response` - new response
pub fn router_data_type_conversion<F1, F2, Req1, Req2, Res1, Res2>(
    router_data: RouterData<F1, Req1, Res1>,
    request: Req2,
    response: Result<Res2, ErrorResponse>,
) -> RouterData<F2, Req2, Res2> {
    RouterData {
        flow: std::marker::PhantomData,
        request,
        response,
        merchant_id: router_data.merchant_id,
        address: router_data.address,
        amount_captured: router_data.amount_captured,
        auth_type: router_data.auth_type,
        connector: router_data.connector,
        connector_auth_type: router_data.connector_auth_type,
        connector_meta_data: router_data.connector_meta_data,
        description: router_data.description,
        payment_id: router_data.payment_id,
        payment_method: router_data.payment_method,
        payment_method_id: router_data.payment_method_id,
        return_url: router_data.return_url,
        status: router_data.status,
        attempt_id: router_data.attempt_id,
        access_token: router_data.access_token,
        session_token: router_data.session_token,
        reference_id: None,
        payment_method_token: router_data.payment_method_token,
        customer_id: router_data.customer_id,
        connector_customer: router_data.connector_customer,
        preprocessing_id: router_data.preprocessing_id,
        recurring_mandate_payment_data: router_data.recurring_mandate_payment_data,
        connector_request_reference_id: router_data.connector_request_reference_id,
        #[cfg(feature = "payouts")]
        payout_method_data: None,
        #[cfg(feature = "payouts")]
        quote_id: None,
        test_mode: router_data.test_mode,
    }
}

pub fn get_attempt_type(
    payment_intent: &storage::PaymentIntent,
    payment_attempt: &storage::PaymentAttempt,
    request: &api::PaymentsRequest,
    action: &str,
) -> RouterResult<AttemptType> {
    match payment_intent.status {
        enums::IntentStatus::Failed => {
            if matches!(
                request.retry_action,
                Some(api_models::enums::RetryAction::ManualRetry)
            ) {
                match payment_attempt.status {
                    enums::AttemptStatus::Started
                    | enums::AttemptStatus::AuthenticationPending
                    | enums::AttemptStatus::AuthenticationSuccessful
                    | enums::AttemptStatus::Authorized
                    | enums::AttemptStatus::Charged
                    | enums::AttemptStatus::Authorizing
                    | enums::AttemptStatus::CodInitiated
                    | enums::AttemptStatus::VoidInitiated
                    | enums::AttemptStatus::CaptureInitiated
                    | enums::AttemptStatus::Unresolved
                    | enums::AttemptStatus::Pending
                    | enums::AttemptStatus::ConfirmationAwaited
                    | enums::AttemptStatus::PartialCharged
                    | enums::AttemptStatus::Voided
                    | enums::AttemptStatus::AutoRefunded
                    | enums::AttemptStatus::PaymentMethodAwaited
                    | enums::AttemptStatus::DeviceDataCollectionPending => {
                        Err(errors::ApiErrorResponse::InternalServerError)
                            .into_report()
                            .attach_printable("Payment Attempt unexpected state")
                    }

                    storage_enums::AttemptStatus::VoidFailed
                    | storage_enums::AttemptStatus::RouterDeclined
                    | storage_enums::AttemptStatus::CaptureFailed =>  Err(report!(errors::ApiErrorResponse::PreconditionFailed {
                        message:
                            format!("You cannot {action} this payment because it has status {}, and the previous attempt has the status {}", payment_intent.status, payment_attempt.status)
                        }
                    )),

                    storage_enums::AttemptStatus::AuthenticationFailed
                    | storage_enums::AttemptStatus::AuthorizationFailed
                    | storage_enums::AttemptStatus::Failure => Ok(AttemptType::New),
                }
            } else {
                Err(report!(errors::ApiErrorResponse::PreconditionFailed {
                        message:
                            format!("You cannot {action} this payment because it has status {}, you can pass `retry_action` as `manual_retry` in request to try this payment again", payment_intent.status)
                        }
                    ))
            }
        }
        enums::IntentStatus::Cancelled
        | enums::IntentStatus::RequiresCapture
        | enums::IntentStatus::Processing
        | enums::IntentStatus::Succeeded => {
            Err(report!(errors::ApiErrorResponse::PreconditionFailed {
                message: format!(
                    "You cannot {action} this payment because it has status {}",
                    payment_intent.status,
                ),
            }))
        }

        enums::IntentStatus::RequiresCustomerAction
        | enums::IntentStatus::RequiresMerchantAction
        | enums::IntentStatus::RequiresPaymentMethod
        | enums::IntentStatus::RequiresConfirmation => Ok(AttemptType::SameOld),
    }
}

#[derive(Debug, Eq, PartialEq, Clone)]
pub enum AttemptType {
    New,
    SameOld,
}

impl AttemptType {
    // The function creates a new payment_attempt from the previous payment attempt but doesn't populate fields like payment_method, error_code etc.
    // Logic to override the fields with data provided in the request should be done after this if required.
    // In case if fields are not overridden by the request then they contain the same data that was in the previous attempt provided it is populated in this function.
    #[inline(always)]
    fn make_new_payment_attempt(
        payment_method_data: &Option<api_models::payments::PaymentMethodData>,
        old_payment_attempt: storage::PaymentAttempt,
        new_attempt_count: i16,
    ) -> storage::PaymentAttemptNew {
        let created_at @ modified_at @ last_synced = Some(common_utils::date_time::now());

        storage::PaymentAttemptNew {
            attempt_id: utils::get_payment_attempt_id(
                &old_payment_attempt.payment_id,
                new_attempt_count,
            ),
            payment_id: old_payment_attempt.payment_id,
            merchant_id: old_payment_attempt.merchant_id,

            // A new payment attempt is getting created so, used the same function which is used to populate status in PaymentCreate Flow.
            status: payment_attempt_status_fsm(payment_method_data, Some(true)),

            amount: old_payment_attempt.amount,
            currency: old_payment_attempt.currency,
            save_to_locker: old_payment_attempt.save_to_locker,

            connector: None,

            error_message: None,
            offer_amount: old_payment_attempt.offer_amount,
            surcharge_amount: old_payment_attempt.surcharge_amount,
            tax_amount: old_payment_attempt.tax_amount,
            payment_method_id: None,
            payment_method: None,
            capture_method: old_payment_attempt.capture_method,
            capture_on: old_payment_attempt.capture_on,
            confirm: old_payment_attempt.confirm,
            authentication_type: old_payment_attempt.authentication_type,
            created_at,
            modified_at,
            last_synced,
            cancellation_reason: None,
            amount_to_capture: old_payment_attempt.amount_to_capture,

            // Once the payment_attempt is authorised then mandate_id is created. If this payment attempt is authorised then mandate_id will be overridden.
            // Since mandate_id is a contract between merchant and customer to debit customers amount adding it to newly created attempt
            mandate_id: old_payment_attempt.mandate_id,

            // The payment could be done from a different browser or same browser, it would probably be overridden by request data.
            browser_info: None,

            error_code: None,
            payment_token: None,
            connector_metadata: None,
            payment_experience: None,
            payment_method_type: None,
            payment_method_data: None,

            // In case it is passed in create and not in confirm,
            business_sub_label: old_payment_attempt.business_sub_label,
            // If the algorithm is entered in Create call from server side, it needs to be populated here, however it could be overridden from the request.
            straight_through_algorithm: old_payment_attempt.straight_through_algorithm,
            mandate_details: old_payment_attempt.mandate_details,
            preprocessing_step_id: None,
            error_reason: None,
            connector_response_reference_id: None,
        }
    }

    pub async fn modify_payment_intent_and_payment_attempt(
        &self,
        request: &api::PaymentsRequest,
        fetched_payment_intent: storage::PaymentIntent,
        fetched_payment_attempt: storage::PaymentAttempt,
        db: &dyn StorageInterface,
        storage_scheme: storage::enums::MerchantStorageScheme,
    ) -> RouterResult<(storage::PaymentIntent, storage::PaymentAttempt)> {
        match self {
            Self::SameOld => Ok((fetched_payment_intent, fetched_payment_attempt)),
            Self::New => {
                let new_attempt_count = fetched_payment_intent.attempt_count + 1;
                let new_payment_attempt = db
                    .insert_payment_attempt(
                        Self::make_new_payment_attempt(
                            &request.payment_method_data,
                            fetched_payment_attempt,
                            new_attempt_count,
                        ),
                        storage_scheme,
                    )
                    .await
                    .to_duplicate_response(errors::ApiErrorResponse::DuplicatePayment {
                        payment_id: fetched_payment_intent.payment_id.to_owned(),
                    })?;

                let updated_payment_intent = db
                    .update_payment_intent(
                        fetched_payment_intent,
                        storage::PaymentIntentUpdate::StatusAndAttemptUpdate {
                            status: payment_intent_status_fsm(
                                &request.payment_method_data,
                                Some(true),
                            ),
                            active_attempt_id: new_payment_attempt.attempt_id.to_owned(),
                            attempt_count: new_attempt_count,
                        },
                        storage_scheme,
                    )
                    .await
                    .to_not_found_response(errors::ApiErrorResponse::PaymentNotFound)?;

                Ok((updated_payment_intent, new_payment_attempt))
            }
        }
    }

    pub async fn get_connector_response(
        &self,
        payment_attempt: &storage::PaymentAttempt,
        db: &dyn StorageInterface,
        storage_scheme: storage::enums::MerchantStorageScheme,
    ) -> RouterResult<storage::ConnectorResponse> {
        match self {
            Self::New => db
                .insert_connector_response(
                    payments::PaymentCreate::make_connector_response(payment_attempt),
                    storage_scheme,
                )
                .await
                .to_duplicate_response(errors::ApiErrorResponse::DuplicatePayment {
                    payment_id: payment_attempt.payment_id.clone(),
                }),
            Self::SameOld => db
                .find_connector_response_by_payment_id_merchant_id_attempt_id(
                    &payment_attempt.payment_id,
                    &payment_attempt.merchant_id,
                    &payment_attempt.attempt_id,
                    storage_scheme,
                )
                .await
                .to_not_found_response(errors::ApiErrorResponse::PaymentNotFound),
        }
    }
}

#[inline(always)]
pub fn is_manual_retry_allowed(
    intent_status: &storage_enums::IntentStatus,
    attempt_status: &storage_enums::AttemptStatus,
    connector_request_reference_id_config: &ConnectorRequestReferenceIdConfig,
    merchant_id: &str,
) -> Option<bool> {
    let is_payment_status_eligible_for_retry = match intent_status {
        enums::IntentStatus::Failed => match attempt_status {
            enums::AttemptStatus::Started
            | enums::AttemptStatus::AuthenticationPending
            | enums::AttemptStatus::AuthenticationSuccessful
            | enums::AttemptStatus::Authorized
            | enums::AttemptStatus::Charged
            | enums::AttemptStatus::Authorizing
            | enums::AttemptStatus::CodInitiated
            | enums::AttemptStatus::VoidInitiated
            | enums::AttemptStatus::CaptureInitiated
            | enums::AttemptStatus::Unresolved
            | enums::AttemptStatus::Pending
            | enums::AttemptStatus::ConfirmationAwaited
            | enums::AttemptStatus::PartialCharged
            | enums::AttemptStatus::Voided
            | enums::AttemptStatus::AutoRefunded
            | enums::AttemptStatus::PaymentMethodAwaited
            | enums::AttemptStatus::DeviceDataCollectionPending => {
                logger::error!("Payment Attempt should not be in this state because Attempt to Intent status mapping doesn't allow it");
                None
            }

            storage_enums::AttemptStatus::VoidFailed
            | storage_enums::AttemptStatus::RouterDeclined
            | storage_enums::AttemptStatus::CaptureFailed => Some(false),

            storage_enums::AttemptStatus::AuthenticationFailed
            | storage_enums::AttemptStatus::AuthorizationFailed
            | storage_enums::AttemptStatus::Failure => Some(true),
        },
        enums::IntentStatus::Cancelled
        | enums::IntentStatus::RequiresCapture
        | enums::IntentStatus::Processing
        | enums::IntentStatus::Succeeded => Some(false),

        enums::IntentStatus::RequiresCustomerAction
        | enums::IntentStatus::RequiresMerchantAction
        | enums::IntentStatus::RequiresPaymentMethod
        | enums::IntentStatus::RequiresConfirmation => None,
    };
    let is_merchant_id_enabled_for_retries = !connector_request_reference_id_config
        .merchant_ids_send_payment_id_as_connector_request_id
        .contains(merchant_id);
    is_payment_status_eligible_for_retry
        .map(|payment_status_check| payment_status_check && is_merchant_id_enabled_for_retries)
}

#[cfg(test)]
mod test {
    #![allow(clippy::unwrap_used)]
    #[test]
    fn test_client_secret_parse() {
        let client_secret1 = "pay_3TgelAms4RQec8xSStjF_secret_fc34taHLw1ekPgNh92qr";
        let client_secret2 = "pay_3Tgel__Ams4RQ_secret_ec8xSStjF_secret_fc34taHLw1ekPgNh92qr";
        let client_secret3 =
            "pay_3Tgel__Ams4RQ_secret_ec8xSStjF_secret__secret_fc34taHLw1ekPgNh92qr";

        assert_eq!(
            "pay_3TgelAms4RQec8xSStjF",
            super::get_payment_id_from_client_secret(client_secret1).unwrap()
        );
        assert_eq!(
            "pay_3Tgel__Ams4RQ_secret_ec8xSStjF",
            super::get_payment_id_from_client_secret(client_secret2).unwrap()
        );
        assert_eq!(
            "pay_3Tgel__Ams4RQ_secret_ec8xSStjF_secret_",
            super::get_payment_id_from_client_secret(client_secret3).unwrap()
        );
    }
}

pub async fn get_additional_payment_data(
    pm_data: &api_models::payments::PaymentMethodData,
    db: &dyn StorageInterface,
) -> api_models::payments::AdditionalPaymentData {
    match pm_data {
        api_models::payments::PaymentMethodData::Card(card_data) => {
            let card_isin = card_data.card_number.clone().get_card_isin();
            let last4 = card_data.card_number.clone().get_last4();
            if card_data.card_issuer.is_some()
                && card_data.card_network.is_some()
                && card_data.card_type.is_some()
                && card_data.card_issuing_country.is_some()
                && card_data.bank_code.is_some()
            {
                api_models::payments::AdditionalPaymentData::Card(Box::new(
                    api_models::payments::AdditionalCardInfo {
                        card_issuer: card_data.card_issuer.to_owned(),
                        card_network: card_data.card_network.clone(),
                        card_type: card_data.card_type.to_owned(),
                        card_issuing_country: card_data.card_issuing_country.to_owned(),
                        bank_code: card_data.bank_code.to_owned(),
                        card_exp_month: card_data.card_exp_month.clone(),
                        card_exp_year: card_data.card_exp_year.clone(),
                        card_holder_name: card_data.card_holder_name.clone(),
                        last4: last4.clone(),
                        card_isin: card_isin.clone(),
                    },
                ))
            } else {
                let card_info = db
                    .get_card_info(&card_isin.clone())
                    .await
                    .map_err(|error| services::logger::warn!(card_info_error=?error))
                    .ok()
                    .flatten()
                    .map(|card_info| {
                        api_models::payments::AdditionalPaymentData::Card(Box::new(
                            api_models::payments::AdditionalCardInfo {
                                card_issuer: card_info.card_issuer,
                                card_network: card_info.card_network.clone(),
                                bank_code: card_info.bank_code,
                                card_type: card_info.card_type,
                                card_issuing_country: card_info.card_issuing_country,
                                last4: last4.clone(),
                                card_isin: card_isin.clone(),
                                card_exp_month: card_data.card_exp_month.clone(),
                                card_exp_year: card_data.card_exp_year.clone(),
                                card_holder_name: card_data.card_holder_name.clone(),
                            },
                        ))
                    });
                card_info.unwrap_or(api_models::payments::AdditionalPaymentData::Card(Box::new(
                    api_models::payments::AdditionalCardInfo {
                        card_issuer: None,
                        card_network: None,
                        bank_code: None,
                        card_type: None,
                        card_issuing_country: None,
                        last4,
                        card_isin,
                        card_exp_month: card_data.card_exp_month.clone(),
                        card_exp_year: card_data.card_exp_year.clone(),
                        card_holder_name: card_data.card_holder_name.clone(),
                    },
                )))
            }
        }
        api_models::payments::PaymentMethodData::BankRedirect(bank_redirect_data) => {
            match bank_redirect_data {
                api_models::payments::BankRedirectData::Eps { bank_name, .. } => {
                    api_models::payments::AdditionalPaymentData::BankRedirect {
                        bank_name: bank_name.to_owned(),
                    }
                }
                api_models::payments::BankRedirectData::Ideal { bank_name, .. } => {
                    api_models::payments::AdditionalPaymentData::BankRedirect {
                        bank_name: bank_name.to_owned(),
                    }
                }
                _ => api_models::payments::AdditionalPaymentData::BankRedirect { bank_name: None },
            }
        }
        api_models::payments::PaymentMethodData::Wallet(_) => {
            api_models::payments::AdditionalPaymentData::Wallet {}
        }
        api_models::payments::PaymentMethodData::PayLater(_) => {
            api_models::payments::AdditionalPaymentData::PayLater {}
        }
        api_models::payments::PaymentMethodData::BankTransfer(_) => {
            api_models::payments::AdditionalPaymentData::BankTransfer {}
        }
        api_models::payments::PaymentMethodData::Crypto(_) => {
            api_models::payments::AdditionalPaymentData::Crypto {}
        }
        api_models::payments::PaymentMethodData::BankDebit(_) => {
            api_models::payments::AdditionalPaymentData::BankDebit {}
        }
        api_models::payments::PaymentMethodData::MandatePayment => {
            api_models::payments::AdditionalPaymentData::MandatePayment {}
        }
        api_models::payments::PaymentMethodData::Reward(_) => {
            api_models::payments::AdditionalPaymentData::Reward {}
        }
        api_models::payments::PaymentMethodData::Upi(_) => {
            api_models::payments::AdditionalPaymentData::Upi {}
        }
<<<<<<< HEAD
        api_models::payments::PaymentMethodData::Voucher(_) => {
            api_models::payments::AdditionalPaymentData::Voucher {}
=======
        api_models::payments::PaymentMethodData::GiftCard(_) => {
            api_models::payments::AdditionalPaymentData::GiftCard {}
>>>>>>> 83696267
        }
    }
}

pub fn validate_customer_access(
    payment_intent: &storage::PaymentIntent,
    auth_flow: services::AuthFlow,
    request: &api::PaymentsRequest,
) -> Result<(), errors::ApiErrorResponse> {
    if auth_flow == services::AuthFlow::Client && request.customer_id.is_some() {
        let is_same_customer = request.customer_id == payment_intent.customer_id;
        if !is_same_customer {
            Err(errors::ApiErrorResponse::GenericUnauthorized {
                message: "Unauthorised access to update customer".to_string(),
            })?;
        }
    }
    Ok(())
}<|MERGE_RESOLUTION|>--- conflicted
+++ resolved
@@ -1279,11 +1279,8 @@
         (pm @ Some(api::PaymentMethodData::BankDebit(_)), _) => Ok(pm.to_owned()),
         (pm @ Some(api::PaymentMethodData::Upi(_)), _) => Ok(pm.to_owned()),
         (pm @ Some(api::PaymentMethodData::Reward(_)), _) => Ok(pm.to_owned()),
-<<<<<<< HEAD
+        (pm @ Some(api::PaymentMethodData::GiftCard(_)), _) => Ok(pm.to_owned()),
         (pm @ Some(api::PaymentMethodData::Voucher(_)), _) => Ok(pm.to_owned()),
-=======
-        (pm @ Some(api::PaymentMethodData::GiftCard(_)), _) => Ok(pm.to_owned()),
->>>>>>> 83696267
         (pm_opt @ Some(pm @ api::PaymentMethodData::BankTransfer(_)), _) => {
             let token = vault::Vault::store_payment_method_data_in_locker(
                 state,
@@ -2618,13 +2615,11 @@
         api_models::payments::PaymentMethodData::Upi(_) => {
             api_models::payments::AdditionalPaymentData::Upi {}
         }
-<<<<<<< HEAD
+        api_models::payments::PaymentMethodData::GiftCard(_) => {
+            api_models::payments::AdditionalPaymentData::GiftCard {}
+        }
         api_models::payments::PaymentMethodData::Voucher(_) => {
             api_models::payments::AdditionalPaymentData::Voucher {}
-=======
-        api_models::payments::PaymentMethodData::GiftCard(_) => {
-            api_models::payments::AdditionalPaymentData::GiftCard {}
->>>>>>> 83696267
         }
     }
 }
