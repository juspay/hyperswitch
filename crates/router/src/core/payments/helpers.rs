use std::borrow::Cow;

use base64::Engine;
use common_utils::{
    ext_traits::{AsyncExt, ByteSliceExt, ValueExt},
    fp_utils, generate_id, pii,
};
use diesel_models::{enums, payment_intent};
// TODO : Evaluate all the helper functions ()
use error_stack::{report, IntoReport, ResultExt};
use josekit::jwe;
use masking::{ExposeInterface, PeekInterface};
use router_env::{instrument, logger, tracing};
use time::Duration;
use uuid::Uuid;

use super::{
    operations::{BoxedOperation, Operation, PaymentResponse},
    CustomerDetails, PaymentData,
};
use crate::{
    configs::settings::Server,
    consts,
    core::{
        errors::{self, CustomResult, RouterResult, StorageErrorExt},
        payment_methods::{cards, vault},
        payments,
    },
    db::StorageInterface,
    routes::{metrics, AppState},
    scheduler::metrics as scheduler_metrics,
    services,
    types::{
        api::{self, admin, enums as api_enums, CustomerAcceptanceExt, MandateValidationFieldsExt},
        domain::{
            self,
            types::{self, AsyncLift},
        },
        storage::{self, enums as storage_enums, ephemeral_key, CustomerUpdate::Update},
        ErrorResponse, RouterData,
    },
    utils::{
        self,
        crypto::{self, SignMessage},
        OptionExt,
    },
};

pub fn create_identity_from_certificate_and_key(
    encoded_certificate: String,
    encoded_certificate_key: String,
) -> Result<reqwest::Identity, error_stack::Report<errors::ApiClientError>> {
    let decoded_certificate = consts::BASE64_ENGINE
        .decode(encoded_certificate)
        .into_report()
        .change_context(errors::ApiClientError::CertificateDecodeFailed)?;

    let decoded_certificate_key = consts::BASE64_ENGINE
        .decode(encoded_certificate_key)
        .into_report()
        .change_context(errors::ApiClientError::CertificateDecodeFailed)?;

    let certificate = String::from_utf8(decoded_certificate)
        .into_report()
        .change_context(errors::ApiClientError::CertificateDecodeFailed)?;

    let certificate_key = String::from_utf8(decoded_certificate_key)
        .into_report()
        .change_context(errors::ApiClientError::CertificateDecodeFailed)?;

    reqwest::Identity::from_pkcs8_pem(certificate.as_bytes(), certificate_key.as_bytes())
        .into_report()
        .change_context(errors::ApiClientError::CertificateDecodeFailed)
}

pub fn filter_mca_based_on_business_details(
    merchant_connector_accounts: Vec<domain::MerchantConnectorAccount>,
    payment_intent: Option<&diesel_models::payment_intent::PaymentIntent>,
) -> Vec<domain::MerchantConnectorAccount> {
    if let Some(payment_intent) = payment_intent {
        merchant_connector_accounts
            .into_iter()
            .filter(|mca| {
                mca.business_country == payment_intent.business_country
                    && mca.business_label == payment_intent.business_label
            })
            .collect::<Vec<_>>()
    } else {
        merchant_connector_accounts
    }
}

pub async fn get_address_for_payment_request(
    db: &dyn StorageInterface,
    req_address: Option<&api::Address>,
    address_id: Option<&str>,
    merchant_id: &str,
    customer_id: Option<&String>,
    merchant_key_store: &domain::MerchantKeyStore,
) -> CustomResult<Option<domain::Address>, errors::ApiErrorResponse> {
    let key = merchant_key_store.key.get_inner().peek();

    Ok(match req_address {
        Some(address) => {
            match address_id {
                Some(id) => {
                    let address_update = async {
                        Ok(storage::AddressUpdate::Update {
                            city: address
                                .address
                                .as_ref()
                                .and_then(|value| value.city.clone()),
                            country: address.address.as_ref().and_then(|value| value.country),
                            line1: address
                                .address
                                .as_ref()
                                .and_then(|value| value.line1.clone())
                                .async_lift(|inner| types::encrypt_optional(inner, key))
                                .await?,
                            line2: address
                                .address
                                .as_ref()
                                .and_then(|value| value.line2.clone())
                                .async_lift(|inner| types::encrypt_optional(inner, key))
                                .await?,
                            line3: address
                                .address
                                .as_ref()
                                .and_then(|value| value.line3.clone())
                                .async_lift(|inner| types::encrypt_optional(inner, key))
                                .await?,
                            state: address
                                .address
                                .as_ref()
                                .and_then(|value| value.state.clone())
                                .async_lift(|inner| types::encrypt_optional(inner, key))
                                .await?,
                            zip: address
                                .address
                                .as_ref()
                                .and_then(|value| value.zip.clone())
                                .async_lift(|inner| types::encrypt_optional(inner, key))
                                .await?,
                            first_name: address
                                .address
                                .as_ref()
                                .and_then(|value| value.first_name.clone())
                                .async_lift(|inner| types::encrypt_optional(inner, key))
                                .await?,
                            last_name: address
                                .address
                                .as_ref()
                                .and_then(|value| value.last_name.clone())
                                .async_lift(|inner| types::encrypt_optional(inner, key))
                                .await?,
                            phone_number: address
                                .phone
                                .as_ref()
                                .and_then(|value| value.number.clone())
                                .async_lift(|inner| types::encrypt_optional(inner, key))
                                .await?,
                            country_code: address
                                .phone
                                .as_ref()
                                .and_then(|value| value.country_code.clone()),
                        })
                    }
                    .await
                    .change_context(errors::ApiErrorResponse::InternalServerError)
                    .attach_printable("Failed while encrypting address")?;
                    Some(
                        db.update_address(id.to_owned(), address_update, merchant_key_store)
                            .await
                            .to_not_found_response(errors::ApiErrorResponse::AddressNotFound)?,
                    )
                }
                None => {
                    // generate a new address here
                    let customer_id = customer_id.get_required_value("customer_id")?;

                    let address_details = address.address.clone().unwrap_or_default();
                    Some(
                        db.insert_address(
                            async {
                                Ok(domain::Address {
                                    phone_number: address
                                        .phone
                                        .as_ref()
                                        .and_then(|a| a.number.clone())
                                        .async_lift(|inner| types::encrypt_optional(inner, key))
                                        .await?,
                                    country_code: address
                                        .phone
                                        .as_ref()
                                        .and_then(|a| a.country_code.clone()),
                                    customer_id: customer_id.to_string(),
                                    merchant_id: merchant_id.to_string(),
                                    address_id: generate_id(consts::ID_LENGTH, "add"),
                                    city: address_details.city,
                                    country: address_details.country,
                                    line1: address_details
                                        .line1
                                        .async_lift(|inner| types::encrypt_optional(inner, key))
                                        .await?,
                                    line2: address_details
                                        .line2
                                        .async_lift(|inner| types::encrypt_optional(inner, key))
                                        .await?,
                                    line3: address_details
                                        .line3
                                        .async_lift(|inner| types::encrypt_optional(inner, key))
                                        .await?,
                                    id: None,
                                    state: address_details
                                        .state
                                        .async_lift(|inner| types::encrypt_optional(inner, key))
                                        .await?,
                                    created_at: common_utils::date_time::now(),
                                    first_name: address_details
                                        .first_name
                                        .async_lift(|inner| types::encrypt_optional(inner, key))
                                        .await?,
                                    last_name: address_details
                                        .last_name
                                        .async_lift(|inner| types::encrypt_optional(inner, key))
                                        .await?,
                                    modified_at: common_utils::date_time::now(),
                                    zip: address_details
                                        .zip
                                        .async_lift(|inner| types::encrypt_optional(inner, key))
                                        .await?,
                                })
                            }
                            .await
                            .change_context(errors::ApiErrorResponse::InternalServerError)
                            .attach_printable("Failed while encrypting address while insert")?,
                            merchant_key_store,
                        )
                        .await
                        .change_context(errors::ApiErrorResponse::InternalServerError)
                        .attach_printable("Failed while inserting new address")?,
                    )
                }
            }
        }
        None => match address_id {
            Some(id) => Some(db.find_address(id, merchant_key_store).await)
                .transpose()
                .to_not_found_response(errors::ApiErrorResponse::AddressNotFound)?,
            None => None,
        },
    })
}

pub async fn get_address_by_id(
    db: &dyn StorageInterface,
    address_id: Option<String>,
    merchant_key_store: &domain::MerchantKeyStore,
) -> CustomResult<Option<domain::Address>, errors::ApiErrorResponse> {
    match address_id {
        None => Ok(None),
        Some(address_id) => Ok(db.find_address(&address_id, merchant_key_store).await.ok()),
    }
}

pub async fn get_token_pm_type_mandate_details(
    state: &AppState,
    request: &api::PaymentsRequest,
    mandate_type: Option<api::MandateTransactionType>,
    merchant_account: &domain::MerchantAccount,
) -> RouterResult<(
    Option<String>,
    Option<storage_enums::PaymentMethod>,
    Option<storage_enums::PaymentMethodType>,
    Option<api::MandateData>,
    Option<payments::RecurringMandatePaymentData>,
    Option<String>,
)> {
    match mandate_type {
        Some(api::MandateTransactionType::NewMandateTransaction) => {
            let setup_mandate = request
                .mandate_data
                .clone()
                .get_required_value("mandate_data")?;
            Ok((
                request.payment_token.to_owned(),
                request.payment_method,
                request.payment_method_type,
                Some(setup_mandate),
                None,
                None,
            ))
        }
        Some(api::MandateTransactionType::RecurringMandateTransaction) => {
            let (
                token_,
                payment_method_,
                recurring_mandate_payment_data,
                payment_method_type_,
                mandate_connector,
            ) = get_token_for_recurring_mandate(state, request, merchant_account).await?;
            Ok((
                token_,
                payment_method_,
                payment_method_type_.or(request.payment_method_type),
                None,
                recurring_mandate_payment_data,
                mandate_connector,
            ))
        }
        None => Ok((
            request.payment_token.to_owned(),
            request.payment_method,
            request.payment_method_type,
            request.mandate_data.clone(),
            None,
            None,
        )),
    }
}

pub async fn get_token_for_recurring_mandate(
    state: &AppState,
    req: &api::PaymentsRequest,
    merchant_account: &domain::MerchantAccount,
) -> RouterResult<(
    Option<String>,
    Option<storage_enums::PaymentMethod>,
    Option<payments::RecurringMandatePaymentData>,
    Option<storage_enums::PaymentMethodType>,
    Option<String>,
)> {
    let db = &*state.store;
    let mandate_id = req.mandate_id.clone().get_required_value("mandate_id")?;

    let mandate = db
        .find_mandate_by_merchant_id_mandate_id(&merchant_account.merchant_id, mandate_id.as_str())
        .await
        .to_not_found_response(errors::ApiErrorResponse::MandateNotFound)?;

    let customer = req.customer_id.clone().get_required_value("customer_id")?;

    let payment_method_id = {
        if mandate.customer_id != customer {
            Err(report!(errors::ApiErrorResponse::PreconditionFailed {
                message: "customer_id must match mandate customer_id".into()
            }))?
        }
        if mandate.mandate_status != storage_enums::MandateStatus::Active {
            Err(report!(errors::ApiErrorResponse::PreconditionFailed {
                message: "mandate is not active".into()
            }))?
        };
        mandate.payment_method_id.clone()
    };
    verify_mandate_details(
        req.amount.get_required_value("amount")?.into(),
        req.currency.get_required_value("currency")?,
        mandate.clone(),
    )?;

    let payment_method = db
        .find_payment_method(payment_method_id.as_str())
        .await
        .to_not_found_response(errors::ApiErrorResponse::PaymentMethodNotFound)?;

    let token = Uuid::new_v4().to_string();
<<<<<<< HEAD
    let locker_id = merchant_account
        .locker_id
        .to_owned()
        .get_required_value("locker_id")?;
    let payment_method_type = payment_method.payment_method_type.clone();
    if let storage_models::enums::PaymentMethod::Card = payment_method.payment_method {
        let _ =
            cards::get_lookup_key_from_locker(state, &token, &payment_method, &locker_id).await?;
=======
    if let diesel_models::enums::PaymentMethod::Card = payment_method.payment_method {
        let _ = cards::get_lookup_key_from_locker(state, &token, &payment_method).await?;
>>>>>>> 05540ea1
        if let Some(payment_method_from_request) = req.payment_method {
            let pm: storage_enums::PaymentMethod = payment_method_from_request;
            if pm != payment_method.payment_method {
                Err(report!(errors::ApiErrorResponse::PreconditionFailed {
                    message:
                        "payment method in request does not match previously provided payment \
                                  method information"
                            .into()
                }))?
            }
        };

        Ok((
            Some(token),
            Some(payment_method.payment_method),
            Some(payments::RecurringMandatePaymentData {
                payment_method_type,
            }),
            payment_method.payment_method_type,
            Some(mandate.connector),
        ))
    } else {
        Ok((
            None,
            Some(payment_method.payment_method),
            Some(payments::RecurringMandatePaymentData {
                payment_method_type,
            }),
            payment_method.payment_method_type,
            Some(mandate.connector),
        ))
    }
}

#[instrument(skip_all)]
/// Check weather the merchant id in the request
/// and merchant id in the merchant account are same.
pub fn validate_merchant_id(
    merchant_id: &str,
    request_merchant_id: Option<&str>,
) -> CustomResult<(), errors::ApiErrorResponse> {
    // Get Merchant Id from the merchant
    // or get from merchant account

    let request_merchant_id = request_merchant_id.unwrap_or(merchant_id);

    utils::when(merchant_id.ne(request_merchant_id), || {
        Err(report!(errors::ApiErrorResponse::PreconditionFailed {
            message: format!(
                "Invalid `merchant_id`: {request_merchant_id} not found in merchant account"
            )
        }))
    })
}

#[instrument(skip_all)]
pub fn validate_request_amount_and_amount_to_capture(
    op_amount: Option<api::Amount>,
    op_amount_to_capture: Option<i64>,
) -> CustomResult<(), errors::ApiErrorResponse> {
    match (op_amount, op_amount_to_capture) {
        (None, _) => Ok(()),
        (Some(_amount), None) => Ok(()),
        (Some(amount), Some(amount_to_capture)) => {
            match amount {
                api::Amount::Value(amount_inner) => {
                    // If both amount and amount to capture is present
                    // then amount to be capture should be less than or equal to request amount
                    utils::when(!amount_to_capture.le(&amount_inner.get()), || {
                        Err(report!(errors::ApiErrorResponse::PreconditionFailed {
                            message: format!(
                            "amount_to_capture is greater than amount capture_amount: {amount_to_capture:?} request_amount: {amount:?}"
                        )
                        }))
                    })
                }
                api::Amount::Zero => {
                    // If the amount is Null but still amount_to_capture is passed this is invalid and
                    Err(report!(errors::ApiErrorResponse::PreconditionFailed {
                        message: "amount_to_capture should not exist for when amount = 0"
                            .to_string()
                    }))
                }
            }
        }
    }
}

#[instrument(skip_all)]
pub fn validate_card_data(
    payment_method_data: Option<api::PaymentMethodData>,
) -> CustomResult<(), errors::ApiErrorResponse> {
    if let Some(api::PaymentMethodData::Card(card)) = payment_method_data {
        let cvc = card.card_cvc.peek().to_string();
        if cvc.len() < 3 || cvc.len() > 4 {
            Err(report!(errors::ApiErrorResponse::PreconditionFailed {
                message: "Invalid card_cvc length".to_string()
            }))?
        }
        let card_cvc = cvc.parse::<u16>().into_report().change_context(
            errors::ApiErrorResponse::InvalidDataValue {
                field_name: "card_cvc",
            },
        )?;
        ::cards::CardSecurityCode::try_from(card_cvc).change_context(
            errors::ApiErrorResponse::PreconditionFailed {
                message: "Invalid Card CVC".to_string(),
            },
        )?;

        let exp_month = card
            .card_exp_month
            .peek()
            .to_string()
            .parse::<u8>()
            .into_report()
            .change_context(errors::ApiErrorResponse::InvalidDataValue {
                field_name: "card_exp_month",
            })?;
        let month = ::cards::CardExpirationMonth::try_from(exp_month).change_context(
            errors::ApiErrorResponse::PreconditionFailed {
                message: "Invalid Expiry Month".to_string(),
            },
        )?;
        let mut year_str = card.card_exp_year.peek().to_string();
        if year_str.len() == 2 {
            year_str = format!("20{}", year_str);
        }
        let exp_year = year_str.parse::<u16>().into_report().change_context(
            errors::ApiErrorResponse::InvalidDataValue {
                field_name: "card_exp_year",
            },
        )?;
        let year = ::cards::CardExpirationYear::try_from(exp_year).change_context(
            errors::ApiErrorResponse::PreconditionFailed {
                message: "Invalid Expiry Year".to_string(),
            },
        )?;

        let card_expiration = ::cards::CardExpiration { month, year };
        let is_expired = card_expiration.is_expired().change_context(
            errors::ApiErrorResponse::PreconditionFailed {
                message: "Invalid card data".to_string(),
            },
        )?;
        if is_expired {
            Err(report!(errors::ApiErrorResponse::PreconditionFailed {
                message: "Card Expired".to_string()
            }))?
        }
    }
    Ok(())
}

pub fn validate_mandate(
    req: impl Into<api::MandateValidationFields>,
    is_confirm_operation: bool,
) -> CustomResult<Option<api::MandateTransactionType>, errors::ApiErrorResponse> {
    let req: api::MandateValidationFields = req.into();
    match req.validate_and_get_mandate_type().change_context(
        errors::ApiErrorResponse::MandateValidationFailed {
            reason: "Expected one out of mandate_id and mandate_data but got both".to_string(),
        },
    )? {
        Some(api::MandateTransactionType::NewMandateTransaction) => {
            validate_new_mandate_request(req, is_confirm_operation)?;
            Ok(Some(api::MandateTransactionType::NewMandateTransaction))
        }
        Some(api::MandateTransactionType::RecurringMandateTransaction) => {
            validate_recurring_mandate(req)?;
            Ok(Some(
                api::MandateTransactionType::RecurringMandateTransaction,
            ))
        }
        None => Ok(None),
    }
}

fn validate_new_mandate_request(
    req: api::MandateValidationFields,
    is_confirm_operation: bool,
) -> RouterResult<()> {
    // We need not check for customer_id in the confirm request if it is already passed
    // in create request

    fp_utils::when(!is_confirm_operation && req.customer_id.is_none(), || {
        Err(report!(errors::ApiErrorResponse::PreconditionFailed {
            message: "`customer_id` is mandatory for mandates".into()
        }))
    })?;

    let mandate_data = req
        .mandate_data
        .clone()
        .get_required_value("mandate_data")?;

    if api_enums::FutureUsage::OnSession
        == req
            .setup_future_usage
            .get_required_value("setup_future_usage")?
    {
        Err(report!(errors::ApiErrorResponse::PreconditionFailed {
            message: "`setup_future_usage` must be `off_session` for mandates".into()
        }))?
    };

    // Only use this validation if the customer_acceptance is present
    if mandate_data
        .customer_acceptance
        .map(|inner| inner.acceptance_type == api::AcceptanceType::Online && inner.online.is_none())
        .unwrap_or(false)
    {
        Err(report!(errors::ApiErrorResponse::PreconditionFailed {
            message: "`mandate_data.customer_acceptance.online` is required when \
                      `mandate_data.customer_acceptance.acceptance_type` is `online`"
                .into()
        }))?
    }

    let mandate_details = match mandate_data.mandate_type {
        Some(api_models::payments::MandateType::SingleUse(details)) => Some(details),
        Some(api_models::payments::MandateType::MultiUse(details)) => details,
        None => None,
    };
    mandate_details.and_then(|md| md.start_date.zip(md.end_date)).map(|(start_date, end_date)|
        utils::when (start_date >= end_date, || {
        Err(report!(errors::ApiErrorResponse::PreconditionFailed {
            message: "`mandate_data.mandate_type.{multi_use|single_use}.start_date` should be greater than  \
            `mandate_data.mandate_type.{multi_use|single_use}.end_date`"
                .into()
        }))
    })).transpose()?;

    Ok(())
}

pub fn validate_customer_id_mandatory_cases(
    has_shipping: bool,
    has_billing: bool,
    has_setup_future_usage: bool,
    customer_id: &Option<String>,
) -> RouterResult<()> {
    match (
        has_shipping,
        has_billing,
        has_setup_future_usage,
        customer_id,
    ) {
        (true, _, _, None) | (_, true, _, None) | (_, _, true, None) => {
            Err(errors::ApiErrorResponse::PreconditionFailed {
                message: "customer_id is mandatory when shipping or billing \
                address is given or when setup_future_usage is given"
                    .to_string(),
            })
            .into_report()
        }
        _ => Ok(()),
    }
}

pub fn create_startpay_url(
    server: &Server,
    payment_attempt: &storage::PaymentAttempt,
    payment_intent: &storage::PaymentIntent,
) -> String {
    format!(
        "{}/payments/redirect/{}/{}/{}",
        server.base_url,
        payment_intent.payment_id,
        payment_intent.merchant_id,
        payment_attempt.attempt_id
    )
}

pub fn create_redirect_url(
    router_base_url: &String,
    payment_attempt: &storage::PaymentAttempt,
    connector_name: &String,
    creds_identifier: Option<&str>,
) -> String {
    let creds_identifier_path = creds_identifier.map_or_else(String::new, |cd| format!("/{}", cd));
    format!(
        "{}/payments/{}/{}/redirect/response/{}",
        router_base_url, payment_attempt.payment_id, payment_attempt.merchant_id, connector_name,
    ) + &creds_identifier_path
}

pub fn create_webhook_url(
    router_base_url: &String,
    merchant_id: &String,
    connector_name: &String,
) -> String {
    format!(
        "{}/webhooks/{}/{}",
        router_base_url, merchant_id, connector_name
    )
}
pub fn create_complete_authorize_url(
    router_base_url: &String,
    payment_attempt: &storage::PaymentAttempt,
    connector_name: &String,
) -> String {
    format!(
        "{}/payments/{}/{}/redirect/complete/{}",
        router_base_url, payment_attempt.payment_id, payment_attempt.merchant_id, connector_name
    )
}

fn validate_recurring_mandate(req: api::MandateValidationFields) -> RouterResult<()> {
    req.mandate_id.check_value_present("mandate_id")?;

    req.customer_id.check_value_present("customer_id")?;

    let confirm = req.confirm.get_required_value("confirm")?;
    if !confirm {
        Err(report!(errors::ApiErrorResponse::PreconditionFailed {
            message: "`confirm` must be `true` for mandates".into()
        }))?
    }

    let off_session = req.off_session.get_required_value("off_session")?;
    if !off_session {
        Err(report!(errors::ApiErrorResponse::PreconditionFailed {
            message: "`off_session` should be `true` for mandates".into()
        }))?
    }

    Ok(())
}

pub fn verify_mandate_details(
    request_amount: i64,
    request_currency: api_enums::Currency,
    mandate: storage::Mandate,
) -> RouterResult<()> {
    match mandate.mandate_type {
        storage_enums::MandateType::SingleUse => utils::when(
            mandate
                .mandate_amount
                .map(|mandate_amount| request_amount > mandate_amount)
                .unwrap_or(true),
            || {
                Err(report!(errors::ApiErrorResponse::MandateValidationFailed {
                    reason: "request amount is greater than mandate amount".to_string()
                }))
            },
        ),
        storage::enums::MandateType::MultiUse => utils::when(
            mandate
                .mandate_amount
                .map(|mandate_amount| {
                    (mandate.amount_captured.unwrap_or(0) + request_amount) > mandate_amount
                })
                .unwrap_or(false),
            || {
                Err(report!(errors::ApiErrorResponse::MandateValidationFailed {
                    reason: "request amount is greater than mandate amount".to_string()
                }))
            },
        ),
    }?;
    utils::when(
        mandate
            .mandate_currency
            .map(|mandate_currency| mandate_currency != request_currency)
            .unwrap_or(false),
        || {
            Err(report!(errors::ApiErrorResponse::MandateValidationFailed {
                reason: "cross currency mandates not supported".to_string()
            }))
        },
    )
}

#[instrument(skip_all)]
pub fn payment_attempt_status_fsm(
    payment_method_data: &Option<api::PaymentMethodData>,
    confirm: Option<bool>,
) -> storage_enums::AttemptStatus {
    match payment_method_data {
        Some(_) => match confirm {
            Some(true) => storage_enums::AttemptStatus::Pending,
            _ => storage_enums::AttemptStatus::ConfirmationAwaited,
        },
        None => storage_enums::AttemptStatus::PaymentMethodAwaited,
    }
}

pub fn payment_intent_status_fsm(
    payment_method_data: &Option<api::PaymentMethodData>,
    confirm: Option<bool>,
) -> storage_enums::IntentStatus {
    match payment_method_data {
        Some(_) => match confirm {
            Some(true) => storage_enums::IntentStatus::RequiresCustomerAction,
            _ => storage_enums::IntentStatus::RequiresConfirmation,
        },
        None => storage_enums::IntentStatus::RequiresPaymentMethod,
    }
}

pub async fn add_domain_task_to_pt<Op>(
    operation: &Op,
    state: &AppState,
    payment_attempt: &storage::PaymentAttempt,
    requeue: bool,
    schedule_time: Option<time::PrimitiveDateTime>,
) -> CustomResult<(), errors::ApiErrorResponse>
where
    Op: std::fmt::Debug,
{
    if check_if_operation_confirm(operation) {
        match schedule_time {
            Some(stime) => {
                if !requeue {
                    scheduler_metrics::TASKS_ADDED_COUNT.add(&metrics::CONTEXT, 1, &[]); // Metrics
                    super::add_process_sync_task(&*state.store, payment_attempt, stime)
                        .await
                        .into_report()
                        .change_context(errors::ApiErrorResponse::InternalServerError)
                        .attach_printable("Failed while adding task to process tracker")
                } else {
                    scheduler_metrics::TASKS_RESET_COUNT.add(&metrics::CONTEXT, 1, &[]); // Metrics
                    super::reset_process_sync_task(&*state.store, payment_attempt, stime)
                        .await
                        .into_report()
                        .change_context(errors::ApiErrorResponse::InternalServerError)
                        .attach_printable("Failed while updating task in process tracker")
                }
            }
            None => Ok(()),
        }
    } else {
        Ok(())
    }
}

pub fn response_operation<'a, F, R>() -> BoxedOperation<'a, F, R>
where
    F: Send + Clone,
    PaymentResponse: Operation<F, R>,
{
    Box::new(PaymentResponse)
}

#[instrument(skip_all)]
pub(crate) async fn get_payment_method_create_request(
    payment_method_data: Option<&api::PaymentMethodData>,
    payment_method: Option<storage_enums::PaymentMethod>,
    payment_method_type: Option<storage_enums::PaymentMethodType>,
    customer: &domain::Customer,
) -> RouterResult<api::PaymentMethodCreate> {
    match payment_method_data {
        Some(pm_data) => match payment_method {
            Some(payment_method) => match pm_data {
                api::PaymentMethodData::Card(card) => {
                    let card_detail = api::CardDetail {
                        card_number: card.card_number.clone(),
                        card_exp_month: card.card_exp_month.clone(),
                        card_exp_year: card.card_exp_year.clone(),
                        card_holder_name: Some(card.card_holder_name.clone()),
                        nick_name: card.nick_name.clone(),
                    };
                    let customer_id = customer.customer_id.clone();
                    let payment_method_request = api::PaymentMethodCreate {
                        payment_method,
                        payment_method_type,
                        payment_method_issuer: card.card_issuer.clone(),
                        payment_method_issuer_code: None,
                        card: Some(card_detail),
                        metadata: None,
                        customer_id: Some(customer_id),
                        card_network: card
                            .card_network
                            .as_ref()
                            .map(|card_network| card_network.to_string()),
                    };
                    Ok(payment_method_request)
                }
                _ => {
                    let payment_method_request = api::PaymentMethodCreate {
                        payment_method,
                        payment_method_type,
                        payment_method_issuer: None,
                        payment_method_issuer_code: None,
                        card: None,
                        metadata: None,
                        customer_id: Some(customer.customer_id.to_owned()),
                        card_network: None,
                    };
                    Ok(payment_method_request)
                }
            },
            None => Err(report!(errors::ApiErrorResponse::MissingRequiredField {
                field_name: "payment_method_type"
            })
            .attach_printable("PaymentMethodType Required")),
        },
        None => Err(report!(errors::ApiErrorResponse::MissingRequiredField {
            field_name: "payment_method_data"
        })
        .attach_printable("PaymentMethodData required Or Card is already saved")),
    }
}

pub async fn get_customer_from_details<F: Clone>(
    db: &dyn StorageInterface,
    customer_id: Option<String>,
    merchant_id: &str,
    payment_data: &mut PaymentData<F>,
    merchant_key_store: &domain::MerchantKeyStore,
) -> CustomResult<Option<domain::Customer>, errors::StorageError> {
    match customer_id {
        None => Ok(None),
        Some(c_id) => {
            let customer = db
                .find_customer_optional_by_customer_id_merchant_id(
                    &c_id,
                    merchant_id,
                    merchant_key_store,
                )
                .await?;
            payment_data.email = payment_data.email.clone().or_else(|| {
                customer.as_ref().and_then(|inner| {
                    inner
                        .email
                        .clone()
                        .map(|encrypted_value| encrypted_value.into())
                })
            });
            Ok(customer)
        }
    }
}

// Checks if the inner values of two options are not equal and throws appropriate error
fn validate_options_for_inequality<T: PartialEq>(
    first_option: Option<&T>,
    second_option: Option<&T>,
    field_name: &str,
) -> Result<(), errors::ApiErrorResponse> {
    fp_utils::when(
        first_option
            .zip(second_option)
            .map(|(value1, value2)| value1 != value2)
            .unwrap_or(false),
        || {
            Err(errors::ApiErrorResponse::PreconditionFailed {
                message: format!("The field name `{field_name}` sent in both places is ambiguous"),
            })
        },
    )
}

// Checks if the customer details are passed in both places
// If so, raise an error
pub fn validate_customer_details_in_request(
    request: &api_models::payments::PaymentsRequest,
) -> Result<(), errors::ApiErrorResponse> {
    if let Some(customer_details) = request.customer.as_ref() {
        validate_options_for_inequality(
            request.customer_id.as_ref(),
            Some(&customer_details.id),
            "customer_id",
        )?;

        validate_options_for_inequality(
            request.email.as_ref(),
            customer_details.email.as_ref(),
            "email",
        )?;

        validate_options_for_inequality(
            request.name.as_ref(),
            customer_details.name.as_ref(),
            "name",
        )?;

        validate_options_for_inequality(
            request.phone.as_ref(),
            customer_details.phone.as_ref(),
            "phone",
        )?;

        validate_options_for_inequality(
            request.phone_country_code.as_ref(),
            customer_details.phone_country_code.as_ref(),
            "phone_country_code",
        )?;
    }

    Ok(())
}

/// Get the customer details from customer field if present
/// or from the individual fields in `PaymentsRequest`
pub fn get_customer_details_from_request(
    request: &api_models::payments::PaymentsRequest,
) -> CustomerDetails {
    let customer_id = request
        .customer
        .as_ref()
        .map(|customer_details| customer_details.id.clone())
        .or(request.customer_id.clone());

    let customer_name = request
        .customer
        .as_ref()
        .and_then(|customer_details| customer_details.name.clone())
        .or(request.name.clone());

    let customer_email = request
        .customer
        .as_ref()
        .and_then(|customer_details| customer_details.email.clone())
        .or(request.email.clone());

    let customer_phone = request
        .customer
        .as_ref()
        .and_then(|customer_details| customer_details.phone.clone())
        .or(request.phone.clone());

    let customer_phone_code = request
        .customer
        .as_ref()
        .and_then(|customer_details| customer_details.phone_country_code.clone())
        .or(request.phone_country_code.clone());

    CustomerDetails {
        customer_id,
        name: customer_name,
        email: customer_email,
        phone: customer_phone,
        phone_country_code: customer_phone_code,
    }
}

pub async fn get_connector_default(
    _state: &AppState,
    request_connector: Option<serde_json::Value>,
) -> CustomResult<api::ConnectorChoice, errors::ApiErrorResponse> {
    Ok(request_connector.map_or(
        api::ConnectorChoice::Decide,
        api::ConnectorChoice::StraightThrough,
    ))
}

#[instrument(skip_all)]
pub async fn create_customer_if_not_exist<'a, F: Clone, R>(
    operation: BoxedOperation<'a, F, R>,
    db: &dyn StorageInterface,
    payment_data: &mut PaymentData<F>,
    req: Option<CustomerDetails>,
    merchant_id: &str,
    key_store: &domain::MerchantKeyStore,
) -> CustomResult<(BoxedOperation<'a, F, R>, Option<domain::Customer>), errors::StorageError> {
    let request_customer_details = req
        .get_required_value("customer")
        .change_context(errors::StorageError::ValueNotFound("customer".to_owned()))?;

    let customer_id = request_customer_details
        .customer_id
        .or(payment_data.payment_intent.customer_id.clone());

    let optional_customer = match customer_id {
        Some(customer_id) => {
            let customer_data = db
                .find_customer_optional_by_customer_id_merchant_id(
                    &customer_id,
                    merchant_id,
                    key_store,
                )
                .await?;

            Some(match customer_data {
                Some(c) => {
                    // Update the customer data if new data is passed in the request
                    if request_customer_details.email.is_some()
                        | request_customer_details.name.is_some()
                        | request_customer_details.phone.is_some()
                        | request_customer_details.phone_country_code.is_some()
                    {
                        let key = key_store.key.get_inner().peek();
                        let customer_update = async {
                            Ok(Update {
                                name: request_customer_details
                                    .name
                                    .async_lift(|inner| types::encrypt_optional(inner, key))
                                    .await?,
                                email: request_customer_details
                                    .email
                                    .clone()
                                    .async_lift(|inner| {
                                        types::encrypt_optional(
                                            inner.map(|inner| inner.expose()),
                                            key,
                                        )
                                    })
                                    .await?,
                                phone: request_customer_details
                                    .phone
                                    .clone()
                                    .async_lift(|inner| types::encrypt_optional(inner, key))
                                    .await?,
                                phone_country_code: request_customer_details.phone_country_code,
                                description: None,
                                connector_customer: None,
                                metadata: None,
                            })
                        }
                        .await
                        .change_context(errors::StorageError::SerializationFailed)
                        .attach_printable("Failed while encrypting Customer while Update")?;

                        db.update_customer_by_customer_id_merchant_id(
                            customer_id,
                            merchant_id.to_string(),
                            customer_update,
                            key_store,
                        )
                        .await
                    } else {
                        Ok(c)
                    }
                }
                None => {
                    let new_customer = async {
                        let key = key_store.key.get_inner().peek();
                        Ok(domain::Customer {
                            customer_id: customer_id.to_string(),
                            merchant_id: merchant_id.to_string(),
                            name: request_customer_details
                                .name
                                .async_lift(|inner| types::encrypt_optional(inner, key))
                                .await?,
                            email: request_customer_details
                                .email
                                .clone()
                                .async_lift(|inner| {
                                    types::encrypt_optional(inner.map(|inner| inner.expose()), key)
                                })
                                .await?,
                            phone: request_customer_details
                                .phone
                                .clone()
                                .async_lift(|inner| types::encrypt_optional(inner, key))
                                .await?,
                            phone_country_code: request_customer_details.phone_country_code.clone(),
                            description: None,
                            created_at: common_utils::date_time::now(),
                            id: None,
                            metadata: None,
                            modified_at: common_utils::date_time::now(),
                            connector_customer: None,
                        })
                    }
                    .await
                    .change_context(errors::StorageError::SerializationFailed)
                    .attach_printable("Failed while encrypting Customer while insert")?;
                    metrics::CUSTOMER_CREATED.add(&metrics::CONTEXT, 1, &[]);
                    db.insert_customer(new_customer, key_store).await
                }
            })
        }
        None => match &payment_data.payment_intent.customer_id {
            None => None,
            Some(customer_id) => db
                .find_customer_optional_by_customer_id_merchant_id(
                    customer_id,
                    merchant_id,
                    key_store,
                )
                .await?
                .map(Ok),
        },
    };
    Ok((
        operation,
        match optional_customer {
            Some(customer) => {
                let customer = customer?;

                payment_data.payment_intent.customer_id = Some(customer.customer_id.clone());
                payment_data.email = payment_data.email.clone().or_else(|| {
                    customer
                        .email
                        .clone()
                        .map(|encrypted_value| encrypted_value.into())
                });

                Some(customer)
            }
            None => None,
        },
    ))
}

pub async fn make_pm_data<'a, F: Clone, R>(
    operation: BoxedOperation<'a, F, R>,
    state: &'a AppState,
    payment_data: &mut PaymentData<F>,
) -> RouterResult<(BoxedOperation<'a, F, R>, Option<api::PaymentMethodData>)> {
    let request = &payment_data.payment_method_data;
    let token = payment_data.token.clone();
    let hyperswitch_token = if let Some(token) = token {
        let redis_conn = state.store.get_redis_conn();
        let key = format!(
            "pm_token_{}_{}_hyperswitch",
            token,
            payment_data
                .payment_attempt
                .payment_method
                .to_owned()
                .get_required_value("payment_method")?,
        );

        let hyperswitch_token_option = redis_conn
            .get_key::<Option<String>>(&key)
            .await
            .change_context(errors::ApiErrorResponse::InternalServerError)
            .attach_printable("Failed to fetch the token from redis")?;

        hyperswitch_token_option.or(Some(token))
    } else {
        None
    };

    let card_cvc = payment_data.card_cvc.clone();

    // TODO: Handle case where payment method and token both are present in request properly.
    let payment_method = match (request, hyperswitch_token) {
        (_, Some(hyperswitch_token)) => {
            let (pm, supplementary_data) = vault::Vault::get_payment_method_data_from_locker(
                state,
                &hyperswitch_token,
            )
            .await
            .attach_printable(
                "Payment method for given token not found or there was a problem fetching it",
            )?;

            utils::when(
                supplementary_data
                    .customer_id
                    .ne(&payment_data.payment_intent.customer_id),
                || {
                    Err(errors::ApiErrorResponse::PreconditionFailed { message: "customer associated with payment method and customer passed in payment are not same".into() })
                },
            )?;

            Ok::<_, error_stack::Report<errors::ApiErrorResponse>>(match pm.clone() {
                Some(api::PaymentMethodData::Card(card)) => {
                    payment_data.payment_attempt.payment_method =
                        Some(storage_enums::PaymentMethod::Card);
                    if let Some(cvc) = card_cvc {
                        let mut updated_card = card;
                        updated_card.card_cvc = cvc;
                        let updated_pm = api::PaymentMethodData::Card(updated_card);
                        vault::Vault::store_payment_method_data_in_locker(
                            state,
                            Some(hyperswitch_token),
                            &updated_pm,
                            payment_data.payment_intent.customer_id.to_owned(),
                            enums::PaymentMethod::Card,
                        )
                        .await?;
                        Some(updated_pm)
                    } else {
                        pm
                    }
                }

                Some(api::PaymentMethodData::Wallet(_)) => {
                    payment_data.payment_attempt.payment_method =
                        Some(storage_enums::PaymentMethod::Wallet);
                    pm
                }

                Some(api::PaymentMethodData::BankTransfer(_)) => {
                    payment_data.payment_attempt.payment_method =
                        Some(storage_enums::PaymentMethod::BankTransfer);
                    pm
                }
                Some(_) => Err(errors::ApiErrorResponse::InternalServerError)
                    .into_report()
                    .attach_printable(
                        "Payment method received from locker is unsupported by locker",
                    )?,

                None => None,
            })
        }
        (pm_opt @ Some(pm @ api::PaymentMethodData::Card(_)), _) => {
            let token = vault::Vault::store_payment_method_data_in_locker(
                state,
                None,
                pm,
                payment_data.payment_intent.customer_id.to_owned(),
                enums::PaymentMethod::Card,
            )
            .await?;
            payment_data.token = Some(token);
            Ok(pm_opt.to_owned())
        }
        (pm @ Some(api::PaymentMethodData::PayLater(_)), _) => Ok(pm.to_owned()),
        (pm @ Some(api::PaymentMethodData::BankRedirect(_)), _) => Ok(pm.to_owned()),
        (pm @ Some(api::PaymentMethodData::Crypto(_)), _) => Ok(pm.to_owned()),
        (pm @ Some(api::PaymentMethodData::BankDebit(_)), _) => Ok(pm.to_owned()),
        (pm @ Some(api::PaymentMethodData::Upi(_)), _) => Ok(pm.to_owned()),
        (pm @ Some(api::PaymentMethodData::Reward(_)), _) => Ok(pm.to_owned()),
        (pm_opt @ Some(pm @ api::PaymentMethodData::BankTransfer(_)), _) => {
            let token = vault::Vault::store_payment_method_data_in_locker(
                state,
                None,
                pm,
                payment_data.payment_intent.customer_id.to_owned(),
                enums::PaymentMethod::BankTransfer,
            )
            .await?;
            payment_data.token = Some(token);
            Ok(pm_opt.to_owned())
        }
        (pm_opt @ Some(pm @ api::PaymentMethodData::Wallet(_)), _) => {
            let token = vault::Vault::store_payment_method_data_in_locker(
                state,
                None,
                pm,
                payment_data.payment_intent.customer_id.to_owned(),
                enums::PaymentMethod::Wallet,
            )
            .await?;
            payment_data.token = Some(token);
            Ok(pm_opt.to_owned())
        }
        _ => Ok(None),
    }?;

    Ok((operation, payment_method))
}

#[instrument(skip_all)]
pub(crate) fn validate_capture_method(
    capture_method: storage_enums::CaptureMethod,
) -> RouterResult<()> {
    utils::when(
        capture_method == storage_enums::CaptureMethod::Automatic,
        || {
            Err(report!(errors::ApiErrorResponse::PaymentUnexpectedState {
                field_name: "capture_method".to_string(),
                current_flow: "captured".to_string(),
                current_value: capture_method.to_string(),
                states: "manual_single, manual_multiple, scheduled".to_string()
            }))
        },
    )
}

#[instrument(skip_all)]
pub(crate) fn validate_status(status: storage_enums::IntentStatus) -> RouterResult<()> {
    utils::when(
        status != storage_enums::IntentStatus::RequiresCapture,
        || {
            Err(report!(errors::ApiErrorResponse::PaymentUnexpectedState {
                field_name: "payment.status".to_string(),
                current_flow: "captured".to_string(),
                current_value: status.to_string(),
                states: "requires_capture".to_string()
            }))
        },
    )
}

#[instrument(skip_all)]
pub(crate) fn validate_amount_to_capture(
    amount: i64,
    amount_to_capture: Option<i64>,
) -> RouterResult<()> {
    utils::when(
        amount_to_capture.is_some() && (Some(amount) < amount_to_capture),
        || {
            Err(report!(errors::ApiErrorResponse::InvalidRequestData {
                message: "amount_to_capture is greater than amount".to_string()
            }))
        },
    )
}

#[instrument(skip_all)]
pub(crate) fn validate_payment_method_fields_present(
    req: &api::PaymentsRequest,
) -> RouterResult<()> {
    utils::when(
        req.payment_method.is_none() && req.payment_method_data.is_some(),
        || {
            Err(errors::ApiErrorResponse::MissingRequiredField {
                field_name: "payment_method",
            })
        },
    )?;

    utils::when(
        req.payment_method.is_some()
            && req.payment_method_data.is_none()
            && req.payment_token.is_none(),
        || {
            Err(errors::ApiErrorResponse::MissingRequiredField {
                field_name: "payment_method_data",
            })
        },
    )?;

    Ok(())
}

pub fn check_force_psync_precondition(
    status: &storage_enums::AttemptStatus,
    connector_transaction_id: &Option<String>,
) -> bool {
    !matches!(
        status,
        storage_enums::AttemptStatus::Charged
            | storage_enums::AttemptStatus::AutoRefunded
            | storage_enums::AttemptStatus::Voided
            | storage_enums::AttemptStatus::CodInitiated
            | storage_enums::AttemptStatus::Authorized
            | storage_enums::AttemptStatus::Started
            | storage_enums::AttemptStatus::Failure
    ) && connector_transaction_id.is_some()
}

pub fn append_option<T, U, F, V>(func: F, option1: Option<T>, option2: Option<U>) -> Option<V>
where
    F: FnOnce(T, U) -> V,
{
    Some(func(option1?, option2?))
}

#[cfg(feature = "olap")]
pub(super) async fn filter_by_constraints(
    db: &dyn StorageInterface,
    constraints: &api::PaymentListConstraints,
    merchant_id: &str,
    storage_scheme: storage_enums::MerchantStorageScheme,
) -> CustomResult<Vec<storage::PaymentIntent>, errors::StorageError> {
    let result = db
        .filter_payment_intent_by_constraints(merchant_id, constraints, storage_scheme)
        .await?;
    Ok(result)
}

#[cfg(feature = "olap")]
pub(super) fn validate_payment_list_request(
    req: &api::PaymentListConstraints,
) -> CustomResult<(), errors::ApiErrorResponse> {
    utils::when(req.limit > 100 || req.limit < 1, || {
        Err(errors::ApiErrorResponse::InvalidRequestData {
            message: "limit should be in between 1 and 100".to_string(),
        })
    })?;
    Ok(())
}

pub fn get_handle_response_url(
    payment_id: String,
    merchant_account: &domain::MerchantAccount,
    response: api::PaymentsResponse,
    connector: String,
) -> RouterResult<api::RedirectionResponse> {
    let payments_return_url = response.return_url.as_ref();

    let redirection_response = make_pg_redirect_response(payment_id, &response, connector);

    let return_url = make_merchant_url_with_response(
        merchant_account,
        redirection_response,
        payments_return_url,
        response.client_secret.as_ref(),
    )
    .attach_printable("Failed to make merchant url with response")?;

    make_url_with_signature(&return_url, merchant_account)
}

pub fn make_merchant_url_with_response(
    merchant_account: &domain::MerchantAccount,
    redirection_response: api::PgRedirectResponse,
    request_return_url: Option<&String>,
    client_secret: Option<&masking::Secret<String>>,
) -> RouterResult<String> {
    // take return url if provided in the request else use merchant return url
    let url = request_return_url
        .or(merchant_account.return_url.as_ref())
        .get_required_value("return_url")?;

    let status_check = redirection_response.status;

    let payment_client_secret = client_secret
        .ok_or(errors::ApiErrorResponse::InternalServerError)
        .into_report()
        .attach_printable("Expected client secret to be `Some`")?;

    let merchant_url_with_response = if merchant_account.redirect_to_merchant_with_http_post {
        url::Url::parse_with_params(
            url,
            &[
                ("status", status_check.to_string()),
                (
                    "payment_intent_client_secret",
                    payment_client_secret.peek().to_string(),
                ),
            ],
        )
        .into_report()
        .change_context(errors::ApiErrorResponse::InternalServerError)
        .attach_printable("Unable to parse the url with param")?
    } else {
        let amount = redirection_response.amount.get_required_value("amount")?;
        url::Url::parse_with_params(
            url,
            &[
                ("status", status_check.to_string()),
                (
                    "payment_intent_client_secret",
                    payment_client_secret.peek().to_string(),
                ),
                ("amount", amount.to_string()),
            ],
        )
        .into_report()
        .change_context(errors::ApiErrorResponse::InternalServerError)
        .attach_printable("Unable to parse the url with param")?
    };

    Ok(merchant_url_with_response.to_string())
}

pub async fn make_ephemeral_key(
    state: &AppState,
    customer_id: String,
    merchant_id: String,
) -> errors::RouterResponse<ephemeral_key::EphemeralKey> {
    let store = &state.store;
    let id = utils::generate_id(consts::ID_LENGTH, "eki");
    let secret = format!("epk_{}", &Uuid::new_v4().simple().to_string());
    let ek = ephemeral_key::EphemeralKeyNew {
        id,
        customer_id,
        merchant_id,
        secret,
    };
    let ek = store
        .create_ephemeral_key(ek, state.conf.eph_key.validity)
        .await
        .change_context(errors::ApiErrorResponse::InternalServerError)
        .attach_printable("Unable to create ephemeral key")?;
    Ok(services::ApplicationResponse::Json(ek))
}

pub async fn delete_ephemeral_key(
    store: &dyn StorageInterface,
    ek_id: String,
) -> errors::RouterResponse<ephemeral_key::EphemeralKey> {
    let ek = store
        .delete_ephemeral_key(&ek_id)
        .await
        .change_context(errors::ApiErrorResponse::InternalServerError)
        .attach_printable("Unable to delete ephemeral key")?;
    Ok(services::ApplicationResponse::Json(ek))
}

pub fn make_pg_redirect_response(
    payment_id: String,
    response: &api::PaymentsResponse,
    connector: String,
) -> api::PgRedirectResponse {
    api::PgRedirectResponse {
        payment_id,
        status: response.status,
        gateway_id: connector,
        customer_id: response.customer_id.to_owned(),
        amount: Some(response.amount),
    }
}

pub fn make_url_with_signature(
    redirect_url: &str,
    merchant_account: &domain::MerchantAccount,
) -> RouterResult<api::RedirectionResponse> {
    let mut url = url::Url::parse(redirect_url)
        .into_report()
        .change_context(errors::ApiErrorResponse::InternalServerError)
        .attach_printable("Unable to parse the url")?;

    let mut base_url = url.clone();
    base_url.query_pairs_mut().clear();

    let url = if merchant_account.enable_payment_response_hash {
        let key = merchant_account
            .payment_response_hash_key
            .as_ref()
            .get_required_value("payment_response_hash_key")?;
        let signature = hmac_sha512_sorted_query_params(
            &mut url.query_pairs().collect::<Vec<_>>(),
            key.as_str(),
        )?;

        url.query_pairs_mut()
            .append_pair("signature", &signature)
            .append_pair("signature_algorithm", "HMAC-SHA512");
        url.to_owned()
    } else {
        url.to_owned()
    };

    let parameters = url
        .query_pairs()
        .collect::<Vec<_>>()
        .iter()
        .map(|(key, value)| (key.clone().into_owned(), value.clone().into_owned()))
        .collect::<Vec<_>>();

    Ok(api::RedirectionResponse {
        return_url: base_url.to_string(),
        params: parameters,
        return_url_with_query_params: url.to_string(),
        http_method: if merchant_account.redirect_to_merchant_with_http_post {
            services::Method::Post.to_string()
        } else {
            services::Method::Get.to_string()
        },
        headers: Vec::new(),
    })
}

pub fn hmac_sha512_sorted_query_params(
    params: &mut [(Cow<'_, str>, Cow<'_, str>)],
    key: &str,
) -> RouterResult<String> {
    params.sort();
    let final_string = params
        .iter()
        .map(|(key, value)| format!("{key}={value}"))
        .collect::<Vec<_>>()
        .join("&");

    let signature = crypto::HmacSha512::sign_message(
        &crypto::HmacSha512,
        key.as_bytes(),
        final_string.as_bytes(),
    )
    .change_context(errors::ApiErrorResponse::InternalServerError)
    .attach_printable("Failed to sign the message")?;

    Ok(hex::encode(signature))
}

pub fn check_if_operation_confirm<Op: std::fmt::Debug>(operations: Op) -> bool {
    format!("{operations:?}") == "PaymentConfirm"
}

#[allow(clippy::too_many_arguments)]
pub fn generate_mandate(
    merchant_id: String,
    connector: String,
    setup_mandate_details: Option<api::MandateData>,
    customer: &Option<domain::Customer>,
    payment_method_id: String,
    connector_mandate_id: Option<pii::SecretSerdeValue>,
    network_txn_id: Option<String>,
    payment_method_data_option: Option<api_models::payments::PaymentMethodData>,
) -> CustomResult<Option<storage::MandateNew>, errors::ApiErrorResponse> {
    match (setup_mandate_details, customer) {
        (Some(data), Some(cus)) => {
            let mandate_id = utils::generate_id(consts::ID_LENGTH, "man");

            // The construction of the mandate new must be visible
            let mut new_mandate = storage::MandateNew::default();

            let customer_acceptance = data
                .customer_acceptance
                .get_required_value("customer_acceptance")?;
            new_mandate
                .set_mandate_id(mandate_id)
                .set_customer_id(cus.customer_id.clone())
                .set_merchant_id(merchant_id)
                .set_payment_method_id(payment_method_id)
                .set_connector(connector)
                .set_mandate_status(storage_enums::MandateStatus::Active)
                .set_connector_mandate_ids(connector_mandate_id)
                .set_network_transaction_id(network_txn_id)
                .set_customer_ip_address(
                    customer_acceptance
                        .get_ip_address()
                        .map(masking::Secret::new),
                )
                .set_customer_user_agent(customer_acceptance.get_user_agent())
                .set_customer_accepted_at(Some(customer_acceptance.get_accepted_at()))
                .set_metadata(payment_method_data_option.map(|payment_method_data| {
                    pii::SecretSerdeValue::new(
                        serde_json::to_value(payment_method_data).unwrap_or_default(),
                    )
                }));

            Ok(Some(
                match data.mandate_type.get_required_value("mandate_type")? {
                    api::MandateType::SingleUse(data) => new_mandate
                        .set_mandate_amount(Some(data.amount))
                        .set_mandate_currency(Some(data.currency))
                        .set_mandate_type(storage_enums::MandateType::SingleUse)
                        .to_owned(),

                    api::MandateType::MultiUse(op_data) => match op_data {
                        Some(data) => new_mandate
                            .set_mandate_amount(Some(data.amount))
                            .set_mandate_currency(Some(data.currency))
                            .set_start_date(data.start_date)
                            .set_end_date(data.end_date),
                        // .set_metadata(data.metadata),
                        // we are storing PaymentMethodData in metadata of mandate
                        None => &mut new_mandate,
                    }
                    .set_mandate_type(storage_enums::MandateType::MultiUse)
                    .to_owned(),
                },
            ))
        }
        (_, _) => Ok(None),
    }
}

// A function to manually authenticate the client secret with intent fulfillment time
pub(crate) fn authenticate_client_secret(
    request_client_secret: Option<&String>,
    payment_intent: &payment_intent::PaymentIntent,
    merchant_intent_fulfillment_time: Option<i64>,
) -> Result<(), errors::ApiErrorResponse> {
    match (request_client_secret, &payment_intent.client_secret) {
        (Some(req_cs), Some(pi_cs)) => {
            if req_cs != pi_cs {
                Err(errors::ApiErrorResponse::ClientSecretInvalid)
            } else {
                //This is done to check whether the merchant_account's intent fulfillment time has expired or not
                let payment_intent_fulfillment_deadline =
                    payment_intent.created_at.saturating_add(Duration::seconds(
                        merchant_intent_fulfillment_time
                            .unwrap_or(consts::DEFAULT_FULFILLMENT_TIME),
                    ));
                let current_timestamp = common_utils::date_time::now();
                fp_utils::when(
                    current_timestamp > payment_intent_fulfillment_deadline,
                    || Err(errors::ApiErrorResponse::ClientSecretExpired),
                )
            }
        }
        // If there is no client in payment intent, then it has expired
        (Some(_), None) => Err(errors::ApiErrorResponse::ClientSecretExpired),
        _ => Ok(()),
    }
}

pub(crate) fn validate_payment_status_against_not_allowed_statuses(
    intent_status: &storage_enums::IntentStatus,
    not_allowed_statuses: &[storage_enums::IntentStatus],
    action: &'static str,
) -> Result<(), errors::ApiErrorResponse> {
    fp_utils::when(not_allowed_statuses.contains(intent_status), || {
        Err(errors::ApiErrorResponse::PreconditionFailed {
            message: format!(
                "You cannot {action} this payment because it has status {intent_status}",
            ),
        })
    })
}

pub(crate) fn validate_pm_or_token_given(
    payment_method: &Option<api_enums::PaymentMethod>,
    payment_method_data: &Option<api::PaymentMethodData>,
    payment_method_type: &Option<api_enums::PaymentMethodType>,
    mandate_type: &Option<api::MandateTransactionType>,
    token: &Option<String>,
) -> Result<(), errors::ApiErrorResponse> {
    utils::when(
        !matches!(
            payment_method_type,
            Some(api_enums::PaymentMethodType::Paypal)
        ) && !matches!(
            mandate_type,
            Some(api::MandateTransactionType::RecurringMandateTransaction)
        ) && token.is_none()
            && (payment_method_data.is_none() || payment_method.is_none()),
        || {
            Err(errors::ApiErrorResponse::InvalidRequestData {
                message: "A payment token or payment method data is required".to_string(),
            })
        },
    )
}

// A function to perform database lookup and then verify the client secret
pub async fn verify_payment_intent_time_and_client_secret(
    db: &dyn StorageInterface,
    merchant_account: &domain::MerchantAccount,
    client_secret: Option<String>,
) -> error_stack::Result<Option<storage::PaymentIntent>, errors::ApiErrorResponse> {
    client_secret
        .async_map(|cs| async move {
            let payment_id = get_payment_id_from_client_secret(&cs)?;

            let payment_intent = db
                .find_payment_intent_by_payment_id_merchant_id(
                    &payment_id,
                    &merchant_account.merchant_id,
                    merchant_account.storage_scheme,
                )
                .await
                .change_context(errors::ApiErrorResponse::PaymentNotFound)?;

            authenticate_client_secret(
                Some(&cs),
                &payment_intent,
                merchant_account.intent_fulfillment_time,
            )?;
            Ok(payment_intent)
        })
        .await
        .transpose()
}

fn connector_needs_business_sub_label(connector_name: &str) -> bool {
    let connectors_list = [api_models::enums::Connector::Cybersource];
    connectors_list
        .map(|connector| connector.to_string())
        .contains(&connector_name.to_string())
}

/// Create the connector label
/// {connector_name}_{country}_{business_label}
pub fn get_connector_label(
    business_country: api_models::enums::CountryAlpha2,
    business_label: &str,
    business_sub_label: Option<&String>,
    connector_name: &str,
) -> String {
    let mut connector_label = format!("{connector_name}_{business_country}_{business_label}");

    // Business sub label is currently being used only for cybersource
    // To ensure backwards compatibality, cybersource mca's created before this change
    // will have the business_sub_label value as default.
    //
    // Even when creating the connector account, if no sub label is provided, default will be used
    if connector_needs_business_sub_label(connector_name) {
        if let Some(sub_label) = business_sub_label {
            connector_label.push_str(&format!("_{sub_label}"));
        } else {
            connector_label.push_str("_default"); // For backwards compatibality
        }
    }

    connector_label
}

/// Do lazy parsing of primary business details
/// If both country and label are passed, no need to parse business details from merchant_account
/// If any one is missing, get it from merchant_account
/// If there is more than one label or country configured in merchant account, then
/// passing business details for payment is mandatory to avoid ambiguity
pub fn get_business_details(
    business_country: Option<api_enums::CountryAlpha2>,
    business_label: Option<&String>,
    merchant_account: &domain::MerchantAccount,
) -> RouterResult<(api_enums::CountryAlpha2, String)> {
    let (business_country, business_label) = match business_country.zip(business_label) {
        Some((business_country, business_label)) => {
            (business_country.to_owned(), business_label.to_owned())
        }
        None => {
            // Parse the primary business details from merchant account
            let primary_business_details: Vec<api_models::admin::PrimaryBusinessDetails> =
                merchant_account
                    .primary_business_details
                    .clone()
                    .parse_value("PrimaryBusinessDetails")
                    .change_context(errors::ApiErrorResponse::InternalServerError)
                    .attach_printable("failed to parse primary business details")?;

            if primary_business_details.len() == 1 {
                let primary_business_details = primary_business_details.first().ok_or(
                    errors::ApiErrorResponse::MissingRequiredField {
                        field_name: "primary_business_details",
                    },
                )?;
                (
                    business_country.unwrap_or_else(|| primary_business_details.country.to_owned()),
                    business_label
                        .map(ToString::to_string)
                        .unwrap_or_else(|| primary_business_details.business.to_owned()),
                )
            } else {
                // If primary business details are not present or more than one
                Err(report!(errors::ApiErrorResponse::MissingRequiredField {
                    field_name: "business_country, business_label"
                }))?
            }
        }
    };

    Ok((business_country, business_label))
}

#[inline]
pub(crate) fn get_payment_id_from_client_secret(cs: &str) -> RouterResult<String> {
    let (payment_id, _) = cs
        .rsplit_once("_secret_")
        .ok_or(errors::ApiErrorResponse::ClientSecretInvalid)
        .into_report()?;
    Ok(payment_id.to_string())
}

#[cfg(test)]
mod tests {
    use super::*;

    #[test]
    fn test_authenticate_client_secret_fulfillment_time_not_expired() {
        let payment_intent = payment_intent::PaymentIntent {
            id: 21,
            payment_id: "23".to_string(),
            merchant_id: "22".to_string(),
            status: storage_enums::IntentStatus::RequiresCapture,
            amount: 200,
            currency: None,
            amount_captured: None,
            customer_id: None,
            description: None,
            return_url: None,
            metadata: None,
            connector_id: None,
            shipping_address_id: None,
            billing_address_id: None,
            statement_descriptor_name: None,
            statement_descriptor_suffix: None,
            created_at: common_utils::date_time::now(),
            modified_at: common_utils::date_time::now(),
            last_synced: None,
            setup_future_usage: None,
            off_session: None,
            client_secret: Some("1".to_string()),
            active_attempt_id: "nopes".to_string(),
            business_country: storage_enums::CountryAlpha2::AG,
            business_label: "no".to_string(),
            order_details: None,
            allowed_payment_method_types: None,
            connector_metadata: None,
            feature_metadata: None,
            attempt_count: 1,
        };
        let req_cs = Some("1".to_string());
        let merchant_fulfillment_time = Some(900);
        assert!(authenticate_client_secret(
            req_cs.as_ref(),
            &payment_intent,
            merchant_fulfillment_time
        )
        .is_ok()); // Check if the result is an Ok variant
    }

    #[test]
    fn test_authenticate_client_secret_fulfillment_time_expired() {
        let payment_intent = payment_intent::PaymentIntent {
            id: 21,
            payment_id: "23".to_string(),
            merchant_id: "22".to_string(),
            status: storage_enums::IntentStatus::RequiresCapture,
            amount: 200,
            currency: None,
            amount_captured: None,
            customer_id: None,
            description: None,
            return_url: None,
            metadata: None,
            connector_id: None,
            shipping_address_id: None,
            billing_address_id: None,
            statement_descriptor_name: None,
            statement_descriptor_suffix: None,
            created_at: common_utils::date_time::now().saturating_sub(Duration::seconds(20)),
            modified_at: common_utils::date_time::now(),
            last_synced: None,
            setup_future_usage: None,
            off_session: None,
            client_secret: Some("1".to_string()),
            active_attempt_id: "nopes".to_string(),
            business_country: storage_enums::CountryAlpha2::AG,
            business_label: "no".to_string(),
            order_details: None,
            allowed_payment_method_types: None,
            connector_metadata: None,
            feature_metadata: None,
            attempt_count: 1,
        };
        let req_cs = Some("1".to_string());
        let merchant_fulfillment_time = Some(10);
        assert!(authenticate_client_secret(
            req_cs.as_ref(),
            &payment_intent,
            merchant_fulfillment_time
        )
        .is_err())
    }

    #[test]
    fn test_authenticate_client_secret_expired() {
        let payment_intent = payment_intent::PaymentIntent {
            id: 21,
            payment_id: "23".to_string(),
            merchant_id: "22".to_string(),
            status: storage_enums::IntentStatus::RequiresCapture,
            amount: 200,
            currency: None,
            amount_captured: None,
            customer_id: None,
            description: None,
            return_url: None,
            metadata: None,
            connector_id: None,
            shipping_address_id: None,
            billing_address_id: None,
            statement_descriptor_name: None,
            statement_descriptor_suffix: None,
            created_at: common_utils::date_time::now().saturating_sub(Duration::seconds(20)),
            modified_at: common_utils::date_time::now(),
            last_synced: None,
            setup_future_usage: None,
            off_session: None,
            client_secret: None,
            active_attempt_id: "nopes".to_string(),
            business_country: storage_enums::CountryAlpha2::AG,
            business_label: "no".to_string(),
            order_details: None,
            allowed_payment_method_types: None,
            connector_metadata: None,
            feature_metadata: None,
            attempt_count: 1,
        };
        let req_cs = Some("1".to_string());
        let merchant_fulfillment_time = Some(10);
        assert!(authenticate_client_secret(
            req_cs.as_ref(),
            &payment_intent,
            merchant_fulfillment_time
        )
        .is_err())
    }
}

// This function will be removed after moving this functionality to server_wrap and using cache instead of config
pub async fn insert_merchant_connector_creds_to_config(
    db: &dyn StorageInterface,
    merchant_id: &str,
    merchant_connector_details: admin::MerchantConnectorDetailsWrap,
) -> RouterResult<()> {
    if let Some(encoded_data) = merchant_connector_details.encoded_data {
        match db
            .insert_config(storage::ConfigNew {
                key: format!(
                    "mcd_{merchant_id}_{}",
                    merchant_connector_details.creds_identifier
                ),
                config: encoded_data.peek().to_owned(),
            })
            .await
        {
            Ok(_) => Ok(()),
            Err(err) => {
                if err.current_context().is_db_unique_violation() {
                    Ok(())
                } else {
                    Err(err
                        .change_context(errors::ApiErrorResponse::InternalServerError)
                        .attach_printable("Failed to insert connector_creds to config"))
                }
            }
        }
    } else {
        Ok(())
    }
}

pub enum MerchantConnectorAccountType {
    DbVal(domain::MerchantConnectorAccount),
    CacheVal(api_models::admin::MerchantConnectorDetails),
}

impl MerchantConnectorAccountType {
    pub fn get_metadata(&self) -> Option<masking::Secret<serde_json::Value>> {
        match self {
            Self::DbVal(val) => val.metadata.to_owned(),
            Self::CacheVal(val) => val.metadata.to_owned(),
        }
    }
    pub fn get_connector_account_details(&self) -> serde_json::Value {
        match self {
            Self::DbVal(val) => val.connector_account_details.peek().to_owned(),
            Self::CacheVal(val) => val.connector_account_details.peek().to_owned(),
        }
    }

    pub fn is_disabled(&self) -> bool {
        match self {
            Self::DbVal(ref inner) => inner.disabled.unwrap_or(false),
            // Cached merchant connector account, only contains the account details,
            // the merchant connector account must only be cached if it's not disabled
            Self::CacheVal(_) => false,
        }
    }
}

pub async fn get_merchant_connector_account(
    state: &AppState,
    merchant_id: &str,
    connector_label: &str,
    creds_identifier: Option<String>,
    key_store: &domain::MerchantKeyStore,
) -> RouterResult<MerchantConnectorAccountType> {
    let db = &*state.store;
    match creds_identifier {
        Some(creds_identifier) => {
            let mca_config = db
                .find_config_by_key(format!("mcd_{merchant_id}_{creds_identifier}").as_str())
                .await
                .to_not_found_response(
                    errors::ApiErrorResponse::MerchantConnectorAccountNotFound {
                        id: connector_label.to_string(),
                    },
                )?;

            #[cfg(feature = "kms")]
            let private_key = state.kms_secrets.jwekey.peek().tunnel_private_key.clone();

            #[cfg(not(feature = "kms"))]
            let private_key = state.conf.jwekey.tunnel_private_key.to_owned();

            let decrypted_mca = services::decrypt_jwe(mca_config.config.as_str(), services::KeyIdCheck::SkipKeyIdCheck, private_key, jwe::RSA_OAEP_256)
                                     .await
                                     .change_context(errors::ApiErrorResponse::InternalServerError)
                                     .attach_printable(
                                        "Failed to decrypt merchant_connector_details sent in request and then put in cache",
                                    )?;

            let res = String::into_bytes(decrypted_mca)
                        .parse_struct("MerchantConnectorDetails")
                        .change_context(errors::ApiErrorResponse::InternalServerError)
                        .attach_printable(
                            "Failed to parse merchant_connector_details sent in request and then put in cache",
                        )?;

            Ok(MerchantConnectorAccountType::CacheVal(res))
        }
        None => db
            .find_merchant_connector_account_by_merchant_id_connector_label(
                merchant_id,
                connector_label,
                key_store,
            )
            .await
            .map(MerchantConnectorAccountType::DbVal)
            .change_context(errors::ApiErrorResponse::MerchantConnectorAccountNotFound {
                id: connector_label.to_string(),
            }),
    }
}

/// This function replaces the request and response type of routerdata with the
/// request and response type passed
/// # Arguments
///
/// * `router_data` - original router data
/// * `request` - new request
/// * `response` - new response
pub fn router_data_type_conversion<F1, F2, Req1, Req2, Res1, Res2>(
    router_data: RouterData<F1, Req1, Res1>,
    request: Req2,
    response: Result<Res2, ErrorResponse>,
) -> RouterData<F2, Req2, Res2> {
    RouterData {
        flow: std::marker::PhantomData,
        request,
        response,
        merchant_id: router_data.merchant_id,
        address: router_data.address,
        amount_captured: router_data.amount_captured,
        auth_type: router_data.auth_type,
        connector: router_data.connector,
        connector_auth_type: router_data.connector_auth_type,
        connector_meta_data: router_data.connector_meta_data,
        description: router_data.description,
        payment_id: router_data.payment_id,
        payment_method: router_data.payment_method,
        payment_method_id: router_data.payment_method_id,
        return_url: router_data.return_url,
        status: router_data.status,
        attempt_id: router_data.attempt_id,
        access_token: router_data.access_token,
        session_token: router_data.session_token,
        reference_id: None,
        payment_method_token: router_data.payment_method_token,
        customer_id: router_data.customer_id,
        connector_customer: router_data.connector_customer,
        preprocessing_id: router_data.preprocessing_id,
        recurring_mandate_payment_data: router_data.recurring_mandate_payment_data,
        connector_request_reference_id: router_data.connector_request_reference_id,
    }
}

pub fn get_attempt_type(
    payment_intent: &storage::PaymentIntent,
    payment_attempt: &storage::PaymentAttempt,
    request: &api::PaymentsRequest,
    action: &str,
) -> RouterResult<AttemptType> {
    match payment_intent.status {
        enums::IntentStatus::Failed => {
            if matches!(
                request.retry_action,
                Some(api_models::enums::RetryAction::ManualRetry)
            ) {
                match payment_attempt.status {
                    enums::AttemptStatus::Started
                    | enums::AttemptStatus::AuthenticationPending
                    | enums::AttemptStatus::AuthenticationSuccessful
                    | enums::AttemptStatus::Authorized
                    | enums::AttemptStatus::Charged
                    | enums::AttemptStatus::Authorizing
                    | enums::AttemptStatus::CodInitiated
                    | enums::AttemptStatus::VoidInitiated
                    | enums::AttemptStatus::CaptureInitiated
                    | enums::AttemptStatus::Unresolved
                    | enums::AttemptStatus::Pending
                    | enums::AttemptStatus::ConfirmationAwaited
                    | enums::AttemptStatus::PartialCharged
                    | enums::AttemptStatus::Voided
                    | enums::AttemptStatus::AutoRefunded
                    | enums::AttemptStatus::PaymentMethodAwaited
                    | enums::AttemptStatus::DeviceDataCollectionPending => {
                        Err(errors::ApiErrorResponse::InternalServerError)
                            .into_report()
                            .attach_printable("Payment Attempt unexpected state")
                    }

                    storage_enums::AttemptStatus::VoidFailed
                    | storage_enums::AttemptStatus::RouterDeclined
                    | storage_enums::AttemptStatus::CaptureFailed =>  Err(report!(errors::ApiErrorResponse::PreconditionFailed {
                        message:
                            format!("You cannot {action} this payment because it has status {}, and the previous attempt has the status {}", payment_intent.status, payment_attempt.status)
                        }
                    )),

                    storage_enums::AttemptStatus::AuthenticationFailed
                    | storage_enums::AttemptStatus::AuthorizationFailed
                    | storage_enums::AttemptStatus::Failure => Ok(AttemptType::New),
                }
            } else {
                Err(report!(errors::ApiErrorResponse::PreconditionFailed {
                        message:
                            format!("You cannot {action} this payment because it has status {}, you can pass `retry_action` as `manual_retry` in request to try this payment again", payment_intent.status)
                        }
                    ))
            }
        }
        enums::IntentStatus::Cancelled
        | enums::IntentStatus::RequiresCapture
        | enums::IntentStatus::Processing
        | enums::IntentStatus::Succeeded => {
            Err(report!(errors::ApiErrorResponse::PreconditionFailed {
                message: format!(
                    "You cannot {action} this payment because it has status {}",
                    payment_intent.status,
                ),
            }))
        }

        enums::IntentStatus::RequiresCustomerAction
        | enums::IntentStatus::RequiresMerchantAction
        | enums::IntentStatus::RequiresPaymentMethod
        | enums::IntentStatus::RequiresConfirmation => Ok(AttemptType::SameOld),
    }
}

#[derive(Debug, Eq, PartialEq, Clone)]
pub enum AttemptType {
    New,
    SameOld,
}

impl AttemptType {
    // The function creates a new payment_attempt from the previous payment attempt but doesn't populate fields like payment_method, error_code etc.
    // Logic to override the fields with data provided in the request should be done after this if required.
    // In case if fields are not overridden by the request then they contain the same data that was in the previous attempt provided it is populated in this function.
    #[inline(always)]
    fn make_new_payment_attempt(
        payment_method_data: &Option<api_models::payments::PaymentMethodData>,
        old_payment_attempt: storage::PaymentAttempt,
        new_attempt_count: i16,
    ) -> storage::PaymentAttemptNew {
        let created_at @ modified_at @ last_synced = Some(common_utils::date_time::now());

        storage::PaymentAttemptNew {
            attempt_id: utils::get_payment_attempt_id(
                &old_payment_attempt.payment_id,
                new_attempt_count,
            ),
            payment_id: old_payment_attempt.payment_id,
            merchant_id: old_payment_attempt.merchant_id,

            // A new payment attempt is getting created so, used the same function which is used to populate status in PaymentCreate Flow.
            status: payment_attempt_status_fsm(payment_method_data, Some(true)),

            amount: old_payment_attempt.amount,
            currency: old_payment_attempt.currency,
            save_to_locker: old_payment_attempt.save_to_locker,

            connector: None,

            error_message: None,
            offer_amount: old_payment_attempt.offer_amount,
            surcharge_amount: old_payment_attempt.surcharge_amount,
            tax_amount: old_payment_attempt.tax_amount,
            payment_method_id: None,
            payment_method: None,
            capture_method: old_payment_attempt.capture_method,
            capture_on: old_payment_attempt.capture_on,
            confirm: old_payment_attempt.confirm,
            authentication_type: old_payment_attempt.authentication_type,
            created_at,
            modified_at,
            last_synced,
            cancellation_reason: None,
            amount_to_capture: old_payment_attempt.amount_to_capture,

            // Once the payment_attempt is authorised then mandate_id is created. If this payment attempt is authorised then mandate_id will be overridden.
            // Since mandate_id is a contract between merchant and customer to debit customers amount adding it to newly created attempt
            mandate_id: old_payment_attempt.mandate_id,

            // The payment could be done from a different browser or same browser, it would probably be overridden by request data.
            browser_info: None,

            error_code: None,
            payment_token: None,
            connector_metadata: None,
            payment_experience: None,
            payment_method_type: None,
            payment_method_data: None,

            // In case it is passed in create and not in confirm,
            business_sub_label: old_payment_attempt.business_sub_label,
            // If the algorithm is entered in Create call from server side, it needs to be populated here, however it could be overridden from the request.
            straight_through_algorithm: old_payment_attempt.straight_through_algorithm,
            mandate_details: old_payment_attempt.mandate_details,
            preprocessing_step_id: None,
            error_reason: None,
            connector_response_reference_id: None,
        }
    }

    pub async fn modify_payment_intent_and_payment_attempt(
        &self,
        request: &api::PaymentsRequest,
        fetched_payment_intent: storage::PaymentIntent,
        fetched_payment_attempt: storage::PaymentAttempt,
        db: &dyn StorageInterface,
        storage_scheme: storage::enums::MerchantStorageScheme,
    ) -> RouterResult<(storage::PaymentIntent, storage::PaymentAttempt)> {
        match self {
            Self::SameOld => Ok((fetched_payment_intent, fetched_payment_attempt)),
            Self::New => {
                let new_attempt_count = fetched_payment_intent.attempt_count + 1;
                let new_payment_attempt = db
                    .insert_payment_attempt(
                        Self::make_new_payment_attempt(
                            &request.payment_method_data,
                            fetched_payment_attempt,
                            new_attempt_count,
                        ),
                        storage_scheme,
                    )
                    .await
                    .to_duplicate_response(errors::ApiErrorResponse::DuplicatePayment {
                        payment_id: fetched_payment_intent.payment_id.to_owned(),
                    })?;

                let updated_payment_intent = db
                    .update_payment_intent(
                        fetched_payment_intent,
                        storage::PaymentIntentUpdate::StatusAndAttemptUpdate {
                            status: payment_intent_status_fsm(
                                &request.payment_method_data,
                                Some(true),
                            ),
                            active_attempt_id: new_payment_attempt.attempt_id.to_owned(),
                            attempt_count: new_attempt_count,
                        },
                        storage_scheme,
                    )
                    .await
                    .to_not_found_response(errors::ApiErrorResponse::PaymentNotFound)?;

                Ok((updated_payment_intent, new_payment_attempt))
            }
        }
    }

    pub async fn get_connector_response(
        &self,
        payment_attempt: &storage::PaymentAttempt,
        db: &dyn StorageInterface,
        storage_scheme: storage::enums::MerchantStorageScheme,
    ) -> RouterResult<storage::ConnectorResponse> {
        match self {
            Self::New => db
                .insert_connector_response(
                    payments::PaymentCreate::make_connector_response(payment_attempt),
                    storage_scheme,
                )
                .await
                .to_duplicate_response(errors::ApiErrorResponse::DuplicatePayment {
                    payment_id: payment_attempt.payment_id.clone(),
                }),
            Self::SameOld => db
                .find_connector_response_by_payment_id_merchant_id_attempt_id(
                    &payment_attempt.payment_id,
                    &payment_attempt.merchant_id,
                    &payment_attempt.attempt_id,
                    storage_scheme,
                )
                .await
                .to_not_found_response(errors::ApiErrorResponse::PaymentNotFound),
        }
    }
}

#[inline(always)]
pub fn is_manual_retry_allowed(
    intent_status: &storage_enums::IntentStatus,
    attempt_status: &storage_enums::AttemptStatus,
) -> Option<bool> {
    match intent_status {
        enums::IntentStatus::Failed => match attempt_status {
            enums::AttemptStatus::Started
            | enums::AttemptStatus::AuthenticationPending
            | enums::AttemptStatus::AuthenticationSuccessful
            | enums::AttemptStatus::Authorized
            | enums::AttemptStatus::Charged
            | enums::AttemptStatus::Authorizing
            | enums::AttemptStatus::CodInitiated
            | enums::AttemptStatus::VoidInitiated
            | enums::AttemptStatus::CaptureInitiated
            | enums::AttemptStatus::Unresolved
            | enums::AttemptStatus::Pending
            | enums::AttemptStatus::ConfirmationAwaited
            | enums::AttemptStatus::PartialCharged
            | enums::AttemptStatus::Voided
            | enums::AttemptStatus::AutoRefunded
            | enums::AttemptStatus::PaymentMethodAwaited
            | enums::AttemptStatus::DeviceDataCollectionPending => {
                logger::error!("Payment Attempt should not be in this state because Attempt to Intent status mapping doesn't allow it");
                None
            }

            storage_enums::AttemptStatus::VoidFailed
            | storage_enums::AttemptStatus::RouterDeclined
            | storage_enums::AttemptStatus::CaptureFailed => Some(false),

            storage_enums::AttemptStatus::AuthenticationFailed
            | storage_enums::AttemptStatus::AuthorizationFailed
            | storage_enums::AttemptStatus::Failure => Some(true),
        },
        enums::IntentStatus::Cancelled
        | enums::IntentStatus::RequiresCapture
        | enums::IntentStatus::Processing
        | enums::IntentStatus::Succeeded => Some(false),

        enums::IntentStatus::RequiresCustomerAction
        | enums::IntentStatus::RequiresMerchantAction
        | enums::IntentStatus::RequiresPaymentMethod
        | enums::IntentStatus::RequiresConfirmation => None,
    }
}

#[cfg(test)]
mod test {
    #![allow(clippy::unwrap_used)]
    #[test]
    fn test_client_secret_parse() {
        let client_secret1 = "pay_3TgelAms4RQec8xSStjF_secret_fc34taHLw1ekPgNh92qr";
        let client_secret2 = "pay_3Tgel__Ams4RQ_secret_ec8xSStjF_secret_fc34taHLw1ekPgNh92qr";
        let client_secret3 =
            "pay_3Tgel__Ams4RQ_secret_ec8xSStjF_secret__secret_fc34taHLw1ekPgNh92qr";

        assert_eq!(
            "pay_3TgelAms4RQec8xSStjF",
            super::get_payment_id_from_client_secret(client_secret1).unwrap()
        );
        assert_eq!(
            "pay_3Tgel__Ams4RQ_secret_ec8xSStjF",
            super::get_payment_id_from_client_secret(client_secret2).unwrap()
        );
        assert_eq!(
            "pay_3Tgel__Ams4RQ_secret_ec8xSStjF_secret_",
            super::get_payment_id_from_client_secret(client_secret3).unwrap()
        );
    }
}

pub async fn get_additional_payment_data(
    pm_data: &api_models::payments::PaymentMethodData,
    db: &dyn StorageInterface,
) -> api_models::payments::AdditionalPaymentData {
    match pm_data {
        api_models::payments::PaymentMethodData::Card(card_data) => {
            if card_data.card_issuer.is_some()
                && card_data.card_network.is_some()
                && card_data.card_type.is_some()
                && card_data.card_issuing_country.is_some()
                && card_data.bank_code.is_some()
            {
                api_models::payments::AdditionalPaymentData::Card {
                    card_issuer: card_data.card_issuer.to_owned(),
                    card_network: card_data.card_network.clone(),
                    card_type: card_data.card_type.to_owned(),
                    card_issuing_country: card_data.card_issuing_country.to_owned(),
                    bank_code: card_data.bank_code.to_owned(),
                }
            } else {
                let card_number = card_data.clone().card_number;
                let card_info = db
                    .get_card_info(&card_number.get_card_isin())
                    .await
                    .map_err(|error| services::logger::warn!(card_info_error=?error))
                    .ok()
                    .flatten()
                    .map(
                        |card_info| api_models::payments::AdditionalPaymentData::Card {
                            card_issuer: card_info.card_issuer,
                            card_network: card_info.card_network.clone(),
                            bank_code: card_info.bank_code,
                            card_type: card_info.card_type,
                            card_issuing_country: card_info.card_issuing_country,
                        },
                    );
                card_info.unwrap_or(api_models::payments::AdditionalPaymentData::Card {
                    card_issuer: None,
                    card_network: None,
                    bank_code: None,
                    card_type: None,
                    card_issuing_country: None,
                })
            }
        }
        api_models::payments::PaymentMethodData::BankRedirect(bank_redirect_data) => {
            match bank_redirect_data {
                api_models::payments::BankRedirectData::Eps { bank_name, .. } => {
                    api_models::payments::AdditionalPaymentData::BankRedirect {
                        bank_name: bank_name.to_owned(),
                    }
                }
                api_models::payments::BankRedirectData::Ideal { bank_name, .. } => {
                    api_models::payments::AdditionalPaymentData::BankRedirect {
                        bank_name: bank_name.to_owned(),
                    }
                }
                _ => api_models::payments::AdditionalPaymentData::BankRedirect { bank_name: None },
            }
        }
        api_models::payments::PaymentMethodData::Wallet(_) => {
            api_models::payments::AdditionalPaymentData::Wallet {}
        }
        api_models::payments::PaymentMethodData::PayLater(_) => {
            api_models::payments::AdditionalPaymentData::PayLater {}
        }
        api_models::payments::PaymentMethodData::BankTransfer(_) => {
            api_models::payments::AdditionalPaymentData::BankTransfer {}
        }
        api_models::payments::PaymentMethodData::Crypto(_) => {
            api_models::payments::AdditionalPaymentData::Crypto {}
        }
        api_models::payments::PaymentMethodData::BankDebit(_) => {
            api_models::payments::AdditionalPaymentData::BankDebit {}
        }
        api_models::payments::PaymentMethodData::MandatePayment => {
            api_models::payments::AdditionalPaymentData::MandatePayment {}
        }
        api_models::payments::PaymentMethodData::Reward(_) => {
            api_models::payments::AdditionalPaymentData::Reward {}
        }
        api_models::payments::PaymentMethodData::Upi(_) => {
            api_models::payments::AdditionalPaymentData::Upi {}
        }
    }
}<|MERGE_RESOLUTION|>--- conflicted
+++ resolved
@@ -365,19 +365,9 @@
         .to_not_found_response(errors::ApiErrorResponse::PaymentMethodNotFound)?;
 
     let token = Uuid::new_v4().to_string();
-<<<<<<< HEAD
-    let locker_id = merchant_account
-        .locker_id
-        .to_owned()
-        .get_required_value("locker_id")?;
     let payment_method_type = payment_method.payment_method_type.clone();
-    if let storage_models::enums::PaymentMethod::Card = payment_method.payment_method {
-        let _ =
-            cards::get_lookup_key_from_locker(state, &token, &payment_method, &locker_id).await?;
-=======
     if let diesel_models::enums::PaymentMethod::Card = payment_method.payment_method {
         let _ = cards::get_lookup_key_from_locker(state, &token, &payment_method).await?;
->>>>>>> 05540ea1
         if let Some(payment_method_from_request) = req.payment_method {
             let pm: storage_enums::PaymentMethod = payment_method_from_request;
             if pm != payment_method.payment_method {
