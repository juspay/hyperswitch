use std::borrow::Cow;

// TODO : Evaluate all the helper functions ()
use error_stack::{report, IntoReport, ResultExt};
use masking::{PeekInterface, PeekOptionInterface};
use router_env::{instrument, tracing};
use uuid::Uuid;

use super::{
    operations::{BoxedOperation, Operation, PaymentResponse},
    CustomerDetails, PaymentData,
};
use crate::{
    configs::settings::Server,
    core::{
        errors::{self, CustomResult, RouterResult, StorageErrorExt},
        payment_methods::cards,
    },
    db::StorageInterface,
    routes::AppState,
    services,
    types::{
        api::{self, PgRedirectResponse},
        storage::{self, enums},
    },
    utils::{
        self,
        crypto::{self, SignMessage},
        OptionExt,
    },
};

pub async fn get_address_for_payment_request(
    db: &dyn StorageInterface,
    req_address: Option<&api::Address>,
    address_id: Option<&str>,
) -> CustomResult<Option<storage::Address>, errors::ApiErrorResponse> {
    // TODO: Refactoring this function for more redability (TryFrom)
    Ok(match req_address {
        Some(address) => {
            match address_id {
                Some(id) => Some(
                    db.update_address(id.to_owned(), address.into())
                        .await
                        .map_err(|err| {
                            err.to_not_found_response(errors::ApiErrorResponse::AddressNotFound)
                        })?,
                ),
                None => {
                    // generate a new address here
                    Some(
                        db.insert_address(storage::AddressNew {
                            city: address.address.as_ref().and_then(|a| a.city.clone()),
                            country: address.address.as_ref().and_then(|a| a.country.clone()),
                            line1: address.address.as_ref().and_then(|a| a.line1.clone()),
                            line2: address.address.as_ref().and_then(|a| a.line2.clone()),
                            line3: address.address.as_ref().and_then(|a| a.line3.clone()),
                            state: address.address.as_ref().and_then(|a| a.state.clone()),
                            zip: address.address.as_ref().and_then(|a| a.zip.clone()),
                            first_name: address.address.as_ref().and_then(|a| a.first_name.clone()),
                            last_name: address.address.as_ref().and_then(|a| a.last_name.clone()),
                            phone_number: address.phone.as_ref().and_then(|a| a.number.clone()),
                            country_code: address
                                .phone
                                .as_ref()
                                .and_then(|a| a.country_code.clone()),
                            ..storage::AddressNew::default()
                        })
                        .await
                        .map_err(|_| errors::ApiErrorResponse::InternalServerError)?,
                    )
                }
            }
        }
        None => match address_id {
            Some(id) => Some(db.find_address(id).await).transpose().map_err(|err| {
                err.to_not_found_response(errors::ApiErrorResponse::AddressNotFound)
            })?,
            None => None,
        },
    })
}

pub async fn get_address_by_id(
    db: &dyn StorageInterface,
    address_id: Option<String>,
) -> CustomResult<Option<storage::Address>, errors::ApiErrorResponse> {
    match address_id {
        None => Ok(None),
        Some(address_id) => Ok(db.find_address(&address_id).await.ok()),
    }
}

pub async fn get_token_pm_type_mandate_details(
    state: &AppState,
    request: &api::PaymentsRequest,
    mandate_type: Option<api::MandateTxnType>,
    merchant_id: &str,
) -> RouterResult<(
    Option<String>,
    Option<enums::PaymentMethodType>,
    Option<api::MandateData>,
)> {
    match mandate_type {
        Some(api::MandateTxnType::NewMandateTxn) => {
            let setup_mandate = request
                .mandate_data
                .clone()
                .get_required_value("mandate_data")?;
            Ok((
                request.payment_token.to_owned(),
                request.payment_method,
                Some(setup_mandate),
            ))
        }
        Some(api::MandateTxnType::RecurringMandateTxn) => {
            let (token_, payment_method_type_) =
                get_token_for_recurring_mandate(state, request, merchant_id).await?;
            Ok((token_, payment_method_type_, None))
        }
        None => Ok((
            request.payment_token.to_owned(),
            request.payment_method,
            request.mandate_data.clone(),
        )),
    }
}

pub async fn get_token_for_recurring_mandate(
    state: &AppState,
    req: &api::PaymentsRequest,
    merchant_id: &str,
<<<<<<< HEAD
) -> RouterResult<(Option<i32>, Option<enums::PaymentMethodType>)> {
    let db = &*state.store;
=======
) -> RouterResult<(Option<String>, Option<enums::PaymentMethodType>)> {
    let db = &state.store;
>>>>>>> bad0d7ee
    let mandate_id = req.mandate_id.clone().get_required_value("mandate_id")?;

    let mandate = db
        .find_mandate_by_merchant_id_mandate_id(merchant_id, mandate_id.as_str())
        .await
        .map_err(|error| error.to_not_found_response(errors::ApiErrorResponse::MandateNotFound))?;

    let customer = req.customer_id.clone().get_required_value("customer_id")?;

    let payment_method_id = {
        if mandate.customer_id != customer {
            Err(report!(errors::ValidateError)
                .attach_printable("Invalid Mandate ID")
                .change_context(errors::ApiErrorResponse::InvalidDataFormat {
                    field_name: "customer_id".to_string(),
                    expected_format: "customer_id must match mandate customer_id".to_string(),
                }))?
        }
        if mandate.mandate_status != enums::MandateStatus::Active {
            Err(report!(errors::ValidateError)
                .attach_printable("Mandate is not active")
                .change_context(errors::ApiErrorResponse::InvalidDataFormat {
                    field_name: "mandate_id".to_string(),
                    expected_format: "mandate_id of an active mandate".to_string(),
                }))?
        };
        mandate.payment_method_id
    };

    let payment_method = db
        .find_payment_method(payment_method_id.as_str())
        .await
        .map_err(|error| {
            error.to_not_found_response(errors::ApiErrorResponse::PaymentMethodNotFound)
        })?;

    let token = Uuid::new_v4().to_string();

    let _ = cards::get_lookup_key_from_locker(state, &token, &payment_method).await?;

    if let Some(payment_method_from_request) = req.payment_method {
        if payment_method_from_request != payment_method.payment_method {
            Err(report!(errors::ValidateError)
                .attach_printable("Invalid Mandate ID")
                .change_context(errors::ApiErrorResponse::InvalidDataFormat {
                    field_name: "payment_method".to_string(),
                    expected_format: "valid payment method information".to_string(),
                }))?
        }
    };

    Ok((Some(token), Some(payment_method.payment_method)))
}

#[instrument(skip_all)]
/// Check weather the merchant id in the request
/// and merchant id in the merchant account are same.
pub fn validate_merchant_id(
    merchant_id: &str,
    request_merchant_id: Option<&str>,
) -> CustomResult<(), errors::ValidateError> {
    // Get Merchant Id from the merchant
    // or get from merchant account

    let request_merchant_id = request_merchant_id.unwrap_or(merchant_id);

    utils::when(
        merchant_id.ne(request_merchant_id),
        Err(report!(errors::ValidateError).attach_printable(format!(
            "Invalid merchant_id: {request_merchant_id} not found in merchant account"
        ))),
    )
}

#[instrument(skip_all)]
pub fn validate_request_amount_and_amount_to_capture(
    op_amount: Option<i32>,
    op_amount_to_capture: Option<i32>,
) -> CustomResult<(), errors::ValidateError> {
    // If both amount and amount to capture is present
    // then amount to be capture should be less than or equal to request amount

    let is_capture_amount_valid = op_amount
        .and_then(|amount| {
            op_amount_to_capture.map(|amount_to_capture| amount_to_capture.le(&amount))
        })
        .unwrap_or(true);

    utils::when(
        !is_capture_amount_valid,
        Err(report!(errors::ValidateError).attach_printable(format!(
            "amount_to_capture is greater than amount capture_amount: {:?} request_amount: {:?}",
            op_amount_to_capture, op_amount
        ))),
    )
}

pub fn validate_mandate(req: &api::PaymentsRequest) -> RouterResult<Option<api::MandateTxnType>> {
    match req.is_mandate() {
        Some(api::MandateTxnType::NewMandateTxn) => {
            validate_new_mandate_request(req)?;
            Ok(Some(api::MandateTxnType::NewMandateTxn))
        }
        Some(api::MandateTxnType::RecurringMandateTxn) => {
            validate_recurring_mandate(req)?;
            Ok(Some(api::MandateTxnType::RecurringMandateTxn))
        }
        None => Ok(None),
    }
}

fn validate_new_mandate_request(req: &api::PaymentsRequest) -> RouterResult<()> {
    let confirm = req.confirm.get_required_value("confirm")?;

    if !confirm {
        Err(report!(errors::ValidateError)
            .attach_printable("Confirm should be true for mandates")
            .change_context(errors::ApiErrorResponse::InvalidDataFormat {
                field_name: "confirm".to_string(),
                expected_format: "confirm must be true for mandates".to_string(),
            }))?
    }

    let _ = req.customer_id.as_ref().get_required_value("customer_id")?;

    let mandate_data = req
        .mandate_data
        .clone()
        .get_required_value("mandate_data")?;

    if enums::FutureUsage::OnSession
        == req
            .setup_future_usage
            .get_required_value("setup_future_usage")?
    {
        Err(report!(errors::ValidateError)
            .attach_printable("Key 'setup_future_usage' should be 'off_session' for mandates")
            .change_context(errors::ApiErrorResponse::InvalidDataFormat {
                field_name: "setup_future_usage".to_string(),
                expected_format: "setup_future_usage must be off_session for mandates".to_string(),
            }))?
    };

    if (mandate_data.customer_acceptance.acceptance_type == api::AcceptanceType::Online)
        && mandate_data.customer_acceptance.online.is_none()
    {
        Err(report!(errors::ValidateError)
        .attach_printable("Key 'mandate_data.customer_acceptance.online' is required when 'mandate_data.customer_acceptance.acceptance_type' is 'online'")
        .change_context(errors::ApiErrorResponse::MissingRequiredField { field_name: "mandate_data.customer_acceptance.online".to_string() }))?
    }

    Ok(())
}

pub fn create_startpay_url(
    server: &Server,
    payment_attempt: &storage::PaymentAttempt,
    payment_intent: &storage::PaymentIntent,
) -> String {
    format!(
        "{}/payments/start/{}/{}/{}",
        server.base_url,
        payment_intent.payment_id,
        payment_intent.merchant_id,
        payment_attempt.txn_id
    )
}

pub fn create_redirect_url(server: &Server, payment_attempt: &storage::PaymentAttempt) -> String {
    format!(
        "{}/payments/{}/{}/response/{}",
        server.base_url,
        payment_attempt.payment_id,
        payment_attempt.merchant_id,
        payment_attempt.connector
    )
}
fn validate_recurring_mandate(req: &api::PaymentsRequest) -> RouterResult<()> {
    req.mandate_id.check_value_present("mandate_id")?;

    req.customer_id.check_value_present("customer_id")?;

    let confirm = req.confirm.get_required_value("confirm")?;
    if !confirm {
        Err(report!(errors::ValidateError)
            .attach_printable("Confirm should be true for mandates")
            .change_context(errors::ApiErrorResponse::InvalidDataFormat {
                field_name: "confirm".to_string(),
                expected_format: "confirm must be true for mandates".to_string(),
            }))?
    }

    let off_session = req.off_session.get_required_value("off_session")?;
    if !off_session {
        Err(report!(errors::ValidateError)
            .attach_printable("off_session should be true for mandates")
            .change_context(errors::ApiErrorResponse::InvalidDataFormat {
                field_name: "off_session".to_string(),
                expected_format: "off_session must be true for mandates".to_string(),
            }))?
    }

    Ok(())
}

#[instrument(skip_all)]
pub fn payment_attempt_status_fsm(
    payment_method_data: &Option<api::PaymentMethod>,
    confirm: Option<bool>,
) -> enums::AttemptStatus {
    match payment_method_data {
        Some(_) => match confirm {
            Some(true) => enums::AttemptStatus::Pending,
            _ => enums::AttemptStatus::ConfirmationAwaited,
        },
        None => enums::AttemptStatus::PaymentMethodAwaited,
    }
}

pub fn payment_intent_status_fsm(
    payment_method_data: &Option<api::PaymentMethod>,
    confirm: Option<bool>,
) -> enums::IntentStatus {
    match payment_method_data {
        Some(_) => match confirm {
            Some(true) => enums::IntentStatus::RequiresCustomerAction,
            _ => enums::IntentStatus::RequiresConfirmation,
        },
        None => enums::IntentStatus::RequiresPaymentMethod,
    }
}

pub fn response_operation<'a, F, R>() -> BoxedOperation<'a, F, R>
where
    F: Send + Clone,
    PaymentResponse: Operation<F, R>,
{
    Box::new(PaymentResponse)
}

pub async fn amap<A, B, E, F, Fut>(value: Result<A, E>, func: F) -> Result<B, E>
where
    F: FnOnce(A) -> Fut,
    Fut: futures::Future<Output = Result<B, E>>,
{
    match value {
        Ok(a) => func(a).await,
        Err(err) => Err(err),
    }
}

#[instrument(skip_all)]
pub(crate) async fn call_payment_method(
    state: &AppState,
    merchant_id: &str,
    payment_method: Option<&api::PaymentMethod>,
    payment_method_type: Option<enums::PaymentMethodType>,
    maybe_customer: &Option<api::CustomerResponse>,
) -> RouterResult<api::PaymentMethodResponse> {
    match payment_method {
        Some(pm_data) => match payment_method_type {
            Some(payment_method_type) => match pm_data {
                api::PaymentMethod::Card(card) => {
                    //TODO: get it from temp_card
                    let card_detail = api::CardDetail {
                        card_number: card.card_number.clone(),
                        card_exp_month: card.card_exp_month.clone(),
                        card_exp_year: card.card_exp_year.clone(),
                        card_holder_name: Some(card.card_holder_name.clone()),
                    };
                    match maybe_customer {
                        Some(customer) => {
                            let customer_id = customer.customer_id.clone();
                            let payment_method_request = api::CreatePaymentMethod {
                                merchant_id: Some(merchant_id.to_string()),
                                payment_method: payment_method_type,
                                payment_method_type: None,
                                payment_method_issuer: None,
                                payment_method_issuer_code: None,
                                card: Some(card_detail),
                                metadata: None,
                                customer_id: Some(customer_id),
                            };
                            let resp = cards::add_payment_method(
                                state,
                                payment_method_request,
                                merchant_id.to_string(),
                            )
                            .await
                            .attach_printable("Error on adding payment method")?;
                            match resp {
                                crate::services::BachResponse::Json(payment_method) => {
                                    Ok(payment_method)
                                }
                                _ => Err(report!(errors::ApiErrorResponse::InternalServerError)
                                    .attach_printable("Error on adding payment method")),
                            }
                        }
                        None => Err(report!(errors::ApiErrorResponse::MissingRequiredField {
                            field_name: "customer".to_string()
                        })
                        .attach_printable("Missing Customer Object")),
                    }
                }
                _ => {
                    let payment_method_request = api::CreatePaymentMethod {
                        merchant_id: Some(merchant_id.to_string()),
                        payment_method: payment_method_type,
                        payment_method_type: None,
                        payment_method_issuer: None,
                        payment_method_issuer_code: None,
                        card: None,
                        metadata: None,
                        customer_id: None,
                    };
                    let resp = cards::add_payment_method(
                        state,
                        payment_method_request,
                        merchant_id.to_string(),
                    )
                    .await
                    .attach_printable("Error on adding payment method")?;
                    match resp {
                        crate::services::BachResponse::Json(payment_method) => Ok(payment_method),
                        _ => Err(report!(errors::ApiErrorResponse::InternalServerError)
                            .attach_printable("Error on adding payment method")),
                    }
                }
            },
            None => Err(report!(errors::ApiErrorResponse::MissingRequiredField {
                field_name: "payment_method_type".to_string()
            })
            .attach_printable("PaymentMethodType Required")),
        },
        None => Err(report!(errors::ApiErrorResponse::MissingRequiredField {
            field_name: "payment_method_data".to_string()
        })
        .attach_printable("PaymentMethodData required Or Card is already saved")),
    }
}

pub(crate) fn client_secret_auth(
    payload: api::PaymentsRequest,
    auth_type: &services::api::MerchantAuthentication,
) -> RouterResult<api::PaymentsRequest> {
    match auth_type {
        services::MerchantAuthentication::PublishableKey => {
            payload
                .client_secret
                .check_value_present("client_secret")
                .change_context(errors::ApiErrorResponse::MissingRequiredField {
                    field_name: "client_secret".to_owned(),
                })?;
            Ok(payload)
        }
        services::api::MerchantAuthentication::ApiKey => {
            if payload.client_secret.is_some() {
                Err(report!(errors::ApiErrorResponse::InvalidRequestData {
                    message: "client_secret is not a valid parameter".to_owned(),
                }))
            } else {
                Ok(payload)
            }
        }
        _ => Err(report!(errors::ApiErrorResponse::InternalServerError)
            .attach_printable("Unexpected Auth type")),
    }
}

pub async fn get_customer_from_details(
    db: &dyn StorageInterface,
    customer_id: Option<String>,
    merchant_id: &str,
) -> CustomResult<Option<api::CustomerResponse>, errors::StorageError> {
    match customer_id {
        None => Ok(None),
        Some(c_id) => {
            db.find_customer_optional_by_customer_id_merchant_id(&c_id, merchant_id)
                .await
        }
    }
}

#[instrument(skip_all)]
pub async fn create_customer_if_not_exist<'a, F: Clone, R>(
    operation: BoxedOperation<'a, F, R>,
    db: &dyn StorageInterface,
    payment_data: &mut PaymentData<F>,
    req: Option<CustomerDetails>,
    merchant_id: &str,
) -> CustomResult<(BoxedOperation<'a, F, R>, Option<api::CustomerResponse>), errors::StorageError> {
    let req = req
        .get_required_value("customer")
        .change_context(errors::StorageError::ValueNotFound("customer".to_owned()))?;
    let optional_customer = match req.customer_id.as_ref() {
        Some(customer_id) => {
            let customer_data = db
                .find_customer_optional_by_customer_id_merchant_id(customer_id, merchant_id)
                .await?;
            Some(match customer_data {
                Some(c) => Ok(c),
                None => {
                    db.insert_customer(api::CreateCustomerRequest {
                        customer_id: customer_id.to_string(),
                        merchant_id: merchant_id.to_string(),
                        name: req.name.peek_cloning(),
                        email: req.email.clone(),
                        phone: req.phone.clone(),
                        phone_country_code: req.phone_country_code.clone(),
                        ..api::CreateCustomerRequest::default()
                    })
                    .await
                }
            })
        }
        None => match &payment_data.payment_intent.customer_id {
            None => None,
            Some(customer_id) => db
                .find_customer_optional_by_customer_id_merchant_id(customer_id, merchant_id)
                .await?
                .map(Ok),
        },
    };
    Ok((
        operation,
        match optional_customer {
            Some(customer) => {
                let customer = customer?;

                payment_data.payment_intent.customer_id = Some(customer.customer_id.clone());

                Some(customer)
            }
            None => None,
        },
    ))
}

#[allow(clippy::too_many_arguments)]
pub async fn make_pm_data<'a, F: Clone, R>(
    operation: BoxedOperation<'a, F, R>,
    state: &'a AppState,
    payment_method: Option<enums::PaymentMethodType>,
    txn_id: &str,
    _payment_attempt: &storage::PaymentAttempt,
    request: &Option<api::PaymentMethod>,
    token: &Option<String>,
) -> RouterResult<(BoxedOperation<'a, F, R>, Option<api::PaymentMethod>)> {
    let payment_method = match (request, token) {
        (_, Some(token)) => Ok::<_, error_stack::Report<errors::ApiErrorResponse>>(
            if payment_method == Some(enums::PaymentMethodType::Card) {
                // TODO: Handle token expiry
                Vault::get_payment_method_data_from_locker(state, token).await?
            } else {
                // TODO: Implement token flow for other payment methods
                None
            },
        ),
        (pm @ Some(api::PaymentMethod::Card(card)), _) => {
            Vault::store_payment_method_data_in_locker(state, txn_id, card).await?;
            Ok(pm.to_owned())
        }
        (pm @ Some(api::PaymentMethod::PayLater(_)), _) => Ok(pm.to_owned()),
        (pm @ Some(api::PaymentMethod::Wallet(_)), _) => Ok(pm.to_owned()),
        _ => Ok(None),
    }?;

    let payment_method = match payment_method {
        Some(pm) => Some(pm),
        None => Vault::get_payment_method_data_from_locker(state, txn_id).await?,
    };

    Ok((operation, payment_method))
}

pub struct Vault {}

#[cfg(not(feature = "basilisk"))]
impl Vault {
    #[instrument(skip_all)]
    pub async fn get_payment_method_data_from_locker(
        state: &AppState,
        lookup_key: &str,
    ) -> RouterResult<Option<api::PaymentMethod>> {
        let resp = cards::mock_get_card(&state.store, lookup_key)
            .await
            .change_context(errors::ApiErrorResponse::InternalServerError)?;
        let card = resp.card;
        let card_number = card
            .card_number
            .peek_cloning()
            .get_required_value("card_number")?;
        let card_exp_month = card
            .card_exp_month
            .peek_cloning()
            .get_required_value("expiry_month")?;
        let card_exp_year = card
            .card_exp_year
            .peek_cloning()
            .get_required_value("expiry_year")?;
        let card_holder_name = card.name_on_card.peek_cloning().unwrap_or_default();
        let card = api::PaymentMethod::Card(api::CCard {
            card_number: card_number.into(),
            card_exp_month: card_exp_month.into(),
            card_exp_year: card_exp_year.into(),
            card_holder_name: card_holder_name.into(),
            card_cvc: "card_cvc".to_string().into(),
        });
        Ok(Some(card))
    }

    #[instrument(skip_all)]
    async fn store_payment_method_data_in_locker(
        state: &AppState,
        txn_id: &str,
        card: &api::CCard,
    ) -> RouterResult<String> {
        let card_detail = api::CardDetail {
            card_number: card.card_number.clone(),
            card_exp_month: card.card_exp_month.clone(),
            card_exp_year: card.card_exp_year.clone(),
            card_holder_name: Some(card.card_holder_name.clone()),
        };
        let db = &state.store;
        cards::mock_add_card(db, txn_id, &card_detail)
            .await
            .change_context(errors::ApiErrorResponse::InternalServerError)
            .attach_printable("Add Card Failed")?;
        Ok(txn_id.to_string())
    }
}

#[cfg(feature = "basilisk")]
use crate::{core::payment_methods::transformers, utils::StringExt};

#[cfg(feature = "basilisk")]
impl Vault {
    #[instrument(skip_all)]
    pub async fn get_payment_method_data_from_locker(
        state: &AppState,
        lookup_key: &str,
    ) -> RouterResult<Option<api::PaymentMethod>> {
        let de_tokenize = cards::get_tokenized_data(state, lookup_key, true).await?;
        let value1: api::TokenizedCardValue1 = de_tokenize
            .value1
            .parse_struct("TokenizedCardValue1")
            .change_context(errors::ApiErrorResponse::InternalServerError)
            .attach_printable("Error parsing TokenizedCardValue1")?;
        let value2 = de_tokenize.value2;
        let card_cvc = if value2.is_empty() {
            //mandatory field in api contract (when querying from legacy locker we don't get cvv), cvv handling needs to done
            "".to_string()
        } else {
            let tk_value2: api::TokenizedCardValue2 = value2
                .parse_struct("TokenizedCardValue2")
                .change_context(errors::ApiErrorResponse::InternalServerError)
                .attach_printable("Error parsing TokenizedCardValue2")?;
            tk_value2.card_security_code.unwrap_or_default()
        };
        let card = api::PaymentMethod::Card(api::CCard {
            card_number: value1.card_number.into(),
            card_exp_month: value1.exp_month.into(),
            card_exp_year: value1.exp_year.into(),
            card_holder_name: value1.name_on_card.unwrap_or_default().into(),
            card_cvc: card_cvc.into(),
        });
        Ok(Some(card))
    }

    #[instrument(skip_all)]
    async fn store_payment_method_data_in_locker(
        state: &AppState,
        txn_id: &str,
        card: &api::CCard,
    ) -> RouterResult<String> {
        let value1 = transformers::mk_card_value1(
            card.card_number.peek().clone(),
            card.card_exp_year.peek().clone(),
            card.card_exp_month.peek().clone(),
            Some(card.card_holder_name.peek().clone()),
            None,
            None,
            None,
        )
        .change_context(errors::ApiErrorResponse::InternalServerError)
        .attach_printable("Error getting Value1 for locker")?;
        let value2 =
            transformers::mk_card_value2(Some(card.card_cvc.peek().clone()), None, None, None)
                .change_context(errors::ApiErrorResponse::InternalServerError)
                .attach_printable("Error getting Value12 for locker")?;
        cards::create_tokenize(state, value1, Some(value2), txn_id.to_string()).await
    }
}

#[instrument(skip_all)]
pub async fn create_temp_card(
    state: &AppState,
    txn_id: &str,
    card: &api::CCard,
) -> RouterResult<storage::TempCard> {
    let (card_info, temp_card);
    card_info = format!(
        "{}:::{}:::{}:::{}:::{}",
        card.card_number.peek(),
        card.card_exp_month.peek(),
        card.card_exp_year.peek(),
        card.card_holder_name.peek(),
        card.card_cvc.peek()
    );

    let card_info_val = cards::get_card_info_value(&state.conf.keys, card_info).await?;
    temp_card = storage::TempCardNew {
        card_info: Some(card_info_val),
        date_created: common_utils::date_time::now(),
        txn_id: Some(txn_id.to_string()),
        id: None,
    };
    state
        .store
        .insert_temp_card(temp_card)
        .await
        .change_context(errors::ApiErrorResponse::InternalServerError)
}

#[instrument(skip_all)]
pub(crate) fn validate_capture_method(capture_method: enums::CaptureMethod) -> RouterResult<()> {
    utils::when(
        capture_method == enums::CaptureMethod::Automatic,
        Err(report!(errors::ApiErrorResponse::PaymentUnexpectedState {
            field_name: "capture_method".to_string(),
            current_flow: "captured".to_string(),
            current_value: capture_method.to_string(),
            states: "manual_single, manual_multiple, scheduled".to_string()
        })),
    )
}

#[instrument(skip_all)]
pub(crate) fn validate_status(status: enums::IntentStatus) -> RouterResult<()> {
    utils::when(
        status != enums::IntentStatus::RequiresCapture,
        Err(report!(errors::ApiErrorResponse::PaymentUnexpectedState {
            field_name: "payment.status".to_string(),
            current_flow: "captured".to_string(),
            current_value: status.to_string(),
            states: "requires_capture".to_string()
        })),
    )
}

#[instrument(skip_all)]
pub(crate) fn validate_amount_to_capture(
    amount: i32,
    amount_to_capture: Option<i32>,
) -> RouterResult<()> {
    utils::when(
        amount_to_capture.is_some() && (Some(amount) < amount_to_capture),
        Err(report!(errors::ApiErrorResponse::InvalidRequestData {
            message: "amount_to_capture is greater than amount".to_string()
        })),
    )
}

pub fn can_call_connector(status: enums::IntentStatus) -> bool {
    matches!(
        status,
        enums::IntentStatus::Failed
            | enums::IntentStatus::Processing
            | enums::IntentStatus::Succeeded
            | enums::IntentStatus::RequiresCustomerAction
    )
}

pub fn append_option<T, U, F, V>(func: F, option1: Option<T>, option2: Option<U>) -> Option<V>
where
    F: FnOnce(T, U) -> V,
{
    Some(func(option1?, option2?))
}

pub(super) async fn filter_by_constraints(
    db: &dyn StorageInterface,
    constraints: &api::PaymentListConstraints,
    merchant_id: &str,
) -> CustomResult<Vec<storage::PaymentIntent>, errors::StorageError> {
    let result = db
        .filter_payment_intent_by_constraints(merchant_id, constraints)
        .await?;
    Ok(result)
}

pub(super) fn validate_payment_list_request(
    req: &api::PaymentListConstraints,
) -> CustomResult<(), errors::ApiErrorResponse> {
    utils::when(
        req.limit > 100 || req.limit < 1,
        Err(errors::ApiErrorResponse::InvalidRequestData {
            message: "limit should be in between 1 and 100".to_string(),
        }),
    )?;
    Ok(())
}

pub fn get_handle_response_url(
    payment_id: String,
    merchant_account: &storage::MerchantAccount,
    response: api::PaymentsResponse,
    connector: String,
) -> RouterResult<api::RedirectionResponse> {
    let redirection_response = make_pg_redirect_response(payment_id, response, connector);

    let return_url = make_merchant_url_with_response(merchant_account, redirection_response)
        .attach_printable("Failed to make merchant url with response")?;

    make_url_with_signature(&return_url, merchant_account)
}

pub fn make_merchant_url_with_response(
    merchant_account: &storage::MerchantAccount,
    redirection_response: PgRedirectResponse,
) -> RouterResult<String> {
    let url = merchant_account
        .return_url
        .as_ref()
        .get_required_value("return_url")?;

    let status_check = redirection_response.status;

    let payment_intent_id = redirection_response.payment_id;

    let merchant_url_with_response = if merchant_account.redirect_to_merchant_with_http_post {
        url::Url::parse_with_params(
            url,
            &[
                ("status", status_check.to_string()),
                ("order_id", payment_intent_id),
            ],
        )
        .into_report()
        .change_context(errors::ApiErrorResponse::InternalServerError)
        .attach_printable("Unable to parse the url with param")?
    } else {
        let amount = redirection_response.amount.get_required_value("amount")?;
        url::Url::parse_with_params(
            url,
            &[
                ("status", status_check.to_string()),
                ("order_id", payment_intent_id),
                ("amount", amount.to_string()),
            ],
        )
        .into_report()
        .change_context(errors::ApiErrorResponse::InternalServerError)
        .attach_printable("Unable to parse the url with param")?
    };

    Ok(merchant_url_with_response.to_string())
}

pub fn make_pg_redirect_response(
    payment_id: String,
    response: api::PaymentsResponse,
    connector: String,
) -> PgRedirectResponse {
    PgRedirectResponse {
        payment_id,
        status: response.status,
        gateway_id: connector,
        customer_id: response.customer_id.to_owned(),
        amount: Some(response.amount),
    }
}

pub fn make_url_with_signature(
    redirect_url: &str,
    merchant_account: &storage::MerchantAccount,
) -> RouterResult<api::RedirectionResponse> {
    let mut url = url::Url::parse(redirect_url)
        .into_report()
        .change_context(errors::ApiErrorResponse::InternalServerError)
        .attach_printable("Unable to parse the url")?;

    let mut base_url = url.clone();
    base_url.query_pairs_mut().clear();

    let url = if merchant_account.enable_payment_response_hash {
        let key = merchant_account
            .payment_response_hash_key
            .as_ref()
            .get_required_value("payment_response_hash_key")?;
        let signature = hmac_sha256_sorted_query_params(
            &mut url.query_pairs().collect::<Vec<_>>(),
            key.as_str(),
        )?;

        url.query_pairs_mut()
            .append_pair("signature", &signature)
            .append_pair("signature_algorithm", "HMAC-SHA256");
        url.to_owned()
    } else {
        url.to_owned()
    };

    let parameters = url
        .query_pairs()
        .collect::<Vec<_>>()
        .iter()
        .map(|(key, value)| (key.clone().into_owned(), value.clone().into_owned()))
        .collect::<Vec<_>>();

    Ok(api::RedirectionResponse {
        return_url: base_url.to_string(),
        params: parameters,
        return_url_with_query_params: url.to_string(),
        http_method: if merchant_account.redirect_to_merchant_with_http_post {
            services::Method::Post
        } else {
            services::Method::Get
        },
        headers: Vec::new(),
    })
}

pub fn hmac_sha256_sorted_query_params<'a>(
    params: &mut [(Cow<str>, Cow<str>)],
    key: &'a str,
) -> RouterResult<String> {
    params.sort();
    let final_string = params
        .iter()
        .map(|(key, value)| format!("{key}={value}"))
        .collect::<Vec<_>>()
        .join("&");

    let signature = crypto::HmacSha256::sign_message(
        &crypto::HmacSha256,
        key.as_bytes(),
        final_string.as_bytes(),
    )
    .change_context(errors::ApiErrorResponse::InternalServerError)
    .attach_printable("Failed to sign the message")?;

    Ok(hex::encode(signature))
}

pub fn check_if_operation_confirm<Op: std::fmt::Debug>(operations: Op) -> bool {
    format!("{:?}", operations) == "PaymentConfirm"
}<|MERGE_RESOLUTION|>--- conflicted
+++ resolved
@@ -130,13 +130,8 @@
     state: &AppState,
     req: &api::PaymentsRequest,
     merchant_id: &str,
-<<<<<<< HEAD
-) -> RouterResult<(Option<i32>, Option<enums::PaymentMethodType>)> {
+) -> RouterResult<(Option<String>, Option<enums::PaymentMethodType>)> {
     let db = &*state.store;
-=======
-) -> RouterResult<(Option<String>, Option<enums::PaymentMethodType>)> {
-    let db = &state.store;
->>>>>>> bad0d7ee
     let mandate_id = req.mandate_id.clone().get_required_value("mandate_id")?;
 
     let mandate = db
@@ -621,7 +616,7 @@
         state: &AppState,
         lookup_key: &str,
     ) -> RouterResult<Option<api::PaymentMethod>> {
-        let resp = cards::mock_get_card(&state.store, lookup_key)
+        let resp = cards::mock_get_card(&*state.store, lookup_key)
             .await
             .change_context(errors::ApiErrorResponse::InternalServerError)?;
         let card = resp.card;
@@ -660,7 +655,7 @@
             card_exp_year: card.card_exp_year.clone(),
             card_holder_name: Some(card.card_holder_name.clone()),
         };
-        let db = &state.store;
+        let db = &*state.store;
         cards::mock_add_card(db, txn_id, &card_detail)
             .await
             .change_context(errors::ApiErrorResponse::InternalServerError)
