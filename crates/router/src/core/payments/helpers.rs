use std::{borrow::Cow, str::FromStr};

#[cfg(all(any(feature = "v1", feature = "v2"), not(feature = "customer_v2")))]
use api_models::customers::CustomerRequestWithEmail;
use api_models::{
    mandates::RecurringDetails,
    payments::{AddressDetailsWithPhone, RequestSurchargeDetails},
};
use base64::Engine;
use common_enums::ConnectorType;
use common_utils::{
    crypto::Encryptable,
    ext_traits::{AsyncExt, ByteSliceExt, Encode, ValueExt},
    fp_utils, generate_id, id_type, pii, type_name,
    types::{
        keymanager::{Identifier, KeyManagerState, ToEncryptable},
        MinorUnit,
    },
};
use diesel_models::enums::{self};
// TODO : Evaluate all the helper functions ()
use error_stack::{report, ResultExt};
use futures::future::Either;
#[cfg(all(any(feature = "v1", feature = "v2"), not(feature = "customer_v2")))]
use hyperswitch_domain_models::payments::payment_intent::CustomerData;
use hyperswitch_domain_models::{
    mandates::MandateData,
    payment_method_data::GetPaymentMethodType,
    payments::{
        payment_attempt::PaymentAttempt, payment_intent::PaymentIntentFetchConstraints,
        PaymentIntent,
    },
    router_data::KlarnaSdkResponse,
};
use hyperswitch_interfaces::integrity::{CheckIntegrity, FlowIntegrity, GetIntegrityObject};
use josekit::jwe;
use masking::{ExposeInterface, PeekInterface};
use openssl::{
    derive::Deriver,
    pkey::PKey,
    symm::{decrypt_aead, Cipher},
};
use router_env::{instrument, logger, metrics::add_attributes, tracing};
use uuid::Uuid;
use x509_parser::parse_x509_certificate;

use super::{
    operations::{BoxedOperation, Operation, PaymentResponse},
    CustomerDetails, PaymentData,
};
#[cfg(feature = "v2")]
use crate::core::admin as core_admin;
use crate::{
    configs::settings::{ConnectorRequestReferenceIdConfig, TempLockerEnableConfig},
    connector,
    consts::{self, BASE64_ENGINE},
    core::{
        authentication,
        errors::{self, CustomResult, RouterResult, StorageErrorExt},
        mandate::helpers::MandateGenericData,
        payment_methods::{
            self,
            cards::{self},
            network_tokenization, vault,
        },
        payments,
        pm_auth::retrieve_payment_method_from_auth_service,
    },
    db::StorageInterface,
    routes::{metrics, payment_methods as payment_methods_handler, SessionState},
    services,
    types::{
        api::{self, admin, enums as api_enums, MandateValidationFieldsExt},
        domain::{
            self,
            types::{self, AsyncLift},
        },
        storage::{self, enums as storage_enums, ephemeral_key, CardTokenData},
        transformers::{ForeignFrom, ForeignTryFrom},
        AdditionalMerchantData, AdditionalPaymentMethodConnectorResponse, ErrorResponse,
        MandateReference, MerchantAccountData, MerchantRecipientData, PaymentsResponseData,
        RecipientIdType, RecurringMandatePaymentData, RouterData,
    },
    utils::{
        self,
        crypto::{self, SignMessage},
        OptionExt, StringExt,
    },
};
#[cfg(all(any(feature = "v1", feature = "v2"), not(feature = "customer_v2")))]
use crate::{
    core::payment_methods::cards::create_encrypted_data, types::storage::CustomerUpdate::Update,
};

pub fn filter_mca_based_on_profile_and_connector_type(
    merchant_connector_accounts: Vec<domain::MerchantConnectorAccount>,
    profile_id: &id_type::ProfileId,
    connector_type: ConnectorType,
) -> Vec<domain::MerchantConnectorAccount> {
    merchant_connector_accounts
        .into_iter()
        .filter(|mca| &mca.profile_id == profile_id && mca.connector_type == connector_type)
        .collect()
}

#[instrument(skip_all)]
#[allow(clippy::too_many_arguments)]
pub async fn create_or_update_address_for_payment_by_request(
    session_state: &SessionState,
    req_address: Option<&api::Address>,
    address_id: Option<&str>,
    merchant_id: &id_type::MerchantId,
    customer_id: Option<&id_type::CustomerId>,
    merchant_key_store: &domain::MerchantKeyStore,
    payment_id: &id_type::PaymentId,
    storage_scheme: storage_enums::MerchantStorageScheme,
) -> CustomResult<Option<domain::Address>, errors::ApiErrorResponse> {
    let key = merchant_key_store.key.get_inner().peek();
    let db = &session_state.store;
    let key_manager_state = &session_state.into();
    Ok(match address_id {
        Some(id) => match req_address {
            Some(address) => {
                let encrypted_data = types::crypto_operation(
                    &session_state.into(),
                    type_name!(domain::Address),
                    types::CryptoOperation::BatchEncrypt(AddressDetailsWithPhone::to_encryptable(
                        AddressDetailsWithPhone {
                            address: address.address.clone(),
                            phone_number: address
                                .phone
                                .as_ref()
                                .and_then(|phone| phone.number.clone()),
                            email: address.email.clone(),
                        },
                    )),
                    Identifier::Merchant(merchant_key_store.merchant_id.clone()),
                    key,
                )
                .await
                .and_then(|val| val.try_into_batchoperation())
                .change_context(errors::ApiErrorResponse::InternalServerError)
                .attach_printable("Failed while encrypting address")?;
                let encryptable_address = AddressDetailsWithPhone::from_encryptable(encrypted_data)
                    .change_context(errors::ApiErrorResponse::InternalServerError)
                    .attach_printable("Failed while encrypting address")?;
                let address_update = storage::AddressUpdate::Update {
                    city: address
                        .address
                        .as_ref()
                        .and_then(|value| value.city.clone()),
                    country: address.address.as_ref().and_then(|value| value.country),
                    line1: encryptable_address.line1,
                    line2: encryptable_address.line2,
                    line3: encryptable_address.line3,
                    state: encryptable_address.state,
                    zip: encryptable_address.zip,
                    first_name: encryptable_address.first_name,
                    last_name: encryptable_address.last_name,
                    phone_number: encryptable_address.phone_number,
                    country_code: address
                        .phone
                        .as_ref()
                        .and_then(|value| value.country_code.clone()),
                    updated_by: storage_scheme.to_string(),
                    email: encryptable_address.email,
                };
                let address = db
                    .find_address_by_merchant_id_payment_id_address_id(
                        key_manager_state,
                        merchant_id,
                        payment_id,
                        id,
                        merchant_key_store,
                        storage_scheme,
                    )
                    .await
                    .change_context(errors::ApiErrorResponse::InternalServerError)
                    .attach_printable("Error while fetching address")?;
                Some(
                    db.update_address_for_payments(
                        key_manager_state,
                        address,
                        address_update,
                        payment_id.to_owned(),
                        merchant_key_store,
                        storage_scheme,
                    )
                    .await
                    .map(|payment_address| payment_address.address)
                    .to_not_found_response(errors::ApiErrorResponse::AddressNotFound)?,
                )
            }
            None => Some(
                db.find_address_by_merchant_id_payment_id_address_id(
                    key_manager_state,
                    merchant_id,
                    payment_id,
                    id,
                    merchant_key_store,
                    storage_scheme,
                )
                .await
                .map(|payment_address| payment_address.address),
            )
            .transpose()
            .to_not_found_response(errors::ApiErrorResponse::AddressNotFound)?,
        },
        None => match req_address {
            Some(address) => {
                let address =
                    get_domain_address(session_state, address, merchant_id, key, storage_scheme)
                        .await
                        .change_context(errors::ApiErrorResponse::InternalServerError)
                        .attach_printable("Failed while encrypting address while insert")?;

                let payment_address = domain::PaymentAddress {
                    address,
                    payment_id: payment_id.clone(),
                    customer_id: customer_id.cloned(),
                };

                Some(
                    db.insert_address_for_payments(
                        key_manager_state,
                        payment_id,
                        payment_address,
                        merchant_key_store,
                        storage_scheme,
                    )
                    .await
                    .map(|payment_address| payment_address.address)
                    .change_context(errors::ApiErrorResponse::InternalServerError)
                    .attach_printable("Failed while inserting new address")?,
                )
            }

            None => None,
        },
    })
}

#[instrument(skip_all)]
#[allow(clippy::too_many_arguments)]
pub async fn create_or_find_address_for_payment_by_request(
    state: &SessionState,
    req_address: Option<&api::Address>,
    address_id: Option<&str>,
    merchant_id: &id_type::MerchantId,
    customer_id: Option<&id_type::CustomerId>,
    merchant_key_store: &domain::MerchantKeyStore,
    payment_id: &id_type::PaymentId,
    storage_scheme: storage_enums::MerchantStorageScheme,
) -> CustomResult<Option<domain::Address>, errors::ApiErrorResponse> {
    let key = merchant_key_store.key.get_inner().peek();
    let db = &state.store;
    let key_manager_state = &state.into();
    Ok(match address_id {
        Some(id) => Some(
            db.find_address_by_merchant_id_payment_id_address_id(
                key_manager_state,
                merchant_id,
                payment_id,
                id,
                merchant_key_store,
                storage_scheme,
            )
            .await
            .map(|payment_address| payment_address.address),
        )
        .transpose()
        .to_not_found_response(errors::ApiErrorResponse::AddressNotFound)?,
        None => match req_address {
            Some(address) => {
                // generate a new address here
                let address = get_domain_address(state, address, merchant_id, key, storage_scheme)
                    .await
                    .change_context(errors::ApiErrorResponse::InternalServerError)
                    .attach_printable("Failed while encrypting address while insert")?;

                let payment_address = domain::PaymentAddress {
                    address,
                    payment_id: payment_id.clone(),
                    customer_id: customer_id.cloned(),
                };

                Some(
                    db.insert_address_for_payments(
                        key_manager_state,
                        payment_id,
                        payment_address,
                        merchant_key_store,
                        storage_scheme,
                    )
                    .await
                    .map(|payment_address| payment_address.address)
                    .change_context(errors::ApiErrorResponse::InternalServerError)
                    .attach_printable("Failed while inserting new address")?,
                )
            }
            None => None,
        },
    })
}

pub async fn get_domain_address(
    session_state: &SessionState,
    address: &api_models::payments::Address,
    merchant_id: &id_type::MerchantId,
    key: &[u8],
    storage_scheme: enums::MerchantStorageScheme,
) -> CustomResult<domain::Address, common_utils::errors::CryptoError> {
    async {
        let address_details = &address.address.as_ref();
        let encrypted_data = types::crypto_operation(
            &session_state.into(),
            type_name!(domain::Address),
            types::CryptoOperation::BatchEncrypt(AddressDetailsWithPhone::to_encryptable(
                AddressDetailsWithPhone {
                    address: address_details.cloned(),
                    phone_number: address
                        .phone
                        .as_ref()
                        .and_then(|phone| phone.number.clone()),
                    email: address.email.clone(),
                },
            )),
            Identifier::Merchant(merchant_id.to_owned()),
            key,
        )
        .await
        .and_then(|val| val.try_into_batchoperation())?;
        let encryptable_address = AddressDetailsWithPhone::from_encryptable(encrypted_data)
            .change_context(common_utils::errors::CryptoError::EncodingFailed)?;
        Ok(domain::Address {
            phone_number: encryptable_address.phone_number,
            country_code: address.phone.as_ref().and_then(|a| a.country_code.clone()),
            merchant_id: merchant_id.to_owned(),
            address_id: generate_id(consts::ID_LENGTH, "add"),
            city: address_details.and_then(|address_details| address_details.city.clone()),
            country: address_details.and_then(|address_details| address_details.country),
            line1: encryptable_address.line1,
            line2: encryptable_address.line2,
            line3: encryptable_address.line3,
            state: encryptable_address.state,
            created_at: common_utils::date_time::now(),
            first_name: encryptable_address.first_name,
            last_name: encryptable_address.last_name,
            modified_at: common_utils::date_time::now(),
            zip: encryptable_address.zip,
            updated_by: storage_scheme.to_string(),
            email: encryptable_address.email,
        })
    }
    .await
}

pub async fn get_address_by_id(
    state: &SessionState,
    address_id: Option<String>,
    merchant_key_store: &domain::MerchantKeyStore,
    payment_id: &id_type::PaymentId,
    merchant_id: &id_type::MerchantId,
    storage_scheme: storage_enums::MerchantStorageScheme,
) -> CustomResult<Option<domain::Address>, errors::ApiErrorResponse> {
    match address_id {
        None => Ok(None),
        Some(address_id) => {
            let db = &*state.store;
            Ok(db
                .find_address_by_merchant_id_payment_id_address_id(
                    &state.into(),
                    merchant_id,
                    payment_id,
                    &address_id,
                    merchant_key_store,
                    storage_scheme,
                )
                .await
                .map(|payment_address| payment_address.address)
                .ok())
        }
    }
}

#[cfg(all(feature = "v2", feature = "payment_methods_v2"))]
pub async fn get_token_pm_type_mandate_details(
    _state: &SessionState,
    _request: &api::PaymentsRequest,
    _mandate_type: Option<api::MandateTransactionType>,
    _merchant_account: &domain::MerchantAccount,
    _merchant_key_store: &domain::MerchantKeyStore,
    _payment_method_id: Option<String>,
    _payment_intent_customer_id: Option<&id_type::CustomerId>,
) -> RouterResult<MandateGenericData> {
    todo!()
}

#[cfg(all(
    any(feature = "v1", feature = "v2"),
    not(feature = "payment_methods_v2")
))]
pub async fn get_token_pm_type_mandate_details(
    state: &SessionState,
    request: &api::PaymentsRequest,
    mandate_type: Option<api::MandateTransactionType>,
    merchant_account: &domain::MerchantAccount,
    merchant_key_store: &domain::MerchantKeyStore,
    payment_method_id: Option<String>,
    payment_intent_customer_id: Option<&id_type::CustomerId>,
) -> RouterResult<MandateGenericData> {
    let mandate_data = request.mandate_data.clone().map(MandateData::foreign_from);
    let (
        payment_token,
        payment_method,
        payment_method_type,
        mandate_data,
        recurring_payment_data,
        mandate_connector_details,
        payment_method_info,
    ) = match mandate_type {
        Some(api::MandateTransactionType::NewMandateTransaction) => (
            request.payment_token.to_owned(),
            request.payment_method,
            request.payment_method_type,
            mandate_data.clone(),
            None,
            None,
            None,
        ),
        Some(api::MandateTransactionType::RecurringMandateTransaction) => {
            match &request.recurring_details {
                Some(recurring_details) => {
                    match recurring_details {
                        RecurringDetails::ProcessorPaymentToken(processor_payment_token) => {
                            if let Some(mca_id) = &processor_payment_token.merchant_connector_id {
                                let db = &*state.store;
                                let key_manager_state = &state.into();

                                #[cfg(feature = "v1")]
                            let connector_name = db
                                .find_by_merchant_connector_account_merchant_id_merchant_connector_id(
                                    key_manager_state,
                                    merchant_account.get_id(),
                                    mca_id,
                                    merchant_key_store,
                                )
                                .await
                                .to_not_found_response(errors::ApiErrorResponse::MerchantConnectorAccountNotFound {
                                    id: mca_id.clone().get_string_repr().to_string(),
                                })?.connector_name;

                                #[cfg(feature = "v2")]
                            let connector_name = db
                                .find_merchant_connector_account_by_id(key_manager_state, mca_id, merchant_key_store)
                                .await
                                .to_not_found_response(errors::ApiErrorResponse::MerchantConnectorAccountNotFound {
                                    id: mca_id.clone().get_string_repr().to_string(),
                                })?.connector_name;
                                (
                                    None,
                                    request.payment_method,
                                    None,
                                    None,
                                    None,
                                    Some(payments::MandateConnectorDetails {
                                        connector: connector_name,
                                        merchant_connector_id: Some(mca_id.clone()),
                                    }),
                                    None,
                                )
                            } else {
                                (None, request.payment_method, None, None, None, None, None)
                            }
                        }
                        RecurringDetails::MandateId(mandate_id) => {
                            let mandate_generic_data = get_token_for_recurring_mandate(
                                state,
                                request,
                                merchant_account,
                                merchant_key_store,
                                mandate_id.to_owned(),
                            )
                            .await?;

                            (
                                mandate_generic_data.token,
                                mandate_generic_data.payment_method,
                                mandate_generic_data
                                    .payment_method_type
                                    .or(request.payment_method_type),
                                None,
                                mandate_generic_data.recurring_mandate_payment_data,
                                mandate_generic_data.mandate_connector,
                                mandate_generic_data.payment_method_info,
                            )
                        }
                        RecurringDetails::PaymentMethodId(payment_method_id) => {
                            let payment_method_info = state
                                .store
                                .find_payment_method(
                                    &(state.into()),
                                    merchant_key_store,
                                    payment_method_id,
                                    merchant_account.storage_scheme,
                                )
                                .await
                                .to_not_found_response(
                                    errors::ApiErrorResponse::PaymentMethodNotFound,
                                )?;
                            let customer_id = request
                                .get_customer_id()
                                .get_required_value("customer_id")?;

                            verify_mandate_details_for_recurring_payments(
                                &payment_method_info.merchant_id,
                                merchant_account.get_id(),
                                &payment_method_info.customer_id,
                                customer_id,
                            )?;

                            (
                                None,
                                payment_method_info.payment_method,
                                payment_method_info.payment_method_type,
                                None,
                                None,
                                None,
                                Some(payment_method_info),
                            )
                        }
                    }
                }
                None => {
                    if let Some(mandate_id) = request.mandate_id.clone() {
                        let mandate_generic_data = get_token_for_recurring_mandate(
                            state,
                            request,
                            merchant_account,
                            merchant_key_store,
                            mandate_id,
                        )
                        .await?;
                        (
                            mandate_generic_data.token,
                            mandate_generic_data.payment_method,
                            mandate_generic_data
                                .payment_method_type
                                .or(request.payment_method_type),
                            None,
                            mandate_generic_data.recurring_mandate_payment_data,
                            mandate_generic_data.mandate_connector,
                            mandate_generic_data.payment_method_info,
                        )
                    } else if request.payment_method_type
                        == Some(api_models::enums::PaymentMethodType::ApplePay)
                        || request.payment_method_type
                            == Some(api_models::enums::PaymentMethodType::GooglePay)
                    {
                        let payment_request_customer_id = request.get_customer_id();
                        if let Some(customer_id) =
                            payment_request_customer_id.or(payment_intent_customer_id)
                        {
                            let customer_saved_pm_option = match state
                                .store
                                .find_payment_method_by_customer_id_merchant_id_list(
                                    &(state.into()),
                                    merchant_key_store,
                                    customer_id,
                                    merchant_account.get_id(),
                                    None,
                                )
                                .await
                            {
                                Ok(customer_payment_methods) => Ok(customer_payment_methods
                                    .iter()
                                    .find(|payment_method| {
                                        payment_method.payment_method_type
                                            == request.payment_method_type
                                    })
                                    .cloned()),
                                Err(error) => {
                                    if error.current_context().is_db_not_found() {
                                        Ok(None)
                                    } else {
                                        Err(error)
                                            .change_context(
                                                errors::ApiErrorResponse::InternalServerError,
                                            )
                                            .attach_printable(
                                                "failed to find payment methods for a customer",
                                            )
                                    }
                                }
                            }?;

                            (
                                None,
                                request.payment_method,
                                request.payment_method_type,
                                None,
                                None,
                                None,
                                customer_saved_pm_option,
                            )
                        } else {
                            (
                                None,
                                request.payment_method,
                                request.payment_method_type,
                                None,
                                None,
                                None,
                                None,
                            )
                        }
                    } else {
                        let payment_method_info = payment_method_id
                            .async_map(|payment_method_id| async move {
                                state
                                    .store
                                    .find_payment_method(
                                        &(state.into()),
                                        merchant_key_store,
                                        &payment_method_id,
                                        merchant_account.storage_scheme,
                                    )
                                    .await
                                    .to_not_found_response(
                                        errors::ApiErrorResponse::PaymentMethodNotFound,
                                    )
                            })
                            .await
                            .transpose()?;
                        (
                            request.payment_token.to_owned(),
                            request.payment_method,
                            request.payment_method_type,
                            None,
                            None,
                            None,
                            payment_method_info,
                        )
                    }
                }
            }
        }
        None => {
            let payment_method_info = payment_method_id
                .async_map(|payment_method_id| async move {
                    state
                        .store
                        .find_payment_method(
                            &(state.into()),
                            merchant_key_store,
                            &payment_method_id,
                            merchant_account.storage_scheme,
                        )
                        .await
                        .to_not_found_response(errors::ApiErrorResponse::PaymentMethodNotFound)
                })
                .await
                .transpose()?;
            (
                request.payment_token.to_owned(),
                request.payment_method,
                request.payment_method_type,
                mandate_data,
                None,
                None,
                payment_method_info,
            )
        }
    };
    Ok(MandateGenericData {
        token: payment_token,
        payment_method,
        payment_method_type,
        mandate_data,
        recurring_mandate_payment_data: recurring_payment_data,
        mandate_connector: mandate_connector_details,
        payment_method_info,
    })
}

pub async fn get_token_for_recurring_mandate(
    state: &SessionState,
    req: &api::PaymentsRequest,
    merchant_account: &domain::MerchantAccount,
    merchant_key_store: &domain::MerchantKeyStore,
    mandate_id: String,
) -> RouterResult<MandateGenericData> {
    let db = &*state.store;

    let mandate = db
        .find_mandate_by_merchant_id_mandate_id(
            merchant_account.get_id(),
            mandate_id.as_str(),
            merchant_account.storage_scheme,
        )
        .await
        .to_not_found_response(errors::ApiErrorResponse::MandateNotFound)?;
    let key_manager_state: KeyManagerState = state.into();
    let original_payment_intent = mandate
        .original_payment_id
        .as_ref()
        .async_map(|payment_id| async {
            db.find_payment_intent_by_payment_id_merchant_id(
                &key_manager_state,
                payment_id,
                &mandate.merchant_id,
                merchant_key_store,
                merchant_account.storage_scheme,
            )
            .await
            .to_not_found_response(errors::ApiErrorResponse::PaymentNotFound)
            .map_err(|err| logger::error!(mandate_original_payment_not_found=?err))
            .ok()
        })
        .await
        .flatten();

    let original_payment_authorized_amount = original_payment_intent
        .clone()
        .map(|pi| pi.amount.get_amount_as_i64());
    let original_payment_authorized_currency =
        original_payment_intent.clone().and_then(|pi| pi.currency);
    let customer = req.get_customer_id().get_required_value("customer_id")?;

    let payment_method_id = {
        if &mandate.customer_id != customer {
            Err(report!(errors::ApiErrorResponse::PreconditionFailed {
                message: "customer_id must match mandate customer_id".into()
            }))?
        }
        if mandate.mandate_status != storage_enums::MandateStatus::Active {
            Err(report!(errors::ApiErrorResponse::PreconditionFailed {
                message: "mandate is not active".into()
            }))?
        };
        mandate.payment_method_id.clone()
    };
    verify_mandate_details(
        req.amount.get_required_value("amount")?.into(),
        req.currency.get_required_value("currency")?,
        mandate.clone(),
    )?;

    let payment_method = db
        .find_payment_method(
            &(state.into()),
            merchant_key_store,
            payment_method_id.as_str(),
            merchant_account.storage_scheme,
        )
        .await
        .to_not_found_response(errors::ApiErrorResponse::PaymentMethodNotFound)?;

    let token = Uuid::new_v4().to_string();
    let payment_method_type = payment_method.payment_method_type;
    let mandate_connector_details = payments::MandateConnectorDetails {
        connector: mandate.connector,
        merchant_connector_id: mandate.merchant_connector_id,
    };

    if let Some(enums::PaymentMethod::Card) = payment_method.payment_method {
        if state.conf.locker.locker_enabled {
            let _ = cards::get_lookup_key_from_locker(
                state,
                &token,
                &payment_method,
                merchant_key_store,
            )
            .await?;
        }

        if let Some(payment_method_from_request) = req.payment_method {
            let pm: storage_enums::PaymentMethod = payment_method_from_request;
            if payment_method
                .payment_method
                .is_some_and(|payment_method| payment_method != pm)
            {
                Err(report!(errors::ApiErrorResponse::PreconditionFailed {
                    message:
                        "payment method in request does not match previously provided payment \
                            method information"
                            .into()
                }))?
            }
        };

        Ok(MandateGenericData {
            token: Some(token),
            payment_method: payment_method.payment_method,
            recurring_mandate_payment_data: Some(RecurringMandatePaymentData {
                payment_method_type,
                original_payment_authorized_amount,
                original_payment_authorized_currency,
            }),
            payment_method_type: payment_method.payment_method_type,
            mandate_connector: Some(mandate_connector_details),
            mandate_data: None,
            payment_method_info: Some(payment_method),
        })
    } else {
        Ok(MandateGenericData {
            token: None,
            payment_method: payment_method.payment_method,
            recurring_mandate_payment_data: Some(RecurringMandatePaymentData {
                payment_method_type,
                original_payment_authorized_amount,
                original_payment_authorized_currency,
            }),
            payment_method_type: payment_method.payment_method_type,
            mandate_connector: Some(mandate_connector_details),
            mandate_data: None,
            payment_method_info: Some(payment_method),
        })
    }
}

#[instrument(skip_all)]
/// Check weather the merchant id in the request
/// and merchant id in the merchant account are same.
pub fn validate_merchant_id(
    merchant_id: &id_type::MerchantId,
    request_merchant_id: Option<&id_type::MerchantId>,
) -> CustomResult<(), errors::ApiErrorResponse> {
    // Get Merchant Id from the merchant
    // or get from merchant account

    let request_merchant_id = request_merchant_id.unwrap_or(merchant_id);

    utils::when(merchant_id.ne(request_merchant_id), || {
        Err(report!(errors::ApiErrorResponse::PreconditionFailed {
            message: format!(
                "Invalid `merchant_id`: {} not found in merchant account",
                request_merchant_id.get_string_repr()
            )
        }))
    })
}

#[instrument(skip_all)]
pub fn validate_request_amount_and_amount_to_capture(
    op_amount: Option<api::Amount>,
    op_amount_to_capture: Option<MinorUnit>,
    surcharge_details: Option<RequestSurchargeDetails>,
) -> CustomResult<(), errors::ApiErrorResponse> {
    match (op_amount, op_amount_to_capture) {
        (None, _) => Ok(()),
        (Some(_amount), None) => Ok(()),
        (Some(amount), Some(amount_to_capture)) => {
            match amount {
                api::Amount::Value(amount_inner) => {
                    // If both amount and amount to capture is present
                    // then amount to be capture should be less than or equal to request amount
                    let total_capturable_amount = MinorUnit::new(amount_inner.get())
                        + surcharge_details
                            .map(|surcharge_details| surcharge_details.get_total_surcharge_amount())
                            .unwrap_or_default();
                    utils::when(!amount_to_capture.le(&total_capturable_amount), || {
                        Err(report!(errors::ApiErrorResponse::PreconditionFailed {
                            message: format!(
                            "amount_to_capture is greater than amount capture_amount: {amount_to_capture:?} request_amount: {amount:?}"
                        )
                        }))
                    })
                }
                api::Amount::Zero => {
                    // If the amount is Null but still amount_to_capture is passed this is invalid and
                    Err(report!(errors::ApiErrorResponse::PreconditionFailed {
                        message: "amount_to_capture should not exist for when amount = 0"
                            .to_string()
                    }))
                }
            }
        }
    }
}

/// if capture method = automatic, amount_to_capture(if provided) must be equal to amount
#[instrument(skip_all)]
pub fn validate_amount_to_capture_and_capture_method(
    payment_attempt: Option<&PaymentAttempt>,
    request: &api_models::payments::PaymentsRequest,
) -> CustomResult<(), errors::ApiErrorResponse> {
    let capture_method = request
        .capture_method
        .or(payment_attempt
            .map(|payment_attempt| payment_attempt.capture_method.unwrap_or_default()))
        .unwrap_or_default();
    if capture_method == api_enums::CaptureMethod::Automatic {
        let original_amount = request
            .amount
            .map(MinorUnit::from)
            .or(payment_attempt.map(|payment_attempt| payment_attempt.amount));
        let surcharge_amount = request
            .surcharge_details
            .map(|surcharge_details| surcharge_details.get_total_surcharge_amount())
            .or_else(|| {
                payment_attempt.map(|payment_attempt| {
                    payment_attempt.surcharge_amount.unwrap_or_default()
                        + payment_attempt.tax_amount.unwrap_or_default()
                })
            })
            .unwrap_or_default();
        let total_capturable_amount =
            original_amount.map(|original_amount| original_amount + surcharge_amount);

        let amount_to_capture = request
            .amount_to_capture
            .or(payment_attempt.and_then(|pa| pa.amount_to_capture));

        if let Some((total_capturable_amount, amount_to_capture)) =
            total_capturable_amount.zip(amount_to_capture)
        {
            utils::when(amount_to_capture != total_capturable_amount, || {
                Err(report!(errors::ApiErrorResponse::PreconditionFailed {
                    message: "amount_to_capture must be equal to total_capturable_amount when capture_method = automatic".into()
                }))
            })
        } else {
            Ok(())
        }
    } else {
        Ok(())
    }
}

#[instrument(skip_all)]
pub fn validate_card_data(
    payment_method_data: Option<api::PaymentMethodData>,
) -> CustomResult<(), errors::ApiErrorResponse> {
    if let Some(api::PaymentMethodData::Card(card)) = payment_method_data {
        let cvc = card.card_cvc.peek().to_string();
        if cvc.len() < 3 || cvc.len() > 4 {
            Err(report!(errors::ApiErrorResponse::PreconditionFailed {
                message: "Invalid card_cvc length".to_string()
            }))?
        }
        let card_cvc =
            cvc.parse::<u16>()
                .change_context(errors::ApiErrorResponse::InvalidDataValue {
                    field_name: "card_cvc",
                })?;
        ::cards::CardSecurityCode::try_from(card_cvc).change_context(
            errors::ApiErrorResponse::PreconditionFailed {
                message: "Invalid Card CVC".to_string(),
            },
        )?;

        validate_card_expiry(&card.card_exp_month, &card.card_exp_year)?;
    }
    Ok(())
}

#[instrument(skip_all)]
pub fn validate_card_expiry(
    card_exp_month: &masking::Secret<String>,
    card_exp_year: &masking::Secret<String>,
) -> CustomResult<(), errors::ApiErrorResponse> {
    let exp_month = card_exp_month
        .peek()
        .to_string()
        .parse::<u8>()
        .change_context(errors::ApiErrorResponse::InvalidDataValue {
            field_name: "card_exp_month",
        })?;
    let month = ::cards::CardExpirationMonth::try_from(exp_month).change_context(
        errors::ApiErrorResponse::PreconditionFailed {
            message: "Invalid Expiry Month".to_string(),
        },
    )?;

    let mut year_str = card_exp_year.peek().to_string();
    if year_str.len() == 2 {
        year_str = format!("20{}", year_str);
    }
    let exp_year =
        year_str
            .parse::<u16>()
            .change_context(errors::ApiErrorResponse::InvalidDataValue {
                field_name: "card_exp_year",
            })?;
    let year = ::cards::CardExpirationYear::try_from(exp_year).change_context(
        errors::ApiErrorResponse::PreconditionFailed {
            message: "Invalid Expiry Year".to_string(),
        },
    )?;

    let card_expiration = ::cards::CardExpiration { month, year };
    let is_expired = card_expiration.is_expired().change_context(
        errors::ApiErrorResponse::PreconditionFailed {
            message: "Invalid card data".to_string(),
        },
    )?;
    if is_expired {
        Err(report!(errors::ApiErrorResponse::PreconditionFailed {
            message: "Card Expired".to_string()
        }))?
    }

    Ok(())
}

pub fn infer_payment_type(
    amount: &api::Amount,
    mandate_type: Option<&api::MandateTransactionType>,
) -> api_enums::PaymentType {
    match mandate_type {
        Some(api::MandateTransactionType::NewMandateTransaction) => {
            if let api::Amount::Value(_) = amount {
                api_enums::PaymentType::NewMandate
            } else {
                api_enums::PaymentType::SetupMandate
            }
        }

        Some(api::MandateTransactionType::RecurringMandateTransaction) => {
            api_enums::PaymentType::RecurringMandate
        }

        None => api_enums::PaymentType::Normal,
    }
}

pub fn validate_mandate(
    req: impl Into<api::MandateValidationFields>,
    is_confirm_operation: bool,
) -> CustomResult<Option<api::MandateTransactionType>, errors::ApiErrorResponse> {
    let req: api::MandateValidationFields = req.into();
    match req.validate_and_get_mandate_type().change_context(
        errors::ApiErrorResponse::MandateValidationFailed {
            reason: "Expected one out of recurring_details and mandate_data but got both".into(),
        },
    )? {
        Some(api::MandateTransactionType::NewMandateTransaction) => {
            validate_new_mandate_request(req, is_confirm_operation)?;
            Ok(Some(api::MandateTransactionType::NewMandateTransaction))
        }
        Some(api::MandateTransactionType::RecurringMandateTransaction) => {
            validate_recurring_mandate(req)?;
            Ok(Some(
                api::MandateTransactionType::RecurringMandateTransaction,
            ))
        }
        None => Ok(None),
    }
}

pub fn validate_recurring_details_and_token(
    recurring_details: &Option<RecurringDetails>,
    payment_token: &Option<String>,
    mandate_id: &Option<String>,
) -> CustomResult<(), errors::ApiErrorResponse> {
    utils::when(
        recurring_details.is_some() && payment_token.is_some(),
        || {
            Err(report!(errors::ApiErrorResponse::PreconditionFailed {
                message: "Expected one out of recurring_details and payment_token but got both"
                    .into()
            }))
        },
    )?;

    utils::when(recurring_details.is_some() && mandate_id.is_some(), || {
        Err(report!(errors::ApiErrorResponse::PreconditionFailed {
            message: "Expected one out of recurring_details and mandate_id but got both".into()
        }))
    })?;

    Ok(())
}

fn validate_new_mandate_request(
    req: api::MandateValidationFields,
    is_confirm_operation: bool,
) -> RouterResult<()> {
    // We need not check for customer_id in the confirm request if it is already passed
    // in create request

    fp_utils::when(!is_confirm_operation && req.customer_id.is_none(), || {
        Err(report!(errors::ApiErrorResponse::PreconditionFailed {
            message: "`customer_id` is mandatory for mandates".into()
        }))
    })?;

    let mandate_data = req
        .mandate_data
        .clone()
        .get_required_value("mandate_data")?;

    // Only use this validation if the customer_acceptance is present
    if mandate_data
        .customer_acceptance
        .map(|inner| inner.acceptance_type == api::AcceptanceType::Online && inner.online.is_none())
        .unwrap_or(false)
    {
        Err(report!(errors::ApiErrorResponse::PreconditionFailed {
            message: "`mandate_data.customer_acceptance.online` is required when \
                      `mandate_data.customer_acceptance.acceptance_type` is `online`"
                .into()
        }))?
    }

    let mandate_details = match mandate_data.mandate_type {
        Some(api_models::payments::MandateType::SingleUse(details)) => Some(details),
        Some(api_models::payments::MandateType::MultiUse(details)) => details,
        _ => None,
    };
    mandate_details.and_then(|md| md.start_date.zip(md.end_date)).map(|(start_date, end_date)|
        utils::when (start_date >= end_date, || {
        Err(report!(errors::ApiErrorResponse::PreconditionFailed {
            message: "`mandate_data.mandate_type.{multi_use|single_use}.start_date` should be greater than  \
            `mandate_data.mandate_type.{multi_use|single_use}.end_date`"
                .into()
        }))
    })).transpose()?;

    Ok(())
}

pub fn validate_customer_id_mandatory_cases(
    has_setup_future_usage: bool,
    customer_id: Option<&id_type::CustomerId>,
) -> RouterResult<()> {
    match (has_setup_future_usage, customer_id) {
        (true, None) => Err(errors::ApiErrorResponse::PreconditionFailed {
            message: "customer_id is mandatory when setup_future_usage is given".to_string(),
        }
        .into()),
        _ => Ok(()),
    }
}

pub fn create_startpay_url(
    base_url: &str,
    payment_attempt: &PaymentAttempt,
    payment_intent: &PaymentIntent,
) -> String {
    format!(
        "{}/payments/redirect/{}/{}/{}",
        base_url,
        payment_intent.payment_id.get_string_repr(),
        payment_intent.merchant_id.get_string_repr(),
        payment_attempt.attempt_id
    )
}

pub fn create_redirect_url(
    router_base_url: &String,
    payment_attempt: &PaymentAttempt,
    connector_name: &String,
    creds_identifier: Option<&str>,
) -> String {
    let creds_identifier_path = creds_identifier.map_or_else(String::new, |cd| format!("/{}", cd));
    format!(
        "{}/payments/{}/{}/redirect/response/{}",
        router_base_url,
        payment_attempt.payment_id.get_string_repr(),
        payment_attempt.merchant_id.get_string_repr(),
        connector_name,
    ) + creds_identifier_path.as_ref()
}

pub fn create_authentication_url(
    router_base_url: &str,
    payment_attempt: &PaymentAttempt,
) -> String {
    format!(
        "{router_base_url}/payments/{}/3ds/authentication",
        payment_attempt.payment_id.get_string_repr()
    )
}

pub fn create_authorize_url(
    router_base_url: &str,
    payment_attempt: &PaymentAttempt,
    connector_name: &String,
) -> String {
    format!(
        "{}/payments/{}/{}/authorize/{}",
        router_base_url,
        payment_attempt.payment_id.get_string_repr(),
        payment_attempt.merchant_id.get_string_repr(),
        connector_name
    )
}

pub fn create_webhook_url(
    router_base_url: &String,
    merchant_id: &id_type::MerchantId,
    connector_name: &String,
) -> String {
    format!(
        "{}/webhooks/{}/{}",
        router_base_url,
        merchant_id.get_string_repr(),
        connector_name
    )
}
pub fn create_complete_authorize_url(
    router_base_url: &String,
    payment_attempt: &PaymentAttempt,
    connector_name: &String,
) -> String {
    format!(
        "{}/payments/{}/{}/redirect/complete/{}",
        router_base_url,
        payment_attempt.payment_id.get_string_repr(),
        payment_attempt.merchant_id.get_string_repr(),
        connector_name
    )
}

fn validate_recurring_mandate(req: api::MandateValidationFields) -> RouterResult<()> {
    let recurring_details = req
        .recurring_details
        .get_required_value("recurring_details")?;

    match recurring_details {
        RecurringDetails::ProcessorPaymentToken(_) => Ok(()),
        _ => {
            req.customer_id.check_value_present("customer_id")?;

            let confirm = req.confirm.get_required_value("confirm")?;
            if !confirm {
                Err(report!(errors::ApiErrorResponse::PreconditionFailed {
                    message: "`confirm` must be `true` for mandates".into()
                }))?
            }

            let off_session = req.off_session.get_required_value("off_session")?;
            if !off_session {
                Err(report!(errors::ApiErrorResponse::PreconditionFailed {
                    message: "`off_session` should be `true` for mandates".into()
                }))?
            }
            Ok(())
        }
    }
}

pub fn verify_mandate_details(
    request_amount: MinorUnit,
    request_currency: api_enums::Currency,
    mandate: storage::Mandate,
) -> RouterResult<()> {
    match mandate.mandate_type {
        storage_enums::MandateType::SingleUse => utils::when(
            mandate
                .mandate_amount
                .map(|mandate_amount| request_amount.get_amount_as_i64() > mandate_amount)
                .unwrap_or(true),
            || {
                Err(report!(errors::ApiErrorResponse::MandateValidationFailed {
                    reason: "request amount is greater than mandate amount".into()
                }))
            },
        ),
        storage::enums::MandateType::MultiUse => utils::when(
            mandate
                .mandate_amount
                .map(|mandate_amount| {
                    (mandate.amount_captured.unwrap_or(0) + request_amount.get_amount_as_i64())
                        > mandate_amount
                })
                .unwrap_or(false),
            || {
                Err(report!(errors::ApiErrorResponse::MandateValidationFailed {
                    reason: "request amount is greater than mandate amount".into()
                }))
            },
        ),
    }?;
    utils::when(
        mandate
            .mandate_currency
            .map(|mandate_currency| mandate_currency != request_currency)
            .unwrap_or(false),
        || {
            Err(report!(errors::ApiErrorResponse::MandateValidationFailed {
                reason: "cross currency mandates not supported".into()
            }))
        },
    )
}

pub fn verify_mandate_details_for_recurring_payments(
    mandate_merchant_id: &id_type::MerchantId,
    merchant_id: &id_type::MerchantId,
    mandate_customer_id: &id_type::CustomerId,
    customer_id: &id_type::CustomerId,
) -> RouterResult<()> {
    if mandate_merchant_id != merchant_id {
        Err(report!(errors::ApiErrorResponse::MandateNotFound))?
    }
    if mandate_customer_id != customer_id {
        Err(report!(errors::ApiErrorResponse::PreconditionFailed {
            message: "customer_id must match mandate customer_id".into()
        }))?
    }

    Ok(())
}

#[instrument(skip_all)]
pub fn payment_attempt_status_fsm(
    payment_method_data: Option<&api::payments::PaymentMethodData>,
    confirm: Option<bool>,
) -> storage_enums::AttemptStatus {
    match payment_method_data {
        Some(_) => match confirm {
            Some(true) => storage_enums::AttemptStatus::PaymentMethodAwaited,
            _ => storage_enums::AttemptStatus::ConfirmationAwaited,
        },
        None => storage_enums::AttemptStatus::PaymentMethodAwaited,
    }
}

pub fn payment_intent_status_fsm(
    payment_method_data: Option<&api::PaymentMethodData>,
    confirm: Option<bool>,
) -> storage_enums::IntentStatus {
    match payment_method_data {
        Some(_) => match confirm {
            Some(true) => storage_enums::IntentStatus::RequiresPaymentMethod,
            _ => storage_enums::IntentStatus::RequiresConfirmation,
        },
        None => storage_enums::IntentStatus::RequiresPaymentMethod,
    }
}
pub async fn add_domain_task_to_pt<Op>(
    operation: &Op,
    state: &SessionState,
    payment_attempt: &PaymentAttempt,
    requeue: bool,
    schedule_time: Option<time::PrimitiveDateTime>,
) -> CustomResult<(), errors::ApiErrorResponse>
where
    Op: std::fmt::Debug,
{
    if check_if_operation_confirm(operation) {
        match schedule_time {
            Some(stime) => {
                if !requeue {
                    // Here, increment the count of added tasks every time a payment has been confirmed or PSync has been called
                    metrics::TASKS_ADDED_COUNT.add(
                        &metrics::CONTEXT,
                        1,
                        &add_attributes([("flow", format!("{:#?}", operation))]),
                    );
                    super::add_process_sync_task(&*state.store, payment_attempt, stime)
                        .await
                        .change_context(errors::ApiErrorResponse::InternalServerError)
                        .attach_printable("Failed while adding task to process tracker")
                } else {
                    // When the requeue is true, we reset the tasks count as we reset the task every time it is requeued
                    metrics::TASKS_RESET_COUNT.add(
                        &metrics::CONTEXT,
                        1,
                        &add_attributes([("flow", format!("{:#?}", operation))]),
                    );
                    super::reset_process_sync_task(&*state.store, payment_attempt, stime)
                        .await
                        .change_context(errors::ApiErrorResponse::InternalServerError)
                        .attach_printable("Failed while updating task in process tracker")
                }
            }
            None => Ok(()),
        }
    } else {
        Ok(())
    }
}

pub fn response_operation<'a, F, R>() -> BoxedOperation<'a, F, R>
where
    F: Send + Clone,
    PaymentResponse: Operation<F, R>,
{
    Box::new(PaymentResponse)
}

#[cfg(all(feature = "v2", feature = "customer_v2"))]
pub async fn get_customer_from_details<F: Clone>(
    _state: &SessionState,
    _customer_id: Option<id_type::CustomerId>,
    _merchant_id: &id_type::MerchantId,
    _payment_data: &mut PaymentData<F>,
    _merchant_key_store: &domain::MerchantKeyStore,
    _storage_scheme: enums::MerchantStorageScheme,
) -> CustomResult<Option<domain::Customer>, errors::StorageError> {
    todo!()
}

#[cfg(all(feature = "v2", feature = "customer_v2"))]
pub async fn get_customer_details_even_for_redacted_customer<F: Clone>(
    _state: &SessionState,
    _customer_id: Option<id_type::CustomerId>,
    _merchant_id: &id_type::MerchantId,
    _payment_data: &mut PaymentData<F>,
    _merchant_key_store: &domain::MerchantKeyStore,
    _storage_scheme: enums::MerchantStorageScheme,
) -> CustomResult<Option<domain::Customer>, errors::StorageError> {
    todo!()
}

#[cfg(all(any(feature = "v1", feature = "v2"), not(feature = "customer_v2")))]
pub async fn get_customer_from_details<F: Clone>(
    state: &SessionState,
    customer_id: Option<id_type::CustomerId>,
    merchant_id: &id_type::MerchantId,
    payment_data: &mut PaymentData<F>,
    merchant_key_store: &domain::MerchantKeyStore,
    storage_scheme: enums::MerchantStorageScheme,
) -> CustomResult<Option<domain::Customer>, errors::StorageError> {
    match customer_id {
        None => Ok(None),
        Some(customer_id) => {
            let db = &*state.store;
            let customer = db
                .find_customer_optional_by_customer_id_merchant_id(
                    &state.into(),
                    &customer_id,
                    merchant_id,
                    merchant_key_store,
                    storage_scheme,
                )
                .await?;

            payment_data.email = payment_data.email.clone().or_else(|| {
                customer.as_ref().and_then(|inner| {
                    inner
                        .email
                        .clone()
                        .map(|encrypted_value| encrypted_value.into())
                })
            });
            Ok(customer)
        }
    }
}

pub fn validate_max_amount(
    amount: api_models::payments::Amount,
) -> CustomResult<(), errors::ApiErrorResponse> {
    match amount {
        api_models::payments::Amount::Value(value) => {
            utils::when(value.get() > consts::MAX_ALLOWED_AMOUNT, || {
                Err(report!(errors::ApiErrorResponse::PreconditionFailed {
                    message: format!(
                        "amount should not be more than {}",
                        consts::MAX_ALLOWED_AMOUNT
                    )
                }))
            })
        }
        api_models::payments::Amount::Zero => Ok(()),
    }
}

/// Check whether the customer information that is sent in the root of payments request
/// and in the customer object are same, if the values mismatch return an error
pub fn validate_customer_information(
    request: &api_models::payments::PaymentsRequest,
) -> RouterResult<()> {
    if let Some(mismatched_fields) = request.validate_customer_details_in_request() {
        let mismatched_fields = mismatched_fields.join(", ");
        Err(errors::ApiErrorResponse::PreconditionFailed {
            message: format!(
                "The field names `{mismatched_fields}` sent in both places is ambiguous"
            ),
        })?
    } else {
        Ok(())
    }
}

/// Get the customer details from customer field if present
/// or from the individual fields in `PaymentsRequest`
#[instrument(skip_all)]
pub fn get_customer_details_from_request(
    request: &api_models::payments::PaymentsRequest,
) -> CustomerDetails {
    let customer_id = request.get_customer_id().map(ToOwned::to_owned);

    let customer_name = request
        .customer
        .as_ref()
        .and_then(|customer_details| customer_details.name.clone())
        .or(request.name.clone());

    let customer_email = request
        .customer
        .as_ref()
        .and_then(|customer_details| customer_details.email.clone())
        .or(request.email.clone());

    let customer_phone = request
        .customer
        .as_ref()
        .and_then(|customer_details| customer_details.phone.clone())
        .or(request.phone.clone());

    let customer_phone_code = request
        .customer
        .as_ref()
        .and_then(|customer_details| customer_details.phone_country_code.clone())
        .or(request.phone_country_code.clone());

    CustomerDetails {
        customer_id,
        name: customer_name,
        email: customer_email,
        phone: customer_phone,
        phone_country_code: customer_phone_code,
    }
}

pub async fn get_connector_default(
    _state: &SessionState,
    request_connector: Option<serde_json::Value>,
) -> CustomResult<api::ConnectorChoice, errors::ApiErrorResponse> {
    Ok(request_connector.map_or(
        api::ConnectorChoice::Decide,
        api::ConnectorChoice::StraightThrough,
    ))
}

#[cfg(all(feature = "v2", feature = "customer_v2"))]
#[instrument(skip_all)]
#[allow(clippy::type_complexity)]
pub async fn create_customer_if_not_exist<'a, F: Clone, R>(
    _state: &SessionState,
    _operation: BoxedOperation<'a, F, R>,
    _payment_data: &mut PaymentData<F>,
    _req: Option<CustomerDetails>,
    _merchant_id: &id_type::MerchantId,
    _key_store: &domain::MerchantKeyStore,
    _storage_scheme: common_enums::enums::MerchantStorageScheme,
) -> CustomResult<(BoxedOperation<'a, F, R>, Option<domain::Customer>), errors::StorageError> {
    todo!()
}

#[cfg(all(any(feature = "v1", feature = "v2"), not(feature = "customer_v2")))]
#[instrument(skip_all)]
#[allow(clippy::type_complexity)]
pub async fn create_customer_if_not_exist<'a, F: Clone, R>(
    state: &SessionState,
    operation: BoxedOperation<'a, F, R>,
    payment_data: &mut PaymentData<F>,
    req: Option<CustomerDetails>,
    merchant_id: &id_type::MerchantId,
    key_store: &domain::MerchantKeyStore,
    storage_scheme: common_enums::enums::MerchantStorageScheme,
) -> CustomResult<(BoxedOperation<'a, F, R>, Option<domain::Customer>), errors::StorageError> {
    let request_customer_details = req
        .get_required_value("customer")
        .change_context(errors::StorageError::ValueNotFound("customer".to_owned()))?;

    let temp_customer_data = if request_customer_details.name.is_some()
        || request_customer_details.email.is_some()
        || request_customer_details.phone.is_some()
        || request_customer_details.phone_country_code.is_some()
    {
        Some(CustomerData {
            name: request_customer_details.name.clone(),
            email: request_customer_details.email.clone(),
            phone: request_customer_details.phone.clone(),
            phone_country_code: request_customer_details.phone_country_code.clone(),
        })
    } else {
        None
    };

    // Updation of Customer Details for the cases where both customer_id and specific customer
    // details are provided in Payment Update Request
    let raw_customer_details = payment_data
        .payment_intent
        .customer_details
        .clone()
        .map(|customer_details_encrypted| {
            customer_details_encrypted
                .into_inner()
                .expose()
                .parse_value::<CustomerData>("CustomerData")
        })
        .transpose()
        .change_context(errors::StorageError::DeserializationFailed)
        .attach_printable("Failed to parse customer data from payment intent")?
        .map(|parsed_customer_data| CustomerData {
            name: request_customer_details
                .name
                .clone()
                .or(parsed_customer_data.name.clone()),
            email: request_customer_details
                .email
                .clone()
                .or(parsed_customer_data.email.clone()),
            phone: request_customer_details
                .phone
                .clone()
                .or(parsed_customer_data.phone.clone()),
            phone_country_code: request_customer_details
                .phone_country_code
                .clone()
                .or(parsed_customer_data.phone_country_code.clone()),
        })
        .or(temp_customer_data);

    payment_data.payment_intent.customer_details = raw_customer_details
        .clone()
        .async_map(|customer_details| create_encrypted_data(state, key_store, customer_details))
        .await
        .transpose()
        .change_context(errors::StorageError::EncryptionError)
        .attach_printable("Unable to encrypt customer details")?;

    let customer_id = request_customer_details
        .customer_id
        .or(payment_data.payment_intent.customer_id.clone());
    let db = &*state.store;
    let key_manager_state = &state.into();
    let optional_customer = match customer_id {
        Some(customer_id) => {
            let customer_data = db
                .find_customer_optional_by_customer_id_merchant_id(
                    key_manager_state,
                    &customer_id,
                    merchant_id,
                    key_store,
                    storage_scheme,
                )
                .await?;
            let key = key_store.key.get_inner().peek();
            let encrypted_data = types::crypto_operation(
                key_manager_state,
                type_name!(domain::Customer),
                types::CryptoOperation::BatchEncrypt(CustomerRequestWithEmail::to_encryptable(
                    CustomerRequestWithEmail {
                        name: request_customer_details.name.clone(),
                        email: request_customer_details.email.clone(),
                        phone: request_customer_details.phone.clone(),
                    },
                )),
                Identifier::Merchant(key_store.merchant_id.clone()),
                key,
            )
            .await
            .and_then(|val| val.try_into_batchoperation())
            .change_context(errors::StorageError::SerializationFailed)
            .attach_printable("Failed while encrypting Customer while Update")?;
            let encryptable_customer = CustomerRequestWithEmail::from_encryptable(encrypted_data)
                .change_context(errors::StorageError::SerializationFailed)
                .attach_printable("Failed while encrypting Customer while Update")?;
            Some(match customer_data {
                Some(c) => {
                    // Update the customer data if new data is passed in the request
                    if request_customer_details.email.is_some()
                        | request_customer_details.name.is_some()
                        | request_customer_details.phone.is_some()
                        | request_customer_details.phone_country_code.is_some()
                    {
                        let customer_update = Update {
                            name: encryptable_customer.name,
                            email: encryptable_customer.email,
                            phone: Box::new(encryptable_customer.phone),
                            phone_country_code: request_customer_details.phone_country_code,
                            description: None,
                            connector_customer: None,
                            metadata: None,
                            address_id: None,
                        };

                        db.update_customer_by_customer_id_merchant_id(
                            key_manager_state,
                            customer_id,
                            merchant_id.to_owned(),
                            c,
                            customer_update,
                            key_store,
                            storage_scheme,
                        )
                        .await
                    } else {
                        Ok(c)
                    }
                }
                None => {
                    let new_customer = domain::Customer {
                        customer_id,
                        merchant_id: merchant_id.to_owned(),
                        name: encryptable_customer.name,
                        email: encryptable_customer.email,
                        phone: encryptable_customer.phone,
                        phone_country_code: request_customer_details.phone_country_code.clone(),
                        description: None,
                        created_at: common_utils::date_time::now(),
                        metadata: None,
                        modified_at: common_utils::date_time::now(),
                        connector_customer: None,
                        address_id: None,
                        default_payment_method_id: None,
                        updated_by: None,
                        version: hyperswitch_domain_models::consts::API_VERSION,
                    };
                    metrics::CUSTOMER_CREATED.add(&metrics::CONTEXT, 1, &[]);
                    db.insert_customer(new_customer, key_manager_state, key_store, storage_scheme)
                        .await
                }
            })
        }
        None => match &payment_data.payment_intent.customer_id {
            None => None,
            Some(customer_id) => db
                .find_customer_optional_by_customer_id_merchant_id(
                    key_manager_state,
                    customer_id,
                    merchant_id,
                    key_store,
                    storage_scheme,
                )
                .await?
                .map(Ok),
        },
    };
    Ok((
        operation,
        match optional_customer {
            Some(customer) => {
                let customer = customer?;

                payment_data.payment_intent.customer_id = Some(customer.customer_id.clone());
                payment_data.email = payment_data.email.clone().or_else(|| {
                    customer
                        .email
                        .clone()
                        .map(|encrypted_value| encrypted_value.into())
                });

                Some(customer)
            }
            None => None,
        },
    ))
}

// This function is to retrieve customer details. If the customer is deleted, it returns
// customer details that contains the fields as Redacted
#[cfg(all(any(feature = "v1", feature = "v2"), not(feature = "customer_v2")))]
pub async fn get_customer_details_even_for_redacted_customer<F: Clone>(
    state: &SessionState,
    customer_id: Option<id_type::CustomerId>,
    merchant_id: &id_type::MerchantId,
    payment_data: &mut PaymentData<F>,
    merchant_key_store: &domain::MerchantKeyStore,
    storage_scheme: enums::MerchantStorageScheme,
) -> CustomResult<Option<domain::Customer>, errors::StorageError> {
    match customer_id {
        None => Ok(None),
        Some(customer_id) => {
            let db = &*state.store;
            let customer_details = db
                .find_customer_optional_with_redacted_customer_details_by_customer_id_merchant_id(
                    &state.into(),
                    &customer_id,
                    merchant_id,
                    merchant_key_store,
                    storage_scheme,
                )
                .await?;

            payment_data.email = payment_data.email.clone().or_else(|| {
                customer_details.as_ref().and_then(|inner| {
                    inner
                        .email
                        .clone()
                        .map(|encrypted_value| encrypted_value.into())
                })
            });
            Ok(customer_details)
        }
    }
}

pub async fn retrieve_payment_method_with_temporary_token(
    state: &SessionState,
    token: &str,
    payment_intent: &PaymentIntent,
    merchant_key_store: &domain::MerchantKeyStore,
    card_token_data: Option<&domain::CardToken>,
) -> RouterResult<Option<(domain::PaymentMethodData, enums::PaymentMethod)>> {
    let (pm, supplementary_data) =
        vault::Vault::get_payment_method_data_from_locker(state, token, merchant_key_store)
            .await
            .attach_printable(
                "Payment method for given token not found or there was a problem fetching it",
            )?;

    utils::when(
        supplementary_data
            .customer_id
            .ne(&payment_intent.customer_id),
        || {
            Err(errors::ApiErrorResponse::PreconditionFailed { message: "customer associated with payment method and customer passed in payment are not same".into() })
        },
    )?;

    Ok::<_, error_stack::Report<errors::ApiErrorResponse>>(match pm {
        Some(domain::PaymentMethodData::Card(card)) => {
            let mut updated_card = card.clone();
            let mut is_card_updated = false;

            // The card_holder_name from locker retrieved card is considered if it is a non-empty string or else card_holder_name is picked
            // from payment_method_data.card_token object
            let name_on_card = card_token_data.and_then(|token_data| {
                is_card_updated = true;
                token_data.card_holder_name.clone()
            });

            updated_card.nick_name = name_on_card;

            if let Some(token_data) = card_token_data {
                if let Some(cvc) = token_data.card_cvc.clone() {
                    is_card_updated = true;
                    updated_card.card_cvc = cvc;
                }
            }

            if is_card_updated {
                let updated_pm = domain::PaymentMethodData::Card(updated_card);
                vault::Vault::store_payment_method_data_in_locker(
                    state,
                    Some(token.to_owned()),
                    &updated_pm,
                    payment_intent.customer_id.to_owned(),
                    enums::PaymentMethod::Card,
                    merchant_key_store,
                )
                .await?;

                Some((updated_pm, enums::PaymentMethod::Card))
            } else {
                Some((
                    domain::PaymentMethodData::Card(card),
                    enums::PaymentMethod::Card,
                ))
            }
        }

        Some(the_pm @ domain::PaymentMethodData::Wallet(_)) => {
            Some((the_pm, enums::PaymentMethod::Wallet))
        }

        Some(the_pm @ domain::PaymentMethodData::BankTransfer(_)) => {
            Some((the_pm, enums::PaymentMethod::BankTransfer))
        }

        Some(the_pm @ domain::PaymentMethodData::BankRedirect(_)) => {
            Some((the_pm, enums::PaymentMethod::BankRedirect))
        }

        Some(_) => Err(errors::ApiErrorResponse::InternalServerError)
            .attach_printable("Payment method received from locker is unsupported by locker")?,

        None => None,
    })
}

#[allow(clippy::too_many_arguments)]
pub async fn retrieve_card_with_permanent_token(
    state: &SessionState,
    locker_id: &str,
    _payment_method_id: &str,
    payment_intent: &PaymentIntent,
    card_token_data: Option<&domain::CardToken>,
    merchant_key_store: &domain::MerchantKeyStore,
    _storage_scheme: enums::MerchantStorageScheme,
    mandate_id: Option<api_models::payments::MandateIds>,
    payment_method_info: Option<storage::PaymentMethod>,
    business_profile: &domain::BusinessProfile,
) -> RouterResult<domain::PaymentMethodData> {
    let customer_id = payment_intent
        .customer_id
        .as_ref()
        .get_required_value("customer_id")
        .change_context(errors::ApiErrorResponse::UnprocessableEntity {
            message: "no customer id provided for the payment".to_string(),
        })?;

    if !business_profile.is_network_tokenization_enabled {
        fetch_card_details_from_locker(
            state,
            customer_id,
            &payment_intent.merchant_id,
            locker_id,
            card_token_data,
        )
        .await
        .change_context(errors::ApiErrorResponse::InternalServerError)
        .attach_printable("failed to fetch card information from the permanent locker")
    } else {
        match (payment_method_info, mandate_id) {
            (None, _) => Err(errors::ApiErrorResponse::InternalServerError)
                .attach_printable("Payment method data is not present"),
            (Some(ref pm_data), None) => {
                // Regular (non-mandate) Payment flow
                if let Some(token_ref) = pm_data.network_token_requestor_reference_id.clone() {
                    match network_tokenization::get_token_from_tokenization_service(
                        state,
                        merchant_key_store,
                        token_ref,
                        pm_data,
                    )
                    .await
                    .change_context(errors::ApiErrorResponse::InternalServerError)
                    .attach_printable(
                        "failed to fetch network token data from tokenization service",
                    ) {
                        Ok(network_token_data) => {
                            Ok(domain::PaymentMethodData::NetworkToken(network_token_data))
                        }
                        Err(err) => {
                            logger::info!("Failed to fetch network token data from tokenization service {err:?}");
                            logger::info!("Falling back to fetch card details from locker");
                            fetch_card_details_from_locker(
                                state,
                                customer_id,
                                &payment_intent.merchant_id,
                                locker_id,
                                card_token_data,
                            )
                            .await
                            .change_context(errors::ApiErrorResponse::InternalServerError)
                            .attach_printable(
                                "failed to fetch card information from the permanent locker",
                            )
                        }
                    }
                } else {
                    fetch_card_details_from_locker(
                        state,
                        customer_id,
                        &payment_intent.merchant_id,
                        locker_id,
                        card_token_data,
                    )
                    .await
                    .change_context(errors::ApiErrorResponse::InternalServerError)
                    .attach_printable(
                        "failed to fetch card information from the permanent locker",
                    )
                }
            },
            (Some(ref pm_data), Some(mandate_ids)) => {
                // Mandate Payment flow
                match mandate_ids.mandate_reference_id {
                    Some(api_models::payments::MandateReferenceId::NetworkTokenWithNTI(nt_data)) => {
                        {
                            if let Some(network_token_locker_id) =
                                    pm_data.network_token_locker_id.as_ref()
                                {
                                    let mut token_data = cards::get_card_from_locker(
                                    state,
                                    customer_id,
                                    &payment_intent.merchant_id,
                                    network_token_locker_id,
                                )
                                .await
                                .change_context(errors::ApiErrorResponse::InternalServerError)
                                .attach_printable(
                                    "failed to fetch network token information from the permanent locker",
                                )?;
                                    let expiry =
                                        nt_data.token_exp_month.zip(nt_data.token_exp_year);
                                    if let Some((exp_month, exp_year)) = expiry {
                                        token_data.card_exp_month = exp_month;
                                        token_data.card_exp_year = exp_year;
                                    }
                                    let network_token_data = domain::NetworkTokenData {
                                        token_number: token_data.card_number,
                                        token_cryptogram: None,
                                        token_exp_month: token_data.card_exp_month,
                                        token_exp_year: token_data.card_exp_year,
                                        nick_name: token_data.nick_name.map(masking::Secret::new),
                                        card_issuer: None,
                                        card_network: None,
                                        card_type: None,
                                        card_issuing_country: None,
                                        bank_code: None,
                                    };
                                    Ok(domain::PaymentMethodData::NetworkToken(network_token_data))
                                } else {
                                    // Mandate but network token locker id is not present
                                    Err(errors::ApiErrorResponse::InternalServerError)
                                        .attach_printable("Network token locker id is not present")
                                }
                        }
                    },

                    Some(api_models::payments::MandateReferenceId::NetworkMandateId(_)) => {
                        fetch_card_details_from_locker(
                            state,
                            customer_id,
                            &payment_intent.merchant_id,
                            locker_id,
                            card_token_data,
                        )
                        .await
                        .change_context(errors::ApiErrorResponse::InternalServerError)
                        .attach_printable("failed to fetch card information from the permanent locker")
                    },

                    Some(api_models::payments::MandateReferenceId::ConnectorMandateId(_)) | None => {
                        Err(errors::ApiErrorResponse::InternalServerError)
                            .attach_printable("Payment method data is not present")
                    }
                }
            }
        }
    }
}

pub async fn fetch_card_details_from_locker(
    state: &SessionState,
    customer_id: &id_type::CustomerId,
    merchant_id: &id_type::MerchantId,
    locker_id: &str,
    card_token_data: Option<&domain::CardToken>,
) -> RouterResult<domain::PaymentMethodData> {
    let card = cards::get_card_from_locker(state, customer_id, merchant_id, locker_id)
        .await
        .change_context(errors::ApiErrorResponse::InternalServerError)
        .attach_printable("failed to fetch card information from the permanent locker")?;

    // The card_holder_name from locker retrieved card is considered if it is a non-empty string or else card_holder_name is picked
    // from payment_method_data.card_token object
    let name_on_card = if let Some(name) = card.name_on_card.clone() {
        if name.clone().expose().is_empty() {
            card_token_data
                .and_then(|token_data| token_data.card_holder_name.clone())
                .or(Some(name))
        } else {
            card.name_on_card
        }
    } else {
        card_token_data.and_then(|token_data| token_data.card_holder_name.clone())
    };

    let api_card = api::Card {
        card_number: card.card_number,
        card_holder_name: name_on_card,
        card_exp_month: card.card_exp_month,
        card_exp_year: card.card_exp_year,
        card_cvc: card_token_data
            .cloned()
            .unwrap_or_default()
            .card_cvc
            .unwrap_or_default(),
        card_issuer: None,
        nick_name: card.nick_name.map(masking::Secret::new),
        card_network: card
            .card_brand
            .map(|card_brand| enums::CardNetwork::from_str(&card_brand))
            .transpose()
            .map_err(|e| {
                logger::error!("Failed to parse card network {e:?}");
            })
            .ok()
            .flatten(),
        card_type: None,
        card_issuing_country: None,
        bank_code: None,
    };
    Ok(domain::PaymentMethodData::Card(api_card.into()))
}

pub async fn retrieve_payment_method_from_db_with_token_data(
    state: &SessionState,
    merchant_key_store: &domain::MerchantKeyStore,
    token_data: &storage::PaymentTokenData,
    storage_scheme: storage::enums::MerchantStorageScheme,
) -> RouterResult<Option<domain::PaymentMethod>> {
    match token_data {
        storage::PaymentTokenData::PermanentCard(data) => {
            if let Some(ref payment_method_id) = data.payment_method_id {
                state
                    .store
                    .find_payment_method(
                        &(state.into()),
                        merchant_key_store,
                        payment_method_id,
                        storage_scheme,
                    )
                    .await
                    .to_not_found_response(errors::ApiErrorResponse::PaymentMethodNotFound)
                    .attach_printable("error retrieving payment method from DB")
                    .map(Some)
            } else {
                Ok(None)
            }
        }

        storage::PaymentTokenData::WalletToken(data) => state
            .store
            .find_payment_method(
                &(state.into()),
                merchant_key_store,
                &data.payment_method_id,
                storage_scheme,
            )
            .await
            .to_not_found_response(errors::ApiErrorResponse::PaymentMethodNotFound)
            .attach_printable("error retrieveing payment method from DB")
            .map(Some),

        storage::PaymentTokenData::Temporary(_)
        | storage::PaymentTokenData::TemporaryGeneric(_)
        | storage::PaymentTokenData::Permanent(_)
        | storage::PaymentTokenData::AuthBankDebit(_) => Ok(None),
    }
}

pub async fn retrieve_payment_token_data(
    state: &SessionState,
    token: String,
    payment_method: Option<storage_enums::PaymentMethod>,
) -> RouterResult<storage::PaymentTokenData> {
    let redis_conn = state
        .store
        .get_redis_conn()
        .change_context(errors::ApiErrorResponse::InternalServerError)
        .attach_printable("Failed to get redis connection")?;

    let key = format!(
        "pm_token_{}_{}_hyperswitch",
        token,
        payment_method.get_required_value("payment_method")?
    );

    let token_data_string = redis_conn
        .get_key::<Option<String>>(&key)
        .await
        .change_context(errors::ApiErrorResponse::InternalServerError)
        .attach_printable("Failed to fetch the token from redis")?
        .ok_or(error_stack::Report::new(
            errors::ApiErrorResponse::UnprocessableEntity {
                message: "Token is invalid or expired".to_owned(),
            },
        ))?;

    let token_data_result = token_data_string
        .clone()
        .parse_struct("PaymentTokenData")
        .change_context(errors::ApiErrorResponse::InternalServerError)
        .attach_printable("failed to deserialize hyperswitch token data");

    let token_data = match token_data_result {
        Ok(data) => data,
        Err(e) => {
            // The purpose of this logic is backwards compatibility to support tokens
            // in redis that might be following the old format.
            if token_data_string.starts_with('{') {
                return Err(e);
            } else {
                storage::PaymentTokenData::temporary_generic(token_data_string)
            }
        }
    };

    Ok(token_data)
}

pub async fn make_pm_data<'a, F: Clone, R>(
    operation: BoxedOperation<'a, F, R>,
    state: &'a SessionState,
    payment_data: &mut PaymentData<F>,
    merchant_key_store: &domain::MerchantKeyStore,
    customer: &Option<domain::Customer>,
    storage_scheme: common_enums::enums::MerchantStorageScheme,
    business_profile: &domain::BusinessProfile,
) -> RouterResult<(
    BoxedOperation<'a, F, R>,
    Option<domain::PaymentMethodData>,
    Option<String>,
)> {
    let request = payment_data.payment_method_data.clone();

    let mut card_token_data = payment_data
        .payment_method_data
        .clone()
        .and_then(|pmd| match pmd {
            domain::PaymentMethodData::CardToken(token_data) => Some(token_data),
            _ => None,
        })
        .or(Some(domain::CardToken::default()));

    if let Some(cvc) = payment_data.card_cvc.clone() {
        if let Some(token_data) = card_token_data.as_mut() {
            token_data.card_cvc = Some(cvc);
        }
    }

    if payment_data.token_data.is_none() {
        if let Some(payment_method_info) = &payment_data.payment_method_info {
            if payment_method_info.payment_method == Some(storage_enums::PaymentMethod::Card) {
                payment_data.token_data =
                    Some(storage::PaymentTokenData::PermanentCard(CardTokenData {
                        payment_method_id: Some(payment_method_info.get_id().clone()),
                        locker_id: payment_method_info
                            .locker_id
                            .clone()
                            .or(Some(payment_method_info.get_id().clone())),
                        token: payment_method_info
                            .locker_id
                            .clone()
<<<<<<< HEAD
                            .unwrap_or(payment_method_info.payment_method_id.clone()),
                        network_token_locker_id: payment_method_info
                            .network_token_requestor_reference_id
                            .clone()
                            .or(Some(payment_method_info.payment_method_id.clone())),
=======
                            .unwrap_or(payment_method_info.get_id().clone()),
>>>>>>> 21352cf8
                    }));
            }
        }
    }

    let mandate_id = payment_data.mandate_id.clone();

    // TODO: Handle case where payment method and token both are present in request properly.
    let (payment_method, pm_id) = match (&request, payment_data.token_data.as_ref()) {
        (_, Some(hyperswitch_token)) => {
            let pm_data = payment_methods::retrieve_payment_method_with_token(
                state,
                merchant_key_store,
                hyperswitch_token,
                &payment_data.payment_intent,
                card_token_data.as_ref(),
                customer,
                storage_scheme,
                mandate_id,
                payment_data.payment_method_info.clone(),
                business_profile,
            )
            .await;

            let payment_method_details = pm_data.attach_printable("in 'make_pm_data'")?;

            Ok::<_, error_stack::Report<errors::ApiErrorResponse>>(
                if let Some(payment_method_data) = payment_method_details.payment_method_data {
                    payment_data.payment_attempt.payment_method =
                        payment_method_details.payment_method;
                    (
                        Some(payment_method_data),
                        payment_method_details.payment_method_id,
                    )
                } else {
                    (None, payment_method_details.payment_method_id)
                },
            )
        }

        (Some(_), _) => {
            let (payment_method_data, payment_token) = payment_methods::retrieve_payment_method(
                &request,
                state,
                &payment_data.payment_intent,
                &payment_data.payment_attempt,
                merchant_key_store,
                Some(business_profile),
            )
            .await?;

            payment_data.token = payment_token;

            Ok((payment_method_data, None))
        }
        _ => Ok((None, None)),
    }?;

    Ok((operation, payment_method, pm_id))
}

pub async fn store_in_vault_and_generate_ppmt(
    state: &SessionState,
    payment_method_data: &domain::PaymentMethodData,
    payment_intent: &PaymentIntent,
    payment_attempt: &PaymentAttempt,
    payment_method: enums::PaymentMethod,
    merchant_key_store: &domain::MerchantKeyStore,
    business_profile: Option<&domain::BusinessProfile>,
) -> RouterResult<String> {
    let router_token = vault::Vault::store_payment_method_data_in_locker(
        state,
        None,
        payment_method_data,
        payment_intent.customer_id.to_owned(),
        payment_method,
        merchant_key_store,
    )
    .await?;
    let parent_payment_method_token = generate_id(consts::ID_LENGTH, "token");
    let key_for_hyperswitch_token = payment_attempt.payment_method.map(|payment_method| {
        payment_methods_handler::ParentPaymentMethodToken::create_key_for_token((
            &parent_payment_method_token,
            payment_method,
        ))
    });

    let intent_fulfillment_time = business_profile
        .and_then(|b_profile| b_profile.get_order_fulfillment_time())
        .unwrap_or(consts::DEFAULT_FULFILLMENT_TIME);

    if let Some(key_for_hyperswitch_token) = key_for_hyperswitch_token {
        key_for_hyperswitch_token
            .insert(
                intent_fulfillment_time,
                storage::PaymentTokenData::temporary_generic(router_token),
                state,
            )
            .await?;
    };
    Ok(parent_payment_method_token)
}

pub async fn store_payment_method_data_in_vault(
    state: &SessionState,
    payment_attempt: &PaymentAttempt,
    payment_intent: &PaymentIntent,
    payment_method: enums::PaymentMethod,
    payment_method_data: &domain::PaymentMethodData,
    merchant_key_store: &domain::MerchantKeyStore,
    business_profile: Option<&domain::BusinessProfile>,
) -> RouterResult<Option<String>> {
    if should_store_payment_method_data_in_vault(
        &state.conf.temp_locker_enable_config,
        payment_attempt.connector.clone(),
        payment_method,
    ) || payment_intent.request_external_three_ds_authentication == Some(true)
    {
        let parent_payment_method_token = store_in_vault_and_generate_ppmt(
            state,
            payment_method_data,
            payment_intent,
            payment_attempt,
            payment_method,
            merchant_key_store,
            business_profile,
        )
        .await?;

        return Ok(Some(parent_payment_method_token));
    }

    Ok(None)
}
pub fn should_store_payment_method_data_in_vault(
    temp_locker_enable_config: &TempLockerEnableConfig,
    option_connector: Option<String>,
    payment_method: enums::PaymentMethod,
) -> bool {
    option_connector
        .map(|connector| {
            temp_locker_enable_config
                .0
                .get(&connector)
                .map(|config| config.payment_method.contains(&payment_method))
                .unwrap_or(false)
        })
        .unwrap_or(true)
}

#[instrument(skip_all)]
pub(crate) fn validate_capture_method(
    capture_method: storage_enums::CaptureMethod,
) -> RouterResult<()> {
    utils::when(
        capture_method == storage_enums::CaptureMethod::Automatic,
        || {
            Err(report!(errors::ApiErrorResponse::PaymentUnexpectedState {
                field_name: "capture_method".to_string(),
                current_flow: "captured".to_string(),
                current_value: capture_method.to_string(),
                states: "manual, manual_multiple, scheduled".to_string()
            }))
        },
    )
}

#[instrument(skip_all)]
pub(crate) fn validate_status_with_capture_method(
    status: storage_enums::IntentStatus,
    capture_method: storage_enums::CaptureMethod,
) -> RouterResult<()> {
    if status == storage_enums::IntentStatus::Processing
        && !(capture_method == storage_enums::CaptureMethod::ManualMultiple)
    {
        return Err(report!(errors::ApiErrorResponse::PaymentUnexpectedState {
            field_name: "capture_method".to_string(),
            current_flow: "captured".to_string(),
            current_value: capture_method.to_string(),
            states: "manual_multiple".to_string()
        }));
    }
    utils::when(
        status != storage_enums::IntentStatus::RequiresCapture
            && status != storage_enums::IntentStatus::PartiallyCapturedAndCapturable
            && status != storage_enums::IntentStatus::Processing,
        || {
            Err(report!(errors::ApiErrorResponse::PaymentUnexpectedState {
                field_name: "payment.status".to_string(),
                current_flow: "captured".to_string(),
                current_value: status.to_string(),
                states: "requires_capture, partially_captured_and_capturable, processing"
                    .to_string()
            }))
        },
    )
}

#[instrument(skip_all)]
pub(crate) fn validate_amount_to_capture(
    amount: i64,
    amount_to_capture: Option<i64>,
) -> RouterResult<()> {
    utils::when(
        amount_to_capture.is_some() && (Some(amount) < amount_to_capture),
        || {
            Err(report!(errors::ApiErrorResponse::InvalidRequestData {
                message: "amount_to_capture is greater than amount".to_string()
            }))
        },
    )
}

#[instrument(skip_all)]
pub(crate) fn validate_payment_method_fields_present(
    req: &api::PaymentsRequest,
) -> RouterResult<()> {
    let payment_method_data =
        req.payment_method_data
            .as_ref()
            .and_then(|request_payment_method_data| {
                request_payment_method_data.payment_method_data.as_ref()
            });
    utils::when(
        req.payment_method.is_none() && payment_method_data.is_some(),
        || {
            Err(errors::ApiErrorResponse::MissingRequiredField {
                field_name: "payment_method",
            })
        },
    )?;

    utils::when(
        !matches!(
            req.payment_method,
            Some(api_enums::PaymentMethod::Card) | None
        ) && (req.payment_method_type.is_none()),
        || {
            Err(errors::ApiErrorResponse::MissingRequiredField {
                field_name: "payment_method_type",
            })
        },
    )?;

    utils::when(
        req.payment_method.is_some()
            && payment_method_data.is_none()
            && req.payment_token.is_none()
            && req.recurring_details.is_none(),
        || {
            Err(errors::ApiErrorResponse::MissingRequiredField {
                field_name: "payment_method_data",
            })
        },
    )?;
    utils::when(
        req.payment_method.is_some() && req.payment_method_type.is_some(),
        || {
            req.payment_method
                .map_or(Ok(()), |req_payment_method| {
                    req.payment_method_type.map_or(Ok(()), |req_payment_method_type| {
                        if !validate_payment_method_type_against_payment_method(req_payment_method, req_payment_method_type) {
                            Err(errors::ApiErrorResponse::InvalidRequestData {
                                message: ("payment_method_type doesn't correspond to the specified payment_method"
                                    .to_string()),
                            })
                        } else {
                            Ok(())
                        }
                    })
                })
        },
    )?;

    let validate_payment_method_and_payment_method_data =
        |req_payment_method_data, req_payment_method: api_enums::PaymentMethod| {
            api_enums::PaymentMethod::foreign_try_from(req_payment_method_data).and_then(|payment_method|
                if req_payment_method != payment_method {
                    Err(errors::ApiErrorResponse::InvalidRequestData {
                        message: ("payment_method_data doesn't correspond to the specified payment_method"
                            .to_string()),
                    })
                } else {
                    Ok(())
                })
        };

    utils::when(
        req.payment_method.is_some() && payment_method_data.is_some(),
        || {
            payment_method_data
                .cloned()
                .map_or(Ok(()), |payment_method_data| {
                    req.payment_method.map_or(Ok(()), |req_payment_method| {
                        validate_payment_method_and_payment_method_data(
                            payment_method_data,
                            req_payment_method,
                        )
                    })
                })
        },
    )?;

    Ok(())
}

pub fn validate_payment_method_type_against_payment_method(
    payment_method: api_enums::PaymentMethod,
    payment_method_type: api_enums::PaymentMethodType,
) -> bool {
    match payment_method {
        api_enums::PaymentMethod::Card => matches!(
            payment_method_type,
            api_enums::PaymentMethodType::Credit | api_enums::PaymentMethodType::Debit
        ),
        api_enums::PaymentMethod::PayLater => matches!(
            payment_method_type,
            api_enums::PaymentMethodType::Affirm
                | api_enums::PaymentMethodType::Alma
                | api_enums::PaymentMethodType::AfterpayClearpay
                | api_enums::PaymentMethodType::Klarna
                | api_enums::PaymentMethodType::PayBright
                | api_enums::PaymentMethodType::Atome
                | api_enums::PaymentMethodType::Walley
        ),
        api_enums::PaymentMethod::Wallet => matches!(
            payment_method_type,
            api_enums::PaymentMethodType::ApplePay
                | api_enums::PaymentMethodType::GooglePay
                | api_enums::PaymentMethodType::Paypal
                | api_enums::PaymentMethodType::AliPay
                | api_enums::PaymentMethodType::AliPayHk
                | api_enums::PaymentMethodType::Dana
                | api_enums::PaymentMethodType::MbWay
                | api_enums::PaymentMethodType::MobilePay
                | api_enums::PaymentMethodType::SamsungPay
                | api_enums::PaymentMethodType::Twint
                | api_enums::PaymentMethodType::Vipps
                | api_enums::PaymentMethodType::TouchNGo
                | api_enums::PaymentMethodType::Swish
                | api_enums::PaymentMethodType::WeChatPay
                | api_enums::PaymentMethodType::GoPay
                | api_enums::PaymentMethodType::Gcash
                | api_enums::PaymentMethodType::Momo
                | api_enums::PaymentMethodType::KakaoPay
                | api_enums::PaymentMethodType::Cashapp
                | api_enums::PaymentMethodType::Mifinity
        ),
        api_enums::PaymentMethod::BankRedirect => matches!(
            payment_method_type,
            api_enums::PaymentMethodType::Giropay
                | api_enums::PaymentMethodType::Ideal
                | api_enums::PaymentMethodType::Sofort
                | api_enums::PaymentMethodType::Eps
                | api_enums::PaymentMethodType::BancontactCard
                | api_enums::PaymentMethodType::Blik
                | api_enums::PaymentMethodType::LocalBankRedirect
                | api_enums::PaymentMethodType::OnlineBankingThailand
                | api_enums::PaymentMethodType::OnlineBankingCzechRepublic
                | api_enums::PaymentMethodType::OnlineBankingFinland
                | api_enums::PaymentMethodType::OnlineBankingFpx
                | api_enums::PaymentMethodType::OnlineBankingPoland
                | api_enums::PaymentMethodType::OnlineBankingSlovakia
                | api_enums::PaymentMethodType::Przelewy24
                | api_enums::PaymentMethodType::Trustly
                | api_enums::PaymentMethodType::Bizum
                | api_enums::PaymentMethodType::Interac
                | api_enums::PaymentMethodType::OpenBankingUk
                | api_enums::PaymentMethodType::OpenBankingPIS
        ),
        api_enums::PaymentMethod::BankTransfer => matches!(
            payment_method_type,
            api_enums::PaymentMethodType::Ach
                | api_enums::PaymentMethodType::Sepa
                | api_enums::PaymentMethodType::Bacs
                | api_enums::PaymentMethodType::Multibanco
                | api_enums::PaymentMethodType::Pix
                | api_enums::PaymentMethodType::Pse
                | api_enums::PaymentMethodType::PermataBankTransfer
                | api_enums::PaymentMethodType::BcaBankTransfer
                | api_enums::PaymentMethodType::BniVa
                | api_enums::PaymentMethodType::BriVa
                | api_enums::PaymentMethodType::CimbVa
                | api_enums::PaymentMethodType::DanamonVa
                | api_enums::PaymentMethodType::MandiriVa
                | api_enums::PaymentMethodType::LocalBankTransfer
        ),
        api_enums::PaymentMethod::BankDebit => matches!(
            payment_method_type,
            api_enums::PaymentMethodType::Ach
                | api_enums::PaymentMethodType::Sepa
                | api_enums::PaymentMethodType::Bacs
                | api_enums::PaymentMethodType::Becs
        ),
        api_enums::PaymentMethod::Crypto => matches!(
            payment_method_type,
            api_enums::PaymentMethodType::CryptoCurrency
        ),
        api_enums::PaymentMethod::Reward => matches!(
            payment_method_type,
            api_enums::PaymentMethodType::Evoucher | api_enums::PaymentMethodType::ClassicReward
        ),
        api_enums::PaymentMethod::RealTimePayment => matches!(
            payment_method_type,
            api_enums::PaymentMethodType::Fps
                | api_enums::PaymentMethodType::DuitNow
                | api_enums::PaymentMethodType::PromptPay
                | api_enums::PaymentMethodType::VietQr
        ),
        api_enums::PaymentMethod::Upi => matches!(
            payment_method_type,
            api_enums::PaymentMethodType::UpiCollect | api_enums::PaymentMethodType::UpiIntent
        ),
        api_enums::PaymentMethod::Voucher => matches!(
            payment_method_type,
            api_enums::PaymentMethodType::Boleto
                | api_enums::PaymentMethodType::Efecty
                | api_enums::PaymentMethodType::PagoEfectivo
                | api_enums::PaymentMethodType::RedCompra
                | api_enums::PaymentMethodType::RedPagos
                | api_enums::PaymentMethodType::Indomaret
                | api_enums::PaymentMethodType::Alfamart
                | api_enums::PaymentMethodType::Oxxo
                | api_enums::PaymentMethodType::SevenEleven
                | api_enums::PaymentMethodType::Lawson
                | api_enums::PaymentMethodType::MiniStop
                | api_enums::PaymentMethodType::FamilyMart
                | api_enums::PaymentMethodType::Seicomart
                | api_enums::PaymentMethodType::PayEasy
        ),
        api_enums::PaymentMethod::GiftCard => {
            matches!(
                payment_method_type,
                api_enums::PaymentMethodType::Givex | api_enums::PaymentMethodType::PaySafeCard
            )
        }
        api_enums::PaymentMethod::CardRedirect => matches!(
            payment_method_type,
            api_enums::PaymentMethodType::Knet
                | api_enums::PaymentMethodType::Benefit
                | api_enums::PaymentMethodType::MomoAtm
                | api_enums::PaymentMethodType::CardRedirect
        ),
        api_enums::PaymentMethod::OpenBanking => matches!(
            payment_method_type,
            api_enums::PaymentMethodType::OpenBankingPIS
        ),
    }
}

pub fn check_force_psync_precondition(status: &storage_enums::AttemptStatus) -> bool {
    !matches!(
        status,
        storage_enums::AttemptStatus::Charged
            | storage_enums::AttemptStatus::AutoRefunded
            | storage_enums::AttemptStatus::Voided
            | storage_enums::AttemptStatus::CodInitiated
            | storage_enums::AttemptStatus::Started
            | storage_enums::AttemptStatus::Failure
    )
}

pub fn append_option<T, U, F, V>(func: F, option1: Option<T>, option2: Option<U>) -> Option<V>
where
    F: FnOnce(T, U) -> V,
{
    Some(func(option1?, option2?))
}

#[cfg(feature = "olap")]
pub(super) async fn filter_by_constraints(
    state: &SessionState,
    constraints: &PaymentIntentFetchConstraints,
    merchant_id: &id_type::MerchantId,
    key_store: &domain::MerchantKeyStore,
    storage_scheme: storage_enums::MerchantStorageScheme,
) -> CustomResult<Vec<PaymentIntent>, errors::DataStorageError> {
    let db = &*state.store;
    let result = db
        .filter_payment_intent_by_constraints(
            &(state).into(),
            merchant_id,
            constraints,
            key_store,
            storage_scheme,
        )
        .await?;
    Ok(result)
}

#[cfg(feature = "olap")]
pub(super) fn validate_payment_list_request(
    req: &api::PaymentListConstraints,
) -> CustomResult<(), errors::ApiErrorResponse> {
    use common_utils::consts::PAYMENTS_LIST_MAX_LIMIT_V1;

    utils::when(
        req.limit > PAYMENTS_LIST_MAX_LIMIT_V1 || req.limit < 1,
        || {
            Err(errors::ApiErrorResponse::InvalidRequestData {
                message: format!(
                    "limit should be in between 1 and {}",
                    PAYMENTS_LIST_MAX_LIMIT_V1
                ),
            })
        },
    )?;
    Ok(())
}
#[cfg(feature = "olap")]
pub(super) fn validate_payment_list_request_for_joins(
    limit: u32,
) -> CustomResult<(), errors::ApiErrorResponse> {
    use common_utils::consts::PAYMENTS_LIST_MAX_LIMIT_V2;

    utils::when(!(1..=PAYMENTS_LIST_MAX_LIMIT_V2).contains(&limit), || {
        Err(errors::ApiErrorResponse::InvalidRequestData {
            message: format!(
                "limit should be in between 1 and {}",
                PAYMENTS_LIST_MAX_LIMIT_V2
            ),
        })
    })?;
    Ok(())
}

pub fn get_handle_response_url(
    payment_id: id_type::PaymentId,
    business_profile: &domain::BusinessProfile,
    response: &api::PaymentsResponse,
    connector: String,
) -> RouterResult<api::RedirectionResponse> {
    let payments_return_url = response.return_url.as_ref();

    let redirection_response = make_pg_redirect_response(payment_id, response, connector);

    let return_url = make_merchant_url_with_response(
        business_profile,
        redirection_response,
        payments_return_url,
        response.client_secret.as_ref(),
        response.manual_retry_allowed,
    )
    .attach_printable("Failed to make merchant url with response")?;

    make_url_with_signature(&return_url, business_profile)
}

pub fn make_merchant_url_with_response(
    business_profile: &domain::BusinessProfile,
    redirection_response: api::PgRedirectResponse,
    request_return_url: Option<&String>,
    client_secret: Option<&masking::Secret<String>>,
    manual_retry_allowed: Option<bool>,
) -> RouterResult<String> {
    // take return url if provided in the request else use merchant return url
    let url = request_return_url
        .or(business_profile.return_url.as_ref())
        .get_required_value("return_url")?;

    let status_check = redirection_response.status;

    let payment_client_secret = client_secret
        .ok_or(errors::ApiErrorResponse::InternalServerError)
        .attach_printable("Expected client secret to be `Some`")?;

    let merchant_url_with_response = if business_profile.redirect_to_merchant_with_http_post {
        url::Url::parse_with_params(
            url,
            &[
                ("status", status_check.to_string()),
                (
                    "payment_intent_client_secret",
                    payment_client_secret.peek().to_string(),
                ),
                (
                    "manual_retry_allowed",
                    manual_retry_allowed.unwrap_or(false).to_string(),
                ),
            ],
        )
        .change_context(errors::ApiErrorResponse::InternalServerError)
        .attach_printable("Unable to parse the url with param")?
    } else {
        let amount = redirection_response.amount.get_required_value("amount")?;
        url::Url::parse_with_params(
            url,
            &[
                ("status", status_check.to_string()),
                (
                    "payment_intent_client_secret",
                    payment_client_secret.peek().to_string(),
                ),
                ("amount", amount.to_string()),
                (
                    "manual_retry_allowed",
                    manual_retry_allowed.unwrap_or(false).to_string(),
                ),
            ],
        )
        .change_context(errors::ApiErrorResponse::InternalServerError)
        .attach_printable("Unable to parse the url with param")?
    };

    Ok(merchant_url_with_response.to_string())
}

pub async fn make_ephemeral_key(
    state: SessionState,
    customer_id: id_type::CustomerId,
    merchant_id: id_type::MerchantId,
) -> errors::RouterResponse<ephemeral_key::EphemeralKey> {
    let store = &state.store;
    let id = utils::generate_id(consts::ID_LENGTH, "eki");
    let secret = format!("epk_{}", &Uuid::new_v4().simple().to_string());
    let ek = ephemeral_key::EphemeralKeyNew {
        id,
        customer_id,
        merchant_id: merchant_id.to_owned(),
        secret,
    };
    let ek = store
        .create_ephemeral_key(ek, state.conf.eph_key.validity)
        .await
        .change_context(errors::ApiErrorResponse::InternalServerError)
        .attach_printable("Unable to create ephemeral key")?;
    Ok(services::ApplicationResponse::Json(ek))
}

pub async fn delete_ephemeral_key(
    state: SessionState,
    ek_id: String,
) -> errors::RouterResponse<ephemeral_key::EphemeralKey> {
    let db = state.store.as_ref();
    let ek = db
        .delete_ephemeral_key(&ek_id)
        .await
        .change_context(errors::ApiErrorResponse::InternalServerError)
        .attach_printable("Unable to delete ephemeral key")?;
    Ok(services::ApplicationResponse::Json(ek))
}

pub fn make_pg_redirect_response(
    payment_id: id_type::PaymentId,
    response: &api::PaymentsResponse,
    connector: String,
) -> api::PgRedirectResponse {
    api::PgRedirectResponse {
        payment_id,
        status: response.status,
        gateway_id: connector,
        customer_id: response.customer_id.to_owned(),
        amount: Some(response.amount),
    }
}

pub fn make_url_with_signature(
    redirect_url: &str,
    business_profile: &domain::BusinessProfile,
) -> RouterResult<api::RedirectionResponse> {
    let mut url = url::Url::parse(redirect_url)
        .change_context(errors::ApiErrorResponse::InternalServerError)
        .attach_printable("Unable to parse the url")?;

    let mut base_url = url.clone();
    base_url.query_pairs_mut().clear();

    let url = if business_profile.enable_payment_response_hash {
        let key = business_profile
            .payment_response_hash_key
            .as_ref()
            .get_required_value("payment_response_hash_key")?;
        let signature = hmac_sha512_sorted_query_params(
            &mut url.query_pairs().collect::<Vec<_>>(),
            key.as_str(),
        )?;

        url.query_pairs_mut()
            .append_pair("signature", &signature)
            .append_pair("signature_algorithm", "HMAC-SHA512");
        url.to_owned()
    } else {
        url.to_owned()
    };

    let parameters = url
        .query_pairs()
        .collect::<Vec<_>>()
        .iter()
        .map(|(key, value)| (key.clone().into_owned(), value.clone().into_owned()))
        .collect::<Vec<_>>();

    Ok(api::RedirectionResponse {
        return_url: base_url.to_string(),
        params: parameters,
        return_url_with_query_params: url.to_string(),
        http_method: if business_profile.redirect_to_merchant_with_http_post {
            services::Method::Post.to_string()
        } else {
            services::Method::Get.to_string()
        },
        headers: Vec::new(),
    })
}

pub fn hmac_sha512_sorted_query_params(
    params: &mut [(Cow<'_, str>, Cow<'_, str>)],
    key: &str,
) -> RouterResult<String> {
    params.sort();
    let final_string = params
        .iter()
        .map(|(key, value)| format!("{key}={value}"))
        .collect::<Vec<_>>()
        .join("&");

    let signature = crypto::HmacSha512::sign_message(
        &crypto::HmacSha512,
        key.as_bytes(),
        final_string.as_bytes(),
    )
    .change_context(errors::ApiErrorResponse::InternalServerError)
    .attach_printable("Failed to sign the message")?;

    Ok(hex::encode(signature))
}

pub fn check_if_operation_confirm<Op: std::fmt::Debug>(operations: Op) -> bool {
    format!("{operations:?}") == "PaymentConfirm"
}

#[allow(clippy::too_many_arguments)]
pub fn generate_mandate(
    merchant_id: id_type::MerchantId,
    payment_id: id_type::PaymentId,
    connector: String,
    setup_mandate_details: Option<MandateData>,
    customer_id: &Option<id_type::CustomerId>,
    payment_method_id: String,
    connector_mandate_id: Option<pii::SecretSerdeValue>,
    network_txn_id: Option<String>,
    payment_method_data_option: Option<domain::payments::PaymentMethodData>,
    mandate_reference: Option<MandateReference>,
    merchant_connector_id: Option<id_type::MerchantConnectorAccountId>,
) -> CustomResult<Option<storage::MandateNew>, errors::ApiErrorResponse> {
    match (setup_mandate_details, customer_id) {
        (Some(data), Some(cus_id)) => {
            let mandate_id = utils::generate_id(consts::ID_LENGTH, "man");

            // The construction of the mandate new must be visible
            let mut new_mandate = storage::MandateNew::default();

            let customer_acceptance = data
                .customer_acceptance
                .get_required_value("customer_acceptance")?;
            new_mandate
                .set_mandate_id(mandate_id)
                .set_customer_id(cus_id.clone())
                .set_merchant_id(merchant_id)
                .set_original_payment_id(Some(payment_id))
                .set_payment_method_id(payment_method_id)
                .set_connector(connector)
                .set_mandate_status(storage_enums::MandateStatus::Active)
                .set_connector_mandate_ids(connector_mandate_id)
                .set_network_transaction_id(network_txn_id)
                .set_customer_ip_address(
                    customer_acceptance
                        .get_ip_address()
                        .map(masking::Secret::new),
                )
                .set_customer_user_agent(customer_acceptance.get_user_agent())
                .set_customer_accepted_at(Some(customer_acceptance.get_accepted_at()))
                .set_metadata(payment_method_data_option.map(|payment_method_data| {
                    pii::SecretSerdeValue::new(
                        serde_json::to_value(payment_method_data).unwrap_or_default(),
                    )
                }))
                .set_connector_mandate_id(
                    mandate_reference.and_then(|reference| reference.connector_mandate_id),
                )
                .set_merchant_connector_id(merchant_connector_id);

            Ok(Some(
                match data.mandate_type.get_required_value("mandate_type")? {
                    hyperswitch_domain_models::mandates::MandateDataType::SingleUse(data) => {
                        new_mandate
                            .set_mandate_amount(Some(data.amount.get_amount_as_i64()))
                            .set_mandate_currency(Some(data.currency))
                            .set_mandate_type(storage_enums::MandateType::SingleUse)
                            .to_owned()
                    }

                    hyperswitch_domain_models::mandates::MandateDataType::MultiUse(op_data) => {
                        match op_data {
                            Some(data) => new_mandate
                                .set_mandate_amount(Some(data.amount.get_amount_as_i64()))
                                .set_mandate_currency(Some(data.currency))
                                .set_start_date(data.start_date)
                                .set_end_date(data.end_date),
                            // .set_metadata(data.metadata),
                            // we are storing PaymentMethodData in metadata of mandate
                            None => &mut new_mandate,
                        }
                        .set_mandate_type(storage_enums::MandateType::MultiUse)
                        .to_owned()
                    }
                },
            ))
        }
        (_, _) => Ok(None),
    }
}

// A function to manually authenticate the client secret with intent fulfillment time
pub fn authenticate_client_secret(
    request_client_secret: Option<&String>,
    payment_intent: &PaymentIntent,
) -> Result<(), errors::ApiErrorResponse> {
    match (request_client_secret, &payment_intent.client_secret) {
        (Some(req_cs), Some(pi_cs)) => {
            if req_cs != pi_cs {
                Err(errors::ApiErrorResponse::ClientSecretInvalid)
            } else {
                let current_timestamp = common_utils::date_time::now();

                let session_expiry = payment_intent.session_expiry.unwrap_or(
                    payment_intent
                        .created_at
                        .saturating_add(time::Duration::seconds(consts::DEFAULT_SESSION_EXPIRY)),
                );

                fp_utils::when(current_timestamp > session_expiry, || {
                    Err(errors::ApiErrorResponse::ClientSecretExpired)
                })
            }
        }
        // If there is no client in payment intent, then it has expired
        (Some(_), None) => Err(errors::ApiErrorResponse::ClientSecretExpired),
        _ => Ok(()),
    }
}

pub(crate) fn validate_payment_status_against_allowed_statuses(
    intent_status: &storage_enums::IntentStatus,
    allowed_statuses: &[storage_enums::IntentStatus],
    action: &'static str,
) -> Result<(), errors::ApiErrorResponse> {
    fp_utils::when(!allowed_statuses.contains(intent_status), || {
        Err(errors::ApiErrorResponse::PreconditionFailed {
            message: format!(
                "You cannot {action} this payment because it has status {intent_status}",
            ),
        })
    })
}

pub(crate) fn validate_payment_status_against_not_allowed_statuses(
    intent_status: &storage_enums::IntentStatus,
    not_allowed_statuses: &[storage_enums::IntentStatus],
    action: &'static str,
) -> Result<(), errors::ApiErrorResponse> {
    fp_utils::when(not_allowed_statuses.contains(intent_status), || {
        Err(errors::ApiErrorResponse::PreconditionFailed {
            message: format!(
                "You cannot {action} this payment because it has status {intent_status}",
            ),
        })
    })
}

#[instrument(skip_all)]
pub(crate) fn validate_pm_or_token_given(
    payment_method: &Option<api_enums::PaymentMethod>,
    payment_method_data: &Option<api::PaymentMethodData>,
    payment_method_type: &Option<api_enums::PaymentMethodType>,
    mandate_type: &Option<api::MandateTransactionType>,
    token: &Option<String>,
) -> Result<(), errors::ApiErrorResponse> {
    utils::when(
        !matches!(
            payment_method_type,
            Some(api_enums::PaymentMethodType::Paypal)
        ) && !matches!(
            mandate_type,
            Some(api::MandateTransactionType::RecurringMandateTransaction)
        ) && token.is_none()
            && (payment_method_data.is_none() || payment_method.is_none()),
        || {
            Err(errors::ApiErrorResponse::InvalidRequestData {
                message: "A payment token or payment method data is required".to_string(),
            })
        },
    )
}

// A function to perform database lookup and then verify the client secret
pub async fn verify_payment_intent_time_and_client_secret(
    state: &SessionState,
    merchant_account: &domain::MerchantAccount,
    key_store: &domain::MerchantKeyStore,
    client_secret: Option<String>,
) -> error_stack::Result<Option<PaymentIntent>, errors::ApiErrorResponse> {
    let db = &*state.store;
    client_secret
        .async_map(|cs| async move {
            let payment_id = get_payment_id_from_client_secret(&cs)?;

            let payment_id = id_type::PaymentId::wrap(payment_id).change_context(
                errors::ApiErrorResponse::InvalidDataValue {
                    field_name: "payment_id",
                },
            )?;

            let payment_intent = db
                .find_payment_intent_by_payment_id_merchant_id(
                    &state.into(),
                    &payment_id,
                    merchant_account.get_id(),
                    key_store,
                    merchant_account.storage_scheme,
                )
                .await
                .change_context(errors::ApiErrorResponse::PaymentNotFound)?;

            authenticate_client_secret(Some(&cs), &payment_intent)?;
            Ok(payment_intent)
        })
        .await
        .transpose()
}

#[cfg(feature = "v1")]
/// Check whether the business details are configured in the merchant account
pub fn validate_business_details(
    business_country: Option<api_enums::CountryAlpha2>,
    business_label: Option<&String>,
    merchant_account: &domain::MerchantAccount,
) -> RouterResult<()> {
    let primary_business_details = merchant_account
        .primary_business_details
        .clone()
        .parse_value::<Vec<api_models::admin::PrimaryBusinessDetails>>("PrimaryBusinessDetails")
        .change_context(errors::ApiErrorResponse::InternalServerError)
        .attach_printable("failed to parse primary business details")?;

    business_country
        .zip(business_label)
        .map(|(business_country, business_label)| {
            primary_business_details
                .iter()
                .find(|business_details| {
                    &business_details.business == business_label
                        && business_details.country == business_country
                })
                .ok_or(errors::ApiErrorResponse::PreconditionFailed {
                    message: "business_details are not configured in the merchant account"
                        .to_string(),
                })
        })
        .transpose()?;

    Ok(())
}

#[inline]
pub(crate) fn get_payment_id_from_client_secret(cs: &str) -> RouterResult<String> {
    let (payment_id, _) = cs
        .rsplit_once("_secret_")
        .ok_or(errors::ApiErrorResponse::ClientSecretInvalid)?;
    Ok(payment_id.to_string())
}

#[cfg(test)]
mod tests {
    #![allow(clippy::unwrap_used)]

    use super::*;

    #[test]
    fn test_authenticate_client_secret_session_not_expired() {
        let payment_intent = PaymentIntent {
            payment_id: id_type::PaymentId::try_from(Cow::Borrowed("23")).unwrap(),
            merchant_id: id_type::MerchantId::default(),
            status: storage_enums::IntentStatus::RequiresCapture,
            amount: MinorUnit::new(200),
            currency: None,
            amount_captured: None,
            customer_id: None,
            description: None,
            return_url: None,
            metadata: None,
            connector_id: None,
            shipping_address_id: None,
            billing_address_id: None,
            statement_descriptor_name: None,
            statement_descriptor_suffix: None,
            created_at: common_utils::date_time::now(),
            modified_at: common_utils::date_time::now(),
            last_synced: None,
            setup_future_usage: None,
            fingerprint_id: None,
            off_session: None,
            client_secret: Some("1".to_string()),
            active_attempt: hyperswitch_domain_models::RemoteStorageObject::ForeignID(
                "nopes".to_string(),
            ),
            business_country: None,
            business_label: None,
            order_details: None,
            allowed_payment_method_types: None,
            connector_metadata: None,
            feature_metadata: None,
            attempt_count: 1,
            payment_link_id: None,
            profile_id: Some(common_utils::generate_profile_id_of_default_length()),
            merchant_decision: None,
            payment_confirm_source: None,
            surcharge_applicable: None,
            updated_by: storage_enums::MerchantStorageScheme::PostgresOnly.to_string(),
            request_incremental_authorization: Some(
                common_enums::RequestIncrementalAuthorization::default(),
            ),
            incremental_authorization_allowed: None,
            authorization_count: None,
            session_expiry: Some(
                common_utils::date_time::now()
                    .saturating_add(time::Duration::seconds(consts::DEFAULT_SESSION_EXPIRY)),
            ),
            request_external_three_ds_authentication: None,
            charges: None,
            frm_metadata: None,
            customer_details: None,
            billing_details: None,
            merchant_order_reference_id: None,
            shipping_details: None,
            is_payment_processor_token_flow: None,
            organization_id: id_type::OrganizationId::default(),
            shipping_cost: None,
            tax_details: None,
        };
        let req_cs = Some("1".to_string());
        assert!(authenticate_client_secret(req_cs.as_ref(), &payment_intent).is_ok());
        // Check if the result is an Ok variant
    }

    #[test]
    fn test_authenticate_client_secret_session_expired() {
        let created_at =
            common_utils::date_time::now().saturating_sub(time::Duration::seconds(20 * 60));
        let payment_intent = PaymentIntent {
            payment_id: id_type::PaymentId::try_from(Cow::Borrowed("23")).unwrap(),
            merchant_id: id_type::MerchantId::default(),
            status: storage_enums::IntentStatus::RequiresCapture,
            amount: MinorUnit::new(200),
            currency: None,
            amount_captured: None,
            customer_id: None,
            description: None,
            return_url: None,
            metadata: None,
            connector_id: None,
            shipping_address_id: None,
            billing_address_id: None,
            statement_descriptor_name: None,
            statement_descriptor_suffix: None,
            created_at,
            modified_at: common_utils::date_time::now(),
            fingerprint_id: None,
            last_synced: None,
            setup_future_usage: None,
            off_session: None,
            client_secret: Some("1".to_string()),
            active_attempt: hyperswitch_domain_models::RemoteStorageObject::ForeignID(
                "nopes".to_string(),
            ),
            business_country: None,
            business_label: None,
            order_details: None,
            allowed_payment_method_types: None,
            connector_metadata: None,
            feature_metadata: None,
            attempt_count: 1,
            payment_link_id: None,
            profile_id: Some(common_utils::generate_profile_id_of_default_length()),
            merchant_decision: None,
            payment_confirm_source: None,
            surcharge_applicable: None,
            updated_by: storage_enums::MerchantStorageScheme::PostgresOnly.to_string(),
            request_incremental_authorization: Some(
                common_enums::RequestIncrementalAuthorization::default(),
            ),
            incremental_authorization_allowed: None,
            authorization_count: None,
            session_expiry: Some(
                created_at.saturating_add(time::Duration::seconds(consts::DEFAULT_SESSION_EXPIRY)),
            ),
            request_external_three_ds_authentication: None,
            charges: None,
            frm_metadata: None,
            customer_details: None,
            billing_details: None,
            merchant_order_reference_id: None,
            shipping_details: None,
            is_payment_processor_token_flow: None,
            organization_id: id_type::OrganizationId::default(),
            shipping_cost: None,
            tax_details: None,
        };
        let req_cs = Some("1".to_string());
        assert!(authenticate_client_secret(req_cs.as_ref(), &payment_intent,).is_err())
    }

    #[test]
    fn test_authenticate_client_secret_expired() {
        let payment_intent = PaymentIntent {
            payment_id: id_type::PaymentId::try_from(Cow::Borrowed("23")).unwrap(),
            merchant_id: id_type::MerchantId::default(),
            status: storage_enums::IntentStatus::RequiresCapture,
            amount: MinorUnit::new(200),
            currency: None,
            amount_captured: None,
            customer_id: None,
            description: None,
            return_url: None,
            metadata: None,
            connector_id: None,
            shipping_address_id: None,
            billing_address_id: None,
            statement_descriptor_name: None,
            statement_descriptor_suffix: None,
            created_at: common_utils::date_time::now().saturating_sub(time::Duration::seconds(20)),
            modified_at: common_utils::date_time::now(),
            last_synced: None,
            setup_future_usage: None,
            off_session: None,
            client_secret: None,
            fingerprint_id: None,
            active_attempt: hyperswitch_domain_models::RemoteStorageObject::ForeignID(
                "nopes".to_string(),
            ),
            business_country: None,
            business_label: None,
            order_details: None,
            allowed_payment_method_types: None,
            connector_metadata: None,
            feature_metadata: None,
            attempt_count: 1,
            payment_link_id: None,
            profile_id: Some(common_utils::generate_profile_id_of_default_length()),
            merchant_decision: None,
            payment_confirm_source: None,
            surcharge_applicable: None,
            updated_by: storage_enums::MerchantStorageScheme::PostgresOnly.to_string(),
            request_incremental_authorization: Some(
                common_enums::RequestIncrementalAuthorization::default(),
            ),
            incremental_authorization_allowed: None,
            authorization_count: None,
            session_expiry: Some(
                common_utils::date_time::now()
                    .saturating_add(time::Duration::seconds(consts::DEFAULT_SESSION_EXPIRY)),
            ),
            request_external_three_ds_authentication: None,
            charges: None,
            frm_metadata: None,
            customer_details: None,
            billing_details: None,
            merchant_order_reference_id: None,
            shipping_details: None,
            is_payment_processor_token_flow: None,
            organization_id: id_type::OrganizationId::default(),
            shipping_cost: None,
            tax_details: None,
        };
        let req_cs = Some("1".to_string());
        assert!(authenticate_client_secret(req_cs.as_ref(), &payment_intent).is_err())
    }
}

// This function will be removed after moving this functionality to server_wrap and using cache instead of config
#[instrument(skip_all)]
pub async fn insert_merchant_connector_creds_to_config(
    db: &dyn StorageInterface,
    merchant_id: &id_type::MerchantId,
    merchant_connector_details: admin::MerchantConnectorDetailsWrap,
) -> RouterResult<()> {
    if let Some(encoded_data) = merchant_connector_details.encoded_data {
        let redis = &db
            .get_redis_conn()
            .change_context(errors::ApiErrorResponse::InternalServerError)
            .attach_printable("Failed to get redis connection")?;

        let key =
            merchant_id.get_creds_identifier_key(&merchant_connector_details.creds_identifier);

        redis
            .serialize_and_set_key_with_expiry(
                key.as_str(),
                &encoded_data.peek(),
                consts::CONNECTOR_CREDS_TOKEN_TTL,
            )
            .await
            .map_or_else(
                |e| {
                    Err(e
                        .change_context(errors::ApiErrorResponse::InternalServerError)
                        .attach_printable("Failed to insert connector_creds to config"))
                },
                |_| Ok(()),
            )
    } else {
        Ok(())
    }
}

#[derive(Clone)]
pub enum MerchantConnectorAccountType {
    DbVal(domain::MerchantConnectorAccount),
    CacheVal(api_models::admin::MerchantConnectorDetails),
}

impl MerchantConnectorAccountType {
    pub fn get_metadata(&self) -> Option<masking::Secret<serde_json::Value>> {
        match self {
            Self::DbVal(val) => val.metadata.to_owned(),
            Self::CacheVal(val) => val.metadata.to_owned(),
        }
    }

    pub fn get_connector_account_details(&self) -> serde_json::Value {
        match self {
            Self::DbVal(val) => val.connector_account_details.peek().to_owned(),
            Self::CacheVal(val) => val.connector_account_details.peek().to_owned(),
        }
    }

    pub fn get_connector_wallets_details(&self) -> Option<masking::Secret<serde_json::Value>> {
        match self {
            Self::DbVal(val) => val.connector_wallets_details.as_deref().cloned(),
            Self::CacheVal(_) => None,
        }
    }

    pub fn is_disabled(&self) -> bool {
        match self {
            Self::DbVal(ref inner) => inner.disabled.unwrap_or(false),
            // Cached merchant connector account, only contains the account details,
            // the merchant connector account must only be cached if it's not disabled
            Self::CacheVal(_) => false,
        }
    }

    #[cfg(feature = "v1")]
    pub fn is_test_mode_on(&self) -> Option<bool> {
        match self {
            Self::DbVal(val) => val.test_mode,
            Self::CacheVal(_) => None,
        }
    }

    #[cfg(feature = "v2")]
    pub fn is_test_mode_on(&self) -> Option<bool> {
        None
    }

    pub fn get_mca_id(&self) -> Option<id_type::MerchantConnectorAccountId> {
        match self {
            Self::DbVal(db_val) => Some(db_val.get_id()),
            Self::CacheVal(_) => None,
        }
    }

    pub fn get_connector_name(&self) -> Option<String> {
        match self {
            Self::DbVal(db_val) => Some(db_val.connector_name.to_string()),
            Self::CacheVal(_) => None,
        }
    }

    pub fn get_additional_merchant_data(
        &self,
    ) -> Option<Encryptable<masking::Secret<serde_json::Value>>> {
        match self {
            Self::DbVal(db_val) => db_val.additional_merchant_data.clone(),
            Self::CacheVal(_) => None,
        }
    }
}

/// Query for merchant connector account either by business label or profile id
/// If profile_id is passed use it, or use connector_label to query merchant connector account
#[instrument(skip_all)]
pub async fn get_merchant_connector_account(
    state: &SessionState,
    merchant_id: &id_type::MerchantId,
    creds_identifier: Option<String>,
    key_store: &domain::MerchantKeyStore,
    profile_id: &id_type::ProfileId,
    connector_name: &str,
    merchant_connector_id: Option<&id_type::MerchantConnectorAccountId>,
) -> RouterResult<MerchantConnectorAccountType> {
    let db = &*state.store;
    let key_manager_state: &KeyManagerState = &state.into();
    match creds_identifier {
        Some(creds_identifier) => {
            let key = merchant_id.get_creds_identifier_key(&creds_identifier);
            let cloned_key = key.clone();
            let redis_fetch = || async {
                db.get_redis_conn()
                    .change_context(errors::ApiErrorResponse::InternalServerError)
                    .attach_printable("Failed to get redis connection")
                    .async_and_then(|redis| async move {
                        redis
                            .get_and_deserialize_key(key.clone().as_str(), "String")
                            .await
                            .change_context(
                                errors::ApiErrorResponse::MerchantConnectorAccountNotFound {
                                    id: key.clone(),
                                },
                            )
                            .attach_printable(key.clone() + ": Not found in Redis")
                    })
                    .await
            };

            let db_fetch = || async {
                db.find_config_by_key(cloned_key.as_str())
                    .await
                    .to_not_found_response(
                        errors::ApiErrorResponse::MerchantConnectorAccountNotFound {
                            id: cloned_key.to_owned(),
                        },
                    )
            };

            let mca_config: String = redis_fetch()
                .await
                .map_or_else(
                    |_| {
                        Either::Left(async {
                            match db_fetch().await {
                                Ok(config_entry) => Ok(config_entry.config),
                                Err(e) => Err(e),
                            }
                        })
                    },
                    |result| Either::Right(async { Ok(result) }),
                )
                .await?;

            let private_key = state
                .conf
                .jwekey
                .get_inner()
                .tunnel_private_key
                .peek()
                .as_bytes();

            let decrypted_mca = services::decrypt_jwe(mca_config.as_str(), services::KeyIdCheck::SkipKeyIdCheck, private_key, jwe::RSA_OAEP_256)
                                     .await
                                     .change_context(errors::ApiErrorResponse::UnprocessableEntity{
                                        message: "decoding merchant_connector_details failed due to invalid data format!".into()})
                                     .attach_printable(
                                        "Failed to decrypt merchant_connector_details sent in request and then put in cache",
                                    )?;

            let res = String::into_bytes(decrypted_mca)
                        .parse_struct("MerchantConnectorDetails")
                        .change_context(errors::ApiErrorResponse::InternalServerError)
                        .attach_printable(
                            "Failed to parse merchant_connector_details sent in request and then put in cache",
                        )?;

            Ok(MerchantConnectorAccountType::CacheVal(res))
        }
        None => {
            let mca: RouterResult<domain::MerchantConnectorAccount> =
                if let Some(merchant_connector_id) = merchant_connector_id {
                    #[cfg(feature = "v1")]
                    {
                        db.find_by_merchant_connector_account_merchant_id_merchant_connector_id(
                            key_manager_state,
                            merchant_id,
                            merchant_connector_id,
                            key_store,
                        )
                        .await
                        .to_not_found_response(
                            errors::ApiErrorResponse::MerchantConnectorAccountNotFound {
                                id: merchant_connector_id.get_string_repr().to_string(),
                            },
                        )
                    }
                    #[cfg(feature = "v2")]
                    // get mca using id
                    {
                        let _id = merchant_connector_id;
                        let _ = key_store;
                        let _ = profile_id;
                        let _ = connector_name;
                        let _ = key_manager_state;
                        todo!()
                    }
                } else {
                    #[cfg(feature = "v1")]
                    {
                        db.find_merchant_connector_account_by_profile_id_connector_name(
                            key_manager_state,
                            profile_id,
                            connector_name,
                            key_store,
                        )
                        .await
                        .to_not_found_response(
                            errors::ApiErrorResponse::MerchantConnectorAccountNotFound {
                                id: format!(
                                    "profile id {} and connector name {connector_name}",
                                    profile_id.get_string_repr()
                                ),
                            },
                        )
                    }
                    #[cfg(feature = "v2")]
                    {
                        todo!()
                    }
                };
            mca.map(MerchantConnectorAccountType::DbVal)
        }
    }
}

/// This function replaces the request and response type of routerdata with the
/// request and response type passed
/// # Arguments
///
/// * `router_data` - original router data
/// * `request` - new request core/helper
/// * `response` - new response
pub fn router_data_type_conversion<F1, F2, Req1, Req2, Res1, Res2>(
    router_data: RouterData<F1, Req1, Res1>,
    request: Req2,
    response: Result<Res2, ErrorResponse>,
) -> RouterData<F2, Req2, Res2> {
    RouterData {
        flow: std::marker::PhantomData,
        request,
        response,
        merchant_id: router_data.merchant_id,
        address: router_data.address,
        amount_captured: router_data.amount_captured,
        minor_amount_captured: router_data.minor_amount_captured,
        auth_type: router_data.auth_type,
        connector: router_data.connector,
        connector_auth_type: router_data.connector_auth_type,
        connector_meta_data: router_data.connector_meta_data,
        description: router_data.description,
        payment_id: router_data.payment_id,
        payment_method: router_data.payment_method,
        return_url: router_data.return_url,
        status: router_data.status,
        attempt_id: router_data.attempt_id,
        access_token: router_data.access_token,
        session_token: router_data.session_token,
        payment_method_status: router_data.payment_method_status,
        reference_id: router_data.reference_id,
        payment_method_token: router_data.payment_method_token,
        customer_id: router_data.customer_id,
        connector_customer: router_data.connector_customer,
        preprocessing_id: router_data.preprocessing_id,
        payment_method_balance: router_data.payment_method_balance,
        recurring_mandate_payment_data: router_data.recurring_mandate_payment_data,
        connector_request_reference_id: router_data.connector_request_reference_id,
        #[cfg(feature = "payouts")]
        payout_method_data: None,
        #[cfg(feature = "payouts")]
        quote_id: None,
        test_mode: router_data.test_mode,
        connector_api_version: router_data.connector_api_version,
        connector_http_status_code: router_data.connector_http_status_code,
        external_latency: router_data.external_latency,
        apple_pay_flow: router_data.apple_pay_flow,
        frm_metadata: router_data.frm_metadata,
        refund_id: router_data.refund_id,
        dispute_id: router_data.dispute_id,
        connector_response: router_data.connector_response,
        integrity_check: Ok(()),
        connector_wallets_details: router_data.connector_wallets_details,
    }
}

#[instrument(skip_all)]
pub fn get_attempt_type(
    payment_intent: &PaymentIntent,
    payment_attempt: &PaymentAttempt,
    request: &api::PaymentsRequest,
    action: &str,
) -> RouterResult<AttemptType> {
    match payment_intent.status {
        enums::IntentStatus::Failed => {
            if matches!(
                request.retry_action,
                Some(api_models::enums::RetryAction::ManualRetry)
            ) {
                metrics::MANUAL_RETRY_REQUEST_COUNT.add(
                    &metrics::CONTEXT,
                    1,
                    &add_attributes([(
                        "merchant_id",
                        payment_attempt.merchant_id.get_string_repr().to_owned(),
                    )]),
                );
                match payment_attempt.status {
                    enums::AttemptStatus::Started
                    | enums::AttemptStatus::AuthenticationPending
                    | enums::AttemptStatus::AuthenticationSuccessful
                    | enums::AttemptStatus::Authorized
                    | enums::AttemptStatus::Charged
                    | enums::AttemptStatus::Authorizing
                    | enums::AttemptStatus::CodInitiated
                    | enums::AttemptStatus::VoidInitiated
                    | enums::AttemptStatus::CaptureInitiated
                    | enums::AttemptStatus::Unresolved
                    | enums::AttemptStatus::Pending
                    | enums::AttemptStatus::ConfirmationAwaited
                    | enums::AttemptStatus::PartialCharged
                    | enums::AttemptStatus::PartialChargedAndChargeable
                    | enums::AttemptStatus::Voided
                    | enums::AttemptStatus::AutoRefunded
                    | enums::AttemptStatus::PaymentMethodAwaited
                    | enums::AttemptStatus::DeviceDataCollectionPending => {
                        metrics::MANUAL_RETRY_VALIDATION_FAILED.add(
                            &metrics::CONTEXT,
                            1,
                            &add_attributes([(
                                "merchant_id",
                                payment_attempt.merchant_id.get_string_repr().to_owned(),
                            )]),
                        );
                        Err(errors::ApiErrorResponse::InternalServerError)
                            .attach_printable("Payment Attempt unexpected state")
                    }

                    storage_enums::AttemptStatus::VoidFailed
                    | storage_enums::AttemptStatus::RouterDeclined
                    | storage_enums::AttemptStatus::CaptureFailed => {
                        metrics::MANUAL_RETRY_VALIDATION_FAILED.add(
                            &metrics::CONTEXT,
                            1,
                            &add_attributes([(
                                "merchant_id",
                                payment_attempt.merchant_id.get_string_repr().to_owned(),
                            )]),
                        );
                        Err(report!(errors::ApiErrorResponse::PreconditionFailed {
                            message:
                                format!("You cannot {action} this payment because it has status {}, and the previous attempt has the status {}", payment_intent.status, payment_attempt.status)
                            }
                        ))
                    }

                    storage_enums::AttemptStatus::AuthenticationFailed
                    | storage_enums::AttemptStatus::AuthorizationFailed
                    | storage_enums::AttemptStatus::Failure => {
                        metrics::MANUAL_RETRY_COUNT.add(
                            &metrics::CONTEXT,
                            1,
                            &add_attributes([(
                                "merchant_id",
                                payment_attempt.merchant_id.get_string_repr().to_owned(),
                            )]),
                        );
                        Ok(AttemptType::New)
                    }
                }
            } else {
                Err(report!(errors::ApiErrorResponse::PreconditionFailed {
                        message:
                            format!("You cannot {action} this payment because it has status {}, you can pass `retry_action` as `manual_retry` in request to try this payment again", payment_intent.status)
                        }
                    ))
            }
        }
        enums::IntentStatus::Cancelled
        | enums::IntentStatus::RequiresCapture
        | enums::IntentStatus::PartiallyCaptured
        | enums::IntentStatus::PartiallyCapturedAndCapturable
        | enums::IntentStatus::Processing
        | enums::IntentStatus::Succeeded => {
            Err(report!(errors::ApiErrorResponse::PreconditionFailed {
                message: format!(
                    "You cannot {action} this payment because it has status {}",
                    payment_intent.status,
                ),
            }))
        }

        enums::IntentStatus::RequiresCustomerAction
        | enums::IntentStatus::RequiresMerchantAction
        | enums::IntentStatus::RequiresPaymentMethod
        | enums::IntentStatus::RequiresConfirmation => Ok(AttemptType::SameOld),
    }
}

#[derive(Debug, Eq, PartialEq, Clone)]
pub enum AttemptType {
    New,
    SameOld,
}

impl AttemptType {
    // The function creates a new payment_attempt from the previous payment attempt but doesn't populate fields like payment_method, error_code etc.
    // Logic to override the fields with data provided in the request should be done after this if required.
    // In case if fields are not overridden by the request then they contain the same data that was in the previous attempt provided it is populated in this function.
    #[inline(always)]
    fn make_new_payment_attempt(
        payment_method_data: Option<&api_models::payments::PaymentMethodData>,
        old_payment_attempt: PaymentAttempt,
        new_attempt_count: i16,
        storage_scheme: enums::MerchantStorageScheme,
    ) -> storage::PaymentAttemptNew {
        let created_at @ modified_at @ last_synced = Some(common_utils::date_time::now());

        storage::PaymentAttemptNew {
            attempt_id: old_payment_attempt
                .payment_id
                .get_attempt_id(new_attempt_count),
            payment_id: old_payment_attempt.payment_id,
            merchant_id: old_payment_attempt.merchant_id,

            // A new payment attempt is getting created so, used the same function which is used to populate status in PaymentCreate Flow.
            status: payment_attempt_status_fsm(payment_method_data, Some(true)),

            amount: old_payment_attempt.amount,
            currency: old_payment_attempt.currency,
            save_to_locker: old_payment_attempt.save_to_locker,

            connector: None,

            error_message: None,
            offer_amount: old_payment_attempt.offer_amount,
            surcharge_amount: None,
            tax_amount: None,
            payment_method_id: None,
            payment_method: None,
            capture_method: old_payment_attempt.capture_method,
            capture_on: old_payment_attempt.capture_on,
            confirm: old_payment_attempt.confirm,
            authentication_type: old_payment_attempt.authentication_type,
            created_at,
            modified_at,
            last_synced,
            cancellation_reason: None,
            amount_to_capture: old_payment_attempt.amount_to_capture,

            // Once the payment_attempt is authorised then mandate_id is created. If this payment attempt is authorised then mandate_id will be overridden.
            // Since mandate_id is a contract between merchant and customer to debit customers amount adding it to newly created attempt
            mandate_id: old_payment_attempt.mandate_id,

            // The payment could be done from a different browser or same browser, it would probably be overridden by request data.
            browser_info: None,

            error_code: None,
            payment_token: None,
            connector_metadata: None,
            payment_experience: None,
            payment_method_type: None,
            payment_method_data: None,

            // In case it is passed in create and not in confirm,
            business_sub_label: old_payment_attempt.business_sub_label,
            // If the algorithm is entered in Create call from server side, it needs to be populated here, however it could be overridden from the request.
            straight_through_algorithm: old_payment_attempt.straight_through_algorithm,
            mandate_details: old_payment_attempt.mandate_details,
            preprocessing_step_id: None,
            error_reason: None,
            multiple_capture_count: None,
            connector_response_reference_id: None,
            amount_capturable: old_payment_attempt.amount,
            updated_by: storage_scheme.to_string(),
            authentication_data: None,
            encoded_data: None,
            merchant_connector_id: None,
            unified_code: None,
            unified_message: None,
            net_amount: old_payment_attempt.amount,
            external_three_ds_authentication_attempted: old_payment_attempt
                .external_three_ds_authentication_attempted,
            authentication_connector: None,
            authentication_id: None,
            mandate_data: old_payment_attempt.mandate_data,
            // New payment method billing address can be passed for a retry
            payment_method_billing_address_id: None,
            fingerprint_id: None,
            charge_id: None,
            client_source: old_payment_attempt.client_source,
            client_version: old_payment_attempt.client_version,
            customer_acceptance: old_payment_attempt.customer_acceptance,
            organization_id: old_payment_attempt.organization_id,
            profile_id: old_payment_attempt.profile_id,
        }
    }

    #[instrument(skip_all)]
    pub async fn modify_payment_intent_and_payment_attempt(
        &self,
        request: &api::PaymentsRequest,
        fetched_payment_intent: PaymentIntent,
        fetched_payment_attempt: PaymentAttempt,
        state: &SessionState,
        key_store: &domain::MerchantKeyStore,
        storage_scheme: storage::enums::MerchantStorageScheme,
    ) -> RouterResult<(PaymentIntent, PaymentAttempt)> {
        match self {
            Self::SameOld => Ok((fetched_payment_intent, fetched_payment_attempt)),
            Self::New => {
                let db = &*state.store;
                let new_attempt_count = fetched_payment_intent.attempt_count + 1;
                let new_payment_attempt = db
                    .insert_payment_attempt(
                        Self::make_new_payment_attempt(
                            request.payment_method_data.as_ref().and_then(
                                |request_payment_method_data| {
                                    request_payment_method_data.payment_method_data.as_ref()
                                },
                            ),
                            fetched_payment_attempt,
                            new_attempt_count,
                            storage_scheme,
                        ),
                        storage_scheme,
                    )
                    .await
                    .to_duplicate_response(errors::ApiErrorResponse::DuplicatePayment {
                        payment_id: fetched_payment_intent.payment_id.to_owned(),
                    })?;

                let updated_payment_intent = db
                    .update_payment_intent(
                        &state.into(),
                        fetched_payment_intent,
                        storage::PaymentIntentUpdate::StatusAndAttemptUpdate {
                            status: payment_intent_status_fsm(
                                request.payment_method_data.as_ref().and_then(
                                    |request_payment_method_data| {
                                        request_payment_method_data.payment_method_data.as_ref()
                                    },
                                ),
                                Some(true),
                            ),
                            active_attempt_id: new_payment_attempt.attempt_id.clone(),
                            attempt_count: new_attempt_count,
                            updated_by: storage_scheme.to_string(),
                        },
                        key_store,
                        storage_scheme,
                    )
                    .await
                    .to_not_found_response(errors::ApiErrorResponse::PaymentNotFound)?;

                logger::info!(
                    "manual_retry payment for {:?} with attempt_id {}",
                    updated_payment_intent.payment_id,
                    new_payment_attempt.attempt_id
                );

                Ok((updated_payment_intent, new_payment_attempt))
            }
        }
    }
}

#[inline(always)]
pub fn is_manual_retry_allowed(
    intent_status: &storage_enums::IntentStatus,
    attempt_status: &storage_enums::AttemptStatus,
    connector_request_reference_id_config: &ConnectorRequestReferenceIdConfig,
    merchant_id: &id_type::MerchantId,
) -> Option<bool> {
    let is_payment_status_eligible_for_retry = match intent_status {
        enums::IntentStatus::Failed => match attempt_status {
            enums::AttemptStatus::Started
            | enums::AttemptStatus::AuthenticationPending
            | enums::AttemptStatus::AuthenticationSuccessful
            | enums::AttemptStatus::Authorized
            | enums::AttemptStatus::Charged
            | enums::AttemptStatus::Authorizing
            | enums::AttemptStatus::CodInitiated
            | enums::AttemptStatus::VoidInitiated
            | enums::AttemptStatus::CaptureInitiated
            | enums::AttemptStatus::Unresolved
            | enums::AttemptStatus::Pending
            | enums::AttemptStatus::ConfirmationAwaited
            | enums::AttemptStatus::PartialCharged
            | enums::AttemptStatus::PartialChargedAndChargeable
            | enums::AttemptStatus::Voided
            | enums::AttemptStatus::AutoRefunded
            | enums::AttemptStatus::PaymentMethodAwaited
            | enums::AttemptStatus::DeviceDataCollectionPending => {
                logger::error!("Payment Attempt should not be in this state because Attempt to Intent status mapping doesn't allow it");
                None
            }

            storage_enums::AttemptStatus::VoidFailed
            | storage_enums::AttemptStatus::RouterDeclined
            | storage_enums::AttemptStatus::CaptureFailed => Some(false),

            storage_enums::AttemptStatus::AuthenticationFailed
            | storage_enums::AttemptStatus::AuthorizationFailed
            | storage_enums::AttemptStatus::Failure => Some(true),
        },
        enums::IntentStatus::Cancelled
        | enums::IntentStatus::RequiresCapture
        | enums::IntentStatus::PartiallyCaptured
        | enums::IntentStatus::PartiallyCapturedAndCapturable
        | enums::IntentStatus::Processing
        | enums::IntentStatus::Succeeded => Some(false),

        enums::IntentStatus::RequiresCustomerAction
        | enums::IntentStatus::RequiresMerchantAction
        | enums::IntentStatus::RequiresPaymentMethod
        | enums::IntentStatus::RequiresConfirmation => None,
    };
    let is_merchant_id_enabled_for_retries = !connector_request_reference_id_config
        .merchant_ids_send_payment_id_as_connector_request_id
        .contains(merchant_id);
    is_payment_status_eligible_for_retry
        .map(|payment_status_check| payment_status_check && is_merchant_id_enabled_for_retries)
}

#[cfg(test)]
mod test {
    #![allow(clippy::unwrap_used)]
    #[test]
    fn test_client_secret_parse() {
        let client_secret1 = "pay_3TgelAms4RQec8xSStjF_secret_fc34taHLw1ekPgNh92qr";
        let client_secret2 = "pay_3Tgel__Ams4RQ_secret_ec8xSStjF_secret_fc34taHLw1ekPgNh92qr";
        let client_secret3 =
            "pay_3Tgel__Ams4RQ_secret_ec8xSStjF_secret__secret_fc34taHLw1ekPgNh92qr";

        assert_eq!(
            "pay_3TgelAms4RQec8xSStjF",
            super::get_payment_id_from_client_secret(client_secret1).unwrap()
        );
        assert_eq!(
            "pay_3Tgel__Ams4RQ_secret_ec8xSStjF",
            super::get_payment_id_from_client_secret(client_secret2).unwrap()
        );
        assert_eq!(
            "pay_3Tgel__Ams4RQ_secret_ec8xSStjF_secret_",
            super::get_payment_id_from_client_secret(client_secret3).unwrap()
        );
    }
}

#[instrument(skip_all)]
pub async fn get_additional_payment_data(
    pm_data: &domain::PaymentMethodData,
    db: &dyn StorageInterface,
    profile_id: &id_type::ProfileId,
) -> Option<api_models::payments::AdditionalPaymentData> {
    match pm_data {
        domain::PaymentMethodData::Card(card_data) => {
            //todo!
            let card_isin = Some(card_data.card_number.get_card_isin());
            let enable_extended_bin =db
            .find_config_by_key_unwrap_or(
                format!("{}_enable_extended_card_bin", profile_id.get_string_repr()).as_str(),
             Some("false".to_string()))
            .await.map_err(|err| services::logger::error!(message="Failed to fetch the config", extended_card_bin_error=?err)).ok();

            let card_extended_bin = match enable_extended_bin {
                Some(config) if config.config == "true" => {
                    Some(card_data.card_number.get_extended_card_bin())
                }
                _ => None,
            };
            let last4 = Some(card_data.card_number.get_last4());
            if card_data.card_issuer.is_some()
                && card_data.card_network.is_some()
                && card_data.card_type.is_some()
                && card_data.card_issuing_country.is_some()
                && card_data.bank_code.is_some()
            {
                Some(api_models::payments::AdditionalPaymentData::Card(Box::new(
                    api_models::payments::AdditionalCardInfo {
                        card_issuer: card_data.card_issuer.to_owned(),
                        card_network: card_data.card_network.clone(),
                        card_type: card_data.card_type.to_owned(),
                        card_issuing_country: card_data.card_issuing_country.to_owned(),
                        bank_code: card_data.bank_code.to_owned(),
                        card_exp_month: Some(card_data.card_exp_month.clone()),
                        card_exp_year: Some(card_data.card_exp_year.clone()),
                        card_holder_name: card_data.nick_name.clone(), //todo!
                        last4: last4.clone(),
                        card_isin: card_isin.clone(),
                        card_extended_bin: card_extended_bin.clone(),
                        // These are filled after calling the processor / connector
                        payment_checks: None,
                        authentication_data: None,
                    },
                )))
            } else {
                let card_info = card_isin
                    .clone()
                    .async_and_then(|card_isin| async move {
                        db.get_card_info(&card_isin)
                            .await
                            .map_err(|error| services::logger::warn!(card_info_error=?error))
                            .ok()
                    })
                    .await
                    .flatten()
                    .map(|card_info| {
                        api_models::payments::AdditionalPaymentData::Card(Box::new(
                            api_models::payments::AdditionalCardInfo {
                                card_issuer: card_info.card_issuer,
                                card_network: card_info.card_network.clone(),
                                bank_code: card_info.bank_code,
                                card_type: card_info.card_type,
                                card_issuing_country: card_info.card_issuing_country,
                                last4: last4.clone(),
                                card_isin: card_isin.clone(),
                                card_extended_bin: card_extended_bin.clone(),
                                card_exp_month: Some(card_data.card_exp_month.clone()),
                                card_exp_year: Some(card_data.card_exp_year.clone()),
                                card_holder_name: card_data.nick_name.clone(), //todo!
                                // These are filled after calling the processor / connector
                                payment_checks: None,
                                authentication_data: None,
                            },
                        ))
                    });
                Some(card_info.unwrap_or_else(|| {
                    api_models::payments::AdditionalPaymentData::Card(Box::new(
                        api_models::payments::AdditionalCardInfo {
                            card_issuer: None,
                            card_network: None,
                            bank_code: None,
                            card_type: None,
                            card_issuing_country: None,
                            last4,
                            card_isin,
                            card_extended_bin,
                            card_exp_month: Some(card_data.card_exp_month.clone()),
                            card_exp_year: Some(card_data.card_exp_year.clone()),
                            card_holder_name: card_data.nick_name.clone(), //todo!
                            // These are filled after calling the processor / connector
                            payment_checks: None,
                            authentication_data: None,
                        },
                    ))
                }))
            }
        }
        domain::PaymentMethodData::BankRedirect(bank_redirect_data) => match bank_redirect_data {
            domain::BankRedirectData::Eps { bank_name, .. } => {
                Some(api_models::payments::AdditionalPaymentData::BankRedirect {
                    bank_name: bank_name.to_owned(),
                })
            }
            domain::BankRedirectData::Ideal { bank_name, .. } => {
                Some(api_models::payments::AdditionalPaymentData::BankRedirect {
                    bank_name: bank_name.to_owned(),
                })
            }
            _ => {
                Some(api_models::payments::AdditionalPaymentData::BankRedirect { bank_name: None })
            }
        },
        domain::PaymentMethodData::Wallet(wallet) => match wallet {
            domain::WalletData::ApplePay(apple_pay_wallet_data) => {
                Some(api_models::payments::AdditionalPaymentData::Wallet {
                    apple_pay: Some(api_models::payments::ApplepayPaymentMethod {
                        display_name: apple_pay_wallet_data.payment_method.display_name.clone(),
                        network: apple_pay_wallet_data.payment_method.network.clone(),
                        pm_type: apple_pay_wallet_data.payment_method.pm_type.clone(),
                    }),
                })
            }
            _ => Some(api_models::payments::AdditionalPaymentData::Wallet { apple_pay: None }),
        },
        domain::PaymentMethodData::PayLater(_) => {
            Some(api_models::payments::AdditionalPaymentData::PayLater { klarna_sdk: None })
        }
        domain::PaymentMethodData::BankTransfer(_) => {
            Some(api_models::payments::AdditionalPaymentData::BankTransfer {})
        }
        domain::PaymentMethodData::Crypto(_) => {
            Some(api_models::payments::AdditionalPaymentData::Crypto {})
        }
        domain::PaymentMethodData::BankDebit(_) => {
            Some(api_models::payments::AdditionalPaymentData::BankDebit {})
        }
        domain::PaymentMethodData::MandatePayment => {
            Some(api_models::payments::AdditionalPaymentData::MandatePayment {})
        }
        domain::PaymentMethodData::Reward => {
            Some(api_models::payments::AdditionalPaymentData::Reward {})
        }
        domain::PaymentMethodData::RealTimePayment(_) => {
            Some(api_models::payments::AdditionalPaymentData::RealTimePayment {})
        }
        domain::PaymentMethodData::Upi(_) => {
            Some(api_models::payments::AdditionalPaymentData::Upi {})
        }
        domain::PaymentMethodData::CardRedirect(_) => {
            Some(api_models::payments::AdditionalPaymentData::CardRedirect {})
        }
        domain::PaymentMethodData::Voucher(_) => {
            Some(api_models::payments::AdditionalPaymentData::Voucher {})
        }
        domain::PaymentMethodData::GiftCard(_) => {
            Some(api_models::payments::AdditionalPaymentData::GiftCard {})
        }
        domain::PaymentMethodData::CardToken(_) => {
            Some(api_models::payments::AdditionalPaymentData::CardToken {})
        }
        domain::PaymentMethodData::OpenBanking(_) => {
            Some(api_models::payments::AdditionalPaymentData::OpenBanking {})
        }
        domain::PaymentMethodData::NetworkToken(_) => None,
    }
}

#[cfg(all(
    any(feature = "v1", feature = "v2"),
    not(feature = "payment_methods_v2")
))]
pub async fn populate_bin_details_for_payment_method_create(
    card_details: api_models::payment_methods::CardDetail,
    db: &dyn StorageInterface,
) -> api_models::payment_methods::CardDetail {
    let card_isin: Option<_> = Some(card_details.card_number.get_card_isin());
    if card_details.card_issuer.is_some()
        && card_details.card_network.is_some()
        && card_details.card_type.is_some()
        && card_details.card_issuing_country.is_some()
    {
        api::CardDetail {
            card_issuer: card_details.card_issuer.to_owned(),
            card_network: card_details.card_network.clone(),
            card_type: card_details.card_type.to_owned(),
            card_issuing_country: card_details.card_issuing_country.to_owned(),
            card_exp_month: card_details.card_exp_month.clone(),
            card_exp_year: card_details.card_exp_year.clone(),
            card_holder_name: card_details.card_holder_name.clone(),
            card_number: card_details.card_number.clone(),
            nick_name: card_details.nick_name.clone(),
        }
    } else {
        let card_info = card_isin
            .clone()
            .async_and_then(|card_isin| async move {
                db.get_card_info(&card_isin)
                    .await
                    .map_err(|error| services::logger::error!(card_info_error=?error))
                    .ok()
            })
            .await
            .flatten()
            .map(|card_info| api::CardDetail {
                card_issuer: card_info.card_issuer,
                card_network: card_info.card_network.clone(),
                card_type: card_info.card_type,
                card_issuing_country: card_info.card_issuing_country,
                card_exp_month: card_details.card_exp_month.clone(),
                card_exp_year: card_details.card_exp_year.clone(),
                card_holder_name: card_details.card_holder_name.clone(),
                card_number: card_details.card_number.clone(),
                nick_name: card_details.nick_name.clone(),
            });
        card_info.unwrap_or_else(|| api::CardDetail {
            card_issuer: None,
            card_network: None,
            card_type: None,
            card_issuing_country: None,
            card_exp_month: card_details.card_exp_month.clone(),
            card_exp_year: card_details.card_exp_year.clone(),
            card_holder_name: card_details.card_holder_name.clone(),
            card_number: card_details.card_number.clone(),
            nick_name: card_details.nick_name.clone(),
        })
    }
}

#[cfg(all(feature = "v2", feature = "payment_methods_v2"))]
pub async fn populate_bin_details_for_payment_method_create(
    _card_details: api_models::payment_methods::CardDetail,
    _db: &dyn StorageInterface,
) -> api_models::payment_methods::CardDetail {
    todo!()
}

pub fn validate_customer_access(
    payment_intent: &PaymentIntent,
    auth_flow: services::AuthFlow,
    request: &api::PaymentsRequest,
) -> Result<(), errors::ApiErrorResponse> {
    if auth_flow == services::AuthFlow::Client && request.get_customer_id().is_some() {
        let is_same_customer = request.get_customer_id() == payment_intent.customer_id.as_ref();
        if !is_same_customer {
            Err(errors::ApiErrorResponse::GenericUnauthorized {
                message: "Unauthorised access to update customer".to_string(),
            })?;
        }
    }
    Ok(())
}

pub fn is_apple_pay_simplified_flow(
    connector_metadata: Option<pii::SecretSerdeValue>,
    connector_wallets_details: Option<pii::SecretSerdeValue>,
    connector_name: Option<&String>,
) -> CustomResult<bool, errors::ApiErrorResponse> {
    let connector_apple_pay_wallet_details =
        get_applepay_metadata(connector_wallets_details)
            .map_err(|error| {
                logger::debug!(
                    "Apple pay connector wallets details parsing failed for {:?} in is_apple_pay_simplified_flow {:?}",
                    connector_name,
                    error
                )
            })
            .ok();

    let option_apple_pay_metadata = match connector_apple_pay_wallet_details {
        Some(apple_pay_wallet_details) => Some(apple_pay_wallet_details),
        None => get_applepay_metadata(connector_metadata)
            .map_err(|error| {
                logger::debug!(
                "Apple pay metadata parsing failed for {:?} in is_apple_pay_simplified_flow {:?}",
                connector_name,
                error
            )
            })
            .ok(),
    };

    // return true only if the apple flow type is simplified
    Ok(matches!(
        option_apple_pay_metadata,
        Some(
            api_models::payments::ApplepaySessionTokenMetadata::ApplePayCombined(
                api_models::payments::ApplePayCombinedMetadata::Simplified { .. }
            )
        )
    ))
}

pub async fn get_encrypted_apple_pay_connector_wallets_details(
    state: &SessionState,
    key_store: &domain::MerchantKeyStore,
    connector_metadata: &Option<masking::Secret<tera::Value>>,
) -> RouterResult<Option<Encryptable<masking::Secret<serde_json::Value>>>> {
    let apple_pay_metadata = get_applepay_metadata(connector_metadata.clone())
        .map_err(|error| {
            logger::error!(
                "Apple pay metadata parsing failed in get_encrypted_apple_pay_connector_wallets_details {:?}",
                error
            )
        })
        .ok();

    let connector_apple_pay_details = apple_pay_metadata
        .map(|metadata| {
            serde_json::to_value(metadata)
                .change_context(errors::ApiErrorResponse::InternalServerError)
                .attach_printable("Failed to serialize apple pay metadata as JSON")
        })
        .transpose()?
        .map(masking::Secret::new);
    let key_manager_state: KeyManagerState = state.into();
    let encrypted_connector_apple_pay_details = connector_apple_pay_details
        .async_lift(|wallets_details| async {
            types::crypto_operation(
                &key_manager_state,
                type_name!(domain::MerchantConnectorAccount),
                types::CryptoOperation::EncryptOptional(wallets_details),
                Identifier::Merchant(key_store.merchant_id.clone()),
                key_store.key.get_inner().peek(),
            )
            .await
            .and_then(|val| val.try_into_optionaloperation())
        })
        .await
        .change_context(errors::ApiErrorResponse::InternalServerError)
        .attach_printable("Failed while encrypting connector wallets details")?;
    Ok(encrypted_connector_apple_pay_details)
}

pub fn get_applepay_metadata(
    connector_metadata: Option<pii::SecretSerdeValue>,
) -> RouterResult<api_models::payments::ApplepaySessionTokenMetadata> {
    connector_metadata
        .clone()
        .parse_value::<api_models::payments::ApplepayCombinedSessionTokenData>(
            "ApplepayCombinedSessionTokenData",
        )
        .map(|combined_metadata| {
            api_models::payments::ApplepaySessionTokenMetadata::ApplePayCombined(
                combined_metadata.apple_pay_combined,
            )
        })
        .or_else(|_| {
            connector_metadata
                .parse_value::<api_models::payments::ApplepaySessionTokenData>(
                    "ApplepaySessionTokenData",
                )
                .map(|old_metadata| {
                    api_models::payments::ApplepaySessionTokenMetadata::ApplePay(
                        old_metadata.apple_pay,
                    )
                })
        })
        .change_context(errors::ApiErrorResponse::InvalidDataFormat {
            field_name: "connector_metadata".to_string(),
            expected_format: "applepay_metadata_format".to_string(),
        })
}

#[cfg(feature = "retry")]
pub async fn get_apple_pay_retryable_connectors<F>(
    state: &SessionState,
    merchant_account: &domain::MerchantAccount,
    payment_data: &mut PaymentData<F>,
    key_store: &domain::MerchantKeyStore,
    pre_routing_connector_data_list: &[api::ConnectorData],
    merchant_connector_id: Option<&id_type::MerchantConnectorAccountId>,
    business_profile: domain::BusinessProfile,
) -> CustomResult<Option<Vec<api::ConnectorData>>, errors::ApiErrorResponse>
where
    F: Send + Clone,
{
    let profile_id = business_profile.get_id();

    let pre_decided_connector_data_first = pre_routing_connector_data_list
        .first()
        .ok_or(errors::ApiErrorResponse::IncorrectPaymentMethodConfiguration)?;

    let merchant_connector_account_type = get_merchant_connector_account(
        state,
        merchant_account.get_id(),
        payment_data.creds_identifier.to_owned(),
        key_store,
        profile_id,
        &pre_decided_connector_data_first.connector_name.to_string(),
        merchant_connector_id,
    )
    .await?;

    let connector_data_list = if is_apple_pay_simplified_flow(
        merchant_connector_account_type.get_metadata(),
        merchant_connector_account_type.get_connector_wallets_details(),
        merchant_connector_account_type
            .get_connector_name()
            .as_ref(),
    )? {
        let merchant_connector_account_list = state
            .store
            .find_merchant_connector_account_by_merchant_id_and_disabled_list(
                &state.into(),
                merchant_account.get_id(),
                false,
                key_store,
            )
            .await
            .to_not_found_response(errors::ApiErrorResponse::InternalServerError)?;

        let profile_specific_merchant_connector_account_list =
            filter_mca_based_on_profile_and_connector_type(
                merchant_connector_account_list,
                profile_id,
                ConnectorType::PaymentProcessor,
            );

        let mut connector_data_list = vec![pre_decided_connector_data_first.clone()];

        for merchant_connector_account in profile_specific_merchant_connector_account_list {
            if is_apple_pay_simplified_flow(
                merchant_connector_account.metadata.clone(),
                merchant_connector_account
                    .connector_wallets_details
                    .as_deref()
                    .cloned(),
                Some(&merchant_connector_account.connector_name),
            )? {
                let connector_data = api::ConnectorData::get_connector_by_name(
                    &state.conf.connectors,
                    &merchant_connector_account.connector_name.to_string(),
                    api::GetToken::Connector,
                    Some(merchant_connector_account.get_id()),
                )
                .change_context(errors::ApiErrorResponse::InternalServerError)
                .attach_printable("Invalid connector name received")?;

                if !connector_data_list.iter().any(|connector_details| {
                    connector_details.merchant_connector_id == connector_data.merchant_connector_id
                }) {
                    connector_data_list.push(connector_data)
                }
            }
        }
        #[cfg(feature = "v1")]
        let fallback_connetors_list = crate::core::routing::helpers::get_merchant_default_config(
            &*state.clone().store,
            profile_id.get_string_repr(),
            &api_enums::TransactionType::Payment,
        )
        .await
        .change_context(errors::ApiErrorResponse::InternalServerError)
        .attach_printable("Failed to get merchant default fallback connectors config")?;

        #[cfg(feature = "v2")]
        let fallback_connetors_list = core_admin::BusinessProfileWrapper::new(business_profile)
            .get_default_fallback_list_of_connector_under_profile()
            .change_context(errors::ApiErrorResponse::InternalServerError)
            .attach_printable("Failed to get merchant default fallback connectors config")?;

        let mut routing_connector_data_list = Vec::new();

        pre_routing_connector_data_list.iter().for_each(|pre_val| {
            routing_connector_data_list.push(pre_val.merchant_connector_id.clone())
        });

        fallback_connetors_list.iter().for_each(|fallback_val| {
            routing_connector_data_list
                .iter()
                .all(|val| *val != fallback_val.merchant_connector_id)
                .then(|| {
                    routing_connector_data_list.push(fallback_val.merchant_connector_id.clone())
                });
        });

        // connector_data_list is the list of connectors for which Apple Pay simplified flow is configured.
        // This list is arranged in the same order as the merchant's connectors routingconfiguration.

        let mut ordered_connector_data_list = Vec::new();

        routing_connector_data_list
            .iter()
            .for_each(|merchant_connector_id| {
                let connector_data = connector_data_list.iter().find(|connector_data| {
                    *merchant_connector_id == connector_data.merchant_connector_id
                });
                if let Some(connector_data_details) = connector_data {
                    ordered_connector_data_list.push(connector_data_details.clone());
                }
            });

        Some(ordered_connector_data_list)
    } else {
        None
    };
    Ok(connector_data_list)
}

#[derive(Debug, serde::Serialize, serde::Deserialize)]
pub struct ApplePayData {
    version: masking::Secret<String>,
    data: masking::Secret<String>,
    signature: masking::Secret<String>,
    header: ApplePayHeader,
}

#[derive(Debug, serde::Serialize, serde::Deserialize)]
#[serde(rename_all = "camelCase")]
pub struct ApplePayHeader {
    ephemeral_public_key: masking::Secret<String>,
    public_key_hash: masking::Secret<String>,
    transaction_id: masking::Secret<String>,
}

impl ApplePayData {
    pub fn token_json(
        wallet_data: domain::WalletData,
    ) -> CustomResult<Self, errors::ConnectorError> {
        let json_wallet_data: Self = connector::utils::WalletData::get_wallet_token_as_json(
            &wallet_data,
            "Apple Pay".to_string(),
        )?;
        Ok(json_wallet_data)
    }

    pub async fn decrypt(
        &self,
        payment_processing_certificate: &masking::Secret<String>,
        payment_processing_certificate_key: &masking::Secret<String>,
    ) -> CustomResult<serde_json::Value, errors::ApplePayDecryptionError> {
        let merchant_id = self.merchant_id(payment_processing_certificate)?;
        let shared_secret = self.shared_secret(payment_processing_certificate_key)?;
        let symmetric_key = self.symmetric_key(&merchant_id, &shared_secret)?;
        let decrypted = self.decrypt_ciphertext(&symmetric_key)?;
        let parsed_decrypted: serde_json::Value = serde_json::from_str(&decrypted)
            .change_context(errors::ApplePayDecryptionError::DecryptionFailed)?;
        Ok(parsed_decrypted)
    }

    pub fn merchant_id(
        &self,
        payment_processing_certificate: &masking::Secret<String>,
    ) -> CustomResult<String, errors::ApplePayDecryptionError> {
        let cert_data = payment_processing_certificate.clone().expose();

        let base64_decode_cert_data = BASE64_ENGINE
            .decode(cert_data)
            .change_context(errors::ApplePayDecryptionError::Base64DecodingFailed)?;

        // Parsing the certificate using x509-parser
        let (_, certificate) = parse_x509_certificate(&base64_decode_cert_data)
            .change_context(errors::ApplePayDecryptionError::CertificateParsingFailed)
            .attach_printable("Error parsing apple pay PPC")?;

        // Finding the merchant ID extension
        let apple_pay_m_id = certificate
            .extensions()
            .iter()
            .find(|extension| {
                extension
                    .oid
                    .to_string()
                    .eq(consts::MERCHANT_ID_FIELD_EXTENSION_ID)
            })
            .map(|ext| {
                let merchant_id = String::from_utf8_lossy(ext.value)
                    .trim()
                    .trim_start_matches('@')
                    .to_string();

                merchant_id
            })
            .ok_or(errors::ApplePayDecryptionError::MissingMerchantId)
            .attach_printable("Unable to find merchant ID extension in the certificate")?;

        Ok(apple_pay_m_id)
    }

    pub fn shared_secret(
        &self,
        payment_processing_certificate_key: &masking::Secret<String>,
    ) -> CustomResult<Vec<u8>, errors::ApplePayDecryptionError> {
        let public_ec_bytes = BASE64_ENGINE
            .decode(self.header.ephemeral_public_key.peek().as_bytes())
            .change_context(errors::ApplePayDecryptionError::Base64DecodingFailed)?;

        let public_key = PKey::public_key_from_der(&public_ec_bytes)
            .change_context(errors::ApplePayDecryptionError::KeyDeserializationFailed)
            .attach_printable("Failed to deserialize the public key")?;

        let decrypted_apple_pay_ppc_key = payment_processing_certificate_key.clone().expose();

        // Create PKey objects from EcKey
        let private_key = PKey::private_key_from_pem(decrypted_apple_pay_ppc_key.as_bytes())
            .change_context(errors::ApplePayDecryptionError::KeyDeserializationFailed)
            .attach_printable("Failed to deserialize the private key")?;

        // Create the Deriver object and set the peer public key
        let mut deriver = Deriver::new(&private_key)
            .change_context(errors::ApplePayDecryptionError::DerivingSharedSecretKeyFailed)
            .attach_printable("Failed to create a deriver for the private key")?;

        deriver
            .set_peer(&public_key)
            .change_context(errors::ApplePayDecryptionError::DerivingSharedSecretKeyFailed)
            .attach_printable("Failed to set the peer key for the secret derivation")?;

        // Compute the shared secret
        let shared_secret = deriver
            .derive_to_vec()
            .change_context(errors::ApplePayDecryptionError::DerivingSharedSecretKeyFailed)
            .attach_printable("Final key derivation failed")?;
        Ok(shared_secret)
    }

    pub fn symmetric_key(
        &self,
        merchant_id: &str,
        shared_secret: &[u8],
    ) -> CustomResult<Vec<u8>, errors::ApplePayDecryptionError> {
        let kdf_algorithm = b"\x0did-aes256-GCM";
        let kdf_party_v = hex::decode(merchant_id)
            .change_context(errors::ApplePayDecryptionError::Base64DecodingFailed)?;
        let kdf_party_u = b"Apple";
        let kdf_info = [&kdf_algorithm[..], kdf_party_u, &kdf_party_v[..]].concat();

        let mut hash = openssl::sha::Sha256::new();
        hash.update(b"\x00\x00\x00");
        hash.update(b"\x01");
        hash.update(shared_secret);
        hash.update(&kdf_info[..]);
        let symmetric_key = hash.finish();
        Ok(symmetric_key.to_vec())
    }

    pub fn decrypt_ciphertext(
        &self,
        symmetric_key: &[u8],
    ) -> CustomResult<String, errors::ApplePayDecryptionError> {
        logger::info!("Decrypt apple pay token");

        let data = BASE64_ENGINE
            .decode(self.data.peek().as_bytes())
            .change_context(errors::ApplePayDecryptionError::Base64DecodingFailed)?;
        let iv = [0u8; 16]; //Initialization vector IV is typically used in AES-GCM (Galois/Counter Mode) encryption for randomizing the encryption process.
        let ciphertext = data
            .get(..data.len() - 16)
            .ok_or(errors::ApplePayDecryptionError::DecryptionFailed)?;
        let tag = data
            .get(data.len() - 16..)
            .ok_or(errors::ApplePayDecryptionError::DecryptionFailed)?;
        let cipher = Cipher::aes_256_gcm();
        let decrypted_data = decrypt_aead(cipher, symmetric_key, Some(&iv), &[], ciphertext, tag)
            .change_context(errors::ApplePayDecryptionError::DecryptionFailed)?;
        let decrypted = String::from_utf8(decrypted_data)
            .change_context(errors::ApplePayDecryptionError::DecryptionFailed)?;

        Ok(decrypted)
    }
}

pub fn get_key_params_for_surcharge_details(
    payment_method_data: &domain::PaymentMethodData,
) -> Option<(
    common_enums::PaymentMethod,
    common_enums::PaymentMethodType,
    Option<common_enums::CardNetwork>,
)> {
    match payment_method_data {
        domain::PaymentMethodData::Card(card) => {
            // surcharge generated will always be same for credit as well as debit
            // since surcharge conditions cannot be defined on card_type
            Some((
                common_enums::PaymentMethod::Card,
                common_enums::PaymentMethodType::Credit,
                card.card_network.clone(),
            ))
        }
        domain::PaymentMethodData::CardRedirect(card_redirect_data) => Some((
            common_enums::PaymentMethod::CardRedirect,
            card_redirect_data.get_payment_method_type(),
            None,
        )),
        domain::PaymentMethodData::Wallet(wallet) => Some((
            common_enums::PaymentMethod::Wallet,
            wallet.get_payment_method_type(),
            None,
        )),
        domain::PaymentMethodData::PayLater(pay_later) => Some((
            common_enums::PaymentMethod::PayLater,
            pay_later.get_payment_method_type(),
            None,
        )),
        domain::PaymentMethodData::BankRedirect(bank_redirect) => Some((
            common_enums::PaymentMethod::BankRedirect,
            bank_redirect.get_payment_method_type(),
            None,
        )),
        domain::PaymentMethodData::BankDebit(bank_debit) => Some((
            common_enums::PaymentMethod::BankDebit,
            bank_debit.get_payment_method_type(),
            None,
        )),
        domain::PaymentMethodData::BankTransfer(bank_transfer) => Some((
            common_enums::PaymentMethod::BankTransfer,
            bank_transfer.get_payment_method_type(),
            None,
        )),
        domain::PaymentMethodData::Crypto(crypto) => Some((
            common_enums::PaymentMethod::Crypto,
            crypto.get_payment_method_type(),
            None,
        )),
        domain::PaymentMethodData::MandatePayment => None,
        domain::PaymentMethodData::Reward => None,
        domain::PaymentMethodData::RealTimePayment(real_time_payment) => Some((
            common_enums::PaymentMethod::RealTimePayment,
            real_time_payment.get_payment_method_type(),
            None,
        )),
        domain::PaymentMethodData::Upi(upi_data) => Some((
            common_enums::PaymentMethod::Upi,
            upi_data.get_payment_method_type(),
            None,
        )),
        domain::PaymentMethodData::Voucher(voucher) => Some((
            common_enums::PaymentMethod::Voucher,
            voucher.get_payment_method_type(),
            None,
        )),
        domain::PaymentMethodData::GiftCard(gift_card) => Some((
            common_enums::PaymentMethod::GiftCard,
            gift_card.get_payment_method_type(),
            None,
        )),
        domain::PaymentMethodData::OpenBanking(ob_data) => Some((
            common_enums::PaymentMethod::OpenBanking,
            ob_data.get_payment_method_type(),
            None,
        )),
        domain::PaymentMethodData::CardToken(_) => None,
        domain::PaymentMethodData::NetworkToken(_) => None,
    }
}

pub fn validate_payment_link_request(
    confirm: Option<bool>,
) -> Result<(), errors::ApiErrorResponse> {
    if let Some(cnf) = confirm {
        if !cnf {
            return Ok(());
        } else {
            return Err(errors::ApiErrorResponse::InvalidRequestData {
                message: "cannot confirm a payment while creating a payment link".to_string(),
            });
        }
    }
    Ok(())
}

pub async fn get_gsm_record(
    state: &SessionState,
    error_code: Option<String>,
    error_message: Option<String>,
    connector_name: String,
    flow: String,
) -> Option<storage::gsm::GatewayStatusMap> {
    let get_gsm = || async {
        state.store.find_gsm_rule(
                connector_name.clone(),
                flow.clone(),
                "sub_flow".to_string(),
                error_code.clone().unwrap_or_default(), // TODO: make changes in connector to get a mandatory code in case of success or error response
                error_message.clone().unwrap_or_default(),
            )
            .await
            .map_err(|err| {
                if err.current_context().is_db_not_found() {
                    logger::warn!(
                        "GSM miss for connector - {}, flow - {}, error_code - {:?}, error_message - {:?}",
                        connector_name,
                        flow,
                        error_code,
                        error_message
                    );
                    metrics::AUTO_RETRY_GSM_MISS_COUNT.add(&metrics::CONTEXT, 1, &[]);
                } else {
                    metrics::AUTO_RETRY_GSM_FETCH_FAILURE_COUNT.add(&metrics::CONTEXT, 1, &[]);
                };
                err.change_context(errors::ApiErrorResponse::InternalServerError)
                    .attach_printable("failed to fetch decision from gsm")
            })
    };
    get_gsm()
        .await
        .inspect_err(|err| {
            // warn log should suffice here because we are not propagating this error
            logger::warn!(get_gsm_decision_fetch_error=?err, "error fetching gsm decision");
        })
        .ok()
}

pub async fn get_unified_translation(
    state: &SessionState,
    unified_code: String,
    unified_message: String,
    locale: String,
) -> Option<String> {
    let get_unified_translation = || async {
        state.store.find_translation(
                unified_code.clone(),
                unified_message.clone(),
                locale.clone(),
            )
            .await
            .map_err(|err| {
                if err.current_context().is_db_not_found() {
                    logger::warn!(
                        "Translation missing for unified_code - {:?}, unified_message - {:?}, locale - {:?}",
                        unified_code,
                        unified_message,
                        locale
                    );
                }
                err.change_context(errors::ApiErrorResponse::InternalServerError)
                    .attach_printable("failed to fetch translation from unified_translations")
            })
    };
    get_unified_translation()
        .await
        .inspect_err(|err| {
            // warn log should suffice here because we are not propagating this error
            logger::warn!(get_translation_error=?err, "error fetching unified translations");
        })
        .ok()
}
pub fn validate_order_details_amount(
    order_details: Vec<api_models::payments::OrderDetailsWithAmount>,
    amount: i64,
    should_validate: bool,
) -> Result<(), errors::ApiErrorResponse> {
    if should_validate {
        let total_order_details_amount: i64 = order_details
            .iter()
            .map(|order| order.amount * i64::from(order.quantity))
            .sum();

        if total_order_details_amount != amount {
            Err(errors::ApiErrorResponse::InvalidRequestData {
                message: "Total sum of order details doesn't match amount in payment request"
                    .to_string(),
            })
        } else {
            Ok(())
        }
    } else {
        Ok(())
    }
}

// This function validates the client secret expiry set by the merchant in the request
pub fn validate_session_expiry(session_expiry: u32) -> Result<(), errors::ApiErrorResponse> {
    if !(consts::MIN_SESSION_EXPIRY..=consts::MAX_SESSION_EXPIRY).contains(&session_expiry) {
        Err(errors::ApiErrorResponse::InvalidRequestData {
            message: "session_expiry should be between 60(1 min) to 7890000(3 months).".to_string(),
        })
    } else {
        Ok(())
    }
}

pub fn get_recipient_id_for_open_banking(
    merchant_data: &AdditionalMerchantData,
) -> Result<Option<String>, errors::ApiErrorResponse> {
    match merchant_data {
        AdditionalMerchantData::OpenBankingRecipientData(data) => match data {
            MerchantRecipientData::ConnectorRecipientId(id) => Ok(Some(id.peek().clone())),
            MerchantRecipientData::AccountData(acc_data) => match acc_data {
                MerchantAccountData::Bacs {
                    connector_recipient_id,
                    ..
                } => match connector_recipient_id {
                    Some(RecipientIdType::ConnectorId(id)) => Ok(Some(id.peek().clone())),
                    Some(RecipientIdType::LockerId(id)) => Ok(Some(id.peek().clone())),
                    _ => Err(errors::ApiErrorResponse::InvalidConnectorConfiguration {
                        config: "recipient_id".to_string(),
                    }),
                },
                MerchantAccountData::Iban {
                    connector_recipient_id,
                    ..
                } => match connector_recipient_id {
                    Some(RecipientIdType::ConnectorId(id)) => Ok(Some(id.peek().clone())),
                    Some(RecipientIdType::LockerId(id)) => Ok(Some(id.peek().clone())),
                    _ => Err(errors::ApiErrorResponse::InvalidConnectorConfiguration {
                        config: "recipient_id".to_string(),
                    }),
                },
            },
            _ => Err(errors::ApiErrorResponse::InvalidConnectorConfiguration {
                config: "recipient_id".to_string(),
            }),
        },
    }
}
// This function validates the intent fulfillment time expiry set by the merchant in the request
pub fn validate_intent_fulfillment_expiry(
    intent_fulfillment_time: u32,
) -> Result<(), errors::ApiErrorResponse> {
    if !(consts::MIN_INTENT_FULFILLMENT_EXPIRY..=consts::MAX_INTENT_FULFILLMENT_EXPIRY)
        .contains(&intent_fulfillment_time)
    {
        Err(errors::ApiErrorResponse::InvalidRequestData {
            message: "intent_fulfillment_time should be between 60(1 min) to 1800(30 mins)."
                .to_string(),
        })
    } else {
        Ok(())
    }
}

pub fn add_connector_response_to_additional_payment_data(
    additional_payment_data: api_models::payments::AdditionalPaymentData,
    connector_response_payment_method_data: AdditionalPaymentMethodConnectorResponse,
) -> api_models::payments::AdditionalPaymentData {
    match (
        &additional_payment_data,
        connector_response_payment_method_data,
    ) {
        (
            api_models::payments::AdditionalPaymentData::Card(additional_card_data),
            AdditionalPaymentMethodConnectorResponse::Card {
                authentication_data,
                payment_checks,
            },
        ) => api_models::payments::AdditionalPaymentData::Card(Box::new(
            api_models::payments::AdditionalCardInfo {
                payment_checks,
                authentication_data,
                ..*additional_card_data.clone()
            },
        )),
        (
            api_models::payments::AdditionalPaymentData::PayLater { .. },
            AdditionalPaymentMethodConnectorResponse::PayLater {
                klarna_sdk: Some(KlarnaSdkResponse { payment_type }),
            },
        ) => api_models::payments::AdditionalPaymentData::PayLater {
            klarna_sdk: Some(api_models::payments::KlarnaSdkPaymentMethod { payment_type }),
        },

        _ => additional_payment_data,
    }
}

pub fn update_additional_payment_data_with_connector_response_pm_data(
    additional_payment_data: Option<serde_json::Value>,
    connector_response_pm_data: Option<AdditionalPaymentMethodConnectorResponse>,
) -> RouterResult<Option<serde_json::Value>> {
    let parsed_additional_payment_method_data = additional_payment_data
        .as_ref()
        .map(|payment_method_data| {
            payment_method_data
                .clone()
                .parse_value::<api_models::payments::AdditionalPaymentData>(
                    "additional_payment_method_data",
                )
        })
        .transpose()
        .change_context(errors::ApiErrorResponse::InternalServerError)
        .attach_printable("unable to parse value into additional_payment_method_data")?;

    let additional_payment_method_data = parsed_additional_payment_method_data
        .zip(connector_response_pm_data)
        .map(|(additional_pm_data, connector_response_pm_data)| {
            add_connector_response_to_additional_payment_data(
                additional_pm_data,
                connector_response_pm_data,
            )
        });

    additional_payment_method_data
        .as_ref()
        .map(Encode::encode_to_value)
        .transpose()
        .change_context(errors::ApiErrorResponse::InternalServerError)
        .attach_printable("Failed to encode additional pm data")
}

pub async fn get_payment_method_details_from_payment_token(
    state: &SessionState,
    payment_attempt: &PaymentAttempt,
    payment_intent: &PaymentIntent,
    key_store: &domain::MerchantKeyStore,
    storage_scheme: enums::MerchantStorageScheme,
    business_profile: &domain::BusinessProfile,
) -> RouterResult<Option<(domain::PaymentMethodData, enums::PaymentMethod)>> {
    let hyperswitch_token = if let Some(token) = payment_attempt.payment_token.clone() {
        let redis_conn = state
            .store
            .get_redis_conn()
            .change_context(errors::ApiErrorResponse::InternalServerError)
            .attach_printable("Failed to get redis connection")?;
        let key = format!(
            "pm_token_{}_{}_hyperswitch",
            token,
            payment_attempt
                .payment_method
                .to_owned()
                .get_required_value("payment_method")?,
        );
        let token_data_string = redis_conn
            .get_key::<Option<String>>(&key)
            .await
            .change_context(errors::ApiErrorResponse::InternalServerError)
            .attach_printable("Failed to fetch the token from redis")?
            .ok_or(error_stack::Report::new(
                errors::ApiErrorResponse::UnprocessableEntity {
                    message: "Token is invalid or expired".to_owned(),
                },
            ))?;
        let token_data_result = token_data_string
            .clone()
            .parse_struct("PaymentTokenData")
            .change_context(errors::ApiErrorResponse::InternalServerError)
            .attach_printable("failed to deserialize hyperswitch token data");
        let token_data = match token_data_result {
            Ok(data) => data,
            Err(e) => {
                // The purpose of this logic is backwards compatibility to support tokens
                // in redis that might be following the old format.
                if token_data_string.starts_with('{') {
                    return Err(e);
                } else {
                    storage::PaymentTokenData::temporary_generic(token_data_string)
                }
            }
        };
        Some(token_data)
    } else {
        None
    };
    let token = hyperswitch_token
        .ok_or(errors::ApiErrorResponse::InternalServerError)
        .attach_printable("missing hyperswitch_token")?;
    match token {
        storage::PaymentTokenData::TemporaryGeneric(generic_token) => {
            retrieve_payment_method_with_temporary_token(
                state,
                &generic_token.token,
                payment_intent,
                key_store,
                None,
            )
            .await
        }

        storage::PaymentTokenData::Temporary(generic_token) => {
            retrieve_payment_method_with_temporary_token(
                state,
                &generic_token.token,
                payment_intent,
                key_store,
                None,
            )
            .await
        }

        storage::PaymentTokenData::Permanent(card_token) => retrieve_card_with_permanent_token(
            state,
            &card_token.token,
            card_token
                .payment_method_id
                .as_ref()
                .unwrap_or(&card_token.token),
            payment_intent,
            None,
            key_store,
            storage_scheme,
            None,
            None,
            business_profile,
        )
        .await
        .map(|card| Some((card, enums::PaymentMethod::Card))),

        storage::PaymentTokenData::PermanentCard(card_token) => retrieve_card_with_permanent_token(
            state,
            &card_token.token,
            card_token
                .payment_method_id
                .as_ref()
                .unwrap_or(&card_token.token),
            payment_intent,
            None,
            key_store,
            storage_scheme,
            None,
            None,
            business_profile,
        )
        .await
        .map(|card| Some((card, enums::PaymentMethod::Card))),

        storage::PaymentTokenData::AuthBankDebit(auth_token) => {
            retrieve_payment_method_from_auth_service(
                state,
                key_store,
                &auth_token,
                payment_intent,
                &None,
            )
            .await
        }

        storage::PaymentTokenData::WalletToken(_) => Ok(None),
    }
}

// This function validates the  mandate_data with its setup_future_usage
pub fn validate_mandate_data_and_future_usage(
    setup_future_usages: Option<api_enums::FutureUsage>,
    mandate_details_present: bool,
) -> Result<(), errors::ApiErrorResponse> {
    if mandate_details_present
        && (Some(api_enums::FutureUsage::OnSession) == setup_future_usages
            || setup_future_usages.is_none())
    {
        Err(errors::ApiErrorResponse::PreconditionFailed {
            message: "`setup_future_usage` must be `off_session` for mandates".into(),
        })
    } else {
        Ok(())
    }
}

pub enum PaymentExternalAuthenticationFlow {
    PreAuthenticationFlow {
        acquirer_details: authentication::types::AcquirerDetails,
        card_number: ::cards::CardNumber,
        token: String,
    },
    PostAuthenticationFlow {
        authentication_id: String,
    },
}

pub async fn get_payment_external_authentication_flow_during_confirm<F: Clone>(
    state: &SessionState,
    key_store: &domain::MerchantKeyStore,
    business_profile: &domain::BusinessProfile,
    payment_data: &mut PaymentData<F>,
    connector_call_type: &api::ConnectorCallType,
    mandate_type: Option<api_models::payments::MandateTransactionType>,
) -> RouterResult<Option<PaymentExternalAuthenticationFlow>> {
    let authentication_id = payment_data.payment_attempt.authentication_id.clone();
    let is_authentication_type_3ds = payment_data.payment_attempt.authentication_type
        == Some(common_enums::AuthenticationType::ThreeDs);
    let separate_authentication_requested = payment_data
        .payment_intent
        .request_external_three_ds_authentication
        .unwrap_or(false);
    let separate_three_ds_authentication_attempted = payment_data
        .payment_attempt
        .external_three_ds_authentication_attempted
        .unwrap_or(false);
    let connector_supports_separate_authn =
        authentication::utils::get_connector_data_if_separate_authn_supported(connector_call_type);
    logger::info!("is_pre_authn_call {:?}", authentication_id.is_none());
    logger::info!(
        "separate_authentication_requested {:?}",
        separate_authentication_requested
    );
    logger::info!(
        "payment connector supports external authentication: {:?}",
        connector_supports_separate_authn.is_some()
    );
    let card_number = payment_data.payment_method_data.as_ref().and_then(|pmd| {
        if let domain::PaymentMethodData::Card(card) = pmd {
            Some(card.card_number.clone())
        } else {
            None
        }
    });
    Ok(if separate_three_ds_authentication_attempted {
        authentication_id.map(|authentication_id| {
            PaymentExternalAuthenticationFlow::PostAuthenticationFlow { authentication_id }
        })
    } else if separate_authentication_requested
        && is_authentication_type_3ds
        && mandate_type
            != Some(api_models::payments::MandateTransactionType::RecurringMandateTransaction)
    {
        if let Some((connector_data, card_number)) =
            connector_supports_separate_authn.zip(card_number)
        {
            let token = payment_data
                .token
                .clone()
                .get_required_value("token")
                .change_context(errors::ApiErrorResponse::InternalServerError)
                .attach_printable(
                    "payment_data.token should not be None while making pre authentication call",
                )?;
            let payment_connector_mca = get_merchant_connector_account(
                state,
                &business_profile.merchant_id,
                None,
                key_store,
                business_profile.get_id(),
                connector_data.connector_name.to_string().as_str(),
                connector_data.merchant_connector_id.as_ref(),
            )
            .await?;
            let acquirer_details: authentication::types::AcquirerDetails = payment_connector_mca
                .get_metadata()
                .get_required_value("merchant_connector_account.metadata")?
                .peek()
                .clone()
                .parse_value("AcquirerDetails")
                .change_context(errors::ApiErrorResponse::PreconditionFailed {
                    message:
                        "acquirer_bin and acquirer_merchant_id not found in Payment Connector's Metadata"
                            .to_string(),
                })?;
            Some(PaymentExternalAuthenticationFlow::PreAuthenticationFlow {
                card_number,
                token,
                acquirer_details,
            })
        } else {
            None
        }
    } else {
        None
    })
}

pub fn get_redis_key_for_extended_card_info(
    merchant_id: &id_type::MerchantId,
    payment_id: &id_type::PaymentId,
) -> String {
    format!(
        "{}_{}_extended_card_info",
        merchant_id.get_string_repr(),
        payment_id.get_string_repr()
    )
}

pub fn check_integrity_based_on_flow<T, Request>(
    request: &Request,
    payment_response_data: &Result<PaymentsResponseData, ErrorResponse>,
) -> Result<(), common_utils::errors::IntegrityCheckError>
where
    T: FlowIntegrity,
    Request: GetIntegrityObject<T> + CheckIntegrity<Request, T>,
{
    let connector_transaction_id = match payment_response_data {
        Ok(resp_data) => match resp_data {
            PaymentsResponseData::TransactionResponse {
                connector_response_reference_id,
                ..
            } => connector_response_reference_id,
            PaymentsResponseData::TransactionUnresolvedResponse {
                connector_response_reference_id,
                ..
            } => connector_response_reference_id,
            PaymentsResponseData::PreProcessingResponse {
                connector_response_reference_id,
                ..
            } => connector_response_reference_id,
            _ => &None,
        },
        Err(_) => &None,
    };
    request.check_integrity(request, connector_transaction_id.to_owned())
}

pub async fn config_skip_saving_wallet_at_connector(
    db: &dyn StorageInterface,
    merchant_id: &id_type::MerchantId,
) -> CustomResult<Option<Vec<storage_enums::PaymentMethodType>>, errors::ApiErrorResponse> {
    let config = db
        .find_config_by_key_unwrap_or(
            &merchant_id.get_skip_saving_wallet_at_connector_key(),
            Some("[]".to_string()),
        )
        .await;
    Ok(match config {
        Ok(conf) => Some(
            serde_json::from_str::<Vec<storage_enums::PaymentMethodType>>(&conf.config)
                .change_context(errors::ApiErrorResponse::InternalServerError)
                .attach_printable("skip_save_wallet_at_connector config parsing failed")?,
        ),
        Err(error) => {
            logger::error!(?error);
            None
        }
    })
}

pub async fn override_setup_future_usage_to_on_session<F: Clone>(
    db: &dyn StorageInterface,
    payment_data: &mut PaymentData<F>,
) -> CustomResult<(), errors::ApiErrorResponse> {
    if payment_data.payment_intent.setup_future_usage == Some(enums::FutureUsage::OffSession) {
        let skip_saving_wallet_at_connector_optional =
            config_skip_saving_wallet_at_connector(db, &payment_data.payment_intent.merchant_id)
                .await?;

        if let Some(skip_saving_wallet_at_connector) = skip_saving_wallet_at_connector_optional {
            if let Some(payment_method_type) = payment_data.payment_attempt.payment_method_type {
                if skip_saving_wallet_at_connector.contains(&payment_method_type) {
                    logger::debug!("Override setup_future_usage from off_session to on_session based on the merchant's skip_saving_wallet_at_connector configuration to avoid creating a connector mandate.");
                    payment_data.payment_intent.setup_future_usage =
                        Some(enums::FutureUsage::OnSession);
                }
            }
        };
    };
    Ok(())
}

pub async fn validate_merchant_connector_ids_in_connector_mandate_details(
    state: &SessionState,
    key_store: &domain::MerchantKeyStore,
    connector_mandate_details: &api_models::payment_methods::PaymentsMandateReference,
    merchant_id: &id_type::MerchantId,
    card_network: Option<api_enums::CardNetwork>,
) -> CustomResult<(), errors::ApiErrorResponse> {
    let db = &*state.store;
    let merchant_connector_account_list = db
        .find_merchant_connector_account_by_merchant_id_and_disabled_list(
            &state.into(),
            merchant_id,
            true,
            key_store,
        )
        .await
        .to_not_found_response(errors::ApiErrorResponse::InternalServerError)?;

    let merchant_connector_account_details_hash_map: std::collections::HashMap<
        id_type::MerchantConnectorAccountId,
        domain::MerchantConnectorAccount,
    > = merchant_connector_account_list
        .iter()
        .map(|merchant_connector_account| {
            (
                merchant_connector_account.get_id(),
                merchant_connector_account.clone(),
            )
        })
        .collect();

    for (migrating_merchant_connector_id, migrating_connector_mandate_details) in
        connector_mandate_details.0.clone()
    {
        match (
            card_network.clone(),
            merchant_connector_account_details_hash_map.get(&migrating_merchant_connector_id),
        ) {
            (Some(enums::CardNetwork::Discover), Some(merchant_connector_account_details)) => {
                if let ("cybersource", None) = (
                    merchant_connector_account_details.connector_name.as_str(),
                    migrating_connector_mandate_details
                        .original_payment_authorized_amount
                        .zip(
                            migrating_connector_mandate_details
                                .original_payment_authorized_currency,
                        ),
                ) {
                    Err(errors::ApiErrorResponse::MissingRequiredFields {
                        field_names: vec![
                            "original_payment_authorized_currency",
                            "original_payment_authorized_amount",
                        ],
                    })
                    .attach_printable(format!(
                        "Invalid connector_mandate_details provided for connector {:?}",
                        migrating_merchant_connector_id
                    ))?
                }
            }
            (_, Some(_)) => (),
            (_, None) => Err(errors::ApiErrorResponse::InvalidDataValue {
                field_name: "merchant_connector_id",
            })
            .attach_printable_lazy(|| {
                format!(
                    "{:?} invalid merchant connector id in connector_mandate_details",
                    migrating_merchant_connector_id
                )
            })?,
        }
    }
    Ok(())
}<|MERGE_RESOLUTION|>--- conflicted
+++ resolved
@@ -1876,10 +1876,10 @@
     _payment_method_id: &str,
     payment_intent: &PaymentIntent,
     card_token_data: Option<&domain::CardToken>,
-    merchant_key_store: &domain::MerchantKeyStore,
+    _merchant_key_store: &domain::MerchantKeyStore,
     _storage_scheme: enums::MerchantStorageScheme,
     mandate_id: Option<api_models::payments::MandateIds>,
-    payment_method_info: Option<storage::PaymentMethod>,
+    payment_method_info: Option<domain::PaymentMethod>,
     business_profile: &domain::BusinessProfile,
 ) -> RouterResult<domain::PaymentMethodData> {
     let customer_id = payment_intent
@@ -1910,7 +1910,6 @@
                 if let Some(token_ref) = pm_data.network_token_requestor_reference_id.clone() {
                     match network_tokenization::get_token_from_tokenization_service(
                         state,
-                        merchant_key_store,
                         token_ref,
                         pm_data,
                     )
@@ -2216,15 +2215,11 @@
                         token: payment_method_info
                             .locker_id
                             .clone()
-<<<<<<< HEAD
-                            .unwrap_or(payment_method_info.payment_method_id.clone()),
+                            .unwrap_or(payment_method_info.get_id().clone()),
                         network_token_locker_id: payment_method_info
                             .network_token_requestor_reference_id
                             .clone()
                             .or(Some(payment_method_info.payment_method_id.clone())),
-=======
-                            .unwrap_or(payment_method_info.get_id().clone()),
->>>>>>> 21352cf8
                     }));
             }
         }
