use std::borrow::Cow;

use base64::Engine;
use common_utils::{
    ext_traits::{AsyncExt, ByteSliceExt, ValueExt},
    fp_utils, generate_id, pii,
};
use diesel_models::{enums, payment_intent};
// TODO : Evaluate all the helper functions ()
use error_stack::{report, IntoReport, ResultExt};
use josekit::jwe;
use masking::{ExposeInterface, PeekInterface};
use router_env::{instrument, logger, tracing};
use time::Duration;
use uuid::Uuid;

use super::{
    operations::{BoxedOperation, Operation, PaymentResponse},
    CustomerDetails, PaymentData,
};
use crate::{
    configs::settings::{ConnectorRequestReferenceIdConfig, Server},
    consts,
    core::{
        errors::{self, CustomResult, RouterResult, StorageErrorExt},
        payment_methods::{cards, vault},
        payments,
    },
    db::StorageInterface,
    routes::{metrics, AppState},
    scheduler::metrics as scheduler_metrics,
    services,
    types::{
        api::{self, admin, enums as api_enums, CustomerAcceptanceExt, MandateValidationFieldsExt},
        domain::{
            self,
            types::{self, AsyncLift},
        },
        storage::{self, enums as storage_enums, ephemeral_key, CustomerUpdate::Update},
        transformers::ForeignTryFrom,
        ErrorResponse, RouterData,
    },
    utils::{
        self,
        crypto::{self, SignMessage},
        OptionExt,
    },
};

pub fn create_identity_from_certificate_and_key(
    encoded_certificate: String,
    encoded_certificate_key: String,
) -> Result<reqwest::Identity, error_stack::Report<errors::ApiClientError>> {
    let decoded_certificate = consts::BASE64_ENGINE
        .decode(encoded_certificate)
        .into_report()
        .change_context(errors::ApiClientError::CertificateDecodeFailed)?;

    let decoded_certificate_key = consts::BASE64_ENGINE
        .decode(encoded_certificate_key)
        .into_report()
        .change_context(errors::ApiClientError::CertificateDecodeFailed)?;

    let certificate = String::from_utf8(decoded_certificate)
        .into_report()
        .change_context(errors::ApiClientError::CertificateDecodeFailed)?;

    let certificate_key = String::from_utf8(decoded_certificate_key)
        .into_report()
        .change_context(errors::ApiClientError::CertificateDecodeFailed)?;

    reqwest::Identity::from_pkcs8_pem(certificate.as_bytes(), certificate_key.as_bytes())
        .into_report()
        .change_context(errors::ApiClientError::CertificateDecodeFailed)
}

pub fn filter_mca_based_on_business_details(
    merchant_connector_accounts: Vec<domain::MerchantConnectorAccount>,
    payment_intent: Option<&diesel_models::payment_intent::PaymentIntent>,
) -> Vec<domain::MerchantConnectorAccount> {
    if let Some(payment_intent) = payment_intent {
        merchant_connector_accounts
            .into_iter()
            .filter(|mca| {
                mca.business_country == payment_intent.business_country
                    && mca.business_label == payment_intent.business_label
            })
            .collect::<Vec<_>>()
    } else {
        merchant_connector_accounts
    }
}

pub async fn get_address_for_payment_request(
    db: &dyn StorageInterface,
    req_address: Option<&api::Address>,
    address_id: Option<&str>,
    merchant_id: &str,
    customer_id: Option<&String>,
    merchant_key_store: &domain::MerchantKeyStore,
) -> CustomResult<Option<domain::Address>, errors::ApiErrorResponse> {
    let key = merchant_key_store.key.get_inner().peek();

    Ok(match req_address {
        Some(address) => {
            match address_id {
                Some(id) => {
                    let address_update = async {
                        Ok(storage::AddressUpdate::Update {
                            city: address
                                .address
                                .as_ref()
                                .and_then(|value| value.city.clone()),
                            country: address.address.as_ref().and_then(|value| value.country),
                            line1: address
                                .address
                                .as_ref()
                                .and_then(|value| value.line1.clone())
                                .async_lift(|inner| types::encrypt_optional(inner, key))
                                .await?,
                            line2: address
                                .address
                                .as_ref()
                                .and_then(|value| value.line2.clone())
                                .async_lift(|inner| types::encrypt_optional(inner, key))
                                .await?,
                            line3: address
                                .address
                                .as_ref()
                                .and_then(|value| value.line3.clone())
                                .async_lift(|inner| types::encrypt_optional(inner, key))
                                .await?,
                            state: address
                                .address
                                .as_ref()
                                .and_then(|value| value.state.clone())
                                .async_lift(|inner| types::encrypt_optional(inner, key))
                                .await?,
                            zip: address
                                .address
                                .as_ref()
                                .and_then(|value| value.zip.clone())
                                .async_lift(|inner| types::encrypt_optional(inner, key))
                                .await?,
                            first_name: address
                                .address
                                .as_ref()
                                .and_then(|value| value.first_name.clone())
                                .async_lift(|inner| types::encrypt_optional(inner, key))
                                .await?,
                            last_name: address
                                .address
                                .as_ref()
                                .and_then(|value| value.last_name.clone())
                                .async_lift(|inner| types::encrypt_optional(inner, key))
                                .await?,
                            phone_number: address
                                .phone
                                .as_ref()
                                .and_then(|value| value.number.clone())
                                .async_lift(|inner| types::encrypt_optional(inner, key))
                                .await?,
                            country_code: address
                                .phone
                                .as_ref()
                                .and_then(|value| value.country_code.clone()),
                        })
                    }
                    .await
                    .change_context(errors::ApiErrorResponse::InternalServerError)
                    .attach_printable("Failed while encrypting address")?;
                    Some(
                        db.update_address(id.to_owned(), address_update, merchant_key_store)
                            .await
                            .to_not_found_response(errors::ApiErrorResponse::AddressNotFound)?,
                    )
                }
                None => {
                    // generate a new address here
                    let customer_id = customer_id.get_required_value("customer_id")?;

                    let address_details = address.address.clone().unwrap_or_default();
                    Some(
                        db.insert_address(
                            async {
                                Ok(domain::Address {
                                    phone_number: address
                                        .phone
                                        .as_ref()
                                        .and_then(|a| a.number.clone())
                                        .async_lift(|inner| types::encrypt_optional(inner, key))
                                        .await?,
                                    country_code: address
                                        .phone
                                        .as_ref()
                                        .and_then(|a| a.country_code.clone()),
                                    customer_id: customer_id.to_string(),
                                    merchant_id: merchant_id.to_string(),
                                    address_id: generate_id(consts::ID_LENGTH, "add"),
                                    city: address_details.city,
                                    country: address_details.country,
                                    line1: address_details
                                        .line1
                                        .async_lift(|inner| types::encrypt_optional(inner, key))
                                        .await?,
                                    line2: address_details
                                        .line2
                                        .async_lift(|inner| types::encrypt_optional(inner, key))
                                        .await?,
                                    line3: address_details
                                        .line3
                                        .async_lift(|inner| types::encrypt_optional(inner, key))
                                        .await?,
                                    id: None,
                                    state: address_details
                                        .state
                                        .async_lift(|inner| types::encrypt_optional(inner, key))
                                        .await?,
                                    created_at: common_utils::date_time::now(),
                                    first_name: address_details
                                        .first_name
                                        .async_lift(|inner| types::encrypt_optional(inner, key))
                                        .await?,
                                    last_name: address_details
                                        .last_name
                                        .async_lift(|inner| types::encrypt_optional(inner, key))
                                        .await?,
                                    modified_at: common_utils::date_time::now(),
                                    zip: address_details
                                        .zip
                                        .async_lift(|inner| types::encrypt_optional(inner, key))
                                        .await?,
                                })
                            }
                            .await
                            .change_context(errors::ApiErrorResponse::InternalServerError)
                            .attach_printable("Failed while encrypting address while insert")?,
                            merchant_key_store,
                        )
                        .await
                        .change_context(errors::ApiErrorResponse::InternalServerError)
                        .attach_printable("Failed while inserting new address")?,
                    )
                }
            }
        }
        None => match address_id {
            Some(id) => Some(db.find_address(id, merchant_key_store).await)
                .transpose()
                .to_not_found_response(errors::ApiErrorResponse::AddressNotFound)?,
            None => None,
        },
    })
}

pub async fn get_address_by_id(
    db: &dyn StorageInterface,
    address_id: Option<String>,
    merchant_key_store: &domain::MerchantKeyStore,
) -> CustomResult<Option<domain::Address>, errors::ApiErrorResponse> {
    match address_id {
        None => Ok(None),
        Some(address_id) => Ok(db.find_address(&address_id, merchant_key_store).await.ok()),
    }
}

pub async fn get_token_pm_type_mandate_details(
    state: &AppState,
    request: &api::PaymentsRequest,
    mandate_type: Option<api::MandateTransactionType>,
    merchant_account: &domain::MerchantAccount,
) -> RouterResult<(
    Option<String>,
    Option<storage_enums::PaymentMethod>,
    Option<storage_enums::PaymentMethodType>,
    Option<api::MandateData>,
    Option<payments::RecurringMandatePaymentData>,
    Option<String>,
)> {
    match mandate_type {
        Some(api::MandateTransactionType::NewMandateTransaction) => {
            let setup_mandate = request
                .mandate_data
                .clone()
                .get_required_value("mandate_data")?;
            Ok((
                request.payment_token.to_owned(),
                request.payment_method,
                request.payment_method_type,
                Some(setup_mandate),
                None,
                None,
            ))
        }
        Some(api::MandateTransactionType::RecurringMandateTransaction) => {
            let (
                token_,
                payment_method_,
                recurring_mandate_payment_data,
                payment_method_type_,
                mandate_connector,
            ) = get_token_for_recurring_mandate(state, request, merchant_account).await?;
            Ok((
                token_,
                payment_method_,
                payment_method_type_.or(request.payment_method_type),
                None,
                recurring_mandate_payment_data,
                mandate_connector,
            ))
        }
        None => Ok((
            request.payment_token.to_owned(),
            request.payment_method,
            request.payment_method_type,
            request.mandate_data.clone(),
            None,
            None,
        )),
    }
}

pub async fn get_token_for_recurring_mandate(
    state: &AppState,
    req: &api::PaymentsRequest,
    merchant_account: &domain::MerchantAccount,
) -> RouterResult<(
    Option<String>,
    Option<storage_enums::PaymentMethod>,
    Option<payments::RecurringMandatePaymentData>,
    Option<storage_enums::PaymentMethodType>,
    Option<String>,
)> {
    let db = &*state.store;
    let mandate_id = req.mandate_id.clone().get_required_value("mandate_id")?;

    let mandate = db
        .find_mandate_by_merchant_id_mandate_id(&merchant_account.merchant_id, mandate_id.as_str())
        .await
        .to_not_found_response(errors::ApiErrorResponse::MandateNotFound)?;

    let customer = req.customer_id.clone().get_required_value("customer_id")?;

    let payment_method_id = {
        if mandate.customer_id != customer {
            Err(report!(errors::ApiErrorResponse::PreconditionFailed {
                message: "customer_id must match mandate customer_id".into()
            }))?
        }
        if mandate.mandate_status != storage_enums::MandateStatus::Active {
            Err(report!(errors::ApiErrorResponse::PreconditionFailed {
                message: "mandate is not active".into()
            }))?
        };
        mandate.payment_method_id.clone()
    };
    verify_mandate_details(
        req.amount.get_required_value("amount")?.into(),
        req.currency.get_required_value("currency")?,
        mandate.clone(),
    )?;

    let payment_method = db
        .find_payment_method(payment_method_id.as_str())
        .await
        .to_not_found_response(errors::ApiErrorResponse::PaymentMethodNotFound)?;

    let token = Uuid::new_v4().to_string();
    let payment_method_type = payment_method.payment_method_type;
    if let diesel_models::enums::PaymentMethod::Card = payment_method.payment_method {
        let _ = cards::get_lookup_key_from_locker(state, &token, &payment_method).await?;
        if let Some(payment_method_from_request) = req.payment_method {
            let pm: storage_enums::PaymentMethod = payment_method_from_request;
            if pm != payment_method.payment_method {
                Err(report!(errors::ApiErrorResponse::PreconditionFailed {
                    message:
                        "payment method in request does not match previously provided payment \
                                  method information"
                            .into()
                }))?
            }
        };

        Ok((
            Some(token),
            Some(payment_method.payment_method),
            Some(payments::RecurringMandatePaymentData {
                payment_method_type,
            }),
            payment_method.payment_method_type,
            Some(mandate.connector),
        ))
    } else {
        Ok((
            None,
            Some(payment_method.payment_method),
            Some(payments::RecurringMandatePaymentData {
                payment_method_type,
            }),
            payment_method.payment_method_type,
            Some(mandate.connector),
        ))
    }
}

#[instrument(skip_all)]
/// Check weather the merchant id in the request
/// and merchant id in the merchant account are same.
pub fn validate_merchant_id(
    merchant_id: &str,
    request_merchant_id: Option<&str>,
) -> CustomResult<(), errors::ApiErrorResponse> {
    // Get Merchant Id from the merchant
    // or get from merchant account

    let request_merchant_id = request_merchant_id.unwrap_or(merchant_id);

    utils::when(merchant_id.ne(request_merchant_id), || {
        Err(report!(errors::ApiErrorResponse::PreconditionFailed {
            message: format!(
                "Invalid `merchant_id`: {request_merchant_id} not found in merchant account"
            )
        }))
    })
}

#[instrument(skip_all)]
pub fn validate_request_amount_and_amount_to_capture(
    op_amount: Option<api::Amount>,
    op_amount_to_capture: Option<i64>,
) -> CustomResult<(), errors::ApiErrorResponse> {
    match (op_amount, op_amount_to_capture) {
        (None, _) => Ok(()),
        (Some(_amount), None) => Ok(()),
        (Some(amount), Some(amount_to_capture)) => {
            match amount {
                api::Amount::Value(amount_inner) => {
                    // If both amount and amount to capture is present
                    // then amount to be capture should be less than or equal to request amount
                    utils::when(!amount_to_capture.le(&amount_inner.get()), || {
                        Err(report!(errors::ApiErrorResponse::PreconditionFailed {
                            message: format!(
                            "amount_to_capture is greater than amount capture_amount: {amount_to_capture:?} request_amount: {amount:?}"
                        )
                        }))
                    })
                }
                api::Amount::Zero => {
                    // If the amount is Null but still amount_to_capture is passed this is invalid and
                    Err(report!(errors::ApiErrorResponse::PreconditionFailed {
                        message: "amount_to_capture should not exist for when amount = 0"
                            .to_string()
                    }))
                }
            }
        }
    }
}

#[instrument(skip_all)]
pub fn validate_card_data(
    payment_method_data: Option<api::PaymentMethodData>,
) -> CustomResult<(), errors::ApiErrorResponse> {
    if let Some(api::PaymentMethodData::Card(card)) = payment_method_data {
        let cvc = card.card_cvc.peek().to_string();
        if cvc.len() < 3 || cvc.len() > 4 {
            Err(report!(errors::ApiErrorResponse::PreconditionFailed {
                message: "Invalid card_cvc length".to_string()
            }))?
        }
        let card_cvc = cvc.parse::<u16>().into_report().change_context(
            errors::ApiErrorResponse::InvalidDataValue {
                field_name: "card_cvc",
            },
        )?;
        ::cards::CardSecurityCode::try_from(card_cvc).change_context(
            errors::ApiErrorResponse::PreconditionFailed {
                message: "Invalid Card CVC".to_string(),
            },
        )?;

        let exp_month = card
            .card_exp_month
            .peek()
            .to_string()
            .parse::<u8>()
            .into_report()
            .change_context(errors::ApiErrorResponse::InvalidDataValue {
                field_name: "card_exp_month",
            })?;
        let month = ::cards::CardExpirationMonth::try_from(exp_month).change_context(
            errors::ApiErrorResponse::PreconditionFailed {
                message: "Invalid Expiry Month".to_string(),
            },
        )?;
        let mut year_str = card.card_exp_year.peek().to_string();
        if year_str.len() == 2 {
            year_str = format!("20{}", year_str);
        }
        let exp_year = year_str.parse::<u16>().into_report().change_context(
            errors::ApiErrorResponse::InvalidDataValue {
                field_name: "card_exp_year",
            },
        )?;
        let year = ::cards::CardExpirationYear::try_from(exp_year).change_context(
            errors::ApiErrorResponse::PreconditionFailed {
                message: "Invalid Expiry Year".to_string(),
            },
        )?;

        let card_expiration = ::cards::CardExpiration { month, year };
        let is_expired = card_expiration.is_expired().change_context(
            errors::ApiErrorResponse::PreconditionFailed {
                message: "Invalid card data".to_string(),
            },
        )?;
        if is_expired {
            Err(report!(errors::ApiErrorResponse::PreconditionFailed {
                message: "Card Expired".to_string()
            }))?
        }
    }
    Ok(())
}

pub fn validate_mandate(
    req: impl Into<api::MandateValidationFields>,
    is_confirm_operation: bool,
) -> CustomResult<Option<api::MandateTransactionType>, errors::ApiErrorResponse> {
    let req: api::MandateValidationFields = req.into();
    match req.validate_and_get_mandate_type().change_context(
        errors::ApiErrorResponse::MandateValidationFailed {
            reason: "Expected one out of mandate_id and mandate_data but got both".to_string(),
        },
    )? {
        Some(api::MandateTransactionType::NewMandateTransaction) => {
            validate_new_mandate_request(req, is_confirm_operation)?;
            Ok(Some(api::MandateTransactionType::NewMandateTransaction))
        }
        Some(api::MandateTransactionType::RecurringMandateTransaction) => {
            validate_recurring_mandate(req)?;
            Ok(Some(
                api::MandateTransactionType::RecurringMandateTransaction,
            ))
        }
        None => Ok(None),
    }
}

fn validate_new_mandate_request(
    req: api::MandateValidationFields,
    is_confirm_operation: bool,
) -> RouterResult<()> {
    // We need not check for customer_id in the confirm request if it is already passed
    // in create request

    fp_utils::when(!is_confirm_operation && req.customer_id.is_none(), || {
        Err(report!(errors::ApiErrorResponse::PreconditionFailed {
            message: "`customer_id` is mandatory for mandates".into()
        }))
    })?;

    let mandate_data = req
        .mandate_data
        .clone()
        .get_required_value("mandate_data")?;

    if api_enums::FutureUsage::OnSession
        == req
            .setup_future_usage
            .get_required_value("setup_future_usage")?
    {
        Err(report!(errors::ApiErrorResponse::PreconditionFailed {
            message: "`setup_future_usage` must be `off_session` for mandates".into()
        }))?
    };

    // Only use this validation if the customer_acceptance is present
    if mandate_data
        .customer_acceptance
        .map(|inner| inner.acceptance_type == api::AcceptanceType::Online && inner.online.is_none())
        .unwrap_or(false)
    {
        Err(report!(errors::ApiErrorResponse::PreconditionFailed {
            message: "`mandate_data.customer_acceptance.online` is required when \
                      `mandate_data.customer_acceptance.acceptance_type` is `online`"
                .into()
        }))?
    }

    let mandate_details = match mandate_data.mandate_type {
        Some(api_models::payments::MandateType::SingleUse(details)) => Some(details),
        Some(api_models::payments::MandateType::MultiUse(details)) => details,
        None => None,
    };
    mandate_details.and_then(|md| md.start_date.zip(md.end_date)).map(|(start_date, end_date)|
        utils::when (start_date >= end_date, || {
        Err(report!(errors::ApiErrorResponse::PreconditionFailed {
            message: "`mandate_data.mandate_type.{multi_use|single_use}.start_date` should be greater than  \
            `mandate_data.mandate_type.{multi_use|single_use}.end_date`"
                .into()
        }))
    })).transpose()?;

    Ok(())
}

pub fn validate_customer_id_mandatory_cases(
    has_shipping: bool,
    has_billing: bool,
    has_setup_future_usage: bool,
    customer_id: &Option<String>,
) -> RouterResult<()> {
    match (
        has_shipping,
        has_billing,
        has_setup_future_usage,
        customer_id,
    ) {
        (true, _, _, None) | (_, true, _, None) | (_, _, true, None) => {
            Err(errors::ApiErrorResponse::PreconditionFailed {
                message: "customer_id is mandatory when shipping or billing \
                address is given or when setup_future_usage is given"
                    .to_string(),
            })
            .into_report()
        }
        _ => Ok(()),
    }
}

pub fn create_startpay_url(
    server: &Server,
    payment_attempt: &storage::PaymentAttempt,
    payment_intent: &storage::PaymentIntent,
) -> String {
    format!(
        "{}/payments/redirect/{}/{}/{}",
        server.base_url,
        payment_intent.payment_id,
        payment_intent.merchant_id,
        payment_attempt.attempt_id
    )
}

pub fn create_redirect_url(
    router_base_url: &String,
    payment_attempt: &storage::PaymentAttempt,
    connector_name: &String,
    creds_identifier: Option<&str>,
) -> String {
    let creds_identifier_path = creds_identifier.map_or_else(String::new, |cd| format!("/{}", cd));
    format!(
        "{}/payments/{}/{}/redirect/response/{}",
        router_base_url, payment_attempt.payment_id, payment_attempt.merchant_id, connector_name,
    ) + &creds_identifier_path
}

pub fn create_webhook_url(
    router_base_url: &String,
    merchant_id: &String,
    connector_name: &String,
) -> String {
    format!(
        "{}/webhooks/{}/{}",
        router_base_url, merchant_id, connector_name
    )
}
pub fn create_complete_authorize_url(
    router_base_url: &String,
    payment_attempt: &storage::PaymentAttempt,
    connector_name: &String,
) -> String {
    format!(
        "{}/payments/{}/{}/redirect/complete/{}",
        router_base_url, payment_attempt.payment_id, payment_attempt.merchant_id, connector_name
    )
}

fn validate_recurring_mandate(req: api::MandateValidationFields) -> RouterResult<()> {
    req.mandate_id.check_value_present("mandate_id")?;

    req.customer_id.check_value_present("customer_id")?;

    let confirm = req.confirm.get_required_value("confirm")?;
    if !confirm {
        Err(report!(errors::ApiErrorResponse::PreconditionFailed {
            message: "`confirm` must be `true` for mandates".into()
        }))?
    }

    let off_session = req.off_session.get_required_value("off_session")?;
    if !off_session {
        Err(report!(errors::ApiErrorResponse::PreconditionFailed {
            message: "`off_session` should be `true` for mandates".into()
        }))?
    }

    Ok(())
}

pub fn verify_mandate_details(
    request_amount: i64,
    request_currency: api_enums::Currency,
    mandate: storage::Mandate,
) -> RouterResult<()> {
    match mandate.mandate_type {
        storage_enums::MandateType::SingleUse => utils::when(
            mandate
                .mandate_amount
                .map(|mandate_amount| request_amount > mandate_amount)
                .unwrap_or(true),
            || {
                Err(report!(errors::ApiErrorResponse::MandateValidationFailed {
                    reason: "request amount is greater than mandate amount".to_string()
                }))
            },
        ),
        storage::enums::MandateType::MultiUse => utils::when(
            mandate
                .mandate_amount
                .map(|mandate_amount| {
                    (mandate.amount_captured.unwrap_or(0) + request_amount) > mandate_amount
                })
                .unwrap_or(false),
            || {
                Err(report!(errors::ApiErrorResponse::MandateValidationFailed {
                    reason: "request amount is greater than mandate amount".to_string()
                }))
            },
        ),
    }?;
    utils::when(
        mandate
            .mandate_currency
            .map(|mandate_currency| mandate_currency != request_currency)
            .unwrap_or(false),
        || {
            Err(report!(errors::ApiErrorResponse::MandateValidationFailed {
                reason: "cross currency mandates not supported".to_string()
            }))
        },
    )
}

#[instrument(skip_all)]
pub fn payment_attempt_status_fsm(
    payment_method_data: &Option<api::PaymentMethodData>,
    confirm: Option<bool>,
) -> storage_enums::AttemptStatus {
    match payment_method_data {
        Some(_) => match confirm {
            Some(true) => storage_enums::AttemptStatus::Pending,
            _ => storage_enums::AttemptStatus::ConfirmationAwaited,
        },
        None => storage_enums::AttemptStatus::PaymentMethodAwaited,
    }
}

pub fn payment_intent_status_fsm(
    payment_method_data: &Option<api::PaymentMethodData>,
    confirm: Option<bool>,
) -> storage_enums::IntentStatus {
    match payment_method_data {
        Some(_) => match confirm {
            Some(true) => storage_enums::IntentStatus::RequiresCustomerAction,
            _ => storage_enums::IntentStatus::RequiresConfirmation,
        },
        None => storage_enums::IntentStatus::RequiresPaymentMethod,
    }
}

pub async fn add_domain_task_to_pt<Op>(
    operation: &Op,
    state: &AppState,
    payment_attempt: &storage::PaymentAttempt,
    requeue: bool,
    schedule_time: Option<time::PrimitiveDateTime>,
) -> CustomResult<(), errors::ApiErrorResponse>
where
    Op: std::fmt::Debug,
{
    if check_if_operation_confirm(operation) {
        match schedule_time {
            Some(stime) => {
                if !requeue {
                    scheduler_metrics::TASKS_ADDED_COUNT.add(&metrics::CONTEXT, 1, &[]); // Metrics
                    super::add_process_sync_task(&*state.store, payment_attempt, stime)
                        .await
                        .into_report()
                        .change_context(errors::ApiErrorResponse::InternalServerError)
                        .attach_printable("Failed while adding task to process tracker")
                } else {
                    scheduler_metrics::TASKS_RESET_COUNT.add(&metrics::CONTEXT, 1, &[]); // Metrics
                    super::reset_process_sync_task(&*state.store, payment_attempt, stime)
                        .await
                        .into_report()
                        .change_context(errors::ApiErrorResponse::InternalServerError)
                        .attach_printable("Failed while updating task in process tracker")
                }
            }
            None => Ok(()),
        }
    } else {
        Ok(())
    }
}

pub fn response_operation<'a, F, R>() -> BoxedOperation<'a, F, R>
where
    F: Send + Clone,
    PaymentResponse: Operation<F, R>,
{
    Box::new(PaymentResponse)
}

#[instrument(skip_all)]
pub(crate) async fn get_payment_method_create_request(
    payment_method_data: Option<&api::PaymentMethodData>,
    payment_method: Option<storage_enums::PaymentMethod>,
    payment_method_type: Option<storage_enums::PaymentMethodType>,
    customer: &domain::Customer,
) -> RouterResult<api::PaymentMethodCreate> {
    match payment_method_data {
        Some(pm_data) => match payment_method {
            Some(payment_method) => match pm_data {
                api::PaymentMethodData::Card(card) => {
                    let card_detail = api::CardDetail {
                        card_number: card.card_number.clone(),
                        card_exp_month: card.card_exp_month.clone(),
                        card_exp_year: card.card_exp_year.clone(),
                        card_holder_name: Some(card.card_holder_name.clone()),
                        nick_name: card.nick_name.clone(),
                    };
                    let customer_id = customer.customer_id.clone();
                    let payment_method_request = api::PaymentMethodCreate {
                        payment_method,
                        payment_method_type,
                        payment_method_issuer: card.card_issuer.clone(),
                        payment_method_issuer_code: None,
                        card: Some(card_detail),
                        metadata: None,
                        customer_id: Some(customer_id),
                        card_network: card
                            .card_network
                            .as_ref()
                            .map(|card_network| card_network.to_string()),
                    };
                    Ok(payment_method_request)
                }
                _ => {
                    let payment_method_request = api::PaymentMethodCreate {
                        payment_method,
                        payment_method_type,
                        payment_method_issuer: None,
                        payment_method_issuer_code: None,
                        card: None,
                        metadata: None,
                        customer_id: Some(customer.customer_id.to_owned()),
                        card_network: None,
                    };
                    Ok(payment_method_request)
                }
            },
            None => Err(report!(errors::ApiErrorResponse::MissingRequiredField {
                field_name: "payment_method_type"
            })
            .attach_printable("PaymentMethodType Required")),
        },
        None => Err(report!(errors::ApiErrorResponse::MissingRequiredField {
            field_name: "payment_method_data"
        })
        .attach_printable("PaymentMethodData required Or Card is already saved")),
    }
}

pub async fn get_customer_from_details<F: Clone>(
    db: &dyn StorageInterface,
    customer_id: Option<String>,
    merchant_id: &str,
    payment_data: &mut PaymentData<F>,
    merchant_key_store: &domain::MerchantKeyStore,
) -> CustomResult<Option<domain::Customer>, errors::StorageError> {
    match customer_id {
        None => Ok(None),
        Some(c_id) => {
            let customer = db
                .find_customer_optional_by_customer_id_merchant_id(
                    &c_id,
                    merchant_id,
                    merchant_key_store,
                )
                .await?;
            payment_data.email = payment_data.email.clone().or_else(|| {
                customer.as_ref().and_then(|inner| {
                    inner
                        .email
                        .clone()
                        .map(|encrypted_value| encrypted_value.into())
                })
            });
            Ok(customer)
        }
    }
}

// Checks if the inner values of two options are not equal and throws appropriate error
fn validate_options_for_inequality<T: PartialEq>(
    first_option: Option<&T>,
    second_option: Option<&T>,
    field_name: &str,
) -> Result<(), errors::ApiErrorResponse> {
    fp_utils::when(
        first_option
            .zip(second_option)
            .map(|(value1, value2)| value1 != value2)
            .unwrap_or(false),
        || {
            Err(errors::ApiErrorResponse::PreconditionFailed {
                message: format!("The field name `{field_name}` sent in both places is ambiguous"),
            })
        },
    )
}

// Checks if the customer details are passed in both places
// If so, raise an error
pub fn validate_customer_details_in_request(
    request: &api_models::payments::PaymentsRequest,
) -> Result<(), errors::ApiErrorResponse> {
    if let Some(customer_details) = request.customer.as_ref() {
        validate_options_for_inequality(
            request.customer_id.as_ref(),
            Some(&customer_details.id),
            "customer_id",
        )?;

        validate_options_for_inequality(
            request.email.as_ref(),
            customer_details.email.as_ref(),
            "email",
        )?;

        validate_options_for_inequality(
            request.name.as_ref(),
            customer_details.name.as_ref(),
            "name",
        )?;

        validate_options_for_inequality(
            request.phone.as_ref(),
            customer_details.phone.as_ref(),
            "phone",
        )?;

        validate_options_for_inequality(
            request.phone_country_code.as_ref(),
            customer_details.phone_country_code.as_ref(),
            "phone_country_code",
        )?;
    }

    Ok(())
}

/// Get the customer details from customer field if present
/// or from the individual fields in `PaymentsRequest`
pub fn get_customer_details_from_request(
    request: &api_models::payments::PaymentsRequest,
) -> CustomerDetails {
    let customer_id = request
        .customer
        .as_ref()
        .map(|customer_details| customer_details.id.clone())
        .or(request.customer_id.clone());

    let customer_name = request
        .customer
        .as_ref()
        .and_then(|customer_details| customer_details.name.clone())
        .or(request.name.clone());

    let customer_email = request
        .customer
        .as_ref()
        .and_then(|customer_details| customer_details.email.clone())
        .or(request.email.clone());

    let customer_phone = request
        .customer
        .as_ref()
        .and_then(|customer_details| customer_details.phone.clone())
        .or(request.phone.clone());

    let customer_phone_code = request
        .customer
        .as_ref()
        .and_then(|customer_details| customer_details.phone_country_code.clone())
        .or(request.phone_country_code.clone());

    CustomerDetails {
        customer_id,
        name: customer_name,
        email: customer_email,
        phone: customer_phone,
        phone_country_code: customer_phone_code,
    }
}

pub async fn get_connector_default(
    _state: &AppState,
    request_connector: Option<serde_json::Value>,
) -> CustomResult<api::ConnectorChoice, errors::ApiErrorResponse> {
    Ok(request_connector.map_or(
        api::ConnectorChoice::Decide,
        api::ConnectorChoice::StraightThrough,
    ))
}

#[instrument(skip_all)]
pub async fn create_customer_if_not_exist<'a, F: Clone, R>(
    operation: BoxedOperation<'a, F, R>,
    db: &dyn StorageInterface,
    payment_data: &mut PaymentData<F>,
    req: Option<CustomerDetails>,
    merchant_id: &str,
    key_store: &domain::MerchantKeyStore,
) -> CustomResult<(BoxedOperation<'a, F, R>, Option<domain::Customer>), errors::StorageError> {
    let request_customer_details = req
        .get_required_value("customer")
        .change_context(errors::StorageError::ValueNotFound("customer".to_owned()))?;

    let customer_id = request_customer_details
        .customer_id
        .or(payment_data.payment_intent.customer_id.clone());

    let optional_customer = match customer_id {
        Some(customer_id) => {
            let customer_data = db
                .find_customer_optional_by_customer_id_merchant_id(
                    &customer_id,
                    merchant_id,
                    key_store,
                )
                .await?;

            Some(match customer_data {
                Some(c) => {
                    // Update the customer data if new data is passed in the request
                    if request_customer_details.email.is_some()
                        | request_customer_details.name.is_some()
                        | request_customer_details.phone.is_some()
                        | request_customer_details.phone_country_code.is_some()
                    {
                        let key = key_store.key.get_inner().peek();
                        let customer_update = async {
                            Ok(Update {
                                name: request_customer_details
                                    .name
                                    .async_lift(|inner| types::encrypt_optional(inner, key))
                                    .await?,
                                email: request_customer_details
                                    .email
                                    .clone()
                                    .async_lift(|inner| {
                                        types::encrypt_optional(
                                            inner.map(|inner| inner.expose()),
                                            key,
                                        )
                                    })
                                    .await?,
                                phone: request_customer_details
                                    .phone
                                    .clone()
                                    .async_lift(|inner| types::encrypt_optional(inner, key))
                                    .await?,
                                phone_country_code: request_customer_details.phone_country_code,
                                description: None,
                                connector_customer: None,
                                metadata: None,
                            })
                        }
                        .await
                        .change_context(errors::StorageError::SerializationFailed)
                        .attach_printable("Failed while encrypting Customer while Update")?;

                        db.update_customer_by_customer_id_merchant_id(
                            customer_id,
                            merchant_id.to_string(),
                            customer_update,
                            key_store,
                        )
                        .await
                    } else {
                        Ok(c)
                    }
                }
                None => {
                    let new_customer = async {
                        let key = key_store.key.get_inner().peek();
                        Ok(domain::Customer {
                            customer_id: customer_id.to_string(),
                            merchant_id: merchant_id.to_string(),
                            name: request_customer_details
                                .name
                                .async_lift(|inner| types::encrypt_optional(inner, key))
                                .await?,
                            email: request_customer_details
                                .email
                                .clone()
                                .async_lift(|inner| {
                                    types::encrypt_optional(inner.map(|inner| inner.expose()), key)
                                })
                                .await?,
                            phone: request_customer_details
                                .phone
                                .clone()
                                .async_lift(|inner| types::encrypt_optional(inner, key))
                                .await?,
                            phone_country_code: request_customer_details.phone_country_code.clone(),
                            description: None,
                            created_at: common_utils::date_time::now(),
                            id: None,
                            metadata: None,
                            modified_at: common_utils::date_time::now(),
                            connector_customer: None,
                        })
                    }
                    .await
                    .change_context(errors::StorageError::SerializationFailed)
                    .attach_printable("Failed while encrypting Customer while insert")?;
                    metrics::CUSTOMER_CREATED.add(&metrics::CONTEXT, 1, &[]);
                    db.insert_customer(new_customer, key_store).await
                }
            })
        }
        None => match &payment_data.payment_intent.customer_id {
            None => None,
            Some(customer_id) => db
                .find_customer_optional_by_customer_id_merchant_id(
                    customer_id,
                    merchant_id,
                    key_store,
                )
                .await?
                .map(Ok),
        },
    };
    Ok((
        operation,
        match optional_customer {
            Some(customer) => {
                let customer = customer?;

                payment_data.payment_intent.customer_id = Some(customer.customer_id.clone());
                payment_data.email = payment_data.email.clone().or_else(|| {
                    customer
                        .email
                        .clone()
                        .map(|encrypted_value| encrypted_value.into())
                });

                Some(customer)
            }
            None => None,
        },
    ))
}

pub async fn make_pm_data<'a, F: Clone, R>(
    operation: BoxedOperation<'a, F, R>,
    state: &'a AppState,
    payment_data: &mut PaymentData<F>,
) -> RouterResult<(BoxedOperation<'a, F, R>, Option<api::PaymentMethodData>)> {
    let request = &payment_data.payment_method_data;
    let token = payment_data.token.clone();
    let hyperswitch_token = if let Some(token) = token {
        let redis_conn = state
            .store
            .get_redis_conn()
            .change_context(errors::ApiErrorResponse::InternalServerError)
            .attach_printable("Failed to get redis connection")?;

        let key = format!(
            "pm_token_{}_{}_hyperswitch",
            token,
            payment_data
                .payment_attempt
                .payment_method
                .to_owned()
                .get_required_value("payment_method")?,
        );

        let hyperswitch_token_option = redis_conn
            .get_key::<Option<String>>(&key)
            .await
            .change_context(errors::ApiErrorResponse::InternalServerError)
            .attach_printable("Failed to fetch the token from redis")?;

        hyperswitch_token_option.or(Some(token))
    } else {
        None
    };

    let card_cvc = payment_data.card_cvc.clone();

    // TODO: Handle case where payment method and token both are present in request properly.
    let payment_method = match (request, hyperswitch_token) {
        (_, Some(hyperswitch_token)) => {
            let (pm, supplementary_data) = vault::Vault::get_payment_method_data_from_locker(
                state,
                &hyperswitch_token,
            )
            .await
            .attach_printable(
                "Payment method for given token not found or there was a problem fetching it",
            )?;

            utils::when(
                supplementary_data
                    .customer_id
                    .ne(&payment_data.payment_intent.customer_id),
                || {
                    Err(errors::ApiErrorResponse::PreconditionFailed { message: "customer associated with payment method and customer passed in payment are not same".into() })
                },
            )?;

            Ok::<_, error_stack::Report<errors::ApiErrorResponse>>(match pm.clone() {
                Some(api::PaymentMethodData::Card(card)) => {
                    payment_data.payment_attempt.payment_method =
                        Some(storage_enums::PaymentMethod::Card);
                    if let Some(cvc) = card_cvc {
                        let mut updated_card = card;
                        updated_card.card_cvc = cvc;
                        let updated_pm = api::PaymentMethodData::Card(updated_card);
                        vault::Vault::store_payment_method_data_in_locker(
                            state,
                            Some(hyperswitch_token),
                            &updated_pm,
                            payment_data.payment_intent.customer_id.to_owned(),
                            enums::PaymentMethod::Card,
                        )
                        .await?;
                        Some(updated_pm)
                    } else {
                        pm
                    }
                }

                Some(api::PaymentMethodData::Wallet(_)) => {
                    payment_data.payment_attempt.payment_method =
                        Some(storage_enums::PaymentMethod::Wallet);
                    pm
                }

                Some(api::PaymentMethodData::BankTransfer(_)) => {
                    payment_data.payment_attempt.payment_method =
                        Some(storage_enums::PaymentMethod::BankTransfer);
                    pm
                }
                Some(api::PaymentMethodData::BankRedirect(_)) => {
                    payment_data.payment_attempt.payment_method =
                        Some(storage_enums::PaymentMethod::BankRedirect);
                    pm
                }
                Some(_) => Err(errors::ApiErrorResponse::InternalServerError)
                    .into_report()
                    .attach_printable(
                        "Payment method received from locker is unsupported by locker",
                    )?,

                None => None,
            })
        }
        (pm_opt @ Some(pm @ api::PaymentMethodData::Card(_)), _) => {
            let token = vault::Vault::store_payment_method_data_in_locker(
                state,
                None,
                pm,
                payment_data.payment_intent.customer_id.to_owned(),
                enums::PaymentMethod::Card,
            )
            .await?;
            payment_data.token = Some(token);
            Ok(pm_opt.to_owned())
        }
        (pm @ Some(api::PaymentMethodData::PayLater(_)), _) => Ok(pm.to_owned()),
        (pm @ Some(api::PaymentMethodData::Crypto(_)), _) => Ok(pm.to_owned()),
        (pm @ Some(api::PaymentMethodData::BankDebit(_)), _) => Ok(pm.to_owned()),
        (pm @ Some(api::PaymentMethodData::Upi(_)), _) => Ok(pm.to_owned()),
        (pm @ Some(api::PaymentMethodData::Voucher(_)), _) => Ok(pm.to_owned()),
        (pm @ Some(api::PaymentMethodData::Reward(_)), _) => Ok(pm.to_owned()),
        (pm @ Some(api::PaymentMethodData::GiftCard(_)), _) => Ok(pm.to_owned()),
        (pm_opt @ Some(pm @ api::PaymentMethodData::BankTransfer(_)), _) => {
            let token = vault::Vault::store_payment_method_data_in_locker(
                state,
                None,
                pm,
                payment_data.payment_intent.customer_id.to_owned(),
                enums::PaymentMethod::BankTransfer,
            )
            .await?;
            payment_data.token = Some(token);
            Ok(pm_opt.to_owned())
        }
        (pm_opt @ Some(pm @ api::PaymentMethodData::Wallet(_)), _) => {
            let token = vault::Vault::store_payment_method_data_in_locker(
                state,
                None,
                pm,
                payment_data.payment_intent.customer_id.to_owned(),
                enums::PaymentMethod::Wallet,
            )
            .await?;
            payment_data.token = Some(token);
            Ok(pm_opt.to_owned())
        }
        (pm_opt @ Some(pm @ api::PaymentMethodData::BankRedirect(_)), _) => {
            let token = vault::Vault::store_payment_method_data_in_locker(
                state,
                None,
                pm,
                payment_data.payment_intent.customer_id.to_owned(),
                enums::PaymentMethod::BankRedirect,
            )
            .await?;
            payment_data.token = Some(token);
            Ok(pm_opt.to_owned())
        }
        _ => Ok(None),
    }?;

    Ok((operation, payment_method))
}

#[instrument(skip_all)]
pub(crate) fn validate_capture_method(
    capture_method: storage_enums::CaptureMethod,
) -> RouterResult<()> {
    utils::when(
        capture_method == storage_enums::CaptureMethod::Automatic,
        || {
            Err(report!(errors::ApiErrorResponse::PaymentUnexpectedState {
                field_name: "capture_method".to_string(),
                current_flow: "captured".to_string(),
                current_value: capture_method.to_string(),
                states: "manual_single, manual_multiple, scheduled".to_string()
            }))
        },
    )
}

#[instrument(skip_all)]
pub(crate) fn validate_status(status: storage_enums::IntentStatus) -> RouterResult<()> {
    utils::when(
        status != storage_enums::IntentStatus::RequiresCapture,
        || {
            Err(report!(errors::ApiErrorResponse::PaymentUnexpectedState {
                field_name: "payment.status".to_string(),
                current_flow: "captured".to_string(),
                current_value: status.to_string(),
                states: "requires_capture".to_string()
            }))
        },
    )
}

#[instrument(skip_all)]
pub(crate) fn validate_amount_to_capture(
    amount: i64,
    amount_to_capture: Option<i64>,
) -> RouterResult<()> {
    utils::when(
        amount_to_capture.is_some() && (Some(amount) < amount_to_capture),
        || {
            Err(report!(errors::ApiErrorResponse::InvalidRequestData {
                message: "amount_to_capture is greater than amount".to_string()
            }))
        },
    )
}

#[instrument(skip_all)]
pub(crate) fn validate_payment_method_fields_present(
    req: &api::PaymentsRequest,
) -> RouterResult<()> {
    utils::when(
        req.payment_method.is_none() && req.payment_method_data.is_some(),
        || {
            Err(errors::ApiErrorResponse::MissingRequiredField {
                field_name: "payment_method",
            })
        },
    )?;

    utils::when(
        !matches!(
            req.payment_method,
            Some(api_enums::PaymentMethod::Card) | None
        ) && (req.payment_method_type.is_none()),
        || {
            Err(errors::ApiErrorResponse::MissingRequiredField {
                field_name: "payment_method_type",
            })
        },
    )?;

    utils::when(
        req.payment_method.is_some()
            && req.payment_method_data.is_none()
            && req.payment_token.is_none(),
        || {
            Err(errors::ApiErrorResponse::MissingRequiredField {
                field_name: "payment_method_data",
            })
        },
    )?;
    utils::when(
        req.payment_method.is_some() && req.payment_method_type.is_some(),
        || {
            req.payment_method
                .map_or(Ok(()), |req_payment_method| {
                    req.payment_method_type.map_or(Ok(()), |req_payment_method_type| {
                        if !validate_payment_method_type_against_payment_method(req_payment_method, req_payment_method_type) {
                            Err(errors::ApiErrorResponse::InvalidRequestData {
                                message: ("payment_method_type doesn't correspond to the specified payment_method"
                                    .to_string()),
                            })
                        } else {
                            Ok(())
                        }
                    })
                })
        },
    )?;

    let validate_payment_method_and_payment_method_data =
        |req_payment_method_data, req_payment_method: api_enums::PaymentMethod| {
            api_enums::PaymentMethod::foreign_try_from(req_payment_method_data).and_then(|payment_method|
                if req_payment_method != payment_method {
                    Err(errors::ApiErrorResponse::InvalidRequestData {
                        message: ("payment_method_data doesn't correspond to the specified payment_method"
                            .to_string()),
                    })
                } else {
                    Ok(())
                })
        };

    utils::when(
        req.payment_method.is_some() && req.payment_method_data.is_some(),
        || {
            req.payment_method_data
                .clone()
                .map_or(Ok(()), |req_payment_method_data| {
                    req.payment_method.map_or(Ok(()), |req_payment_method| {
                        validate_payment_method_and_payment_method_data(
                            req_payment_method_data,
                            req_payment_method,
                        )
                    })
                })
        },
    )?;

    Ok(())
}

pub fn validate_payment_method_type_against_payment_method(
    payment_method: api_enums::PaymentMethod,
    payment_method_type: api_enums::PaymentMethodType,
) -> bool {
    match payment_method {
        api_enums::PaymentMethod::Card => matches!(
            payment_method_type,
            api_enums::PaymentMethodType::Credit | api_enums::PaymentMethodType::Debit
        ),
        api_enums::PaymentMethod::PayLater => matches!(
            payment_method_type,
            api_enums::PaymentMethodType::Affirm
                | api_enums::PaymentMethodType::Alma
                | api_enums::PaymentMethodType::AfterpayClearpay
                | api_enums::PaymentMethodType::Klarna
                | api_enums::PaymentMethodType::PayBright
                | api_enums::PaymentMethodType::Atome
                | api_enums::PaymentMethodType::Walley
        ),
        api_enums::PaymentMethod::Wallet => matches!(
            payment_method_type,
            api_enums::PaymentMethodType::ApplePay
                | api_enums::PaymentMethodType::GooglePay
                | api_enums::PaymentMethodType::Paypal
                | api_enums::PaymentMethodType::AliPay
                | api_enums::PaymentMethodType::AliPayHk
                | api_enums::PaymentMethodType::Dana
                | api_enums::PaymentMethodType::MbWay
                | api_enums::PaymentMethodType::MobilePay
                | api_enums::PaymentMethodType::SamsungPay
                | api_enums::PaymentMethodType::Twint
                | api_enums::PaymentMethodType::Vipps
                | api_enums::PaymentMethodType::TouchNGo
                | api_enums::PaymentMethodType::Swish
                | api_enums::PaymentMethodType::WeChatPay
                | api_enums::PaymentMethodType::GoPay
                | api_enums::PaymentMethodType::Gcash
                | api_enums::PaymentMethodType::Momo
                | api_enums::PaymentMethodType::KakaoPay
        ),
        api_enums::PaymentMethod::BankRedirect => matches!(
            payment_method_type,
            api_enums::PaymentMethodType::Giropay
                | api_enums::PaymentMethodType::Ideal
                | api_enums::PaymentMethodType::Sofort
                | api_enums::PaymentMethodType::Eps
                | api_enums::PaymentMethodType::BancontactCard
                | api_enums::PaymentMethodType::Blik
                | api_enums::PaymentMethodType::OnlineBankingThailand
                | api_enums::PaymentMethodType::OnlineBankingCzechRepublic
                | api_enums::PaymentMethodType::OnlineBankingFinland
                | api_enums::PaymentMethodType::OnlineBankingFpx
                | api_enums::PaymentMethodType::OnlineBankingPoland
                | api_enums::PaymentMethodType::OnlineBankingSlovakia
                | api_enums::PaymentMethodType::Przelewy24
                | api_enums::PaymentMethodType::Trustly
                | api_enums::PaymentMethodType::Bizum
                | api_enums::PaymentMethodType::Interac
        ),
        api_enums::PaymentMethod::BankTransfer => matches!(
            payment_method_type,
            api_enums::PaymentMethodType::Ach
                | api_enums::PaymentMethodType::Sepa
                | api_enums::PaymentMethodType::Bacs
                | api_enums::PaymentMethodType::Multibanco
                | api_enums::PaymentMethodType::Pix
                | api_enums::PaymentMethodType::Pse
                | api_enums::PaymentMethodType::PermataBankTransfer
                | api_enums::PaymentMethodType::BcaBankTransfer
                | api_enums::PaymentMethodType::BniVa
                | api_enums::PaymentMethodType::BriVa
                | api_enums::PaymentMethodType::CimbVa
                | api_enums::PaymentMethodType::DanamonVa
                | api_enums::PaymentMethodType::MandiriVa
        ),
        api_enums::PaymentMethod::BankDebit => matches!(
            payment_method_type,
            api_enums::PaymentMethodType::Ach
                | api_enums::PaymentMethodType::Sepa
                | api_enums::PaymentMethodType::Bacs
                | api_enums::PaymentMethodType::Becs
        ),
        api_enums::PaymentMethod::Crypto => matches!(
            payment_method_type,
            api_enums::PaymentMethodType::CryptoCurrency
        ),
        api_enums::PaymentMethod::Reward => matches!(
            payment_method_type,
            api_enums::PaymentMethodType::Evoucher | api_enums::PaymentMethodType::ClassicReward
        ),
        api_enums::PaymentMethod::Upi => matches!(
            payment_method_type,
            api_enums::PaymentMethodType::UpiCollect
        ),
        api_enums::PaymentMethod::Voucher => matches!(
            payment_method_type,
            api_enums::PaymentMethodType::Boleto
                | api_enums::PaymentMethodType::Efecty
                | api_enums::PaymentMethodType::PagoEfectivo
                | api_enums::PaymentMethodType::RedCompra
                | api_enums::PaymentMethodType::RedPagos
                | api_enums::PaymentMethodType::Indomaret
                | api_enums::PaymentMethodType::Alfamart
        ),
<<<<<<< HEAD
        api_enums::PaymentMethod::GiftCard => {
            matches!(payment_method_type, api_enums::PaymentMethodType::Givex)
        }
=======
        api_enums::PaymentMethod::GiftCard => matches!(
            payment_method_type,
            api_enums::PaymentMethodType::PaySafeCard
        ),
>>>>>>> 0f091996
    }
}

pub fn check_force_psync_precondition(
    status: &storage_enums::AttemptStatus,
    connector_transaction_id: &Option<String>,
) -> bool {
    !matches!(
        status,
        storage_enums::AttemptStatus::Charged
            | storage_enums::AttemptStatus::AutoRefunded
            | storage_enums::AttemptStatus::Voided
            | storage_enums::AttemptStatus::CodInitiated
            | storage_enums::AttemptStatus::Authorized
            | storage_enums::AttemptStatus::Started
            | storage_enums::AttemptStatus::Failure
    ) && connector_transaction_id.is_some()
}

pub fn append_option<T, U, F, V>(func: F, option1: Option<T>, option2: Option<U>) -> Option<V>
where
    F: FnOnce(T, U) -> V,
{
    Some(func(option1?, option2?))
}

#[cfg(feature = "olap")]
pub(super) async fn filter_by_constraints(
    db: &dyn StorageInterface,
    constraints: &api::PaymentListConstraints,
    merchant_id: &str,
    storage_scheme: storage_enums::MerchantStorageScheme,
) -> CustomResult<Vec<storage::PaymentIntent>, errors::StorageError> {
    let result = db
        .filter_payment_intent_by_constraints(merchant_id, constraints, storage_scheme)
        .await?;
    Ok(result)
}

#[cfg(feature = "olap")]
pub(super) fn validate_payment_list_request(
    req: &api::PaymentListConstraints,
) -> CustomResult<(), errors::ApiErrorResponse> {
    utils::when(req.limit > 100 || req.limit < 1, || {
        Err(errors::ApiErrorResponse::InvalidRequestData {
            message: "limit should be in between 1 and 100".to_string(),
        })
    })?;
    Ok(())
}

pub fn get_handle_response_url(
    payment_id: String,
    merchant_account: &domain::MerchantAccount,
    response: api::PaymentsResponse,
    connector: String,
) -> RouterResult<api::RedirectionResponse> {
    let payments_return_url = response.return_url.as_ref();

    let redirection_response = make_pg_redirect_response(payment_id, &response, connector);

    let return_url = make_merchant_url_with_response(
        merchant_account,
        redirection_response,
        payments_return_url,
        response.client_secret.as_ref(),
        response.manual_retry_allowed,
    )
    .attach_printable("Failed to make merchant url with response")?;

    make_url_with_signature(&return_url, merchant_account)
}

pub fn make_merchant_url_with_response(
    merchant_account: &domain::MerchantAccount,
    redirection_response: api::PgRedirectResponse,
    request_return_url: Option<&String>,
    client_secret: Option<&masking::Secret<String>>,
    manual_retry_allowed: Option<bool>,
) -> RouterResult<String> {
    // take return url if provided in the request else use merchant return url
    let url = request_return_url
        .or(merchant_account.return_url.as_ref())
        .get_required_value("return_url")?;

    let status_check = redirection_response.status;

    let payment_client_secret = client_secret
        .ok_or(errors::ApiErrorResponse::InternalServerError)
        .into_report()
        .attach_printable("Expected client secret to be `Some`")?;

    let merchant_url_with_response = if merchant_account.redirect_to_merchant_with_http_post {
        url::Url::parse_with_params(
            url,
            &[
                ("status", status_check.to_string()),
                (
                    "payment_intent_client_secret",
                    payment_client_secret.peek().to_string(),
                ),
                (
                    "manual_retry_allowed",
                    manual_retry_allowed.unwrap_or(false).to_string(),
                ),
            ],
        )
        .into_report()
        .change_context(errors::ApiErrorResponse::InternalServerError)
        .attach_printable("Unable to parse the url with param")?
    } else {
        let amount = redirection_response.amount.get_required_value("amount")?;
        url::Url::parse_with_params(
            url,
            &[
                ("status", status_check.to_string()),
                (
                    "payment_intent_client_secret",
                    payment_client_secret.peek().to_string(),
                ),
                ("amount", amount.to_string()),
                (
                    "manual_retry_allowed",
                    manual_retry_allowed.unwrap_or(false).to_string(),
                ),
            ],
        )
        .into_report()
        .change_context(errors::ApiErrorResponse::InternalServerError)
        .attach_printable("Unable to parse the url with param")?
    };

    Ok(merchant_url_with_response.to_string())
}

pub async fn make_ephemeral_key(
    state: &AppState,
    customer_id: String,
    merchant_id: String,
) -> errors::RouterResponse<ephemeral_key::EphemeralKey> {
    let store = &state.store;
    let id = utils::generate_id(consts::ID_LENGTH, "eki");
    let secret = format!("epk_{}", &Uuid::new_v4().simple().to_string());
    let ek = ephemeral_key::EphemeralKeyNew {
        id,
        customer_id,
        merchant_id,
        secret,
    };
    let ek = store
        .create_ephemeral_key(ek, state.conf.eph_key.validity)
        .await
        .change_context(errors::ApiErrorResponse::InternalServerError)
        .attach_printable("Unable to create ephemeral key")?;
    Ok(services::ApplicationResponse::Json(ek))
}

pub async fn delete_ephemeral_key(
    store: &dyn StorageInterface,
    ek_id: String,
) -> errors::RouterResponse<ephemeral_key::EphemeralKey> {
    let ek = store
        .delete_ephemeral_key(&ek_id)
        .await
        .change_context(errors::ApiErrorResponse::InternalServerError)
        .attach_printable("Unable to delete ephemeral key")?;
    Ok(services::ApplicationResponse::Json(ek))
}

pub fn make_pg_redirect_response(
    payment_id: String,
    response: &api::PaymentsResponse,
    connector: String,
) -> api::PgRedirectResponse {
    api::PgRedirectResponse {
        payment_id,
        status: response.status,
        gateway_id: connector,
        customer_id: response.customer_id.to_owned(),
        amount: Some(response.amount),
    }
}

pub fn make_url_with_signature(
    redirect_url: &str,
    merchant_account: &domain::MerchantAccount,
) -> RouterResult<api::RedirectionResponse> {
    let mut url = url::Url::parse(redirect_url)
        .into_report()
        .change_context(errors::ApiErrorResponse::InternalServerError)
        .attach_printable("Unable to parse the url")?;

    let mut base_url = url.clone();
    base_url.query_pairs_mut().clear();

    let url = if merchant_account.enable_payment_response_hash {
        let key = merchant_account
            .payment_response_hash_key
            .as_ref()
            .get_required_value("payment_response_hash_key")?;
        let signature = hmac_sha512_sorted_query_params(
            &mut url.query_pairs().collect::<Vec<_>>(),
            key.as_str(),
        )?;

        url.query_pairs_mut()
            .append_pair("signature", &signature)
            .append_pair("signature_algorithm", "HMAC-SHA512");
        url.to_owned()
    } else {
        url.to_owned()
    };

    let parameters = url
        .query_pairs()
        .collect::<Vec<_>>()
        .iter()
        .map(|(key, value)| (key.clone().into_owned(), value.clone().into_owned()))
        .collect::<Vec<_>>();

    Ok(api::RedirectionResponse {
        return_url: base_url.to_string(),
        params: parameters,
        return_url_with_query_params: url.to_string(),
        http_method: if merchant_account.redirect_to_merchant_with_http_post {
            services::Method::Post.to_string()
        } else {
            services::Method::Get.to_string()
        },
        headers: Vec::new(),
    })
}

pub fn hmac_sha512_sorted_query_params(
    params: &mut [(Cow<'_, str>, Cow<'_, str>)],
    key: &str,
) -> RouterResult<String> {
    params.sort();
    let final_string = params
        .iter()
        .map(|(key, value)| format!("{key}={value}"))
        .collect::<Vec<_>>()
        .join("&");

    let signature = crypto::HmacSha512::sign_message(
        &crypto::HmacSha512,
        key.as_bytes(),
        final_string.as_bytes(),
    )
    .change_context(errors::ApiErrorResponse::InternalServerError)
    .attach_printable("Failed to sign the message")?;

    Ok(hex::encode(signature))
}

pub fn check_if_operation_confirm<Op: std::fmt::Debug>(operations: Op) -> bool {
    format!("{operations:?}") == "PaymentConfirm"
}

#[allow(clippy::too_many_arguments)]
pub fn generate_mandate(
    merchant_id: String,
    connector: String,
    setup_mandate_details: Option<api::MandateData>,
    customer: &Option<domain::Customer>,
    payment_method_id: String,
    connector_mandate_id: Option<pii::SecretSerdeValue>,
    network_txn_id: Option<String>,
    payment_method_data_option: Option<api_models::payments::PaymentMethodData>,
) -> CustomResult<Option<storage::MandateNew>, errors::ApiErrorResponse> {
    match (setup_mandate_details, customer) {
        (Some(data), Some(cus)) => {
            let mandate_id = utils::generate_id(consts::ID_LENGTH, "man");

            // The construction of the mandate new must be visible
            let mut new_mandate = storage::MandateNew::default();

            let customer_acceptance = data
                .customer_acceptance
                .get_required_value("customer_acceptance")?;
            new_mandate
                .set_mandate_id(mandate_id)
                .set_customer_id(cus.customer_id.clone())
                .set_merchant_id(merchant_id)
                .set_payment_method_id(payment_method_id)
                .set_connector(connector)
                .set_mandate_status(storage_enums::MandateStatus::Active)
                .set_connector_mandate_ids(connector_mandate_id)
                .set_network_transaction_id(network_txn_id)
                .set_customer_ip_address(
                    customer_acceptance
                        .get_ip_address()
                        .map(masking::Secret::new),
                )
                .set_customer_user_agent(customer_acceptance.get_user_agent())
                .set_customer_accepted_at(Some(customer_acceptance.get_accepted_at()))
                .set_metadata(payment_method_data_option.map(|payment_method_data| {
                    pii::SecretSerdeValue::new(
                        serde_json::to_value(payment_method_data).unwrap_or_default(),
                    )
                }));

            Ok(Some(
                match data.mandate_type.get_required_value("mandate_type")? {
                    api::MandateType::SingleUse(data) => new_mandate
                        .set_mandate_amount(Some(data.amount))
                        .set_mandate_currency(Some(data.currency))
                        .set_mandate_type(storage_enums::MandateType::SingleUse)
                        .to_owned(),

                    api::MandateType::MultiUse(op_data) => match op_data {
                        Some(data) => new_mandate
                            .set_mandate_amount(Some(data.amount))
                            .set_mandate_currency(Some(data.currency))
                            .set_start_date(data.start_date)
                            .set_end_date(data.end_date),
                        // .set_metadata(data.metadata),
                        // we are storing PaymentMethodData in metadata of mandate
                        None => &mut new_mandate,
                    }
                    .set_mandate_type(storage_enums::MandateType::MultiUse)
                    .to_owned(),
                },
            ))
        }
        (_, _) => Ok(None),
    }
}

// A function to manually authenticate the client secret with intent fulfillment time
pub(crate) fn authenticate_client_secret(
    request_client_secret: Option<&String>,
    payment_intent: &payment_intent::PaymentIntent,
    merchant_intent_fulfillment_time: Option<i64>,
) -> Result<(), errors::ApiErrorResponse> {
    match (request_client_secret, &payment_intent.client_secret) {
        (Some(req_cs), Some(pi_cs)) => {
            if req_cs != pi_cs {
                Err(errors::ApiErrorResponse::ClientSecretInvalid)
            } else {
                //This is done to check whether the merchant_account's intent fulfillment time has expired or not
                let payment_intent_fulfillment_deadline =
                    payment_intent.created_at.saturating_add(Duration::seconds(
                        merchant_intent_fulfillment_time
                            .unwrap_or(consts::DEFAULT_FULFILLMENT_TIME),
                    ));
                let current_timestamp = common_utils::date_time::now();
                fp_utils::when(
                    current_timestamp > payment_intent_fulfillment_deadline,
                    || Err(errors::ApiErrorResponse::ClientSecretExpired),
                )
            }
        }
        // If there is no client in payment intent, then it has expired
        (Some(_), None) => Err(errors::ApiErrorResponse::ClientSecretExpired),
        _ => Ok(()),
    }
}

pub(crate) fn validate_payment_status_against_not_allowed_statuses(
    intent_status: &storage_enums::IntentStatus,
    not_allowed_statuses: &[storage_enums::IntentStatus],
    action: &'static str,
) -> Result<(), errors::ApiErrorResponse> {
    fp_utils::when(not_allowed_statuses.contains(intent_status), || {
        Err(errors::ApiErrorResponse::PreconditionFailed {
            message: format!(
                "You cannot {action} this payment because it has status {intent_status}",
            ),
        })
    })
}

pub(crate) fn validate_pm_or_token_given(
    payment_method: &Option<api_enums::PaymentMethod>,
    payment_method_data: &Option<api::PaymentMethodData>,
    payment_method_type: &Option<api_enums::PaymentMethodType>,
    mandate_type: &Option<api::MandateTransactionType>,
    token: &Option<String>,
) -> Result<(), errors::ApiErrorResponse> {
    utils::when(
        !matches!(
            payment_method_type,
            Some(api_enums::PaymentMethodType::Paypal)
        ) && !matches!(
            mandate_type,
            Some(api::MandateTransactionType::RecurringMandateTransaction)
        ) && token.is_none()
            && (payment_method_data.is_none() || payment_method.is_none()),
        || {
            Err(errors::ApiErrorResponse::InvalidRequestData {
                message: "A payment token or payment method data is required".to_string(),
            })
        },
    )
}

// A function to perform database lookup and then verify the client secret
pub async fn verify_payment_intent_time_and_client_secret(
    db: &dyn StorageInterface,
    merchant_account: &domain::MerchantAccount,
    client_secret: Option<String>,
) -> error_stack::Result<Option<storage::PaymentIntent>, errors::ApiErrorResponse> {
    client_secret
        .async_map(|cs| async move {
            let payment_id = get_payment_id_from_client_secret(&cs)?;

            let payment_intent = db
                .find_payment_intent_by_payment_id_merchant_id(
                    &payment_id,
                    &merchant_account.merchant_id,
                    merchant_account.storage_scheme,
                )
                .await
                .change_context(errors::ApiErrorResponse::PaymentNotFound)?;

            authenticate_client_secret(
                Some(&cs),
                &payment_intent,
                merchant_account.intent_fulfillment_time,
            )?;
            Ok(payment_intent)
        })
        .await
        .transpose()
}

fn connector_needs_business_sub_label(connector_name: &str) -> bool {
    let connectors_list = [api_models::enums::Connector::Cybersource];
    connectors_list
        .map(|connector| connector.to_string())
        .contains(&connector_name.to_string())
}

/// Create the connector label
/// {connector_name}_{country}_{business_label}
pub fn get_connector_label(
    business_country: api_models::enums::CountryAlpha2,
    business_label: &str,
    business_sub_label: Option<&String>,
    connector_name: &str,
) -> String {
    let mut connector_label = format!("{connector_name}_{business_country}_{business_label}");

    // Business sub label is currently being used only for cybersource
    // To ensure backwards compatibality, cybersource mca's created before this change
    // will have the business_sub_label value as default.
    //
    // Even when creating the connector account, if no sub label is provided, default will be used
    if connector_needs_business_sub_label(connector_name) {
        if let Some(sub_label) = business_sub_label {
            connector_label.push_str(&format!("_{sub_label}"));
        } else {
            connector_label.push_str("_default"); // For backwards compatibality
        }
    }

    connector_label
}

/// Check whether the business details are configured in the merchant account
pub fn validate_business_details(
    business_country: api_enums::CountryAlpha2,
    business_label: &String,
    merchant_account: &domain::MerchantAccount,
) -> RouterResult<()> {
    let primary_business_details = merchant_account
        .primary_business_details
        .clone()
        .parse_value::<Vec<api_models::admin::PrimaryBusinessDetails>>("PrimaryBusinessDetails")
        .change_context(errors::ApiErrorResponse::InternalServerError)
        .attach_printable("failed to parse primary business details")?;

    primary_business_details
        .iter()
        .find(|business_details| {
            &business_details.business == business_label
                && business_details.country == business_country
        })
        .ok_or(errors::ApiErrorResponse::PreconditionFailed {
            message: "business_details are not configured in the merchant account".to_string(),
        })?;

    Ok(())
}

/// Do lazy parsing of primary business details
/// If both country and label are passed, no need to parse business details from merchant_account
/// If any one is missing, get it from merchant_account
/// If there is more than one label or country configured in merchant account, then
/// passing business details for payment is mandatory to avoid ambiguity
pub fn get_business_details(
    business_country: Option<api_enums::CountryAlpha2>,
    business_label: Option<&String>,
    merchant_account: &domain::MerchantAccount,
) -> RouterResult<(api_enums::CountryAlpha2, String)> {
    let primary_business_details = merchant_account
        .primary_business_details
        .clone()
        .parse_value::<Vec<api_models::admin::PrimaryBusinessDetails>>("PrimaryBusinessDetails")
        .change_context(errors::ApiErrorResponse::InternalServerError)
        .attach_printable("failed to parse primary business details")?;

    match business_country.zip(business_label) {
        Some((business_country, business_label)) => {
            Ok((business_country.to_owned(), business_label.to_owned()))
        }
        _ => match primary_business_details.first() {
            Some(business_details) if primary_business_details.len() == 1 => Ok((
                business_country.unwrap_or_else(|| business_details.country.to_owned()),
                business_label
                    .map(ToString::to_string)
                    .unwrap_or_else(|| business_details.business.to_owned()),
            )),
            _ => Err(report!(errors::ApiErrorResponse::MissingRequiredField {
                field_name: "business_country, business_label"
            })),
        },
    }
}

#[inline]
pub(crate) fn get_payment_id_from_client_secret(cs: &str) -> RouterResult<String> {
    let (payment_id, _) = cs
        .rsplit_once("_secret_")
        .ok_or(errors::ApiErrorResponse::ClientSecretInvalid)
        .into_report()?;
    Ok(payment_id.to_string())
}

#[cfg(test)]
mod tests {
    use super::*;

    #[test]
    fn test_authenticate_client_secret_fulfillment_time_not_expired() {
        let payment_intent = payment_intent::PaymentIntent {
            id: 21,
            payment_id: "23".to_string(),
            merchant_id: "22".to_string(),
            status: storage_enums::IntentStatus::RequiresCapture,
            amount: 200,
            currency: None,
            amount_captured: None,
            customer_id: None,
            description: None,
            return_url: None,
            metadata: None,
            connector_id: None,
            shipping_address_id: None,
            billing_address_id: None,
            statement_descriptor_name: None,
            statement_descriptor_suffix: None,
            created_at: common_utils::date_time::now(),
            modified_at: common_utils::date_time::now(),
            last_synced: None,
            setup_future_usage: None,
            off_session: None,
            client_secret: Some("1".to_string()),
            active_attempt_id: "nopes".to_string(),
            business_country: storage_enums::CountryAlpha2::AG,
            business_label: "no".to_string(),
            order_details: None,
            allowed_payment_method_types: None,
            connector_metadata: None,
            feature_metadata: None,
            attempt_count: 1,
        };
        let req_cs = Some("1".to_string());
        let merchant_fulfillment_time = Some(900);
        assert!(authenticate_client_secret(
            req_cs.as_ref(),
            &payment_intent,
            merchant_fulfillment_time
        )
        .is_ok()); // Check if the result is an Ok variant
    }

    #[test]
    fn test_authenticate_client_secret_fulfillment_time_expired() {
        let payment_intent = payment_intent::PaymentIntent {
            id: 21,
            payment_id: "23".to_string(),
            merchant_id: "22".to_string(),
            status: storage_enums::IntentStatus::RequiresCapture,
            amount: 200,
            currency: None,
            amount_captured: None,
            customer_id: None,
            description: None,
            return_url: None,
            metadata: None,
            connector_id: None,
            shipping_address_id: None,
            billing_address_id: None,
            statement_descriptor_name: None,
            statement_descriptor_suffix: None,
            created_at: common_utils::date_time::now().saturating_sub(Duration::seconds(20)),
            modified_at: common_utils::date_time::now(),
            last_synced: None,
            setup_future_usage: None,
            off_session: None,
            client_secret: Some("1".to_string()),
            active_attempt_id: "nopes".to_string(),
            business_country: storage_enums::CountryAlpha2::AG,
            business_label: "no".to_string(),
            order_details: None,
            allowed_payment_method_types: None,
            connector_metadata: None,
            feature_metadata: None,
            attempt_count: 1,
        };
        let req_cs = Some("1".to_string());
        let merchant_fulfillment_time = Some(10);
        assert!(authenticate_client_secret(
            req_cs.as_ref(),
            &payment_intent,
            merchant_fulfillment_time
        )
        .is_err())
    }

    #[test]
    fn test_authenticate_client_secret_expired() {
        let payment_intent = payment_intent::PaymentIntent {
            id: 21,
            payment_id: "23".to_string(),
            merchant_id: "22".to_string(),
            status: storage_enums::IntentStatus::RequiresCapture,
            amount: 200,
            currency: None,
            amount_captured: None,
            customer_id: None,
            description: None,
            return_url: None,
            metadata: None,
            connector_id: None,
            shipping_address_id: None,
            billing_address_id: None,
            statement_descriptor_name: None,
            statement_descriptor_suffix: None,
            created_at: common_utils::date_time::now().saturating_sub(Duration::seconds(20)),
            modified_at: common_utils::date_time::now(),
            last_synced: None,
            setup_future_usage: None,
            off_session: None,
            client_secret: None,
            active_attempt_id: "nopes".to_string(),
            business_country: storage_enums::CountryAlpha2::AG,
            business_label: "no".to_string(),
            order_details: None,
            allowed_payment_method_types: None,
            connector_metadata: None,
            feature_metadata: None,
            attempt_count: 1,
        };
        let req_cs = Some("1".to_string());
        let merchant_fulfillment_time = Some(10);
        assert!(authenticate_client_secret(
            req_cs.as_ref(),
            &payment_intent,
            merchant_fulfillment_time
        )
        .is_err())
    }
}

// This function will be removed after moving this functionality to server_wrap and using cache instead of config
pub async fn insert_merchant_connector_creds_to_config(
    db: &dyn StorageInterface,
    merchant_id: &str,
    merchant_connector_details: admin::MerchantConnectorDetailsWrap,
) -> RouterResult<()> {
    if let Some(encoded_data) = merchant_connector_details.encoded_data {
        match db
            .insert_config(storage::ConfigNew {
                key: format!(
                    "mcd_{merchant_id}_{}",
                    merchant_connector_details.creds_identifier
                ),
                config: encoded_data.peek().to_owned(),
            })
            .await
        {
            Ok(_) => Ok(()),
            Err(err) => {
                if err.current_context().is_db_unique_violation() {
                    Ok(())
                } else {
                    Err(err
                        .change_context(errors::ApiErrorResponse::InternalServerError)
                        .attach_printable("Failed to insert connector_creds to config"))
                }
            }
        }
    } else {
        Ok(())
    }
}

#[derive(Clone)]
pub enum MerchantConnectorAccountType {
    DbVal(domain::MerchantConnectorAccount),
    CacheVal(api_models::admin::MerchantConnectorDetails),
}

impl MerchantConnectorAccountType {
    pub fn get_metadata(&self) -> Option<masking::Secret<serde_json::Value>> {
        match self {
            Self::DbVal(val) => val.metadata.to_owned(),
            Self::CacheVal(val) => val.metadata.to_owned(),
        }
    }
    pub fn get_connector_account_details(&self) -> serde_json::Value {
        match self {
            Self::DbVal(val) => val.connector_account_details.peek().to_owned(),
            Self::CacheVal(val) => val.connector_account_details.peek().to_owned(),
        }
    }

    pub fn is_disabled(&self) -> bool {
        match self {
            Self::DbVal(ref inner) => inner.disabled.unwrap_or(false),
            // Cached merchant connector account, only contains the account details,
            // the merchant connector account must only be cached if it's not disabled
            Self::CacheVal(_) => false,
        }
    }

    pub fn is_test_mode_on(&self) -> Option<bool> {
        match self {
            Self::DbVal(val) => val.test_mode,
            Self::CacheVal(_) => None,
        }
    }
}

pub async fn get_merchant_connector_account(
    state: &AppState,
    merchant_id: &str,
    connector_label: &str,
    creds_identifier: Option<String>,
    key_store: &domain::MerchantKeyStore,
) -> RouterResult<MerchantConnectorAccountType> {
    let db = &*state.store;
    match creds_identifier {
        Some(creds_identifier) => {
            let mca_config = db
                .find_config_by_key(format!("mcd_{merchant_id}_{creds_identifier}").as_str())
                .await
                .to_not_found_response(
                    errors::ApiErrorResponse::MerchantConnectorAccountNotFound {
                        id: connector_label.to_string(),
                    },
                )?;

            #[cfg(feature = "kms")]
            let private_key = state
                .kms_secrets
                .jwekey
                .peek()
                .tunnel_private_key
                .as_bytes();

            #[cfg(not(feature = "kms"))]
            let private_key = state.conf.jwekey.tunnel_private_key.as_bytes();

            let decrypted_mca = services::decrypt_jwe(mca_config.config.as_str(), services::KeyIdCheck::SkipKeyIdCheck, private_key, jwe::RSA_OAEP_256)
                                     .await
                                     .change_context(errors::ApiErrorResponse::InternalServerError)
                                     .attach_printable(
                                        "Failed to decrypt merchant_connector_details sent in request and then put in cache",
                                    )?;

            let res = String::into_bytes(decrypted_mca)
                        .parse_struct("MerchantConnectorDetails")
                        .change_context(errors::ApiErrorResponse::InternalServerError)
                        .attach_printable(
                            "Failed to parse merchant_connector_details sent in request and then put in cache",
                        )?;

            Ok(MerchantConnectorAccountType::CacheVal(res))
        }
        None => db
            .find_merchant_connector_account_by_merchant_id_connector_label(
                merchant_id,
                connector_label,
                key_store,
            )
            .await
            .map(MerchantConnectorAccountType::DbVal)
            .change_context(errors::ApiErrorResponse::MerchantConnectorAccountNotFound {
                id: connector_label.to_string(),
            }),
    }
}

/// This function replaces the request and response type of routerdata with the
/// request and response type passed
/// # Arguments
///
/// * `router_data` - original router data
/// * `request` - new request
/// * `response` - new response
pub fn router_data_type_conversion<F1, F2, Req1, Req2, Res1, Res2>(
    router_data: RouterData<F1, Req1, Res1>,
    request: Req2,
    response: Result<Res2, ErrorResponse>,
) -> RouterData<F2, Req2, Res2> {
    RouterData {
        flow: std::marker::PhantomData,
        request,
        response,
        merchant_id: router_data.merchant_id,
        address: router_data.address,
        amount_captured: router_data.amount_captured,
        auth_type: router_data.auth_type,
        connector: router_data.connector,
        connector_auth_type: router_data.connector_auth_type,
        connector_meta_data: router_data.connector_meta_data,
        description: router_data.description,
        payment_id: router_data.payment_id,
        payment_method: router_data.payment_method,
        payment_method_id: router_data.payment_method_id,
        return_url: router_data.return_url,
        status: router_data.status,
        attempt_id: router_data.attempt_id,
        access_token: router_data.access_token,
        session_token: router_data.session_token,
        reference_id: None,
        payment_method_token: router_data.payment_method_token,
        customer_id: router_data.customer_id,
        connector_customer: router_data.connector_customer,
        preprocessing_id: router_data.preprocessing_id,
        payment_method_balance: router_data.payment_method_balance,
        recurring_mandate_payment_data: router_data.recurring_mandate_payment_data,
        connector_request_reference_id: router_data.connector_request_reference_id,
        #[cfg(feature = "payouts")]
        payout_method_data: None,
        #[cfg(feature = "payouts")]
        quote_id: None,
        test_mode: router_data.test_mode,
    }
}

pub fn get_attempt_type(
    payment_intent: &storage::PaymentIntent,
    payment_attempt: &storage::PaymentAttempt,
    request: &api::PaymentsRequest,
    action: &str,
) -> RouterResult<AttemptType> {
    match payment_intent.status {
        enums::IntentStatus::Failed => {
            if matches!(
                request.retry_action,
                Some(api_models::enums::RetryAction::ManualRetry)
            ) {
                match payment_attempt.status {
                    enums::AttemptStatus::Started
                    | enums::AttemptStatus::AuthenticationPending
                    | enums::AttemptStatus::AuthenticationSuccessful
                    | enums::AttemptStatus::Authorized
                    | enums::AttemptStatus::Charged
                    | enums::AttemptStatus::Authorizing
                    | enums::AttemptStatus::CodInitiated
                    | enums::AttemptStatus::VoidInitiated
                    | enums::AttemptStatus::CaptureInitiated
                    | enums::AttemptStatus::Unresolved
                    | enums::AttemptStatus::Pending
                    | enums::AttemptStatus::ConfirmationAwaited
                    | enums::AttemptStatus::PartialCharged
                    | enums::AttemptStatus::Voided
                    | enums::AttemptStatus::AutoRefunded
                    | enums::AttemptStatus::PaymentMethodAwaited
                    | enums::AttemptStatus::DeviceDataCollectionPending => {
                        Err(errors::ApiErrorResponse::InternalServerError)
                            .into_report()
                            .attach_printable("Payment Attempt unexpected state")
                    }

                    storage_enums::AttemptStatus::VoidFailed
                    | storage_enums::AttemptStatus::RouterDeclined
                    | storage_enums::AttemptStatus::CaptureFailed =>  Err(report!(errors::ApiErrorResponse::PreconditionFailed {
                        message:
                            format!("You cannot {action} this payment because it has status {}, and the previous attempt has the status {}", payment_intent.status, payment_attempt.status)
                        }
                    )),

                    storage_enums::AttemptStatus::AuthenticationFailed
                    | storage_enums::AttemptStatus::AuthorizationFailed
                    | storage_enums::AttemptStatus::Failure => Ok(AttemptType::New),
                }
            } else {
                Err(report!(errors::ApiErrorResponse::PreconditionFailed {
                        message:
                            format!("You cannot {action} this payment because it has status {}, you can pass `retry_action` as `manual_retry` in request to try this payment again", payment_intent.status)
                        }
                    ))
            }
        }
        enums::IntentStatus::Cancelled
        | enums::IntentStatus::RequiresCapture
        | enums::IntentStatus::Processing
        | enums::IntentStatus::Succeeded => {
            Err(report!(errors::ApiErrorResponse::PreconditionFailed {
                message: format!(
                    "You cannot {action} this payment because it has status {}",
                    payment_intent.status,
                ),
            }))
        }

        enums::IntentStatus::RequiresCustomerAction
        | enums::IntentStatus::RequiresMerchantAction
        | enums::IntentStatus::RequiresPaymentMethod
        | enums::IntentStatus::RequiresConfirmation => Ok(AttemptType::SameOld),
    }
}

#[derive(Debug, Eq, PartialEq, Clone)]
pub enum AttemptType {
    New,
    SameOld,
}

impl AttemptType {
    // The function creates a new payment_attempt from the previous payment attempt but doesn't populate fields like payment_method, error_code etc.
    // Logic to override the fields with data provided in the request should be done after this if required.
    // In case if fields are not overridden by the request then they contain the same data that was in the previous attempt provided it is populated in this function.
    #[inline(always)]
    fn make_new_payment_attempt(
        payment_method_data: &Option<api_models::payments::PaymentMethodData>,
        old_payment_attempt: storage::PaymentAttempt,
        new_attempt_count: i16,
    ) -> storage::PaymentAttemptNew {
        let created_at @ modified_at @ last_synced = Some(common_utils::date_time::now());

        storage::PaymentAttemptNew {
            attempt_id: utils::get_payment_attempt_id(
                &old_payment_attempt.payment_id,
                new_attempt_count,
            ),
            payment_id: old_payment_attempt.payment_id,
            merchant_id: old_payment_attempt.merchant_id,

            // A new payment attempt is getting created so, used the same function which is used to populate status in PaymentCreate Flow.
            status: payment_attempt_status_fsm(payment_method_data, Some(true)),

            amount: old_payment_attempt.amount,
            currency: old_payment_attempt.currency,
            save_to_locker: old_payment_attempt.save_to_locker,

            connector: None,

            error_message: None,
            offer_amount: old_payment_attempt.offer_amount,
            surcharge_amount: old_payment_attempt.surcharge_amount,
            tax_amount: old_payment_attempt.tax_amount,
            payment_method_id: None,
            payment_method: None,
            capture_method: old_payment_attempt.capture_method,
            capture_on: old_payment_attempt.capture_on,
            confirm: old_payment_attempt.confirm,
            authentication_type: old_payment_attempt.authentication_type,
            created_at,
            modified_at,
            last_synced,
            cancellation_reason: None,
            amount_to_capture: old_payment_attempt.amount_to_capture,

            // Once the payment_attempt is authorised then mandate_id is created. If this payment attempt is authorised then mandate_id will be overridden.
            // Since mandate_id is a contract between merchant and customer to debit customers amount adding it to newly created attempt
            mandate_id: old_payment_attempt.mandate_id,

            // The payment could be done from a different browser or same browser, it would probably be overridden by request data.
            browser_info: None,

            error_code: None,
            payment_token: None,
            connector_metadata: None,
            payment_experience: None,
            payment_method_type: None,
            payment_method_data: None,

            // In case it is passed in create and not in confirm,
            business_sub_label: old_payment_attempt.business_sub_label,
            // If the algorithm is entered in Create call from server side, it needs to be populated here, however it could be overridden from the request.
            straight_through_algorithm: old_payment_attempt.straight_through_algorithm,
            mandate_details: old_payment_attempt.mandate_details,
            preprocessing_step_id: None,
            error_reason: None,
            connector_response_reference_id: None,
        }
    }

    pub async fn modify_payment_intent_and_payment_attempt(
        &self,
        request: &api::PaymentsRequest,
        fetched_payment_intent: storage::PaymentIntent,
        fetched_payment_attempt: storage::PaymentAttempt,
        db: &dyn StorageInterface,
        storage_scheme: storage::enums::MerchantStorageScheme,
    ) -> RouterResult<(storage::PaymentIntent, storage::PaymentAttempt)> {
        match self {
            Self::SameOld => Ok((fetched_payment_intent, fetched_payment_attempt)),
            Self::New => {
                let new_attempt_count = fetched_payment_intent.attempt_count + 1;
                let new_payment_attempt = db
                    .insert_payment_attempt(
                        Self::make_new_payment_attempt(
                            &request.payment_method_data,
                            fetched_payment_attempt,
                            new_attempt_count,
                        ),
                        storage_scheme,
                    )
                    .await
                    .to_duplicate_response(errors::ApiErrorResponse::DuplicatePayment {
                        payment_id: fetched_payment_intent.payment_id.to_owned(),
                    })?;

                let updated_payment_intent = db
                    .update_payment_intent(
                        fetched_payment_intent,
                        storage::PaymentIntentUpdate::StatusAndAttemptUpdate {
                            status: payment_intent_status_fsm(
                                &request.payment_method_data,
                                Some(true),
                            ),
                            active_attempt_id: new_payment_attempt.attempt_id.to_owned(),
                            attempt_count: new_attempt_count,
                        },
                        storage_scheme,
                    )
                    .await
                    .to_not_found_response(errors::ApiErrorResponse::PaymentNotFound)?;

                Ok((updated_payment_intent, new_payment_attempt))
            }
        }
    }

    pub async fn get_connector_response(
        &self,
        payment_attempt: &storage::PaymentAttempt,
        db: &dyn StorageInterface,
        storage_scheme: storage::enums::MerchantStorageScheme,
    ) -> RouterResult<storage::ConnectorResponse> {
        match self {
            Self::New => db
                .insert_connector_response(
                    payments::PaymentCreate::make_connector_response(payment_attempt),
                    storage_scheme,
                )
                .await
                .to_duplicate_response(errors::ApiErrorResponse::DuplicatePayment {
                    payment_id: payment_attempt.payment_id.clone(),
                }),
            Self::SameOld => db
                .find_connector_response_by_payment_id_merchant_id_attempt_id(
                    &payment_attempt.payment_id,
                    &payment_attempt.merchant_id,
                    &payment_attempt.attempt_id,
                    storage_scheme,
                )
                .await
                .to_not_found_response(errors::ApiErrorResponse::PaymentNotFound),
        }
    }
}

#[inline(always)]
pub fn is_manual_retry_allowed(
    intent_status: &storage_enums::IntentStatus,
    attempt_status: &storage_enums::AttemptStatus,
    connector_request_reference_id_config: &ConnectorRequestReferenceIdConfig,
    merchant_id: &str,
) -> Option<bool> {
    let is_payment_status_eligible_for_retry = match intent_status {
        enums::IntentStatus::Failed => match attempt_status {
            enums::AttemptStatus::Started
            | enums::AttemptStatus::AuthenticationPending
            | enums::AttemptStatus::AuthenticationSuccessful
            | enums::AttemptStatus::Authorized
            | enums::AttemptStatus::Charged
            | enums::AttemptStatus::Authorizing
            | enums::AttemptStatus::CodInitiated
            | enums::AttemptStatus::VoidInitiated
            | enums::AttemptStatus::CaptureInitiated
            | enums::AttemptStatus::Unresolved
            | enums::AttemptStatus::Pending
            | enums::AttemptStatus::ConfirmationAwaited
            | enums::AttemptStatus::PartialCharged
            | enums::AttemptStatus::Voided
            | enums::AttemptStatus::AutoRefunded
            | enums::AttemptStatus::PaymentMethodAwaited
            | enums::AttemptStatus::DeviceDataCollectionPending => {
                logger::error!("Payment Attempt should not be in this state because Attempt to Intent status mapping doesn't allow it");
                None
            }

            storage_enums::AttemptStatus::VoidFailed
            | storage_enums::AttemptStatus::RouterDeclined
            | storage_enums::AttemptStatus::CaptureFailed => Some(false),

            storage_enums::AttemptStatus::AuthenticationFailed
            | storage_enums::AttemptStatus::AuthorizationFailed
            | storage_enums::AttemptStatus::Failure => Some(true),
        },
        enums::IntentStatus::Cancelled
        | enums::IntentStatus::RequiresCapture
        | enums::IntentStatus::Processing
        | enums::IntentStatus::Succeeded => Some(false),

        enums::IntentStatus::RequiresCustomerAction
        | enums::IntentStatus::RequiresMerchantAction
        | enums::IntentStatus::RequiresPaymentMethod
        | enums::IntentStatus::RequiresConfirmation => None,
    };
    let is_merchant_id_enabled_for_retries = !connector_request_reference_id_config
        .merchant_ids_send_payment_id_as_connector_request_id
        .contains(merchant_id);
    is_payment_status_eligible_for_retry
        .map(|payment_status_check| payment_status_check && is_merchant_id_enabled_for_retries)
}

#[cfg(test)]
mod test {
    #![allow(clippy::unwrap_used)]
    #[test]
    fn test_client_secret_parse() {
        let client_secret1 = "pay_3TgelAms4RQec8xSStjF_secret_fc34taHLw1ekPgNh92qr";
        let client_secret2 = "pay_3Tgel__Ams4RQ_secret_ec8xSStjF_secret_fc34taHLw1ekPgNh92qr";
        let client_secret3 =
            "pay_3Tgel__Ams4RQ_secret_ec8xSStjF_secret__secret_fc34taHLw1ekPgNh92qr";

        assert_eq!(
            "pay_3TgelAms4RQec8xSStjF",
            super::get_payment_id_from_client_secret(client_secret1).unwrap()
        );
        assert_eq!(
            "pay_3Tgel__Ams4RQ_secret_ec8xSStjF",
            super::get_payment_id_from_client_secret(client_secret2).unwrap()
        );
        assert_eq!(
            "pay_3Tgel__Ams4RQ_secret_ec8xSStjF_secret_",
            super::get_payment_id_from_client_secret(client_secret3).unwrap()
        );
    }
}

pub async fn get_additional_payment_data(
    pm_data: &api_models::payments::PaymentMethodData,
    db: &dyn StorageInterface,
) -> api_models::payments::AdditionalPaymentData {
    match pm_data {
        api_models::payments::PaymentMethodData::Card(card_data) => {
            let card_isin = Some(card_data.card_number.clone().get_card_isin());
            let last4 = Some(card_data.card_number.clone().get_last4());
            if card_data.card_issuer.is_some()
                && card_data.card_network.is_some()
                && card_data.card_type.is_some()
                && card_data.card_issuing_country.is_some()
                && card_data.bank_code.is_some()
            {
                api_models::payments::AdditionalPaymentData::Card(Box::new(
                    api_models::payments::AdditionalCardInfo {
                        card_issuer: card_data.card_issuer.to_owned(),
                        card_network: card_data.card_network.clone(),
                        card_type: card_data.card_type.to_owned(),
                        card_issuing_country: card_data.card_issuing_country.to_owned(),
                        bank_code: card_data.bank_code.to_owned(),
                        card_exp_month: Some(card_data.card_exp_month.clone()),
                        card_exp_year: Some(card_data.card_exp_year.clone()),
                        card_holder_name: Some(card_data.card_holder_name.clone()),
                        last4: last4.clone(),
                        card_isin: card_isin.clone(),
                    },
                ))
            } else {
                let card_info = card_isin
                    .clone()
                    .async_and_then(|card_isin| async move {
                        db.get_card_info(&card_isin)
                            .await
                            .map_err(|error| services::logger::warn!(card_info_error=?error))
                            .ok()
                    })
                    .await
                    .flatten()
                    .map(|card_info| {
                        api_models::payments::AdditionalPaymentData::Card(Box::new(
                            api_models::payments::AdditionalCardInfo {
                                card_issuer: card_info.card_issuer,
                                card_network: card_info.card_network.clone(),
                                bank_code: card_info.bank_code,
                                card_type: card_info.card_type,
                                card_issuing_country: card_info.card_issuing_country,
                                last4: last4.clone(),
                                card_isin: card_isin.clone(),
                                card_exp_month: Some(card_data.card_exp_month.clone()),
                                card_exp_year: Some(card_data.card_exp_year.clone()),
                                card_holder_name: Some(card_data.card_holder_name.clone()),
                            },
                        ))
                    });
                card_info.unwrap_or(api_models::payments::AdditionalPaymentData::Card(Box::new(
                    api_models::payments::AdditionalCardInfo {
                        card_issuer: None,
                        card_network: None,
                        bank_code: None,
                        card_type: None,
                        card_issuing_country: None,
                        last4,
                        card_isin,
                        card_exp_month: Some(card_data.card_exp_month.clone()),
                        card_exp_year: Some(card_data.card_exp_year.clone()),
                        card_holder_name: Some(card_data.card_holder_name.clone()),
                    },
                )))
            }
        }
        api_models::payments::PaymentMethodData::BankRedirect(bank_redirect_data) => {
            match bank_redirect_data {
                api_models::payments::BankRedirectData::Eps { bank_name, .. } => {
                    api_models::payments::AdditionalPaymentData::BankRedirect {
                        bank_name: bank_name.to_owned(),
                    }
                }
                api_models::payments::BankRedirectData::Ideal { bank_name, .. } => {
                    api_models::payments::AdditionalPaymentData::BankRedirect {
                        bank_name: bank_name.to_owned(),
                    }
                }
                _ => api_models::payments::AdditionalPaymentData::BankRedirect { bank_name: None },
            }
        }
        api_models::payments::PaymentMethodData::Wallet(_) => {
            api_models::payments::AdditionalPaymentData::Wallet {}
        }
        api_models::payments::PaymentMethodData::PayLater(_) => {
            api_models::payments::AdditionalPaymentData::PayLater {}
        }
        api_models::payments::PaymentMethodData::BankTransfer(_) => {
            api_models::payments::AdditionalPaymentData::BankTransfer {}
        }
        api_models::payments::PaymentMethodData::Crypto(_) => {
            api_models::payments::AdditionalPaymentData::Crypto {}
        }
        api_models::payments::PaymentMethodData::BankDebit(_) => {
            api_models::payments::AdditionalPaymentData::BankDebit {}
        }
        api_models::payments::PaymentMethodData::MandatePayment => {
            api_models::payments::AdditionalPaymentData::MandatePayment {}
        }
        api_models::payments::PaymentMethodData::Reward(_) => {
            api_models::payments::AdditionalPaymentData::Reward {}
        }
        api_models::payments::PaymentMethodData::Upi(_) => {
            api_models::payments::AdditionalPaymentData::Upi {}
        }
        api_models::payments::PaymentMethodData::Voucher(_) => {
            api_models::payments::AdditionalPaymentData::Voucher {}
        }
        api_models::payments::PaymentMethodData::GiftCard(_) => {
            api_models::payments::AdditionalPaymentData::GiftCard {}
        }
    }
}

pub fn validate_customer_access(
    payment_intent: &storage::PaymentIntent,
    auth_flow: services::AuthFlow,
    request: &api::PaymentsRequest,
) -> Result<(), errors::ApiErrorResponse> {
    if auth_flow == services::AuthFlow::Client && request.customer_id.is_some() {
        let is_same_customer = request.customer_id == payment_intent.customer_id;
        if !is_same_customer {
            Err(errors::ApiErrorResponse::GenericUnauthorized {
                message: "Unauthorised access to update customer".to_string(),
            })?;
        }
    }
    Ok(())
}<|MERGE_RESOLUTION|>--- conflicted
+++ resolved
@@ -1570,16 +1570,12 @@
                 | api_enums::PaymentMethodType::Indomaret
                 | api_enums::PaymentMethodType::Alfamart
         ),
-<<<<<<< HEAD
         api_enums::PaymentMethod::GiftCard => {
-            matches!(payment_method_type, api_enums::PaymentMethodType::Givex)
-        }
-=======
-        api_enums::PaymentMethod::GiftCard => matches!(
-            payment_method_type,
-            api_enums::PaymentMethodType::PaySafeCard
-        ),
->>>>>>> 0f091996
+            matches!(
+                payment_method_type,
+                api_enums::PaymentMethodType::Givex | api_enums::PaymentMethodType::PaySafeCard
+            )
+        }
     }
 }
 
