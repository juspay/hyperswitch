--- conflicted
+++ resolved
@@ -493,12 +493,7 @@
                                 #[cfg(feature = "v1")]
                             let connector_name = db
                                 .find_by_merchant_connector_account_merchant_id_merchant_connector_id(
-<<<<<<< HEAD
-                                    merchant_context.get_merchant_account().get_id(),
-=======
-                                    key_manager_state,
                                     platform.get_processor().get_account().get_id(),
->>>>>>> dd527179
                                     mca_id,
                                     platform.get_processor().get_key_store(),
                                 )
@@ -555,12 +550,7 @@
                             let payment_method_info = state
                                 .store
                                 .find_payment_method(
-<<<<<<< HEAD
-                                    merchant_context.get_merchant_key_store(),
-=======
-                                    &(state.into()),
                                     platform.get_processor().get_key_store(),
->>>>>>> dd527179
                                     payment_method_id,
                                     platform.get_processor().get_account().storage_scheme,
                                 )
@@ -623,12 +613,7 @@
                             let customer_saved_pm_option = match state
                                 .store
                                 .find_payment_method_by_customer_id_merchant_id_list(
-<<<<<<< HEAD
-                                    merchant_context.get_merchant_key_store(),
-=======
-                                    &(state.into()),
                                     platform.get_processor().get_key_store(),
->>>>>>> dd527179
                                     customer_id,
                                     platform.get_processor().get_account().get_id(),
                                     None,
@@ -683,12 +668,7 @@
                                 state
                                     .store
                                     .find_payment_method(
-<<<<<<< HEAD
-                                        merchant_context.get_merchant_key_store(),
-=======
-                                        &(state.into()),
                                         platform.get_processor().get_key_store(),
->>>>>>> dd527179
                                         &payment_method_id,
                                         platform.get_processor().get_account().storage_scheme,
                                     )
@@ -718,12 +698,7 @@
                     state
                         .store
                         .find_payment_method(
-<<<<<<< HEAD
-                            merchant_context.get_merchant_key_store(),
-=======
-                            &(state.into()),
                             platform.get_processor().get_key_store(),
->>>>>>> dd527179
                             &payment_method_id,
                             platform.get_processor().get_account().storage_scheme,
                         )
@@ -834,12 +809,7 @@
 
     let payment_method = db
         .find_payment_method(
-<<<<<<< HEAD
-            merchant_context.get_merchant_key_store(),
-=======
-            &(state.into()),
             platform.get_processor().get_key_store(),
->>>>>>> dd527179
             payment_method_id.as_str(),
             platform.get_processor().get_account().storage_scheme,
         )
@@ -5816,12 +5786,7 @@
         let merchant_connector_account_list = state
             .store
             .find_merchant_connector_account_by_merchant_id_and_disabled_list(
-<<<<<<< HEAD
-                merchant_context.get_merchant_account().get_id(),
-=======
-                &state.into(),
                 platform.get_processor().get_account().get_id(),
->>>>>>> dd527179
                 false,
                 platform.get_processor().get_key_store(),
             )
@@ -7855,12 +7820,7 @@
         let db = &*state.store;
         let all_connector_accounts = db
             .find_merchant_connector_account_by_merchant_id_and_disabled_list(
-<<<<<<< HEAD
-                merchant_context.get_merchant_account().get_id(),
-=======
-                &state.into(),
                 platform.get_processor().get_account().get_id(),
->>>>>>> dd527179
                 false,
                 platform.get_processor().get_key_store(),
             )
