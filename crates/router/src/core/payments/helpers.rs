--- conflicted
+++ resolved
@@ -371,12 +371,8 @@
         .locker_id
         .to_owned()
         .get_required_value("locker_id")?;
-<<<<<<< HEAD
     let payment_method_type = payment_method.payment_method_type.clone();
-    if let storage_models::enums::PaymentMethod::Card = payment_method.payment_method {
-=======
     if let diesel_models::enums::PaymentMethod::Card = payment_method.payment_method {
->>>>>>> 07120bf4
         let _ =
             cards::get_lookup_key_from_locker(state, &token, &payment_method, &locker_id).await?;
         if let Some(payment_method_from_request) = req.payment_method {
