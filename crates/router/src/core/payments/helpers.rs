use std::{borrow::Cow, collections::HashSet, net::IpAddr, ops::Deref, str::FromStr};

pub use ::payment_methods::helpers::{
    populate_bin_details_for_payment_method_create,
    validate_payment_method_type_against_payment_method,
};
#[cfg(feature = "v2")]
use api_models::ephemeral_key::ClientSecretResponse;
use api_models::{
    mandates::RecurringDetails,
    payments::{additional_info as payment_additional_types, RequestSurchargeDetails},
};
use base64::Engine;
#[cfg(feature = "v1")]
use common_enums::enums::{CallConnectorAction, ExecutionMode, GatewaySystem};
use common_enums::ConnectorType;
#[cfg(feature = "v2")]
use common_utils::id_type::GenerateId;
use common_utils::{
    crypto::Encryptable,
    ext_traits::{AsyncExt, ByteSliceExt, Encode, ValueExt},
    fp_utils, generate_id,
    id_type::{self},
    new_type::{MaskedIban, MaskedSortCode},
    pii, type_name,
    types::{
        keymanager::{Identifier, KeyManagerState, ToEncryptable},
        MinorUnit,
    },
};
use diesel_models::enums;
// TODO : Evaluate all the helper functions ()
use error_stack::{report, ResultExt};
#[cfg(feature = "v1")]
use external_services::grpc_client;
use futures::future::Either;
pub use hyperswitch_domain_models::customer;
#[cfg(feature = "v1")]
use hyperswitch_domain_models::payments::payment_intent::CustomerData;
use hyperswitch_domain_models::{
    mandates::MandateData,
    payment_method_data::{GetPaymentMethodType, PazeWalletData},
    payments::{
        self as domain_payments, payment_attempt::PaymentAttempt,
        payment_intent::PaymentIntentFetchConstraints, PaymentIntent,
    },
    router_data::KlarnaSdkResponse,
};
pub use hyperswitch_interfaces::{
    api::ConnectorSpecifications,
    configs::MerchantConnectorAccountType,
    integrity::{CheckIntegrity, FlowIntegrity, GetIntegrityObject},
};
use josekit::jwe;
use masking::{ExposeInterface, PeekInterface, SwitchStrategy};
use num_traits::{FromPrimitive, ToPrimitive};
use openssl::{
    derive::Deriver,
    pkey::PKey,
    symm::{decrypt_aead, Cipher},
};
use rand::Rng;
#[cfg(feature = "v2")]
use redis_interface::errors::RedisError;
use router_env::{instrument, logger, tracing};
use rust_decimal::Decimal;
use serde::{Deserialize, Serialize};
use uuid::Uuid;
use x509_parser::parse_x509_certificate;

use super::{
    operations::{BoxedOperation, Operation, PaymentResponse},
    CustomerDetails, PaymentData,
};
#[cfg(feature = "v1")]
use crate::core::{
    payments::{
        call_connector_service, customers,
        flows::{ConstructFlowSpecificData, Feature},
        operations::ValidateResult as OperationsValidateResult,
        should_add_task_to_process_tracker, OperationSessionGetters, OperationSessionSetters,
        TokenizationAction,
    },
    unified_connector_service::update_gateway_system_in_feature_metadata,
    utils as core_utils,
};
#[cfg(feature = "v1")]
use crate::routes;
use crate::{
    configs::settings::{ConnectorRequestReferenceIdConfig, TempLockerEnableConfig},
    connector,
    consts::{self, BASE64_ENGINE},
    core::{
        authentication,
        errors::{self, CustomResult, RouterResult, StorageErrorExt},
        mandate::helpers::MandateGenericData,
        payment_methods::{
            self,
            cards::{self},
            network_tokenization, vault,
        },
        payments,
        pm_auth::retrieve_payment_method_from_auth_service,
    },
    db::StorageInterface,
    routes::{metrics, payment_methods as payment_methods_handler, SessionState},
    services,
    types::{
        api::{self, admin, enums as api_enums, MandateValidationFieldsExt},
        domain::{self, types},
        storage::{self, enums as storage_enums, ephemeral_key, CardTokenData},
        transformers::{ForeignFrom, ForeignTryFrom},
        AdditionalMerchantData, AdditionalPaymentMethodConnectorResponse, ErrorResponse,
        MandateReference, MerchantAccountData, MerchantRecipientData, PaymentsResponseData,
        RecipientIdType, RecurringMandatePaymentData, RouterData,
    },
    utils::{
        self,
        crypto::{self, SignMessage},
        OptionExt, StringExt,
    },
};
#[cfg(feature = "v2")]
use crate::{core::admin as core_admin, headers, types::ConnectorAuthType};
#[cfg(feature = "v1")]
use crate::{
    core::{payment_methods::cards::create_encrypted_data, unified_connector_service},
    types::storage::CustomerUpdate::Update,
};

#[instrument(skip_all)]
#[allow(clippy::too_many_arguments)]
pub async fn create_or_update_address_for_payment_by_request(
    session_state: &SessionState,
    req_address: Option<&api::Address>,
    address_id: Option<&str>,
    merchant_id: &id_type::MerchantId,
    customer_id: Option<&id_type::CustomerId>,
    merchant_key_store: &domain::MerchantKeyStore,
    payment_id: &id_type::PaymentId,
    storage_scheme: storage_enums::MerchantStorageScheme,
) -> CustomResult<Option<domain::Address>, errors::ApiErrorResponse> {
    let key = merchant_key_store.key.get_inner().peek();
    let db = &session_state.store;
    let key_manager_state = &session_state.into();
    Ok(match address_id {
        Some(id) => match req_address {
            Some(address) => {
                let encrypted_data = types::crypto_operation(
                    &session_state.into(),
                    type_name!(domain::Address),
                    types::CryptoOperation::BatchEncrypt(
                        domain::FromRequestEncryptableAddress::to_encryptable(
                            domain::FromRequestEncryptableAddress {
                                line1: address.address.as_ref().and_then(|a| a.line1.clone()),
                                line2: address.address.as_ref().and_then(|a| a.line2.clone()),
                                line3: address.address.as_ref().and_then(|a| a.line3.clone()),
                                state: address.address.as_ref().and_then(|a| a.state.clone()),
                                first_name: address
                                    .address
                                    .as_ref()
                                    .and_then(|a| a.first_name.clone()),
                                last_name: address
                                    .address
                                    .as_ref()
                                    .and_then(|a| a.last_name.clone()),
                                zip: address.address.as_ref().and_then(|a| a.zip.clone()),
                                phone_number: address
                                    .phone
                                    .as_ref()
                                    .and_then(|phone| phone.number.clone()),
                                email: address
                                    .email
                                    .as_ref()
                                    .map(|a| a.clone().expose().switch_strategy()),
                                origin_zip: address
                                    .address
                                    .as_ref()
                                    .and_then(|a| a.origin_zip.clone()),
                            },
                        ),
                    ),
                    Identifier::Merchant(merchant_key_store.merchant_id.clone()),
                    key,
                )
                .await
                .and_then(|val| val.try_into_batchoperation())
                .change_context(errors::ApiErrorResponse::InternalServerError)
                .attach_printable("Failed while encrypting address")?;
                let encryptable_address =
                    domain::FromRequestEncryptableAddress::from_encryptable(encrypted_data)
                        .change_context(errors::ApiErrorResponse::InternalServerError)
                        .attach_printable("Failed while encrypting address")?;
                let address_update = storage::AddressUpdate::Update {
                    city: address
                        .address
                        .as_ref()
                        .and_then(|value| value.city.clone()),
                    country: address.address.as_ref().and_then(|value| value.country),
                    line1: encryptable_address.line1,
                    line2: encryptable_address.line2,
                    line3: encryptable_address.line3,
                    state: encryptable_address.state,
                    zip: encryptable_address.zip,
                    first_name: encryptable_address.first_name,
                    last_name: encryptable_address.last_name,
                    phone_number: encryptable_address.phone_number,
                    country_code: address
                        .phone
                        .as_ref()
                        .and_then(|value| value.country_code.clone()),
                    updated_by: storage_scheme.to_string(),
                    email: encryptable_address.email.map(|email| {
                        let encryptable: Encryptable<masking::Secret<String, pii::EmailStrategy>> =
                            Encryptable::new(
                                email.clone().into_inner().switch_strategy(),
                                email.into_encrypted(),
                            );
                        encryptable
                    }),
                    origin_zip: encryptable_address.origin_zip,
                };
                let address = db
                    .find_address_by_merchant_id_payment_id_address_id(
                        key_manager_state,
                        merchant_id,
                        payment_id,
                        id,
                        merchant_key_store,
                        storage_scheme,
                    )
                    .await
                    .change_context(errors::ApiErrorResponse::InternalServerError)
                    .attach_printable("Error while fetching address")?;
                Some(
                    db.update_address_for_payments(
                        key_manager_state,
                        address,
                        address_update,
                        payment_id.to_owned(),
                        merchant_key_store,
                        storage_scheme,
                    )
                    .await
                    .map(|payment_address| payment_address.address)
                    .to_not_found_response(errors::ApiErrorResponse::AddressNotFound)?,
                )
            }
            None => Some(
                db.find_address_by_merchant_id_payment_id_address_id(
                    key_manager_state,
                    merchant_id,
                    payment_id,
                    id,
                    merchant_key_store,
                    storage_scheme,
                )
                .await
                .map(|payment_address| payment_address.address),
            )
            .transpose()
            .to_not_found_response(errors::ApiErrorResponse::AddressNotFound)?,
        },
        None => match req_address {
            Some(address) => {
                let address =
                    get_domain_address(session_state, address, merchant_id, key, storage_scheme)
                        .await
                        .change_context(errors::ApiErrorResponse::InternalServerError)
                        .attach_printable("Failed while encrypting address while insert")?;

                let payment_address = domain::PaymentAddress {
                    address,
                    payment_id: payment_id.clone(),
                    customer_id: customer_id.cloned(),
                };

                Some(
                    db.insert_address_for_payments(
                        key_manager_state,
                        payment_id,
                        payment_address,
                        merchant_key_store,
                        storage_scheme,
                    )
                    .await
                    .map(|payment_address| payment_address.address)
                    .change_context(errors::ApiErrorResponse::InternalServerError)
                    .attach_printable("Failed while inserting new address")?,
                )
            }

            None => None,
        },
    })
}

#[instrument(skip_all)]
#[allow(clippy::too_many_arguments)]
pub async fn create_or_find_address_for_payment_by_request(
    state: &SessionState,
    req_address: Option<&api::Address>,
    address_id: Option<&str>,
    merchant_id: &id_type::MerchantId,
    customer_id: Option<&id_type::CustomerId>,
    merchant_key_store: &domain::MerchantKeyStore,
    payment_id: &id_type::PaymentId,
    storage_scheme: storage_enums::MerchantStorageScheme,
) -> CustomResult<Option<domain::Address>, errors::ApiErrorResponse> {
    let key = merchant_key_store.key.get_inner().peek();
    let db = &state.store;
    let key_manager_state = &state.into();
    Ok(match address_id {
        Some(id) => Some(
            db.find_address_by_merchant_id_payment_id_address_id(
                key_manager_state,
                merchant_id,
                payment_id,
                id,
                merchant_key_store,
                storage_scheme,
            )
            .await
            .map(|payment_address| payment_address.address),
        )
        .transpose()
        .to_not_found_response(errors::ApiErrorResponse::AddressNotFound)?,
        None => match req_address {
            Some(address) => {
                // generate a new address here
                let address = get_domain_address(state, address, merchant_id, key, storage_scheme)
                    .await
                    .change_context(errors::ApiErrorResponse::InternalServerError)
                    .attach_printable("Failed while encrypting address while insert")?;

                let payment_address = domain::PaymentAddress {
                    address,
                    payment_id: payment_id.clone(),
                    customer_id: customer_id.cloned(),
                };

                Some(
                    db.insert_address_for_payments(
                        key_manager_state,
                        payment_id,
                        payment_address,
                        merchant_key_store,
                        storage_scheme,
                    )
                    .await
                    .map(|payment_address| payment_address.address)
                    .change_context(errors::ApiErrorResponse::InternalServerError)
                    .attach_printable("Failed while inserting new address")?,
                )
            }
            None => None,
        },
    })
}

pub async fn get_domain_address(
    session_state: &SessionState,
    address: &api_models::payments::Address,
    merchant_id: &id_type::MerchantId,
    key: &[u8],
    storage_scheme: enums::MerchantStorageScheme,
) -> CustomResult<domain::Address, common_utils::errors::CryptoError> {
    async {
        let address_details = &address.address.as_ref();
        let encrypted_data = types::crypto_operation(
            &session_state.into(),
            type_name!(domain::Address),
            types::CryptoOperation::BatchEncrypt(
                domain::FromRequestEncryptableAddress::to_encryptable(
                    domain::FromRequestEncryptableAddress {
                        line1: address.address.as_ref().and_then(|a| a.line1.clone()),
                        line2: address.address.as_ref().and_then(|a| a.line2.clone()),
                        line3: address.address.as_ref().and_then(|a| a.line3.clone()),
                        state: address.address.as_ref().and_then(|a| a.state.clone()),
                        first_name: address.address.as_ref().and_then(|a| a.first_name.clone()),
                        last_name: address.address.as_ref().and_then(|a| a.last_name.clone()),
                        zip: address.address.as_ref().and_then(|a| a.zip.clone()),
                        phone_number: address
                            .phone
                            .as_ref()
                            .and_then(|phone| phone.number.clone()),
                        email: address
                            .email
                            .as_ref()
                            .map(|a| a.clone().expose().switch_strategy()),
                        origin_zip: address.address.as_ref().and_then(|a| a.origin_zip.clone()),
                    },
                ),
            ),
            Identifier::Merchant(merchant_id.to_owned()),
            key,
        )
        .await
        .and_then(|val| val.try_into_batchoperation())?;
        let encryptable_address =
            domain::FromRequestEncryptableAddress::from_encryptable(encrypted_data)
                .change_context(common_utils::errors::CryptoError::EncodingFailed)?;
        Ok(domain::Address {
            phone_number: encryptable_address.phone_number,
            country_code: address.phone.as_ref().and_then(|a| a.country_code.clone()),
            merchant_id: merchant_id.to_owned(),
            address_id: generate_id(consts::ID_LENGTH, "add"),
            city: address_details.and_then(|address_details| address_details.city.clone()),
            country: address_details.and_then(|address_details| address_details.country),
            line1: encryptable_address.line1,
            line2: encryptable_address.line2,
            line3: encryptable_address.line3,
            state: encryptable_address.state,
            created_at: common_utils::date_time::now(),
            first_name: encryptable_address.first_name,
            last_name: encryptable_address.last_name,
            modified_at: common_utils::date_time::now(),
            zip: encryptable_address.zip,
            updated_by: storage_scheme.to_string(),
            email: encryptable_address.email.map(|email| {
                let encryptable: Encryptable<masking::Secret<String, pii::EmailStrategy>> =
                    Encryptable::new(
                        email.clone().into_inner().switch_strategy(),
                        email.into_encrypted(),
                    );
                encryptable
            }),
            origin_zip: encryptable_address.origin_zip,
        })
    }
    .await
}

pub async fn get_address_by_id(
    state: &SessionState,
    address_id: Option<String>,
    merchant_key_store: &domain::MerchantKeyStore,
    payment_id: &id_type::PaymentId,
    merchant_id: &id_type::MerchantId,
    storage_scheme: storage_enums::MerchantStorageScheme,
) -> CustomResult<Option<domain::Address>, errors::ApiErrorResponse> {
    match address_id {
        None => Ok(None),
        Some(address_id) => {
            let db = &*state.store;
            Ok(db
                .find_address_by_merchant_id_payment_id_address_id(
                    &state.into(),
                    merchant_id,
                    payment_id,
                    &address_id,
                    merchant_key_store,
                    storage_scheme,
                )
                .await
                .map(|payment_address| payment_address.address)
                .ok())
        }
    }
}

#[cfg(feature = "v1")]
pub async fn get_token_pm_type_mandate_details(
    state: &SessionState,
    request: &api::PaymentsRequest,
    mandate_type: Option<api::MandateTransactionType>,
    merchant_context: &domain::MerchantContext,
    payment_method_id: Option<String>,
    payment_intent_customer_id: Option<&id_type::CustomerId>,
) -> RouterResult<MandateGenericData> {
    let mandate_data = request.mandate_data.clone().map(MandateData::foreign_from);
    let (
        payment_token,
        payment_method,
        payment_method_type,
        mandate_data,
        recurring_payment_data,
        mandate_connector_details,
        payment_method_info,
    ) = match mandate_type {
        Some(api::MandateTransactionType::NewMandateTransaction) => (
            request.payment_token.to_owned(),
            request.payment_method,
            request.payment_method_type,
            mandate_data.clone(),
            None,
            None,
            None,
        ),
        Some(api::MandateTransactionType::RecurringMandateTransaction) => {
            match &request.recurring_details {
                Some(recurring_details) => {
                    match recurring_details {
                        RecurringDetails::NetworkTransactionIdAndCardDetails(_) => {
                            (None, request.payment_method, None, None, None, None, None)
                        }
                        RecurringDetails::ProcessorPaymentToken(processor_payment_token) => {
                            if let Some(mca_id) = &processor_payment_token.merchant_connector_id {
                                let db = &*state.store;
                                let key_manager_state = &state.into();

                                #[cfg(feature = "v1")]
                            let connector_name = db
                                .find_by_merchant_connector_account_merchant_id_merchant_connector_id(
                                    key_manager_state,
                                    merchant_context.get_merchant_account().get_id(),
                                    mca_id,
                                    merchant_context.get_merchant_key_store(),
                                )
                                .await
                                .to_not_found_response(errors::ApiErrorResponse::MerchantConnectorAccountNotFound {
                                    id: mca_id.clone().get_string_repr().to_string(),
                                })?.connector_name;

                                #[cfg(feature = "v2")]
                            let connector_name = db
                                .find_merchant_connector_account_by_id(key_manager_state, mca_id, merchant_key_store)
                                .await
                                .to_not_found_response(errors::ApiErrorResponse::MerchantConnectorAccountNotFound {
                                    id: mca_id.clone().get_string_repr().to_string(),
                                })?.connector_name;
                                (
                                    None,
                                    request.payment_method,
                                    None,
                                    None,
                                    None,
                                    Some(payments::MandateConnectorDetails {
                                        connector: connector_name,
                                        merchant_connector_id: Some(mca_id.clone()),
                                    }),
                                    None,
                                )
                            } else {
                                (None, request.payment_method, None, None, None, None, None)
                            }
                        }
                        RecurringDetails::MandateId(mandate_id) => {
                            let mandate_generic_data = Box::pin(get_token_for_recurring_mandate(
                                state,
                                request,
                                merchant_context,
                                mandate_id.to_owned(),
                            ))
                            .await?;

                            (
                                mandate_generic_data.token,
                                mandate_generic_data.payment_method,
                                mandate_generic_data
                                    .payment_method_type
                                    .or(request.payment_method_type),
                                None,
                                mandate_generic_data.recurring_mandate_payment_data,
                                mandate_generic_data.mandate_connector,
                                mandate_generic_data.payment_method_info,
                            )
                        }
                        RecurringDetails::PaymentMethodId(payment_method_id) => {
                            let payment_method_info = state
                                .store
                                .find_payment_method(
                                    &(state.into()),
                                    merchant_context.get_merchant_key_store(),
                                    payment_method_id,
                                    merchant_context.get_merchant_account().storage_scheme,
                                )
                                .await
                                .to_not_found_response(
                                    errors::ApiErrorResponse::PaymentMethodNotFound,
                                )?;
                            let customer_id = request
                                .get_customer_id()
                                .get_required_value("customer_id")?;

                            verify_mandate_details_for_recurring_payments(
                                &payment_method_info.merchant_id,
                                merchant_context.get_merchant_account().get_id(),
                                &payment_method_info.customer_id,
                                customer_id,
                            )?;

                            (
                                None,
                                payment_method_info.get_payment_method_type(),
                                payment_method_info.get_payment_method_subtype(),
                                None,
                                None,
                                None,
                                Some(payment_method_info),
                            )
                        }
                    }
                }
                None => {
                    if let Some(mandate_id) = request.mandate_id.clone() {
                        let mandate_generic_data = Box::pin(get_token_for_recurring_mandate(
                            state,
                            request,
                            merchant_context,
                            mandate_id,
                        ))
                        .await?;
                        (
                            mandate_generic_data.token,
                            mandate_generic_data.payment_method,
                            mandate_generic_data
                                .payment_method_type
                                .or(request.payment_method_type),
                            None,
                            mandate_generic_data.recurring_mandate_payment_data,
                            mandate_generic_data.mandate_connector,
                            mandate_generic_data.payment_method_info,
                        )
                    } else if request
                        .payment_method_type
                        .map(|payment_method_type_value| {
                            payment_method_type_value
                                .should_check_for_customer_saved_payment_method_type()
                        })
                        .unwrap_or(false)
                    {
                        let payment_request_customer_id = request.get_customer_id();
                        if let Some(customer_id) =
                            payment_request_customer_id.or(payment_intent_customer_id)
                        {
                            let customer_saved_pm_option = match state
                                .store
                                .find_payment_method_by_customer_id_merchant_id_list(
                                    &(state.into()),
                                    merchant_context.get_merchant_key_store(),
                                    customer_id,
                                    merchant_context.get_merchant_account().get_id(),
                                    None,
                                )
                                .await
                            {
                                Ok(customer_payment_methods) => Ok(customer_payment_methods
                                    .iter()
                                    .find(|payment_method| {
                                        payment_method.get_payment_method_subtype()
                                            == request.payment_method_type
                                    })
                                    .cloned()),
                                Err(error) => {
                                    if error.current_context().is_db_not_found() {
                                        Ok(None)
                                    } else {
                                        Err(error)
                                            .change_context(
                                                errors::ApiErrorResponse::InternalServerError,
                                            )
                                            .attach_printable(
                                                "failed to find payment methods for a customer",
                                            )
                                    }
                                }
                            }?;

                            (
                                None,
                                request.payment_method,
                                request.payment_method_type,
                                None,
                                None,
                                None,
                                customer_saved_pm_option,
                            )
                        } else {
                            (
                                None,
                                request.payment_method,
                                request.payment_method_type,
                                None,
                                None,
                                None,
                                None,
                            )
                        }
                    } else {
                        let payment_method_info = payment_method_id
                            .async_map(|payment_method_id| async move {
                                state
                                    .store
                                    .find_payment_method(
                                        &(state.into()),
                                        merchant_context.get_merchant_key_store(),
                                        &payment_method_id,
                                        merchant_context.get_merchant_account().storage_scheme,
                                    )
                                    .await
                                    .to_not_found_response(
                                        errors::ApiErrorResponse::PaymentMethodNotFound,
                                    )
                            })
                            .await
                            .transpose()?;
                        (
                            request.payment_token.to_owned(),
                            request.payment_method,
                            request.payment_method_type,
                            None,
                            None,
                            None,
                            payment_method_info,
                        )
                    }
                }
            }
        }
        None => {
            let payment_method_info = payment_method_id
                .async_map(|payment_method_id| async move {
                    state
                        .store
                        .find_payment_method(
                            &(state.into()),
                            merchant_context.get_merchant_key_store(),
                            &payment_method_id,
                            merchant_context.get_merchant_account().storage_scheme,
                        )
                        .await
                        .to_not_found_response(errors::ApiErrorResponse::PaymentMethodNotFound)
                })
                .await
                .transpose()?;
            (
                request.payment_token.to_owned(),
                request.payment_method,
                request.payment_method_type,
                mandate_data,
                None,
                None,
                payment_method_info,
            )
        }
    };
    Ok(MandateGenericData {
        token: payment_token,
        payment_method,
        payment_method_type,
        mandate_data,
        recurring_mandate_payment_data: recurring_payment_data,
        mandate_connector: mandate_connector_details,
        payment_method_info,
    })
}

#[cfg(feature = "v1")]
pub async fn get_token_for_recurring_mandate(
    state: &SessionState,
    req: &api::PaymentsRequest,
    merchant_context: &domain::MerchantContext,
    mandate_id: String,
) -> RouterResult<MandateGenericData> {
    let db = &*state.store;

    let mandate = db
        .find_mandate_by_merchant_id_mandate_id(
            merchant_context.get_merchant_account().get_id(),
            mandate_id.as_str(),
            merchant_context.get_merchant_account().storage_scheme,
        )
        .await
        .to_not_found_response(errors::ApiErrorResponse::MandateNotFound)?;
    let key_manager_state: KeyManagerState = state.into();
    let original_payment_intent = mandate
        .original_payment_id
        .as_ref()
        .async_map(|payment_id| async {
            db.find_payment_intent_by_payment_id_merchant_id(
                &key_manager_state,
                payment_id,
                &mandate.merchant_id,
                merchant_context.get_merchant_key_store(),
                merchant_context.get_merchant_account().storage_scheme,
            )
            .await
            .to_not_found_response(errors::ApiErrorResponse::PaymentNotFound)
            .map_err(|err| logger::error!(mandate_original_payment_not_found=?err))
            .ok()
        })
        .await
        .flatten();

    let original_payment_attempt = original_payment_intent
        .as_ref()
        .async_map(|payment_intent| async {
            db.find_payment_attempt_by_payment_id_merchant_id_attempt_id(
                &payment_intent.payment_id,
                &mandate.merchant_id,
                payment_intent.active_attempt.get_id().as_str(),
                merchant_context.get_merchant_account().storage_scheme,
            )
            .await
            .to_not_found_response(errors::ApiErrorResponse::PaymentNotFound)
            .map_err(|err| logger::error!(mandate_original_payment_attempt_not_found=?err))
            .ok()
        })
        .await
        .flatten();

    let original_payment_authorized_amount = original_payment_attempt
        .clone()
        .map(|pa| pa.net_amount.get_total_amount().get_amount_as_i64());
    let original_payment_authorized_currency =
        original_payment_intent.clone().and_then(|pi| pi.currency);
    let customer = req.get_customer_id().get_required_value("customer_id")?;

    let payment_method_id = {
        if &mandate.customer_id != customer {
            Err(report!(errors::ApiErrorResponse::PreconditionFailed {
                message: "customer_id must match mandate customer_id".into()
            }))?
        }
        if mandate.mandate_status != storage_enums::MandateStatus::Active {
            Err(report!(errors::ApiErrorResponse::PreconditionFailed {
                message: "mandate is not active".into()
            }))?
        };
        mandate.payment_method_id.clone()
    };
    verify_mandate_details(
        req.amount.get_required_value("amount")?.into(),
        req.currency.get_required_value("currency")?,
        mandate.clone(),
    )?;

    let payment_method = db
        .find_payment_method(
            &(state.into()),
            merchant_context.get_merchant_key_store(),
            payment_method_id.as_str(),
            merchant_context.get_merchant_account().storage_scheme,
        )
        .await
        .to_not_found_response(errors::ApiErrorResponse::PaymentMethodNotFound)?;

    let token = Uuid::new_v4().to_string();
    let payment_method_type = payment_method.get_payment_method_subtype();
    let mandate_connector_details = payments::MandateConnectorDetails {
        connector: mandate.connector,
        merchant_connector_id: mandate.merchant_connector_id,
    };

    if let Some(enums::PaymentMethod::Card) = payment_method.get_payment_method_type() {
        if state.conf.locker.locker_enabled {
            let _ = cards::get_lookup_key_from_locker(
                state,
                &token,
                &payment_method,
                merchant_context.get_merchant_key_store(),
            )
            .await?;
        }

        if let Some(payment_method_from_request) = req.payment_method {
            let pm: storage_enums::PaymentMethod = payment_method_from_request;
            if payment_method
                .get_payment_method_type()
                .is_some_and(|payment_method| payment_method != pm)
            {
                Err(report!(errors::ApiErrorResponse::PreconditionFailed {
                    message:
                        "payment method in request does not match previously provided payment \
                            method information"
                            .into()
                }))?
            }
        };

        Ok(MandateGenericData {
            token: Some(token),
            payment_method: payment_method.get_payment_method_type(),
            recurring_mandate_payment_data: Some(RecurringMandatePaymentData {
                payment_method_type,
                original_payment_authorized_amount,
                original_payment_authorized_currency,
                mandate_metadata: None,
            }),
            payment_method_type: payment_method.get_payment_method_subtype(),
            mandate_connector: Some(mandate_connector_details),
            mandate_data: None,
            payment_method_info: Some(payment_method),
        })
    } else {
        Ok(MandateGenericData {
            token: None,
            payment_method: payment_method.get_payment_method_type(),
            recurring_mandate_payment_data: Some(RecurringMandatePaymentData {
                payment_method_type,
                original_payment_authorized_amount,
                original_payment_authorized_currency,
                mandate_metadata: None,
            }),
            payment_method_type: payment_method.get_payment_method_subtype(),
            mandate_connector: Some(mandate_connector_details),
            mandate_data: None,
            payment_method_info: Some(payment_method),
        })
    }
}

#[instrument(skip_all)]
/// Check weather the merchant id in the request
/// and merchant id in the merchant account are same.
pub fn validate_merchant_id(
    merchant_id: &id_type::MerchantId,
    request_merchant_id: Option<&id_type::MerchantId>,
) -> CustomResult<(), errors::ApiErrorResponse> {
    // Get Merchant Id from the merchant
    // or get from merchant account

    let request_merchant_id = request_merchant_id.unwrap_or(merchant_id);

    utils::when(merchant_id.ne(request_merchant_id), || {
        Err(report!(errors::ApiErrorResponse::PreconditionFailed {
            message: format!(
                "Invalid `merchant_id`: {} not found in merchant account",
                request_merchant_id.get_string_repr()
            )
        }))
    })
}

#[instrument(skip_all)]
pub fn validate_request_amount_and_amount_to_capture(
    op_amount: Option<api::Amount>,
    op_amount_to_capture: Option<MinorUnit>,
    surcharge_details: Option<RequestSurchargeDetails>,
) -> CustomResult<(), errors::ApiErrorResponse> {
    match (op_amount, op_amount_to_capture) {
        (None, _) => Ok(()),
        (Some(_amount), None) => Ok(()),
        (Some(amount), Some(amount_to_capture)) => {
            match amount {
                api::Amount::Value(amount_inner) => {
                    // If both amount and amount to capture is present
                    // then amount to be capture should be less than or equal to request amount
                    let total_capturable_amount = MinorUnit::new(amount_inner.get())
                        + surcharge_details
                            .map(|surcharge_details| surcharge_details.get_total_surcharge_amount())
                            .unwrap_or_default();
                    utils::when(!amount_to_capture.le(&total_capturable_amount), || {
                        Err(report!(errors::ApiErrorResponse::PreconditionFailed {
                            message: format!(
                            "amount_to_capture is greater than amount capture_amount: {amount_to_capture:?} request_amount: {amount:?}"
                        )
                        }))
                    })
                }
                api::Amount::Zero => {
                    // If the amount is Null but still amount_to_capture is passed this is invalid and
                    Err(report!(errors::ApiErrorResponse::PreconditionFailed {
                        message: "amount_to_capture should not exist for when amount = 0"
                            .to_string()
                    }))
                }
            }
        }
    }
}

#[cfg(feature = "v1")]
/// if capture method = automatic, amount_to_capture(if provided) must be equal to amount
#[instrument(skip_all)]
pub fn validate_amount_to_capture_and_capture_method(
    payment_attempt: Option<&PaymentAttempt>,
    request: &api_models::payments::PaymentsRequest,
) -> CustomResult<(), errors::ApiErrorResponse> {
    let option_net_amount = hyperswitch_domain_models::payments::payment_attempt::NetAmount::from_payments_request_and_payment_attempt(
        request,
        payment_attempt,
    );
    let capture_method = request
        .capture_method
        .or(payment_attempt
            .map(|payment_attempt| payment_attempt.capture_method.unwrap_or_default()))
        .unwrap_or_default();
    if matches!(
        capture_method,
        api_enums::CaptureMethod::Automatic | api_enums::CaptureMethod::SequentialAutomatic
    ) {
        let total_capturable_amount =
            option_net_amount.map(|net_amount| net_amount.get_total_amount());

        let amount_to_capture = request
            .amount_to_capture
            .or(payment_attempt.and_then(|pa| pa.amount_to_capture));

        if let Some((total_capturable_amount, amount_to_capture)) =
            total_capturable_amount.zip(amount_to_capture)
        {
            utils::when(amount_to_capture != total_capturable_amount, || {
                Err(report!(errors::ApiErrorResponse::PreconditionFailed {
                    message: "amount_to_capture must be equal to total_capturable_amount when capture_method = automatic".into()
                }))
            })
        } else {
            Ok(())
        }
    } else {
        Ok(())
    }
}

#[instrument(skip_all)]
pub fn validate_card_data(
    payment_method_data: Option<api::PaymentMethodData>,
) -> CustomResult<(), errors::ApiErrorResponse> {
    if let Some(api::PaymentMethodData::Card(card)) = payment_method_data {
        let cvc = card.card_cvc.peek().to_string();
        if cvc.len() < 3 || cvc.len() > 4 {
            Err(report!(errors::ApiErrorResponse::PreconditionFailed {
                message: "Invalid card_cvc length".to_string()
            }))?
        }
        let card_cvc =
            cvc.parse::<u16>()
                .change_context(errors::ApiErrorResponse::InvalidDataValue {
                    field_name: "card_cvc",
                })?;
        ::cards::CardSecurityCode::try_from(card_cvc).change_context(
            errors::ApiErrorResponse::PreconditionFailed {
                message: "Invalid Card CVC".to_string(),
            },
        )?;

        validate_card_expiry(&card.card_exp_month, &card.card_exp_year)?;
    }
    Ok(())
}

#[instrument(skip_all)]
pub fn validate_card_expiry(
    card_exp_month: &masking::Secret<String>,
    card_exp_year: &masking::Secret<String>,
) -> CustomResult<(), errors::ApiErrorResponse> {
    let exp_month = card_exp_month
        .peek()
        .to_string()
        .parse::<u8>()
        .change_context(errors::ApiErrorResponse::InvalidDataValue {
            field_name: "card_exp_month",
        })?;
    let month = ::cards::CardExpirationMonth::try_from(exp_month).change_context(
        errors::ApiErrorResponse::PreconditionFailed {
            message: "Invalid Expiry Month".to_string(),
        },
    )?;

    let mut year_str = card_exp_year.peek().to_string();
    if year_str.len() == 2 {
        year_str = format!("20{year_str}");
    }
    let exp_year =
        year_str
            .parse::<u16>()
            .change_context(errors::ApiErrorResponse::InvalidDataValue {
                field_name: "card_exp_year",
            })?;
    let year = ::cards::CardExpirationYear::try_from(exp_year).change_context(
        errors::ApiErrorResponse::PreconditionFailed {
            message: "Invalid Expiry Year".to_string(),
        },
    )?;

    let card_expiration = ::cards::CardExpiration { month, year };
    let is_expired = card_expiration.is_expired().change_context(
        errors::ApiErrorResponse::PreconditionFailed {
            message: "Invalid card data".to_string(),
        },
    )?;
    if is_expired {
        Err(report!(errors::ApiErrorResponse::PreconditionFailed {
            message: "Card Expired".to_string()
        }))?
    }

    Ok(())
}

pub fn infer_payment_type(
    amount: api::Amount,
    mandate_type: Option<&api::MandateTransactionType>,
) -> api_enums::PaymentType {
    match mandate_type {
        Some(api::MandateTransactionType::NewMandateTransaction) => {
            if let api::Amount::Value(_) = amount {
                api_enums::PaymentType::NewMandate
            } else {
                api_enums::PaymentType::SetupMandate
            }
        }

        Some(api::MandateTransactionType::RecurringMandateTransaction) => {
            api_enums::PaymentType::RecurringMandate
        }

        None => api_enums::PaymentType::Normal,
    }
}

pub fn validate_mandate(
    req: impl Into<api::MandateValidationFields>,
    is_confirm_operation: bool,
) -> CustomResult<Option<api::MandateTransactionType>, errors::ApiErrorResponse> {
    let req: api::MandateValidationFields = req.into();
    match req.validate_and_get_mandate_type().change_context(
        errors::ApiErrorResponse::MandateValidationFailed {
            reason: "Expected one out of recurring_details and mandate_data but got both".into(),
        },
    )? {
        Some(api::MandateTransactionType::NewMandateTransaction) => {
            validate_new_mandate_request(req, is_confirm_operation)?;
            Ok(Some(api::MandateTransactionType::NewMandateTransaction))
        }
        Some(api::MandateTransactionType::RecurringMandateTransaction) => {
            validate_recurring_mandate(req)?;
            Ok(Some(
                api::MandateTransactionType::RecurringMandateTransaction,
            ))
        }
        None => Ok(None),
    }
}

pub fn validate_recurring_details_and_token(
    recurring_details: &Option<RecurringDetails>,
    payment_token: &Option<String>,
    mandate_id: &Option<String>,
) -> CustomResult<(), errors::ApiErrorResponse> {
    utils::when(
        recurring_details.is_some() && payment_token.is_some(),
        || {
            Err(report!(errors::ApiErrorResponse::PreconditionFailed {
                message: "Expected one out of recurring_details and payment_token but got both"
                    .into()
            }))
        },
    )?;

    utils::when(recurring_details.is_some() && mandate_id.is_some(), || {
        Err(report!(errors::ApiErrorResponse::PreconditionFailed {
            message: "Expected one out of recurring_details and mandate_id but got both".into()
        }))
    })?;

    Ok(())
}

pub fn validate_overcapture_request(
    enable_overcapture: &Option<common_types::primitive_wrappers::EnableOvercaptureBool>,
    capture_method: &Option<common_enums::CaptureMethod>,
) -> CustomResult<(), errors::ApiErrorResponse> {
    if let Some(overcapture) = enable_overcapture {
        utils::when(
            *overcapture.deref()
                && !matches!(*capture_method, Some(common_enums::CaptureMethod::Manual)),
            || {
                Err(report!(errors::ApiErrorResponse::PreconditionFailed {
                    message: "Invalid overcapture request: supported only with manual capture"
                        .into()
                }))
            },
        )?;
    }

    Ok(())
}

fn validate_new_mandate_request(
    req: api::MandateValidationFields,
    is_confirm_operation: bool,
) -> RouterResult<()> {
    // We need not check for customer_id in the confirm request if it is already passed
    // in create request

    fp_utils::when(!is_confirm_operation && req.customer_id.is_none(), || {
        Err(report!(errors::ApiErrorResponse::PreconditionFailed {
            message: "`customer_id` is mandatory for mandates".into()
        }))
    })?;

    let mandate_data = req
        .mandate_data
        .clone()
        .get_required_value("mandate_data")?;

    // Only use this validation if the customer_acceptance is present
    if mandate_data
        .customer_acceptance
        .map(|inner| inner.acceptance_type == api::AcceptanceType::Online && inner.online.is_none())
        .unwrap_or(false)
    {
        Err(report!(errors::ApiErrorResponse::PreconditionFailed {
            message: "`mandate_data.customer_acceptance.online` is required when \
                      `mandate_data.customer_acceptance.acceptance_type` is `online`"
                .into()
        }))?
    }

    let mandate_details = match mandate_data.mandate_type {
        Some(api_models::payments::MandateType::SingleUse(details)) => Some(details),
        Some(api_models::payments::MandateType::MultiUse(details)) => details,
        _ => None,
    };
    mandate_details.and_then(|md| md.start_date.zip(md.end_date)).map(|(start_date, end_date)|
        utils::when (start_date >= end_date, || {
        Err(report!(errors::ApiErrorResponse::PreconditionFailed {
            message: "`mandate_data.mandate_type.{multi_use|single_use}.start_date` should be greater than  \
            `mandate_data.mandate_type.{multi_use|single_use}.end_date`"
                .into()
        }))
    })).transpose()?;

    Ok(())
}

pub fn validate_customer_id_mandatory_cases(
    has_setup_future_usage: bool,
    customer_id: Option<&id_type::CustomerId>,
) -> RouterResult<()> {
    match (has_setup_future_usage, customer_id) {
        (true, None) => Err(errors::ApiErrorResponse::PreconditionFailed {
            message: "customer_id is mandatory when setup_future_usage is given".to_string(),
        }
        .into()),
        _ => Ok(()),
    }
}

#[cfg(feature = "v1")]
pub fn create_startpay_url(
    base_url: &str,
    payment_attempt: &PaymentAttempt,
    payment_intent: &PaymentIntent,
) -> String {
    format!(
        "{}/payments/redirect/{}/{}/{}",
        base_url,
        payment_intent.get_id().get_string_repr(),
        payment_intent.merchant_id.get_string_repr(),
        payment_attempt.attempt_id
    )
}

pub fn create_redirect_url(
    router_base_url: &String,
    payment_attempt: &PaymentAttempt,
    connector_name: impl std::fmt::Display,
    creds_identifier: Option<&str>,
) -> String {
    let creds_identifier_path = creds_identifier.map_or_else(String::new, |cd| format!("/{cd}"));
    format!(
        "{}/payments/{}/{}/redirect/response/{}",
        router_base_url,
        payment_attempt.payment_id.get_string_repr(),
        payment_attempt.merchant_id.get_string_repr(),
        connector_name,
    ) + creds_identifier_path.as_ref()
}

pub fn create_authentication_url(
    router_base_url: &str,
    payment_attempt: &PaymentAttempt,
) -> String {
    format!(
        "{router_base_url}/payments/{}/3ds/authentication",
        payment_attempt.payment_id.get_string_repr()
    )
}

pub fn create_authorize_url(
    router_base_url: &str,
    payment_attempt: &PaymentAttempt,
    connector_name: impl std::fmt::Display,
) -> String {
    format!(
        "{}/payments/{}/{}/authorize/{}",
        router_base_url,
        payment_attempt.payment_id.get_string_repr(),
        payment_attempt.merchant_id.get_string_repr(),
        connector_name
    )
}

pub fn create_webhook_url(
    router_base_url: &str,
    merchant_id: &id_type::MerchantId,
    merchant_connector_id_or_connector_name: &str,
) -> String {
    format!(
        "{}/webhooks/{}/{}",
        router_base_url,
        merchant_id.get_string_repr(),
        merchant_connector_id_or_connector_name,
    )
}

pub fn create_complete_authorize_url(
    router_base_url: &String,
    payment_attempt: &PaymentAttempt,
    connector_name: impl std::fmt::Display,
    creds_identifier: Option<&str>,
) -> String {
    let creds_identifier = creds_identifier.map_or_else(String::new, |creds_identifier| {
        format!("/{creds_identifier}")
    });
    format!(
        "{}/payments/{}/{}/redirect/complete/{}{}",
        router_base_url,
        payment_attempt.payment_id.get_string_repr(),
        payment_attempt.merchant_id.get_string_repr(),
        connector_name,
        creds_identifier
    )
}

fn validate_recurring_mandate(req: api::MandateValidationFields) -> RouterResult<()> {
    let recurring_details = req
        .recurring_details
        .get_required_value("recurring_details")?;

    match recurring_details {
        RecurringDetails::ProcessorPaymentToken(_)
        | RecurringDetails::NetworkTransactionIdAndCardDetails(_) => Ok(()),
        _ => {
            req.customer_id.check_value_present("customer_id")?;

            let confirm = req.confirm.get_required_value("confirm")?;
            if !confirm {
                Err(report!(errors::ApiErrorResponse::PreconditionFailed {
                    message: "`confirm` must be `true` for mandates".into()
                }))?
            }

            let off_session = req.off_session.get_required_value("off_session")?;
            if !off_session {
                Err(report!(errors::ApiErrorResponse::PreconditionFailed {
                    message: "`off_session` should be `true` for mandates".into()
                }))?
            }
            Ok(())
        }
    }
}

pub fn verify_mandate_details(
    request_amount: MinorUnit,
    request_currency: api_enums::Currency,
    mandate: storage::Mandate,
) -> RouterResult<()> {
    match mandate.mandate_type {
        storage_enums::MandateType::SingleUse => utils::when(
            mandate
                .mandate_amount
                .map(|mandate_amount| request_amount.get_amount_as_i64() > mandate_amount)
                .unwrap_or(true),
            || {
                Err(report!(errors::ApiErrorResponse::MandateValidationFailed {
                    reason: "request amount is greater than mandate amount".into()
                }))
            },
        ),
        storage::enums::MandateType::MultiUse => utils::when(
            mandate
                .mandate_amount
                .map(|mandate_amount| {
                    (mandate.amount_captured.unwrap_or(0) + request_amount.get_amount_as_i64())
                        > mandate_amount
                })
                .unwrap_or(false),
            || {
                Err(report!(errors::ApiErrorResponse::MandateValidationFailed {
                    reason: "request amount is greater than mandate amount".into()
                }))
            },
        ),
    }?;
    utils::when(
        mandate
            .mandate_currency
            .map(|mandate_currency| mandate_currency != request_currency)
            .unwrap_or(false),
        || {
            Err(report!(errors::ApiErrorResponse::MandateValidationFailed {
                reason: "cross currency mandates not supported".into()
            }))
        },
    )
}

pub fn verify_mandate_details_for_recurring_payments(
    mandate_merchant_id: &id_type::MerchantId,
    merchant_id: &id_type::MerchantId,
    mandate_customer_id: &id_type::CustomerId,
    customer_id: &id_type::CustomerId,
) -> RouterResult<()> {
    if mandate_merchant_id != merchant_id {
        Err(report!(errors::ApiErrorResponse::MandateNotFound))?
    }
    if mandate_customer_id != customer_id {
        Err(report!(errors::ApiErrorResponse::PreconditionFailed {
            message: "customer_id must match mandate customer_id".into()
        }))?
    }

    Ok(())
}

#[instrument(skip_all)]
pub fn payment_attempt_status_fsm(
    payment_method_data: Option<&api::payments::PaymentMethodData>,
    confirm: Option<bool>,
) -> storage_enums::AttemptStatus {
    match payment_method_data {
        Some(_) => match confirm {
            Some(true) => storage_enums::AttemptStatus::PaymentMethodAwaited,
            _ => storage_enums::AttemptStatus::ConfirmationAwaited,
        },
        None => storage_enums::AttemptStatus::PaymentMethodAwaited,
    }
}

pub fn payment_intent_status_fsm(
    payment_method_data: Option<&api::PaymentMethodData>,
    confirm: Option<bool>,
) -> storage_enums::IntentStatus {
    match payment_method_data {
        Some(_) => match confirm {
            Some(true) => storage_enums::IntentStatus::RequiresPaymentMethod,
            _ => storage_enums::IntentStatus::RequiresConfirmation,
        },
        None => storage_enums::IntentStatus::RequiresPaymentMethod,
    }
}

#[cfg(feature = "v1")]
pub async fn add_domain_task_to_pt<Op>(
    operation: &Op,
    state: &SessionState,
    payment_attempt: &PaymentAttempt,
    requeue: bool,
    schedule_time: Option<time::PrimitiveDateTime>,
) -> CustomResult<(), errors::ApiErrorResponse>
where
    Op: std::fmt::Debug,
{
    if check_if_operation_confirm(operation) {
        match schedule_time {
            Some(stime) => {
                if !requeue {
                    // Here, increment the count of added tasks every time a payment has been confirmed or PSync has been called
                    metrics::TASKS_ADDED_COUNT.add(
                        1,
                        router_env::metric_attributes!(("flow", format!("{:#?}", operation))),
                    );
                    super::add_process_sync_task(&*state.store, payment_attempt, stime)
                        .await
                        .change_context(errors::ApiErrorResponse::InternalServerError)
                        .attach_printable("Failed while adding task to process tracker")
                } else {
                    // When the requeue is true, we reset the tasks count as we reset the task every time it is requeued
                    metrics::TASKS_RESET_COUNT.add(
                        1,
                        router_env::metric_attributes!(("flow", format!("{:#?}", operation))),
                    );
                    super::reset_process_sync_task(&*state.store, payment_attempt, stime)
                        .await
                        .change_context(errors::ApiErrorResponse::InternalServerError)
                        .attach_printable("Failed while updating task in process tracker")
                }
            }
            None => Ok(()),
        }
    } else {
        Ok(())
    }
}

pub fn response_operation<'a, F, R, D>() -> BoxedOperation<'a, F, R, D>
where
    F: Send + Clone,
    PaymentResponse: Operation<F, R, Data = D>,
{
    Box::new(PaymentResponse)
}

pub fn validate_max_amount(
    amount: api_models::payments::Amount,
) -> CustomResult<(), errors::ApiErrorResponse> {
    match amount {
        api_models::payments::Amount::Value(value) => {
            utils::when(value.get() > consts::MAX_ALLOWED_AMOUNT, || {
                Err(report!(errors::ApiErrorResponse::PreconditionFailed {
                    message: format!(
                        "amount should not be more than {}",
                        consts::MAX_ALLOWED_AMOUNT
                    )
                }))
            })
        }
        api_models::payments::Amount::Zero => Ok(()),
    }
}

#[cfg(feature = "v1")]
/// Check whether the customer information that is sent in the root of payments request
/// and in the customer object are same, if the values mismatch return an error
pub fn validate_customer_information(
    request: &api_models::payments::PaymentsRequest,
) -> RouterResult<()> {
    if let Some(mismatched_fields) = request.validate_customer_details_in_request() {
        let mismatched_fields = mismatched_fields.join(", ");
        Err(errors::ApiErrorResponse::PreconditionFailed {
            message: format!(
                "The field names `{mismatched_fields}` sent in both places is ambiguous"
            ),
        })?
    } else {
        Ok(())
    }
}

pub async fn validate_card_ip_blocking_for_business_profile(
    state: &SessionState,
    ip: IpAddr,
    fingerprnt: masking::Secret<String>,
    card_testing_guard_config: &diesel_models::business_profile::CardTestingGuardConfig,
) -> RouterResult<String> {
    let cache_key = format!(
        "{}_{}_{}",
        consts::CARD_IP_BLOCKING_CACHE_KEY_PREFIX,
        fingerprnt.peek(),
        ip
    );

    let unsuccessful_payment_threshold = card_testing_guard_config.card_ip_blocking_threshold;

    validate_blocking_threshold(state, unsuccessful_payment_threshold, cache_key).await
}

pub async fn validate_guest_user_card_blocking_for_business_profile(
    state: &SessionState,
    fingerprnt: masking::Secret<String>,
    customer_id: Option<id_type::CustomerId>,
    card_testing_guard_config: &diesel_models::business_profile::CardTestingGuardConfig,
) -> RouterResult<String> {
    let cache_key = format!(
        "{}_{}",
        consts::GUEST_USER_CARD_BLOCKING_CACHE_KEY_PREFIX,
        fingerprnt.peek()
    );

    let unsuccessful_payment_threshold =
        card_testing_guard_config.guest_user_card_blocking_threshold;

    if customer_id.is_none() {
        Ok(validate_blocking_threshold(state, unsuccessful_payment_threshold, cache_key).await?)
    } else {
        Ok(cache_key)
    }
}

pub async fn validate_customer_id_blocking_for_business_profile(
    state: &SessionState,
    customer_id: id_type::CustomerId,
    profile_id: &id_type::ProfileId,
    card_testing_guard_config: &diesel_models::business_profile::CardTestingGuardConfig,
) -> RouterResult<String> {
    let cache_key = format!(
        "{}_{}_{}",
        consts::CUSTOMER_ID_BLOCKING_PREFIX,
        profile_id.get_string_repr(),
        customer_id.get_string_repr(),
    );

    let unsuccessful_payment_threshold = card_testing_guard_config.customer_id_blocking_threshold;

    validate_blocking_threshold(state, unsuccessful_payment_threshold, cache_key).await
}

pub async fn validate_blocking_threshold(
    state: &SessionState,
    unsuccessful_payment_threshold: i32,
    cache_key: String,
) -> RouterResult<String> {
    match services::card_testing_guard::get_blocked_count_from_cache(state, &cache_key).await {
        Ok(Some(unsuccessful_payment_count)) => {
            if unsuccessful_payment_count >= unsuccessful_payment_threshold {
                Err(errors::ApiErrorResponse::PreconditionFailed {
                    message: "Blocked due to suspicious activity".to_string(),
                })?
            } else {
                Ok(cache_key)
            }
        }
        Ok(None) => Ok(cache_key),
        Err(error) => Err(errors::ApiErrorResponse::InternalServerError).attach_printable(error)?,
    }
}

#[cfg(feature = "v1")]
/// Get the customer details from customer field if present
/// or from the individual fields in `PaymentsRequest`
#[instrument(skip_all)]
pub fn get_customer_details_from_request(
    request: &api_models::payments::PaymentsRequest,
) -> CustomerDetails {
    let customer_id = request.get_customer_id().map(ToOwned::to_owned);

    let customer_name = request
        .customer
        .as_ref()
        .and_then(|customer_details| customer_details.name.clone())
        .or(request.name.clone());

    let customer_email = request
        .customer
        .as_ref()
        .and_then(|customer_details| customer_details.email.clone())
        .or(request.email.clone());

    let customer_phone = request
        .customer
        .as_ref()
        .and_then(|customer_details| customer_details.phone.clone())
        .or(request.phone.clone());

    let customer_phone_code = request
        .customer
        .as_ref()
        .and_then(|customer_details| customer_details.phone_country_code.clone())
        .or(request.phone_country_code.clone());

    let tax_registration_id = request
        .customer
        .as_ref()
        .and_then(|customer_details| customer_details.tax_registration_id.clone());

    CustomerDetails {
        customer_id,
        name: customer_name,
        email: customer_email,
        phone: customer_phone,
        phone_country_code: customer_phone_code,
        tax_registration_id,
    }
}

pub async fn get_connector_default(
    _state: &SessionState,
    request_connector: Option<serde_json::Value>,
) -> CustomResult<api::ConnectorChoice, errors::ApiErrorResponse> {
    Ok(request_connector.map_or(
        api::ConnectorChoice::Decide,
        api::ConnectorChoice::StraightThrough,
    ))
}

#[cfg(feature = "v2")]
pub async fn get_connector_data_from_request(
    state: &SessionState,
    req: Option<common_types::domain::MerchantConnectorAuthDetails>,
) -> CustomResult<api::ConnectorData, errors::ApiErrorResponse> {
    let connector = req
        .as_ref()
        .map(|connector_details| connector_details.connector_name.to_string())
        .ok_or(errors::ApiErrorResponse::MissingRequiredField {
            field_name: "merchant_connector_details",
        })?;
    let connector_data: api::ConnectorData = api::ConnectorData::get_connector_by_name(
        &state.conf.connectors,
        &connector,
        api::GetToken::Connector,
        None,
    )
    .change_context(errors::ApiErrorResponse::InternalServerError)
    .attach_printable("Invalid connector name received")?;
    Ok(connector_data)
}

#[cfg(feature = "v2")]
#[instrument(skip_all)]
#[allow(clippy::type_complexity)]
pub async fn create_customer_if_not_exist<'a, F: Clone, R, D>(
    _state: &SessionState,
    _operation: BoxedOperation<'a, F, R, D>,
    _payment_data: &mut PaymentData<F>,
    _req: Option<CustomerDetails>,
    _merchant_id: &id_type::MerchantId,
    _key_store: &domain::MerchantKeyStore,
    _storage_scheme: common_enums::enums::MerchantStorageScheme,
) -> CustomResult<(BoxedOperation<'a, F, R, D>, Option<domain::Customer>), errors::StorageError> {
    todo!()
}

#[cfg(feature = "v1")]
#[instrument(skip_all)]
#[allow(clippy::type_complexity)]
pub async fn create_customer_if_not_exist<'a, F: Clone, R, D>(
    state: &SessionState,
    operation: BoxedOperation<'a, F, R, D>,
    payment_data: &mut PaymentData<F>,
    req: Option<CustomerDetails>,
    merchant_id: &id_type::MerchantId,
    key_store: &domain::MerchantKeyStore,
    storage_scheme: common_enums::enums::MerchantStorageScheme,
) -> CustomResult<(BoxedOperation<'a, F, R, D>, Option<domain::Customer>), errors::StorageError> {
    let request_customer_details = req
        .get_required_value("customer")
        .change_context(errors::StorageError::ValueNotFound("customer".to_owned()))?;

    let temp_customer_data = if request_customer_details.name.is_some()
        || request_customer_details.email.is_some()
        || request_customer_details.phone.is_some()
        || request_customer_details.phone_country_code.is_some()
        || request_customer_details.tax_registration_id.is_some()
    {
        Some(CustomerData {
            name: request_customer_details.name.clone(),
            email: request_customer_details.email.clone(),
            phone: request_customer_details.phone.clone(),
            phone_country_code: request_customer_details.phone_country_code.clone(),
            tax_registration_id: request_customer_details.tax_registration_id.clone(),
        })
    } else {
        None
    };

    // Updation of Customer Details for the cases where both customer_id and specific customer
    // details are provided in Payment Update Request
    let raw_customer_details = payment_data
        .payment_intent
        .customer_details
        .clone()
        .map(|customer_details_encrypted| {
            customer_details_encrypted
                .into_inner()
                .expose()
                .parse_value::<CustomerData>("CustomerData")
        })
        .transpose()
        .change_context(errors::StorageError::DeserializationFailed)
        .attach_printable("Failed to parse customer data from payment intent")?
        .map(|parsed_customer_data| CustomerData {
            name: request_customer_details
                .name
                .clone()
                .or(parsed_customer_data.name.clone()),
            email: request_customer_details
                .email
                .clone()
                .or(parsed_customer_data.email.clone()),
            phone: request_customer_details
                .phone
                .clone()
                .or(parsed_customer_data.phone.clone()),
            phone_country_code: request_customer_details
                .phone_country_code
                .clone()
                .or(parsed_customer_data.phone_country_code.clone()),
            tax_registration_id: request_customer_details
                .tax_registration_id
                .clone()
                .or(parsed_customer_data.tax_registration_id.clone()),
        })
        .or(temp_customer_data);
    let key_manager_state = state.into();
    payment_data.payment_intent.customer_details = raw_customer_details
        .clone()
        .async_map(|customer_details| {
            create_encrypted_data(&key_manager_state, key_store, customer_details)
        })
        .await
        .transpose()
        .change_context(errors::StorageError::EncryptionError)
        .attach_printable("Unable to encrypt customer details")?;

    let customer_id = request_customer_details
        .customer_id
        .or(payment_data.payment_intent.customer_id.clone());
    let db = &*state.store;
    let key_manager_state = &state.into();
    let optional_customer = match customer_id {
        Some(customer_id) => {
            let customer_data = db
                .find_customer_optional_by_customer_id_merchant_id(
                    key_manager_state,
                    &customer_id,
                    merchant_id,
                    key_store,
                    storage_scheme,
                )
                .await?;
            let key = key_store.key.get_inner().peek();
            let encrypted_data = types::crypto_operation(
                key_manager_state,
                type_name!(domain::Customer),
                types::CryptoOperation::BatchEncrypt(
                    domain::FromRequestEncryptableCustomer::to_encryptable(
                        domain::FromRequestEncryptableCustomer {
                            name: request_customer_details.name.clone(),
                            email: request_customer_details
                                .email
                                .as_ref()
                                .map(|e| e.clone().expose().switch_strategy()),
                            phone: request_customer_details.phone.clone(),
                            tax_registration_id: None,
                        },
                    ),
                ),
                Identifier::Merchant(key_store.merchant_id.clone()),
                key,
            )
            .await
            .and_then(|val| val.try_into_batchoperation())
            .change_context(errors::StorageError::SerializationFailed)
            .attach_printable("Failed while encrypting Customer while Update")?;
            let encryptable_customer =
                domain::FromRequestEncryptableCustomer::from_encryptable(encrypted_data)
                    .change_context(errors::StorageError::SerializationFailed)
                    .attach_printable("Failed while encrypting Customer while Update")?;
            Some(match customer_data {
                Some(c) => {
                    // Update the customer data if new data is passed in the request
                    if request_customer_details.email.is_some()
                        | request_customer_details.name.is_some()
                        | request_customer_details.phone.is_some()
                        | request_customer_details.phone_country_code.is_some()
                        | request_customer_details.tax_registration_id.is_some()
                    {
                        let customer_update = Update {
                            name: encryptable_customer.name,
                            email: encryptable_customer.email.map(|email| {
                                let encryptable: Encryptable<
                                    masking::Secret<String, pii::EmailStrategy>,
                                > = Encryptable::new(
                                    email.clone().into_inner().switch_strategy(),
                                    email.into_encrypted(),
                                );
                                encryptable
                            }),
                            phone: Box::new(encryptable_customer.phone),
                            phone_country_code: request_customer_details.phone_country_code,
                            description: None,
                            connector_customer: Box::new(None),
                            metadata: Box::new(None),
                            address_id: None,
                            tax_registration_id: encryptable_customer.tax_registration_id,
                        };

                        db.update_customer_by_customer_id_merchant_id(
                            key_manager_state,
                            customer_id,
                            merchant_id.to_owned(),
                            c,
                            customer_update,
                            key_store,
                            storage_scheme,
                        )
                        .await
                    } else {
                        Ok(c)
                    }
                }
                None => {
                    let new_customer = domain::Customer {
                        customer_id,
                        merchant_id: merchant_id.to_owned(),
                        name: encryptable_customer.name,
                        email: encryptable_customer.email.map(|email| {
                            let encryptable: Encryptable<
                                masking::Secret<String, pii::EmailStrategy>,
                            > = Encryptable::new(
                                email.clone().into_inner().switch_strategy(),
                                email.into_encrypted(),
                            );
                            encryptable
                        }),
                        phone: encryptable_customer.phone,
                        phone_country_code: request_customer_details.phone_country_code.clone(),
                        description: None,
                        created_at: common_utils::date_time::now(),
                        metadata: None,
                        modified_at: common_utils::date_time::now(),
                        connector_customer: None,
                        address_id: None,
                        default_payment_method_id: None,
                        updated_by: None,
                        version: common_types::consts::API_VERSION,
                        tax_registration_id: encryptable_customer.tax_registration_id,
                    };
                    metrics::CUSTOMER_CREATED.add(1, &[]);
                    db.insert_customer(new_customer, key_manager_state, key_store, storage_scheme)
                        .await
                }
            })
        }
        None => match &payment_data.payment_intent.customer_id {
            None => None,
            Some(customer_id) => db
                .find_customer_optional_by_customer_id_merchant_id(
                    key_manager_state,
                    customer_id,
                    merchant_id,
                    key_store,
                    storage_scheme,
                )
                .await?
                .map(Ok),
        },
    };
    Ok((
        operation,
        match optional_customer {
            Some(customer) => {
                let customer = customer?;

                payment_data.payment_intent.customer_id = Some(customer.customer_id.clone());
                payment_data.email = payment_data.email.clone().or_else(|| {
                    customer
                        .email
                        .clone()
                        .map(|encrypted_value| encrypted_value.into())
                });

                Some(customer)
            }
            None => None,
        },
    ))
}

#[cfg(feature = "v1")]
pub async fn retrieve_payment_method_with_temporary_token(
    state: &SessionState,
    token: &str,
    payment_intent: &PaymentIntent,
    payment_attempt: &PaymentAttempt,
    merchant_key_store: &domain::MerchantKeyStore,
    card_token_data: Option<&domain::CardToken>,
) -> RouterResult<Option<(domain::PaymentMethodData, enums::PaymentMethod)>> {
    let (pm, supplementary_data) =
        vault::Vault::get_payment_method_data_from_locker(state, token, merchant_key_store)
            .await
            .attach_printable(
                "Payment method for given token not found or there was a problem fetching it",
            )?;

    utils::when(
        supplementary_data
            .customer_id
            .ne(&payment_intent.customer_id),
        || {
            Err(errors::ApiErrorResponse::PreconditionFailed { message: "customer associated with payment method and customer passed in payment are not same".into() })
        },
    )?;

    Ok::<_, error_stack::Report<errors::ApiErrorResponse>>(match pm {
        Some(domain::PaymentMethodData::Card(card)) => {
            let mut updated_card = card.clone();
            let mut is_card_updated = false;

            // The card_holder_name from locker retrieved card is considered if it is a non-empty string or else card_holder_name is picked
            // from payment_method_data.card_token object
            let name_on_card =
                card_token_data.and_then(|token_data| token_data.card_holder_name.clone());

            if let Some(name) = name_on_card.clone() {
                if !name.peek().is_empty() {
                    is_card_updated = true;
                    updated_card.nick_name = name_on_card;
                }
            }

            if let Some(token_data) = card_token_data {
                if let Some(cvc) = token_data.card_cvc.clone() {
                    is_card_updated = true;
                    updated_card.card_cvc = cvc;
                }
            }

            // populate additional card details from payment_attempt.payment_method_data (additional_payment_data) if not present in the locker
            if updated_card.card_issuer.is_none()
                || updated_card.card_network.is_none()
                || updated_card.card_type.is_none()
                || updated_card.card_issuing_country.is_none()
            {
                let additional_payment_method_data: Option<
                    api_models::payments::AdditionalPaymentData,
                > = payment_attempt
                    .payment_method_data
                    .clone()
                    .and_then(|data| match data {
                        serde_json::Value::Null => None, // This is to handle the case when the payment_method_data is null
                        _ => Some(data.parse_value("AdditionalPaymentData")),
                    })
                    .transpose()
                    .map_err(|err| logger::error!("Failed to parse AdditionalPaymentData {err:?}"))
                    .ok()
                    .flatten();
                if let Some(api_models::payments::AdditionalPaymentData::Card(card)) =
                    additional_payment_method_data
                {
                    is_card_updated = true;
                    updated_card.card_issuer = updated_card.card_issuer.or(card.card_issuer);
                    updated_card.card_network = updated_card.card_network.or(card.card_network);
                    updated_card.card_type = updated_card.card_type.or(card.card_type);
                    updated_card.card_issuing_country = updated_card
                        .card_issuing_country
                        .or(card.card_issuing_country);
                };
            };

            if is_card_updated {
                let updated_pm = domain::PaymentMethodData::Card(updated_card);
                vault::Vault::store_payment_method_data_in_locker(
                    state,
                    Some(token.to_owned()),
                    &updated_pm,
                    payment_intent.customer_id.to_owned(),
                    enums::PaymentMethod::Card,
                    merchant_key_store,
                )
                .await?;

                Some((updated_pm, enums::PaymentMethod::Card))
            } else {
                Some((
                    domain::PaymentMethodData::Card(card),
                    enums::PaymentMethod::Card,
                ))
            }
        }

        Some(the_pm @ domain::PaymentMethodData::Wallet(_)) => {
            Some((the_pm, enums::PaymentMethod::Wallet))
        }

        Some(the_pm @ domain::PaymentMethodData::BankTransfer(_)) => {
            Some((the_pm, enums::PaymentMethod::BankTransfer))
        }

        Some(the_pm @ domain::PaymentMethodData::BankRedirect(_)) => {
            Some((the_pm, enums::PaymentMethod::BankRedirect))
        }

        Some(the_pm @ domain::PaymentMethodData::BankDebit(_)) => {
            Some((the_pm, enums::PaymentMethod::BankDebit))
        }

        Some(_) => Err(errors::ApiErrorResponse::InternalServerError)
            .attach_printable("Payment method received from locker is unsupported by locker")?,

        None => None,
    })
}

#[cfg(feature = "v2")]
pub async fn retrieve_card_with_permanent_token(
    state: &SessionState,
    locker_id: &str,
    _payment_method_id: &id_type::GlobalPaymentMethodId,
    payment_intent: &PaymentIntent,
    card_token_data: Option<&domain::CardToken>,
    _merchant_key_store: &domain::MerchantKeyStore,
    _storage_scheme: enums::MerchantStorageScheme,
) -> RouterResult<domain::PaymentMethodData> {
    todo!()
}

pub enum VaultFetchAction {
    FetchCardDetailsFromLocker,
    FetchCardDetailsForNetworkTransactionIdFlowFromLocker,
    FetchNetworkTokenDataFromTokenizationService(String),
    FetchNetworkTokenDetailsFromLocker(api_models::payments::NetworkTokenWithNTIRef),
    NoFetchAction,
}

pub fn decide_payment_method_retrieval_action(
    is_network_tokenization_enabled: bool,
    mandate_id: Option<api_models::payments::MandateIds>,
    connector: Option<api_enums::Connector>,
    network_tokenization_supported_connectors: &HashSet<api_enums::Connector>,
    should_retry_with_pan: bool,
    network_token_requestor_ref_id: Option<String>,
) -> VaultFetchAction {
    let standard_flow = || {
        determine_standard_vault_action(
            is_network_tokenization_enabled,
            mandate_id,
            connector,
            network_tokenization_supported_connectors,
            network_token_requestor_ref_id,
        )
    };

    if should_retry_with_pan {
        VaultFetchAction::FetchCardDetailsFromLocker
    } else {
        standard_flow()
    }
}

pub async fn is_ucs_enabled(state: &SessionState, config_key: &str) -> bool {
    let db = state.store.as_ref();
    db.find_config_by_key_unwrap_or(config_key, Some("false".to_string()))
        .await
        .inspect_err(|error| {
            logger::error!(
                ?error,
                "Failed to fetch `{config_key}` UCS enabled config from DB"
            );
        })
        .ok()
        .and_then(|config| {
            config
                .config
                .parse::<bool>()
                .inspect_err(|error| {
                    logger::error!(?error, "Failed to parse `{config_key}` UCS enabled config");
                })
                .ok()
        })
        .unwrap_or(false)
}

#[derive(Debug, Clone, Deserialize)]
pub struct RolloutConfig {
    pub rollout_percent: f64,
    pub http_url: Option<String>,
    pub https_url: Option<String>,
}

impl Default for RolloutConfig {
    fn default() -> Self {
        Self {
            rollout_percent: 0.0,
            http_url: None,
            https_url: None,
        }
    }
}

// Re-export ProxyOverride from hyperswitch_interfaces
pub use hyperswitch_interfaces::types::ProxyOverride;

#[derive(Debug, Clone)]
pub struct RolloutExecutionResult {
    pub should_execute: bool,
    pub proxy_override: Option<ProxyOverride>,
}

/// Validates a proxy URL, filtering out invalid ones and logging warnings
fn validate_proxy_url(url: Option<String>, url_type: &str) -> Option<String> {
    url.and_then(|url_str| {
        if url_str.trim().is_empty() || url::Url::parse(&url_str).is_err() {
            logger::warn!(
                invalid_url = %url_str,
                url_type = url_type,
                "Invalid proxy URL in rollout config, ignoring"
            );
            None
        } else {
            Some(url_str)
        }
    })
}

/// Creates proxy override with validated URLs and logging
fn create_proxy_override(
    http_url: Option<String>,
    https_url: Option<String>,
) -> Option<ProxyOverride> {
    let validated_http = validate_proxy_url(http_url, "HTTP");
    let validated_https = validate_proxy_url(https_url, "HTTPS");

    if validated_http.is_some() || validated_https.is_some() {
        if let Some(ref http_url) = validated_http {
            logger::info!(http_url = %http_url, "Using validated HTTP proxy URL from rollout config");
        }
        if let Some(ref https_url) = validated_https {
            logger::info!(https_url = %https_url, "Using validated HTTPS proxy URL from rollout config");
        }
        Some(ProxyOverride {
            http_url: validated_http,
            https_url: validated_https,
        })
    } else {
        None
    }
}

pub async fn should_execute_based_on_rollout(
    state: &SessionState,
    config_key: &str,
) -> RouterResult<RolloutExecutionResult> {
    let db = state.store.as_ref();

    match db.find_config_by_key(config_key).await {
        Ok(rollout_config) => {
            // Try to parse as JSON first (new format), fallback to float (legacy format)
            let config_result = match serde_json::from_str::<RolloutConfig>(&rollout_config.config)
            {
                Ok(config) => Ok(config),
                Err(err) => {
                    logger::debug!(
                        error = ?err,
                        config = %rollout_config.config,
                        "Config not in JSON format, trying legacy float format"
                    );
                    // Fallback to legacy format (simple float)
                    rollout_config.config.parse::<f64>()
                        .map(|percent| RolloutConfig {
                            rollout_percent: percent,
                            http_url: None,
                            https_url: None,
                        })
                        .map_err(|err| {
                            logger::error!(error = ?err, "Failed to parse rollout config as either JSON or float");
                            err
                        })
                }
            };

            match config_result {
                Ok(config) => {
                    if !(0.0..=1.0).contains(&config.rollout_percent) {
                        logger::warn!(
                            rollout_percent = config.rollout_percent,
                            "Rollout percent out of bounds. Must be between 0.0 and 1.0"
                        );
                        let proxy_override =
                            create_proxy_override(config.http_url, config.https_url);

                        return Ok(RolloutExecutionResult {
                            should_execute: false,
                            proxy_override,
                        });
                    }

                    let sampled_value: f64 = rand::thread_rng().gen_range(0.0..1.0);
                    let should_execute = sampled_value < config.rollout_percent;

                    let proxy_override = create_proxy_override(config.http_url, config.https_url);

                    Ok(RolloutExecutionResult {
                        should_execute,
                        proxy_override,
                    })
                }
                Err(err) => {
                    logger::error!(error = ?err, "Failed to parse rollout config");
                    Ok(RolloutExecutionResult {
                        should_execute: false,
                        proxy_override: None,
                    })
                }
            }
        }
        Err(err) => {
            logger::error!(error = ?err, "Failed to fetch rollout config from DB");
            Ok(RolloutExecutionResult {
                should_execute: false,
                proxy_override: None,
            })
        }
    }
}

pub fn determine_standard_vault_action(
    is_network_tokenization_enabled: bool,
    mandate_id: Option<api_models::payments::MandateIds>,
    connector: Option<api_enums::Connector>,
    network_tokenization_supported_connectors: &HashSet<api_enums::Connector>,
    network_token_requestor_ref_id: Option<String>,
) -> VaultFetchAction {
    let is_network_transaction_id_flow = mandate_id
        .as_ref()
        .map(|mandate_ids| mandate_ids.is_network_transaction_id_flow())
        .unwrap_or(false);

    if !is_network_tokenization_enabled {
        if is_network_transaction_id_flow {
            VaultFetchAction::FetchCardDetailsForNetworkTransactionIdFlowFromLocker
        } else {
            VaultFetchAction::FetchCardDetailsFromLocker
        }
    } else {
        match mandate_id {
            Some(mandate_ids) => match mandate_ids.mandate_reference_id {
                Some(api_models::payments::MandateReferenceId::NetworkTokenWithNTI(nt_data)) => {
                    VaultFetchAction::FetchNetworkTokenDetailsFromLocker(nt_data)
                }
                Some(api_models::payments::MandateReferenceId::NetworkMandateId(_)) => {
                    VaultFetchAction::FetchCardDetailsForNetworkTransactionIdFlowFromLocker
                }
                Some(api_models::payments::MandateReferenceId::ConnectorMandateId(_)) | None => {
                    VaultFetchAction::NoFetchAction
                }
            },
            None => {
                //saved card flow
                let is_network_token_supported_connector = connector
                    .map(|conn| network_tokenization_supported_connectors.contains(&conn))
                    .unwrap_or(false);

                match (
                    is_network_token_supported_connector,
                    network_token_requestor_ref_id,
                ) {
                    (true, Some(ref_id)) => {
                        VaultFetchAction::FetchNetworkTokenDataFromTokenizationService(ref_id)
                    }
                    (false, Some(_)) | (true, None) | (false, None) => {
                        VaultFetchAction::FetchCardDetailsFromLocker
                    }
                }
            }
        }
    }
}

#[cfg(feature = "v1")]
#[allow(clippy::too_many_arguments)]
pub async fn retrieve_payment_method_data_with_permanent_token(
    state: &SessionState,
    locker_id: &str,
    _payment_method_id: &str,
    payment_intent: &PaymentIntent,
    card_token_data: Option<&domain::CardToken>,
    merchant_key_store: &domain::MerchantKeyStore,
    _storage_scheme: enums::MerchantStorageScheme,
    mandate_id: Option<api_models::payments::MandateIds>,
    payment_method_info: domain::PaymentMethod,
    business_profile: &domain::Profile,
    connector: Option<String>,
    should_retry_with_pan: bool,
    vault_data: Option<&domain_payments::VaultData>,
) -> RouterResult<domain::PaymentMethodData> {
    let customer_id = payment_intent
        .customer_id
        .as_ref()
        .get_required_value("customer_id")
        .change_context(errors::ApiErrorResponse::UnprocessableEntity {
            message: "no customer id provided for the payment".to_string(),
        })?;

    let network_tokenization_supported_connectors = &state
        .conf
        .network_tokenization_supported_connectors
        .connector_list;

    let connector_variant = connector
        .as_ref()
        .map(|conn| {
            api_enums::Connector::from_str(conn.as_str())
                .change_context(errors::ApiErrorResponse::InvalidDataValue {
                    field_name: "connector",
                })
                .attach_printable_lazy(|| format!("unable to parse connector name {connector:?}"))
        })
        .transpose()?;

    let vault_fetch_action = decide_payment_method_retrieval_action(
        business_profile.is_network_tokenization_enabled,
        mandate_id,
        connector_variant,
        network_tokenization_supported_connectors,
        should_retry_with_pan,
        payment_method_info
            .network_token_requestor_reference_id
            .clone(),
    );

    let co_badged_card_data = payment_method_info
        .get_payment_methods_data()
        .and_then(|payment_methods_data| payment_methods_data.get_co_badged_card_data());

    match vault_fetch_action {
        VaultFetchAction::FetchCardDetailsFromLocker => {
            let card = vault_data
                .and_then(|vault_data| vault_data.get_card_vault_data())
                .map(Ok)
                .async_unwrap_or_else(|| async {
                    Box::pin(fetch_card_details_from_locker(
                        state,
                        customer_id,
                        &payment_intent.merchant_id,
                        locker_id,
                        card_token_data,
                        co_badged_card_data,
                        payment_method_info,
                        merchant_key_store,
                    ))
                    .await
                })
                .await?;

            Ok(domain::PaymentMethodData::Card(card))
        }
        VaultFetchAction::FetchCardDetailsForNetworkTransactionIdFlowFromLocker => {
            fetch_card_details_for_network_transaction_flow_from_locker(
                state,
                customer_id,
                &payment_intent.merchant_id,
                locker_id,
            )
            .await
            .change_context(errors::ApiErrorResponse::InternalServerError)
            .attach_printable("failed to fetch card information from the permanent locker")
        }
        VaultFetchAction::FetchNetworkTokenDataFromTokenizationService(
            network_token_requestor_ref_id,
        ) => {
            logger::info!("Fetching network token data from tokenization service");
            match network_tokenization::get_token_from_tokenization_service(
                state,
                network_token_requestor_ref_id,
                &payment_method_info,
            )
            .await
            .change_context(errors::ApiErrorResponse::InternalServerError)
            .attach_printable("failed to fetch network token data from tokenization service")
            {
                Ok(network_token_data) => {
                    Ok(domain::PaymentMethodData::NetworkToken(network_token_data))
                }
                Err(err) => {
                    logger::info!(
                        "Failed to fetch network token data from tokenization service {err:?}"
                    );
                    logger::info!("Falling back to fetch card details from locker");
                    Ok(domain::PaymentMethodData::Card(
                        vault_data
                            .and_then(|vault_data| vault_data.get_card_vault_data())
                            .map(Ok)
                            .async_unwrap_or_else(|| async {
                                Box::pin(fetch_card_details_from_locker(
                                    state,
                                    customer_id,
                                    &payment_intent.merchant_id,
                                    locker_id,
                                    card_token_data,
                                    co_badged_card_data,
                                    payment_method_info,
                                    merchant_key_store,
                                ))
                                .await
                            })
                            .await?,
                    ))
                }
            }
        }
        VaultFetchAction::FetchNetworkTokenDetailsFromLocker(nt_data) => {
            if let Some(network_token_locker_id) =
                payment_method_info.network_token_locker_id.as_ref()
            {
                let network_token_data = vault_data
                    .and_then(|vault_data| vault_data.get_network_token_data())
                    .map(Ok)
                    .async_unwrap_or_else(|| async {
                        fetch_network_token_details_from_locker(
                            state,
                            customer_id,
                            &payment_intent.merchant_id,
                            network_token_locker_id,
                            nt_data,
                        )
                        .await
                    })
                    .await?;
                Ok(domain::PaymentMethodData::NetworkToken(network_token_data))
            } else {
                Err(errors::ApiErrorResponse::InternalServerError)
                    .attach_printable("Network token locker id is not present")
            }
        }
        VaultFetchAction::NoFetchAction => Err(errors::ApiErrorResponse::InternalServerError)
            .attach_printable("Payment method data is not present"),
    }
}

#[cfg(feature = "v1")]
#[allow(clippy::too_many_arguments)]
pub async fn retrieve_card_with_permanent_token_for_external_authentication(
    state: &SessionState,
    locker_id: &str,
    payment_intent: &PaymentIntent,
    card_token_data: Option<&domain::CardToken>,
    _merchant_key_store: &domain::MerchantKeyStore,
    _storage_scheme: enums::MerchantStorageScheme,
) -> RouterResult<domain::PaymentMethodData> {
    let customer_id = payment_intent
        .customer_id
        .as_ref()
        .get_required_value("customer_id")
        .change_context(errors::ApiErrorResponse::UnprocessableEntity {
            message: "no customer id provided for the payment".to_string(),
        })?;
    Ok(domain::PaymentMethodData::Card(
        fetch_card_details_from_internal_locker(
            state,
            customer_id,
            &payment_intent.merchant_id,
            locker_id,
            card_token_data,
            None,
        )
        .await
        .change_context(errors::ApiErrorResponse::InternalServerError)
        .attach_printable("failed to fetch card information from the permanent locker")?,
    ))
}

#[cfg(feature = "v1")]
#[allow(clippy::too_many_arguments)]
pub async fn fetch_card_details_from_locker(
    state: &SessionState,
    customer_id: &id_type::CustomerId,
    merchant_id: &id_type::MerchantId,
    locker_id: &str,
    card_token_data: Option<&domain::CardToken>,
    co_badged_card_data: Option<api_models::payment_methods::CoBadgedCardData>,
    payment_method_info: domain::PaymentMethod,
    merchant_key_store: &domain::MerchantKeyStore,
) -> RouterResult<domain::Card> {
    match &payment_method_info.vault_source_details.clone() {
        domain::PaymentMethodVaultSourceDetails::ExternalVault {
            ref external_vault_source,
        } => {
            fetch_card_details_from_external_vault(
                state,
                merchant_id,
                card_token_data,
                co_badged_card_data,
                payment_method_info,
                merchant_key_store,
                external_vault_source,
            )
            .await
        }
        domain::PaymentMethodVaultSourceDetails::InternalVault => {
            fetch_card_details_from_internal_locker(
                state,
                customer_id,
                merchant_id,
                locker_id,
                card_token_data,
                co_badged_card_data,
            )
            .await
        }
    }
}

#[cfg(feature = "v1")]
pub async fn fetch_card_details_from_internal_locker(
    state: &SessionState,
    customer_id: &id_type::CustomerId,
    merchant_id: &id_type::MerchantId,
    locker_id: &str,
    card_token_data: Option<&domain::CardToken>,
    co_badged_card_data: Option<api_models::payment_methods::CoBadgedCardData>,
) -> RouterResult<domain::Card> {
    logger::debug!("Fetching card details from locker");
    let card = cards::get_card_from_locker(state, customer_id, merchant_id, locker_id)
        .await
        .change_context(errors::ApiErrorResponse::InternalServerError)
        .attach_printable("failed to fetch card information from the permanent locker")?;

    // The card_holder_name from locker retrieved card is considered if it is a non-empty string or else card_holder_name is picked
    // from payment_method_data.card_token object
    let name_on_card = if let Some(name) = card.name_on_card.clone() {
        if name.clone().expose().is_empty() {
            card_token_data
                .and_then(|token_data| token_data.card_holder_name.clone())
                .or(Some(name))
        } else {
            card.name_on_card
        }
    } else {
        card_token_data.and_then(|token_data| token_data.card_holder_name.clone())
    };

    let api_card = api::Card {
        card_number: card.card_number,
        card_holder_name: name_on_card,
        card_exp_month: card.card_exp_month,
        card_exp_year: card.card_exp_year,
        card_cvc: card_token_data
            .cloned()
            .unwrap_or_default()
            .card_cvc
            .unwrap_or_default(),
        card_issuer: None,
        nick_name: card.nick_name.map(masking::Secret::new),
        card_network: card
            .card_brand
            .map(|card_brand| enums::CardNetwork::from_str(&card_brand))
            .transpose()
            .map_err(|e| {
                logger::error!("Failed to parse card network {e:?}");
            })
            .ok()
            .flatten(),
        card_type: None,
        card_issuing_country: None,
        bank_code: None,
    };
    Ok(domain::Card::from((api_card, co_badged_card_data)))
}

#[cfg(feature = "v1")]
pub async fn fetch_card_details_from_external_vault(
    state: &SessionState,
    merchant_id: &id_type::MerchantId,
    card_token_data: Option<&domain::CardToken>,
    co_badged_card_data: Option<api_models::payment_methods::CoBadgedCardData>,
    payment_method_info: domain::PaymentMethod,
    merchant_key_store: &domain::MerchantKeyStore,
    external_vault_mca_id: &id_type::MerchantConnectorAccountId,
) -> RouterResult<domain::Card> {
    let key_manager_state = &state.into();

    let merchant_connector_account_details = state
        .store
        .find_by_merchant_connector_account_merchant_id_merchant_connector_id(
            key_manager_state,
            merchant_id,
            external_vault_mca_id,
            merchant_key_store,
        )
        .await
        .to_not_found_response(errors::ApiErrorResponse::MerchantConnectorAccountNotFound {
            id: external_vault_mca_id.get_string_repr().to_string(),
        })?;

    let vault_resp = vault::retrieve_payment_method_from_vault_external_v1(
        state,
        merchant_id,
        &payment_method_info,
        merchant_connector_account_details,
    )
    .await?;

    let payment_methods_data = payment_method_info.get_payment_methods_data();

    match vault_resp {
        hyperswitch_domain_models::vault::PaymentMethodVaultingData::Card(card) => Ok(
            domain::Card::from((card, card_token_data, co_badged_card_data)),
        ),
        hyperswitch_domain_models::vault::PaymentMethodVaultingData::CardNumber(card_number) => {
            let payment_methods_data = payment_methods_data
                .get_required_value("PaymentMethodsData")
                .change_context(errors::ApiErrorResponse::InternalServerError)
                .attach_printable("Payment methods data not present")?;

            let card = payment_methods_data
                .get_card_details()
                .get_required_value("CardDetails")
                .change_context(errors::ApiErrorResponse::InternalServerError)
                .attach_printable("Card details not present")?;

            Ok(
                domain::Card::try_from((card_number, card_token_data, co_badged_card_data, card))
                    .change_context(errors::ApiErrorResponse::InternalServerError)
                    .attach_printable("Failed to generate card data")?,
            )
        }
    }
}
#[cfg(feature = "v1")]
pub async fn fetch_network_token_details_from_locker(
    state: &SessionState,
    customer_id: &id_type::CustomerId,
    merchant_id: &id_type::MerchantId,
    network_token_locker_id: &str,
    network_transaction_data: api_models::payments::NetworkTokenWithNTIRef,
) -> RouterResult<domain::NetworkTokenData> {
    let mut token_data =
        cards::get_card_from_locker(state, customer_id, merchant_id, network_token_locker_id)
            .await
            .change_context(errors::ApiErrorResponse::InternalServerError)
            .attach_printable(
                "failed to fetch network token information from the permanent locker",
            )?;
    let expiry = network_transaction_data
        .token_exp_month
        .zip(network_transaction_data.token_exp_year);
    if let Some((exp_month, exp_year)) = expiry {
        token_data.card_exp_month = exp_month;
        token_data.card_exp_year = exp_year;
    }

    let card_network = token_data
        .card_brand
        .map(|card_brand| enums::CardNetwork::from_str(&card_brand))
        .transpose()
        .map_err(|e| {
            logger::error!("Failed to parse card network {e:?}");
        })
        .ok()
        .flatten();

    let network_token_data = domain::NetworkTokenData {
        token_number: token_data.card_number,
        token_cryptogram: None,
        token_exp_month: token_data.card_exp_month,
        token_exp_year: token_data.card_exp_year,
        nick_name: token_data.nick_name.map(masking::Secret::new),
        card_issuer: None,
        card_network,
        card_type: None,
        card_issuing_country: None,
        bank_code: None,
        eci: None,
    };
    Ok(network_token_data)
}

#[cfg(feature = "v1")]
pub async fn fetch_card_details_for_network_transaction_flow_from_locker(
    state: &SessionState,
    customer_id: &id_type::CustomerId,
    merchant_id: &id_type::MerchantId,
    locker_id: &str,
) -> RouterResult<domain::PaymentMethodData> {
    let card_details_from_locker =
        cards::get_card_from_locker(state, customer_id, merchant_id, locker_id)
            .await
            .change_context(errors::ApiErrorResponse::InternalServerError)
            .attach_printable("failed to fetch card details from locker")?;

    let card_network = card_details_from_locker
        .card_brand
        .map(|card_brand| enums::CardNetwork::from_str(&card_brand))
        .transpose()
        .map_err(|e| {
            logger::error!("Failed to parse card network {e:?}");
        })
        .ok()
        .flatten();

    let card_details_for_network_transaction_id =
        hyperswitch_domain_models::payment_method_data::CardDetailsForNetworkTransactionId {
            card_number: card_details_from_locker.card_number,
            card_exp_month: card_details_from_locker.card_exp_month,
            card_exp_year: card_details_from_locker.card_exp_year,
            card_issuer: None,
            card_network,
            card_type: None,
            card_issuing_country: None,
            bank_code: None,
            nick_name: card_details_from_locker.nick_name.map(masking::Secret::new),
            card_holder_name: card_details_from_locker.name_on_card.clone(),
        };

    Ok(
        domain::PaymentMethodData::CardDetailsForNetworkTransactionId(
            card_details_for_network_transaction_id,
        ),
    )
}

#[cfg(feature = "v2")]
pub async fn retrieve_payment_method_from_db_with_token_data(
    state: &SessionState,
    merchant_key_store: &domain::MerchantKeyStore,
    token_data: &storage::PaymentTokenData,
    storage_scheme: storage::enums::MerchantStorageScheme,
) -> RouterResult<Option<domain::PaymentMethod>> {
    todo!()
}

#[cfg(feature = "v1")]
pub async fn retrieve_payment_method_from_db_with_token_data(
    state: &SessionState,
    merchant_key_store: &domain::MerchantKeyStore,
    token_data: &storage::PaymentTokenData,
    storage_scheme: storage::enums::MerchantStorageScheme,
) -> RouterResult<Option<domain::PaymentMethod>> {
    match token_data {
        storage::PaymentTokenData::PermanentCard(data) => {
            if let Some(ref payment_method_id) = data.payment_method_id {
                state
                    .store
                    .find_payment_method(
                        &(state.into()),
                        merchant_key_store,
                        payment_method_id,
                        storage_scheme,
                    )
                    .await
                    .to_not_found_response(errors::ApiErrorResponse::PaymentMethodNotFound)
                    .attach_printable("error retrieving payment method from DB")
                    .map(Some)
            } else {
                Ok(None)
            }
        }

        storage::PaymentTokenData::WalletToken(data) => state
            .store
            .find_payment_method(
                &(state.into()),
                merchant_key_store,
                &data.payment_method_id,
                storage_scheme,
            )
            .await
            .to_not_found_response(errors::ApiErrorResponse::PaymentMethodNotFound)
            .attach_printable("error retrieveing payment method from DB")
            .map(Some),

        storage::PaymentTokenData::Temporary(_)
        | storage::PaymentTokenData::TemporaryGeneric(_)
        | storage::PaymentTokenData::Permanent(_)
        | storage::PaymentTokenData::AuthBankDebit(_) => Ok(None),
    }
}

#[cfg(feature = "v1")]
pub async fn retrieve_payment_token_data(
    state: &SessionState,
    token: String,
    payment_method: Option<storage_enums::PaymentMethod>,
) -> RouterResult<storage::PaymentTokenData> {
    let redis_conn = state
        .store
        .get_redis_conn()
        .change_context(errors::ApiErrorResponse::InternalServerError)
        .attach_printable("Failed to get redis connection")?;

    let key = format!(
        "pm_token_{}_{}_hyperswitch",
        token,
        payment_method.get_required_value("payment_method")?
    );

    let token_data_string = redis_conn
        .get_key::<Option<String>>(&key.into())
        .await
        .change_context(errors::ApiErrorResponse::InternalServerError)
        .attach_printable("Failed to fetch the token from redis")?
        .ok_or(error_stack::Report::new(
            errors::ApiErrorResponse::UnprocessableEntity {
                message: "Token is invalid or expired".to_owned(),
            },
        ))?;

    let token_data_result = token_data_string
        .clone()
        .parse_struct("PaymentTokenData")
        .change_context(errors::ApiErrorResponse::InternalServerError)
        .attach_printable("failed to deserialize hyperswitch token data");

    let token_data = match token_data_result {
        Ok(data) => data,
        Err(e) => {
            // The purpose of this logic is backwards compatibility to support tokens
            // in redis that might be following the old format.
            if token_data_string.starts_with('{') {
                return Err(e);
            } else {
                storage::PaymentTokenData::temporary_generic(token_data_string)
            }
        }
    };

    Ok(token_data)
}

#[cfg(feature = "v2")]
pub async fn make_pm_data<'a, F: Clone, R, D>(
    _operation: BoxedOperation<'a, F, R, D>,
    _state: &'a SessionState,
    _payment_data: &mut PaymentData<F>,
    _merchant_key_store: &domain::MerchantKeyStore,
    _customer: &Option<domain::Customer>,
    _storage_scheme: common_enums::enums::MerchantStorageScheme,
    _business_profile: Option<&domain::Profile>,
) -> RouterResult<(
    BoxedOperation<'a, F, R, D>,
    Option<domain::PaymentMethodData>,
    Option<String>,
)> {
    todo!()
}

#[cfg(feature = "v1")]
#[allow(clippy::too_many_arguments)]
pub async fn make_pm_data<'a, F: Clone, R, D>(
    operation: BoxedOperation<'a, F, R, D>,
    state: &'a SessionState,
    payment_data: &mut PaymentData<F>,
    merchant_key_store: &domain::MerchantKeyStore,
    customer: &Option<domain::Customer>,
    storage_scheme: common_enums::enums::MerchantStorageScheme,
    business_profile: &domain::Profile,
    should_retry_with_pan: bool,
) -> RouterResult<(
    BoxedOperation<'a, F, R, D>,
    Option<domain::PaymentMethodData>,
    Option<String>,
)> {
    use super::OperationSessionSetters;
    use crate::core::payments::OperationSessionGetters;

    let request = payment_data.payment_method_data.clone();

    let mut card_token_data = payment_data
        .payment_method_data
        .clone()
        .and_then(|pmd| match pmd {
            domain::PaymentMethodData::CardToken(token_data) => Some(token_data),
            _ => None,
        })
        .or(Some(domain::CardToken::default()));

    if let Some(cvc) = payment_data.card_cvc.clone() {
        if let Some(token_data) = card_token_data.as_mut() {
            token_data.card_cvc = Some(cvc);
        }
    }

    if payment_data.token_data.is_none() {
        if let Some(payment_method_info) = &payment_data.payment_method_info {
            if payment_method_info.get_payment_method_type()
                == Some(storage_enums::PaymentMethod::Card)
            {
                payment_data.token_data =
                    Some(storage::PaymentTokenData::PermanentCard(CardTokenData {
                        payment_method_id: Some(payment_method_info.get_id().clone()),
                        locker_id: payment_method_info
                            .locker_id
                            .clone()
                            .or(Some(payment_method_info.get_id().clone())),
                        token: payment_method_info
                            .locker_id
                            .clone()
                            .unwrap_or(payment_method_info.get_id().clone()),
                        network_token_locker_id: payment_method_info
                            .network_token_requestor_reference_id
                            .clone()
                            .or(Some(payment_method_info.get_id().clone())),
                    }));
            }
        }
    }

    let mandate_id = payment_data.mandate_id.clone();

    // TODO: Handle case where payment method and token both are present in request properly.
    let (payment_method, pm_id) = match (&request, payment_data.token_data.as_ref()) {
        (_, Some(hyperswitch_token)) => {
            let existing_vault_data = payment_data.get_vault_operation();

            let vault_data = existing_vault_data.and_then(|data| match data {
                domain_payments::VaultOperation::ExistingVaultData(vault_data) => Some(vault_data),
                domain_payments::VaultOperation::SaveCardData(_)
                | domain_payments::VaultOperation::SaveCardAndNetworkTokenData(_) => None,
            });

            let pm_data = Box::pin(payment_methods::retrieve_payment_method_with_token(
                state,
                merchant_key_store,
                hyperswitch_token,
                &payment_data.payment_intent,
                &payment_data.payment_attempt,
                card_token_data.as_ref(),
                customer,
                storage_scheme,
                mandate_id,
                payment_data.payment_method_info.clone(),
                business_profile,
                should_retry_with_pan,
                vault_data,
            ))
            .await;

            let payment_method_details = pm_data.attach_printable("in 'make_pm_data'")?;

            if let Some(ref payment_method_data) = payment_method_details.payment_method_data {
                let updated_vault_operation =
                    domain_payments::VaultOperation::get_updated_vault_data(
                        existing_vault_data,
                        payment_method_data,
                    );

                if let Some(vault_operation) = updated_vault_operation {
                    payment_data.set_vault_operation(vault_operation);
                }

                // Temporarily store payment method data along with the cvc in redis for saved card payments, if required by the connector based on its configs
                if payment_data.token.is_none() {
                    let (_, payment_token) = payment_methods::retrieve_payment_method_core(
                        &Some(payment_method_data.clone()),
                        state,
                        &payment_data.payment_intent,
                        &payment_data.payment_attempt,
                        merchant_key_store,
                        Some(business_profile),
                    )
                    .await?;

                    payment_data.token = payment_token;
                }
            };

            Ok::<_, error_stack::Report<errors::ApiErrorResponse>>(
                if let Some(payment_method_data) = payment_method_details.payment_method_data {
                    payment_data.payment_attempt.payment_method =
                        payment_method_details.payment_method;
                    (
                        Some(payment_method_data),
                        payment_method_details.payment_method_id,
                    )
                } else {
                    (None, payment_method_details.payment_method_id)
                },
            )
        }

        (Some(_), _) => {
            let (payment_method_data, payment_token) =
                payment_methods::retrieve_payment_method_core(
                    &request,
                    state,
                    &payment_data.payment_intent,
                    &payment_data.payment_attempt,
                    merchant_key_store,
                    Some(business_profile),
                )
                .await?;

            payment_data.token = payment_token;

            Ok((payment_method_data, None))
        }
        _ => Ok((None, None)),
    }?;

    Ok((operation, payment_method, pm_id))
}

#[cfg(feature = "v1")]
pub async fn store_in_vault_and_generate_ppmt(
    state: &SessionState,
    payment_method_data: &domain::PaymentMethodData,
    payment_intent: &PaymentIntent,
    payment_attempt: &PaymentAttempt,
    payment_method: enums::PaymentMethod,
    merchant_key_store: &domain::MerchantKeyStore,
    business_profile: Option<&domain::Profile>,
) -> RouterResult<String> {
    let router_token = vault::Vault::store_payment_method_data_in_locker(
        state,
        None,
        payment_method_data,
        payment_intent.customer_id.to_owned(),
        payment_method,
        merchant_key_store,
    )
    .await?;
    let parent_payment_method_token = generate_id(consts::ID_LENGTH, "token");
    let key_for_hyperswitch_token = payment_attempt.get_payment_method().map(|payment_method| {
        payment_methods_handler::ParentPaymentMethodToken::create_key_for_token((
            &parent_payment_method_token,
            payment_method,
        ))
    });

    let intent_fulfillment_time = business_profile
        .and_then(|b_profile| b_profile.get_order_fulfillment_time())
        .unwrap_or(consts::DEFAULT_FULFILLMENT_TIME);

    if let Some(key_for_hyperswitch_token) = key_for_hyperswitch_token {
        key_for_hyperswitch_token
            .insert(
                intent_fulfillment_time,
                storage::PaymentTokenData::temporary_generic(router_token),
                state,
            )
            .await?;
    };
    Ok(parent_payment_method_token)
}

#[cfg(feature = "v2")]
pub async fn store_payment_method_data_in_vault(
    state: &SessionState,
    payment_attempt: &PaymentAttempt,
    payment_intent: &PaymentIntent,
    payment_method: enums::PaymentMethod,
    payment_method_data: &domain::PaymentMethodData,
    merchant_key_store: &domain::MerchantKeyStore,
    business_profile: Option<&domain::Profile>,
) -> RouterResult<Option<String>> {
    todo!()
}

#[cfg(feature = "v1")]
pub async fn store_payment_method_data_in_vault(
    state: &SessionState,
    payment_attempt: &PaymentAttempt,
    payment_intent: &PaymentIntent,
    payment_method: enums::PaymentMethod,
    payment_method_data: &domain::PaymentMethodData,
    merchant_key_store: &domain::MerchantKeyStore,
    business_profile: Option<&domain::Profile>,
) -> RouterResult<Option<String>> {
    if should_store_payment_method_data_in_vault(
        &state.conf.temp_locker_enable_config,
        payment_attempt.connector.clone(),
        payment_method,
    ) || payment_intent.request_external_three_ds_authentication == Some(true)
    {
        let parent_payment_method_token = store_in_vault_and_generate_ppmt(
            state,
            payment_method_data,
            payment_intent,
            payment_attempt,
            payment_method,
            merchant_key_store,
            business_profile,
        )
        .await?;

        return Ok(Some(parent_payment_method_token));
    }

    Ok(None)
}
pub fn should_store_payment_method_data_in_vault(
    temp_locker_enable_config: &TempLockerEnableConfig,
    option_connector: Option<String>,
    payment_method: enums::PaymentMethod,
) -> bool {
    option_connector
        .map(|connector| {
            temp_locker_enable_config
                .0
                .get(&connector)
                .map(|config| config.payment_method.contains(&payment_method))
                .unwrap_or(false)
        })
        .unwrap_or(true)
}

#[instrument(skip_all)]
pub(crate) fn validate_capture_method(
    capture_method: storage_enums::CaptureMethod,
) -> RouterResult<()> {
    utils::when(
        capture_method == storage_enums::CaptureMethod::Automatic,
        || {
            Err(report!(errors::ApiErrorResponse::PaymentUnexpectedState {
                field_name: "capture_method".to_string(),
                current_flow: "captured".to_string(),
                current_value: capture_method.to_string(),
                states: "manual, manual_multiple, scheduled".to_string()
            }))
        },
    )
}

#[instrument(skip_all)]
pub(crate) fn validate_status_with_capture_method(
    status: storage_enums::IntentStatus,
    capture_method: storage_enums::CaptureMethod,
) -> RouterResult<()> {
    if status == storage_enums::IntentStatus::Processing
        && !(capture_method == storage_enums::CaptureMethod::ManualMultiple)
    {
        return Err(report!(errors::ApiErrorResponse::PaymentUnexpectedState {
            field_name: "capture_method".to_string(),
            current_flow: "captured".to_string(),
            current_value: capture_method.to_string(),
            states: "manual_multiple".to_string()
        }));
    }
    utils::when(
        status != storage_enums::IntentStatus::RequiresCapture
            && status != storage_enums::IntentStatus::PartiallyCapturedAndCapturable
            && status != storage_enums::IntentStatus::PartiallyAuthorizedAndRequiresCapture
            && status != storage_enums::IntentStatus::Processing,
        || {
            Err(report!(errors::ApiErrorResponse::PaymentUnexpectedState {
                field_name: "payment.status".to_string(),
                current_flow: "captured".to_string(),
                current_value: status.to_string(),
                states: "requires_capture, partially_captured_and_capturable, processing"
                    .to_string()
            }))
        },
    )
}

#[instrument(skip_all)]
pub(crate) fn validate_amount_to_capture(
    amount: i64,
    amount_to_capture: Option<i64>,
) -> RouterResult<()> {
    utils::when(amount_to_capture.is_some_and(|value| value <= 0), || {
        Err(report!(errors::ApiErrorResponse::InvalidDataFormat {
            field_name: "amount".to_string(),
            expected_format: "positive integer".to_string(),
        }))
    })?;

    utils::when(
        amount_to_capture.is_some() && (Some(amount) < amount_to_capture),
        || {
            Err(report!(errors::ApiErrorResponse::InvalidRequestData {
                message: "amount_to_capture is greater than amount".to_string()
            }))
        },
    )
}

#[cfg(feature = "v1")]
#[instrument(skip_all)]
pub(crate) fn validate_payment_method_fields_present(
    req: &api_models::payments::PaymentsRequest,
) -> RouterResult<()> {
    let payment_method_data =
        req.payment_method_data
            .as_ref()
            .and_then(|request_payment_method_data| {
                request_payment_method_data.payment_method_data.as_ref()
            });
    utils::when(
        req.payment_method.is_none() && payment_method_data.is_some(),
        || {
            Err(errors::ApiErrorResponse::MissingRequiredField {
                field_name: "payment_method",
            })
        },
    )?;

    utils::when(
        !matches!(
            req.payment_method,
            Some(api_enums::PaymentMethod::Card) | None
        ) && (req.payment_method_type.is_none()),
        || {
            Err(errors::ApiErrorResponse::MissingRequiredField {
                field_name: "payment_method_type",
            })
        },
    )?;

    utils::when(
        req.payment_method.is_some()
            && payment_method_data.is_none()
            && req.payment_token.is_none()
            && req.recurring_details.is_none()
            && req.ctp_service_details.is_none(),
        || {
            Err(errors::ApiErrorResponse::MissingRequiredField {
                field_name: "payment_method_data",
            })
        },
    )?;

    utils::when(
        req.payment_method.is_some() && req.payment_method_type.is_some(),
        || {
            req.payment_method
                .map_or(Ok(()), |req_payment_method| {
                    req.payment_method_type.map_or(Ok(()), |req_payment_method_type| {
                        if !validate_payment_method_type_against_payment_method(req_payment_method, req_payment_method_type) {
                            Err(errors::ApiErrorResponse::InvalidRequestData {
                                message: ("payment_method_type doesn't correspond to the specified payment_method"
                                    .to_string()),
                            })
                        } else {
                            Ok(())
                        }
                    })
                })
        },
    )?;

    let validate_payment_method_and_payment_method_data =
        |req_payment_method_data, req_payment_method: api_enums::PaymentMethod| {
            api_enums::PaymentMethod::foreign_try_from(req_payment_method_data).and_then(|payment_method|
                if req_payment_method != payment_method {
                    Err(errors::ApiErrorResponse::InvalidRequestData {
                        message: ("payment_method_data doesn't correspond to the specified payment_method"
                            .to_string()),
                    })
                } else {
                    Ok(())
                })
        };

    utils::when(
        req.payment_method.is_some() && payment_method_data.is_some(),
        || {
            payment_method_data
                .cloned()
                .map_or(Ok(()), |payment_method_data| {
                    req.payment_method.map_or(Ok(()), |req_payment_method| {
                        validate_payment_method_and_payment_method_data(
                            payment_method_data,
                            req_payment_method,
                        )
                    })
                })
        },
    )?;

    Ok(())
}

pub fn check_force_psync_precondition(status: storage_enums::AttemptStatus) -> bool {
    !matches!(
        status,
        storage_enums::AttemptStatus::Charged
            | storage_enums::AttemptStatus::AutoRefunded
            | storage_enums::AttemptStatus::Voided
            | storage_enums::AttemptStatus::CodInitiated
            | storage_enums::AttemptStatus::Started
            | storage_enums::AttemptStatus::Failure
    )
}

pub fn append_option<T, U, F, V>(func: F, option1: Option<T>, option2: Option<U>) -> Option<V>
where
    F: FnOnce(T, U) -> V,
{
    Some(func(option1?, option2?))
}

#[cfg(all(feature = "olap", feature = "v1"))]
pub(super) async fn filter_by_constraints(
    state: &SessionState,
    constraints: &PaymentIntentFetchConstraints,
    merchant_id: &id_type::MerchantId,
    key_store: &domain::MerchantKeyStore,
    storage_scheme: storage_enums::MerchantStorageScheme,
) -> CustomResult<Vec<PaymentIntent>, errors::StorageError> {
    let db = &*state.store;
    let result = db
        .filter_payment_intent_by_constraints(
            &(state).into(),
            merchant_id,
            constraints,
            key_store,
            storage_scheme,
        )
        .await?;
    Ok(result)
}

#[cfg(feature = "olap")]
pub(super) fn validate_payment_list_request(
    req: &api::PaymentListConstraints,
) -> CustomResult<(), errors::ApiErrorResponse> {
    use common_utils::consts::PAYMENTS_LIST_MAX_LIMIT_V1;

    utils::when(
        req.limit > PAYMENTS_LIST_MAX_LIMIT_V1 || req.limit < 1,
        || {
            Err(errors::ApiErrorResponse::InvalidRequestData {
                message: format!("limit should be in between 1 and {PAYMENTS_LIST_MAX_LIMIT_V1}"),
            })
        },
    )?;
    Ok(())
}
#[cfg(feature = "olap")]
pub(super) fn validate_payment_list_request_for_joins(
    limit: u32,
) -> CustomResult<(), errors::ApiErrorResponse> {
    use common_utils::consts::PAYMENTS_LIST_MAX_LIMIT_V2;

    utils::when(!(1..=PAYMENTS_LIST_MAX_LIMIT_V2).contains(&limit), || {
        Err(errors::ApiErrorResponse::InvalidRequestData {
            message: format!("limit should be in between 1 and {PAYMENTS_LIST_MAX_LIMIT_V2}"),
        })
    })?;
    Ok(())
}

#[cfg(feature = "v1")]
pub fn get_handle_response_url(
    payment_id: id_type::PaymentId,
    business_profile: &domain::Profile,
    response: &api::PaymentsResponse,
    connector: String,
) -> RouterResult<api::RedirectionResponse> {
    let payments_return_url = response.return_url.as_ref();

    let redirection_response = make_pg_redirect_response(payment_id, response, connector);

    let return_url = make_merchant_url_with_response(
        business_profile,
        redirection_response,
        payments_return_url,
        response.client_secret.as_ref(),
        response.manual_retry_allowed,
    )
    .attach_printable("Failed to make merchant url with response")?;

    make_url_with_signature(&return_url, business_profile)
}

#[cfg(feature = "v1")]
pub fn get_handle_response_url_for_modular_authentication(
    authentication_id: id_type::AuthenticationId,
    business_profile: &domain::Profile,
    response: &api_models::authentication::AuthenticationAuthenticateResponse,
    connector: String,
    return_url: Option<String>,
    client_secret: Option<&masking::Secret<String>>,
    amount: Option<MinorUnit>,
) -> RouterResult<api::RedirectionResponse> {
    let authentication_return_url = return_url;
    let trans_status = response
        .transaction_status
        .clone()
        .get_required_value("transaction_status")?;

    let redirection_response = make_pg_redirect_response_for_authentication(
        authentication_id,
        connector,
        amount,
        trans_status,
    );

    let return_url = make_merchant_url_with_response_for_authentication(
        business_profile,
        redirection_response,
        authentication_return_url.as_ref(),
        client_secret,
        None,
    )
    .attach_printable("Failed to make merchant url with response")?;

    make_url_with_signature(&return_url, business_profile)
}

#[cfg(feature = "v1")]
pub fn make_merchant_url_with_response_for_authentication(
    business_profile: &domain::Profile,
    redirection_response: hyperswitch_domain_models::authentication::PgRedirectResponseForAuthentication,
    request_return_url: Option<&String>,
    client_secret: Option<&masking::Secret<String>>,
    manual_retry_allowed: Option<bool>,
) -> RouterResult<String> {
    // take return url if provided in the request else use merchant return url
    let url = request_return_url
        .or(business_profile.return_url.as_ref())
        .get_required_value("return_url")?;

    let status_check = redirection_response.status;

    let authentication_client_secret = client_secret
        .ok_or(errors::ApiErrorResponse::InternalServerError)
        .attach_printable("Expected client secret to be `Some`")?;

    let authentication_id = redirection_response
        .authentication_id
        .get_string_repr()
        .to_owned();
    let merchant_url_with_response = if business_profile.redirect_to_merchant_with_http_post {
        url::Url::parse_with_params(
            url,
            &[
                ("status", status_check.to_string()),
                ("authentication_id", authentication_id),
                (
                    "authentication_client_secret",
                    authentication_client_secret.peek().to_string(),
                ),
                (
                    "manual_retry_allowed",
                    manual_retry_allowed.unwrap_or(false).to_string(),
                ),
            ],
        )
        .change_context(errors::ApiErrorResponse::InternalServerError)
        .attach_printable("Unable to parse the url with param")?
    } else {
        let amount = redirection_response.amount.get_required_value("amount")?;
        url::Url::parse_with_params(
            url,
            &[
                ("status", status_check.to_string()),
                ("authentication_id", authentication_id),
                (
                    "authentication_client_secret",
                    authentication_client_secret.peek().to_string(),
                ),
                ("amount", amount.to_string()),
                (
                    "manual_retry_allowed",
                    manual_retry_allowed.unwrap_or(false).to_string(),
                ),
            ],
        )
        .change_context(errors::ApiErrorResponse::InternalServerError)
        .attach_printable("Unable to parse the url with param")?
    };

    Ok(merchant_url_with_response.to_string())
}

#[cfg(feature = "v1")]
pub fn make_merchant_url_with_response(
    business_profile: &domain::Profile,
    redirection_response: api::PgRedirectResponse,
    request_return_url: Option<&String>,
    client_secret: Option<&masking::Secret<String>>,
    manual_retry_allowed: Option<bool>,
) -> RouterResult<String> {
    // take return url if provided in the request else use merchant return url
    let url = request_return_url
        .or(business_profile.return_url.as_ref())
        .get_required_value("return_url")?;

    let status_check = redirection_response.status;

    let payment_client_secret = client_secret
        .ok_or(errors::ApiErrorResponse::InternalServerError)
        .attach_printable("Expected client secret to be `Some`")?;

    let payment_id = redirection_response.payment_id.get_string_repr().to_owned();
    let merchant_url_with_response = if business_profile.redirect_to_merchant_with_http_post {
        url::Url::parse_with_params(
            url,
            &[
                ("status", status_check.to_string()),
                ("payment_id", payment_id),
                (
                    "payment_intent_client_secret",
                    payment_client_secret.peek().to_string(),
                ),
                (
                    "manual_retry_allowed",
                    manual_retry_allowed.unwrap_or(false).to_string(),
                ),
            ],
        )
        .change_context(errors::ApiErrorResponse::InternalServerError)
        .attach_printable("Unable to parse the url with param")?
    } else {
        let amount = redirection_response.amount.get_required_value("amount")?;
        url::Url::parse_with_params(
            url,
            &[
                ("status", status_check.to_string()),
                ("payment_id", payment_id),
                (
                    "payment_intent_client_secret",
                    payment_client_secret.peek().to_string(),
                ),
                ("amount", amount.to_string()),
                (
                    "manual_retry_allowed",
                    manual_retry_allowed.unwrap_or(false).to_string(),
                ),
            ],
        )
        .change_context(errors::ApiErrorResponse::InternalServerError)
        .attach_printable("Unable to parse the url with param")?
    };

    Ok(merchant_url_with_response.to_string())
}

#[cfg(feature = "v1")]
pub async fn make_ephemeral_key(
    state: SessionState,
    customer_id: id_type::CustomerId,
    merchant_id: id_type::MerchantId,
) -> errors::RouterResponse<ephemeral_key::EphemeralKey> {
    let store = &state.store;
    let id = utils::generate_id(consts::ID_LENGTH, "eki");
    let secret = format!("epk_{}", &Uuid::new_v4().simple().to_string());
    let ek = ephemeral_key::EphemeralKeyNew {
        id,
        customer_id,
        merchant_id: merchant_id.to_owned(),
        secret,
    };
    let ek = store
        .create_ephemeral_key(ek, state.conf.eph_key.validity)
        .await
        .change_context(errors::ApiErrorResponse::InternalServerError)
        .attach_printable("Unable to create ephemeral key")?;
    Ok(services::ApplicationResponse::Json(ek))
}

#[cfg(feature = "v2")]
pub async fn make_client_secret(
    state: SessionState,
    resource_id: api_models::ephemeral_key::ResourceId,
    merchant_context: domain::MerchantContext,
    headers: &actix_web::http::header::HeaderMap,
) -> errors::RouterResponse<ClientSecretResponse> {
    let db = &state.store;
    let key_manager_state = &((&state).into());

    match &resource_id {
        api_models::ephemeral_key::ResourceId::Customer(global_customer_id) => {
            db.find_customer_by_global_id(
                key_manager_state,
                global_customer_id,
                merchant_context.get_merchant_key_store(),
                merchant_context.get_merchant_account().storage_scheme,
            )
            .await
            .to_not_found_response(errors::ApiErrorResponse::CustomerNotFound)?;
        }
    }

    let resource_id = match resource_id {
        api_models::ephemeral_key::ResourceId::Customer(global_customer_id) => {
            common_utils::types::authentication::ResourceId::Customer(global_customer_id)
        }
    };

    let client_secret = create_client_secret(
        &state,
        merchant_context.get_merchant_account().get_id(),
        resource_id,
    )
    .await
    .change_context(errors::ApiErrorResponse::InternalServerError)
    .attach_printable("Unable to create client secret")?;

    let response = ClientSecretResponse::foreign_try_from(client_secret)
        .attach_printable("Only customer is supported as resource_id in response")?;
    Ok(services::ApplicationResponse::Json(response))
}

#[cfg(feature = "v2")]
pub async fn create_client_secret(
    state: &SessionState,
    merchant_id: &id_type::MerchantId,
    resource_id: common_utils::types::authentication::ResourceId,
) -> RouterResult<ephemeral_key::ClientSecretType> {
    use common_utils::generate_time_ordered_id;

    let store = &state.store;
    let id = id_type::ClientSecretId::generate();
    let secret = masking::Secret::new(generate_time_ordered_id("cs"));

    let client_secret = ephemeral_key::ClientSecretTypeNew {
        id,
        merchant_id: merchant_id.to_owned(),
        secret,
        resource_id,
    };
    let client_secret = store
        .create_client_secret(client_secret, state.conf.eph_key.validity)
        .await
        .change_context(errors::ApiErrorResponse::InternalServerError)
        .attach_printable("Unable to create client secret")?;
    Ok(client_secret)
}

#[cfg(feature = "v1")]
pub async fn delete_ephemeral_key(
    state: SessionState,
    ek_id: String,
) -> errors::RouterResponse<ephemeral_key::EphemeralKey> {
    let db = state.store.as_ref();
    let ek = db
        .delete_ephemeral_key(&ek_id)
        .await
        .change_context(errors::ApiErrorResponse::InternalServerError)
        .attach_printable("Unable to delete ephemeral key")?;
    Ok(services::ApplicationResponse::Json(ek))
}

#[cfg(feature = "v2")]
pub async fn delete_client_secret(
    state: SessionState,
    ephemeral_key_id: String,
) -> errors::RouterResponse<ClientSecretResponse> {
    let db = state.store.as_ref();
    let ephemeral_key = db
        .delete_client_secret(&ephemeral_key_id)
        .await
        .map_err(|err| match err.current_context() {
            errors::StorageError::ValueNotFound(_) => {
                err.change_context(errors::ApiErrorResponse::GenericNotFoundError {
                    message: "Ephemeral Key not found".to_string(),
                })
            }
            _ => err.change_context(errors::ApiErrorResponse::InternalServerError),
        })
        .attach_printable("Unable to delete ephemeral key")?;

    let response = ClientSecretResponse::foreign_try_from(ephemeral_key)
        .attach_printable("Only customer is supported as resource_id in response")?;
    Ok(services::ApplicationResponse::Json(response))
}

#[cfg(feature = "v1")]
pub fn make_pg_redirect_response(
    payment_id: id_type::PaymentId,
    response: &api::PaymentsResponse,
    connector: String,
) -> api::PgRedirectResponse {
    api::PgRedirectResponse {
        payment_id,
        status: response.status,
        gateway_id: connector,
        customer_id: response.customer_id.to_owned(),
        amount: Some(response.amount),
    }
}

#[cfg(feature = "v1")]
pub fn make_pg_redirect_response_for_authentication(
    authentication_id: id_type::AuthenticationId,
    connector: String,
    amount: Option<MinorUnit>,
    trans_status: common_enums::TransactionStatus,
) -> hyperswitch_domain_models::authentication::PgRedirectResponseForAuthentication {
    hyperswitch_domain_models::authentication::PgRedirectResponseForAuthentication {
        authentication_id,
        status: trans_status,
        gateway_id: connector,
        customer_id: None,
        amount,
    }
}

#[cfg(feature = "v1")]
pub fn make_url_with_signature(
    redirect_url: &str,
    business_profile: &domain::Profile,
) -> RouterResult<api::RedirectionResponse> {
    let mut url = url::Url::parse(redirect_url)
        .change_context(errors::ApiErrorResponse::InternalServerError)
        .attach_printable("Unable to parse the url")?;

    let mut base_url = url.clone();
    base_url.query_pairs_mut().clear();

    let url = if business_profile.enable_payment_response_hash {
        let key = business_profile
            .payment_response_hash_key
            .as_ref()
            .get_required_value("payment_response_hash_key")?;
        let signature = hmac_sha512_sorted_query_params(
            &mut url.query_pairs().collect::<Vec<_>>(),
            key.as_str(),
        )?;

        url.query_pairs_mut()
            .append_pair("signature", &signature)
            .append_pair("signature_algorithm", "HMAC-SHA512");
        url.to_owned()
    } else {
        url.to_owned()
    };

    let parameters = url
        .query_pairs()
        .collect::<Vec<_>>()
        .iter()
        .map(|(key, value)| (key.clone().into_owned(), value.clone().into_owned()))
        .collect::<Vec<_>>();

    Ok(api::RedirectionResponse {
        return_url: base_url.to_string(),
        params: parameters,
        return_url_with_query_params: url.to_string(),
        http_method: if business_profile.redirect_to_merchant_with_http_post {
            services::Method::Post.to_string()
        } else {
            services::Method::Get.to_string()
        },
        headers: Vec::new(),
    })
}

pub fn hmac_sha512_sorted_query_params(
    params: &mut [(Cow<'_, str>, Cow<'_, str>)],
    key: &str,
) -> RouterResult<String> {
    params.sort();
    let final_string = params
        .iter()
        .map(|(key, value)| format!("{key}={value}"))
        .collect::<Vec<_>>()
        .join("&");

    let signature = crypto::HmacSha512::sign_message(
        &crypto::HmacSha512,
        key.as_bytes(),
        final_string.as_bytes(),
    )
    .change_context(errors::ApiErrorResponse::InternalServerError)
    .attach_printable("Failed to sign the message")?;

    Ok(hex::encode(signature))
}

pub fn check_if_operation_confirm<Op: std::fmt::Debug>(operations: Op) -> bool {
    format!("{operations:?}") == "PaymentConfirm"
}

#[allow(clippy::too_many_arguments)]
pub fn generate_mandate(
    merchant_id: id_type::MerchantId,
    payment_id: id_type::PaymentId,
    connector: String,
    setup_mandate_details: Option<MandateData>,
    customer_id: &Option<id_type::CustomerId>,
    payment_method_id: String,
    connector_mandate_id: Option<pii::SecretSerdeValue>,
    network_txn_id: Option<String>,
    payment_method_data_option: Option<domain::payments::PaymentMethodData>,
    mandate_reference: Option<MandateReference>,
    merchant_connector_id: Option<id_type::MerchantConnectorAccountId>,
) -> CustomResult<Option<storage::MandateNew>, errors::ApiErrorResponse> {
    match (setup_mandate_details, customer_id) {
        (Some(data), Some(cus_id)) => {
            let mandate_id = utils::generate_id(consts::ID_LENGTH, "man");

            // The construction of the mandate new must be visible
            let mut new_mandate = storage::MandateNew::default();

            let customer_acceptance = data
                .customer_acceptance
                .get_required_value("customer_acceptance")?;
            new_mandate
                .set_mandate_id(mandate_id)
                .set_customer_id(cus_id.clone())
                .set_merchant_id(merchant_id)
                .set_original_payment_id(Some(payment_id))
                .set_payment_method_id(payment_method_id)
                .set_connector(connector)
                .set_mandate_status(storage_enums::MandateStatus::Active)
                .set_connector_mandate_ids(connector_mandate_id)
                .set_network_transaction_id(network_txn_id)
                .set_customer_ip_address(
                    customer_acceptance
                        .get_ip_address()
                        .map(masking::Secret::new),
                )
                .set_customer_user_agent_extended(customer_acceptance.get_user_agent())
                .set_customer_accepted_at(Some(customer_acceptance.get_accepted_at()))
                .set_metadata(payment_method_data_option.map(|payment_method_data| {
                    pii::SecretSerdeValue::new(
                        serde_json::to_value(payment_method_data).unwrap_or_default(),
                    )
                }))
                .set_connector_mandate_id(
                    mandate_reference.and_then(|reference| reference.connector_mandate_id),
                )
                .set_merchant_connector_id(merchant_connector_id);

            Ok(Some(
                match data.mandate_type.get_required_value("mandate_type")? {
                    hyperswitch_domain_models::mandates::MandateDataType::SingleUse(data) => {
                        new_mandate
                            .set_mandate_amount(Some(data.amount.get_amount_as_i64()))
                            .set_mandate_currency(Some(data.currency))
                            .set_mandate_type(storage_enums::MandateType::SingleUse)
                            .to_owned()
                    }

                    hyperswitch_domain_models::mandates::MandateDataType::MultiUse(op_data) => {
                        match op_data {
                            Some(data) => new_mandate
                                .set_mandate_amount(Some(data.amount.get_amount_as_i64()))
                                .set_mandate_currency(Some(data.currency))
                                .set_start_date(data.start_date)
                                .set_end_date(data.end_date),
                            // .set_metadata(data.metadata),
                            // we are storing PaymentMethodData in metadata of mandate
                            None => &mut new_mandate,
                        }
                        .set_mandate_type(storage_enums::MandateType::MultiUse)
                        .to_owned()
                    }
                },
            ))
        }
        (_, _) => Ok(None),
    }
}

#[cfg(feature = "v1")]
// A function to manually authenticate the client secret with intent fulfillment time
pub fn authenticate_client_secret(
    request_client_secret: Option<&String>,
    payment_intent: &PaymentIntent,
) -> Result<(), errors::ApiErrorResponse> {
    match (request_client_secret, &payment_intent.client_secret) {
        (Some(req_cs), Some(pi_cs)) => {
            if req_cs != pi_cs {
                Err(errors::ApiErrorResponse::ClientSecretInvalid)
            } else {
                let current_timestamp = common_utils::date_time::now();

                let session_expiry = payment_intent.session_expiry.unwrap_or(
                    payment_intent
                        .created_at
                        .saturating_add(time::Duration::seconds(consts::DEFAULT_SESSION_EXPIRY)),
                );

                fp_utils::when(current_timestamp > session_expiry, || {
                    Err(errors::ApiErrorResponse::ClientSecretExpired)
                })
            }
        }
        // If there is no client in payment intent, then it has expired
        (Some(_), None) => Err(errors::ApiErrorResponse::ClientSecretExpired),
        _ => Ok(()),
    }
}

pub(crate) fn validate_payment_status_against_allowed_statuses(
    intent_status: storage_enums::IntentStatus,
    allowed_statuses: &[storage_enums::IntentStatus],
    action: &'static str,
) -> Result<(), errors::ApiErrorResponse> {
    fp_utils::when(!allowed_statuses.contains(&intent_status), || {
        Err(errors::ApiErrorResponse::PreconditionFailed {
            message: format!(
                "You cannot {action} this payment because it has status {intent_status}",
            ),
        })
    })
}

pub(crate) fn validate_payment_status_against_not_allowed_statuses(
    intent_status: storage_enums::IntentStatus,
    not_allowed_statuses: &[storage_enums::IntentStatus],
    action: &'static str,
) -> Result<(), errors::ApiErrorResponse> {
    fp_utils::when(not_allowed_statuses.contains(&intent_status), || {
        Err(errors::ApiErrorResponse::PreconditionFailed {
            message: format!(
                "You cannot {action} this payment because it has status {intent_status}",
            ),
        })
    })
}

#[instrument(skip_all)]
pub(crate) fn validate_pm_or_token_given(
    payment_method: &Option<api_enums::PaymentMethod>,
    payment_method_data: &Option<api::PaymentMethodData>,
    payment_method_type: &Option<api_enums::PaymentMethodType>,
    mandate_type: &Option<api::MandateTransactionType>,
    token: &Option<String>,
    ctp_service_details: &Option<api_models::payments::CtpServiceDetails>,
) -> Result<(), errors::ApiErrorResponse> {
    utils::when(
        !matches!(
            payment_method_type,
            Some(api_enums::PaymentMethodType::Paypal)
        ) && !matches!(
            mandate_type,
            Some(api::MandateTransactionType::RecurringMandateTransaction)
        ) && token.is_none()
            && (payment_method_data.is_none() || payment_method.is_none())
            && ctp_service_details.is_none(),
        || {
            Err(errors::ApiErrorResponse::InvalidRequestData {
                message:
                    "A payment token or payment method data or ctp service details is required"
                        .to_string(),
            })
        },
    )
}

#[cfg(feature = "v2")]
// A function to perform database lookup and then verify the client secret
pub async fn verify_payment_intent_time_and_client_secret(
    state: &SessionState,
    merchant_context: &domain::MerchantContext,
    client_secret: Option<String>,
) -> error_stack::Result<Option<PaymentIntent>, errors::ApiErrorResponse> {
    todo!()
}

#[cfg(feature = "v1")]
// A function to perform database lookup and then verify the client secret
pub async fn verify_payment_intent_time_and_client_secret(
    state: &SessionState,
    merchant_context: &domain::MerchantContext,
    client_secret: Option<String>,
) -> error_stack::Result<Option<PaymentIntent>, errors::ApiErrorResponse> {
    let db = &*state.store;
    client_secret
        .async_map(|cs| async move {
            let payment_id = get_payment_id_from_client_secret(&cs)?;

            let payment_id = id_type::PaymentId::wrap(payment_id).change_context(
                errors::ApiErrorResponse::InvalidDataValue {
                    field_name: "payment_id",
                },
            )?;

            #[cfg(feature = "v1")]
            let payment_intent = db
                .find_payment_intent_by_payment_id_merchant_id(
                    &state.into(),
                    &payment_id,
                    merchant_context.get_merchant_account().get_id(),
                    merchant_context.get_merchant_key_store(),
                    merchant_context.get_merchant_account().storage_scheme,
                )
                .await
                .change_context(errors::ApiErrorResponse::PaymentNotFound)?;

            #[cfg(feature = "v2")]
            let payment_intent = db
                .find_payment_intent_by_id(
                    &state.into(),
                    &payment_id,
                    key_store,
                    merchant_account.storage_scheme,
                )
                .await
                .change_context(errors::ApiErrorResponse::PaymentNotFound)?;

            authenticate_client_secret(Some(&cs), &payment_intent)?;
            Ok(payment_intent)
        })
        .await
        .transpose()
}

#[cfg(feature = "v1")]
/// Check whether the business details are configured in the merchant account
pub fn validate_business_details(
    business_country: Option<api_enums::CountryAlpha2>,
    business_label: Option<&String>,
    merchant_context: &domain::MerchantContext,
) -> RouterResult<()> {
    let primary_business_details = merchant_context
        .get_merchant_account()
        .primary_business_details
        .clone()
        .parse_value::<Vec<api_models::admin::PrimaryBusinessDetails>>("PrimaryBusinessDetails")
        .change_context(errors::ApiErrorResponse::InternalServerError)
        .attach_printable("failed to parse primary business details")?;

    business_country
        .zip(business_label)
        .map(|(business_country, business_label)| {
            primary_business_details
                .iter()
                .find(|business_details| {
                    &business_details.business == business_label
                        && business_details.country == business_country
                })
                .ok_or(errors::ApiErrorResponse::PreconditionFailed {
                    message: "business_details are not configured in the merchant account"
                        .to_string(),
                })
        })
        .transpose()?;

    Ok(())
}

#[inline]
pub(crate) fn get_payment_id_from_client_secret(cs: &str) -> RouterResult<String> {
    let (payment_id, _) = cs
        .rsplit_once("_secret_")
        .ok_or(errors::ApiErrorResponse::ClientSecretInvalid)?;
    Ok(payment_id.to_string())
}

#[cfg(feature = "v1")]
#[cfg(test)]
mod tests {
    #![allow(clippy::unwrap_used)]

    use super::*;

    #[test]
    fn test_authenticate_client_secret_session_not_expired() {
        let payment_intent = PaymentIntent {
            payment_id: id_type::PaymentId::try_from(Cow::Borrowed("23")).unwrap(),
            merchant_id: id_type::MerchantId::default(),
            status: storage_enums::IntentStatus::RequiresCapture,
            amount: MinorUnit::new(200),
            currency: None,
            amount_captured: None,
            customer_id: None,
            description: None,
            return_url: None,
            metadata: None,
            connector_id: None,
            shipping_address_id: None,
            billing_address_id: None,
            mit_category: None,
            statement_descriptor_name: None,
            statement_descriptor_suffix: None,
            created_at: common_utils::date_time::now(),
            modified_at: common_utils::date_time::now(),
            last_synced: None,
            setup_future_usage: None,
            fingerprint_id: None,
            off_session: None,
            client_secret: Some("1".to_string()),
            active_attempt: hyperswitch_domain_models::RemoteStorageObject::ForeignID(
                "nopes".to_string(),
            ),
            business_country: None,
            business_label: None,
            order_details: None,
            allowed_payment_method_types: None,
            connector_metadata: None,
            feature_metadata: None,
            attempt_count: 1,
            payment_link_id: None,
            profile_id: Some(common_utils::generate_profile_id_of_default_length()),
            merchant_decision: None,
            payment_confirm_source: None,
            surcharge_applicable: None,
            updated_by: storage_enums::MerchantStorageScheme::PostgresOnly.to_string(),
            request_incremental_authorization: Some(
                common_enums::RequestIncrementalAuthorization::default(),
            ),
            incremental_authorization_allowed: None,
            authorization_count: None,
            session_expiry: Some(
                common_utils::date_time::now()
                    .saturating_add(time::Duration::seconds(consts::DEFAULT_SESSION_EXPIRY)),
            ),
            request_external_three_ds_authentication: None,
            split_payments: None,
            frm_metadata: None,
            customer_details: None,
            billing_details: None,
            merchant_order_reference_id: None,
            shipping_details: None,
            is_payment_processor_token_flow: None,
            organization_id: id_type::OrganizationId::default(),
            shipping_cost: None,
            tax_details: None,
            skip_external_tax_calculation: None,
            request_extended_authorization: None,
            psd2_sca_exemption_type: None,
            processor_merchant_id: id_type::MerchantId::default(),
            created_by: None,
            force_3ds_challenge: None,
            force_3ds_challenge_trigger: None,
            is_iframe_redirection_enabled: None,
            is_payment_id_from_merchant: None,
            payment_channel: None,
            tax_status: None,
            discount_amount: None,
            order_date: None,
            shipping_amount_tax: None,
            duty_amount: None,
            enable_partial_authorization: None,
            enable_overcapture: None,
        };
        let req_cs = Some("1".to_string());
        assert!(authenticate_client_secret(req_cs.as_ref(), &payment_intent).is_ok());
        // Check if the result is an Ok variant
    }

    #[test]
    fn test_authenticate_client_secret_session_expired() {
        let created_at =
            common_utils::date_time::now().saturating_sub(time::Duration::seconds(20 * 60));
        let payment_intent = PaymentIntent {
            payment_id: id_type::PaymentId::try_from(Cow::Borrowed("23")).unwrap(),
            merchant_id: id_type::MerchantId::default(),
            status: storage_enums::IntentStatus::RequiresCapture,
            amount: MinorUnit::new(200),
            currency: None,
            amount_captured: None,
            customer_id: None,
            description: None,
            return_url: None,
            metadata: None,
            connector_id: None,
            shipping_address_id: None,
            mit_category: None,
            billing_address_id: None,
            statement_descriptor_name: None,
            statement_descriptor_suffix: None,
            created_at,
            modified_at: common_utils::date_time::now(),
            fingerprint_id: None,
            last_synced: None,
            setup_future_usage: None,
            off_session: None,
            client_secret: Some("1".to_string()),
            active_attempt: hyperswitch_domain_models::RemoteStorageObject::ForeignID(
                "nopes".to_string(),
            ),
            business_country: None,
            business_label: None,
            order_details: None,
            allowed_payment_method_types: None,
            connector_metadata: None,
            feature_metadata: None,
            attempt_count: 1,
            payment_link_id: None,
            profile_id: Some(common_utils::generate_profile_id_of_default_length()),
            merchant_decision: None,
            payment_confirm_source: None,
            surcharge_applicable: None,
            updated_by: storage_enums::MerchantStorageScheme::PostgresOnly.to_string(),
            request_incremental_authorization: Some(
                common_enums::RequestIncrementalAuthorization::default(),
            ),
            incremental_authorization_allowed: None,
            authorization_count: None,
            session_expiry: Some(
                created_at.saturating_add(time::Duration::seconds(consts::DEFAULT_SESSION_EXPIRY)),
            ),
            request_external_three_ds_authentication: None,
            split_payments: None,
            frm_metadata: None,
            customer_details: None,
            billing_details: None,
            merchant_order_reference_id: None,
            shipping_details: None,
            is_payment_processor_token_flow: None,
            organization_id: id_type::OrganizationId::default(),
            shipping_cost: None,
            tax_details: None,
            skip_external_tax_calculation: None,
            request_extended_authorization: None,
            psd2_sca_exemption_type: None,
            processor_merchant_id: id_type::MerchantId::default(),
            created_by: None,
            force_3ds_challenge: None,
            force_3ds_challenge_trigger: None,
            is_iframe_redirection_enabled: None,
            is_payment_id_from_merchant: None,
            payment_channel: None,
            tax_status: None,
            discount_amount: None,
            order_date: None,
            shipping_amount_tax: None,
            duty_amount: None,
            enable_partial_authorization: None,
            enable_overcapture: None,
        };
        let req_cs = Some("1".to_string());
        assert!(authenticate_client_secret(req_cs.as_ref(), &payment_intent,).is_err())
    }

    #[test]
    fn test_authenticate_client_secret_expired() {
        let payment_intent = PaymentIntent {
            payment_id: id_type::PaymentId::try_from(Cow::Borrowed("23")).unwrap(),
            merchant_id: id_type::MerchantId::default(),
            status: storage_enums::IntentStatus::RequiresCapture,
            amount: MinorUnit::new(200),
            currency: None,
            amount_captured: None,
            customer_id: None,
            description: None,
            return_url: None,
            metadata: None,
            connector_id: None,
            mit_category: None,
            shipping_address_id: None,
            billing_address_id: None,
            statement_descriptor_name: None,
            statement_descriptor_suffix: None,
            created_at: common_utils::date_time::now().saturating_sub(time::Duration::seconds(20)),
            modified_at: common_utils::date_time::now(),
            last_synced: None,
            setup_future_usage: None,
            off_session: None,
            client_secret: None,
            fingerprint_id: None,
            active_attempt: hyperswitch_domain_models::RemoteStorageObject::ForeignID(
                "nopes".to_string(),
            ),
            business_country: None,
            business_label: None,
            order_details: None,
            allowed_payment_method_types: None,
            connector_metadata: None,
            feature_metadata: None,
            attempt_count: 1,
            payment_link_id: None,
            profile_id: Some(common_utils::generate_profile_id_of_default_length()),
            merchant_decision: None,
            payment_confirm_source: None,
            surcharge_applicable: None,
            updated_by: storage_enums::MerchantStorageScheme::PostgresOnly.to_string(),
            request_incremental_authorization: Some(
                common_enums::RequestIncrementalAuthorization::default(),
            ),
            incremental_authorization_allowed: None,
            authorization_count: None,
            session_expiry: Some(
                common_utils::date_time::now()
                    .saturating_add(time::Duration::seconds(consts::DEFAULT_SESSION_EXPIRY)),
            ),
            request_external_three_ds_authentication: None,
            split_payments: None,
            frm_metadata: None,
            customer_details: None,
            billing_details: None,
            merchant_order_reference_id: None,
            shipping_details: None,
            is_payment_processor_token_flow: None,
            organization_id: id_type::OrganizationId::default(),
            shipping_cost: None,
            tax_details: None,
            skip_external_tax_calculation: None,
            request_extended_authorization: None,
            psd2_sca_exemption_type: None,
            processor_merchant_id: id_type::MerchantId::default(),
            created_by: None,
            force_3ds_challenge: None,
            force_3ds_challenge_trigger: None,
            is_iframe_redirection_enabled: None,
            is_payment_id_from_merchant: None,
            payment_channel: None,
            tax_status: None,
            discount_amount: None,
            order_date: None,
            shipping_amount_tax: None,
            duty_amount: None,
            enable_partial_authorization: None,
            enable_overcapture: None,
        };
        let req_cs = Some("1".to_string());
        assert!(authenticate_client_secret(req_cs.as_ref(), &payment_intent).is_err())
    }
}

// This function will be removed after moving this functionality to server_wrap and using cache instead of config
#[instrument(skip_all)]
pub async fn insert_merchant_connector_creds_to_config(
    db: &dyn StorageInterface,
    merchant_id: &id_type::MerchantId,
    merchant_connector_details: admin::MerchantConnectorDetailsWrap,
) -> RouterResult<()> {
    if let Some(encoded_data) = merchant_connector_details.encoded_data {
        let redis = &db
            .get_redis_conn()
            .change_context(errors::ApiErrorResponse::InternalServerError)
            .attach_printable("Failed to get redis connection")?;

        let key =
            merchant_id.get_creds_identifier_key(&merchant_connector_details.creds_identifier);

        redis
            .serialize_and_set_key_with_expiry(
                &key.as_str().into(),
                &encoded_data.peek(),
                consts::CONNECTOR_CREDS_TOKEN_TTL,
            )
            .await
            .map_or_else(
                |e| {
                    Err(e
                        .change_context(errors::ApiErrorResponse::InternalServerError)
                        .attach_printable("Failed to insert connector_creds to config"))
                },
                |_| Ok(()),
            )
    } else {
        Ok(())
    }
}

/// Query for merchant connector account either by business label or profile id
/// If profile_id is passed use it, or use connector_label to query merchant connector account
#[instrument(skip_all)]
pub async fn get_merchant_connector_account(
    state: &SessionState,
    merchant_id: &id_type::MerchantId,
    creds_identifier: Option<&str>,
    key_store: &domain::MerchantKeyStore,
    profile_id: &id_type::ProfileId,
    connector_name: &str,
    merchant_connector_id: Option<&id_type::MerchantConnectorAccountId>,
) -> RouterResult<MerchantConnectorAccountType> {
    let db = &*state.store;
    let key_manager_state: &KeyManagerState = &state.into();
    match creds_identifier {
        Some(creds_identifier) => {
            let key = merchant_id.get_creds_identifier_key(creds_identifier);
            let cloned_key = key.clone();
            let redis_fetch = || async {
                db.get_redis_conn()
                    .change_context(errors::ApiErrorResponse::InternalServerError)
                    .attach_printable("Failed to get redis connection")
                    .async_and_then(|redis| async move {
                        redis
                            .get_and_deserialize_key(&key.as_str().into(), "String")
                            .await
                            .change_context(
                                errors::ApiErrorResponse::MerchantConnectorAccountNotFound {
                                    id: key.clone(),
                                },
                            )
                            .attach_printable(key.clone() + ": Not found in Redis")
                    })
                    .await
            };

            let db_fetch = || async {
                db.find_config_by_key(cloned_key.as_str())
                    .await
                    .to_not_found_response(
                        errors::ApiErrorResponse::MerchantConnectorAccountNotFound {
                            id: cloned_key.to_owned(),
                        },
                    )
            };

            let mca_config: String = redis_fetch()
                .await
                .map_or_else(
                    |_| {
                        Either::Left(async {
                            match db_fetch().await {
                                Ok(config_entry) => Ok(config_entry.config),
                                Err(e) => Err(e),
                            }
                        })
                    },
                    |result| Either::Right(async { Ok(result) }),
                )
                .await?;

            let private_key = state
                .conf
                .jwekey
                .get_inner()
                .tunnel_private_key
                .peek()
                .as_bytes();

            let decrypted_mca = services::decrypt_jwe(mca_config.as_str(), services::KeyIdCheck::SkipKeyIdCheck, private_key, jwe::RSA_OAEP_256)
                                     .await
                                     .change_context(errors::ApiErrorResponse::UnprocessableEntity{
                                        message: "decoding merchant_connector_details failed due to invalid data format!".into()})
                                     .attach_printable(
                                        "Failed to decrypt merchant_connector_details sent in request and then put in cache",
                                    )?;

            let res = String::into_bytes(decrypted_mca)
                        .parse_struct("MerchantConnectorDetails")
                        .change_context(errors::ApiErrorResponse::InternalServerError)
                        .attach_printable(
                            "Failed to parse merchant_connector_details sent in request and then put in cache",
                        )?;

            Ok(MerchantConnectorAccountType::CacheVal(res))
        }
        None => {
            let mca: RouterResult<domain::MerchantConnectorAccount> =
                if let Some(merchant_connector_id) = merchant_connector_id {
                    #[cfg(feature = "v1")]
                    {
                        db.find_by_merchant_connector_account_merchant_id_merchant_connector_id(
                            key_manager_state,
                            merchant_id,
                            merchant_connector_id,
                            key_store,
                        )
                        .await
                        .to_not_found_response(
                            errors::ApiErrorResponse::MerchantConnectorAccountNotFound {
                                id: merchant_connector_id.get_string_repr().to_string(),
                            },
                        )
                    }
                    #[cfg(feature = "v2")]
                    {
                        db.find_merchant_connector_account_by_id(
                            &state.into(),
                            merchant_connector_id,
                            key_store,
                        )
                        .await
                        .to_not_found_response(
                            errors::ApiErrorResponse::MerchantConnectorAccountNotFound {
                                id: merchant_connector_id.get_string_repr().to_string(),
                            },
                        )
                    }
                } else {
                    #[cfg(feature = "v1")]
                    {
                        db.find_merchant_connector_account_by_profile_id_connector_name(
                            key_manager_state,
                            profile_id,
                            connector_name,
                            key_store,
                        )
                        .await
                        .to_not_found_response(
                            errors::ApiErrorResponse::MerchantConnectorAccountNotFound {
                                id: format!(
                                    "profile id {} and connector name {connector_name}",
                                    profile_id.get_string_repr()
                                ),
                            },
                        )
                    }
                    #[cfg(feature = "v2")]
                    {
                        todo!()
                    }
                };
            mca.map(Box::new).map(MerchantConnectorAccountType::DbVal)
        }
    }
}

/// This function replaces the request and response type of routerdata with the
/// request and response type passed
/// # Arguments
///
/// * `router_data` - original router data
/// * `request` - new request core/helper
/// * `response` - new response
pub fn router_data_type_conversion<F1, F2, Req1, Req2, Res1, Res2>(
    router_data: RouterData<F1, Req1, Res1>,
    request: Req2,
    response: Result<Res2, ErrorResponse>,
) -> RouterData<F2, Req2, Res2> {
    RouterData {
        flow: std::marker::PhantomData,
        request,
        response,
        merchant_id: router_data.merchant_id,
        tenant_id: router_data.tenant_id,
        address: router_data.address,
        amount_captured: router_data.amount_captured,
        minor_amount_captured: router_data.minor_amount_captured,
        auth_type: router_data.auth_type,
        connector: router_data.connector,
        connector_auth_type: router_data.connector_auth_type,
        connector_meta_data: router_data.connector_meta_data,
        description: router_data.description,
        payment_id: router_data.payment_id,
        payment_method: router_data.payment_method,
        payment_method_type: router_data.payment_method_type,
        status: router_data.status,
        attempt_id: router_data.attempt_id,
        access_token: router_data.access_token,
        session_token: router_data.session_token,
        payment_method_status: router_data.payment_method_status,
        reference_id: router_data.reference_id,
        payment_method_token: router_data.payment_method_token,
        customer_id: router_data.customer_id,
        connector_customer: router_data.connector_customer,
        preprocessing_id: router_data.preprocessing_id,
        payment_method_balance: router_data.payment_method_balance,
        recurring_mandate_payment_data: router_data.recurring_mandate_payment_data,
        connector_request_reference_id: router_data.connector_request_reference_id,
        #[cfg(feature = "payouts")]
        payout_method_data: None,
        #[cfg(feature = "payouts")]
        quote_id: None,
        test_mode: router_data.test_mode,
        connector_api_version: router_data.connector_api_version,
        connector_http_status_code: router_data.connector_http_status_code,
        external_latency: router_data.external_latency,
        apple_pay_flow: router_data.apple_pay_flow,
        frm_metadata: router_data.frm_metadata,
        refund_id: router_data.refund_id,
        dispute_id: router_data.dispute_id,
        connector_response: router_data.connector_response,
        integrity_check: Ok(()),
        connector_wallets_details: router_data.connector_wallets_details,
        additional_merchant_data: router_data.additional_merchant_data,
        header_payload: router_data.header_payload,
        connector_mandate_request_reference_id: router_data.connector_mandate_request_reference_id,
        authentication_id: router_data.authentication_id,
        psd2_sca_exemption_type: router_data.psd2_sca_exemption_type,
        raw_connector_response: router_data.raw_connector_response,
        is_payment_id_from_merchant: router_data.is_payment_id_from_merchant,
        l2_l3_data: router_data.l2_l3_data,
        minor_amount_capturable: router_data.minor_amount_capturable,
        authorized_amount: router_data.authorized_amount,
    }
}

#[cfg(feature = "v1")]
#[instrument(skip_all)]
pub fn get_attempt_type(
    payment_intent: &PaymentIntent,
    payment_attempt: &PaymentAttempt,
    is_manual_retry_enabled: Option<bool>,
    action: &str,
) -> RouterResult<AttemptType> {
    match payment_intent.status {
        enums::IntentStatus::Failed => {
            if matches!(is_manual_retry_enabled, Some(true)) {
                // if it is false, don't go ahead with manual retry
                fp_utils::when(
                    !validate_manual_retry_cutoff(
                        payment_intent.created_at,
                        payment_intent.session_expiry,
                    ),
                    || {
                        Err(report!(errors::ApiErrorResponse::PreconditionFailed {
                            message:
                                format!("You cannot {action} this payment using `manual_retry` because the allowed duration has expired")
                            }
                        ))
                    },
                )?;

                metrics::MANUAL_RETRY_REQUEST_COUNT.add(
                    1,
                    router_env::metric_attributes!((
                        "merchant_id",
                        payment_attempt.merchant_id.clone(),
                    )),
                );
                match payment_attempt.status {
                    enums::AttemptStatus::Started
                    | enums::AttemptStatus::AuthenticationPending
                    | enums::AttemptStatus::AuthenticationSuccessful
                    | enums::AttemptStatus::Authorized
                    | enums::AttemptStatus::Charged
                    | enums::AttemptStatus::Authorizing
                    | enums::AttemptStatus::CodInitiated
                    | enums::AttemptStatus::VoidInitiated
                    | enums::AttemptStatus::CaptureInitiated
                    | enums::AttemptStatus::Unresolved
                    | enums::AttemptStatus::Pending
                    | enums::AttemptStatus::ConfirmationAwaited
                    | enums::AttemptStatus::PartialCharged
                    | enums::AttemptStatus::PartialChargedAndChargeable
                    | enums::AttemptStatus::Voided
                    | enums::AttemptStatus::VoidedPostCharge
                    | enums::AttemptStatus::AutoRefunded
                    | enums::AttemptStatus::PaymentMethodAwaited
                    | enums::AttemptStatus::DeviceDataCollectionPending
                    | enums::AttemptStatus::IntegrityFailure
                    | enums::AttemptStatus::Expired
                    | enums::AttemptStatus::PartiallyAuthorized => {
                        metrics::MANUAL_RETRY_VALIDATION_FAILED.add(
                            1,
                            router_env::metric_attributes!((
                                "merchant_id",
                                payment_attempt.merchant_id.clone(),
                            )),
                        );
                        Err(errors::ApiErrorResponse::InternalServerError)
                            .attach_printable("Payment Attempt unexpected state")
                    }

                    storage_enums::AttemptStatus::VoidFailed
                    | storage_enums::AttemptStatus::RouterDeclined
                    | storage_enums::AttemptStatus::CaptureFailed => {
                        metrics::MANUAL_RETRY_VALIDATION_FAILED.add(
                            1,
                            router_env::metric_attributes!((
                                "merchant_id",
                                payment_attempt.merchant_id.clone(),
                            )),
                        );
                        Err(report!(errors::ApiErrorResponse::PreconditionFailed {
                            message:
                                format!("You cannot {action} this payment because it has status {}, and the previous attempt has the status {}", payment_intent.status, payment_attempt.status)
                            }
                        ))
                    }

                    storage_enums::AttemptStatus::AuthenticationFailed
                    | storage_enums::AttemptStatus::AuthorizationFailed
                    | storage_enums::AttemptStatus::Failure => {
                        metrics::MANUAL_RETRY_COUNT.add(
                            1,
                            router_env::metric_attributes!((
                                "merchant_id",
                                payment_attempt.merchant_id.clone(),
                            )),
                        );
                        Ok(AttemptType::New)
                    }
                }
            } else {
                Err(report!(errors::ApiErrorResponse::PreconditionFailed {
                        message:
                            format!("You cannot {action} this payment because it has status {}, you can enable `manual_retry` in profile to try this payment again", payment_intent.status)
                        }
                    ))
            }
        }
        enums::IntentStatus::Cancelled
        | enums::IntentStatus::CancelledPostCapture
        | enums::IntentStatus::RequiresCapture
        | enums::IntentStatus::PartiallyCaptured
        | enums::IntentStatus::PartiallyCapturedAndCapturable
        | enums::IntentStatus::Processing
        | enums::IntentStatus::Succeeded
        | enums::IntentStatus::Conflicted
        | enums::IntentStatus::Expired
        | enums::IntentStatus::PartiallyAuthorizedAndRequiresCapture => {
            Err(report!(errors::ApiErrorResponse::PreconditionFailed {
                message: format!(
                    "You cannot {action} this payment because it has status {}",
                    payment_intent.status,
                ),
            }))
        }

        enums::IntentStatus::RequiresCustomerAction
        | enums::IntentStatus::RequiresMerchantAction
        | enums::IntentStatus::RequiresPaymentMethod
        | enums::IntentStatus::RequiresConfirmation => Ok(AttemptType::SameOld),
    }
}

fn validate_manual_retry_cutoff(
    created_at: time::PrimitiveDateTime,
    session_expiry: Option<time::PrimitiveDateTime>,
) -> bool {
    let utc_current_time = time::OffsetDateTime::now_utc();
    let primitive_utc_current_time =
        time::PrimitiveDateTime::new(utc_current_time.date(), utc_current_time.time());
    let time_difference_from_creation = primitive_utc_current_time - created_at;

    // cutoff time is 50% of session duration
    let cutoff_limit = match session_expiry {
        Some(session_expiry) => {
            let duration = session_expiry - created_at;
            duration.whole_seconds() / 2
        }
        None => consts::DEFAULT_SESSION_EXPIRY / 2,
    };

    time_difference_from_creation.whole_seconds() <= cutoff_limit
}

#[derive(Debug, Eq, PartialEq, Clone)]
pub enum AttemptType {
    New,
    SameOld,
}

impl AttemptType {
    #[cfg(feature = "v1")]
    // The function creates a new payment_attempt from the previous payment attempt but doesn't populate fields like payment_method, error_code etc.
    // Logic to override the fields with data provided in the request should be done after this if required.
    // In case if fields are not overridden by the request then they contain the same data that was in the previous attempt provided it is populated in this function.
    #[inline(always)]
    fn make_new_payment_attempt(
        payment_method_data: Option<&api_models::payments::PaymentMethodData>,
        old_payment_attempt: PaymentAttempt,
        new_attempt_count: i16,
        storage_scheme: enums::MerchantStorageScheme,
    ) -> storage::PaymentAttemptNew {
        let created_at @ modified_at @ last_synced = Some(common_utils::date_time::now());

        storage::PaymentAttemptNew {
            attempt_id: old_payment_attempt
                .payment_id
                .get_attempt_id(new_attempt_count),
            payment_id: old_payment_attempt.payment_id,
            merchant_id: old_payment_attempt.merchant_id,

            // A new payment attempt is getting created so, used the same function which is used to populate status in PaymentCreate Flow.
            status: payment_attempt_status_fsm(payment_method_data, Some(true)),

            currency: old_payment_attempt.currency,
            save_to_locker: old_payment_attempt.save_to_locker,

            connector: None,

            error_message: None,
            offer_amount: old_payment_attempt.offer_amount,
            payment_method_id: None,
            payment_method: None,
            capture_method: old_payment_attempt.capture_method,
            capture_on: old_payment_attempt.capture_on,
            confirm: old_payment_attempt.confirm,
            authentication_type: old_payment_attempt.authentication_type,
            created_at,
            modified_at,
            last_synced,
            cancellation_reason: None,
            amount_to_capture: old_payment_attempt.amount_to_capture,

            // Once the payment_attempt is authorised then mandate_id is created. If this payment attempt is authorised then mandate_id will be overridden.
            // Since mandate_id is a contract between merchant and customer to debit customers amount adding it to newly created attempt
            mandate_id: old_payment_attempt.mandate_id,

            // The payment could be done from a different browser or same browser, it would probably be overridden by request data.
            browser_info: None,

            error_code: None,
            payment_token: None,
            connector_metadata: None,
            payment_experience: None,
            payment_method_type: None,
            payment_method_data: None,

            // In case it is passed in create and not in confirm,
            business_sub_label: old_payment_attempt.business_sub_label,
            // If the algorithm is entered in Create call from server side, it needs to be populated here, however it could be overridden from the request.
            straight_through_algorithm: old_payment_attempt.straight_through_algorithm,
            mandate_details: old_payment_attempt.mandate_details,
            preprocessing_step_id: None,
            error_reason: None,
            multiple_capture_count: None,
            connector_response_reference_id: None,
            amount_capturable: old_payment_attempt.net_amount.get_total_amount(),
            updated_by: storage_scheme.to_string(),
            authentication_data: None,
            encoded_data: None,
            merchant_connector_id: None,
            unified_code: None,
            unified_message: None,
            net_amount: old_payment_attempt.net_amount,
            external_three_ds_authentication_attempted: old_payment_attempt
                .external_three_ds_authentication_attempted,
            authentication_connector: None,
            authentication_id: None,
            mandate_data: old_payment_attempt.mandate_data,
            // New payment method billing address can be passed for a retry
            payment_method_billing_address_id: None,
            fingerprint_id: None,
            client_source: old_payment_attempt.client_source,
            client_version: old_payment_attempt.client_version,
            customer_acceptance: old_payment_attempt.customer_acceptance,
            organization_id: old_payment_attempt.organization_id,
            profile_id: old_payment_attempt.profile_id,
            connector_mandate_detail: None,
            request_extended_authorization: None,
            extended_authorization_applied: None,
            capture_before: None,
            card_discovery: None,
            processor_merchant_id: old_payment_attempt.processor_merchant_id,
            created_by: old_payment_attempt.created_by,
            setup_future_usage_applied: None,
            routing_approach: old_payment_attempt.routing_approach,
            connector_request_reference_id: None,
            network_transaction_id: None,
            network_details: None,
            is_stored_credential: old_payment_attempt.is_stored_credential,
            authorized_amount: old_payment_attempt.authorized_amount,
        }
    }

    // #[cfg(feature = "v2")]
    // // The function creates a new payment_attempt from the previous payment attempt but doesn't populate fields like payment_method, error_code etc.
    // // Logic to override the fields with data provided in the request should be done after this if required.
    // // In case if fields are not overridden by the request then they contain the same data that was in the previous attempt provided it is populated in this function.
    // #[inline(always)]
    // fn make_new_payment_attempt(
    //     _payment_method_data: Option<&api_models::payments::PaymentMethodData>,
    //     _old_payment_attempt: PaymentAttempt,
    //     _new_attempt_count: i16,
    //     _storage_scheme: enums::MerchantStorageScheme,
    // ) -> PaymentAttempt {
    //     todo!()
    // }

    #[cfg(feature = "v1")]
    #[instrument(skip_all)]
    pub async fn modify_payment_intent_and_payment_attempt(
        &self,
        request: &api_models::payments::PaymentsRequest,
        fetched_payment_intent: PaymentIntent,
        fetched_payment_attempt: PaymentAttempt,
        state: &SessionState,
        key_store: &domain::MerchantKeyStore,
        storage_scheme: storage::enums::MerchantStorageScheme,
    ) -> RouterResult<(PaymentIntent, PaymentAttempt)> {
        match self {
            Self::SameOld => Ok((fetched_payment_intent, fetched_payment_attempt)),
            Self::New => {
                let db = &*state.store;
                let key_manager_state = &state.into();
                let new_attempt_count = fetched_payment_intent.attempt_count + 1;
                let new_payment_attempt_to_insert = Self::make_new_payment_attempt(
                    request
                        .payment_method_data
                        .as_ref()
                        .and_then(|request_payment_method_data| {
                            request_payment_method_data.payment_method_data.as_ref()
                        }),
                    fetched_payment_attempt,
                    new_attempt_count,
                    storage_scheme,
                );

                #[cfg(feature = "v1")]
                let new_payment_attempt = db
                    .insert_payment_attempt(new_payment_attempt_to_insert, storage_scheme)
                    .await
                    .to_duplicate_response(errors::ApiErrorResponse::DuplicatePayment {
                        payment_id: fetched_payment_intent.get_id().to_owned(),
                    })?;

                #[cfg(feature = "v2")]
                let new_payment_attempt = db
                    .insert_payment_attempt(
                        key_manager_state,
                        key_store,
                        new_payment_attempt_to_insert,
                        storage_scheme,
                    )
                    .await
                    .to_duplicate_response(errors::ApiErrorResponse::InternalServerError)
                    .attach_printable("Failed to insert payment attempt")?;

                let updated_payment_intent = db
                    .update_payment_intent(
                        key_manager_state,
                        fetched_payment_intent,
                        storage::PaymentIntentUpdate::StatusAndAttemptUpdate {
                            status: payment_intent_status_fsm(
                                request.payment_method_data.as_ref().and_then(
                                    |request_payment_method_data| {
                                        request_payment_method_data.payment_method_data.as_ref()
                                    },
                                ),
                                Some(true),
                            ),
                            active_attempt_id: new_payment_attempt.get_id().to_owned(),
                            attempt_count: new_attempt_count,
                            updated_by: storage_scheme.to_string(),
                        },
                        key_store,
                        storage_scheme,
                    )
                    .await
                    .to_not_found_response(errors::ApiErrorResponse::PaymentNotFound)?;

                logger::info!(
                    "manual_retry payment for {:?} with attempt_id {:?}",
                    updated_payment_intent.get_id(),
                    new_payment_attempt.get_id()
                );

                Ok((updated_payment_intent, new_payment_attempt))
            }
        }
    }
}

#[inline(always)]
pub fn is_manual_retry_allowed(
    intent_status: &storage_enums::IntentStatus,
    attempt_status: &storage_enums::AttemptStatus,
    connector_request_reference_id_config: &ConnectorRequestReferenceIdConfig,
    merchant_id: &id_type::MerchantId,
) -> Option<bool> {
    let is_payment_status_eligible_for_retry = match intent_status {
        enums::IntentStatus::Failed => match attempt_status {
            enums::AttemptStatus::Started
            | enums::AttemptStatus::AuthenticationPending
            | enums::AttemptStatus::AuthenticationSuccessful
            | enums::AttemptStatus::Authorized
            | enums::AttemptStatus::Charged
            | enums::AttemptStatus::Authorizing
            | enums::AttemptStatus::CodInitiated
            | enums::AttemptStatus::VoidInitiated
            | enums::AttemptStatus::CaptureInitiated
            | enums::AttemptStatus::Unresolved
            | enums::AttemptStatus::Pending
            | enums::AttemptStatus::ConfirmationAwaited
            | enums::AttemptStatus::PartialCharged
            | enums::AttemptStatus::PartialChargedAndChargeable
            | enums::AttemptStatus::Voided
            | enums::AttemptStatus::VoidedPostCharge
            | enums::AttemptStatus::AutoRefunded
            | enums::AttemptStatus::PaymentMethodAwaited
            | enums::AttemptStatus::DeviceDataCollectionPending
            | enums::AttemptStatus::IntegrityFailure
            | enums::AttemptStatus::Expired
            | enums::AttemptStatus::PartiallyAuthorized => {
                logger::error!("Payment Attempt should not be in this state because Attempt to Intent status mapping doesn't allow it");
                None
            }

            enums::AttemptStatus::VoidFailed
            | enums::AttemptStatus::RouterDeclined
            | enums::AttemptStatus::CaptureFailed => Some(false),

            enums::AttemptStatus::AuthenticationFailed
            | enums::AttemptStatus::AuthorizationFailed
            | enums::AttemptStatus::Failure => Some(true),
        },
        enums::IntentStatus::Cancelled
        | enums::IntentStatus::CancelledPostCapture
        | enums::IntentStatus::RequiresCapture
        | enums::IntentStatus::PartiallyCaptured
        | enums::IntentStatus::PartiallyCapturedAndCapturable
        | enums::IntentStatus::Processing
        | enums::IntentStatus::Succeeded
        | enums::IntentStatus::Conflicted
        | enums::IntentStatus::Expired
        | enums::IntentStatus::PartiallyAuthorizedAndRequiresCapture => Some(false),

        enums::IntentStatus::RequiresCustomerAction
        | enums::IntentStatus::RequiresMerchantAction
        | enums::IntentStatus::RequiresPaymentMethod
        | enums::IntentStatus::RequiresConfirmation => None,
    };
    let is_merchant_id_enabled_for_retries = !connector_request_reference_id_config
        .merchant_ids_send_payment_id_as_connector_request_id
        .contains(merchant_id);
    is_payment_status_eligible_for_retry
        .map(|payment_status_check| payment_status_check && is_merchant_id_enabled_for_retries)
}

#[cfg(test)]
mod test {
    #![allow(clippy::unwrap_used)]
    #[test]
    fn test_client_secret_parse() {
        let client_secret1 = "pay_3TgelAms4RQec8xSStjF_secret_fc34taHLw1ekPgNh92qr";
        let client_secret2 = "pay_3Tgel__Ams4RQ_secret_ec8xSStjF_secret_fc34taHLw1ekPgNh92qr";
        let client_secret3 =
            "pay_3Tgel__Ams4RQ_secret_ec8xSStjF_secret__secret_fc34taHLw1ekPgNh92qr";

        assert_eq!(
            "pay_3TgelAms4RQec8xSStjF",
            super::get_payment_id_from_client_secret(client_secret1).unwrap()
        );
        assert_eq!(
            "pay_3Tgel__Ams4RQ_secret_ec8xSStjF",
            super::get_payment_id_from_client_secret(client_secret2).unwrap()
        );
        assert_eq!(
            "pay_3Tgel__Ams4RQ_secret_ec8xSStjF_secret_",
            super::get_payment_id_from_client_secret(client_secret3).unwrap()
        );
    }
}

#[instrument(skip_all)]
pub async fn get_additional_payment_data(
    pm_data: &domain::PaymentMethodData,
    db: &dyn StorageInterface,
    profile_id: &id_type::ProfileId,
) -> Result<
    Option<api_models::payments::AdditionalPaymentData>,
    error_stack::Report<errors::ApiErrorResponse>,
> {
    match pm_data {
        domain::PaymentMethodData::Card(card_data) => {
            //todo!
            let card_isin = Some(card_data.card_number.get_card_isin());
            let enable_extended_bin =db
            .find_config_by_key_unwrap_or(
                format!("{}_enable_extended_card_bin", profile_id.get_string_repr()).as_str(),
             Some("false".to_string()))
            .await.map_err(|err| services::logger::error!(message="Failed to fetch the config", extended_card_bin_error=?err)).ok();

            let card_extended_bin = match enable_extended_bin {
                Some(config) if config.config == "true" => {
                    Some(card_data.card_number.get_extended_card_bin())
                }
                _ => None,
            };

            // Added an additional check for card_data.co_badged_card_data.is_some()
            // because is_cobadged_card() only returns true if the card number matches a specific regex.
            // However, this regex does not cover all possible co-badged networks.
            // The co_badged_card_data field is populated based on a co-badged BIN lookup
            // and helps identify co-badged cards that may not match the regex alone.
            // Determine the card network based on cobadge detection and co-badged BIN data
            let is_cobadged_based_on_regex = card_data
                .card_number
                .is_cobadged_card()
                .change_context(errors::ApiErrorResponse::InternalServerError)
                .attach_printable(
                    "Card cobadge check failed due to an invalid card network regex",
                )?;

            let (card_network, signature_network, is_regulated) = card_data
                .co_badged_card_data
                .as_ref()
                .map(|co_badged_data| {
                    logger::debug!("Co-badged card data found");

                    (
                        card_data.card_network.clone(),
                        co_badged_data
                            .co_badged_card_networks_info
                            .get_signature_network(),
                        Some(co_badged_data.is_regulated),
                    )
                })
                .or_else(|| {
                    is_cobadged_based_on_regex.then(|| {
                        logger::debug!("Card network is cobadged (regex-based detection)");
                        (card_data.card_network.clone(), None, None)
                    })
                })
                .unwrap_or_else(|| {
                    logger::debug!("Card network is not cobadged");
                    (None, None, None)
                });

            let last4 = Some(card_data.card_number.get_last4());
            if card_data.card_issuer.is_some()
                && card_network.is_some()
                && card_data.card_type.is_some()
                && card_data.card_issuing_country.is_some()
                && card_data.bank_code.is_some()
            {
                Ok(Some(api_models::payments::AdditionalPaymentData::Card(
                    Box::new(api_models::payments::AdditionalCardInfo {
                        card_issuer: card_data.card_issuer.to_owned(),
                        card_network,
                        card_type: card_data.card_type.to_owned(),
                        card_issuing_country: card_data.card_issuing_country.to_owned(),
                        bank_code: card_data.bank_code.to_owned(),
                        card_exp_month: Some(card_data.card_exp_month.clone()),
                        card_exp_year: Some(card_data.card_exp_year.clone()),
                        card_holder_name: card_data.card_holder_name.clone(),
                        last4: last4.clone(),
                        card_isin: card_isin.clone(),
                        card_extended_bin: card_extended_bin.clone(),
                        // These are filled after calling the processor / connector
                        payment_checks: None,
                        authentication_data: None,
                        is_regulated,
                        signature_network: signature_network.clone(),
                    }),
                )))
            } else {
                let card_info = card_isin
                    .clone()
                    .async_and_then(|card_isin| async move {
                        db.get_card_info(&card_isin)
                            .await
                            .map_err(|error| services::logger::warn!(card_info_error=?error))
                            .ok()
                    })
                    .await
                    .flatten()
                    .map(|card_info| {
                        api_models::payments::AdditionalPaymentData::Card(Box::new(
                            api_models::payments::AdditionalCardInfo {
                                card_issuer: card_info.card_issuer,
                                card_network: card_network.clone().or(card_info.card_network),
                                bank_code: card_info.bank_code,
                                card_type: card_info.card_type,
                                card_issuing_country: card_info.card_issuing_country,
                                last4: last4.clone(),
                                card_isin: card_isin.clone(),
                                card_extended_bin: card_extended_bin.clone(),
                                card_exp_month: Some(card_data.card_exp_month.clone()),
                                card_exp_year: Some(card_data.card_exp_year.clone()),
                                card_holder_name: card_data.card_holder_name.clone(),
                                // These are filled after calling the processor / connector
                                payment_checks: None,
                                authentication_data: None,
                                is_regulated,
                                signature_network: signature_network.clone(),
                            },
                        ))
                    });
                Ok(Some(card_info.unwrap_or_else(|| {
                    api_models::payments::AdditionalPaymentData::Card(Box::new(
                        api_models::payments::AdditionalCardInfo {
                            card_issuer: None,
                            card_network,
                            bank_code: None,
                            card_type: None,
                            card_issuing_country: None,
                            last4,
                            card_isin,
                            card_extended_bin,
                            card_exp_month: Some(card_data.card_exp_month.clone()),
                            card_exp_year: Some(card_data.card_exp_year.clone()),
                            card_holder_name: card_data.card_holder_name.clone(),
                            // These are filled after calling the processor / connector
                            payment_checks: None,
                            authentication_data: None,
                            is_regulated,
                            signature_network: signature_network.clone(),
                        },
                    ))
                })))
            }
        }
        domain::PaymentMethodData::BankRedirect(bank_redirect_data) => match bank_redirect_data {
            domain::BankRedirectData::Eps { bank_name, .. } => Ok(Some(
                api_models::payments::AdditionalPaymentData::BankRedirect {
                    bank_name: bank_name.to_owned(),
                    details: None,
                },
            )),
            domain::BankRedirectData::Eft { .. } => Ok(Some(
                api_models::payments::AdditionalPaymentData::BankRedirect {
                    bank_name: None,
                    details: None,
                },
            )),
            domain::BankRedirectData::OnlineBankingFpx { issuer } => Ok(Some(
                api_models::payments::AdditionalPaymentData::BankRedirect {
                    bank_name: Some(issuer.to_owned()),
                    details: None,
                },
            )),
            domain::BankRedirectData::Ideal { bank_name, .. } => Ok(Some(
                api_models::payments::AdditionalPaymentData::BankRedirect {
                    bank_name: bank_name.to_owned(),
                    details: None,
                },
            )),
            domain::BankRedirectData::BancontactCard {
                card_number,
                card_exp_month,
                card_exp_year,
                card_holder_name,
            } => Ok(Some(
                api_models::payments::AdditionalPaymentData::BankRedirect {
                    bank_name: None,
                    details: Some(
                        payment_additional_types::BankRedirectDetails::BancontactCard(Box::new(
                            payment_additional_types::BancontactBankRedirectAdditionalData {
                                last4: card_number.as_ref().map(|c| c.get_last4()),
                                card_exp_month: card_exp_month.clone(),
                                card_exp_year: card_exp_year.clone(),
                                card_holder_name: card_holder_name.clone(),
                            },
                        )),
                    ),
                },
            )),
            domain::BankRedirectData::Blik { blik_code } => Ok(Some(
                api_models::payments::AdditionalPaymentData::BankRedirect {
                    bank_name: None,
                    details: blik_code.as_ref().map(|blik_code| {
                        payment_additional_types::BankRedirectDetails::Blik(Box::new(
                            payment_additional_types::BlikBankRedirectAdditionalData {
                                blik_code: Some(blik_code.to_owned()),
                            },
                        ))
                    }),
                },
            )),
            domain::BankRedirectData::Giropay {
                bank_account_bic,
                bank_account_iban,
                country,
            } => Ok(Some(
                api_models::payments::AdditionalPaymentData::BankRedirect {
                    bank_name: None,
                    details: Some(payment_additional_types::BankRedirectDetails::Giropay(
                        Box::new(
                            payment_additional_types::GiropayBankRedirectAdditionalData {
                                bic: bank_account_bic
                                    .as_ref()
                                    .map(|bic| MaskedSortCode::from(bic.to_owned())),
                                iban: bank_account_iban
                                    .as_ref()
                                    .map(|iban| MaskedIban::from(iban.to_owned())),
                                country: *country,
                            },
                        ),
                    )),
                },
            )),
            _ => Ok(Some(
                api_models::payments::AdditionalPaymentData::BankRedirect {
                    bank_name: None,
                    details: None,
                },
            )),
        },
        domain::PaymentMethodData::Wallet(wallet) => match wallet {
            domain::WalletData::ApplePay(apple_pay_wallet_data) => {
                Ok(Some(api_models::payments::AdditionalPaymentData::Wallet {
                    apple_pay: Some(api_models::payments::ApplepayPaymentMethod {
                        display_name: apple_pay_wallet_data.payment_method.display_name.clone(),
                        network: apple_pay_wallet_data.payment_method.network.clone(),
                        pm_type: apple_pay_wallet_data.payment_method.pm_type.clone(),
                    }),
                    google_pay: None,
                    samsung_pay: None,
                }))
            }
            domain::WalletData::GooglePay(google_pay_pm_data) => {
                Ok(Some(api_models::payments::AdditionalPaymentData::Wallet {
                    apple_pay: None,
                    google_pay: Some(payment_additional_types::WalletAdditionalDataForCard {
                        last4: google_pay_pm_data.info.card_details.clone(),
                        card_network: google_pay_pm_data.info.card_network.clone(),
                        card_type: Some(google_pay_pm_data.pm_type.clone()),
                    }),
                    samsung_pay: None,
                }))
            }
            domain::WalletData::SamsungPay(samsung_pay_pm_data) => {
                Ok(Some(api_models::payments::AdditionalPaymentData::Wallet {
                    apple_pay: None,
                    google_pay: None,
                    samsung_pay: Some(payment_additional_types::WalletAdditionalDataForCard {
                        last4: samsung_pay_pm_data
                            .payment_credential
                            .card_last_four_digits
                            .clone(),
                        card_network: samsung_pay_pm_data
                            .payment_credential
                            .card_brand
                            .to_string(),
                        card_type: None,
                    }),
                }))
            }
            _ => Ok(Some(api_models::payments::AdditionalPaymentData::Wallet {
                apple_pay: None,
                google_pay: None,
                samsung_pay: None,
            })),
        },
        domain::PaymentMethodData::PayLater(_) => Ok(Some(
            api_models::payments::AdditionalPaymentData::PayLater { klarna_sdk: None },
        )),
        domain::PaymentMethodData::BankTransfer(bank_transfer) => Ok(Some(
            api_models::payments::AdditionalPaymentData::BankTransfer {
                details: Some((*(bank_transfer.to_owned())).into()),
            },
        )),
        domain::PaymentMethodData::Crypto(crypto) => {
            Ok(Some(api_models::payments::AdditionalPaymentData::Crypto {
                details: Some(crypto.to_owned().into()),
            }))
        }
        domain::PaymentMethodData::BankDebit(bank_debit) => Ok(Some(
            api_models::payments::AdditionalPaymentData::BankDebit {
                details: Some(bank_debit.to_owned().into()),
            },
        )),
        domain::PaymentMethodData::MandatePayment => Ok(Some(
            api_models::payments::AdditionalPaymentData::MandatePayment {},
        )),
        domain::PaymentMethodData::Reward => {
            Ok(Some(api_models::payments::AdditionalPaymentData::Reward {}))
        }
        domain::PaymentMethodData::RealTimePayment(realtime_payment) => Ok(Some(
            api_models::payments::AdditionalPaymentData::RealTimePayment {
                details: Some((*(realtime_payment.to_owned())).into()),
            },
        )),
        domain::PaymentMethodData::Upi(upi) => {
            Ok(Some(api_models::payments::AdditionalPaymentData::Upi {
                details: Some(upi.to_owned().into()),
            }))
        }
        domain::PaymentMethodData::CardRedirect(card_redirect) => Ok(Some(
            api_models::payments::AdditionalPaymentData::CardRedirect {
                details: Some(card_redirect.to_owned().into()),
            },
        )),
        domain::PaymentMethodData::Voucher(voucher) => {
            Ok(Some(api_models::payments::AdditionalPaymentData::Voucher {
                details: Some(voucher.to_owned().into()),
            }))
        }
        domain::PaymentMethodData::GiftCard(gift_card) => Ok(Some(
            api_models::payments::AdditionalPaymentData::GiftCard {
                details: Some((*(gift_card.to_owned())).into()),
            },
        )),
        domain::PaymentMethodData::CardToken(card_token) => Ok(Some(
            api_models::payments::AdditionalPaymentData::CardToken {
                details: Some(card_token.to_owned().into()),
            },
        )),
        domain::PaymentMethodData::OpenBanking(open_banking) => Ok(Some(
            api_models::payments::AdditionalPaymentData::OpenBanking {
                details: Some(open_banking.to_owned().into()),
            },
        )),
        domain::PaymentMethodData::CardDetailsForNetworkTransactionId(card_data) => {
            let card_isin = Some(card_data.card_number.get_card_isin());
            let enable_extended_bin =db
            .find_config_by_key_unwrap_or(
                format!("{}_enable_extended_card_bin", profile_id.get_string_repr()).as_str(),
             Some("false".to_string()))
            .await.map_err(|err| services::logger::error!(message="Failed to fetch the config", extended_card_bin_error=?err)).ok();

            let card_extended_bin = match enable_extended_bin {
                Some(config) if config.config == "true" => {
                    Some(card_data.card_number.get_extended_card_bin())
                }
                _ => None,
            };

            let card_network = match card_data
                .card_number
                .is_cobadged_card()
                .change_context(errors::ApiErrorResponse::InternalServerError)
                .attach_printable(
                    "Card cobadge check failed due to an invalid card network regex",
                )? {
                true => card_data.card_network.clone(),
                false => None,
            };

            let last4 = Some(card_data.card_number.get_last4());
            if card_data.card_issuer.is_some()
                && card_network.is_some()
                && card_data.card_type.is_some()
                && card_data.card_issuing_country.is_some()
                && card_data.bank_code.is_some()
            {
                Ok(Some(api_models::payments::AdditionalPaymentData::Card(
                    Box::new(api_models::payments::AdditionalCardInfo {
                        card_issuer: card_data.card_issuer.to_owned(),
                        card_network,
                        card_type: card_data.card_type.to_owned(),
                        card_issuing_country: card_data.card_issuing_country.to_owned(),
                        bank_code: card_data.bank_code.to_owned(),
                        card_exp_month: Some(card_data.card_exp_month.clone()),
                        card_exp_year: Some(card_data.card_exp_year.clone()),
                        card_holder_name: card_data.card_holder_name.clone(),
                        last4: last4.clone(),
                        card_isin: card_isin.clone(),
                        card_extended_bin: card_extended_bin.clone(),
                        // These are filled after calling the processor / connector
                        payment_checks: None,
                        authentication_data: None,
                        is_regulated: None,
                        signature_network: None,
                    }),
                )))
            } else {
                let card_info = card_isin
                    .clone()
                    .async_and_then(|card_isin| async move {
                        db.get_card_info(&card_isin)
                            .await
                            .map_err(|error| services::logger::warn!(card_info_error=?error))
                            .ok()
                    })
                    .await
                    .flatten()
                    .map(|card_info| {
                        api_models::payments::AdditionalPaymentData::Card(Box::new(
                            api_models::payments::AdditionalCardInfo {
                                card_issuer: card_info.card_issuer,
                                card_network: card_network.clone().or(card_info.card_network),
                                bank_code: card_info.bank_code,
                                card_type: card_info.card_type,
                                card_issuing_country: card_info.card_issuing_country,
                                last4: last4.clone(),
                                card_isin: card_isin.clone(),
                                card_extended_bin: card_extended_bin.clone(),
                                card_exp_month: Some(card_data.card_exp_month.clone()),
                                card_exp_year: Some(card_data.card_exp_year.clone()),
                                card_holder_name: card_data.card_holder_name.clone(),
                                // These are filled after calling the processor / connector
                                payment_checks: None,
                                authentication_data: None,
                                is_regulated: None,
                                signature_network: None,
                            },
                        ))
                    });
                Ok(Some(card_info.unwrap_or_else(|| {
                    api_models::payments::AdditionalPaymentData::Card(Box::new(
                        api_models::payments::AdditionalCardInfo {
                            card_issuer: None,
                            card_network,
                            bank_code: None,
                            card_type: None,
                            card_issuing_country: None,
                            last4,
                            card_isin,
                            card_extended_bin,
                            card_exp_month: Some(card_data.card_exp_month.clone()),
                            card_exp_year: Some(card_data.card_exp_year.clone()),
                            card_holder_name: card_data.card_holder_name.clone(),
                            // These are filled after calling the processor / connector
                            payment_checks: None,
                            authentication_data: None,
                            is_regulated: None,
                            signature_network: None,
                        },
                    ))
                })))
            }
        }
        domain::PaymentMethodData::MobilePayment(mobile_payment) => Ok(Some(
            api_models::payments::AdditionalPaymentData::MobilePayment {
                details: Some(mobile_payment.to_owned().into()),
            },
        )),
        domain::PaymentMethodData::NetworkToken(_) => Ok(None),
    }
}

#[cfg(feature = "v1")]
pub fn validate_customer_access(
    payment_intent: &PaymentIntent,
    auth_flow: services::AuthFlow,
    request: &api::PaymentsRequest,
) -> Result<(), errors::ApiErrorResponse> {
    if auth_flow == services::AuthFlow::Client && request.get_customer_id().is_some() {
        let is_same_customer = request.get_customer_id() == payment_intent.customer_id.as_ref();
        if !is_same_customer {
            Err(errors::ApiErrorResponse::GenericUnauthorized {
                message: "Unauthorised access to update customer".to_string(),
            })?;
        }
    }
    Ok(())
}

pub fn is_apple_pay_simplified_flow(
    connector_metadata: Option<pii::SecretSerdeValue>,
    connector_name: Option<&String>,
) -> CustomResult<bool, errors::ApiErrorResponse> {
    let option_apple_pay_metadata = get_applepay_metadata(connector_metadata)
        .map_err(|error| {
            logger::info!(
                "Apple pay metadata parsing for {:?} in is_apple_pay_simplified_flow {:?}",
                connector_name,
                error
            )
        })
        .ok();

    // return true only if the apple flow type is simplified
    Ok(matches!(
        option_apple_pay_metadata,
        Some(
            api_models::payments::ApplepaySessionTokenMetadata::ApplePayCombined(
                api_models::payments::ApplePayCombinedMetadata::Simplified { .. }
            )
        )
    ))
}

// This function will return the encrypted connector wallets details with Apple Pay certificates
// Currently apple pay certifiactes are stored in the metadata which is not encrypted.
// In future we want those certificates to be encrypted and stored in the connector_wallets_details.
// As part of migration fallback this function checks apple pay details are present in connector_wallets_details
// If yes, it will encrypt connector_wallets_details and store it in the database.
// If no, it will check if apple pay details are present in metadata and merge it with connector_wallets_details, encrypt and store it.
pub async fn get_connector_wallets_details_with_apple_pay_certificates(
    connector_metadata: &Option<masking::Secret<tera::Value>>,
    connector_wallets_details_optional: &Option<api_models::admin::ConnectorWalletDetails>,
) -> RouterResult<Option<masking::Secret<serde_json::Value>>> {
    let connector_wallet_details_with_apple_pay_metadata_optional =
        get_apple_pay_metadata_if_needed(connector_metadata, connector_wallets_details_optional)
            .await?;

    let connector_wallets_details = connector_wallet_details_with_apple_pay_metadata_optional
        .map(|details| {
            serde_json::to_value(details)
                .change_context(errors::ApiErrorResponse::InternalServerError)
                .attach_printable("Failed to serialize Apple Pay metadata as JSON")
        })
        .transpose()?
        .map(masking::Secret::new);

    Ok(connector_wallets_details)
}

async fn get_apple_pay_metadata_if_needed(
    connector_metadata: &Option<masking::Secret<tera::Value>>,
    connector_wallets_details_optional: &Option<api_models::admin::ConnectorWalletDetails>,
) -> RouterResult<Option<api_models::admin::ConnectorWalletDetails>> {
    if let Some(connector_wallets_details) = connector_wallets_details_optional {
        if connector_wallets_details.apple_pay_combined.is_some()
            || connector_wallets_details.apple_pay.is_some()
        {
            return Ok(Some(connector_wallets_details.clone()));
        }
        // Otherwise, merge Apple Pay metadata
        return get_and_merge_apple_pay_metadata(
            connector_metadata.clone(),
            Some(connector_wallets_details.clone()),
        )
        .await;
    }

    // If connector_wallets_details_optional is None, attempt to get Apple Pay metadata
    get_and_merge_apple_pay_metadata(connector_metadata.clone(), None).await
}

async fn get_and_merge_apple_pay_metadata(
    connector_metadata: Option<masking::Secret<tera::Value>>,
    connector_wallets_details_optional: Option<api_models::admin::ConnectorWalletDetails>,
) -> RouterResult<Option<api_models::admin::ConnectorWalletDetails>> {
    let apple_pay_metadata_optional = get_applepay_metadata(connector_metadata)
        .map_err(|error| {
            logger::error!(
                "Apple Pay metadata parsing failed in get_encrypted_connector_wallets_details_with_apple_pay_certificates {:?}",
                error
            );
        })
        .ok();

    if let Some(apple_pay_metadata) = apple_pay_metadata_optional {
        let updated_wallet_details = match apple_pay_metadata {
            api_models::payments::ApplepaySessionTokenMetadata::ApplePayCombined(
                apple_pay_combined_metadata,
            ) => {
                let combined_metadata_json = serde_json::to_value(apple_pay_combined_metadata)
                    .change_context(errors::ApiErrorResponse::InternalServerError)
                    .attach_printable("Failed to serialize Apple Pay combined metadata as JSON")?;

                api_models::admin::ConnectorWalletDetails {
                    apple_pay_combined: Some(masking::Secret::new(combined_metadata_json)),
                    apple_pay: connector_wallets_details_optional
                        .as_ref()
                        .and_then(|d| d.apple_pay.clone()),
                    amazon_pay: connector_wallets_details_optional
                        .as_ref()
                        .and_then(|d| d.amazon_pay.clone()),
                    samsung_pay: connector_wallets_details_optional
                        .as_ref()
                        .and_then(|d| d.samsung_pay.clone()),
                    paze: connector_wallets_details_optional
                        .as_ref()
                        .and_then(|d| d.paze.clone()),
                    google_pay: connector_wallets_details_optional
                        .as_ref()
                        .and_then(|d| d.google_pay.clone()),
                }
            }
            api_models::payments::ApplepaySessionTokenMetadata::ApplePay(apple_pay_metadata) => {
                let metadata_json = serde_json::to_value(apple_pay_metadata)
                    .change_context(errors::ApiErrorResponse::InternalServerError)
                    .attach_printable("Failed to serialize Apple Pay metadata as JSON")?;

                api_models::admin::ConnectorWalletDetails {
                    apple_pay: Some(masking::Secret::new(metadata_json)),
                    apple_pay_combined: connector_wallets_details_optional
                        .as_ref()
                        .and_then(|d| d.apple_pay_combined.clone()),
                    amazon_pay: connector_wallets_details_optional
                        .as_ref()
                        .and_then(|d| d.amazon_pay.clone()),
                    samsung_pay: connector_wallets_details_optional
                        .as_ref()
                        .and_then(|d| d.samsung_pay.clone()),
                    paze: connector_wallets_details_optional
                        .as_ref()
                        .and_then(|d| d.paze.clone()),
                    google_pay: connector_wallets_details_optional
                        .as_ref()
                        .and_then(|d| d.google_pay.clone()),
                }
            }
        };

        return Ok(Some(updated_wallet_details));
    }

    // Return connector_wallets_details if no Apple Pay metadata was found
    Ok(connector_wallets_details_optional)
}

pub fn get_applepay_metadata(
    connector_metadata: Option<pii::SecretSerdeValue>,
) -> RouterResult<api_models::payments::ApplepaySessionTokenMetadata> {
    connector_metadata
        .clone()
        .parse_value::<api_models::payments::ApplepayCombinedSessionTokenData>(
            "ApplepayCombinedSessionTokenData",
        )
        .map(|combined_metadata| {
            api_models::payments::ApplepaySessionTokenMetadata::ApplePayCombined(
                combined_metadata.apple_pay_combined,
            )
        })
        .or_else(|_| {
            connector_metadata
                .parse_value::<api_models::payments::ApplepaySessionTokenData>(
                    "ApplepaySessionTokenData",
                )
                .map(|old_metadata| {
                    api_models::payments::ApplepaySessionTokenMetadata::ApplePay(
                        old_metadata.apple_pay,
                    )
                })
        })
        .change_context(errors::ApiErrorResponse::InvalidDataFormat {
            field_name: "connector_metadata".to_string(),
            expected_format: "applepay_metadata_format".to_string(),
        })
}

pub fn calculate_debit_routing_savings(net_amount: i64, saving_percentage: f64) -> MinorUnit {
    logger::debug!(
        ?net_amount,
        ?saving_percentage,
        "Calculating debit routing saving amount"
    );

    let net_decimal = Decimal::from_i64(net_amount).unwrap_or_else(|| {
        logger::warn!(?net_amount, "Invalid net_amount, using 0");
        Decimal::ZERO
    });

    let percentage_decimal = Decimal::from_f64(saving_percentage).unwrap_or_else(|| {
        logger::warn!(?saving_percentage, "Invalid saving_percentage, using 0");
        Decimal::ZERO
    });

    let savings_decimal = net_decimal * percentage_decimal / Decimal::from(100);
    let rounded_savings = savings_decimal.round();

    let savings_int = rounded_savings.to_i64().unwrap_or_else(|| {
        logger::warn!(
            ?rounded_savings,
            "Debit routing savings calculation overflowed when converting to i64"
        );
        0
    });

    MinorUnit::new(savings_int)
}

pub fn get_debit_routing_savings_amount(
    payment_method_data: &domain::PaymentMethodData,
    payment_attempt: &PaymentAttempt,
) -> Option<MinorUnit> {
    let card_network = payment_attempt.extract_card_network()?;

    let saving_percentage =
        payment_method_data.extract_debit_routing_saving_percentage(&card_network)?;

    let net_amount = payment_attempt.get_total_amount().get_amount_as_i64();

    Some(calculate_debit_routing_savings(
        net_amount,
        saving_percentage,
    ))
}

#[cfg(all(feature = "retry", feature = "v1"))]
pub async fn get_apple_pay_retryable_connectors<F, D>(
    state: &SessionState,
    merchant_context: &domain::MerchantContext,
    payment_data: &D,
    pre_routing_connector_data_list: &[api::ConnectorRoutingData],
    merchant_connector_id: Option<&id_type::MerchantConnectorAccountId>,
    business_profile: domain::Profile,
) -> CustomResult<Option<Vec<api::ConnectorRoutingData>>, errors::ApiErrorResponse>
where
    F: Send + Clone,
    D: OperationSessionGetters<F> + Send,
{
    let profile_id = business_profile.get_id();

    let pre_decided_connector_data_first = pre_routing_connector_data_list
        .first()
        .ok_or(errors::ApiErrorResponse::IncorrectPaymentMethodConfiguration)?;

    let merchant_connector_account_type = get_merchant_connector_account(
        state,
        merchant_context.get_merchant_account().get_id(),
        payment_data.get_creds_identifier(),
        merchant_context.get_merchant_key_store(),
        profile_id,
        &pre_decided_connector_data_first
            .connector_data
            .connector_name
            .to_string(),
        merchant_connector_id,
    )
    .await?;

    let connector_data_list = if is_apple_pay_simplified_flow(
        merchant_connector_account_type.get_metadata(),
        merchant_connector_account_type
            .get_connector_name()
            .as_ref(),
    )? {
        let merchant_connector_account_list = state
            .store
            .find_merchant_connector_account_by_merchant_id_and_disabled_list(
                &state.into(),
                merchant_context.get_merchant_account().get_id(),
                false,
                merchant_context.get_merchant_key_store(),
            )
            .await
            .to_not_found_response(errors::ApiErrorResponse::InternalServerError)?;

        let profile_specific_merchant_connector_account_list = merchant_connector_account_list
            .filter_based_on_profile_and_connector_type(
                profile_id,
                ConnectorType::PaymentProcessor,
            );

        let mut connector_data_list = vec![pre_decided_connector_data_first.clone()];

        for merchant_connector_account in profile_specific_merchant_connector_account_list {
            if is_apple_pay_simplified_flow(
                merchant_connector_account.metadata.clone(),
                Some(&merchant_connector_account.connector_name),
            )? {
                let routing_data: api::ConnectorRoutingData =
                    api::ConnectorData::get_connector_by_name(
                        &state.conf.connectors,
                        &merchant_connector_account.connector_name.to_string(),
                        api::GetToken::Connector,
                        Some(merchant_connector_account.get_id()),
                    )
                    .change_context(errors::ApiErrorResponse::InternalServerError)
                    .attach_printable("Invalid connector name received")?
                    .into();

                if !connector_data_list.iter().any(|connector_details| {
                    connector_details.connector_data.merchant_connector_id
                        == routing_data.connector_data.merchant_connector_id
                }) {
                    connector_data_list.push(routing_data)
                }
            }
        }
        #[cfg(feature = "v1")]
        let fallback_connetors_list = crate::core::routing::helpers::get_merchant_default_config(
            &*state.clone().store,
            profile_id.get_string_repr(),
            &api_enums::TransactionType::Payment,
        )
        .await
        .change_context(errors::ApiErrorResponse::InternalServerError)
        .attach_printable("Failed to get merchant default fallback connectors config")?;

        let mut routing_connector_data_list = Vec::new();

        pre_routing_connector_data_list.iter().for_each(|pre_val| {
            routing_connector_data_list.push(pre_val.connector_data.merchant_connector_id.clone())
        });

        fallback_connetors_list.iter().for_each(|fallback_val| {
            routing_connector_data_list
                .iter()
                .all(|val| *val != fallback_val.merchant_connector_id)
                .then(|| {
                    routing_connector_data_list.push(fallback_val.merchant_connector_id.clone())
                });
        });

        // connector_data_list is the list of connectors for which Apple Pay simplified flow is configured.
        // This list is arranged in the same order as the merchant's connectors routingconfiguration.

        let mut ordered_connector_data_list = Vec::new();

        routing_connector_data_list
            .iter()
            .for_each(|merchant_connector_id| {
                let connector_data = connector_data_list.iter().find(|connector_data| {
                    *merchant_connector_id == connector_data.connector_data.merchant_connector_id
                });
                if let Some(connector_data_details) = connector_data {
                    ordered_connector_data_list.push(connector_data_details.clone());
                }
            });

        Some(ordered_connector_data_list)
    } else {
        None
    };
    Ok(connector_data_list)
}

#[derive(Debug, Serialize, Deserialize)]
pub struct ApplePayData {
    version: masking::Secret<String>,
    data: masking::Secret<String>,
    signature: masking::Secret<String>,
    header: ApplePayHeader,
}

#[derive(Debug, Serialize, Deserialize)]
#[serde(rename_all = "camelCase")]
pub struct ApplePayHeader {
    ephemeral_public_key: masking::Secret<String>,
    public_key_hash: masking::Secret<String>,
    transaction_id: masking::Secret<String>,
}

impl ApplePayData {
    pub fn token_json(
        wallet_data: domain::WalletData,
    ) -> CustomResult<Self, errors::ConnectorError> {
        let json_wallet_data: Self = connector::utils::WalletData::get_wallet_token_as_json(
            &wallet_data,
            "Apple Pay".to_string(),
        )?;
        Ok(json_wallet_data)
    }

    pub async fn decrypt(
        &self,
        payment_processing_certificate: &masking::Secret<String>,
        payment_processing_certificate_key: &masking::Secret<String>,
    ) -> CustomResult<serde_json::Value, errors::ApplePayDecryptionError> {
        let merchant_id = self.merchant_id(payment_processing_certificate)?;
        let shared_secret = self.shared_secret(payment_processing_certificate_key)?;
        let symmetric_key = self.symmetric_key(&merchant_id, &shared_secret)?;
        let decrypted = self.decrypt_ciphertext(&symmetric_key)?;
        let parsed_decrypted: serde_json::Value = serde_json::from_str(&decrypted)
            .change_context(errors::ApplePayDecryptionError::DecryptionFailed)?;
        Ok(parsed_decrypted)
    }

    pub fn merchant_id(
        &self,
        payment_processing_certificate: &masking::Secret<String>,
    ) -> CustomResult<String, errors::ApplePayDecryptionError> {
        let cert_data = payment_processing_certificate.clone().expose();

        let base64_decode_cert_data = BASE64_ENGINE
            .decode(cert_data)
            .change_context(errors::ApplePayDecryptionError::Base64DecodingFailed)?;

        // Parsing the certificate using x509-parser
        let (_, certificate) = parse_x509_certificate(&base64_decode_cert_data)
            .change_context(errors::ApplePayDecryptionError::CertificateParsingFailed)
            .attach_printable("Error parsing apple pay PPC")?;

        // Finding the merchant ID extension
        let apple_pay_m_id = certificate
            .extensions()
            .iter()
            .find(|extension| {
                extension
                    .oid
                    .to_string()
                    .eq(consts::MERCHANT_ID_FIELD_EXTENSION_ID)
            })
            .map(|ext| {
                let merchant_id = String::from_utf8_lossy(ext.value)
                    .trim()
                    .trim_start_matches('@')
                    .to_string();

                merchant_id
            })
            .ok_or(errors::ApplePayDecryptionError::MissingMerchantId)
            .attach_printable("Unable to find merchant ID extension in the certificate")?;

        Ok(apple_pay_m_id)
    }

    pub fn shared_secret(
        &self,
        payment_processing_certificate_key: &masking::Secret<String>,
    ) -> CustomResult<Vec<u8>, errors::ApplePayDecryptionError> {
        let public_ec_bytes = BASE64_ENGINE
            .decode(self.header.ephemeral_public_key.peek().as_bytes())
            .change_context(errors::ApplePayDecryptionError::Base64DecodingFailed)?;

        let public_key = PKey::public_key_from_der(&public_ec_bytes)
            .change_context(errors::ApplePayDecryptionError::KeyDeserializationFailed)
            .attach_printable("Failed to deserialize the public key")?;

        let decrypted_apple_pay_ppc_key = payment_processing_certificate_key.clone().expose();

        // Create PKey objects from EcKey
        let private_key = PKey::private_key_from_pem(decrypted_apple_pay_ppc_key.as_bytes())
            .change_context(errors::ApplePayDecryptionError::KeyDeserializationFailed)
            .attach_printable("Failed to deserialize the private key")?;

        // Create the Deriver object and set the peer public key
        let mut deriver = Deriver::new(&private_key)
            .change_context(errors::ApplePayDecryptionError::DerivingSharedSecretKeyFailed)
            .attach_printable("Failed to create a deriver for the private key")?;

        deriver
            .set_peer(&public_key)
            .change_context(errors::ApplePayDecryptionError::DerivingSharedSecretKeyFailed)
            .attach_printable("Failed to set the peer key for the secret derivation")?;

        // Compute the shared secret
        let shared_secret = deriver
            .derive_to_vec()
            .change_context(errors::ApplePayDecryptionError::DerivingSharedSecretKeyFailed)
            .attach_printable("Final key derivation failed")?;
        Ok(shared_secret)
    }

    pub fn symmetric_key(
        &self,
        merchant_id: &str,
        shared_secret: &[u8],
    ) -> CustomResult<Vec<u8>, errors::ApplePayDecryptionError> {
        let kdf_algorithm = b"\x0did-aes256-GCM";
        let kdf_party_v = hex::decode(merchant_id)
            .change_context(errors::ApplePayDecryptionError::Base64DecodingFailed)?;
        let kdf_party_u = b"Apple";
        let kdf_info = [&kdf_algorithm[..], kdf_party_u, &kdf_party_v[..]].concat();

        let mut hash = openssl::sha::Sha256::new();
        hash.update(b"\x00\x00\x00");
        hash.update(b"\x01");
        hash.update(shared_secret);
        hash.update(&kdf_info[..]);
        let symmetric_key = hash.finish();
        Ok(symmetric_key.to_vec())
    }

    pub fn decrypt_ciphertext(
        &self,
        symmetric_key: &[u8],
    ) -> CustomResult<String, errors::ApplePayDecryptionError> {
        logger::info!("Decrypt apple pay token");

        let data = BASE64_ENGINE
            .decode(self.data.peek().as_bytes())
            .change_context(errors::ApplePayDecryptionError::Base64DecodingFailed)?;
        let iv = [0u8; 16]; //Initialization vector IV is typically used in AES-GCM (Galois/Counter Mode) encryption for randomizing the encryption process.
        let ciphertext = data
            .get(..data.len() - 16)
            .ok_or(errors::ApplePayDecryptionError::DecryptionFailed)?;
        let tag = data
            .get(data.len() - 16..)
            .ok_or(errors::ApplePayDecryptionError::DecryptionFailed)?;
        let cipher = Cipher::aes_256_gcm();
        let decrypted_data = decrypt_aead(cipher, symmetric_key, Some(&iv), &[], ciphertext, tag)
            .change_context(errors::ApplePayDecryptionError::DecryptionFailed)?;
        let decrypted = String::from_utf8(decrypted_data)
            .change_context(errors::ApplePayDecryptionError::DecryptionFailed)?;

        Ok(decrypted)
    }
}

// Structs for keys and the main decryptor
pub struct GooglePayTokenDecryptor {
    root_signing_keys: Vec<GooglePayRootSigningKey>,
    recipient_id: masking::Secret<String>,
    private_key: PKey<openssl::pkey::Private>,
}

#[derive(Debug, Clone, serde::Deserialize)]
#[serde(rename_all = "camelCase")]
pub struct EncryptedData {
    signature: String,
    intermediate_signing_key: IntermediateSigningKey,
    protocol_version: GooglePayProtocolVersion,
    #[serde(with = "common_utils::custom_serde::json_string")]
    signed_message: GooglePaySignedMessage,
}

#[derive(Debug, Clone, serde::Serialize, serde::Deserialize)]
#[serde(rename_all = "camelCase")]
pub struct GooglePaySignedMessage {
    #[serde(with = "common_utils::Base64Serializer")]
    encrypted_message: masking::Secret<Vec<u8>>,
    #[serde(with = "common_utils::Base64Serializer")]
    ephemeral_public_key: masking::Secret<Vec<u8>>,
    #[serde(with = "common_utils::Base64Serializer")]
    tag: masking::Secret<Vec<u8>>,
}

#[derive(Debug, Clone, serde::Deserialize)]
#[serde(rename_all = "camelCase")]
pub struct IntermediateSigningKey {
    signed_key: masking::Secret<String>,
    signatures: Vec<masking::Secret<String>>,
}

#[derive(Debug, Clone, serde::Deserialize)]
#[serde(rename_all = "camelCase")]
pub struct GooglePaySignedKey {
    key_value: masking::Secret<String>,
    key_expiration: String,
}

#[derive(Debug, Clone, serde::Deserialize)]
#[serde(rename_all = "camelCase")]
pub struct GooglePayRootSigningKey {
    key_value: masking::Secret<String>,
    key_expiration: String,
    protocol_version: GooglePayProtocolVersion,
}

#[derive(Debug, Clone, serde::Serialize, serde::Deserialize, Eq, PartialEq)]
pub enum GooglePayProtocolVersion {
    #[serde(rename = "ECv2")]
    EcProtocolVersion2,
}

// Check expiration date validity
fn check_expiration_date_is_valid(
    expiration: &str,
) -> CustomResult<bool, errors::GooglePayDecryptionError> {
    let expiration_ms = expiration
        .parse::<i128>()
        .change_context(errors::GooglePayDecryptionError::InvalidExpirationTime)?;
    // convert milliseconds to nanoseconds (1 millisecond = 1_000_000 nanoseconds) to create OffsetDateTime
    let expiration_time =
        time::OffsetDateTime::from_unix_timestamp_nanos(expiration_ms * 1_000_000)
            .change_context(errors::GooglePayDecryptionError::InvalidExpirationTime)?;
    let now = time::OffsetDateTime::now_utc();

    Ok(expiration_time > now)
}

// Construct little endian format of u32
fn get_little_endian_format(number: u32) -> Vec<u8> {
    number.to_le_bytes().to_vec()
}

// Filter and parse the root signing keys based on protocol version and expiration time
fn filter_root_signing_keys(
    root_signing_keys: Vec<GooglePayRootSigningKey>,
) -> CustomResult<Vec<GooglePayRootSigningKey>, errors::GooglePayDecryptionError> {
    let filtered_root_signing_keys = root_signing_keys
        .iter()
        .filter(|key| {
            key.protocol_version == GooglePayProtocolVersion::EcProtocolVersion2
                && matches!(
                    check_expiration_date_is_valid(&key.key_expiration).inspect_err(
                        |err| logger::warn!(
                            "Failed to check expirattion due to invalid format: {:?}",
                            err
                        )
                    ),
                    Ok(true)
                )
        })
        .cloned()
        .collect::<Vec<GooglePayRootSigningKey>>();

    logger::info!(
        "Filtered {} out of {} root signing keys",
        filtered_root_signing_keys.len(),
        root_signing_keys.len()
    );

    Ok(filtered_root_signing_keys)
}

impl GooglePayTokenDecryptor {
    pub fn new(
        root_keys: masking::Secret<String>,
        recipient_id: masking::Secret<String>,
        private_key: masking::Secret<String>,
    ) -> CustomResult<Self, errors::GooglePayDecryptionError> {
        // base64 decode the private key
        let decoded_key = BASE64_ENGINE
            .decode(private_key.expose())
            .change_context(errors::GooglePayDecryptionError::Base64DecodingFailed)?;
        // base64 decode the root signing keys
        let decoded_root_signing_keys = BASE64_ENGINE
            .decode(root_keys.expose())
            .change_context(errors::GooglePayDecryptionError::Base64DecodingFailed)?;
        // create a private key from the decoded key
        let private_key = PKey::private_key_from_pkcs8(&decoded_key)
            .change_context(errors::GooglePayDecryptionError::KeyDeserializationFailed)
            .attach_printable("cannot convert private key from decode_key")?;

        // parse the root signing keys
        let root_keys_vector: Vec<GooglePayRootSigningKey> = decoded_root_signing_keys
            .parse_struct("GooglePayRootSigningKey")
            .change_context(errors::GooglePayDecryptionError::DeserializationFailed)?;

        // parse and filter the root signing keys by protocol version
        let filtered_root_signing_keys = filter_root_signing_keys(root_keys_vector)?;

        Ok(Self {
            root_signing_keys: filtered_root_signing_keys,
            recipient_id,
            private_key,
        })
    }

    // Decrypt the Google pay token
    pub fn decrypt_token(
        &self,
        data: String,
        should_verify_signature: bool,
    ) -> CustomResult<
        hyperswitch_domain_models::router_data::GooglePayPredecryptDataInternal,
        errors::GooglePayDecryptionError,
    > {
        // parse the encrypted data
        let encrypted_data: EncryptedData = data
            .parse_struct("EncryptedData")
            .change_context(errors::GooglePayDecryptionError::DeserializationFailed)?;

        // verify the signature if required
        if should_verify_signature {
            self.verify_signature(&encrypted_data)?;
        }

        let ephemeral_public_key = encrypted_data.signed_message.ephemeral_public_key.peek();
        let tag = encrypted_data.signed_message.tag.peek();
        let encrypted_message = encrypted_data.signed_message.encrypted_message.peek();

        // derive the shared key
        let shared_key = self.get_shared_key(ephemeral_public_key)?;

        // derive the symmetric encryption key and MAC key
        let derived_key = self.derive_key(ephemeral_public_key, &shared_key)?;
        // First 32 bytes for AES-256 and Remaining bytes for HMAC
        let (symmetric_encryption_key, mac_key) = derived_key
            .split_at_checked(32)
            .ok_or(errors::GooglePayDecryptionError::ParsingFailed)?;

        // verify the HMAC of the message
        self.verify_hmac(mac_key, tag, encrypted_message)?;

        // decrypt the message
        let decrypted = self.decrypt_message(symmetric_encryption_key, encrypted_message)?;

        // parse the decrypted data
        let decrypted_data: hyperswitch_domain_models::router_data::GooglePayPredecryptDataInternal =
            decrypted
                .parse_struct("GooglePayPredecryptDataInternal")
                .change_context(errors::GooglePayDecryptionError::DeserializationFailed)?;

        // check the expiration date of the decrypted data
        if matches!(
            check_expiration_date_is_valid(&decrypted_data.message_expiration),
            Ok(true)
        ) {
            Ok(decrypted_data)
        } else {
            Err(errors::GooglePayDecryptionError::DecryptedTokenExpired.into())
        }
    }

    // Verify the signature of the token
    fn verify_signature(
        &self,
        encrypted_data: &EncryptedData,
    ) -> CustomResult<(), errors::GooglePayDecryptionError> {
        // check the protocol version
        if encrypted_data.protocol_version != GooglePayProtocolVersion::EcProtocolVersion2 {
            return Err(errors::GooglePayDecryptionError::InvalidProtocolVersion.into());
        }

        // verify the intermediate signing key
        self.verify_intermediate_signing_key(encrypted_data)?;
        // validate and fetch the signed key
        let signed_key = self.validate_signed_key(&encrypted_data.intermediate_signing_key)?;
        // verify the signature of the token
        self.verify_message_signature(encrypted_data, &signed_key)
    }

    // Verify the intermediate signing key
    fn verify_intermediate_signing_key(
        &self,
        encrypted_data: &EncryptedData,
    ) -> CustomResult<(), errors::GooglePayDecryptionError> {
        let mut signatrues: Vec<openssl::ecdsa::EcdsaSig> = Vec::new();

        // decode and parse the signatures
        for signature in encrypted_data.intermediate_signing_key.signatures.iter() {
            let signature = BASE64_ENGINE
                .decode(signature.peek())
                .change_context(errors::GooglePayDecryptionError::Base64DecodingFailed)?;
            let ecdsa_signature = openssl::ecdsa::EcdsaSig::from_der(&signature)
                .change_context(errors::GooglePayDecryptionError::EcdsaSignatureParsingFailed)?;
            signatrues.push(ecdsa_signature);
        }

        // get the sender id i.e. Google
        let sender_id = String::from_utf8(consts::SENDER_ID.to_vec())
            .change_context(errors::GooglePayDecryptionError::DeserializationFailed)?;

        // construct the signed data
        let signed_data = self.construct_signed_data_for_intermediate_signing_key_verification(
            &sender_id,
            consts::PROTOCOL,
            encrypted_data.intermediate_signing_key.signed_key.peek(),
        )?;

        // check if any of the signatures are valid for any of the root signing keys
        for key in self.root_signing_keys.iter() {
            // decode and create public key
            let public_key = self
                .load_public_key(key.key_value.peek())
                .change_context(errors::GooglePayDecryptionError::DerivingPublicKeyFailed)?;
            // fetch the ec key from public key
            let ec_key = public_key
                .ec_key()
                .change_context(errors::GooglePayDecryptionError::DerivingEcKeyFailed)?;

            // hash the signed data
            let message_hash = openssl::sha::sha256(&signed_data);

            // verify if any of the signatures is valid against the given key
            for signature in signatrues.iter() {
                let result = signature.verify(&message_hash, &ec_key).change_context(
                    errors::GooglePayDecryptionError::SignatureVerificationFailed,
                )?;

                if result {
                    return Ok(());
                }
            }
        }

        Err(errors::GooglePayDecryptionError::InvalidIntermediateSignature.into())
    }

    // Construct signed data for intermediate signing key verification
    fn construct_signed_data_for_intermediate_signing_key_verification(
        &self,
        sender_id: &str,
        protocol_version: &str,
        signed_key: &str,
    ) -> CustomResult<Vec<u8>, errors::GooglePayDecryptionError> {
        let length_of_sender_id = u32::try_from(sender_id.len())
            .change_context(errors::GooglePayDecryptionError::ParsingFailed)?;
        let length_of_protocol_version = u32::try_from(protocol_version.len())
            .change_context(errors::GooglePayDecryptionError::ParsingFailed)?;
        let length_of_signed_key = u32::try_from(signed_key.len())
            .change_context(errors::GooglePayDecryptionError::ParsingFailed)?;

        let mut signed_data: Vec<u8> = Vec::new();
        signed_data.append(&mut get_little_endian_format(length_of_sender_id));
        signed_data.append(&mut sender_id.as_bytes().to_vec());
        signed_data.append(&mut get_little_endian_format(length_of_protocol_version));
        signed_data.append(&mut protocol_version.as_bytes().to_vec());
        signed_data.append(&mut get_little_endian_format(length_of_signed_key));
        signed_data.append(&mut signed_key.as_bytes().to_vec());

        Ok(signed_data)
    }

    // Validate and parse signed key
    fn validate_signed_key(
        &self,
        intermediate_signing_key: &IntermediateSigningKey,
    ) -> CustomResult<GooglePaySignedKey, errors::GooglePayDecryptionError> {
        let signed_key: GooglePaySignedKey = intermediate_signing_key
            .signed_key
            .clone()
            .expose()
            .parse_struct("GooglePaySignedKey")
            .change_context(errors::GooglePayDecryptionError::SignedKeyParsingFailure)?;
        if !matches!(
            check_expiration_date_is_valid(&signed_key.key_expiration),
            Ok(true)
        ) {
            return Err(errors::GooglePayDecryptionError::SignedKeyExpired)?;
        }
        Ok(signed_key)
    }

    // Verify the signed message
    fn verify_message_signature(
        &self,
        encrypted_data: &EncryptedData,
        signed_key: &GooglePaySignedKey,
    ) -> CustomResult<(), errors::GooglePayDecryptionError> {
        // create a public key from the intermediate signing key
        let public_key = self.load_public_key(signed_key.key_value.peek())?;
        // base64 decode the signature
        let signature = BASE64_ENGINE
            .decode(&encrypted_data.signature)
            .change_context(errors::GooglePayDecryptionError::Base64DecodingFailed)?;

        // parse the signature using ECDSA
        let ecdsa_signature = openssl::ecdsa::EcdsaSig::from_der(&signature)
            .change_context(errors::GooglePayDecryptionError::EcdsaSignatureFailed)?;

        // get the EC key from the public key
        let ec_key = public_key
            .ec_key()
            .change_context(errors::GooglePayDecryptionError::DerivingEcKeyFailed)?;

        // get the sender id i.e. Google
        let sender_id = String::from_utf8(consts::SENDER_ID.to_vec())
            .change_context(errors::GooglePayDecryptionError::DeserializationFailed)?;

        // serialize the signed message to string
        let signed_message = serde_json::to_string(&encrypted_data.signed_message)
            .change_context(errors::GooglePayDecryptionError::SignedKeyParsingFailure)?;

        // construct the signed data
        let signed_data = self.construct_signed_data_for_signature_verification(
            &sender_id,
            consts::PROTOCOL,
            &signed_message,
        )?;

        // hash the signed data
        let message_hash = openssl::sha::sha256(&signed_data);

        // verify the signature
        let result = ecdsa_signature
            .verify(&message_hash, &ec_key)
            .change_context(errors::GooglePayDecryptionError::SignatureVerificationFailed)?;

        if result {
            Ok(())
        } else {
            Err(errors::GooglePayDecryptionError::InvalidSignature)?
        }
    }

    // Fetch the public key
    fn load_public_key(
        &self,
        key: &str,
    ) -> CustomResult<PKey<openssl::pkey::Public>, errors::GooglePayDecryptionError> {
        // decode the base64 string
        let der_data = BASE64_ENGINE
            .decode(key)
            .change_context(errors::GooglePayDecryptionError::Base64DecodingFailed)?;

        // parse the DER-encoded data as an EC public key
        let ec_key = openssl::ec::EcKey::public_key_from_der(&der_data)
            .change_context(errors::GooglePayDecryptionError::DerivingEcKeyFailed)?;

        // wrap the EC key in a PKey (a more general-purpose public key type in OpenSSL)
        let public_key = PKey::from_ec_key(ec_key)
            .change_context(errors::GooglePayDecryptionError::DerivingPublicKeyFailed)?;

        Ok(public_key)
    }

    // Construct signed data for signature verification
    fn construct_signed_data_for_signature_verification(
        &self,
        sender_id: &str,
        protocol_version: &str,
        signed_key: &str,
    ) -> CustomResult<Vec<u8>, errors::GooglePayDecryptionError> {
        let recipient_id = self.recipient_id.clone().expose();
        let length_of_sender_id = u32::try_from(sender_id.len())
            .change_context(errors::GooglePayDecryptionError::ParsingFailed)?;
        let length_of_recipient_id = u32::try_from(recipient_id.len())
            .change_context(errors::GooglePayDecryptionError::ParsingFailed)?;
        let length_of_protocol_version = u32::try_from(protocol_version.len())
            .change_context(errors::GooglePayDecryptionError::ParsingFailed)?;
        let length_of_signed_key = u32::try_from(signed_key.len())
            .change_context(errors::GooglePayDecryptionError::ParsingFailed)?;

        let mut signed_data: Vec<u8> = Vec::new();
        signed_data.append(&mut get_little_endian_format(length_of_sender_id));
        signed_data.append(&mut sender_id.as_bytes().to_vec());
        signed_data.append(&mut get_little_endian_format(length_of_recipient_id));
        signed_data.append(&mut recipient_id.as_bytes().to_vec());
        signed_data.append(&mut get_little_endian_format(length_of_protocol_version));
        signed_data.append(&mut protocol_version.as_bytes().to_vec());
        signed_data.append(&mut get_little_endian_format(length_of_signed_key));
        signed_data.append(&mut signed_key.as_bytes().to_vec());

        Ok(signed_data)
    }

    // Derive a shared key using ECDH
    fn get_shared_key(
        &self,
        ephemeral_public_key_bytes: &[u8],
    ) -> CustomResult<Vec<u8>, errors::GooglePayDecryptionError> {
        let group = openssl::ec::EcGroup::from_curve_name(openssl::nid::Nid::X9_62_PRIME256V1)
            .change_context(errors::GooglePayDecryptionError::DerivingEcGroupFailed)?;

        let mut big_num_context = openssl::bn::BigNumContext::new()
            .change_context(errors::GooglePayDecryptionError::BigNumAllocationFailed)?;

        let ec_key = openssl::ec::EcPoint::from_bytes(
            &group,
            ephemeral_public_key_bytes,
            &mut big_num_context,
        )
        .change_context(errors::GooglePayDecryptionError::DerivingEcKeyFailed)?;

        // create an ephemeral public key from the given bytes
        let ephemeral_public_key = openssl::ec::EcKey::from_public_key(&group, &ec_key)
            .change_context(errors::GooglePayDecryptionError::DerivingPublicKeyFailed)?;

        // wrap the public key in a PKey
        let ephemeral_pkey = PKey::from_ec_key(ephemeral_public_key)
            .change_context(errors::GooglePayDecryptionError::DerivingPublicKeyFailed)?;

        // perform ECDH to derive the shared key
        let mut deriver = Deriver::new(&self.private_key)
            .change_context(errors::GooglePayDecryptionError::DerivingSharedSecretKeyFailed)?;

        deriver
            .set_peer(&ephemeral_pkey)
            .change_context(errors::GooglePayDecryptionError::DerivingSharedSecretKeyFailed)?;

        let shared_key = deriver
            .derive_to_vec()
            .change_context(errors::GooglePayDecryptionError::DerivingSharedSecretKeyFailed)?;

        Ok(shared_key)
    }

    // Derive symmetric key and MAC key using HKDF
    fn derive_key(
        &self,
        ephemeral_public_key_bytes: &[u8],
        shared_key: &[u8],
    ) -> CustomResult<Vec<u8>, errors::GooglePayDecryptionError> {
        // concatenate ephemeral public key and shared key
        let input_key_material = [ephemeral_public_key_bytes, shared_key].concat();

        // initialize HKDF with SHA-256 as the hash function
        // Salt is not provided as per the Google Pay documentation
        // https://developers.google.com/pay/api/android/guides/resources/payment-data-cryptography#encrypt-spec
        let hkdf: ::hkdf::Hkdf<sha2::Sha256> = ::hkdf::Hkdf::new(None, &input_key_material);

        // derive 64 bytes for the output key (symmetric encryption + MAC key)
        let mut output_key = vec![0u8; 64];
        hkdf.expand(consts::SENDER_ID, &mut output_key)
            .map_err(|err| {
                logger::error!(
                "Failed to derive the shared ephemeral key for Google Pay decryption flow: {:?}",
                err
            );
                report!(errors::GooglePayDecryptionError::DerivingSharedEphemeralKeyFailed)
            })?;

        Ok(output_key)
    }

    // Verify the Hmac key
    // https://developers.google.com/pay/api/android/guides/resources/payment-data-cryptography#encrypt-spec
    fn verify_hmac(
        &self,
        mac_key: &[u8],
        tag: &[u8],
        encrypted_message: &[u8],
    ) -> CustomResult<(), errors::GooglePayDecryptionError> {
        let hmac_key = ring::hmac::Key::new(ring::hmac::HMAC_SHA256, mac_key);
        ring::hmac::verify(&hmac_key, encrypted_message, tag)
            .change_context(errors::GooglePayDecryptionError::HmacVerificationFailed)
    }

    // Method to decrypt the AES-GCM encrypted message
    fn decrypt_message(
        &self,
        symmetric_key: &[u8],
        encrypted_message: &[u8],
    ) -> CustomResult<Vec<u8>, errors::GooglePayDecryptionError> {
        //initialization vector IV is typically used in AES-GCM (Galois/Counter Mode) encryption for randomizing the encryption process.
        // zero iv is being passed as specified in Google Pay documentation
        // https://developers.google.com/pay/api/android/guides/resources/payment-data-cryptography#decrypt-token
        let iv = [0u8; 16];

        // extract the tag from the end of the encrypted message
        let tag = encrypted_message
            .get(encrypted_message.len() - 16..)
            .ok_or(errors::GooglePayDecryptionError::ParsingTagError)?;

        // decrypt the message using AES-256-CTR
        let cipher = Cipher::aes_256_ctr();
        let decrypted_data = decrypt_aead(
            cipher,
            symmetric_key,
            Some(&iv),
            &[],
            encrypted_message,
            tag,
        )
        .change_context(errors::GooglePayDecryptionError::DecryptionFailed)?;

        Ok(decrypted_data)
    }
}

pub fn decrypt_paze_token(
    paze_wallet_data: PazeWalletData,
    paze_private_key: masking::Secret<String>,
    paze_private_key_passphrase: masking::Secret<String>,
) -> CustomResult<serde_json::Value, errors::PazeDecryptionError> {
    let decoded_paze_private_key = BASE64_ENGINE
        .decode(paze_private_key.expose().as_bytes())
        .change_context(errors::PazeDecryptionError::Base64DecodingFailed)?;
    let decrypted_private_key = openssl::rsa::Rsa::private_key_from_pem_passphrase(
        decoded_paze_private_key.as_slice(),
        paze_private_key_passphrase.expose().as_bytes(),
    )
    .change_context(errors::PazeDecryptionError::CertificateParsingFailed)?;
    let decrypted_private_key_pem = String::from_utf8(
        decrypted_private_key
            .private_key_to_pem()
            .change_context(errors::PazeDecryptionError::CertificateParsingFailed)?,
    )
    .change_context(errors::PazeDecryptionError::CertificateParsingFailed)?;
    let decrypter = jwe::RSA_OAEP_256
        .decrypter_from_pem(decrypted_private_key_pem)
        .change_context(errors::PazeDecryptionError::CertificateParsingFailed)?;

    let paze_complete_response: Vec<&str> = paze_wallet_data
        .complete_response
        .peek()
        .split('.')
        .collect();
    let encrypted_jwe_key = paze_complete_response
        .get(1)
        .ok_or(errors::PazeDecryptionError::DecryptionFailed)?
        .to_string();
    let decoded_jwe_key = base64::engine::general_purpose::URL_SAFE_NO_PAD
        .decode(encrypted_jwe_key)
        .change_context(errors::PazeDecryptionError::Base64DecodingFailed)?;
    let jws_body: JwsBody = serde_json::from_slice(&decoded_jwe_key)
        .change_context(errors::PazeDecryptionError::DecryptionFailed)?;

    let (deserialized_payload, _deserialized_header) =
        jwe::deserialize_compact(jws_body.secured_payload.peek(), &decrypter)
            .change_context(errors::PazeDecryptionError::DecryptionFailed)?;
    let encoded_secured_payload_element = String::from_utf8(deserialized_payload)
        .change_context(errors::PazeDecryptionError::DecryptionFailed)?
        .split('.')
        .collect::<Vec<&str>>()
        .get(1)
        .ok_or(errors::PazeDecryptionError::DecryptionFailed)?
        .to_string();
    let decoded_secured_payload_element = base64::engine::general_purpose::URL_SAFE_NO_PAD
        .decode(encoded_secured_payload_element)
        .change_context(errors::PazeDecryptionError::Base64DecodingFailed)?;
    let parsed_decrypted: serde_json::Value =
        serde_json::from_slice(&decoded_secured_payload_element)
            .change_context(errors::PazeDecryptionError::DecryptionFailed)?;
    Ok(parsed_decrypted)
}

#[derive(Debug, Clone, Serialize, Deserialize)]
#[serde(rename_all = "camelCase")]
pub struct JwsBody {
    pub payload_id: String,
    pub session_id: String,
    pub secured_payload: masking::Secret<String>,
}

pub fn get_key_params_for_surcharge_details(
    payment_method_data: &domain::PaymentMethodData,
) -> Option<(
    common_enums::PaymentMethod,
    common_enums::PaymentMethodType,
    Option<common_enums::CardNetwork>,
)> {
    match payment_method_data {
        domain::PaymentMethodData::Card(card) => {
            // surcharge generated will always be same for credit as well as debit
            // since surcharge conditions cannot be defined on card_type
            Some((
                common_enums::PaymentMethod::Card,
                common_enums::PaymentMethodType::Credit,
                card.card_network.clone(),
            ))
        }
        domain::PaymentMethodData::CardRedirect(card_redirect_data) => Some((
            common_enums::PaymentMethod::CardRedirect,
            card_redirect_data.get_payment_method_type(),
            None,
        )),
        domain::PaymentMethodData::Wallet(wallet) => Some((
            common_enums::PaymentMethod::Wallet,
            wallet.get_payment_method_type(),
            None,
        )),
        domain::PaymentMethodData::PayLater(pay_later) => Some((
            common_enums::PaymentMethod::PayLater,
            pay_later.get_payment_method_type(),
            None,
        )),
        domain::PaymentMethodData::BankRedirect(bank_redirect) => Some((
            common_enums::PaymentMethod::BankRedirect,
            bank_redirect.get_payment_method_type(),
            None,
        )),
        domain::PaymentMethodData::BankDebit(bank_debit) => Some((
            common_enums::PaymentMethod::BankDebit,
            bank_debit.get_payment_method_type(),
            None,
        )),
        domain::PaymentMethodData::BankTransfer(bank_transfer) => Some((
            common_enums::PaymentMethod::BankTransfer,
            bank_transfer.get_payment_method_type(),
            None,
        )),
        domain::PaymentMethodData::Crypto(crypto) => Some((
            common_enums::PaymentMethod::Crypto,
            crypto.get_payment_method_type(),
            None,
        )),
        domain::PaymentMethodData::MandatePayment => None,
        domain::PaymentMethodData::Reward => None,
        domain::PaymentMethodData::RealTimePayment(real_time_payment) => Some((
            common_enums::PaymentMethod::RealTimePayment,
            real_time_payment.get_payment_method_type(),
            None,
        )),
        domain::PaymentMethodData::Upi(upi_data) => Some((
            common_enums::PaymentMethod::Upi,
            upi_data.get_payment_method_type(),
            None,
        )),
        domain::PaymentMethodData::Voucher(voucher) => Some((
            common_enums::PaymentMethod::Voucher,
            voucher.get_payment_method_type(),
            None,
        )),
        domain::PaymentMethodData::GiftCard(gift_card) => Some((
            common_enums::PaymentMethod::GiftCard,
            gift_card.get_payment_method_type(),
            None,
        )),
        domain::PaymentMethodData::OpenBanking(ob_data) => Some((
            common_enums::PaymentMethod::OpenBanking,
            ob_data.get_payment_method_type(),
            None,
        )),
        domain::PaymentMethodData::MobilePayment(mobile_payment) => Some((
            common_enums::PaymentMethod::MobilePayment,
            mobile_payment.get_payment_method_type(),
            None,
        )),
        domain::PaymentMethodData::CardToken(_)
        | domain::PaymentMethodData::NetworkToken(_)
        | domain::PaymentMethodData::CardDetailsForNetworkTransactionId(_) => None,
    }
}

pub fn validate_payment_link_request(
    request: &api::PaymentsRequest,
) -> Result<(), errors::ApiErrorResponse> {
    #[cfg(feature = "v1")]
    if request.confirm == Some(true) {
        return Err(errors::ApiErrorResponse::InvalidRequestData {
            message: "cannot confirm a payment while creating a payment link".to_string(),
        });
    }

    if request.return_url.is_none() {
        return Err(errors::ApiErrorResponse::InvalidRequestData {
            message: "return_url must be sent while creating a payment link".to_string(),
        });
    }
    Ok(())
}

pub async fn get_gsm_record(
    state: &SessionState,
    error_code: Option<String>,
    error_message: Option<String>,
    connector_name: String,
    flow: String,
) -> Option<hyperswitch_domain_models::gsm::GatewayStatusMap> {
    let get_gsm = || async {
        state.store.find_gsm_rule(
                connector_name.clone(),
                flow.clone(),
                "sub_flow".to_string(),
                error_code.clone().unwrap_or_default(), // TODO: make changes in connector to get a mandatory code in case of success or error response
                error_message.clone().unwrap_or_default(),
            )
            .await
            .map_err(|err| {
                if err.current_context().is_db_not_found() {
                    logger::warn!(
                        "GSM miss for connector - {}, flow - {}, error_code - {:?}, error_message - {:?}",
                        connector_name,
                        flow,
                        error_code,
                        error_message
                    );
                    metrics::AUTO_RETRY_GSM_MISS_COUNT.add( 1, &[]);
                } else {
                    metrics::AUTO_RETRY_GSM_FETCH_FAILURE_COUNT.add( 1, &[]);
                };
                err.change_context(errors::ApiErrorResponse::InternalServerError)
                    .attach_printable("failed to fetch decision from gsm")
            })
    };
    get_gsm()
        .await
        .inspect_err(|err| {
            // warn log should suffice here because we are not propagating this error
            logger::warn!(get_gsm_decision_fetch_error=?err, "error fetching gsm decision");
        })
        .ok()
}

pub async fn get_unified_translation(
    state: &SessionState,
    unified_code: String,
    unified_message: String,
    locale: String,
) -> Option<String> {
    let get_unified_translation = || async {
        state.store.find_translation(
                unified_code.clone(),
                unified_message.clone(),
                locale.clone(),
            )
            .await
            .map_err(|err| {
                if err.current_context().is_db_not_found() {
                    logger::warn!(
                        "Translation missing for unified_code - {:?}, unified_message - {:?}, locale - {:?}",
                        unified_code,
                        unified_message,
                        locale
                    );
                }
                err.change_context(errors::ApiErrorResponse::InternalServerError)
                    .attach_printable("failed to fetch translation from unified_translations")
            })
    };
    get_unified_translation()
        .await
        .inspect_err(|err| {
            // warn log should suffice here because we are not propagating this error
            logger::warn!(get_translation_error=?err, "error fetching unified translations");
        })
        .ok()
}
pub fn validate_order_details_amount(
    order_details: Vec<api_models::payments::OrderDetailsWithAmount>,
    amount: MinorUnit,
    should_validate: bool,
) -> Result<(), errors::ApiErrorResponse> {
    if should_validate {
        let total_order_details_amount: MinorUnit = order_details
            .iter()
            .map(|order| order.amount * order.quantity)
            .sum();

        if total_order_details_amount != amount {
            Err(errors::ApiErrorResponse::InvalidRequestData {
                message: "Total sum of order details doesn't match amount in payment request"
                    .to_string(),
            })
        } else {
            Ok(())
        }
    } else {
        Ok(())
    }
}

// This function validates the client secret expiry set by the merchant in the request
pub fn validate_session_expiry(session_expiry: u32) -> Result<(), errors::ApiErrorResponse> {
    if !(consts::MIN_SESSION_EXPIRY..=consts::MAX_SESSION_EXPIRY).contains(&session_expiry) {
        Err(errors::ApiErrorResponse::InvalidRequestData {
            message: "session_expiry should be between 60(1 min) to 7890000(3 months).".to_string(),
        })
    } else {
        Ok(())
    }
}

pub fn get_recipient_id_for_open_banking(
    merchant_data: &AdditionalMerchantData,
) -> Result<Option<String>, errors::ApiErrorResponse> {
    match merchant_data {
        AdditionalMerchantData::OpenBankingRecipientData(data) => match data {
            MerchantRecipientData::ConnectorRecipientId(id) => Ok(Some(id.peek().clone())),
            MerchantRecipientData::AccountData(acc_data) => {
                let connector_recipient_id = match acc_data {
                    MerchantAccountData::Bacs {
                        connector_recipient_id,
                        ..
                    }
                    | MerchantAccountData::Iban {
                        connector_recipient_id,
                        ..
                    }
                    | MerchantAccountData::FasterPayments {
                        connector_recipient_id,
                        ..
                    }
                    | MerchantAccountData::Sepa {
                        connector_recipient_id,
                        ..
                    }
                    | MerchantAccountData::SepaInstant {
                        connector_recipient_id,
                        ..
                    }
                    | MerchantAccountData::Elixir {
                        connector_recipient_id,
                        ..
                    }
                    | MerchantAccountData::Bankgiro {
                        connector_recipient_id,
                        ..
                    }
                    | MerchantAccountData::Plusgiro {
                        connector_recipient_id,
                        ..
                    } => connector_recipient_id,
                };

                match connector_recipient_id {
                    Some(RecipientIdType::ConnectorId(id)) => Ok(Some(id.peek().clone())),
                    Some(RecipientIdType::LockerId(id)) => Ok(Some(id.peek().clone())),
                    _ => Err(errors::ApiErrorResponse::InvalidConnectorConfiguration {
                        config: "recipient_id".to_string(),
                    }),
                }
            }
            _ => Err(errors::ApiErrorResponse::InvalidConnectorConfiguration {
                config: "recipient_id".to_string(),
            }),
        },
    }
}

pub fn get_connector_data_with_token(
    state: &SessionState,
    connector_name: String,
    merchant_connector_account_id: Option<id_type::MerchantConnectorAccountId>,
    payment_method_type: api_models::enums::PaymentMethodType,
) -> RouterResult<api::ConnectorData> {
    let connector_data_result = api::ConnectorData::get_connector_by_name(
        &state.conf.connectors,
        &connector_name.to_string(),
        // Default value, will be replaced by the result of decide_session_token_flow
        api::GetToken::Connector,
        merchant_connector_account_id.clone(),
    );
    let connector_type = decide_session_token_flow(
        &connector_data_result?.connector,
        payment_method_type,
        connector_name.clone(),
    );

    logger::debug!(session_token_flow=?connector_type, "Session token flow decided for payment method type: {:?}", payment_method_type);

    api::ConnectorData::get_connector_by_name(
        &state.conf.connectors,
        &connector_name.to_string(),
        connector_type,
        merchant_connector_account_id,
    )
    .inspect_err(|err| {
        logger::error!(session_token_error=?err);
    })
}

/// Decides the session token flow based on payment method type
pub fn decide_session_token_flow(
    connector: &hyperswitch_interfaces::connector_integration_interface::ConnectorEnum,
    payment_method_type: api_models::enums::PaymentMethodType,
    connector_name: String,
) -> api::GetToken {
    if connector.validate_sdk_session_token_for_payment_method(&payment_method_type) {
        logger::debug!(
            "SDK session token validation succeeded for payment_method_type {:?} in connector {} , proceeding with Connector token flow",
            payment_method_type, connector_name
        );
        return api::GetToken::Connector;
    }

    match payment_method_type {
        api_models::enums::PaymentMethodType::ApplePay => api::GetToken::ApplePayMetadata,
        api_models::enums::PaymentMethodType::GooglePay => api::GetToken::GpayMetadata,
        api_models::enums::PaymentMethodType::Paypal => api::GetToken::PaypalSdkMetadata,
        api_models::enums::PaymentMethodType::SamsungPay => api::GetToken::SamsungPayMetadata,
        api_models::enums::PaymentMethodType::Paze => api::GetToken::PazeMetadata,
        api_models::enums::PaymentMethodType::AmazonPay => api::GetToken::AmazonPayMetadata,
        _ => api::GetToken::Connector,
    }
}
// This function validates the intent fulfillment time expiry set by the merchant in the request
pub fn validate_intent_fulfillment_expiry(
    intent_fulfillment_time: u32,
) -> Result<(), errors::ApiErrorResponse> {
    if !(consts::MIN_INTENT_FULFILLMENT_EXPIRY..=consts::MAX_INTENT_FULFILLMENT_EXPIRY)
        .contains(&intent_fulfillment_time)
    {
        Err(errors::ApiErrorResponse::InvalidRequestData {
            message: "intent_fulfillment_time should be between 60(1 min) to 1800(30 mins)."
                .to_string(),
        })
    } else {
        Ok(())
    }
}

pub fn add_connector_response_to_additional_payment_data(
    additional_payment_data: api_models::payments::AdditionalPaymentData,
    connector_response_payment_method_data: AdditionalPaymentMethodConnectorResponse,
) -> api_models::payments::AdditionalPaymentData {
    match (
        &additional_payment_data,
        connector_response_payment_method_data,
    ) {
        (
            api_models::payments::AdditionalPaymentData::Card(additional_card_data),
            AdditionalPaymentMethodConnectorResponse::Card {
                authentication_data,
                payment_checks,
                ..
            },
        ) => api_models::payments::AdditionalPaymentData::Card(Box::new(
            api_models::payments::AdditionalCardInfo {
                payment_checks,
                authentication_data,
                ..*additional_card_data.clone()
            },
        )),
        (
            api_models::payments::AdditionalPaymentData::PayLater { .. },
            AdditionalPaymentMethodConnectorResponse::PayLater {
                klarna_sdk: Some(KlarnaSdkResponse { payment_type }),
            },
        ) => api_models::payments::AdditionalPaymentData::PayLater {
            klarna_sdk: Some(api_models::payments::KlarnaSdkPaymentMethod { payment_type }),
        },

        _ => additional_payment_data,
    }
}

pub fn update_additional_payment_data_with_connector_response_pm_data(
    additional_payment_data: Option<serde_json::Value>,
    connector_response_pm_data: Option<AdditionalPaymentMethodConnectorResponse>,
) -> RouterResult<Option<serde_json::Value>> {
    let parsed_additional_payment_method_data = additional_payment_data
        .as_ref()
        .map(|payment_method_data| {
            payment_method_data
                .clone()
                .parse_value::<api_models::payments::AdditionalPaymentData>(
                    "additional_payment_method_data",
                )
        })
        .transpose()
        .change_context(errors::ApiErrorResponse::InternalServerError)
        .attach_printable("unable to parse value into additional_payment_method_data")?;

    let additional_payment_method_data = parsed_additional_payment_method_data
        .zip(connector_response_pm_data)
        .map(|(additional_pm_data, connector_response_pm_data)| {
            add_connector_response_to_additional_payment_data(
                additional_pm_data,
                connector_response_pm_data,
            )
        });

    additional_payment_method_data
        .as_ref()
        .map(Encode::encode_to_value)
        .transpose()
        .change_context(errors::ApiErrorResponse::InternalServerError)
        .attach_printable("Failed to encode additional pm data")
}

#[cfg(feature = "v2")]
pub async fn get_payment_method_details_from_payment_token(
    state: &SessionState,
    payment_attempt: &PaymentAttempt,
    payment_intent: &PaymentIntent,
    key_store: &domain::MerchantKeyStore,
    storage_scheme: enums::MerchantStorageScheme,
) -> RouterResult<Option<(domain::PaymentMethodData, enums::PaymentMethod)>> {
    todo!()
}

#[cfg(feature = "v1")]
pub async fn get_payment_method_details_from_payment_token(
    state: &SessionState,
    payment_attempt: &PaymentAttempt,
    payment_intent: &PaymentIntent,
    key_store: &domain::MerchantKeyStore,
    storage_scheme: enums::MerchantStorageScheme,
) -> RouterResult<Option<(domain::PaymentMethodData, enums::PaymentMethod)>> {
    let hyperswitch_token = if let Some(token) = payment_attempt.payment_token.clone() {
        let redis_conn = state
            .store
            .get_redis_conn()
            .change_context(errors::ApiErrorResponse::InternalServerError)
            .attach_printable("Failed to get redis connection")?;
        let key = format!(
            "pm_token_{}_{}_hyperswitch",
            token,
            payment_attempt
                .payment_method
                .to_owned()
                .get_required_value("payment_method")?,
        );
        let token_data_string = redis_conn
            .get_key::<Option<String>>(&key.into())
            .await
            .change_context(errors::ApiErrorResponse::InternalServerError)
            .attach_printable("Failed to fetch the token from redis")?
            .ok_or(error_stack::Report::new(
                errors::ApiErrorResponse::UnprocessableEntity {
                    message: "Token is invalid or expired".to_owned(),
                },
            ))?;
        let token_data_result = token_data_string
            .clone()
            .parse_struct("PaymentTokenData")
            .change_context(errors::ApiErrorResponse::InternalServerError)
            .attach_printable("failed to deserialize hyperswitch token data");
        let token_data = match token_data_result {
            Ok(data) => data,
            Err(e) => {
                // The purpose of this logic is backwards compatibility to support tokens
                // in redis that might be following the old format.
                if token_data_string.starts_with('{') {
                    return Err(e);
                } else {
                    storage::PaymentTokenData::temporary_generic(token_data_string)
                }
            }
        };
        Some(token_data)
    } else {
        None
    };
    let token = hyperswitch_token
        .ok_or(errors::ApiErrorResponse::InternalServerError)
        .attach_printable("missing hyperswitch_token")?;
    match token {
        storage::PaymentTokenData::TemporaryGeneric(generic_token) => {
            retrieve_payment_method_with_temporary_token(
                state,
                &generic_token.token,
                payment_intent,
                payment_attempt,
                key_store,
                None,
            )
            .await
        }

        storage::PaymentTokenData::Temporary(generic_token) => {
            retrieve_payment_method_with_temporary_token(
                state,
                &generic_token.token,
                payment_intent,
                payment_attempt,
                key_store,
                None,
            )
            .await
        }

        storage::PaymentTokenData::Permanent(card_token) => {
            retrieve_card_with_permanent_token_for_external_authentication(
                state,
                &card_token.token,
                payment_intent,
                None,
                key_store,
                storage_scheme,
            )
            .await
            .map(|card| Some((card, enums::PaymentMethod::Card)))
        }

        storage::PaymentTokenData::PermanentCard(card_token) => {
            retrieve_card_with_permanent_token_for_external_authentication(
                state,
                &card_token.token,
                payment_intent,
                None,
                key_store,
                storage_scheme,
            )
            .await
            .map(|card| Some((card, enums::PaymentMethod::Card)))
        }

        storage::PaymentTokenData::AuthBankDebit(auth_token) => {
            retrieve_payment_method_from_auth_service(
                state,
                key_store,
                &auth_token,
                payment_intent,
                &None,
            )
            .await
        }

        storage::PaymentTokenData::WalletToken(_) => Ok(None),
    }
}

// This function validates the  mandate_data with its setup_future_usage
pub fn validate_mandate_data_and_future_usage(
    setup_future_usages: Option<api_enums::FutureUsage>,
    mandate_details_present: bool,
) -> Result<(), errors::ApiErrorResponse> {
    if mandate_details_present
        && (Some(api_enums::FutureUsage::OnSession) == setup_future_usages
            || setup_future_usages.is_none())
    {
        Err(errors::ApiErrorResponse::PreconditionFailed {
            message: "`setup_future_usage` must be `off_session` for mandates".into(),
        })
    } else {
        Ok(())
    }
}

#[derive(Debug, Clone)]
pub enum UnifiedAuthenticationServiceFlow {
    ClickToPayInitiate,
    ExternalAuthenticationInitiate {
        acquirer_details: Option<authentication::types::AcquirerDetails>,
        card: Box<hyperswitch_domain_models::payment_method_data::Card>,
        token: String,
    },
    ExternalAuthenticationPostAuthenticate {
        authentication_id: id_type::AuthenticationId,
    },
}

#[cfg(feature = "v1")]
pub async fn decide_action_for_unified_authentication_service<F: Clone>(
    state: &SessionState,
    key_store: &domain::MerchantKeyStore,
    business_profile: &domain::Profile,
    payment_data: &mut PaymentData<F>,
    connector_call_type: &api::ConnectorCallType,
    mandate_type: Option<api_models::payments::MandateTransactionType>,
) -> RouterResult<Option<UnifiedAuthenticationServiceFlow>> {
    let external_authentication_flow = get_payment_external_authentication_flow_during_confirm(
        state,
        key_store,
        business_profile,
        payment_data,
        connector_call_type,
        mandate_type,
    )
    .await?;
    Ok(match external_authentication_flow {
        Some(PaymentExternalAuthenticationFlow::PreAuthenticationFlow {
            acquirer_details,
            card,
            token,
        }) => Some(
            UnifiedAuthenticationServiceFlow::ExternalAuthenticationInitiate {
                acquirer_details,
                card,
                token,
            },
        ),
        Some(PaymentExternalAuthenticationFlow::PostAuthenticationFlow { authentication_id }) => {
            Some(
                UnifiedAuthenticationServiceFlow::ExternalAuthenticationPostAuthenticate {
                    authentication_id,
                },
            )
        }
        None => {
            if let Some(payment_method) = payment_data.payment_attempt.payment_method {
                if payment_method == storage_enums::PaymentMethod::Card
                    && business_profile.is_click_to_pay_enabled
                    && payment_data.service_details.is_some()
                {
                    Some(UnifiedAuthenticationServiceFlow::ClickToPayInitiate)
                } else {
                    None
                }
            } else {
                logger::info!(
                    payment_method=?payment_data.payment_attempt.payment_method,
                    click_to_pay_enabled=?business_profile.is_click_to_pay_enabled,
                    "skipping unified authentication service call since payment conditions are not satisfied"
                );
                None
            }
        }
    })
}

pub enum PaymentExternalAuthenticationFlow {
    PreAuthenticationFlow {
        acquirer_details: Option<authentication::types::AcquirerDetails>,
        card: Box<hyperswitch_domain_models::payment_method_data::Card>,
        token: String,
    },
    PostAuthenticationFlow {
        authentication_id: id_type::AuthenticationId,
    },
}

#[cfg(feature = "v1")]
pub async fn get_payment_external_authentication_flow_during_confirm<F: Clone>(
    state: &SessionState,
    key_store: &domain::MerchantKeyStore,
    business_profile: &domain::Profile,
    payment_data: &mut PaymentData<F>,
    connector_call_type: &api::ConnectorCallType,
    mandate_type: Option<api_models::payments::MandateTransactionType>,
) -> RouterResult<Option<PaymentExternalAuthenticationFlow>> {
    let authentication_id = payment_data.payment_attempt.authentication_id.clone();
    let is_authentication_type_3ds = payment_data.payment_attempt.authentication_type
        == Some(common_enums::AuthenticationType::ThreeDs);
    let separate_authentication_requested = payment_data
        .payment_intent
        .request_external_three_ds_authentication
        .unwrap_or(false);
    let separate_three_ds_authentication_attempted = payment_data
        .payment_attempt
        .external_three_ds_authentication_attempted
        .unwrap_or(false);
    let connector_supports_separate_authn =
        authentication::utils::get_connector_data_if_separate_authn_supported(connector_call_type);
    logger::info!("is_pre_authn_call {:?}", authentication_id.is_none());
    logger::info!(
        "separate_authentication_requested {:?}",
        separate_authentication_requested
    );
    logger::info!(
        "payment connector supports external authentication: {:?}",
        connector_supports_separate_authn.is_some()
    );
    let card = payment_data.payment_method_data.as_ref().and_then(|pmd| {
        if let domain::PaymentMethodData::Card(card) = pmd {
            Some(card.clone())
        } else {
            None
        }
    });
    Ok(if separate_three_ds_authentication_attempted {
        authentication_id.map(|authentication_id| {
            PaymentExternalAuthenticationFlow::PostAuthenticationFlow { authentication_id }
        })
    } else if separate_authentication_requested
        && is_authentication_type_3ds
        && mandate_type
            != Some(api_models::payments::MandateTransactionType::RecurringMandateTransaction)
    {
        if let Some((connector_data, card)) = connector_supports_separate_authn.zip(card) {
            let token = payment_data
                .token
                .clone()
                .get_required_value("token")
                .change_context(errors::ApiErrorResponse::InternalServerError)
                .attach_printable(
                    "payment_data.token should not be None while making pre authentication call",
                )?;
            let payment_connector_mca = get_merchant_connector_account(
                state,
                &business_profile.merchant_id,
                None,
                key_store,
                business_profile.get_id(),
                connector_data.connector_name.to_string().as_str(),
                connector_data.merchant_connector_id.as_ref(),
            )
            .await?;
            let acquirer_details = payment_connector_mca
                .get_metadata()
                .clone()
                .and_then(|metadata| {
                    metadata
                    .peek()
                    .clone()
                    .parse_value::<authentication::types::AcquirerDetails>("AcquirerDetails")
                    .change_context(errors::ApiErrorResponse::PreconditionFailed {
                        message:
                            "acquirer_bin and acquirer_merchant_id not found in Payment Connector's Metadata"
                                .to_string(),
                    })
                    .inspect_err(|err| {
                        logger::error!(
                            "Failed to parse acquirer details from Payment Connector's Metadata: {:?}",
                            err
                        );
                    })
                    .ok()
                });
            Some(PaymentExternalAuthenticationFlow::PreAuthenticationFlow {
                card: Box::new(card),
                token,
                acquirer_details,
            })
        } else {
            None
        }
    } else {
        None
    })
}

pub fn get_redis_key_for_extended_card_info(
    merchant_id: &id_type::MerchantId,
    payment_id: &id_type::PaymentId,
) -> String {
    format!(
        "{}_{}_extended_card_info",
        merchant_id.get_string_repr(),
        payment_id.get_string_repr()
    )
}

pub fn check_integrity_based_on_flow<T, Request>(
    request: &Request,
    payment_response_data: &Result<PaymentsResponseData, ErrorResponse>,
) -> Result<(), common_utils::errors::IntegrityCheckError>
where
    T: FlowIntegrity,
    Request: GetIntegrityObject<T> + CheckIntegrity<Request, T>,
{
    let connector_transaction_id = match payment_response_data {
        Ok(resp_data) => match resp_data {
            PaymentsResponseData::TransactionResponse {
                connector_response_reference_id,
                ..
            } => connector_response_reference_id,
            PaymentsResponseData::TransactionUnresolvedResponse {
                connector_response_reference_id,
                ..
            } => connector_response_reference_id,
            PaymentsResponseData::PreProcessingResponse {
                connector_response_reference_id,
                ..
            } => connector_response_reference_id,
            _ => &None,
        },
        Err(_) => &None,
    };
    request.check_integrity(request, connector_transaction_id.to_owned())
}

pub async fn config_skip_saving_wallet_at_connector(
    db: &dyn StorageInterface,
    merchant_id: &id_type::MerchantId,
) -> CustomResult<Option<Vec<storage_enums::PaymentMethodType>>, errors::ApiErrorResponse> {
    let config = db
        .find_config_by_key_unwrap_or(
            &merchant_id.get_skip_saving_wallet_at_connector_key(),
            Some("[]".to_string()),
        )
        .await;
    Ok(match config {
        Ok(conf) => Some(
            serde_json::from_str::<Vec<storage_enums::PaymentMethodType>>(&conf.config)
                .change_context(errors::ApiErrorResponse::InternalServerError)
                .attach_printable("skip_save_wallet_at_connector config parsing failed")?,
        ),
        Err(error) => {
            logger::error!(?error);
            None
        }
    })
}

#[cfg(feature = "v1")]
pub async fn override_setup_future_usage_to_on_session<F, D>(
    db: &dyn StorageInterface,
    payment_data: &mut D,
) -> CustomResult<(), errors::ApiErrorResponse>
where
    F: Clone,
    D: OperationSessionGetters<F> + OperationSessionSetters<F> + Send,
{
    if payment_data.get_payment_intent().setup_future_usage == Some(enums::FutureUsage::OffSession)
    {
        let skip_saving_wallet_at_connector_optional = config_skip_saving_wallet_at_connector(
            db,
            &payment_data.get_payment_intent().merchant_id,
        )
        .await?;

        if let Some(skip_saving_wallet_at_connector) = skip_saving_wallet_at_connector_optional {
            if let Some(payment_method_type) =
                payment_data.get_payment_attempt().get_payment_method_type()
            {
                if skip_saving_wallet_at_connector.contains(&payment_method_type) {
                    logger::debug!("Override setup_future_usage from off_session to on_session based on the merchant's skip_saving_wallet_at_connector configuration to avoid creating a connector mandate.");
                    payment_data
                        .set_setup_future_usage_in_payment_intent(enums::FutureUsage::OnSession);
                }
            }
        };
    };
    Ok(())
}

pub async fn validate_routing_id_with_profile_id(
    db: &dyn StorageInterface,
    routing_id: &id_type::RoutingId,
    profile_id: &id_type::ProfileId,
) -> CustomResult<(), errors::ApiErrorResponse> {
    let _routing_id = db
        .find_routing_algorithm_metadata_by_algorithm_id_profile_id(routing_id, profile_id)
        .await
        .map_err(|err| {
            if err.current_context().is_db_not_found() {
                logger::warn!(
                    "Routing id not found for routing id - {:?} and profile id - {:?}",
                    routing_id,
                    profile_id
                );
                err.change_context(errors::ApiErrorResponse::InvalidDataFormat {
                    field_name: "routing_algorithm_id".to_string(),
                    expected_format: "A valid routing_id that belongs to the business_profile"
                        .to_string(),
                })
            } else {
                err.change_context(errors::ApiErrorResponse::InternalServerError)
                    .attach_printable("Failed to validate routing id")
            }
        })?;
    Ok(())
}

#[cfg(feature = "v1")]
pub async fn validate_merchant_connector_ids_in_connector_mandate_details(
    state: &SessionState,
    key_store: &domain::MerchantKeyStore,
    connector_mandate_details: &api_models::payment_methods::CommonMandateReference,
    merchant_id: &id_type::MerchantId,
    card_network: Option<api_enums::CardNetwork>,
) -> CustomResult<(), errors::ApiErrorResponse> {
    let db = &*state.store;
    let merchant_connector_account_list = db
        .find_merchant_connector_account_by_merchant_id_and_disabled_list(
            &state.into(),
            merchant_id,
            true,
            key_store,
        )
        .await
        .to_not_found_response(errors::ApiErrorResponse::InternalServerError)?;

    let merchant_connector_account_details_hash_map: std::collections::HashMap<
        id_type::MerchantConnectorAccountId,
        domain::MerchantConnectorAccount,
    > = merchant_connector_account_list
        .iter()
        .map(|merchant_connector_account| {
            (
                merchant_connector_account.get_id(),
                merchant_connector_account.clone(),
            )
        })
        .collect();

    if let Some(payment_mandate_reference) = &connector_mandate_details.payments {
        let payments_map = payment_mandate_reference.0.clone();
        for (migrating_merchant_connector_id, migrating_connector_mandate_details) in payments_map {
            match (
                card_network.clone(),
                merchant_connector_account_details_hash_map.get(&migrating_merchant_connector_id),
            ) {
                (Some(enums::CardNetwork::Discover), Some(merchant_connector_account_details)) => {
                    if let ("cybersource", None) = (
                        merchant_connector_account_details.connector_name.as_str(),
                        migrating_connector_mandate_details
                            .original_payment_authorized_amount
                            .zip(
                                migrating_connector_mandate_details
                                    .original_payment_authorized_currency,
                            ),
                    ) {
                        Err(errors::ApiErrorResponse::MissingRequiredFields {
                            field_names: vec![
                                "original_payment_authorized_currency",
                                "original_payment_authorized_amount",
                            ],
                        })
                        .attach_printable(format!(
                            "Invalid connector_mandate_details provided for connector {migrating_merchant_connector_id:?}",

                        ))?
                    }
                }
                (_, Some(_)) => (),
                (_, None) => Err(errors::ApiErrorResponse::InvalidDataValue {
                    field_name: "merchant_connector_id",
                })
                .attach_printable_lazy(|| {
                    format!(
                        "{migrating_merchant_connector_id:?} invalid merchant connector id in connector_mandate_details",

                    )
                })?,
            }
        }
    } else {
        router_env::logger::error!("payment mandate reference not found");
    }
    Ok(())
}

pub fn validate_platform_request_for_marketplace(
    amount: api::Amount,
    split_payments: Option<common_types::payments::SplitPaymentsRequest>,
) -> Result<(), errors::ApiErrorResponse> {
    match split_payments {
        Some(common_types::payments::SplitPaymentsRequest::StripeSplitPayment(
            stripe_split_payment,
        )) => match amount {
            api::Amount::Zero => {
                if stripe_split_payment
                    .application_fees
                    .as_ref()
                    .map_or(MinorUnit::zero(), |amount| *amount)
                    != MinorUnit::zero()
                {
                    return Err(errors::ApiErrorResponse::InvalidDataValue {
                        field_name: "split_payments.stripe_split_payment.application_fees",
                    });
                }
            }
            api::Amount::Value(amount) => {
                if stripe_split_payment
                    .application_fees
                    .as_ref()
                    .map_or(MinorUnit::zero(), |amount| *amount)
                    > amount.into()
                {
                    return Err(errors::ApiErrorResponse::InvalidDataValue {
                        field_name: "split_payments.stripe_split_payment.application_fees",
                    });
                }
            }
        },
        Some(common_types::payments::SplitPaymentsRequest::AdyenSplitPayment(
            adyen_split_payment,
        )) => {
            let total_split_amount: i64 = adyen_split_payment
                .split_items
                .iter()
                .map(|split_item| {
                    split_item
                        .amount
                        .unwrap_or(MinorUnit::new(0))
                        .get_amount_as_i64()
                })
                .sum();

            match amount {
                api::Amount::Zero => {
                    if total_split_amount != 0 {
                        return Err(errors::ApiErrorResponse::InvalidDataValue {
                            field_name: "Sum of split amounts should be equal to the total amount",
                        });
                    }
                }
                api::Amount::Value(amount) => {
                    let i64_amount: i64 = amount.into();
                    if !adyen_split_payment.split_items.is_empty()
                        && i64_amount != total_split_amount
                    {
                        return Err(errors::ApiErrorResponse::PreconditionFailed {
                            message: "Sum of split amounts should be equal to the total amount"
                                .to_string(),
                        });
                    }
                }
            };
            adyen_split_payment
                .split_items
                .iter()
                .try_for_each(|split_item| {
                    match split_item.split_type {
                        common_enums::AdyenSplitType::BalanceAccount => {
                            if split_item.account.is_none() {
                                return Err(errors::ApiErrorResponse::MissingRequiredField {
                                    field_name:
                                        "split_payments.adyen_split_payment.split_items.account",
                                });
                            }
                        }
                        common_enums::AdyenSplitType::Commission
                        | enums::AdyenSplitType::Vat
                        | enums::AdyenSplitType::TopUp => {
                            if split_item.amount.is_none() {
                                return Err(errors::ApiErrorResponse::MissingRequiredField {
                                    field_name:
                                        "split_payments.adyen_split_payment.split_items.amount",
                                });
                            }
                            if let enums::AdyenSplitType::TopUp = split_item.split_type {
                                if split_item.account.is_none() {
                                    return Err(errors::ApiErrorResponse::MissingRequiredField {
                                        field_name:
                                            "split_payments.adyen_split_payment.split_items.account",
                                    });
                                }
                                if adyen_split_payment.store.is_some() {
                                    return Err(errors::ApiErrorResponse::PreconditionFailed {
                                        message: "Topup split payment is not available via Adyen Platform"
                                            .to_string(),
                                    });
                                }
                            }
                        }
                        enums::AdyenSplitType::AcquiringFees
                        | enums::AdyenSplitType::PaymentFee
                        | enums::AdyenSplitType::AdyenFees
                        | enums::AdyenSplitType::AdyenCommission
                        | enums::AdyenSplitType::AdyenMarkup
                        | enums::AdyenSplitType::Interchange
                        | enums::AdyenSplitType::SchemeFee => {}
                    };
                    Ok(())
                })?;
        }
        Some(common_types::payments::SplitPaymentsRequest::XenditSplitPayment(
            xendit_split_payment,
        )) => match xendit_split_payment {
            common_types::payments::XenditSplitRequest::MultipleSplits(
                xendit_multiple_split_payment,
            ) => {
                match amount {
                    api::Amount::Zero => {
                        let total_split_amount: i64 = xendit_multiple_split_payment
                            .routes
                            .iter()
                            .map(|route| {
                                route
                                    .flat_amount
                                    .unwrap_or(MinorUnit::new(0))
                                    .get_amount_as_i64()
                            })
                            .sum();

                        if total_split_amount != 0 {
                            return Err(errors::ApiErrorResponse::InvalidDataValue {
                                field_name:
                                    "Sum of split amounts should be equal to the total amount",
                            });
                        }
                    }
                    api::Amount::Value(amount) => {
                        let total_payment_amount: i64 = amount.into();
                        let total_split_amount: i64 = xendit_multiple_split_payment
                    .routes
                    .into_iter()
                    .map(|route| {
                        if route.flat_amount.is_none() && route.percent_amount.is_none() {
                            Err(errors::ApiErrorResponse::InvalidRequestData {
                                message: "Expected either split_payments.xendit_split_payment.routes.flat_amount or split_payments.xendit_split_payment.routes.percent_amount to be provided".to_string(),
                            })
                        } else if route.flat_amount.is_some() && route.percent_amount.is_some(){
                            Err(errors::ApiErrorResponse::InvalidRequestData {
                                message: "Expected either split_payments.xendit_split_payment.routes.flat_amount or split_payments.xendit_split_payment.routes.percent_amount, but not both".to_string(),
                            })
                        } else {
                            Ok(route
                                .flat_amount
                                .map(|amount| amount.get_amount_as_i64())
                                .or(route.percent_amount.map(|percentage| (percentage * total_payment_amount) / 100))
                                .unwrap_or(0))
                            }
                            })
                            .collect::<Result<Vec<i64>, _>>()?
                            .into_iter()
                            .sum();

                        if total_payment_amount < total_split_amount {
                            return Err(errors::ApiErrorResponse::PreconditionFailed {
                                message:
                                    "The sum of split amounts should not exceed the total amount"
                                        .to_string(),
                            });
                        }
                    }
                };
            }
            common_types::payments::XenditSplitRequest::SingleSplit(_) => (),
        },
        None => (),
    }
    Ok(())
}

pub async fn is_merchant_eligible_authentication_service(
    merchant_id: &id_type::MerchantId,
    state: &SessionState,
) -> RouterResult<bool> {
    let merchants_eligible_for_authentication_service = state
        .store
        .as_ref()
        .find_config_by_key_unwrap_or(
            consts::AUTHENTICATION_SERVICE_ELIGIBLE_CONFIG,
            Some("[]".to_string()),
        )
        .await;

    let auth_eligible_array: Vec<String> = match merchants_eligible_for_authentication_service {
        Ok(config) => serde_json::from_str(&config.config)
            .change_context(errors::ApiErrorResponse::InternalServerError)
            .attach_printable("unable to parse authentication service config")?,
        Err(err) => {
            logger::error!(
                "Error fetching authentication service enabled merchant config {:?}",
                err
            );
            Vec::new()
        }
    };

    Ok(auth_eligible_array.contains(&merchant_id.get_string_repr().to_owned()))
}

#[cfg(feature = "v1")]
pub async fn validate_allowed_payment_method_types_request(
    state: &SessionState,
    profile_id: &id_type::ProfileId,
    merchant_context: &domain::MerchantContext,
    allowed_payment_method_types: Option<Vec<common_enums::PaymentMethodType>>,
) -> CustomResult<(), errors::ApiErrorResponse> {
    if let Some(allowed_payment_method_types) = allowed_payment_method_types {
        let db = &*state.store;
        let all_connector_accounts = db
            .find_merchant_connector_account_by_merchant_id_and_disabled_list(
                &state.into(),
                merchant_context.get_merchant_account().get_id(),
                false,
                merchant_context.get_merchant_key_store(),
            )
            .await
            .change_context(errors::ApiErrorResponse::InternalServerError)
            .attach_printable("Failed to fetch merchant connector account for given merchant id")?;

        let filtered_connector_accounts = all_connector_accounts
            .filter_based_on_profile_and_connector_type(
                profile_id,
                ConnectorType::PaymentProcessor,
            );

        let supporting_payment_method_types: HashSet<_> = filtered_connector_accounts
            .iter()
            .flat_map(|connector_account| {
                connector_account
                    .payment_methods_enabled
                    .clone()
                    .unwrap_or_default()
                    .into_iter()
                    .map(|payment_methods_enabled| {
                        payment_methods_enabled
                            .parse_value::<api_models::admin::PaymentMethodsEnabled>(
                                "payment_methods_enabled",
                            )
                    })
                    .filter_map(|parsed_payment_method_result| {
                        parsed_payment_method_result
                            .inspect_err(|err| {
                                logger::error!(
                                    "Unable to deserialize payment methods enabled: {:?}",
                                    err
                                );
                            })
                            .ok()
                    })
                    .flat_map(|parsed_payment_methods_enabled| {
                        parsed_payment_methods_enabled
                            .payment_method_types
                            .unwrap_or_default()
                            .into_iter()
                            .map(|payment_method_type| payment_method_type.payment_method_type)
                    })
            })
            .collect();

        let unsupported_payment_methods: Vec<_> = allowed_payment_method_types
            .iter()
            .filter(|allowed_pmt| !supporting_payment_method_types.contains(allowed_pmt))
            .collect();

        if !unsupported_payment_methods.is_empty() {
            metrics::PAYMENT_METHOD_TYPES_MISCONFIGURATION_METRIC.add(
                1,
                router_env::metric_attributes!((
                    "merchant_id",
                    merchant_context.get_merchant_account().get_id().clone()
                )),
            );
        }

        fp_utils::when(
            unsupported_payment_methods.len() == allowed_payment_method_types.len(),
            || {
                Err(errors::ApiErrorResponse::IncorrectPaymentMethodConfiguration)
                    .attach_printable(format!(
                        "None of the allowed payment method types {allowed_payment_method_types:?} are configured for this merchant connector account.",

                    ))
            },
        )?;
    }

    Ok(())
}

async fn get_payment_update_enabled_for_client_auth(
    merchant_id: &id_type::MerchantId,
    state: &SessionState,
) -> bool {
    let key = merchant_id.get_payment_update_enabled_for_client_auth_key();
    let db = &*state.store;
    let update_enabled = db.find_config_by_key(key.as_str()).await;

    match update_enabled {
        Ok(conf) => conf.config.to_lowercase() == "true",
        Err(error) => {
            logger::error!(?error);
            false
        }
    }
}

pub async fn allow_payment_update_enabled_for_client_auth(
    merchant_id: &id_type::MerchantId,
    state: &SessionState,
    auth_flow: services::AuthFlow,
) -> Result<(), error_stack::Report<errors::ApiErrorResponse>> {
    match auth_flow {
        services::AuthFlow::Client => {
            if get_payment_update_enabled_for_client_auth(merchant_id, state).await {
                Ok(())
            } else {
                Err(errors::ApiErrorResponse::InternalServerError)
                    .attach_printable("Client auth for payment update is not enabled.")
            }
        }
        services::AuthFlow::Merchant => Ok(()),
    }
}

#[cfg(feature = "v2")]
#[instrument(skip_all)]
pub async fn get_merchant_connector_account_v2(
    state: &SessionState,
    key_store: &domain::MerchantKeyStore,
    merchant_connector_id: Option<&id_type::MerchantConnectorAccountId>,
) -> RouterResult<domain::MerchantConnectorAccount> {
    let db = &*state.store;
    match merchant_connector_id {
        Some(merchant_connector_id) => db
            .find_merchant_connector_account_by_id(&state.into(), merchant_connector_id, key_store)
            .await
            .to_not_found_response(errors::ApiErrorResponse::MerchantConnectorAccountNotFound {
                id: merchant_connector_id.get_string_repr().to_string(),
            }),
        None => Err(errors::ApiErrorResponse::MissingRequiredField {
            field_name: "merchant_connector_id",
        })
        .attach_printable("merchant_connector_id is not provided"),
    }
}

pub fn is_stored_credential(
    recurring_details: &Option<RecurringDetails>,
    payment_token: &Option<String>,
    is_mandate: bool,
    is_stored_credential_prev: Option<bool>,
) -> Option<bool> {
    if is_stored_credential_prev == Some(true)
        || recurring_details.is_some()
        || payment_token.is_some()
        || is_mandate
    {
        Some(true)
    } else {
        is_stored_credential_prev
    }
}

#[cfg(feature = "v1")]
/// Helper function to get the connector label used for storing connector_customer_id
/// Returns None if the merchant_connector_account ID is not present
pub fn get_connector_label_for_customer<F, D>(
    merchant_connector_account: &MerchantConnectorAccountType,
    payment_data: &D,
) -> Option<String>
where
    D: OperationSessionGetters<F>,
{
    // Get connector name from payment attempt
    let connector_name = payment_data.get_payment_attempt().connector.as_ref()?;

    // Generate the connector_label using the same logic as when storing connector_customer_id
    let connector_label = core_utils::get_connector_label(
        payment_data.get_payment_intent().business_country,
        payment_data.get_payment_intent().business_label.as_ref(),
        payment_data
            .get_payment_attempt()
            .business_sub_label
            .as_ref(),
        connector_name,
    );

    // Use the same priority as in call_create_connector_customer_if_required
    // 1. Try merchant_connector_account ID first
    // 2. Try the dynamically generated connector_label
    // 3. Fallback to format!("{connector_name}_{profile_id}")
    if let Some(connector_label) = merchant_connector_account
        .get_mca_id()
        .map(|mca_id| mca_id.get_string_repr().to_string())
        .or(connector_label)
    {
        Some(connector_label)
    } else {
        // Fallback to connector_name_profileId
        payment_data
            .get_payment_intent()
            .profile_id
            .as_ref()
            .map(|profile_id| format!("{}_{}", connector_name, profile_id.get_string_repr()))
    }
}

#[cfg(feature = "v1")]
/// Helper function to populate connector_customer_id from database before calling UCS
/// This checks if a connector_customer_id already exists in the database and populates it into router_data
/// Returns true if connector_customer_id was found and populated from DB, false otherwise
async fn populate_connector_customer_from_db_before_ucs(
    state: &SessionState,
    connector_label: Option<&str>,
    payment_attempt: &PaymentAttempt,
    payment_id: &str,
    customer: &Option<domain::Customer>,
    merchant_connector_account: &MerchantConnectorAccountType,
) -> RouterResult<Option<String>> {
    match (connector_label, payment_attempt.connector.as_ref()) {
        (Some(label), Some(connector_name)) => {
            let connector = api::ConnectorData::get_connector_by_name(
                &state.conf.connectors,
                connector_name,
                api::GetToken::Connector,
                merchant_connector_account.get_mca_id(),
            )
            .inspect_err(|e| {
                router_env::logger::warn!(
                    payment_id = %payment_id,
                    connector_name = %connector_name,
                    error = ?e,
                    "Failed to get connector by name while populating connector_customer_id"
                )
            })?;

            let (should_call_connector, existing_connector_customer_id) =
                customers::should_call_connector_create_customer(
                    &connector,
                    customer,
                    payment_attempt,
                    label,
                );

            match existing_connector_customer_id {
                Some(connector_customer_id) => {
                    router_env::logger::info!(
                        connector_customer_id = %connector_customer_id,
                        payment_id = %payment_id,
                        connector_label = %label,
                        should_call_connector = %should_call_connector,
                        "Populating connector_customer from DB before UCS call"
                    );
                    Ok(Some(connector_customer_id.to_string()))
                }
                None => {
                    router_env::logger::info!(
                        payment_id = %payment_id,
                        connector_label = %label,
                        should_call_connector = %should_call_connector,
                        "No connector_customer_id found in DB for UCS call"
                    );
                    Ok(None)
                }
            }
        }
        (Some(label), None) => {
            router_env::logger::debug!(
                payment_id = %payment_id,
                connector_label = %label,
                "No connector name available, skipping connector_customer_id population"
            );
            Ok(None)
        }
        (None, Some(connector_name)) => {
            router_env::logger::debug!(
                payment_id = %payment_id,
                connector_name = %connector_name,
                "No connector label available, skipping connector_customer_id population"
            );
            Ok(None)
        }
        (None, None) => Ok(None),
    }
}

#[cfg(feature = "v1")]
#[allow(clippy::too_many_arguments)]
/// Helper function to save connector_customer_id after UCS call with proper error logging
/// Handles the logic of checking if ID was already in DB and logging appropriately
async fn save_connector_customer_id_after_ucs<F, Req>(
    state: &SessionState,
    router_data: &RouterData<F, Req, PaymentsResponseData>,
    connector_customer_id_was_populated_from_db: Option<String>,
    connector_label: &Option<String>,
    customer: &Option<domain::Customer>,
    merchant_context: &domain::MerchantContext,
    payment_id: String,
) -> RouterResult<()> {
    match connector_customer_id_was_populated_from_db {
        None => {
            match (
                router_data.connector_customer.as_ref(),
                connector_label.as_ref(),
            ) {
                (Some(connector_customer_id), Some(connector_label_str)) => {
                    save_new_connector_customer_id_from_ucs(
                        state,
                        connector_customer_id,
                        connector_label_str,
                        customer,
                        merchant_context,
                        payment_id.clone(),
                    )
                    .await
                    .inspect_err(|e| {
                        router_env::logger::warn!(
                            payment_id = %payment_id,
                            error = ?e,
                            "Failed to save connector_customer_id from UCS"
                        )
                    })
                }
                (None, Some(label)) => {
                    router_env::logger::debug!(
                        payment_id = %payment_id,
                        connector_label = %label,
                        "Missing connector_customer_id, skipping save"
                    );
                    Ok(())
                }
                (Some(id), None) => {
                    router_env::logger::debug!(
                        payment_id = %payment_id,
                        connector_customer_id = %id,
                        "Missing connector_label, skipping save"
                    );
                    Ok(())
                }
                (None, None) => {
                    router_env::logger::debug!(
                        payment_id = %payment_id,
                        "Missing both connector_customer_id and connector_label, skipping save"
                    );
                    Ok(())
                }
            }
        }
        Some(existing_id) => {
            router_env::logger::debug!(
                payment_id = %payment_id,
                existing_connector_customer_id = %existing_id,
                "Connector customer ID already exists in DB, skipping save"
            );
            Ok(())
        }
    }
}

#[cfg(feature = "v1")]
#[allow(clippy::too_many_arguments)]
/// Helper function to save a new connector_customer_id from UCS to database
/// This only saves if the ID doesn't already exist in the database
async fn save_new_connector_customer_id_from_ucs(
    state: &SessionState,
    connector_customer_id: &str,
    connector_label: &str,
    customer: &Option<domain::Customer>,
    merchant_context: &domain::MerchantContext,
    payment_id: String,
) -> RouterResult<()> {
    // Process only if customer exists
    match customer.as_ref() {
        Some(customer_data) => {
            router_env::logger::info!(
            "Saving new connector_customer_id from UCS to DB for payment_id={}, connector_label={}",
            payment_id,
            connector_label
        );

            // Create and save customer update
            match customers::update_connector_customer_in_customers(
                connector_label,
                Some(customer_data),
                Some(connector_customer_id.to_string()),
            )
            .await
            {
                Some(update) => {
                    let db = &*state.store;
                    let _ = db
                        .update_customer_by_customer_id_merchant_id(
                            &state.into(),
                            customer_data.customer_id.clone(),
                            customer_data.merchant_id.clone(),
                            customer_data.clone(),
                            update,
                            merchant_context.get_merchant_key_store(),
                            merchant_context.get_merchant_account().storage_scheme,
                        )
                        .await
                        .inspect_err(|e| {
                            router_env::logger::warn!(
                                "Failed to save connector_customer_id to DB: {:?}",
                                e
                            )
                        });
                    Ok(())
                }
                None => {
                    router_env::logger::error!(
                        payment_id = %payment_id,
                        connector_label = %connector_label,
                        "No update generated for saving connector_customer_id"
                    );
                    Ok(())
                }
            }
        }
        None => {
            router_env::logger::debug!(
            "No customer data available, skipping connector_customer_id save for payment_id={}, connector_label={}",
            payment_id,
            connector_label
        );
            Ok(())
        }
    }
}

#[cfg(feature = "v1")]
#[allow(clippy::too_many_arguments)]
#[instrument(skip_all)]
// Helper function to process through UCS gateway
pub async fn process_through_ucs<'a, F, RouterDReq, ApiRequest, D>(
    state: &'a SessionState,
    req_state: routes::app::ReqState,
    merchant_context: &'a domain::MerchantContext,
    operation: &'a BoxedOperation<'a, F, ApiRequest, D>,
    payment_data: &'a mut D,
    customer: &Option<domain::Customer>,
    call_connector_action: CallConnectorAction,
    validate_result: &'a OperationsValidateResult,
    schedule_time: Option<time::PrimitiveDateTime>,
    header_payload: domain_payments::HeaderPayload,
    frm_suggestion: Option<enums::FrmSuggestion>,
    business_profile: &'a domain::Profile,
    merchant_connector_account: MerchantConnectorAccountType,
    connector_data: &api::ConnectorData,
    router_data: RouterData<F, RouterDReq, PaymentsResponseData>,
) -> RouterResult<(
    RouterData<F, RouterDReq, PaymentsResponseData>,
    MerchantConnectorAccountType,
)>
where
    F: Send + Clone + Sync + 'static,
    RouterDReq: Send + Sync + Clone + 'static + Serialize,
    D: OperationSessionGetters<F> + OperationSessionSetters<F> + Send + Sync + Clone,
    D: ConstructFlowSpecificData<F, RouterDReq, PaymentsResponseData>,
    RouterData<F, RouterDReq, PaymentsResponseData>:
        Feature<F, RouterDReq> + Send + Clone + Serialize,
    dyn api::Connector: services::api::ConnectorIntegration<F, RouterDReq, PaymentsResponseData>,
{
    router_env::logger::info!(
        "Processing payment through UCS gateway system - payment_id={}, attempt_id={}",
        payment_data
            .get_payment_intent()
            .payment_id
            .get_string_repr(),
        payment_data.get_payment_attempt().attempt_id
    );

    // Add task to process tracker if needed
    if should_add_task_to_process_tracker(payment_data) {
        operation
            .to_domain()?
            .add_task_to_process_tracker(
                state,
                payment_data.get_payment_attempt(),
                validate_result.requeue,
                schedule_time,
            )
            .await
            .map_err(|error| router_env::logger::error!(process_tracker_error=?error))
            .ok();
    }

    // Update feature metadata to track UCS usage for stickiness
    update_gateway_system_in_feature_metadata(
        payment_data,
        GatewaySystem::UnifiedConnectorService,
    )?;

    let lineage_ids = grpc_client::LineageIds::new(
        business_profile.merchant_id.clone(),
        business_profile.get_id().clone(),
    );
    // Extract merchant_order_reference_id from payment data for UCS audit trail
    let merchant_order_reference_id = payment_data
        .get_payment_intent()
        .merchant_order_reference_id
        .clone();
    let (mut router_data, should_continue) = router_data
        .call_preprocessing_through_unified_connector_service(
            state,
            &header_payload,
            &lineage_ids,
            merchant_connector_account.clone(),
            merchant_context,
            connector_data,
            ExecutionMode::Primary, // UCS is called in primary mode
            merchant_order_reference_id.clone(),
        )
        .await?;

    // Update trackers
    (_, *payment_data) = operation
        .to_update_tracker()?
        .update_trackers(
            state,
            req_state,
            payment_data.clone(),
            customer.clone(),
            merchant_context.get_merchant_account().storage_scheme,
            None,
            merchant_context.get_merchant_key_store(),
            frm_suggestion,
            header_payload.clone(),
        )
        .await?;
    let creds_identifier = payment_data.get_creds_identifier().map(str::to_owned);
    // Calculate connector label once for reuse
    let connector_label =
        get_connector_label_for_customer(&merchant_connector_account, payment_data);

    // Populate connector_customer_id from database before calling UCS
    // Track whether ID was found in DB to avoid redundant save later
    let connector_customer_id_was_populated_from_db =
        populate_connector_customer_from_db_before_ucs(
            state,
            connector_label.as_deref(),
            payment_data.get_payment_attempt(),
            payment_data
                .get_payment_intent()
                .payment_id
                .get_string_repr(),
            customer,
            &merchant_connector_account,
        )
        .await?;

    connector_customer_id_was_populated_from_db
        .as_ref()
        .map(|id| {
            router_data.connector_customer = Some(id.clone());
        });

    // Based on the preprocessing response, decide whether to continue with UCS call
    if should_continue {
        router_data
            .call_unified_connector_service(
                state,
                &header_payload,
                lineage_ids,
                merchant_connector_account.clone(),
                merchant_context,
                connector_data,
                ExecutionMode::Primary, // UCS is called in primary mode
                merchant_order_reference_id,
                call_connector_action,
                creds_identifier,
            )
            .await?;
    }

    // Save connector_customer_id from UCS to database if needed
    let payment_id = payment_data
        .get_payment_intent()
        .payment_id
        .get_string_repr()
        .to_string();
    let _ = save_connector_customer_id_after_ucs(
        state,
        &router_data,
        connector_customer_id_was_populated_from_db,
        &connector_label,
        customer,
        merchant_context,
        payment_id.clone(),
    )
    .await
    .inspect_err(|e| {
        router_env::logger::warn!(
            "Failed to save connector_customer_id after UCS call - payment_id={}, error={:?}",
            payment_id,
            e
        )
    }); // Don't fail payment if save fails

    Ok((router_data, merchant_connector_account))
}

#[cfg(feature = "v1")]
#[allow(clippy::too_many_arguments)]
#[instrument(skip_all)]
// Helper function to process through Direct gateway
pub async fn process_through_direct<'a, F, RouterDReq, ApiRequest, D>(
    state: &'a SessionState,
    req_state: routes::app::ReqState,
    merchant_context: &'a domain::MerchantContext,
    connector: api::ConnectorData,
    operation: &'a BoxedOperation<'a, F, ApiRequest, D>,
    payment_data: &'a mut D,
    customer: &Option<domain::Customer>,
    call_connector_action: CallConnectorAction,
    validate_result: &'a OperationsValidateResult,
    schedule_time: Option<time::PrimitiveDateTime>,
    header_payload: domain_payments::HeaderPayload,
    frm_suggestion: Option<enums::FrmSuggestion>,
    business_profile: &'a domain::Profile,
    is_retry_payment: bool,
    all_keys_required: Option<bool>,
    merchant_connector_account: MerchantConnectorAccountType,
    router_data: RouterData<F, RouterDReq, PaymentsResponseData>,
    tokenization_action: TokenizationAction,
) -> RouterResult<(
    RouterData<F, RouterDReq, PaymentsResponseData>,
    MerchantConnectorAccountType,
)>
where
    F: Send + Clone + Sync + 'static,
    RouterDReq: Send + Sync + Clone + 'static + Serialize,
    D: OperationSessionGetters<F> + OperationSessionSetters<F> + Send + Sync + Clone,
    D: ConstructFlowSpecificData<F, RouterDReq, PaymentsResponseData>,
    RouterData<F, RouterDReq, PaymentsResponseData>:
        Feature<F, RouterDReq> + Send + Clone + Serialize,
    dyn api::Connector: services::api::ConnectorIntegration<F, RouterDReq, PaymentsResponseData>,
{
    router_env::logger::info!(
        "Processing payment through Direct gateway system - payment_id={}, attempt_id={}",
        payment_data
            .get_payment_intent()
            .payment_id
            .get_string_repr(),
        payment_data.get_payment_attempt().attempt_id
    );

    // Update feature metadata to track Direct routing usage for stickiness
    update_gateway_system_in_feature_metadata(payment_data, GatewaySystem::Direct)?;

    call_connector_service(
        state,
        req_state,
        merchant_context,
        connector,
        operation,
        payment_data,
        customer,
        call_connector_action,
        validate_result,
        schedule_time,
        header_payload,
        frm_suggestion,
        business_profile,
        is_retry_payment,
        all_keys_required,
        merchant_connector_account,
        router_data,
        tokenization_action,
    )
    .await
}

#[cfg(feature = "v1")]
#[allow(clippy::too_many_arguments)]
#[instrument(skip_all)]
// Helper function to process through Direct with Shadow UCS
pub async fn process_through_direct_with_shadow_unified_connector_service<
    'a,
    F,
    RouterDReq,
    ApiRequest,
    D,
>(
    state: &'a SessionState,
    req_state: routes::app::ReqState,
    merchant_context: &'a domain::MerchantContext,
    connector: api::ConnectorData,
    operation: &'a BoxedOperation<'a, F, ApiRequest, D>,
    payment_data: &'a mut D,
    customer: &Option<domain::Customer>,
    call_connector_action: CallConnectorAction,
    shadow_ucs_call_connector_action: Option<CallConnectorAction>,
    validate_result: &'a OperationsValidateResult,
    schedule_time: Option<time::PrimitiveDateTime>,
    header_payload: domain_payments::HeaderPayload,
    frm_suggestion: Option<enums::FrmSuggestion>,
    business_profile: &'a domain::Profile,
    is_retry_payment: bool,
    all_keys_required: Option<bool>,
    merchant_connector_account: MerchantConnectorAccountType,
    router_data: RouterData<F, RouterDReq, PaymentsResponseData>,
    tokenization_action: TokenizationAction,
) -> RouterResult<(
    RouterData<F, RouterDReq, PaymentsResponseData>,
    MerchantConnectorAccountType,
)>
where
    F: Send + Clone + Sync + 'static,
    RouterDReq: Send + Sync + Clone + 'static + Serialize,
    D: OperationSessionGetters<F> + OperationSessionSetters<F> + Send + Sync + Clone,
    D: ConstructFlowSpecificData<F, RouterDReq, PaymentsResponseData>,
    RouterData<F, RouterDReq, PaymentsResponseData>:
        Feature<F, RouterDReq> + Send + Clone + Serialize,
    dyn api::Connector: services::api::ConnectorIntegration<F, RouterDReq, PaymentsResponseData>,
{
    router_env::logger::info!(
        "Processing payment through Direct gateway system with UCS in shadow mode - payment_id={}, attempt_id={}",
        payment_data.get_payment_intent().payment_id.get_string_repr(),
        payment_data.get_payment_attempt().attempt_id
    );

    // Extract merchant_order_reference_id from payment data for UCS audit trail
    let merchant_order_reference_id = payment_data
        .get_payment_intent()
        .merchant_order_reference_id
        .clone();

    // Calculate connector_label before cloning data for shadow UCS
    let unified_connector_service_connector_label =
        get_connector_label_for_customer(&merchant_connector_account, payment_data);

    let creds_identifier = payment_data.get_creds_identifier().map(str::to_owned);

    // Clone data needed for shadow UCS call
    let unified_connector_service_router_data = router_data.clone();
    let unified_connector_service_merchant_connector_account = merchant_connector_account.clone();
    let unified_connector_service_merchant_context = merchant_context.clone();
    let unified_connector_service_header_payload = header_payload.clone();
    let unified_connector_service_state = state.clone();
    let unified_connector_service_merchant_order_reference_id = merchant_order_reference_id;
    let unified_connector_service_creds_identifier = creds_identifier.clone();
    let unified_connector_service_customer = customer.clone();
    let unified_connector_service_payment_attempt_data = payment_data.get_payment_attempt().clone();
    let unified_connector_service_connector_payment_id = payment_data
        .get_payment_intent()
        .payment_id
        .get_string_repr()
        .to_string();

    let lineage_ids = grpc_client::LineageIds::new(
        business_profile.merchant_id.clone(),
        business_profile.get_id().clone(),
    );

    // Update feature metadata to track Direct routing usage for stickiness
    update_gateway_system_in_feature_metadata(payment_data, GatewaySystem::Direct)?;

    // Call Direct connector service
    let result = call_connector_service(
        state,
        req_state,
        merchant_context,
        connector.clone(),
        operation,
        payment_data,
        customer,
        call_connector_action.clone(),
        validate_result,
        schedule_time,
        header_payload,
        frm_suggestion,
        business_profile,
        is_retry_payment,
        all_keys_required,
        merchant_connector_account,
        router_data,
        tokenization_action,
    )
    .await?;

    // Spawn shadow UCS call in background
    let direct_router_data = result.0.clone();
    tokio::spawn(async move {
        execute_shadow_unified_connector_service_call(
            unified_connector_service_state,
            unified_connector_service_router_data,
            direct_router_data,
            unified_connector_service_header_payload,
            lineage_ids,
            unified_connector_service_merchant_connector_account,
            &connector,
            unified_connector_service_merchant_context,
            unified_connector_service_merchant_order_reference_id,
            call_connector_action,
<<<<<<< HEAD
            unified_connector_service_creds_identifier,
=======
            shadow_ucs_call_connector_action,
>>>>>>> e80a3f5e
            unified_connector_service_customer,
            unified_connector_service_payment_attempt_data,
            unified_connector_service_connector_label,
            unified_connector_service_connector_payment_id,
        )
        .await
        .map_err(|e| {
            router_env::logger::debug!(
                "Shadow UCS call in Direct with shadow UCS processing failed: {:?}",
                e
            )
        })
        .ok()
    });

    Ok(result)
}

#[cfg(feature = "v1")]
#[allow(clippy::too_many_arguments)]
#[instrument(skip_all)]
// Helper function to execute shadow UCS call
pub async fn execute_shadow_unified_connector_service_call<F, RouterDReq>(
    state: SessionState,
    mut unified_connector_service_router_data: RouterData<F, RouterDReq, PaymentsResponseData>,
    direct_router_data: RouterData<F, RouterDReq, PaymentsResponseData>,
    header_payload: domain_payments::HeaderPayload,
    lineage_ids: grpc_client::LineageIds,
    merchant_connector_account: MerchantConnectorAccountType,
    connector_data: &api::ConnectorData,
    merchant_context: domain::MerchantContext,
    merchant_order_reference_id: Option<String>,
    call_connector_action: CallConnectorAction,
<<<<<<< HEAD
    creds_identifier: Option<String>,
=======
    shadow_ucs_call_connector_action: Option<CallConnectorAction>,
>>>>>>> e80a3f5e
    customer: Option<domain::Customer>,
    payment_attempt_data: PaymentAttempt,
    unified_connector_service_connector_label: Option<String>,
    unified_connector_service_payment_id: String,
) -> RouterResult<()>
where
    F: Send + Clone + Sync + 'static,
    RouterDReq: Send + Sync + Clone + 'static + Serialize,
    RouterData<F, RouterDReq, PaymentsResponseData>:
        Feature<F, RouterDReq> + Send + Clone + Serialize,
    dyn api::Connector: services::api::ConnectorIntegration<F, RouterDReq, PaymentsResponseData>,
{
    let connector_customer_id_was_populated_from_db =
        populate_connector_customer_from_db_before_ucs(
            &state,
            unified_connector_service_connector_label.as_deref(),
            &payment_attempt_data,
            &unified_connector_service_payment_id,
            &customer,
            &merchant_connector_account,
        )
        .await?;

    connector_customer_id_was_populated_from_db.map(|id| {
        unified_connector_service_router_data.connector_customer = Some(id);
    });
    // Call UCS in shadow mode
    let _unified_connector_service_result = unified_connector_service_router_data
        .call_unified_connector_service(
            &state,
            &header_payload,
            lineage_ids,
            merchant_connector_account,
            &merchant_context,
            connector_data,
            ExecutionMode::Shadow, // Shadow mode for UCS
            merchant_order_reference_id,
<<<<<<< HEAD
            call_connector_action,
            creds_identifier,
=======
            shadow_ucs_call_connector_action.unwrap_or(call_connector_action),
>>>>>>> e80a3f5e
        )
        .await
        .map_err(|e| router_env::logger::debug!("Shadow UCS call failed: {:?}", e));

    // Compare results
    match unified_connector_service::serialize_router_data_and_send_to_comparison_service(
        &state,
        direct_router_data,
        unified_connector_service_router_data,
    )
    .await
    {
        Ok(_) => {
            router_env::logger::debug!("Shadow UCS comparison completed successfully");
            Ok(())
        }
        Err(e) => {
            router_env::logger::debug!("Shadow UCS comparison failed: {:?}", e);
            Ok(())
        }
    }
}<|MERGE_RESOLUTION|>--- conflicted
+++ resolved
@@ -8600,11 +8600,8 @@
             unified_connector_service_merchant_context,
             unified_connector_service_merchant_order_reference_id,
             call_connector_action,
-<<<<<<< HEAD
+            shadow_ucs_call_connector_action,
             unified_connector_service_creds_identifier,
-=======
-            shadow_ucs_call_connector_action,
->>>>>>> e80a3f5e
             unified_connector_service_customer,
             unified_connector_service_payment_attempt_data,
             unified_connector_service_connector_label,
@@ -8638,11 +8635,8 @@
     merchant_context: domain::MerchantContext,
     merchant_order_reference_id: Option<String>,
     call_connector_action: CallConnectorAction,
-<<<<<<< HEAD
+    shadow_ucs_call_connector_action: Option<CallConnectorAction>,
     creds_identifier: Option<String>,
-=======
-    shadow_ucs_call_connector_action: Option<CallConnectorAction>,
->>>>>>> e80a3f5e
     customer: Option<domain::Customer>,
     payment_attempt_data: PaymentAttempt,
     unified_connector_service_connector_label: Option<String>,
@@ -8680,12 +8674,8 @@
             connector_data,
             ExecutionMode::Shadow, // Shadow mode for UCS
             merchant_order_reference_id,
-<<<<<<< HEAD
-            call_connector_action,
+            shadow_ucs_call_connector_action.unwrap_or(call_connector_action),
             creds_identifier,
-=======
-            shadow_ucs_call_connector_action.unwrap_or(call_connector_action),
->>>>>>> e80a3f5e
         )
         .await
         .map_err(|e| router_env::logger::debug!("Shadow UCS call failed: {:?}", e));
