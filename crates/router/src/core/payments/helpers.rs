use std::borrow::Cow;

use base64::Engine;
use common_utils::{
    ext_traits::{AsyncExt, ByteSliceExt, ValueExt},
    fp_utils, generate_id, pii,
};
// TODO : Evaluate all the helper functions ()
use error_stack::{report, IntoReport, ResultExt};
use josekit::jwe;
use masking::{ExposeInterface, PeekInterface};
use router_env::{instrument, tracing};
use storage_models::{enums, payment_intent};
use time::Duration;
use uuid::Uuid;

use super::{
    operations::{BoxedOperation, Operation, PaymentResponse},
    CustomerDetails, PaymentData,
};
use crate::{
    configs::settings::Server,
    consts,
    core::{
        errors::{self, CustomResult, RouterResult, StorageErrorExt},
        payment_methods::{cards, vault},
        payments,
    },
    db::StorageInterface,
    routes::{metrics, AppState},
    scheduler::{metrics as scheduler_metrics, workflows::payment_sync},
    services,
    types::{
        api::{self, admin, enums as api_enums, CustomerAcceptanceExt, MandateValidationFieldsExt},
        domain::{
            self,
            types::{self, AsyncLift},
        },
        storage::{self, enums as storage_enums, ephemeral_key, CustomerUpdate::Update},
        transformers::ForeignInto,
        ErrorResponse, RouterData,
    },
    utils::{
        self,
        crypto::{self, SignMessage},
        OptionExt,
    },
};

pub fn create_identity_from_certificate_and_key(
    encoded_certificate: String,
    encoded_certificate_key: String,
) -> Result<reqwest::Identity, error_stack::Report<errors::ApiClientError>> {
    let decoded_certificate = consts::BASE64_ENGINE
        .decode(encoded_certificate)
        .into_report()
        .change_context(errors::ApiClientError::CertificateDecodeFailed)?;

    let decoded_certificate_key = consts::BASE64_ENGINE
        .decode(encoded_certificate_key)
        .into_report()
        .change_context(errors::ApiClientError::CertificateDecodeFailed)?;

    let certificate = String::from_utf8(decoded_certificate)
        .into_report()
        .change_context(errors::ApiClientError::CertificateDecodeFailed)?;

    let certificate_key = String::from_utf8(decoded_certificate_key)
        .into_report()
        .change_context(errors::ApiClientError::CertificateDecodeFailed)?;

    reqwest::Identity::from_pkcs8_pem(certificate.as_bytes(), certificate_key.as_bytes())
        .into_report()
        .change_context(errors::ApiClientError::CertificateDecodeFailed)
}

pub fn filter_mca_based_on_business_details(
    merchant_connector_accounts: Vec<domain::MerchantConnectorAccount>,
    payment_intent: Option<&storage_models::payment_intent::PaymentIntent>,
) -> Vec<domain::MerchantConnectorAccount> {
    if let Some(payment_intent) = payment_intent {
        merchant_connector_accounts
            .into_iter()
            .filter(|mca| {
                mca.business_country == payment_intent.business_country
                    && mca.business_label == payment_intent.business_label
            })
            .collect::<Vec<_>>()
    } else {
        merchant_connector_accounts
    }
}

pub async fn get_address_for_payment_request(
    db: &dyn StorageInterface,
    req_address: Option<&api::Address>,
    address_id: Option<&str>,
    merchant_id: &str,
    customer_id: &Option<String>,
) -> CustomResult<Option<domain::Address>, errors::ApiErrorResponse> {
    let key = types::get_merchant_enc_key(db, merchant_id.to_string())
        .await
        .change_context(errors::ApiErrorResponse::InternalServerError)
        .attach_printable("Failed while getting key for encryption")?;

    Ok(match req_address {
        Some(address) => {
            match address_id {
                Some(id) => {
                    let address_update = async {
                        Ok(storage::AddressUpdate::Update {
                            city: address
                                .address
                                .as_ref()
                                .and_then(|value| value.city.clone()),
                            country: address.address.as_ref().and_then(|value| value.country),
                            line1: address
                                .address
                                .as_ref()
                                .and_then(|value| value.line1.clone())
                                .async_lift(|inner| types::encrypt_optional(inner, &key))
                                .await?,
                            line2: address
                                .address
                                .as_ref()
                                .and_then(|value| value.line2.clone())
                                .async_lift(|inner| types::encrypt_optional(inner, &key))
                                .await?,
                            line3: address
                                .address
                                .as_ref()
                                .and_then(|value| value.line3.clone())
                                .async_lift(|inner| types::encrypt_optional(inner, &key))
                                .await?,
                            state: address
                                .address
                                .as_ref()
                                .and_then(|value| value.state.clone())
                                .async_lift(|inner| types::encrypt_optional(inner, &key))
                                .await?,
                            zip: address
                                .address
                                .as_ref()
                                .and_then(|value| value.zip.clone())
                                .async_lift(|inner| types::encrypt_optional(inner, &key))
                                .await?,
                            first_name: address
                                .address
                                .as_ref()
                                .and_then(|value| value.first_name.clone())
                                .async_lift(|inner| types::encrypt_optional(inner, &key))
                                .await?,
                            last_name: address
                                .address
                                .as_ref()
                                .and_then(|value| value.last_name.clone())
                                .async_lift(|inner| types::encrypt_optional(inner, &key))
                                .await?,
                            phone_number: address
                                .phone
                                .as_ref()
                                .and_then(|value| value.number.clone())
                                .async_lift(|inner| types::encrypt_optional(inner, &key))
                                .await?,
                            country_code: address
                                .phone
                                .as_ref()
                                .and_then(|value| value.country_code.clone()),
                        })
                    }
                    .await
                    .change_context(errors::ApiErrorResponse::InternalServerError)
                    .attach_printable("Failed while encrypting address")?;
                    Some(
                        db.update_address(id.to_owned(), address_update)
                            .await
                            .to_not_found_response(errors::ApiErrorResponse::AddressNotFound)?,
                    )
                }
                None => {
                    // generate a new address here
                    let customer_id = customer_id.as_deref().get_required_value("customer_id")?;

                    let address_details = address.address.clone().unwrap_or_default();
                    Some(
                        db.insert_address(
                            async {
                                Ok(domain::Address {
                                    phone_number: address
                                        .phone
                                        .as_ref()
                                        .and_then(|a| a.number.clone())
                                        .async_lift(|inner| types::encrypt_optional(inner, &key))
                                        .await?,
                                    country_code: address
                                        .phone
                                        .as_ref()
                                        .and_then(|a| a.country_code.clone()),
                                    customer_id: customer_id.to_string(),
                                    merchant_id: merchant_id.to_string(),
                                    address_id: generate_id(consts::ID_LENGTH, "add"),
                                    city: address_details.city,
                                    country: address_details.country,
                                    line1: address_details
                                        .line1
                                        .async_lift(|inner| types::encrypt_optional(inner, &key))
                                        .await?,
                                    line2: address_details
                                        .line2
                                        .async_lift(|inner| types::encrypt_optional(inner, &key))
                                        .await?,
                                    line3: address_details
                                        .line3
                                        .async_lift(|inner| types::encrypt_optional(inner, &key))
                                        .await?,
                                    id: None,
                                    state: address_details
                                        .state
                                        .async_lift(|inner| types::encrypt_optional(inner, &key))
                                        .await?,
                                    created_at: common_utils::date_time::now(),
                                    first_name: address_details
                                        .first_name
                                        .async_lift(|inner| types::encrypt_optional(inner, &key))
                                        .await?,
                                    last_name: address_details
                                        .last_name
                                        .async_lift(|inner| types::encrypt_optional(inner, &key))
                                        .await?,
                                    modified_at: common_utils::date_time::now(),
                                    zip: address_details
                                        .zip
                                        .async_lift(|inner| types::encrypt_optional(inner, &key))
                                        .await?,
                                })
                            }
                            .await
                            .change_context(errors::ApiErrorResponse::InternalServerError)
                            .attach_printable("Failed while encrypting address while insert")?,
                        )
                        .await
                        .change_context(errors::ApiErrorResponse::InternalServerError)
                        .attach_printable("Failed while inserting new address")?,
                    )
                }
            }
        }
        None => match address_id {
            Some(id) => Some(db.find_address(id).await)
                .transpose()
                .to_not_found_response(errors::ApiErrorResponse::AddressNotFound)?,
            None => None,
        },
    })
}

pub async fn get_address_by_id(
    db: &dyn StorageInterface,
    address_id: Option<String>,
) -> CustomResult<Option<domain::Address>, errors::ApiErrorResponse> {
    match address_id {
        None => Ok(None),
        Some(address_id) => Ok(db.find_address(&address_id).await.ok()),
    }
}

pub async fn get_token_pm_type_mandate_details(
    state: &AppState,
    request: &api::PaymentsRequest,
    mandate_type: Option<api::MandateTransactionType>,
    merchant_account: &domain::MerchantAccount,
) -> RouterResult<(
    Option<String>,
    Option<storage_enums::PaymentMethod>,
    Option<api::MandateData>,
    Option<String>,
)> {
    match mandate_type {
        Some(api::MandateTransactionType::NewMandateTransaction) => {
            let setup_mandate = request
                .mandate_data
                .clone()
                .get_required_value("mandate_data")?;
            Ok((
                request.payment_token.to_owned(),
                request.payment_method.map(ForeignInto::foreign_into),
                Some(setup_mandate),
                None,
            ))
        }
<<<<<<< HEAD
        Some(api::MandateTransactionType::RecurringMandateTransaction) => {
            let (token_, payment_method_type_) =
=======
        Some(api::MandateTxnType::RecurringMandateTxn) => {
            let (token_, payment_method_type_, mandate_connector) =
>>>>>>> a1a009d7
                get_token_for_recurring_mandate(state, request, merchant_account).await?;
            Ok((token_, payment_method_type_, None, mandate_connector))
        }
        None => Ok((
            request.payment_token.to_owned(),
            request.payment_method.map(ForeignInto::foreign_into),
            request.mandate_data.clone(),
            None,
        )),
    }
}

pub async fn get_token_for_recurring_mandate(
    state: &AppState,
    req: &api::PaymentsRequest,
    merchant_account: &domain::MerchantAccount,
) -> RouterResult<(
    Option<String>,
    Option<storage_enums::PaymentMethod>,
    Option<String>,
)> {
    let db = &*state.store;
    let mandate_id = req.mandate_id.clone().get_required_value("mandate_id")?;

    let mandate = db
        .find_mandate_by_merchant_id_mandate_id(&merchant_account.merchant_id, mandate_id.as_str())
        .await
        .to_not_found_response(errors::ApiErrorResponse::MandateNotFound)?;

    let customer = req.customer_id.clone().get_required_value("customer_id")?;

    let payment_method_id = {
        if mandate.customer_id != customer {
            Err(report!(errors::ApiErrorResponse::PreconditionFailed {
                message: "customer_id must match mandate customer_id".into()
            }))?
        }
        if mandate.mandate_status != storage_enums::MandateStatus::Active {
            Err(report!(errors::ApiErrorResponse::PreconditionFailed {
                message: "mandate is not active".into()
            }))?
        };
        mandate.payment_method_id.clone()
    };
    verify_mandate_details(
        req.amount.get_required_value("amount")?.into(),
        req.currency.get_required_value("currency")?,
        mandate.clone(),
    )?;

    let payment_method = db
        .find_payment_method(payment_method_id.as_str())
        .await
        .to_not_found_response(errors::ApiErrorResponse::PaymentMethodNotFound)?;

    let token = Uuid::new_v4().to_string();
    let locker_id = merchant_account
        .locker_id
        .to_owned()
        .get_required_value("locker_id")?;
    if let storage_models::enums::PaymentMethod::Card = payment_method.payment_method {
        let _ =
            cards::get_lookup_key_from_locker(state, &token, &payment_method, &locker_id).await?;
        if let Some(payment_method_from_request) = req.payment_method {
            let pm: storage_enums::PaymentMethod = payment_method_from_request.foreign_into();
            if pm != payment_method.payment_method {
                Err(report!(errors::ApiErrorResponse::PreconditionFailed {
                    message:
                        "payment method in request does not match previously provided payment \
                                  method information"
                            .into()
                }))?
            }
        };

        Ok((
            Some(token),
            Some(payment_method.payment_method),
            Some(mandate.connector),
        ))
    } else {
        Ok((
            None,
            Some(payment_method.payment_method),
            Some(mandate.connector),
        ))
    }
}

#[instrument(skip_all)]
/// Check weather the merchant id in the request
/// and merchant id in the merchant account are same.
pub fn validate_merchant_id(
    merchant_id: &str,
    request_merchant_id: Option<&str>,
) -> CustomResult<(), errors::ApiErrorResponse> {
    // Get Merchant Id from the merchant
    // or get from merchant account

    let request_merchant_id = request_merchant_id.unwrap_or(merchant_id);

    utils::when(merchant_id.ne(request_merchant_id), || {
        Err(report!(errors::ApiErrorResponse::PreconditionFailed {
            message: format!(
                "Invalid `merchant_id`: {request_merchant_id} not found in merchant account"
            )
        }))
    })
}

#[instrument(skip_all)]
pub fn validate_request_amount_and_amount_to_capture(
    op_amount: Option<api::Amount>,
    op_amount_to_capture: Option<i64>,
) -> CustomResult<(), errors::ApiErrorResponse> {
    match (op_amount, op_amount_to_capture) {
        (None, _) => Ok(()),
        (Some(_amount), None) => Ok(()),
        (Some(amount), Some(amount_to_capture)) => {
            match amount {
                api::Amount::Value(amount_inner) => {
                    // If both amount and amount to capture is present
                    // then amount to be capture should be less than or equal to request amount
                    utils::when(!amount_to_capture.le(&amount_inner.get()), || {
                        Err(report!(errors::ApiErrorResponse::PreconditionFailed {
                            message: format!(
                            "amount_to_capture is greater than amount capture_amount: {amount_to_capture:?} request_amount: {amount:?}"
                        )
                        }))
                    })
                }
                api::Amount::Zero => {
                    // If the amount is Null but still amount_to_capture is passed this is invalid and
                    Err(report!(errors::ApiErrorResponse::PreconditionFailed {
                        message: "amount_to_capture should not exist for when amount = 0"
                            .to_string()
                    }))
                }
            }
        }
    }
}

pub fn validate_mandate(
    req: impl Into<api::MandateValidationFields>,
    is_confirm_operation: bool,
) -> CustomResult<Option<api::MandateTransactionType>, errors::ApiErrorResponse> {
    let req: api::MandateValidationFields = req.into();
    match req.validate_and_get_mandate_type().change_context(
        errors::ApiErrorResponse::MandateValidationFailed {
            reason: "Expected one out of mandate_id and mandate_data but got both".to_string(),
        },
    )? {
        Some(api::MandateTransactionType::NewMandateTransaction) => {
            validate_new_mandate_request(req, is_confirm_operation)?;
            Ok(Some(api::MandateTransactionType::NewMandateTransaction))
        }
        Some(api::MandateTransactionType::RecurringMandateTransaction) => {
            validate_recurring_mandate(req)?;
            Ok(Some(
                api::MandateTransactionType::RecurringMandateTransaction,
            ))
        }
        None => Ok(None),
    }
}

fn validate_new_mandate_request(
    req: api::MandateValidationFields,
    is_confirm_operation: bool,
) -> RouterResult<()> {
    // We need not check for customer_id in the confirm request if it is already passed
    //in create request

    fp_utils::when(!is_confirm_operation && req.customer_id.is_none(), || {
        Err(report!(errors::ApiErrorResponse::PreconditionFailed {
            message: "`customer_id` is mandatory for mandates".into()
        }))
    })?;

    let mandate_data = req
        .mandate_data
        .clone()
        .get_required_value("mandate_data")?;

    if api_enums::FutureUsage::OnSession
        == req
            .setup_future_usage
            .get_required_value("setup_future_usage")?
    {
        Err(report!(errors::ApiErrorResponse::PreconditionFailed {
            message: "`setup_future_usage` must be `off_session` for mandates".into()
        }))?
    };

    // Only use this validation if the customer_acceptance is present
    if mandate_data
        .customer_acceptance
        .map(|inner| inner.acceptance_type == api::AcceptanceType::Online && inner.online.is_none())
        .unwrap_or(false)
    {
        Err(report!(errors::ApiErrorResponse::PreconditionFailed {
            message: "`mandate_data.customer_acceptance.online` is required when \
                      `mandate_data.customer_acceptance.acceptance_type` is `online`"
                .into()
        }))?
    }

    let mandate_details = match mandate_data.mandate_type {
        Some(api_models::payments::MandateType::SingleUse(details)) => Some(details),
        Some(api_models::payments::MandateType::MultiUse(details)) => details,
        None => None,
    };
    mandate_details.and_then(|md| md.start_date.zip(md.end_date)).map(|(start_date, end_date)|
        utils::when (start_date >= end_date, || {
        Err(report!(errors::ApiErrorResponse::PreconditionFailed {
            message: "`mandate_data.mandate_type.{multi_use|single_use}.start_date` should be greater than  \
            `mandate_data.mandate_type.{multi_use|single_use}.end_date`"
                .into()
        }))
    })).transpose()?;

    Ok(())
}

pub fn validate_customer_id_mandatory_cases(
    has_shipping: bool,
    has_billing: bool,
    has_setup_future_usage: bool,
    customer_id: &Option<String>,
) -> RouterResult<()> {
    match (
        has_shipping,
        has_billing,
        has_setup_future_usage,
        customer_id,
    ) {
        (true, _, _, None) | (_, true, _, None) | (_, _, true, None) => {
            Err(errors::ApiErrorResponse::PreconditionFailed {
                message: "customer_id is mandatory when shipping or billing \
                address is given or when setup_future_usage is given"
                    .to_string(),
            })
            .into_report()
        }
        _ => Ok(()),
    }
}

pub fn create_startpay_url(
    server: &Server,
    payment_attempt: &storage::PaymentAttempt,
    payment_intent: &storage::PaymentIntent,
) -> String {
    format!(
        "{}/payments/redirect/{}/{}/{}",
        server.base_url,
        payment_intent.payment_id,
        payment_intent.merchant_id,
        payment_attempt.attempt_id
    )
}

pub fn create_redirect_url(
    router_base_url: &String,
    payment_attempt: &storage::PaymentAttempt,
    connector_name: &String,
    creds_identifier: Option<&str>,
) -> String {
    let creds_identifier_path = creds_identifier.map_or_else(String::new, |cd| format!("/{}", cd));
    format!(
        "{}/payments/{}/{}/redirect/response/{}",
        router_base_url, payment_attempt.payment_id, payment_attempt.merchant_id, connector_name,
    ) + &creds_identifier_path
}

pub fn create_webhook_url(
    router_base_url: &String,
    merchant_id: &String,
    connector_name: &String,
) -> String {
    format!(
        "{}/webhooks/{}/{}",
        router_base_url, merchant_id, connector_name
    )
}
pub fn create_complete_authorize_url(
    router_base_url: &String,
    payment_attempt: &storage::PaymentAttempt,
    connector_name: &String,
) -> String {
    format!(
        "{}/payments/{}/{}/redirect/complete/{}",
        router_base_url, payment_attempt.payment_id, payment_attempt.merchant_id, connector_name
    )
}

fn validate_recurring_mandate(req: api::MandateValidationFields) -> RouterResult<()> {
    req.mandate_id.check_value_present("mandate_id")?;

    req.customer_id.check_value_present("customer_id")?;

    let confirm = req.confirm.get_required_value("confirm")?;
    if !confirm {
        Err(report!(errors::ApiErrorResponse::PreconditionFailed {
            message: "`confirm` must be `true` for mandates".into()
        }))?
    }

    let off_session = req.off_session.get_required_value("off_session")?;
    if !off_session {
        Err(report!(errors::ApiErrorResponse::PreconditionFailed {
            message: "`off_session` should be `true` for mandates".into()
        }))?
    }

    Ok(())
}

pub fn verify_mandate_details(
    request_amount: i64,
    request_currency: api_enums::Currency,
    mandate: storage::Mandate,
) -> RouterResult<()> {
    match mandate.mandate_type {
        storage_enums::MandateType::SingleUse => utils::when(
            mandate
                .mandate_amount
                .map(|mandate_amount| request_amount > mandate_amount)
                .unwrap_or(true),
            || {
                Err(report!(errors::ApiErrorResponse::MandateValidationFailed {
                    reason: "request amount is greater than mandate amount".to_string()
                }))
            },
        ),
        storage::enums::MandateType::MultiUse => utils::when(
            mandate
                .mandate_amount
                .map(|mandate_amount| {
                    (mandate.amount_captured.unwrap_or(0) + request_amount) > mandate_amount
                })
                .unwrap_or(false),
            || {
                Err(report!(errors::ApiErrorResponse::MandateValidationFailed {
                    reason: "request amount is greater than mandate amount".to_string()
                }))
            },
        ),
    }?;
    utils::when(
        mandate
            .mandate_currency
            .map(|mandate_currency| mandate_currency != request_currency.foreign_into())
            .unwrap_or(false),
        || {
            Err(report!(errors::ApiErrorResponse::MandateValidationFailed {
                reason: "cross currency mandates not supported".to_string()
            }))
        },
    )
}

#[instrument(skip_all)]
pub fn payment_attempt_status_fsm(
    payment_method_data: &Option<api::PaymentMethodData>,
    confirm: Option<bool>,
) -> storage_enums::AttemptStatus {
    match payment_method_data {
        Some(_) => match confirm {
            Some(true) => storage_enums::AttemptStatus::Pending,
            _ => storage_enums::AttemptStatus::ConfirmationAwaited,
        },
        None => storage_enums::AttemptStatus::PaymentMethodAwaited,
    }
}

pub fn payment_intent_status_fsm(
    payment_method_data: &Option<api::PaymentMethodData>,
    confirm: Option<bool>,
) -> storage_enums::IntentStatus {
    match payment_method_data {
        Some(_) => match confirm {
            Some(true) => storage_enums::IntentStatus::RequiresCustomerAction,
            _ => storage_enums::IntentStatus::RequiresConfirmation,
        },
        None => storage_enums::IntentStatus::RequiresPaymentMethod,
    }
}

pub async fn add_domain_task_to_pt<Op>(
    operation: &Op,
    state: &AppState,
    payment_attempt: &storage::PaymentAttempt,
) -> CustomResult<(), errors::ApiErrorResponse>
where
    Op: std::fmt::Debug,
{
    if check_if_operation_confirm(operation) {
        let connector_name = payment_attempt
            .connector
            .clone()
            .ok_or(errors::ApiErrorResponse::InternalServerError)?;

        let schedule_time = payment_sync::get_sync_process_schedule_time(
            &*state.store,
            &connector_name,
            &payment_attempt.merchant_id,
            0,
        )
        .await
        .into_report()
        .change_context(errors::ApiErrorResponse::InternalServerError)
        .attach_printable("Failed while getting process schedule time")?;

        match schedule_time {
            Some(stime) => {
                scheduler_metrics::TASKS_ADDED_COUNT.add(&metrics::CONTEXT, 1, &[]); // Metrics
                super::add_process_sync_task(&*state.store, payment_attempt, stime)
                    .await
                    .into_report()
                    .change_context(errors::ApiErrorResponse::InternalServerError)
                    .attach_printable("Failed while adding task to process tracker")
            }
            None => Ok(()),
        }
    } else {
        Ok(())
    }
}

pub fn response_operation<'a, F, R>() -> BoxedOperation<'a, F, R>
where
    F: Send + Clone,
    PaymentResponse: Operation<F, R>,
{
    Box::new(PaymentResponse)
}

#[instrument(skip_all)]
pub(crate) async fn get_payment_method_create_request(
    payment_method: Option<&api::PaymentMethodData>,
    payment_method_type: Option<storage_enums::PaymentMethod>,
    customer: &domain::Customer,
) -> RouterResult<api::PaymentMethodCreate> {
    match payment_method {
        Some(pm_data) => match payment_method_type {
            Some(payment_method_type) => match pm_data {
                api::PaymentMethodData::Card(card) => {
                    let card_detail = api::CardDetail {
                        card_number: card.card_number.clone(),
                        card_exp_month: card.card_exp_month.clone(),
                        card_exp_year: card.card_exp_year.clone(),
                        card_holder_name: Some(card.card_holder_name.clone()),
                    };
                    let customer_id = customer.customer_id.clone();
                    let payment_method_request = api::PaymentMethodCreate {
                        payment_method: payment_method_type.foreign_into(),
                        payment_method_type: None,
                        payment_method_issuer: card.card_issuer.clone(),
                        payment_method_issuer_code: None,
                        card: Some(card_detail),
                        metadata: None,
                        customer_id: Some(customer_id),
                        card_network: card
                            .card_network
                            .as_ref()
                            .map(|card_network| card_network.to_string()),
                    };
                    Ok(payment_method_request)
                }
                _ => {
                    let payment_method_request = api::PaymentMethodCreate {
                        payment_method: payment_method_type.foreign_into(),
                        payment_method_type: None,
                        payment_method_issuer: None,
                        payment_method_issuer_code: None,
                        card: None,
                        metadata: None,
                        customer_id: Some(customer.customer_id.to_owned()),
                        card_network: None,
                    };
                    Ok(payment_method_request)
                }
            },
            None => Err(report!(errors::ApiErrorResponse::MissingRequiredField {
                field_name: "payment_method_type"
            })
            .attach_printable("PaymentMethodType Required")),
        },
        None => Err(report!(errors::ApiErrorResponse::MissingRequiredField {
            field_name: "payment_method_data"
        })
        .attach_printable("PaymentMethodData required Or Card is already saved")),
    }
}

pub async fn get_customer_from_details<F: Clone>(
    db: &dyn StorageInterface,
    customer_id: Option<String>,
    merchant_id: &str,
    payment_data: &mut PaymentData<F>,
) -> CustomResult<Option<domain::Customer>, errors::StorageError> {
    match customer_id {
        None => Ok(None),
        Some(c_id) => {
            let customer = db
                .find_customer_optional_by_customer_id_merchant_id(&c_id, merchant_id)
                .await?;
            payment_data.email = payment_data.email.clone().or_else(|| {
                customer.as_ref().and_then(|inner| {
                    inner
                        .email
                        .clone()
                        .map(|encrypted_value| encrypted_value.into())
                })
            });
            Ok(customer)
        }
    }
}

pub async fn get_connector_default(
    _state: &AppState,
    request_connector: Option<serde_json::Value>,
) -> CustomResult<api::ConnectorChoice, errors::ApiErrorResponse> {
    Ok(request_connector.map_or(
        api::ConnectorChoice::Decide,
        api::ConnectorChoice::StraightThrough,
    ))
}

#[instrument(skip_all)]
pub async fn create_customer_if_not_exist<'a, F: Clone, R>(
    operation: BoxedOperation<'a, F, R>,
    db: &dyn StorageInterface,
    payment_data: &mut PaymentData<F>,
    req: Option<CustomerDetails>,
    merchant_id: &str,
) -> CustomResult<(BoxedOperation<'a, F, R>, Option<domain::Customer>), errors::StorageError> {
    let request_customer_details = req
        .get_required_value("customer")
        .change_context(errors::StorageError::ValueNotFound("customer".to_owned()))?;

    let customer_id = request_customer_details
        .customer_id
        .or(payment_data.payment_intent.customer_id.clone());

    let optional_customer = match customer_id {
        Some(customer_id) => {
            let customer_data = db
                .find_customer_optional_by_customer_id_merchant_id(&customer_id, merchant_id)
                .await?;

            Some(match customer_data {
                Some(c) => {
                    // Update the customer data if new data is passed in the request
                    if request_customer_details.email.is_some()
                        | request_customer_details.name.is_some()
                        | request_customer_details.phone.is_some()
                        | request_customer_details.phone_country_code.is_some()
                    {
                        let key = types::get_merchant_enc_key(db, merchant_id.to_string()).await?;
                        let customer_update = async {
                            Ok(Update {
                                name: request_customer_details
                                    .name
                                    .async_lift(|inner| types::encrypt_optional(inner, &key))
                                    .await?,
                                email: request_customer_details
                                    .email
                                    .clone()
                                    .async_lift(|inner| {
                                        types::encrypt_optional(
                                            inner.map(|inner| inner.expose()),
                                            &key,
                                        )
                                    })
                                    .await?,
                                phone: request_customer_details
                                    .phone
                                    .clone()
                                    .async_lift(|inner| types::encrypt_optional(inner, &key))
                                    .await?,
                                phone_country_code: request_customer_details.phone_country_code,
                                description: None,
                                connector_customer: None,
                                metadata: None,
                            })
                        }
                        .await
                        .change_context(errors::StorageError::SerializationFailed)
                        .attach_printable("Failed while encrypting Customer while Update")?;

                        db.update_customer_by_customer_id_merchant_id(
                            customer_id,
                            merchant_id.to_string(),
                            customer_update,
                        )
                        .await
                    } else {
                        Ok(c)
                    }
                }
                None => {
                    let key = types::get_merchant_enc_key(db, merchant_id.to_string()).await?;
                    let new_customer = async {
                        Ok(domain::Customer {
                            customer_id: customer_id.to_string(),
                            merchant_id: merchant_id.to_string(),
                            name: request_customer_details
                                .name
                                .async_lift(|inner| types::encrypt_optional(inner, &key))
                                .await?,
                            email: request_customer_details
                                .email
                                .clone()
                                .async_lift(|inner| {
                                    types::encrypt_optional(inner.map(|inner| inner.expose()), &key)
                                })
                                .await?,
                            phone: request_customer_details
                                .phone
                                .clone()
                                .async_lift(|inner| types::encrypt_optional(inner, &key))
                                .await?,
                            phone_country_code: request_customer_details.phone_country_code.clone(),
                            description: None,
                            created_at: common_utils::date_time::now(),
                            id: None,
                            metadata: None,
                            modified_at: common_utils::date_time::now(),
                            connector_customer: None,
                        })
                    }
                    .await
                    .change_context(errors::StorageError::SerializationFailed)
                    .attach_printable("Failed while encrypting Customer while insert")?;
                    metrics::CUSTOMER_CREATED.add(&metrics::CONTEXT, 1, &[]);
                    db.insert_customer(new_customer).await
                }
            })
        }
        None => match &payment_data.payment_intent.customer_id {
            None => None,
            Some(customer_id) => db
                .find_customer_optional_by_customer_id_merchant_id(customer_id, merchant_id)
                .await?
                .map(Ok),
        },
    };
    Ok((
        operation,
        match optional_customer {
            Some(customer) => {
                let customer = customer?;

                payment_data.payment_intent.customer_id = Some(customer.customer_id.clone());
                payment_data.email = payment_data.email.clone().or_else(|| {
                    customer
                        .email
                        .clone()
                        .map(|encrypted_value| encrypted_value.into())
                });

                Some(customer)
            }
            None => None,
        },
    ))
}

pub async fn make_pm_data<'a, F: Clone, R>(
    operation: BoxedOperation<'a, F, R>,
    state: &'a AppState,
    payment_data: &mut PaymentData<F>,
) -> RouterResult<(BoxedOperation<'a, F, R>, Option<api::PaymentMethodData>)> {
    let request = &payment_data.payment_method_data;
    let token = payment_data.token.clone();
    let hyperswitch_token = if let Some(token) = token {
        let redis_conn = state.store.get_redis_conn();
        let key = format!(
            "pm_token_{}_{}_hyperswitch",
            token,
            payment_data
                .payment_attempt
                .payment_method
                .to_owned()
                .get_required_value("payment_method")?,
        );

        let hyperswitch_token_option = redis_conn
            .get_key::<Option<String>>(&key)
            .await
            .change_context(errors::ApiErrorResponse::InternalServerError)
            .attach_printable("Failed to fetch the token from redis")?;

        hyperswitch_token_option.or(Some(token))
    } else {
        None
    };

    let card_cvc = payment_data.card_cvc.clone();

    // TODO: Handle case where payment method and token both are present in request properly.
    let payment_method = match (request, hyperswitch_token) {
        (_, Some(hyperswitch_token)) => {
            let (pm, supplementary_data) = vault::Vault::get_payment_method_data_from_locker(
                state,
                &hyperswitch_token,
            )
            .await
            .attach_printable(
                "Payment method for given token not found or there was a problem fetching it",
            )?;

            utils::when(
                supplementary_data
                    .customer_id
                    .ne(&payment_data.payment_intent.customer_id),
                || {
                    Err(errors::ApiErrorResponse::PreconditionFailed { message: "customer associated with payment method and customer passed in payment are not same".into() })
                },
            )?;

            Ok::<_, error_stack::Report<errors::ApiErrorResponse>>(match pm.clone() {
                Some(api::PaymentMethodData::Card(card)) => {
                    payment_data.payment_attempt.payment_method =
                        Some(storage_enums::PaymentMethod::Card);
                    if let Some(cvc) = card_cvc {
                        let mut updated_card = card;
                        updated_card.card_cvc = cvc;
                        let updated_pm = api::PaymentMethodData::Card(updated_card);
                        vault::Vault::store_payment_method_data_in_locker(
                            state,
                            Some(hyperswitch_token),
                            &updated_pm,
                            payment_data.payment_intent.customer_id.to_owned(),
                            enums::PaymentMethod::Card,
                        )
                        .await?;
                        Some(updated_pm)
                    } else {
                        pm
                    }
                }

                Some(api::PaymentMethodData::Wallet(_)) => {
                    payment_data.payment_attempt.payment_method =
                        Some(storage_enums::PaymentMethod::Wallet);
                    pm
                }

                Some(api::PaymentMethodData::BankTransfer(_)) => {
                    payment_data.payment_attempt.payment_method =
                        Some(storage_enums::PaymentMethod::BankTransfer);
                    pm
                }
                Some(_) => Err(errors::ApiErrorResponse::InternalServerError)
                    .into_report()
                    .attach_printable(
                        "Payment method received from locker is unsupported by locker",
                    )?,

                None => None,
            })
        }
        (pm_opt @ Some(pm @ api::PaymentMethodData::Card(_)), _) => {
            let token = vault::Vault::store_payment_method_data_in_locker(
                state,
                None,
                pm,
                payment_data.payment_intent.customer_id.to_owned(),
                enums::PaymentMethod::Card,
            )
            .await?;
            payment_data.token = Some(token);
            Ok(pm_opt.to_owned())
        }
        (pm @ Some(api::PaymentMethodData::PayLater(_)), _) => Ok(pm.to_owned()),
        (pm @ Some(api::PaymentMethodData::BankRedirect(_)), _) => Ok(pm.to_owned()),
        (pm @ Some(api::PaymentMethodData::Crypto(_)), _) => Ok(pm.to_owned()),
        (pm @ Some(api::PaymentMethodData::BankDebit(_)), _) => Ok(pm.to_owned()),
        (pm_opt @ Some(pm @ api::PaymentMethodData::BankTransfer(_)), _) => {
            let token = vault::Vault::store_payment_method_data_in_locker(
                state,
                None,
                pm,
                payment_data.payment_intent.customer_id.to_owned(),
                enums::PaymentMethod::BankTransfer,
            )
            .await?;
            payment_data.token = Some(token);
            Ok(pm_opt.to_owned())
        }
        (pm_opt @ Some(pm @ api::PaymentMethodData::Wallet(_)), _) => {
            let token = vault::Vault::store_payment_method_data_in_locker(
                state,
                None,
                pm,
                payment_data.payment_intent.customer_id.to_owned(),
                enums::PaymentMethod::Wallet,
            )
            .await?;
            payment_data.token = Some(token);
            Ok(pm_opt.to_owned())
        }
        _ => Ok(None),
    }?;

    Ok((operation, payment_method))
}

#[instrument(skip_all)]
pub(crate) fn validate_capture_method(
    capture_method: storage_enums::CaptureMethod,
) -> RouterResult<()> {
    utils::when(
        capture_method == storage_enums::CaptureMethod::Automatic,
        || {
            Err(report!(errors::ApiErrorResponse::PaymentUnexpectedState {
                field_name: "capture_method".to_string(),
                current_flow: "captured".to_string(),
                current_value: capture_method.to_string(),
                states: "manual_single, manual_multiple, scheduled".to_string()
            }))
        },
    )
}

#[instrument(skip_all)]
pub(crate) fn validate_status(status: storage_enums::IntentStatus) -> RouterResult<()> {
    utils::when(
        status != storage_enums::IntentStatus::RequiresCapture,
        || {
            Err(report!(errors::ApiErrorResponse::PaymentUnexpectedState {
                field_name: "payment.status".to_string(),
                current_flow: "captured".to_string(),
                current_value: status.to_string(),
                states: "requires_capture".to_string()
            }))
        },
    )
}

#[instrument(skip_all)]
pub(crate) fn validate_amount_to_capture(
    amount: i64,
    amount_to_capture: Option<i64>,
) -> RouterResult<()> {
    utils::when(
        amount_to_capture.is_some() && (Some(amount) < amount_to_capture),
        || {
            Err(report!(errors::ApiErrorResponse::InvalidRequestData {
                message: "amount_to_capture is greater than amount".to_string()
            }))
        },
    )
}

#[instrument(skip_all)]
pub(crate) fn validate_payment_method_fields_present(
    req: &api::PaymentsRequest,
) -> RouterResult<()> {
    utils::when(
        req.payment_method.is_none() && req.payment_method_data.is_some(),
        || {
            Err(errors::ApiErrorResponse::MissingRequiredField {
                field_name: "payment_method",
            })
        },
    )?;

    utils::when(
        req.payment_method.is_some()
            && req.payment_method_data.is_none()
            && req.payment_token.is_none(),
        || {
            Err(errors::ApiErrorResponse::MissingRequiredField {
                field_name: "payment_method_data",
            })
        },
    )?;

    Ok(())
}

pub fn check_force_psync_precondition(
    status: &storage_enums::AttemptStatus,
    connector_transaction_id: &Option<String>,
) -> bool {
    !matches!(
        status,
        storage_enums::AttemptStatus::Charged
            | storage_enums::AttemptStatus::AutoRefunded
            | storage_enums::AttemptStatus::Voided
            | storage_enums::AttemptStatus::CodInitiated
            | storage_enums::AttemptStatus::Authorized
            | storage_enums::AttemptStatus::Started
            | storage_enums::AttemptStatus::Failure
    ) && connector_transaction_id.is_some()
}

pub fn append_option<T, U, F, V>(func: F, option1: Option<T>, option2: Option<U>) -> Option<V>
where
    F: FnOnce(T, U) -> V,
{
    Some(func(option1?, option2?))
}

#[cfg(feature = "olap")]
pub(super) async fn filter_by_constraints(
    db: &dyn StorageInterface,
    constraints: &api::PaymentListConstraints,
    merchant_id: &str,
    storage_scheme: storage_enums::MerchantStorageScheme,
) -> CustomResult<Vec<storage::PaymentIntent>, errors::StorageError> {
    let result = db
        .filter_payment_intent_by_constraints(merchant_id, constraints, storage_scheme)
        .await?;
    Ok(result)
}

#[cfg(feature = "olap")]
pub(super) fn validate_payment_list_request(
    req: &api::PaymentListConstraints,
) -> CustomResult<(), errors::ApiErrorResponse> {
    utils::when(req.limit > 100 || req.limit < 1, || {
        Err(errors::ApiErrorResponse::InvalidRequestData {
            message: "limit should be in between 1 and 100".to_string(),
        })
    })?;
    Ok(())
}

pub fn get_handle_response_url(
    payment_id: String,
    merchant_account: &domain::MerchantAccount,
    response: api::PaymentsResponse,
    connector: String,
) -> RouterResult<api::RedirectionResponse> {
    let payments_return_url = response.return_url.as_ref();

    let redirection_response = make_pg_redirect_response(payment_id, &response, connector);

    let return_url = make_merchant_url_with_response(
        merchant_account,
        redirection_response,
        payments_return_url,
    )
    .attach_printable("Failed to make merchant url with response")?;

    make_url_with_signature(&return_url, merchant_account)
}

pub fn make_merchant_url_with_response(
    merchant_account: &domain::MerchantAccount,
    redirection_response: api::PgRedirectResponse,
    request_return_url: Option<&String>,
) -> RouterResult<String> {
    // take return url if provided in the request else use merchant return url
    let url = request_return_url
        .or(merchant_account.return_url.as_ref())
        .get_required_value("return_url")?;

    let status_check = redirection_response.status;

    let payment_intent_id = redirection_response.payment_id;

    let merchant_url_with_response = if merchant_account.redirect_to_merchant_with_http_post {
        url::Url::parse_with_params(
            url,
            &[
                ("status", status_check.to_string()),
                ("payment_intent_client_secret", payment_intent_id),
            ],
        )
        .into_report()
        .change_context(errors::ApiErrorResponse::InternalServerError)
        .attach_printable("Unable to parse the url with param")?
    } else {
        let amount = redirection_response.amount.get_required_value("amount")?;
        url::Url::parse_with_params(
            url,
            &[
                ("status", status_check.to_string()),
                ("payment_intent_client_secret", payment_intent_id),
                ("amount", amount.to_string()),
            ],
        )
        .into_report()
        .change_context(errors::ApiErrorResponse::InternalServerError)
        .attach_printable("Unable to parse the url with param")?
    };

    Ok(merchant_url_with_response.to_string())
}

pub async fn make_ephemeral_key(
    state: &AppState,
    customer_id: String,
    merchant_id: String,
) -> errors::RouterResponse<ephemeral_key::EphemeralKey> {
    let store = &state.store;
    let id = utils::generate_id(consts::ID_LENGTH, "eki");
    let secret = format!("epk_{}", &Uuid::new_v4().simple().to_string());
    let ek = ephemeral_key::EphemeralKeyNew {
        id,
        customer_id,
        merchant_id,
        secret,
    };
    let ek = store
        .create_ephemeral_key(ek, state.conf.eph_key.validity)
        .await
        .change_context(errors::ApiErrorResponse::InternalServerError)
        .attach_printable("Unable to create ephemeral key")?;
    Ok(services::ApplicationResponse::Json(ek))
}

pub async fn delete_ephemeral_key(
    store: &dyn StorageInterface,
    ek_id: String,
) -> errors::RouterResponse<ephemeral_key::EphemeralKey> {
    let ek = store
        .delete_ephemeral_key(&ek_id)
        .await
        .change_context(errors::ApiErrorResponse::InternalServerError)
        .attach_printable("Unable to delete ephemeral key")?;
    Ok(services::ApplicationResponse::Json(ek))
}

pub fn make_pg_redirect_response(
    payment_id: String,
    response: &api::PaymentsResponse,
    connector: String,
) -> api::PgRedirectResponse {
    api::PgRedirectResponse {
        payment_id,
        status: response.status,
        gateway_id: connector,
        customer_id: response.customer_id.to_owned(),
        amount: Some(response.amount),
    }
}

pub fn make_url_with_signature(
    redirect_url: &str,
    merchant_account: &domain::MerchantAccount,
) -> RouterResult<api::RedirectionResponse> {
    let mut url = url::Url::parse(redirect_url)
        .into_report()
        .change_context(errors::ApiErrorResponse::InternalServerError)
        .attach_printable("Unable to parse the url")?;

    let mut base_url = url.clone();
    base_url.query_pairs_mut().clear();

    let url = if merchant_account.enable_payment_response_hash {
        let key = merchant_account
            .payment_response_hash_key
            .as_ref()
            .get_required_value("payment_response_hash_key")?;
        let signature = hmac_sha512_sorted_query_params(
            &mut url.query_pairs().collect::<Vec<_>>(),
            key.as_str(),
        )?;

        url.query_pairs_mut()
            .append_pair("signature", &signature)
            .append_pair("signature_algorithm", "HMAC-SHA512");
        url.to_owned()
    } else {
        url.to_owned()
    };

    let parameters = url
        .query_pairs()
        .collect::<Vec<_>>()
        .iter()
        .map(|(key, value)| (key.clone().into_owned(), value.clone().into_owned()))
        .collect::<Vec<_>>();

    Ok(api::RedirectionResponse {
        return_url: base_url.to_string(),
        params: parameters,
        return_url_with_query_params: url.to_string(),
        http_method: if merchant_account.redirect_to_merchant_with_http_post {
            services::Method::Post.to_string()
        } else {
            services::Method::Get.to_string()
        },
        headers: Vec::new(),
    })
}

pub fn hmac_sha512_sorted_query_params(
    params: &mut [(Cow<'_, str>, Cow<'_, str>)],
    key: &str,
) -> RouterResult<String> {
    params.sort();
    let final_string = params
        .iter()
        .map(|(key, value)| format!("{key}={value}"))
        .collect::<Vec<_>>()
        .join("&");

    let signature = crypto::HmacSha512::sign_message(
        &crypto::HmacSha512,
        key.as_bytes(),
        final_string.as_bytes(),
    )
    .change_context(errors::ApiErrorResponse::InternalServerError)
    .attach_printable("Failed to sign the message")?;

    Ok(hex::encode(signature))
}

pub fn check_if_operation_confirm<Op: std::fmt::Debug>(operations: Op) -> bool {
    format!("{operations:?}") == "PaymentConfirm"
}

pub fn generate_mandate(
    merchant_id: String,
    connector: String,
    setup_mandate_details: Option<api::MandateData>,
    customer: &Option<domain::Customer>,
    payment_method_id: String,
    connector_mandate_id: Option<pii::SecretSerdeValue>,
    network_txn_id: Option<String>,
) -> CustomResult<Option<storage::MandateNew>, errors::ApiErrorResponse> {
    match (setup_mandate_details, customer) {
        (Some(data), Some(cus)) => {
            let mandate_id = utils::generate_id(consts::ID_LENGTH, "man");

            // The construction of the mandate new must be visible
            let mut new_mandate = storage::MandateNew::default();

            let customer_acceptance = data
                .customer_acceptance
                .get_required_value("customer_acceptance")?;
            new_mandate
                .set_mandate_id(mandate_id)
                .set_customer_id(cus.customer_id.clone())
                .set_merchant_id(merchant_id)
                .set_payment_method_id(payment_method_id)
                .set_connector(connector)
                .set_mandate_status(storage_enums::MandateStatus::Active)
                .set_connector_mandate_ids(connector_mandate_id)
                .set_network_transaction_id(network_txn_id)
                .set_customer_ip_address(
                    customer_acceptance
                        .get_ip_address()
                        .map(masking::Secret::new),
                )
                .set_customer_user_agent(customer_acceptance.get_user_agent())
                .set_customer_accepted_at(Some(customer_acceptance.get_accepted_at()));

            Ok(Some(
                match data.mandate_type.get_required_value("mandate_type")? {
                    api::MandateType::SingleUse(data) => new_mandate
                        .set_mandate_amount(Some(data.amount))
                        .set_mandate_currency(Some(data.currency.foreign_into()))
                        .set_mandate_type(storage_enums::MandateType::SingleUse)
                        .to_owned(),

                    api::MandateType::MultiUse(op_data) => match op_data {
                        Some(data) => new_mandate
                            .set_mandate_amount(Some(data.amount))
                            .set_mandate_currency(Some(data.currency.foreign_into()))
                            .set_start_date(data.start_date)
                            .set_end_date(data.end_date)
                            .set_metadata(data.metadata),
                        None => &mut new_mandate,
                    }
                    .set_mandate_type(storage_enums::MandateType::MultiUse)
                    .to_owned(),
                },
            ))
        }
        (_, _) => Ok(None),
    }
}

// A function to manually authenticate the client secret with intent fulfillment time
pub(crate) fn authenticate_client_secret(
    request_client_secret: Option<&String>,
    payment_intent: &payment_intent::PaymentIntent,
    merchant_intent_fulfillment_time: Option<i64>,
) -> Result<(), errors::ApiErrorResponse> {
    match (request_client_secret, &payment_intent.client_secret) {
        (Some(req_cs), Some(pi_cs)) => {
            if req_cs != pi_cs {
                Err(errors::ApiErrorResponse::ClientSecretInvalid)
            } else {
                //This is done to check whether the merchant_account's intent fulfillment time has expired or not
                let payment_intent_fulfillment_deadline =
                    payment_intent.created_at.saturating_add(Duration::seconds(
                        merchant_intent_fulfillment_time
                            .unwrap_or(consts::DEFAULT_FULFILLMENT_TIME),
                    ));
                let current_timestamp = common_utils::date_time::now();
                fp_utils::when(
                    current_timestamp > payment_intent_fulfillment_deadline,
                    || Err(errors::ApiErrorResponse::ClientSecretExpired),
                )
            }
        }
        // If there is no client in payment intent, then it has expired
        (Some(_), None) => Err(errors::ApiErrorResponse::ClientSecretExpired),
        _ => Ok(()),
    }
}

pub(crate) fn validate_payment_status_against_not_allowed_statuses(
    intent_status: &storage_enums::IntentStatus,
    not_allowed_statuses: &[storage_enums::IntentStatus],
    action: &'static str,
) -> Result<(), errors::ApiErrorResponse> {
    fp_utils::when(not_allowed_statuses.contains(intent_status), || {
        Err(errors::ApiErrorResponse::PreconditionFailed {
            message: format!(
                "You cannot {action} this payment because it has status {intent_status}",
            ),
        })
    })
}

pub(crate) fn validate_pm_or_token_given(
    payment_method: &Option<api_enums::PaymentMethod>,
    payment_method_data: &Option<api::PaymentMethodData>,
    payment_method_type: &Option<api_enums::PaymentMethodType>,
    mandate_type: &Option<api::MandateTransactionType>,
    token: &Option<String>,
) -> Result<(), errors::ApiErrorResponse> {
    utils::when(
        !matches!(
            payment_method_type,
            Some(api_enums::PaymentMethodType::Paypal)
        ) && !matches!(
            mandate_type,
            Some(api::MandateTransactionType::RecurringMandateTransaction)
        ) && token.is_none()
            && (payment_method_data.is_none() || payment_method.is_none()),
        || {
            Err(errors::ApiErrorResponse::InvalidRequestData {
                message: "A payment token or payment method data is required".to_string(),
            })
        },
    )
}

// A function to perform database lookup and then verify the client secret
pub async fn verify_payment_intent_time_and_client_secret(
    db: &dyn StorageInterface,
    merchant_account: &domain::MerchantAccount,
    client_secret: Option<String>,
) -> error_stack::Result<Option<storage::PaymentIntent>, errors::ApiErrorResponse> {
    client_secret
        .async_map(|cs| async move {
            let payment_id = get_payment_id_from_client_secret(&cs);

            let payment_intent = db
                .find_payment_intent_by_payment_id_merchant_id(
                    &payment_id,
                    &merchant_account.merchant_id,
                    merchant_account.storage_scheme,
                )
                .await
                .change_context(errors::ApiErrorResponse::PaymentNotFound)?;

            authenticate_client_secret(
                Some(&cs),
                &payment_intent,
                merchant_account.intent_fulfillment_time,
            )?;
            Ok(payment_intent)
        })
        .await
        .transpose()
}

fn connector_needs_business_sub_label(connector_name: &str) -> bool {
    let connectors_list = [api_models::enums::Connector::Cybersource];
    connectors_list
        .map(|connector| connector.to_string())
        .contains(&connector_name.to_string())
}

/// Create the connector label
/// {connector_name}_{country}_{business_label}
pub fn get_connector_label(
    business_country: api_models::enums::CountryAlpha2,
    business_label: &str,
    business_sub_label: Option<&String>,
    connector_name: &str,
) -> String {
    let mut connector_label = format!("{connector_name}_{business_country}_{business_label}");

    // Business sub label is currently being used only for cybersource
    // To ensure backwards compatibality, cybersource mca's created before this change
    // will have the business_sub_label value as default.
    //
    // Even when creating the connector account, if no sub label is provided, default will be used
    if connector_needs_business_sub_label(connector_name) {
        if let Some(sub_label) = business_sub_label {
            connector_label.push_str(&format!("_{sub_label}"));
        } else {
            connector_label.push_str("_default"); // For backwards compatibality
        }
    }

    connector_label
}

/// Do lazy parsing of primary business details
/// If both country and label are passed, no need to parse business details from merchant_account
/// If any one is missing, get it from merchant_account
/// If there is more than one label or country configured in merchant account, then
/// passing business details for payment is mandatory to avoid ambiguity
pub fn get_business_details(
    business_country: Option<api_enums::CountryAlpha2>,
    business_label: Option<&String>,
    merchant_account: &domain::MerchantAccount,
) -> RouterResult<(api_enums::CountryAlpha2, String)> {
    let (business_country, business_label) = match business_country.zip(business_label) {
        Some((business_country, business_label)) => {
            (business_country.to_owned(), business_label.to_owned())
        }
        None => {
            // Parse the primary business details from merchant account
            let primary_business_details: Vec<api_models::admin::PrimaryBusinessDetails> =
                merchant_account
                    .primary_business_details
                    .clone()
                    .parse_value("PrimaryBusinessDetails")
                    .change_context(errors::ApiErrorResponse::InternalServerError)
                    .attach_printable("failed to parse primary business details")?;

            if primary_business_details.len() == 1 {
                let primary_business_details = primary_business_details.first().ok_or(
                    errors::ApiErrorResponse::MissingRequiredField {
                        field_name: "primary_business_details",
                    },
                )?;
                (
                    business_country.unwrap_or_else(|| primary_business_details.country.to_owned()),
                    business_label
                        .map(ToString::to_string)
                        .unwrap_or_else(|| primary_business_details.business.to_owned()),
                )
            } else {
                // If primary business details are not present or more than one
                Err(report!(errors::ApiErrorResponse::MissingRequiredField {
                    field_name: "business_country, business_label"
                }))?
            }
        }
    };

    Ok((business_country, business_label))
}

#[inline]
pub(crate) fn get_payment_id_from_client_secret(cs: &str) -> String {
    cs.split('_').take(2).collect::<Vec<&str>>().join("_")
}

#[cfg(test)]
mod tests {
    use super::*;

    #[test]
    fn test_authenticate_client_secret_fulfillment_time_not_expired() {
        let payment_intent = payment_intent::PaymentIntent {
            id: 21,
            payment_id: "23".to_string(),
            merchant_id: "22".to_string(),
            status: storage_enums::IntentStatus::RequiresCapture,
            amount: 200,
            currency: None,
            amount_captured: None,
            customer_id: None,
            description: None,
            return_url: None,
            metadata: None,
            connector_id: None,
            shipping_address_id: None,
            billing_address_id: None,
            statement_descriptor_name: None,
            statement_descriptor_suffix: None,
            created_at: common_utils::date_time::now(),
            modified_at: common_utils::date_time::now(),
            last_synced: None,
            setup_future_usage: None,
            off_session: None,
            client_secret: Some("1".to_string()),
            active_attempt_id: "nopes".to_string(),
            business_country: storage_enums::CountryAlpha2::AG,
            business_label: "no".to_string(),
        };
        let req_cs = Some("1".to_string());
        let merchant_fulfillment_time = Some(900);
        assert!(authenticate_client_secret(
            req_cs.as_ref(),
            &payment_intent,
            merchant_fulfillment_time
        )
        .is_ok()); // Check if the result is an Ok variant
    }

    #[test]
    fn test_authenticate_client_secret_fulfillment_time_expired() {
        let payment_intent = payment_intent::PaymentIntent {
            id: 21,
            payment_id: "23".to_string(),
            merchant_id: "22".to_string(),
            status: storage_enums::IntentStatus::RequiresCapture,
            amount: 200,
            currency: None,
            amount_captured: None,
            customer_id: None,
            description: None,
            return_url: None,
            metadata: None,
            connector_id: None,
            shipping_address_id: None,
            billing_address_id: None,
            statement_descriptor_name: None,
            statement_descriptor_suffix: None,
            created_at: common_utils::date_time::now().saturating_sub(Duration::seconds(20)),
            modified_at: common_utils::date_time::now(),
            last_synced: None,
            setup_future_usage: None,
            off_session: None,
            client_secret: Some("1".to_string()),
            active_attempt_id: "nopes".to_string(),
            business_country: storage_enums::CountryAlpha2::AG,
            business_label: "no".to_string(),
        };
        let req_cs = Some("1".to_string());
        let merchant_fulfillment_time = Some(10);
        assert!(authenticate_client_secret(
            req_cs.as_ref(),
            &payment_intent,
            merchant_fulfillment_time
        )
        .is_err())
    }

    #[test]
    fn test_authenticate_client_secret_expired() {
        let payment_intent = payment_intent::PaymentIntent {
            id: 21,
            payment_id: "23".to_string(),
            merchant_id: "22".to_string(),
            status: storage_enums::IntentStatus::RequiresCapture,
            amount: 200,
            currency: None,
            amount_captured: None,
            customer_id: None,
            description: None,
            return_url: None,
            metadata: None,
            connector_id: None,
            shipping_address_id: None,
            billing_address_id: None,
            statement_descriptor_name: None,
            statement_descriptor_suffix: None,
            created_at: common_utils::date_time::now().saturating_sub(Duration::seconds(20)),
            modified_at: common_utils::date_time::now(),
            last_synced: None,
            setup_future_usage: None,
            off_session: None,
            client_secret: None,
            active_attempt_id: "nopes".to_string(),
            business_country: storage_enums::CountryAlpha2::AG,
            business_label: "no".to_string(),
        };
        let req_cs = Some("1".to_string());
        let merchant_fulfillment_time = Some(10);
        assert!(authenticate_client_secret(
            req_cs.as_ref(),
            &payment_intent,
            merchant_fulfillment_time
        )
        .is_err())
    }
}

// This function will be removed after moving this functionality to server_wrap and using cache instead of config
pub async fn insert_merchant_connector_creds_to_config(
    db: &dyn StorageInterface,
    merchant_id: &str,
    merchant_connector_details: admin::MerchantConnectorDetailsWrap,
) -> RouterResult<()> {
    if let Some(encoded_data) = merchant_connector_details.encoded_data {
        match db
            .insert_config(storage::ConfigNew {
                key: format!(
                    "mcd_{merchant_id}_{}",
                    merchant_connector_details.creds_identifier
                ),
                config: encoded_data.peek().to_owned(),
            })
            .await
        {
            Ok(_) => Ok(()),
            Err(err) => {
                if err.current_context().is_db_unique_violation() {
                    Ok(())
                } else {
                    Err(err
                        .change_context(errors::ApiErrorResponse::InternalServerError)
                        .attach_printable("Failed to insert connector_creds to config"))
                }
            }
        }
    } else {
        Ok(())
    }
}

pub enum MerchantConnectorAccountType {
    DbVal(domain::MerchantConnectorAccount),
    CacheVal(api_models::admin::MerchantConnectorDetails),
}

impl MerchantConnectorAccountType {
    pub fn get_metadata(&self) -> Option<masking::Secret<serde_json::Value>> {
        match self {
            Self::DbVal(val) => val.metadata.to_owned(),
            Self::CacheVal(val) => val.metadata.to_owned(),
        }
    }
    pub fn get_connector_account_details(&self) -> serde_json::Value {
        match self {
            Self::DbVal(val) => val.connector_account_details.peek().to_owned(),
            Self::CacheVal(val) => val.connector_account_details.peek().to_owned(),
        }
    }

    pub fn is_disabled(&self) -> bool {
        match self {
            Self::DbVal(ref inner) => inner.disabled.unwrap_or(false),
            // Cached merchant connector account, only contains the account details,
            // the merchant connector account must only be cached if it's not disabled
            Self::CacheVal(_) => false,
        }
    }
}

pub async fn get_merchant_connector_account(
    state: &AppState,
    merchant_id: &str,
    connector_label: &str,
    creds_identifier: Option<String>,
) -> RouterResult<MerchantConnectorAccountType> {
    let db = &*state.store;
    match creds_identifier {
        Some(creds_identifier) => {
            let mca_config = db
                .find_config_by_key(format!("mcd_{merchant_id}_{creds_identifier}").as_str())
                .await
                .to_not_found_response(
                    errors::ApiErrorResponse::MerchantConnectorAccountNotFound {
                        id: connector_label.to_string(),
                    },
                )?;

            #[cfg(feature = "kms")]
            let private_key = state.kms_secrets.jwekey.peek().tunnel_private_key.clone();

            #[cfg(not(feature = "kms"))]
            let private_key = state.conf.jwekey.tunnel_private_key.to_owned();

            let decrypted_mca = services::decrypt_jwe(mca_config.config.as_str(), services::KeyIdCheck::SkipKeyIdCheck, private_key, jwe::RSA_OAEP_256)
                                     .await
                                     .change_context(errors::ApiErrorResponse::InternalServerError)
                                     .attach_printable(
                                        "Failed to decrypt merchant_connector_details sent in request and then put in cache",
                                    )?;

            let res = String::into_bytes(decrypted_mca)
                        .parse_struct("MerchantConnectorDetails")
                        .change_context(errors::ApiErrorResponse::InternalServerError)
                        .attach_printable(
                            "Failed to parse merchant_connector_details sent in request and then put in cache",
                        )?;

            Ok(MerchantConnectorAccountType::CacheVal(res))
        }
        None => db
            .find_merchant_connector_account_by_merchant_id_connector_label(
                merchant_id,
                connector_label,
            )
            .await
            .map(MerchantConnectorAccountType::DbVal)
            .change_context(errors::ApiErrorResponse::MerchantConnectorAccountNotFound {
                id: connector_label.to_string(),
            }),
    }
}

/// This function replaces the request and response type of routerdata with the
/// request and response type passed
/// # Arguments
///
/// * `router_data` - original router data
/// * `request` - new request
/// * `response` - new response
pub fn router_data_type_conversion<F1, F2, Req1, Req2, Res1, Res2>(
    router_data: RouterData<F1, Req1, Res1>,
    request: Req2,
    response: Result<Res2, ErrorResponse>,
) -> RouterData<F2, Req2, Res2> {
    RouterData {
        flow: std::marker::PhantomData,
        request,
        response,
        merchant_id: router_data.merchant_id,
        address: router_data.address,
        amount_captured: router_data.amount_captured,
        auth_type: router_data.auth_type,
        connector: router_data.connector,
        connector_auth_type: router_data.connector_auth_type,
        connector_meta_data: router_data.connector_meta_data,
        description: router_data.description,
        payment_id: router_data.payment_id,
        payment_method: router_data.payment_method,
        payment_method_id: router_data.payment_method_id,
        return_url: router_data.return_url,
        status: router_data.status,
        attempt_id: router_data.attempt_id,
        access_token: router_data.access_token,
        session_token: router_data.session_token,
        reference_id: None,
        payment_method_token: router_data.payment_method_token,
        customer_id: router_data.customer_id,
        connector_customer: router_data.connector_customer,
        preprocessing_id: router_data.preprocessing_id,
    }
}

pub fn get_attempt_type(
    payment_intent: &storage::PaymentIntent,
    payment_attempt: &storage::PaymentAttempt,
    request: &api::PaymentsRequest,
    action: &str,
) -> RouterResult<AttemptType> {
    match payment_intent.status {
        enums::IntentStatus::Failed => {
            if request.manual_retry {
                match payment_attempt.status {
                    enums::AttemptStatus::Started
                    | enums::AttemptStatus::AuthenticationPending
                    | enums::AttemptStatus::AuthenticationSuccessful
                    | enums::AttemptStatus::Authorized
                    | enums::AttemptStatus::Charged
                    | enums::AttemptStatus::Authorizing
                    | enums::AttemptStatus::CodInitiated
                    | enums::AttemptStatus::VoidInitiated
                    | enums::AttemptStatus::CaptureInitiated
                    | enums::AttemptStatus::Unresolved
                    | enums::AttemptStatus::Pending
                    | enums::AttemptStatus::ConfirmationAwaited
                    | enums::AttemptStatus::PartialCharged
                    | enums::AttemptStatus::Voided
                    | enums::AttemptStatus::AutoRefunded
                    | enums::AttemptStatus::PaymentMethodAwaited
                    | enums::AttemptStatus::DeviceDataCollectionPending => {
                        Err(errors::ApiErrorResponse::InternalServerError)
                            .into_report()
                            .attach_printable("Payment Attempt unexpected state")
                    }

                    storage_enums::AttemptStatus::VoidFailed
                    | storage_enums::AttemptStatus::RouterDeclined
                    | storage_enums::AttemptStatus::CaptureFailed =>  Err(report!(errors::ApiErrorResponse::PreconditionFailed {
                        message:
                            format!("You cannot {action} this payment because it has status {}, and the previous attempt has the status {}", payment_intent.status, payment_attempt.status)
                        }
                    )),

                    storage_enums::AttemptStatus::AuthenticationFailed
                    | storage_enums::AttemptStatus::AuthorizationFailed
                    | storage_enums::AttemptStatus::Failure => Ok(AttemptType::New),
                }
            } else {
                Err(report!(errors::ApiErrorResponse::PreconditionFailed {
                        message:
                            format!("You cannot {action} this payment because it has status {}, you can pass manual_retry as true in request to try this payment again", payment_intent.status)
                        }
                    ))
            }
        }
        enums::IntentStatus::Cancelled
        | enums::IntentStatus::RequiresCapture
        | enums::IntentStatus::Processing
        | enums::IntentStatus::Succeeded => {
            Err(report!(errors::ApiErrorResponse::PreconditionFailed {
                message: format!(
                    "You cannot {action} this payment because it has status {}",
                    payment_intent.status,
                ),
            }))
        }

        enums::IntentStatus::RequiresCustomerAction
        | enums::IntentStatus::RequiresMerchantAction
        | enums::IntentStatus::RequiresPaymentMethod
        | enums::IntentStatus::RequiresConfirmation => Ok(AttemptType::SameOld),
    }
}

#[derive(Debug, Eq, PartialEq, Clone)]
pub enum AttemptType {
    New,
    SameOld,
}

impl AttemptType {
    // The function creates a new payment_attempt from the previous payment attempt but doesn't populate fields like payment_method, error_code etc.
    // Logic to override the fields with data provided in the request should be done after this if required.
    // In case if fields are not overridden by the request then they contain the same data that was in the previous attempt provided it is populated in this function.
    #[inline(always)]
    fn make_new_payment_attempt(
        payment_method_data: &Option<api_models::payments::PaymentMethodData>,
        old_payment_attempt: storage::PaymentAttempt,
    ) -> storage::PaymentAttemptNew {
        let created_at @ modified_at @ last_synced = Some(common_utils::date_time::now());

        storage::PaymentAttemptNew {
            payment_id: old_payment_attempt.payment_id,
            merchant_id: old_payment_attempt.merchant_id,
            attempt_id: uuid::Uuid::new_v4().simple().to_string(),

            // A new payment attempt is getting created so, used the same function which is used to populate status in PaymentCreate Flow.
            status: payment_attempt_status_fsm(payment_method_data, Some(true)),

            amount: old_payment_attempt.amount,
            currency: old_payment_attempt.currency,
            save_to_locker: old_payment_attempt.save_to_locker,

            connector: None,

            error_message: None,
            offer_amount: old_payment_attempt.offer_amount,
            surcharge_amount: old_payment_attempt.surcharge_amount,
            tax_amount: old_payment_attempt.tax_amount,
            payment_method_id: None,
            payment_method: None,
            capture_method: old_payment_attempt.capture_method,
            capture_on: old_payment_attempt.capture_on,
            confirm: old_payment_attempt.confirm,
            authentication_type: old_payment_attempt.authentication_type,
            created_at,
            modified_at,
            last_synced,
            cancellation_reason: None,
            amount_to_capture: old_payment_attempt.amount_to_capture,

            // Once the payment_attempt is authorised then mandate_id is created. If this payment attempt is authorised then mandate_id will be overridden.
            // Since mandate_id is a contract between merchant and customer to debit customers amount adding it to newly created attempt
            mandate_id: old_payment_attempt.mandate_id,

            // The payment could be done from a different browser or same browser, it would probably be overridden by request data.
            browser_info: None,

            error_code: None,
            payment_token: None,
            connector_metadata: None,
            payment_experience: None,
            payment_method_type: None,
            payment_method_data: None,

            // In case it is passed in create and not in confirm,
            business_sub_label: old_payment_attempt.business_sub_label,
            // If the algorithm is entered in Create call from server side, it needs to be populated here, however it could be overridden from the request.
            straight_through_algorithm: old_payment_attempt.straight_through_algorithm,
            mandate_details: old_payment_attempt.mandate_details,
            preprocessing_step_id: None,
        }
    }

    pub async fn modify_payment_intent_and_payment_attempt(
        &self,
        request: &api::PaymentsRequest,
        fetched_payment_intent: storage::PaymentIntent,
        fetched_payment_attempt: storage::PaymentAttempt,
        db: &dyn StorageInterface,
        storage_scheme: storage::enums::MerchantStorageScheme,
    ) -> RouterResult<(storage::PaymentIntent, storage::PaymentAttempt)> {
        match self {
            Self::SameOld => Ok((fetched_payment_intent, fetched_payment_attempt)),
            Self::New => {
                let new_payment_attempt = db
                    .insert_payment_attempt(
                        Self::make_new_payment_attempt(
                            &request.payment_method_data,
                            fetched_payment_attempt,
                        ),
                        storage_scheme,
                    )
                    .await
                    .to_duplicate_response(errors::ApiErrorResponse::DuplicatePayment {
                        payment_id: fetched_payment_intent.payment_id.to_owned(),
                    })?;

                let updated_payment_intent = db
                    .update_payment_intent(
                        fetched_payment_intent,
                        storage::PaymentIntentUpdate::StatusAndAttemptUpdate {
                            status: payment_intent_status_fsm(
                                &request.payment_method_data,
                                Some(true),
                            ),
                            active_attempt_id: new_payment_attempt.attempt_id.to_owned(),
                        },
                        storage_scheme,
                    )
                    .await
                    .to_not_found_response(errors::ApiErrorResponse::PaymentNotFound)?;

                Ok((updated_payment_intent, new_payment_attempt))
            }
        }
    }

    pub async fn get_connector_response(
        &self,
        payment_attempt: &storage::PaymentAttempt,
        db: &dyn StorageInterface,
        storage_scheme: storage::enums::MerchantStorageScheme,
    ) -> RouterResult<storage::ConnectorResponse> {
        match self {
            Self::New => db
                .insert_connector_response(
                    payments::PaymentCreate::make_connector_response(payment_attempt),
                    storage_scheme,
                )
                .await
                .to_duplicate_response(errors::ApiErrorResponse::DuplicatePayment {
                    payment_id: payment_attempt.payment_id.clone(),
                }),
            Self::SameOld => db
                .find_connector_response_by_payment_id_merchant_id_attempt_id(
                    &payment_attempt.payment_id,
                    &payment_attempt.merchant_id,
                    &payment_attempt.attempt_id,
                    storage_scheme,
                )
                .await
                .to_not_found_response(errors::ApiErrorResponse::PaymentNotFound),
        }
    }
}<|MERGE_RESOLUTION|>--- conflicted
+++ resolved
@@ -288,13 +288,8 @@
                 None,
             ))
         }
-<<<<<<< HEAD
         Some(api::MandateTransactionType::RecurringMandateTransaction) => {
-            let (token_, payment_method_type_) =
-=======
-        Some(api::MandateTxnType::RecurringMandateTxn) => {
             let (token_, payment_method_type_, mandate_connector) =
->>>>>>> a1a009d7
                 get_token_for_recurring_mandate(state, request, merchant_account).await?;
             Ok((token_, payment_method_type_, None, mandate_connector))
         }
