--- conflicted
+++ resolved
@@ -2,13 +2,8 @@
 
 use base64::Engine;
 use common_utils::{
-<<<<<<< HEAD
     ext_traits::{AsyncExt, ByteSliceExt, Encode, ValueExt},
-    fp_utils, pii,
-=======
-    ext_traits::{AsyncExt, ByteSliceExt, ValueExt},
     fp_utils, generate_id, pii,
->>>>>>> 4a8de774
 };
 // TODO : Evaluate all the helper functions ()
 use error_stack::{report, IntoReport, ResultExt};
