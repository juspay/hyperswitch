--- conflicted
+++ resolved
@@ -986,8 +986,7 @@
         match schedule_time {
             Some(stime) => {
                 if !requeue {
-                    // Increment the count of added tasks every time a payment has been confirmed or PSync has been called
-<<<<<<< HEAD
+                    // Here, increment the count of added tasks every time a payment has been confirmed or PSync has been called
                     metrics::TASKS_ADDED_COUNT.add(
                         &metrics::CONTEXT,
                         1,
@@ -996,9 +995,6 @@
                             format!("{:#?}", operation),
                         )],
                     );
-=======
-                    metrics::TASKS_ADDED_COUNT.add(&metrics::CONTEXT, 1, &[]);
->>>>>>> 82560eb5
                     super::add_process_sync_task(&*state.store, payment_attempt, stime)
                         .await
                         .into_report()
@@ -1006,7 +1002,6 @@
                         .attach_printable("Failed while adding task to process tracker")
                 } else {
                     // When the requeue is true, we reset the tasks count as we reset the task every time it is requeued
-<<<<<<< HEAD
                     metrics::TASKS_RESET_COUNT.add(
                         &metrics::CONTEXT,
                         1,
@@ -1015,9 +1010,6 @@
                             format!("{:#?}", operation),
                         )],
                     );
-=======
-                    metrics::TASKS_RESET_COUNT.add(&metrics::CONTEXT, 1, &[]);
->>>>>>> 82560eb5
                     super::reset_process_sync_task(&*state.store, payment_attempt, stime)
                         .await
                         .into_report()
