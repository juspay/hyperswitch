--- conflicted
+++ resolved
@@ -552,15 +552,10 @@
                         || request.payment_method_type
                             == Some(api_models::enums::PaymentMethodType::GooglePay)
                     {
-<<<<<<< HEAD
-                        if let Some(customer_id) =
-                            &request.customer_id.clone().or(customer_id.clone())
-=======
                         let payment_request_customer_id =
                             get_customer_id_from_payment_request(request);
                         if let Some(customer_id) =
                             &payment_request_customer_id.or(customer_id.clone())
->>>>>>> 2d31d38c
                         {
                             let customer_saved_pm_option = match state
                                 .store
@@ -3166,10 +3161,7 @@
             customer_details: None,
             billing_details: None,
             merchant_order_reference_id: None,
-<<<<<<< HEAD
-=======
             shipping_details: None,
->>>>>>> 2d31d38c
         };
         let req_cs = Some("1".to_string());
         assert!(authenticate_client_secret(req_cs.as_ref(), &payment_intent).is_ok());
@@ -3233,10 +3225,7 @@
             customer_details: None,
             billing_details: None,
             merchant_order_reference_id: None,
-<<<<<<< HEAD
-=======
             shipping_details: None,
->>>>>>> 2d31d38c
         };
         let req_cs = Some("1".to_string());
         assert!(authenticate_client_secret(req_cs.as_ref(), &payment_intent,).is_err())
@@ -3298,10 +3287,7 @@
             customer_details: None,
             billing_details: None,
             merchant_order_reference_id: None,
-<<<<<<< HEAD
-=======
             shipping_details: None,
->>>>>>> 2d31d38c
         };
         let req_cs = Some("1".to_string());
         assert!(authenticate_client_secret(req_cs.as_ref(), &payment_intent).is_err())
