--- conflicted
+++ resolved
@@ -3122,11 +3122,8 @@
             charges: None,
             frm_metadata: None,
             billing_address_details: None,
-<<<<<<< HEAD
             shipping_address_details: None,
-=======
             customer_details: None,
->>>>>>> 17305b2b
         };
         let req_cs = Some("1".to_string());
         assert!(authenticate_client_secret(req_cs.as_ref(), &payment_intent).is_ok());
@@ -3187,11 +3184,8 @@
             charges: None,
             frm_metadata: None,
             billing_address_details: None,
-<<<<<<< HEAD
             shipping_address_details: None,
-=======
             customer_details: None,
->>>>>>> 17305b2b
         };
         let req_cs = Some("1".to_string());
         assert!(authenticate_client_secret(req_cs.as_ref(), &payment_intent,).is_err())
@@ -3251,11 +3245,8 @@
             charges: None,
             frm_metadata: None,
             billing_address_details: None,
-<<<<<<< HEAD
             shipping_address_details: None,
-=======
             customer_details: None,
->>>>>>> 17305b2b
         };
         let req_cs = Some("1".to_string());
         assert!(authenticate_client_secret(req_cs.as_ref(), &payment_intent).is_err())
