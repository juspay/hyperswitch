--- conflicted
+++ resolved
@@ -771,12 +771,8 @@
                 &payment_intent.payment_id,
                 &mandate.merchant_id,
                 payment_intent.active_attempt.get_id().as_str(),
-<<<<<<< HEAD
                 provider.get_account().storage_scheme,
-=======
-                platform.get_processor().get_account().storage_scheme,
                 platform.get_processor().get_key_store(),
->>>>>>> 0582129b
             )
             .await
             .to_not_found_response(errors::ApiErrorResponse::PaymentNotFound)
