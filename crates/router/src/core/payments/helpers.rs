--- conflicted
+++ resolved
@@ -624,8 +624,11 @@
 ) -> CustomResult<api::ConnectorCallType, errors::ApiErrorResponse> {
     let connectors = &state.conf.connectors;
     if let Some(connector) = request_connector {
-        let connector_data =
-            api::ConnectorData::get_connector_by_name(connectors, &connector.to_string())?;
+        let connector_data = api::ConnectorData::get_connector_by_name(
+            connectors,
+            &connector.to_string(),
+            api::GetToken::Connector,
+        )?;
         Ok(api::ConnectorCallType::Single(connector_data))
     } else {
         let vec_val: Vec<serde_json::Value> = merchant_account
@@ -656,16 +659,11 @@
             .change_context(errors::ApiErrorResponse::InternalServerError)?
             .as_str();
 
-<<<<<<< HEAD
-        let connector_data = api::ConnectorData::get_connector_by_name(connectors, connector_name)?;
-=======
-    let connector_data = api::ConnectorData::get_connector_by_name(
-        connectors,
-        connector_name,
-        api::GetToken::Connector,
-    )?;
->>>>>>> 1cdc1367
-
+        let connector_data = api::ConnectorData::get_connector_by_name(
+            connectors,
+            connector_name,
+            api::GetToken::Connector,
+        )?;
         Ok(api::ConnectorCallType::Single(connector_data))
     }
 }
