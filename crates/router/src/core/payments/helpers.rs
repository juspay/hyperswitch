use std::{borrow::Cow, str::FromStr};

#[cfg(all(any(feature = "v1", feature = "v2"), not(feature = "customer_v2")))]
use api_models::customers::CustomerRequestWithEmail;
use api_models::{
    mandates::RecurringDetails,
    payments::{
        additional_info as payment_additional_types, AddressDetailsWithPhone,
        RequestSurchargeDetails,
    },
};
use base64::Engine;
use common_enums::ConnectorType;
use common_utils::{
    crypto::Encryptable,
    ext_traits::{AsyncExt, ByteSliceExt, Encode, ValueExt},
    fp_utils, generate_id, id_type,
    new_type::{MaskedIban, MaskedSortCode},
    pii, type_name,
    types::{
        keymanager::{Identifier, KeyManagerState, ToEncryptable},
        MinorUnit,
    },
};
use diesel_models::enums::{self};
// TODO : Evaluate all the helper functions ()
use error_stack::{report, ResultExt};
use futures::future::Either;
#[cfg(all(any(feature = "v1", feature = "v2"), not(feature = "customer_v2")))]
use hyperswitch_domain_models::payments::payment_intent::CustomerData;
use hyperswitch_domain_models::{
    mandates::MandateData,
    payment_method_data::GetPaymentMethodType,
    payments::{
        payment_attempt::PaymentAttempt, payment_intent::PaymentIntentFetchConstraints,
        PaymentIntent,
    },
    router_data::KlarnaSdkResponse,
};
use hyperswitch_interfaces::integrity::{CheckIntegrity, FlowIntegrity, GetIntegrityObject};
use josekit::jwe;
use masking::{ExposeInterface, PeekInterface};
use openssl::{
    derive::Deriver,
    pkey::PKey,
    symm::{decrypt_aead, Cipher},
};
use router_env::{instrument, logger, metrics::add_attributes, tracing};
use uuid::Uuid;
use x509_parser::parse_x509_certificate;

use super::{
    operations::{BoxedOperation, Operation, PaymentResponse},
    CustomerDetails, PaymentData,
};
#[cfg(feature = "v2")]
use crate::core::admin as core_admin;
use crate::{
    configs::settings::{ConnectorRequestReferenceIdConfig, TempLockerEnableConfig},
    connector,
    consts::{self, BASE64_ENGINE},
    core::{
        authentication,
        errors::{self, CustomResult, RouterResult, StorageErrorExt},
        mandate::helpers::MandateGenericData,
        payment_methods::{
            self,
            cards::{self},
            vault,
        },
        payments,
        pm_auth::retrieve_payment_method_from_auth_service,
    },
    db::StorageInterface,
    routes::{metrics, payment_methods as payment_methods_handler, SessionState},
    services,
    types::{
        api::{self, admin, enums as api_enums, MandateValidationFieldsExt},
        domain::{
            self,
            types::{self, AsyncLift},
        },
        storage::{self, enums as storage_enums, ephemeral_key, CardTokenData},
        transformers::{ForeignFrom, ForeignTryFrom},
        AdditionalMerchantData, AdditionalPaymentMethodConnectorResponse, ErrorResponse,
        MandateReference, MerchantAccountData, MerchantRecipientData, PaymentsResponseData,
        RecipientIdType, RecurringMandatePaymentData, RouterData,
    },
    utils::{
        self,
        crypto::{self, SignMessage},
        OptionExt, StringExt,
    },
};
#[cfg(all(any(feature = "v1", feature = "v2"), not(feature = "customer_v2")))]
use crate::{
    core::payment_methods::cards::create_encrypted_data, types::storage::CustomerUpdate::Update,
};

pub fn filter_mca_based_on_profile_and_connector_type(
    merchant_connector_accounts: Vec<domain::MerchantConnectorAccount>,
    profile_id: &id_type::ProfileId,
    connector_type: ConnectorType,
) -> Vec<domain::MerchantConnectorAccount> {
    merchant_connector_accounts
        .into_iter()
        .filter(|mca| &mca.profile_id == profile_id && mca.connector_type == connector_type)
        .collect()
}

#[instrument(skip_all)]
#[allow(clippy::too_many_arguments)]
pub async fn create_or_update_address_for_payment_by_request(
    session_state: &SessionState,
    req_address: Option<&api::Address>,
    address_id: Option<&str>,
    merchant_id: &id_type::MerchantId,
    customer_id: Option<&id_type::CustomerId>,
    merchant_key_store: &domain::MerchantKeyStore,
    payment_id: &id_type::PaymentId,
    storage_scheme: storage_enums::MerchantStorageScheme,
) -> CustomResult<Option<domain::Address>, errors::ApiErrorResponse> {
    let key = merchant_key_store.key.get_inner().peek();
    let db = &session_state.store;
    let key_manager_state = &session_state.into();
    Ok(match address_id {
        Some(id) => match req_address {
            Some(address) => {
                let encrypted_data = types::crypto_operation(
                    &session_state.into(),
                    type_name!(domain::Address),
                    types::CryptoOperation::BatchEncrypt(AddressDetailsWithPhone::to_encryptable(
                        AddressDetailsWithPhone {
                            address: address.address.clone(),
                            phone_number: address
                                .phone
                                .as_ref()
                                .and_then(|phone| phone.number.clone()),
                            email: address.email.clone(),
                        },
                    )),
                    Identifier::Merchant(merchant_key_store.merchant_id.clone()),
                    key,
                )
                .await
                .and_then(|val| val.try_into_batchoperation())
                .change_context(errors::ApiErrorResponse::InternalServerError)
                .attach_printable("Failed while encrypting address")?;
                let encryptable_address = AddressDetailsWithPhone::from_encryptable(encrypted_data)
                    .change_context(errors::ApiErrorResponse::InternalServerError)
                    .attach_printable("Failed while encrypting address")?;
                let address_update = storage::AddressUpdate::Update {
                    city: address
                        .address
                        .as_ref()
                        .and_then(|value| value.city.clone()),
                    country: address.address.as_ref().and_then(|value| value.country),
                    line1: encryptable_address.line1,
                    line2: encryptable_address.line2,
                    line3: encryptable_address.line3,
                    state: encryptable_address.state,
                    zip: encryptable_address.zip,
                    first_name: encryptable_address.first_name,
                    last_name: encryptable_address.last_name,
                    phone_number: encryptable_address.phone_number,
                    country_code: address
                        .phone
                        .as_ref()
                        .and_then(|value| value.country_code.clone()),
                    updated_by: storage_scheme.to_string(),
                    email: encryptable_address.email,
                };
                let address = db
                    .find_address_by_merchant_id_payment_id_address_id(
                        key_manager_state,
                        merchant_id,
                        payment_id,
                        id,
                        merchant_key_store,
                        storage_scheme,
                    )
                    .await
                    .change_context(errors::ApiErrorResponse::InternalServerError)
                    .attach_printable("Error while fetching address")?;
                Some(
                    db.update_address_for_payments(
                        key_manager_state,
                        address,
                        address_update,
                        payment_id.to_owned(),
                        merchant_key_store,
                        storage_scheme,
                    )
                    .await
                    .map(|payment_address| payment_address.address)
                    .to_not_found_response(errors::ApiErrorResponse::AddressNotFound)?,
                )
            }
            None => Some(
                db.find_address_by_merchant_id_payment_id_address_id(
                    key_manager_state,
                    merchant_id,
                    payment_id,
                    id,
                    merchant_key_store,
                    storage_scheme,
                )
                .await
                .map(|payment_address| payment_address.address),
            )
            .transpose()
            .to_not_found_response(errors::ApiErrorResponse::AddressNotFound)?,
        },
        None => match req_address {
            Some(address) => {
                let address =
                    get_domain_address(session_state, address, merchant_id, key, storage_scheme)
                        .await
                        .change_context(errors::ApiErrorResponse::InternalServerError)
                        .attach_printable("Failed while encrypting address while insert")?;

                let payment_address = domain::PaymentAddress {
                    address,
                    payment_id: payment_id.clone(),
                    customer_id: customer_id.cloned(),
                };

                Some(
                    db.insert_address_for_payments(
                        key_manager_state,
                        payment_id,
                        payment_address,
                        merchant_key_store,
                        storage_scheme,
                    )
                    .await
                    .map(|payment_address| payment_address.address)
                    .change_context(errors::ApiErrorResponse::InternalServerError)
                    .attach_printable("Failed while inserting new address")?,
                )
            }

            None => None,
        },
    })
}

#[instrument(skip_all)]
#[allow(clippy::too_many_arguments)]
pub async fn create_or_find_address_for_payment_by_request(
    state: &SessionState,
    req_address: Option<&api::Address>,
    address_id: Option<&str>,
    merchant_id: &id_type::MerchantId,
    customer_id: Option<&id_type::CustomerId>,
    merchant_key_store: &domain::MerchantKeyStore,
    payment_id: &id_type::PaymentId,
    storage_scheme: storage_enums::MerchantStorageScheme,
) -> CustomResult<Option<domain::Address>, errors::ApiErrorResponse> {
    let key = merchant_key_store.key.get_inner().peek();
    let db = &state.store;
    let key_manager_state = &state.into();
    Ok(match address_id {
        Some(id) => Some(
            db.find_address_by_merchant_id_payment_id_address_id(
                key_manager_state,
                merchant_id,
                payment_id,
                id,
                merchant_key_store,
                storage_scheme,
            )
            .await
            .map(|payment_address| payment_address.address),
        )
        .transpose()
        .to_not_found_response(errors::ApiErrorResponse::AddressNotFound)?,
        None => match req_address {
            Some(address) => {
                // generate a new address here
                let address = get_domain_address(state, address, merchant_id, key, storage_scheme)
                    .await
                    .change_context(errors::ApiErrorResponse::InternalServerError)
                    .attach_printable("Failed while encrypting address while insert")?;

                let payment_address = domain::PaymentAddress {
                    address,
                    payment_id: payment_id.clone(),
                    customer_id: customer_id.cloned(),
                };

                Some(
                    db.insert_address_for_payments(
                        key_manager_state,
                        payment_id,
                        payment_address,
                        merchant_key_store,
                        storage_scheme,
                    )
                    .await
                    .map(|payment_address| payment_address.address)
                    .change_context(errors::ApiErrorResponse::InternalServerError)
                    .attach_printable("Failed while inserting new address")?,
                )
            }
            None => None,
        },
    })
}

pub async fn get_domain_address(
    session_state: &SessionState,
    address: &api_models::payments::Address,
    merchant_id: &id_type::MerchantId,
    key: &[u8],
    storage_scheme: enums::MerchantStorageScheme,
) -> CustomResult<domain::Address, common_utils::errors::CryptoError> {
    async {
        let address_details = &address.address.as_ref();
        let encrypted_data = types::crypto_operation(
            &session_state.into(),
            type_name!(domain::Address),
            types::CryptoOperation::BatchEncrypt(AddressDetailsWithPhone::to_encryptable(
                AddressDetailsWithPhone {
                    address: address_details.cloned(),
                    phone_number: address
                        .phone
                        .as_ref()
                        .and_then(|phone| phone.number.clone()),
                    email: address.email.clone(),
                },
            )),
            Identifier::Merchant(merchant_id.to_owned()),
            key,
        )
        .await
        .and_then(|val| val.try_into_batchoperation())?;
        let encryptable_address = AddressDetailsWithPhone::from_encryptable(encrypted_data)
            .change_context(common_utils::errors::CryptoError::EncodingFailed)?;
        Ok(domain::Address {
            phone_number: encryptable_address.phone_number,
            country_code: address.phone.as_ref().and_then(|a| a.country_code.clone()),
            merchant_id: merchant_id.to_owned(),
            address_id: generate_id(consts::ID_LENGTH, "add"),
            city: address_details.and_then(|address_details| address_details.city.clone()),
            country: address_details.and_then(|address_details| address_details.country),
            line1: encryptable_address.line1,
            line2: encryptable_address.line2,
            line3: encryptable_address.line3,
            state: encryptable_address.state,
            created_at: common_utils::date_time::now(),
            first_name: encryptable_address.first_name,
            last_name: encryptable_address.last_name,
            modified_at: common_utils::date_time::now(),
            zip: encryptable_address.zip,
            updated_by: storage_scheme.to_string(),
            email: encryptable_address.email,
        })
    }
    .await
}

pub async fn get_address_by_id(
    state: &SessionState,
    address_id: Option<String>,
    merchant_key_store: &domain::MerchantKeyStore,
    payment_id: &id_type::PaymentId,
    merchant_id: &id_type::MerchantId,
    storage_scheme: storage_enums::MerchantStorageScheme,
) -> CustomResult<Option<domain::Address>, errors::ApiErrorResponse> {
    match address_id {
        None => Ok(None),
        Some(address_id) => {
            let db = &*state.store;
            Ok(db
                .find_address_by_merchant_id_payment_id_address_id(
                    &state.into(),
                    merchant_id,
                    payment_id,
                    &address_id,
                    merchant_key_store,
                    storage_scheme,
                )
                .await
                .map(|payment_address| payment_address.address)
                .ok())
        }
    }
}

#[cfg(all(feature = "v2", feature = "payment_methods_v2"))]
pub async fn get_token_pm_type_mandate_details(
    _state: &SessionState,
    _request: &api::PaymentsRequest,
    _mandate_type: Option<api::MandateTransactionType>,
    _merchant_account: &domain::MerchantAccount,
    _merchant_key_store: &domain::MerchantKeyStore,
    _payment_method_id: Option<String>,
    _payment_intent_customer_id: Option<&id_type::CustomerId>,
) -> RouterResult<MandateGenericData> {
    todo!()
}

#[cfg(all(
    any(feature = "v1", feature = "v2"),
    not(feature = "payment_methods_v2")
))]
pub async fn get_token_pm_type_mandate_details(
    state: &SessionState,
    request: &api::PaymentsRequest,
    mandate_type: Option<api::MandateTransactionType>,
    merchant_account: &domain::MerchantAccount,
    merchant_key_store: &domain::MerchantKeyStore,
    payment_method_id: Option<String>,
    payment_intent_customer_id: Option<&id_type::CustomerId>,
) -> RouterResult<MandateGenericData> {
    let mandate_data = request.mandate_data.clone().map(MandateData::foreign_from);
    let (
        payment_token,
        payment_method,
        payment_method_type,
        mandate_data,
        recurring_payment_data,
        mandate_connector_details,
        payment_method_info,
    ) = match mandate_type {
        Some(api::MandateTransactionType::NewMandateTransaction) => (
            request.payment_token.to_owned(),
            request.payment_method,
            request.payment_method_type,
            mandate_data.clone(),
            None,
            None,
            None,
        ),
        Some(api::MandateTransactionType::RecurringMandateTransaction) => {
            match &request.recurring_details {
                Some(recurring_details) => {
                    match recurring_details {
                        RecurringDetails::ProcessorPaymentToken(processor_payment_token) => {
                            if let Some(mca_id) = &processor_payment_token.merchant_connector_id {
                                let db = &*state.store;
                                let key_manager_state = &state.into();

                                #[cfg(feature = "v1")]
                            let connector_name = db
                                .find_by_merchant_connector_account_merchant_id_merchant_connector_id(
                                    key_manager_state,
                                    merchant_account.get_id(),
                                    mca_id,
                                    merchant_key_store,
                                )
                                .await
                                .to_not_found_response(errors::ApiErrorResponse::MerchantConnectorAccountNotFound {
                                    id: mca_id.clone().get_string_repr().to_string(),
                                })?.connector_name;

                                #[cfg(feature = "v2")]
                            let connector_name = db
                                .find_merchant_connector_account_by_id(key_manager_state, mca_id, merchant_key_store)
                                .await
                                .to_not_found_response(errors::ApiErrorResponse::MerchantConnectorAccountNotFound {
                                    id: mca_id.clone().get_string_repr().to_string(),
                                })?.connector_name;
                                (
                                    None,
                                    request.payment_method,
                                    None,
                                    None,
                                    None,
                                    Some(payments::MandateConnectorDetails {
                                        connector: connector_name,
                                        merchant_connector_id: Some(mca_id.clone()),
                                    }),
                                    None,
                                )
                            } else {
                                (None, request.payment_method, None, None, None, None, None)
                            }
                        }
                        RecurringDetails::MandateId(mandate_id) => {
                            let mandate_generic_data = get_token_for_recurring_mandate(
                                state,
                                request,
                                merchant_account,
                                merchant_key_store,
                                mandate_id.to_owned(),
                            )
                            .await?;

                            (
                                mandate_generic_data.token,
                                mandate_generic_data.payment_method,
                                mandate_generic_data
                                    .payment_method_type
                                    .or(request.payment_method_type),
                                None,
                                mandate_generic_data.recurring_mandate_payment_data,
                                mandate_generic_data.mandate_connector,
                                mandate_generic_data.payment_method_info,
                            )
                        }
                        RecurringDetails::PaymentMethodId(payment_method_id) => {
                            let payment_method_info = state
                                .store
                                .find_payment_method(
                                    &(state.into()),
                                    merchant_key_store,
                                    payment_method_id,
                                    merchant_account.storage_scheme,
                                )
                                .await
                                .to_not_found_response(
                                    errors::ApiErrorResponse::PaymentMethodNotFound,
                                )?;
                            let customer_id = request
                                .get_customer_id()
                                .get_required_value("customer_id")?;

                            verify_mandate_details_for_recurring_payments(
                                &payment_method_info.merchant_id,
                                merchant_account.get_id(),
                                &payment_method_info.customer_id,
                                customer_id,
                            )?;

                            (
                                None,
                                payment_method_info.payment_method,
                                payment_method_info.payment_method_type,
                                None,
                                None,
                                None,
                                Some(payment_method_info),
                            )
                        }
                    }
                }
                None => {
                    if let Some(mandate_id) = request.mandate_id.clone() {
                        let mandate_generic_data = get_token_for_recurring_mandate(
                            state,
                            request,
                            merchant_account,
                            merchant_key_store,
                            mandate_id,
                        )
                        .await?;
                        (
                            mandate_generic_data.token,
                            mandate_generic_data.payment_method,
                            mandate_generic_data
                                .payment_method_type
                                .or(request.payment_method_type),
                            None,
                            mandate_generic_data.recurring_mandate_payment_data,
                            mandate_generic_data.mandate_connector,
                            mandate_generic_data.payment_method_info,
                        )
                    } else if request.payment_method_type
                        == Some(api_models::enums::PaymentMethodType::ApplePay)
                        || request.payment_method_type
                            == Some(api_models::enums::PaymentMethodType::GooglePay)
                    {
                        let payment_request_customer_id = request.get_customer_id();
                        if let Some(customer_id) =
                            payment_request_customer_id.or(payment_intent_customer_id)
                        {
                            let customer_saved_pm_option = match state
                                .store
                                .find_payment_method_by_customer_id_merchant_id_list(
                                    &(state.into()),
                                    merchant_key_store,
                                    customer_id,
                                    merchant_account.get_id(),
                                    None,
                                )
                                .await
                            {
                                Ok(customer_payment_methods) => Ok(customer_payment_methods
                                    .iter()
                                    .find(|payment_method| {
                                        payment_method.payment_method_type
                                            == request.payment_method_type
                                    })
                                    .cloned()),
                                Err(error) => {
                                    if error.current_context().is_db_not_found() {
                                        Ok(None)
                                    } else {
                                        Err(error)
                                            .change_context(
                                                errors::ApiErrorResponse::InternalServerError,
                                            )
                                            .attach_printable(
                                                "failed to find payment methods for a customer",
                                            )
                                    }
                                }
                            }?;

                            (
                                None,
                                request.payment_method,
                                request.payment_method_type,
                                None,
                                None,
                                None,
                                customer_saved_pm_option,
                            )
                        } else {
                            (
                                None,
                                request.payment_method,
                                request.payment_method_type,
                                None,
                                None,
                                None,
                                None,
                            )
                        }
                    } else {
                        let payment_method_info = payment_method_id
                            .async_map(|payment_method_id| async move {
                                state
                                    .store
                                    .find_payment_method(
                                        &(state.into()),
                                        merchant_key_store,
                                        &payment_method_id,
                                        merchant_account.storage_scheme,
                                    )
                                    .await
                                    .to_not_found_response(
                                        errors::ApiErrorResponse::PaymentMethodNotFound,
                                    )
                            })
                            .await
                            .transpose()?;
                        (
                            request.payment_token.to_owned(),
                            request.payment_method,
                            request.payment_method_type,
                            None,
                            None,
                            None,
                            payment_method_info,
                        )
                    }
                }
            }
        }
        None => {
            let payment_method_info = payment_method_id
                .async_map(|payment_method_id| async move {
                    state
                        .store
                        .find_payment_method(
                            &(state.into()),
                            merchant_key_store,
                            &payment_method_id,
                            merchant_account.storage_scheme,
                        )
                        .await
                        .to_not_found_response(errors::ApiErrorResponse::PaymentMethodNotFound)
                })
                .await
                .transpose()?;
            (
                request.payment_token.to_owned(),
                request.payment_method,
                request.payment_method_type,
                mandate_data,
                None,
                None,
                payment_method_info,
            )
        }
    };
    Ok(MandateGenericData {
        token: payment_token,
        payment_method,
        payment_method_type,
        mandate_data,
        recurring_mandate_payment_data: recurring_payment_data,
        mandate_connector: mandate_connector_details,
        payment_method_info,
    })
}

#[cfg(all(
    any(feature = "v2", feature = "v1"),
    not(feature = "payment_methods_v2")
))]
pub async fn get_token_for_recurring_mandate(
    state: &SessionState,
    req: &api::PaymentsRequest,
    merchant_account: &domain::MerchantAccount,
    merchant_key_store: &domain::MerchantKeyStore,
    mandate_id: String,
) -> RouterResult<MandateGenericData> {
    let db = &*state.store;

    let mandate = db
        .find_mandate_by_merchant_id_mandate_id(
            merchant_account.get_id(),
            mandate_id.as_str(),
            merchant_account.storage_scheme,
        )
        .await
        .to_not_found_response(errors::ApiErrorResponse::MandateNotFound)?;
    let key_manager_state: KeyManagerState = state.into();
    let original_payment_intent = mandate
        .original_payment_id
        .as_ref()
        .async_map(|payment_id| async {
            db.find_payment_intent_by_payment_id_merchant_id(
                &key_manager_state,
                payment_id,
                &mandate.merchant_id,
                merchant_key_store,
                merchant_account.storage_scheme,
            )
            .await
            .to_not_found_response(errors::ApiErrorResponse::PaymentNotFound)
            .map_err(|err| logger::error!(mandate_original_payment_not_found=?err))
            .ok()
        })
        .await
        .flatten();

    let original_payment_authorized_amount = original_payment_intent
        .clone()
        .map(|pi| pi.amount.get_amount_as_i64());
    let original_payment_authorized_currency =
        original_payment_intent.clone().and_then(|pi| pi.currency);
    let customer = req.get_customer_id().get_required_value("customer_id")?;

    let payment_method_id = {
        if &mandate.customer_id != customer {
            Err(report!(errors::ApiErrorResponse::PreconditionFailed {
                message: "customer_id must match mandate customer_id".into()
            }))?
        }
        if mandate.mandate_status != storage_enums::MandateStatus::Active {
            Err(report!(errors::ApiErrorResponse::PreconditionFailed {
                message: "mandate is not active".into()
            }))?
        };
        mandate.payment_method_id.clone()
    };
    verify_mandate_details(
        req.amount.get_required_value("amount")?.into(),
        req.currency.get_required_value("currency")?,
        mandate.clone(),
    )?;

    let payment_method = db
        .find_payment_method(
            &(state.into()),
            merchant_key_store,
            payment_method_id.as_str(),
            merchant_account.storage_scheme,
        )
        .await
        .to_not_found_response(errors::ApiErrorResponse::PaymentMethodNotFound)?;

    let token = Uuid::new_v4().to_string();
    let payment_method_type = payment_method.payment_method_type;
    let mandate_connector_details = payments::MandateConnectorDetails {
        connector: mandate.connector,
        merchant_connector_id: mandate.merchant_connector_id,
    };

    if let Some(enums::PaymentMethod::Card) = payment_method.payment_method {
        if state.conf.locker.locker_enabled {
            let _ = cards::get_lookup_key_from_locker(
                state,
                &token,
                &payment_method,
                merchant_key_store,
            )
            .await?;
        }

        if let Some(payment_method_from_request) = req.payment_method {
            let pm: storage_enums::PaymentMethod = payment_method_from_request;
            if payment_method
                .payment_method
                .is_some_and(|payment_method| payment_method != pm)
            {
                Err(report!(errors::ApiErrorResponse::PreconditionFailed {
                    message:
                        "payment method in request does not match previously provided payment \
                            method information"
                            .into()
                }))?
            }
        };

        Ok(MandateGenericData {
            token: Some(token),
            payment_method: payment_method.payment_method,
            recurring_mandate_payment_data: Some(RecurringMandatePaymentData {
                payment_method_type,
                original_payment_authorized_amount,
                original_payment_authorized_currency,
            }),
            payment_method_type: payment_method.payment_method_type,
            mandate_connector: Some(mandate_connector_details),
            mandate_data: None,
            payment_method_info: Some(payment_method),
        })
    } else {
        Ok(MandateGenericData {
            token: None,
            payment_method: payment_method.payment_method,
            recurring_mandate_payment_data: Some(RecurringMandatePaymentData {
                payment_method_type,
                original_payment_authorized_amount,
                original_payment_authorized_currency,
            }),
            payment_method_type: payment_method.payment_method_type,
            mandate_connector: Some(mandate_connector_details),
            mandate_data: None,
            payment_method_info: Some(payment_method),
        })
    }
}

#[instrument(skip_all)]
/// Check weather the merchant id in the request
/// and merchant id in the merchant account are same.
pub fn validate_merchant_id(
    merchant_id: &id_type::MerchantId,
    request_merchant_id: Option<&id_type::MerchantId>,
) -> CustomResult<(), errors::ApiErrorResponse> {
    // Get Merchant Id from the merchant
    // or get from merchant account

    let request_merchant_id = request_merchant_id.unwrap_or(merchant_id);

    utils::when(merchant_id.ne(request_merchant_id), || {
        Err(report!(errors::ApiErrorResponse::PreconditionFailed {
            message: format!(
                "Invalid `merchant_id`: {} not found in merchant account",
                request_merchant_id.get_string_repr()
            )
        }))
    })
}

#[instrument(skip_all)]
pub fn validate_request_amount_and_amount_to_capture(
    op_amount: Option<api::Amount>,
    op_amount_to_capture: Option<MinorUnit>,
    surcharge_details: Option<RequestSurchargeDetails>,
) -> CustomResult<(), errors::ApiErrorResponse> {
    match (op_amount, op_amount_to_capture) {
        (None, _) => Ok(()),
        (Some(_amount), None) => Ok(()),
        (Some(amount), Some(amount_to_capture)) => {
            match amount {
                api::Amount::Value(amount_inner) => {
                    // If both amount and amount to capture is present
                    // then amount to be capture should be less than or equal to request amount
                    let total_capturable_amount = MinorUnit::new(amount_inner.get())
                        + surcharge_details
                            .map(|surcharge_details| surcharge_details.get_total_surcharge_amount())
                            .unwrap_or_default();
                    utils::when(!amount_to_capture.le(&total_capturable_amount), || {
                        Err(report!(errors::ApiErrorResponse::PreconditionFailed {
                            message: format!(
                            "amount_to_capture is greater than amount capture_amount: {amount_to_capture:?} request_amount: {amount:?}"
                        )
                        }))
                    })
                }
                api::Amount::Zero => {
                    // If the amount is Null but still amount_to_capture is passed this is invalid and
                    Err(report!(errors::ApiErrorResponse::PreconditionFailed {
                        message: "amount_to_capture should not exist for when amount = 0"
                            .to_string()
                    }))
                }
            }
        }
    }
}

/// if capture method = automatic, amount_to_capture(if provided) must be equal to amount
#[instrument(skip_all)]
pub fn validate_amount_to_capture_and_capture_method(
    payment_attempt: Option<&PaymentAttempt>,
    request: &api_models::payments::PaymentsRequest,
) -> CustomResult<(), errors::ApiErrorResponse> {
    let capture_method = request
        .capture_method
        .or(payment_attempt
            .map(|payment_attempt| payment_attempt.capture_method.unwrap_or_default()))
        .unwrap_or_default();
    if capture_method == api_enums::CaptureMethod::Automatic {
        let original_amount = request
            .amount
            .map(MinorUnit::from)
            .or(payment_attempt.map(|payment_attempt| payment_attempt.amount));
        let surcharge_amount = request
            .surcharge_details
            .map(|surcharge_details| surcharge_details.get_total_surcharge_amount())
            .or_else(|| {
                payment_attempt.map(|payment_attempt| {
                    payment_attempt.surcharge_amount.unwrap_or_default()
                        + payment_attempt.tax_amount.unwrap_or_default()
                })
            })
            .unwrap_or_default();
        let total_capturable_amount =
            original_amount.map(|original_amount| original_amount + surcharge_amount);

        let amount_to_capture = request
            .amount_to_capture
            .or(payment_attempt.and_then(|pa| pa.amount_to_capture));

        if let Some((total_capturable_amount, amount_to_capture)) =
            total_capturable_amount.zip(amount_to_capture)
        {
            utils::when(amount_to_capture != total_capturable_amount, || {
                Err(report!(errors::ApiErrorResponse::PreconditionFailed {
                    message: "amount_to_capture must be equal to total_capturable_amount when capture_method = automatic".into()
                }))
            })
        } else {
            Ok(())
        }
    } else {
        Ok(())
    }
}

#[instrument(skip_all)]
pub fn validate_card_data(
    payment_method_data: Option<api::PaymentMethodData>,
) -> CustomResult<(), errors::ApiErrorResponse> {
    if let Some(api::PaymentMethodData::Card(card)) = payment_method_data {
        let cvc = card.card_cvc.peek().to_string();
        if cvc.len() < 3 || cvc.len() > 4 {
            Err(report!(errors::ApiErrorResponse::PreconditionFailed {
                message: "Invalid card_cvc length".to_string()
            }))?
        }
        let card_cvc =
            cvc.parse::<u16>()
                .change_context(errors::ApiErrorResponse::InvalidDataValue {
                    field_name: "card_cvc",
                })?;
        ::cards::CardSecurityCode::try_from(card_cvc).change_context(
            errors::ApiErrorResponse::PreconditionFailed {
                message: "Invalid Card CVC".to_string(),
            },
        )?;

        validate_card_expiry(&card.card_exp_month, &card.card_exp_year)?;
    }
    Ok(())
}

#[instrument(skip_all)]
pub fn validate_card_expiry(
    card_exp_month: &masking::Secret<String>,
    card_exp_year: &masking::Secret<String>,
) -> CustomResult<(), errors::ApiErrorResponse> {
    let exp_month = card_exp_month
        .peek()
        .to_string()
        .parse::<u8>()
        .change_context(errors::ApiErrorResponse::InvalidDataValue {
            field_name: "card_exp_month",
        })?;
    let month = ::cards::CardExpirationMonth::try_from(exp_month).change_context(
        errors::ApiErrorResponse::PreconditionFailed {
            message: "Invalid Expiry Month".to_string(),
        },
    )?;

    let mut year_str = card_exp_year.peek().to_string();
    if year_str.len() == 2 {
        year_str = format!("20{}", year_str);
    }
    let exp_year =
        year_str
            .parse::<u16>()
            .change_context(errors::ApiErrorResponse::InvalidDataValue {
                field_name: "card_exp_year",
            })?;
    let year = ::cards::CardExpirationYear::try_from(exp_year).change_context(
        errors::ApiErrorResponse::PreconditionFailed {
            message: "Invalid Expiry Year".to_string(),
        },
    )?;

    let card_expiration = ::cards::CardExpiration { month, year };
    let is_expired = card_expiration.is_expired().change_context(
        errors::ApiErrorResponse::PreconditionFailed {
            message: "Invalid card data".to_string(),
        },
    )?;
    if is_expired {
        Err(report!(errors::ApiErrorResponse::PreconditionFailed {
            message: "Card Expired".to_string()
        }))?
    }

    Ok(())
}

pub fn infer_payment_type(
    amount: &api::Amount,
    mandate_type: Option<&api::MandateTransactionType>,
) -> api_enums::PaymentType {
    match mandate_type {
        Some(api::MandateTransactionType::NewMandateTransaction) => {
            if let api::Amount::Value(_) = amount {
                api_enums::PaymentType::NewMandate
            } else {
                api_enums::PaymentType::SetupMandate
            }
        }

        Some(api::MandateTransactionType::RecurringMandateTransaction) => {
            api_enums::PaymentType::RecurringMandate
        }

        None => api_enums::PaymentType::Normal,
    }
}

pub fn validate_mandate(
    req: impl Into<api::MandateValidationFields>,
    is_confirm_operation: bool,
) -> CustomResult<Option<api::MandateTransactionType>, errors::ApiErrorResponse> {
    let req: api::MandateValidationFields = req.into();
    match req.validate_and_get_mandate_type().change_context(
        errors::ApiErrorResponse::MandateValidationFailed {
            reason: "Expected one out of recurring_details and mandate_data but got both".into(),
        },
    )? {
        Some(api::MandateTransactionType::NewMandateTransaction) => {
            validate_new_mandate_request(req, is_confirm_operation)?;
            Ok(Some(api::MandateTransactionType::NewMandateTransaction))
        }
        Some(api::MandateTransactionType::RecurringMandateTransaction) => {
            validate_recurring_mandate(req)?;
            Ok(Some(
                api::MandateTransactionType::RecurringMandateTransaction,
            ))
        }
        None => Ok(None),
    }
}

pub fn validate_recurring_details_and_token(
    recurring_details: &Option<RecurringDetails>,
    payment_token: &Option<String>,
    mandate_id: &Option<String>,
) -> CustomResult<(), errors::ApiErrorResponse> {
    utils::when(
        recurring_details.is_some() && payment_token.is_some(),
        || {
            Err(report!(errors::ApiErrorResponse::PreconditionFailed {
                message: "Expected one out of recurring_details and payment_token but got both"
                    .into()
            }))
        },
    )?;

    utils::when(recurring_details.is_some() && mandate_id.is_some(), || {
        Err(report!(errors::ApiErrorResponse::PreconditionFailed {
            message: "Expected one out of recurring_details and mandate_id but got both".into()
        }))
    })?;

    Ok(())
}

fn validate_new_mandate_request(
    req: api::MandateValidationFields,
    is_confirm_operation: bool,
) -> RouterResult<()> {
    // We need not check for customer_id in the confirm request if it is already passed
    // in create request

    fp_utils::when(!is_confirm_operation && req.customer_id.is_none(), || {
        Err(report!(errors::ApiErrorResponse::PreconditionFailed {
            message: "`customer_id` is mandatory for mandates".into()
        }))
    })?;

    let mandate_data = req
        .mandate_data
        .clone()
        .get_required_value("mandate_data")?;

    // Only use this validation if the customer_acceptance is present
    if mandate_data
        .customer_acceptance
        .map(|inner| inner.acceptance_type == api::AcceptanceType::Online && inner.online.is_none())
        .unwrap_or(false)
    {
        Err(report!(errors::ApiErrorResponse::PreconditionFailed {
            message: "`mandate_data.customer_acceptance.online` is required when \
                      `mandate_data.customer_acceptance.acceptance_type` is `online`"
                .into()
        }))?
    }

    let mandate_details = match mandate_data.mandate_type {
        Some(api_models::payments::MandateType::SingleUse(details)) => Some(details),
        Some(api_models::payments::MandateType::MultiUse(details)) => details,
        _ => None,
    };
    mandate_details.and_then(|md| md.start_date.zip(md.end_date)).map(|(start_date, end_date)|
        utils::when (start_date >= end_date, || {
        Err(report!(errors::ApiErrorResponse::PreconditionFailed {
            message: "`mandate_data.mandate_type.{multi_use|single_use}.start_date` should be greater than  \
            `mandate_data.mandate_type.{multi_use|single_use}.end_date`"
                .into()
        }))
    })).transpose()?;

    Ok(())
}

pub fn validate_customer_id_mandatory_cases(
    has_setup_future_usage: bool,
    customer_id: Option<&id_type::CustomerId>,
) -> RouterResult<()> {
    match (has_setup_future_usage, customer_id) {
        (true, None) => Err(errors::ApiErrorResponse::PreconditionFailed {
            message: "customer_id is mandatory when setup_future_usage is given".to_string(),
        }
        .into()),
        _ => Ok(()),
    }
}

pub fn create_startpay_url(
    base_url: &str,
    payment_attempt: &PaymentAttempt,
    payment_intent: &PaymentIntent,
) -> String {
    format!(
        "{}/payments/redirect/{}/{}/{}",
        base_url,
        payment_intent.payment_id.get_string_repr(),
        payment_intent.merchant_id.get_string_repr(),
        payment_attempt.attempt_id
    )
}

pub fn create_redirect_url(
    router_base_url: &String,
    payment_attempt: &PaymentAttempt,
    connector_name: &String,
    creds_identifier: Option<&str>,
) -> String {
    let creds_identifier_path = creds_identifier.map_or_else(String::new, |cd| format!("/{}", cd));
    format!(
        "{}/payments/{}/{}/redirect/response/{}",
        router_base_url,
        payment_attempt.payment_id.get_string_repr(),
        payment_attempt.merchant_id.get_string_repr(),
        connector_name,
    ) + creds_identifier_path.as_ref()
}

pub fn create_authentication_url(
    router_base_url: &str,
    payment_attempt: &PaymentAttempt,
) -> String {
    format!(
        "{router_base_url}/payments/{}/3ds/authentication",
        payment_attempt.payment_id.get_string_repr()
    )
}

pub fn create_authorize_url(
    router_base_url: &str,
    payment_attempt: &PaymentAttempt,
    connector_name: &String,
) -> String {
    format!(
        "{}/payments/{}/{}/authorize/{}",
        router_base_url,
        payment_attempt.payment_id.get_string_repr(),
        payment_attempt.merchant_id.get_string_repr(),
        connector_name
    )
}

pub fn create_webhook_url(
    router_base_url: &String,
    merchant_id: &id_type::MerchantId,
    connector_name: &String,
) -> String {
    format!(
        "{}/webhooks/{}/{}",
        router_base_url,
        merchant_id.get_string_repr(),
        connector_name
    )
}
pub fn create_complete_authorize_url(
    router_base_url: &String,
    payment_attempt: &PaymentAttempt,
    connector_name: &String,
) -> String {
    format!(
        "{}/payments/{}/{}/redirect/complete/{}",
        router_base_url,
        payment_attempt.payment_id.get_string_repr(),
        payment_attempt.merchant_id.get_string_repr(),
        connector_name
    )
}

fn validate_recurring_mandate(req: api::MandateValidationFields) -> RouterResult<()> {
    let recurring_details = req
        .recurring_details
        .get_required_value("recurring_details")?;

    match recurring_details {
        RecurringDetails::ProcessorPaymentToken(_) => Ok(()),
        _ => {
            req.customer_id.check_value_present("customer_id")?;

            let confirm = req.confirm.get_required_value("confirm")?;
            if !confirm {
                Err(report!(errors::ApiErrorResponse::PreconditionFailed {
                    message: "`confirm` must be `true` for mandates".into()
                }))?
            }

            let off_session = req.off_session.get_required_value("off_session")?;
            if !off_session {
                Err(report!(errors::ApiErrorResponse::PreconditionFailed {
                    message: "`off_session` should be `true` for mandates".into()
                }))?
            }
            Ok(())
        }
    }
}

pub fn verify_mandate_details(
    request_amount: MinorUnit,
    request_currency: api_enums::Currency,
    mandate: storage::Mandate,
) -> RouterResult<()> {
    match mandate.mandate_type {
        storage_enums::MandateType::SingleUse => utils::when(
            mandate
                .mandate_amount
                .map(|mandate_amount| request_amount.get_amount_as_i64() > mandate_amount)
                .unwrap_or(true),
            || {
                Err(report!(errors::ApiErrorResponse::MandateValidationFailed {
                    reason: "request amount is greater than mandate amount".into()
                }))
            },
        ),
        storage::enums::MandateType::MultiUse => utils::when(
            mandate
                .mandate_amount
                .map(|mandate_amount| {
                    (mandate.amount_captured.unwrap_or(0) + request_amount.get_amount_as_i64())
                        > mandate_amount
                })
                .unwrap_or(false),
            || {
                Err(report!(errors::ApiErrorResponse::MandateValidationFailed {
                    reason: "request amount is greater than mandate amount".into()
                }))
            },
        ),
    }?;
    utils::when(
        mandate
            .mandate_currency
            .map(|mandate_currency| mandate_currency != request_currency)
            .unwrap_or(false),
        || {
            Err(report!(errors::ApiErrorResponse::MandateValidationFailed {
                reason: "cross currency mandates not supported".into()
            }))
        },
    )
}

pub fn verify_mandate_details_for_recurring_payments(
    mandate_merchant_id: &id_type::MerchantId,
    merchant_id: &id_type::MerchantId,
    mandate_customer_id: &id_type::CustomerId,
    customer_id: &id_type::CustomerId,
) -> RouterResult<()> {
    if mandate_merchant_id != merchant_id {
        Err(report!(errors::ApiErrorResponse::MandateNotFound))?
    }
    if mandate_customer_id != customer_id {
        Err(report!(errors::ApiErrorResponse::PreconditionFailed {
            message: "customer_id must match mandate customer_id".into()
        }))?
    }

    Ok(())
}

#[instrument(skip_all)]
pub fn payment_attempt_status_fsm(
    payment_method_data: Option<&api::payments::PaymentMethodData>,
    confirm: Option<bool>,
) -> storage_enums::AttemptStatus {
    match payment_method_data {
        Some(_) => match confirm {
            Some(true) => storage_enums::AttemptStatus::PaymentMethodAwaited,
            _ => storage_enums::AttemptStatus::ConfirmationAwaited,
        },
        None => storage_enums::AttemptStatus::PaymentMethodAwaited,
    }
}

pub fn payment_intent_status_fsm(
    payment_method_data: Option<&api::PaymentMethodData>,
    confirm: Option<bool>,
) -> storage_enums::IntentStatus {
    match payment_method_data {
        Some(_) => match confirm {
            Some(true) => storage_enums::IntentStatus::RequiresPaymentMethod,
            _ => storage_enums::IntentStatus::RequiresConfirmation,
        },
        None => storage_enums::IntentStatus::RequiresPaymentMethod,
    }
}
pub async fn add_domain_task_to_pt<Op>(
    operation: &Op,
    state: &SessionState,
    payment_attempt: &PaymentAttempt,
    requeue: bool,
    schedule_time: Option<time::PrimitiveDateTime>,
) -> CustomResult<(), errors::ApiErrorResponse>
where
    Op: std::fmt::Debug,
{
    if check_if_operation_confirm(operation) {
        match schedule_time {
            Some(stime) => {
                if !requeue {
                    // Here, increment the count of added tasks every time a payment has been confirmed or PSync has been called
                    metrics::TASKS_ADDED_COUNT.add(
                        &metrics::CONTEXT,
                        1,
                        &add_attributes([("flow", format!("{:#?}", operation))]),
                    );
                    super::add_process_sync_task(&*state.store, payment_attempt, stime)
                        .await
                        .change_context(errors::ApiErrorResponse::InternalServerError)
                        .attach_printable("Failed while adding task to process tracker")
                } else {
                    // When the requeue is true, we reset the tasks count as we reset the task every time it is requeued
                    metrics::TASKS_RESET_COUNT.add(
                        &metrics::CONTEXT,
                        1,
                        &add_attributes([("flow", format!("{:#?}", operation))]),
                    );
                    super::reset_process_sync_task(&*state.store, payment_attempt, stime)
                        .await
                        .change_context(errors::ApiErrorResponse::InternalServerError)
                        .attach_printable("Failed while updating task in process tracker")
                }
            }
            None => Ok(()),
        }
    } else {
        Ok(())
    }
}

pub fn response_operation<'a, F, R, D>() -> BoxedOperation<'a, F, R, D>
where
    F: Send + Clone,
    PaymentResponse: Operation<F, R, Data = D>,
{
    Box::new(PaymentResponse)
}

pub fn validate_max_amount(
    amount: api_models::payments::Amount,
) -> CustomResult<(), errors::ApiErrorResponse> {
    match amount {
        api_models::payments::Amount::Value(value) => {
            utils::when(value.get() > consts::MAX_ALLOWED_AMOUNT, || {
                Err(report!(errors::ApiErrorResponse::PreconditionFailed {
                    message: format!(
                        "amount should not be more than {}",
                        consts::MAX_ALLOWED_AMOUNT
                    )
                }))
            })
        }
        api_models::payments::Amount::Zero => Ok(()),
    }
}

/// Check whether the customer information that is sent in the root of payments request
/// and in the customer object are same, if the values mismatch return an error
pub fn validate_customer_information(
    request: &api_models::payments::PaymentsRequest,
) -> RouterResult<()> {
    if let Some(mismatched_fields) = request.validate_customer_details_in_request() {
        let mismatched_fields = mismatched_fields.join(", ");
        Err(errors::ApiErrorResponse::PreconditionFailed {
            message: format!(
                "The field names `{mismatched_fields}` sent in both places is ambiguous"
            ),
        })?
    } else {
        Ok(())
    }
}

/// Get the customer details from customer field if present
/// or from the individual fields in `PaymentsRequest`
#[instrument(skip_all)]
pub fn get_customer_details_from_request(
    request: &api_models::payments::PaymentsRequest,
) -> CustomerDetails {
    let customer_id = request.get_customer_id().map(ToOwned::to_owned);

    let customer_name = request
        .customer
        .as_ref()
        .and_then(|customer_details| customer_details.name.clone())
        .or(request.name.clone());

    let customer_email = request
        .customer
        .as_ref()
        .and_then(|customer_details| customer_details.email.clone())
        .or(request.email.clone());

    let customer_phone = request
        .customer
        .as_ref()
        .and_then(|customer_details| customer_details.phone.clone())
        .or(request.phone.clone());

    let customer_phone_code = request
        .customer
        .as_ref()
        .and_then(|customer_details| customer_details.phone_country_code.clone())
        .or(request.phone_country_code.clone());

    CustomerDetails {
        customer_id,
        name: customer_name,
        email: customer_email,
        phone: customer_phone,
        phone_country_code: customer_phone_code,
    }
}

pub async fn get_connector_default(
    _state: &SessionState,
    request_connector: Option<serde_json::Value>,
) -> CustomResult<api::ConnectorChoice, errors::ApiErrorResponse> {
    Ok(request_connector.map_or(
        api::ConnectorChoice::Decide,
        api::ConnectorChoice::StraightThrough,
    ))
}

#[cfg(all(feature = "v2", feature = "customer_v2"))]
#[instrument(skip_all)]
#[allow(clippy::type_complexity)]
pub async fn create_customer_if_not_exist<'a, F: Clone, R, D>(
    _state: &SessionState,
    _operation: BoxedOperation<'a, F, R, D>,
    _payment_data: &mut PaymentData<F>,
    _req: Option<CustomerDetails>,
    _merchant_id: &id_type::MerchantId,
    _key_store: &domain::MerchantKeyStore,
    _storage_scheme: common_enums::enums::MerchantStorageScheme,
) -> CustomResult<(BoxedOperation<'a, F, R, D>, Option<domain::Customer>), errors::StorageError> {
    todo!()
}

#[cfg(all(any(feature = "v1", feature = "v2"), not(feature = "customer_v2")))]
#[instrument(skip_all)]
#[allow(clippy::type_complexity)]
pub async fn create_customer_if_not_exist<'a, F: Clone, R, D>(
    state: &SessionState,
    operation: BoxedOperation<'a, F, R, D>,
    payment_data: &mut PaymentData<F>,
    req: Option<CustomerDetails>,
    merchant_id: &id_type::MerchantId,
    key_store: &domain::MerchantKeyStore,
    storage_scheme: common_enums::enums::MerchantStorageScheme,
) -> CustomResult<(BoxedOperation<'a, F, R, D>, Option<domain::Customer>), errors::StorageError> {
    let request_customer_details = req
        .get_required_value("customer")
        .change_context(errors::StorageError::ValueNotFound("customer".to_owned()))?;

    let temp_customer_data = if request_customer_details.name.is_some()
        || request_customer_details.email.is_some()
        || request_customer_details.phone.is_some()
        || request_customer_details.phone_country_code.is_some()
    {
        Some(CustomerData {
            name: request_customer_details.name.clone(),
            email: request_customer_details.email.clone(),
            phone: request_customer_details.phone.clone(),
            phone_country_code: request_customer_details.phone_country_code.clone(),
        })
    } else {
        None
    };

    // Updation of Customer Details for the cases where both customer_id and specific customer
    // details are provided in Payment Update Request
    let raw_customer_details = payment_data
        .payment_intent
        .customer_details
        .clone()
        .map(|customer_details_encrypted| {
            customer_details_encrypted
                .into_inner()
                .expose()
                .parse_value::<CustomerData>("CustomerData")
        })
        .transpose()
        .change_context(errors::StorageError::DeserializationFailed)
        .attach_printable("Failed to parse customer data from payment intent")?
        .map(|parsed_customer_data| CustomerData {
            name: request_customer_details
                .name
                .clone()
                .or(parsed_customer_data.name.clone()),
            email: request_customer_details
                .email
                .clone()
                .or(parsed_customer_data.email.clone()),
            phone: request_customer_details
                .phone
                .clone()
                .or(parsed_customer_data.phone.clone()),
            phone_country_code: request_customer_details
                .phone_country_code
                .clone()
                .or(parsed_customer_data.phone_country_code.clone()),
        })
        .or(temp_customer_data);

    payment_data.payment_intent.customer_details = raw_customer_details
        .clone()
        .async_map(|customer_details| create_encrypted_data(state, key_store, customer_details))
        .await
        .transpose()
        .change_context(errors::StorageError::EncryptionError)
        .attach_printable("Unable to encrypt customer details")?;

    let customer_id = request_customer_details
        .customer_id
        .or(payment_data.payment_intent.customer_id.clone());
    let db = &*state.store;
    let key_manager_state = &state.into();
    let optional_customer = match customer_id {
        Some(customer_id) => {
            let customer_data = db
                .find_customer_optional_by_customer_id_merchant_id(
                    key_manager_state,
                    &customer_id,
                    merchant_id,
                    key_store,
                    storage_scheme,
                )
                .await?;
            let key = key_store.key.get_inner().peek();
            let encrypted_data = types::crypto_operation(
                key_manager_state,
                type_name!(domain::Customer),
                types::CryptoOperation::BatchEncrypt(CustomerRequestWithEmail::to_encryptable(
                    CustomerRequestWithEmail {
                        name: request_customer_details.name.clone(),
                        email: request_customer_details.email.clone(),
                        phone: request_customer_details.phone.clone(),
                    },
                )),
                Identifier::Merchant(key_store.merchant_id.clone()),
                key,
            )
            .await
            .and_then(|val| val.try_into_batchoperation())
            .change_context(errors::StorageError::SerializationFailed)
            .attach_printable("Failed while encrypting Customer while Update")?;
            let encryptable_customer = CustomerRequestWithEmail::from_encryptable(encrypted_data)
                .change_context(errors::StorageError::SerializationFailed)
                .attach_printable("Failed while encrypting Customer while Update")?;
            Some(match customer_data {
                Some(c) => {
                    // Update the customer data if new data is passed in the request
                    if request_customer_details.email.is_some()
                        | request_customer_details.name.is_some()
                        | request_customer_details.phone.is_some()
                        | request_customer_details.phone_country_code.is_some()
                    {
                        let customer_update = Update {
                            name: encryptable_customer.name,
                            email: encryptable_customer.email,
                            phone: Box::new(encryptable_customer.phone),
                            phone_country_code: request_customer_details.phone_country_code,
                            description: None,
                            connector_customer: None,
                            metadata: None,
                            address_id: None,
                        };

                        db.update_customer_by_customer_id_merchant_id(
                            key_manager_state,
                            customer_id,
                            merchant_id.to_owned(),
                            c,
                            customer_update,
                            key_store,
                            storage_scheme,
                        )
                        .await
                    } else {
                        Ok(c)
                    }
                }
                None => {
                    let new_customer = domain::Customer {
                        customer_id,
                        merchant_id: merchant_id.to_owned(),
                        name: encryptable_customer.name,
                        email: encryptable_customer.email,
                        phone: encryptable_customer.phone,
                        phone_country_code: request_customer_details.phone_country_code.clone(),
                        description: None,
                        created_at: common_utils::date_time::now(),
                        metadata: None,
                        modified_at: common_utils::date_time::now(),
                        connector_customer: None,
                        address_id: None,
                        default_payment_method_id: None,
                        updated_by: None,
                        version: hyperswitch_domain_models::consts::API_VERSION,
                    };
                    metrics::CUSTOMER_CREATED.add(&metrics::CONTEXT, 1, &[]);
                    db.insert_customer(new_customer, key_manager_state, key_store, storage_scheme)
                        .await
                }
            })
        }
        None => match &payment_data.payment_intent.customer_id {
            None => None,
            Some(customer_id) => db
                .find_customer_optional_by_customer_id_merchant_id(
                    key_manager_state,
                    customer_id,
                    merchant_id,
                    key_store,
                    storage_scheme,
                )
                .await?
                .map(Ok),
        },
    };
    Ok((
        operation,
        match optional_customer {
            Some(customer) => {
                let customer = customer?;

                payment_data.payment_intent.customer_id = Some(customer.customer_id.clone());
                payment_data.email = payment_data.email.clone().or_else(|| {
                    customer
                        .email
                        .clone()
                        .map(|encrypted_value| encrypted_value.into())
                });

                Some(customer)
            }
            None => None,
        },
    ))
}

pub async fn retrieve_payment_method_with_temporary_token(
    state: &SessionState,
    token: &str,
    payment_intent: &PaymentIntent,
    merchant_key_store: &domain::MerchantKeyStore,
    card_token_data: Option<&domain::CardToken>,
) -> RouterResult<Option<(domain::PaymentMethodData, enums::PaymentMethod)>> {
    let (pm, supplementary_data) =
        vault::Vault::get_payment_method_data_from_locker(state, token, merchant_key_store)
            .await
            .attach_printable(
                "Payment method for given token not found or there was a problem fetching it",
            )?;

    utils::when(
        supplementary_data
            .customer_id
            .ne(&payment_intent.customer_id),
        || {
            Err(errors::ApiErrorResponse::PreconditionFailed { message: "customer associated with payment method and customer passed in payment are not same".into() })
        },
    )?;

    Ok::<_, error_stack::Report<errors::ApiErrorResponse>>(match pm {
        Some(domain::PaymentMethodData::Card(card)) => {
            let mut updated_card = card.clone();
            let mut is_card_updated = false;

            // The card_holder_name from locker retrieved card is considered if it is a non-empty string or else card_holder_name is picked
            // from payment_method_data.card_token object
            let name_on_card = card_token_data.and_then(|token_data| {
                is_card_updated = true;
                token_data.card_holder_name.clone()
            });

            updated_card.nick_name = name_on_card;

            if let Some(token_data) = card_token_data {
                if let Some(cvc) = token_data.card_cvc.clone() {
                    is_card_updated = true;
                    updated_card.card_cvc = cvc;
                }
            }

            if is_card_updated {
                let updated_pm = domain::PaymentMethodData::Card(updated_card);
                vault::Vault::store_payment_method_data_in_locker(
                    state,
                    Some(token.to_owned()),
                    &updated_pm,
                    payment_intent.customer_id.to_owned(),
                    enums::PaymentMethod::Card,
                    merchant_key_store,
                )
                .await?;

                Some((updated_pm, enums::PaymentMethod::Card))
            } else {
                Some((
                    domain::PaymentMethodData::Card(card),
                    enums::PaymentMethod::Card,
                ))
            }
        }

        Some(the_pm @ domain::PaymentMethodData::Wallet(_)) => {
            Some((the_pm, enums::PaymentMethod::Wallet))
        }

        Some(the_pm @ domain::PaymentMethodData::BankTransfer(_)) => {
            Some((the_pm, enums::PaymentMethod::BankTransfer))
        }

        Some(the_pm @ domain::PaymentMethodData::BankRedirect(_)) => {
            Some((the_pm, enums::PaymentMethod::BankRedirect))
        }

        Some(_) => Err(errors::ApiErrorResponse::InternalServerError)
            .attach_printable("Payment method received from locker is unsupported by locker")?,

        None => None,
    })
}

pub async fn retrieve_card_with_permanent_token(
    state: &SessionState,
    locker_id: &str,
    _payment_method_id: &str,
    payment_intent: &PaymentIntent,
    card_token_data: Option<&domain::CardToken>,
    _merchant_key_store: &domain::MerchantKeyStore,
    _storage_scheme: enums::MerchantStorageScheme,
) -> RouterResult<domain::PaymentMethodData> {
    let customer_id = payment_intent
        .customer_id
        .as_ref()
        .get_required_value("customer_id")
        .change_context(errors::ApiErrorResponse::UnprocessableEntity {
            message: "no customer id provided for the payment".to_string(),
        })?;
    let card =
        cards::get_card_from_locker(state, customer_id, &payment_intent.merchant_id, locker_id)
            .await
            .change_context(errors::ApiErrorResponse::InternalServerError)
            .attach_printable("failed to fetch card information from the permanent locker")?;

    // The card_holder_name from locker retrieved card is considered if it is a non-empty string or else card_holder_name is picked
    // from payment_method_data.card_token object
    let name_on_card = if let Some(name) = card.name_on_card.clone() {
        if name.clone().expose().is_empty() {
            card_token_data
                .and_then(|token_data| token_data.card_holder_name.clone())
                .or(Some(name))
        } else {
            card.name_on_card
        }
    } else {
        card_token_data.and_then(|token_data| token_data.card_holder_name.clone())
    };

    let api_card = api::Card {
        card_number: card.card_number,
        card_holder_name: name_on_card,
        card_exp_month: card.card_exp_month,
        card_exp_year: card.card_exp_year,
        card_cvc: card_token_data
            .cloned()
            .unwrap_or_default()
            .card_cvc
            .unwrap_or_default(),
        card_issuer: None,
        nick_name: card.nick_name.map(masking::Secret::new),
        card_network: card
            .card_brand
            .map(|card_brand| enums::CardNetwork::from_str(&card_brand))
            .transpose()
            .map_err(|e| {
                logger::error!("Failed to parse card network {e:?}");
            })
            .ok()
            .flatten(),
        card_type: None,
        card_issuing_country: None,
        bank_code: None,
    };

    Ok(domain::PaymentMethodData::Card(api_card.into()))
}

#[cfg(all(feature = "v2", feature = "payment_methods_v2"))]
pub async fn retrieve_payment_method_from_db_with_token_data(
    state: &SessionState,
    merchant_key_store: &domain::MerchantKeyStore,
    token_data: &storage::PaymentTokenData,
    storage_scheme: storage::enums::MerchantStorageScheme,
) -> RouterResult<Option<domain::PaymentMethod>> {
    todo!()
}

#[cfg(all(
    any(feature = "v2", feature = "v1"),
    not(feature = "payment_methods_v2")
))]
pub async fn retrieve_payment_method_from_db_with_token_data(
    state: &SessionState,
    merchant_key_store: &domain::MerchantKeyStore,
    token_data: &storage::PaymentTokenData,
    storage_scheme: storage::enums::MerchantStorageScheme,
) -> RouterResult<Option<domain::PaymentMethod>> {
    match token_data {
        storage::PaymentTokenData::PermanentCard(data) => {
            if let Some(ref payment_method_id) = data.payment_method_id {
                state
                    .store
                    .find_payment_method(
                        &(state.into()),
                        merchant_key_store,
                        payment_method_id,
                        storage_scheme,
                    )
                    .await
                    .to_not_found_response(errors::ApiErrorResponse::PaymentMethodNotFound)
                    .attach_printable("error retrieving payment method from DB")
                    .map(Some)
            } else {
                Ok(None)
            }
        }

        storage::PaymentTokenData::WalletToken(data) => state
            .store
            .find_payment_method(
                &(state.into()),
                merchant_key_store,
                &data.payment_method_id,
                storage_scheme,
            )
            .await
            .to_not_found_response(errors::ApiErrorResponse::PaymentMethodNotFound)
            .attach_printable("error retrieveing payment method from DB")
            .map(Some),

        storage::PaymentTokenData::Temporary(_)
        | storage::PaymentTokenData::TemporaryGeneric(_)
        | storage::PaymentTokenData::Permanent(_)
        | storage::PaymentTokenData::AuthBankDebit(_) => Ok(None),
    }
}

pub async fn retrieve_payment_token_data(
    state: &SessionState,
    token: String,
    payment_method: Option<storage_enums::PaymentMethod>,
) -> RouterResult<storage::PaymentTokenData> {
    let redis_conn = state
        .store
        .get_redis_conn()
        .change_context(errors::ApiErrorResponse::InternalServerError)
        .attach_printable("Failed to get redis connection")?;

    let key = format!(
        "pm_token_{}_{}_hyperswitch",
        token,
        payment_method.get_required_value("payment_method")?
    );

    let token_data_string = redis_conn
        .get_key::<Option<String>>(&key)
        .await
        .change_context(errors::ApiErrorResponse::InternalServerError)
        .attach_printable("Failed to fetch the token from redis")?
        .ok_or(error_stack::Report::new(
            errors::ApiErrorResponse::UnprocessableEntity {
                message: "Token is invalid or expired".to_owned(),
            },
        ))?;

    let token_data_result = token_data_string
        .clone()
        .parse_struct("PaymentTokenData")
        .change_context(errors::ApiErrorResponse::InternalServerError)
        .attach_printable("failed to deserialize hyperswitch token data");

    let token_data = match token_data_result {
        Ok(data) => data,
        Err(e) => {
            // The purpose of this logic is backwards compatibility to support tokens
            // in redis that might be following the old format.
            if token_data_string.starts_with('{') {
                return Err(e);
            } else {
                storage::PaymentTokenData::temporary_generic(token_data_string)
            }
        }
    };

    Ok(token_data)
}

<<<<<<< HEAD
#[cfg(all(feature = "v2", feature = "payment_methods_v2"))]
pub async fn make_pm_data<'a, F: Clone, R>(
    operation: BoxedOperation<'a, F, R>,
    state: &'a SessionState,
    payment_data: &mut PaymentData<F>,
    merchant_key_store: &domain::MerchantKeyStore,
    customer: &Option<domain::Customer>,
    storage_scheme: common_enums::enums::MerchantStorageScheme,
    business_profile: Option<&domain::BusinessProfile>,
) -> RouterResult<(
    BoxedOperation<'a, F, R>,
    Option<domain::PaymentMethodData>,
    Option<String>,
)> {
    todo!()
}

#[cfg(all(
    any(feature = "v1", feature = "v2"),
    not(feature = "payment_methods_v2")
))]
pub async fn make_pm_data<'a, F: Clone, R>(
    operation: BoxedOperation<'a, F, R>,
=======
pub async fn make_pm_data<'a, F: Clone, R, D>(
    operation: BoxedOperation<'a, F, R, D>,
>>>>>>> 4a9fd7e0
    state: &'a SessionState,
    payment_data: &mut PaymentData<F>,
    merchant_key_store: &domain::MerchantKeyStore,
    customer: &Option<domain::Customer>,
    storage_scheme: common_enums::enums::MerchantStorageScheme,
    business_profile: Option<&domain::BusinessProfile>,
) -> RouterResult<(
    BoxedOperation<'a, F, R, D>,
    Option<domain::PaymentMethodData>,
    Option<String>,
)> {
    let request = payment_data.payment_method_data.clone();

    let mut card_token_data = payment_data
        .payment_method_data
        .clone()
        .and_then(|pmd| match pmd {
            domain::PaymentMethodData::CardToken(token_data) => Some(token_data),
            _ => None,
        })
        .or(Some(domain::CardToken::default()));

    if let Some(cvc) = payment_data.card_cvc.clone() {
        if let Some(token_data) = card_token_data.as_mut() {
            token_data.card_cvc = Some(cvc);
        }
    }

    if payment_data.token_data.is_none() {
        if let Some(payment_method_info) = &payment_data.payment_method_info {
            if payment_method_info.payment_method == Some(storage_enums::PaymentMethod::Card) {
                payment_data.token_data =
                    Some(storage::PaymentTokenData::PermanentCard(CardTokenData {
                        payment_method_id: Some(payment_method_info.get_id().clone()),
                        locker_id: payment_method_info
                            .locker_id
                            .clone()
                            .or(Some(payment_method_info.get_id().clone())),
                        token: payment_method_info
                            .locker_id
                            .clone()
                            .unwrap_or(payment_method_info.get_id().clone()),
                    }));
            }
        }
    }

    // TODO: Handle case where payment method and token both are present in request properly.
    let (payment_method, pm_id) = match (&request, payment_data.token_data.as_ref()) {
        (_, Some(hyperswitch_token)) => {
            let pm_data = payment_methods::retrieve_payment_method_with_token(
                state,
                merchant_key_store,
                hyperswitch_token,
                &payment_data.payment_intent,
                card_token_data.as_ref(),
                customer,
                storage_scheme,
            )
            .await;

            let payment_method_details = pm_data.attach_printable("in 'make_pm_data'")?;

            Ok::<_, error_stack::Report<errors::ApiErrorResponse>>(
                if let Some(payment_method_data) = payment_method_details.payment_method_data {
                    payment_data.payment_attempt.payment_method =
                        payment_method_details.payment_method;
                    (
                        Some(payment_method_data),
                        payment_method_details.payment_method_id,
                    )
                } else {
                    (None, payment_method_details.payment_method_id)
                },
            )
        }

        (Some(_), _) => {
            let (payment_method_data, payment_token) = payment_methods::retrieve_payment_method(
                &request,
                state,
                &payment_data.payment_intent,
                &payment_data.payment_attempt,
                merchant_key_store,
                business_profile,
            )
            .await?;

            payment_data.token = payment_token;

            Ok((payment_method_data, None))
        }
        _ => Ok((None, None)),
    }?;

    Ok((operation, payment_method, pm_id))
}

pub async fn store_in_vault_and_generate_ppmt(
    state: &SessionState,
    payment_method_data: &domain::PaymentMethodData,
    payment_intent: &PaymentIntent,
    payment_attempt: &PaymentAttempt,
    payment_method: enums::PaymentMethod,
    merchant_key_store: &domain::MerchantKeyStore,
    business_profile: Option<&domain::BusinessProfile>,
) -> RouterResult<String> {
    let router_token = vault::Vault::store_payment_method_data_in_locker(
        state,
        None,
        payment_method_data,
        payment_intent.customer_id.to_owned(),
        payment_method,
        merchant_key_store,
    )
    .await?;
    let parent_payment_method_token = generate_id(consts::ID_LENGTH, "token");
    let key_for_hyperswitch_token = payment_attempt.payment_method.map(|payment_method| {
        payment_methods_handler::ParentPaymentMethodToken::create_key_for_token((
            &parent_payment_method_token,
            payment_method,
        ))
    });

    let intent_fulfillment_time = business_profile
        .and_then(|b_profile| b_profile.get_order_fulfillment_time())
        .unwrap_or(consts::DEFAULT_FULFILLMENT_TIME);

    if let Some(key_for_hyperswitch_token) = key_for_hyperswitch_token {
        key_for_hyperswitch_token
            .insert(
                intent_fulfillment_time,
                storage::PaymentTokenData::temporary_generic(router_token),
                state,
            )
            .await?;
    };
    Ok(parent_payment_method_token)
}

pub async fn store_payment_method_data_in_vault(
    state: &SessionState,
    payment_attempt: &PaymentAttempt,
    payment_intent: &PaymentIntent,
    payment_method: enums::PaymentMethod,
    payment_method_data: &domain::PaymentMethodData,
    merchant_key_store: &domain::MerchantKeyStore,
    business_profile: Option<&domain::BusinessProfile>,
) -> RouterResult<Option<String>> {
    if should_store_payment_method_data_in_vault(
        &state.conf.temp_locker_enable_config,
        payment_attempt.connector.clone(),
        payment_method,
    ) || payment_intent.request_external_three_ds_authentication == Some(true)
    {
        let parent_payment_method_token = store_in_vault_and_generate_ppmt(
            state,
            payment_method_data,
            payment_intent,
            payment_attempt,
            payment_method,
            merchant_key_store,
            business_profile,
        )
        .await?;

        return Ok(Some(parent_payment_method_token));
    }

    Ok(None)
}
pub fn should_store_payment_method_data_in_vault(
    temp_locker_enable_config: &TempLockerEnableConfig,
    option_connector: Option<String>,
    payment_method: enums::PaymentMethod,
) -> bool {
    option_connector
        .map(|connector| {
            temp_locker_enable_config
                .0
                .get(&connector)
                .map(|config| config.payment_method.contains(&payment_method))
                .unwrap_or(false)
        })
        .unwrap_or(true)
}

#[instrument(skip_all)]
pub(crate) fn validate_capture_method(
    capture_method: storage_enums::CaptureMethod,
) -> RouterResult<()> {
    utils::when(
        capture_method == storage_enums::CaptureMethod::Automatic,
        || {
            Err(report!(errors::ApiErrorResponse::PaymentUnexpectedState {
                field_name: "capture_method".to_string(),
                current_flow: "captured".to_string(),
                current_value: capture_method.to_string(),
                states: "manual, manual_multiple, scheduled".to_string()
            }))
        },
    )
}

#[instrument(skip_all)]
pub(crate) fn validate_status_with_capture_method(
    status: storage_enums::IntentStatus,
    capture_method: storage_enums::CaptureMethod,
) -> RouterResult<()> {
    if status == storage_enums::IntentStatus::Processing
        && !(capture_method == storage_enums::CaptureMethod::ManualMultiple)
    {
        return Err(report!(errors::ApiErrorResponse::PaymentUnexpectedState {
            field_name: "capture_method".to_string(),
            current_flow: "captured".to_string(),
            current_value: capture_method.to_string(),
            states: "manual_multiple".to_string()
        }));
    }
    utils::when(
        status != storage_enums::IntentStatus::RequiresCapture
            && status != storage_enums::IntentStatus::PartiallyCapturedAndCapturable
            && status != storage_enums::IntentStatus::Processing,
        || {
            Err(report!(errors::ApiErrorResponse::PaymentUnexpectedState {
                field_name: "payment.status".to_string(),
                current_flow: "captured".to_string(),
                current_value: status.to_string(),
                states: "requires_capture, partially_captured_and_capturable, processing"
                    .to_string()
            }))
        },
    )
}

#[instrument(skip_all)]
pub(crate) fn validate_amount_to_capture(
    amount: i64,
    amount_to_capture: Option<i64>,
) -> RouterResult<()> {
    utils::when(
        amount_to_capture.is_some() && (Some(amount) < amount_to_capture),
        || {
            Err(report!(errors::ApiErrorResponse::InvalidRequestData {
                message: "amount_to_capture is greater than amount".to_string()
            }))
        },
    )
}

#[instrument(skip_all)]
pub(crate) fn validate_payment_method_fields_present(
    req: &api::PaymentsRequest,
) -> RouterResult<()> {
    let payment_method_data =
        req.payment_method_data
            .as_ref()
            .and_then(|request_payment_method_data| {
                request_payment_method_data.payment_method_data.as_ref()
            });
    utils::when(
        req.payment_method.is_none() && payment_method_data.is_some(),
        || {
            Err(errors::ApiErrorResponse::MissingRequiredField {
                field_name: "payment_method",
            })
        },
    )?;

    utils::when(
        !matches!(
            req.payment_method,
            Some(api_enums::PaymentMethod::Card) | None
        ) && (req.payment_method_type.is_none()),
        || {
            Err(errors::ApiErrorResponse::MissingRequiredField {
                field_name: "payment_method_type",
            })
        },
    )?;

    utils::when(
        req.payment_method.is_some()
            && payment_method_data.is_none()
            && req.payment_token.is_none()
            && req.recurring_details.is_none(),
        || {
            Err(errors::ApiErrorResponse::MissingRequiredField {
                field_name: "payment_method_data",
            })
        },
    )?;
    utils::when(
        req.payment_method.is_some() && req.payment_method_type.is_some(),
        || {
            req.payment_method
                .map_or(Ok(()), |req_payment_method| {
                    req.payment_method_type.map_or(Ok(()), |req_payment_method_type| {
                        if !validate_payment_method_type_against_payment_method(req_payment_method, req_payment_method_type) {
                            Err(errors::ApiErrorResponse::InvalidRequestData {
                                message: ("payment_method_type doesn't correspond to the specified payment_method"
                                    .to_string()),
                            })
                        } else {
                            Ok(())
                        }
                    })
                })
        },
    )?;

    let validate_payment_method_and_payment_method_data =
        |req_payment_method_data, req_payment_method: api_enums::PaymentMethod| {
            api_enums::PaymentMethod::foreign_try_from(req_payment_method_data).and_then(|payment_method|
                if req_payment_method != payment_method {
                    Err(errors::ApiErrorResponse::InvalidRequestData {
                        message: ("payment_method_data doesn't correspond to the specified payment_method"
                            .to_string()),
                    })
                } else {
                    Ok(())
                })
        };

    utils::when(
        req.payment_method.is_some() && payment_method_data.is_some(),
        || {
            payment_method_data
                .cloned()
                .map_or(Ok(()), |payment_method_data| {
                    req.payment_method.map_or(Ok(()), |req_payment_method| {
                        validate_payment_method_and_payment_method_data(
                            payment_method_data,
                            req_payment_method,
                        )
                    })
                })
        },
    )?;

    Ok(())
}

pub fn validate_payment_method_type_against_payment_method(
    payment_method: api_enums::PaymentMethod,
    payment_method_type: api_enums::PaymentMethodType,
) -> bool {
    match payment_method {
        api_enums::PaymentMethod::Card => matches!(
            payment_method_type,
            api_enums::PaymentMethodType::Credit | api_enums::PaymentMethodType::Debit
        ),
        api_enums::PaymentMethod::PayLater => matches!(
            payment_method_type,
            api_enums::PaymentMethodType::Affirm
                | api_enums::PaymentMethodType::Alma
                | api_enums::PaymentMethodType::AfterpayClearpay
                | api_enums::PaymentMethodType::Klarna
                | api_enums::PaymentMethodType::PayBright
                | api_enums::PaymentMethodType::Atome
                | api_enums::PaymentMethodType::Walley
        ),
        api_enums::PaymentMethod::Wallet => matches!(
            payment_method_type,
            api_enums::PaymentMethodType::ApplePay
                | api_enums::PaymentMethodType::GooglePay
                | api_enums::PaymentMethodType::Paypal
                | api_enums::PaymentMethodType::AliPay
                | api_enums::PaymentMethodType::AliPayHk
                | api_enums::PaymentMethodType::Dana
                | api_enums::PaymentMethodType::MbWay
                | api_enums::PaymentMethodType::MobilePay
                | api_enums::PaymentMethodType::SamsungPay
                | api_enums::PaymentMethodType::Twint
                | api_enums::PaymentMethodType::Vipps
                | api_enums::PaymentMethodType::TouchNGo
                | api_enums::PaymentMethodType::Swish
                | api_enums::PaymentMethodType::WeChatPay
                | api_enums::PaymentMethodType::GoPay
                | api_enums::PaymentMethodType::Gcash
                | api_enums::PaymentMethodType::Momo
                | api_enums::PaymentMethodType::KakaoPay
                | api_enums::PaymentMethodType::Cashapp
                | api_enums::PaymentMethodType::Mifinity
        ),
        api_enums::PaymentMethod::BankRedirect => matches!(
            payment_method_type,
            api_enums::PaymentMethodType::Giropay
                | api_enums::PaymentMethodType::Ideal
                | api_enums::PaymentMethodType::Sofort
                | api_enums::PaymentMethodType::Eps
                | api_enums::PaymentMethodType::BancontactCard
                | api_enums::PaymentMethodType::Blik
                | api_enums::PaymentMethodType::LocalBankRedirect
                | api_enums::PaymentMethodType::OnlineBankingThailand
                | api_enums::PaymentMethodType::OnlineBankingCzechRepublic
                | api_enums::PaymentMethodType::OnlineBankingFinland
                | api_enums::PaymentMethodType::OnlineBankingFpx
                | api_enums::PaymentMethodType::OnlineBankingPoland
                | api_enums::PaymentMethodType::OnlineBankingSlovakia
                | api_enums::PaymentMethodType::Przelewy24
                | api_enums::PaymentMethodType::Trustly
                | api_enums::PaymentMethodType::Bizum
                | api_enums::PaymentMethodType::Interac
                | api_enums::PaymentMethodType::OpenBankingUk
                | api_enums::PaymentMethodType::OpenBankingPIS
        ),
        api_enums::PaymentMethod::BankTransfer => matches!(
            payment_method_type,
            api_enums::PaymentMethodType::Ach
                | api_enums::PaymentMethodType::Sepa
                | api_enums::PaymentMethodType::Bacs
                | api_enums::PaymentMethodType::Multibanco
                | api_enums::PaymentMethodType::Pix
                | api_enums::PaymentMethodType::Pse
                | api_enums::PaymentMethodType::PermataBankTransfer
                | api_enums::PaymentMethodType::BcaBankTransfer
                | api_enums::PaymentMethodType::BniVa
                | api_enums::PaymentMethodType::BriVa
                | api_enums::PaymentMethodType::CimbVa
                | api_enums::PaymentMethodType::DanamonVa
                | api_enums::PaymentMethodType::MandiriVa
                | api_enums::PaymentMethodType::LocalBankTransfer
        ),
        api_enums::PaymentMethod::BankDebit => matches!(
            payment_method_type,
            api_enums::PaymentMethodType::Ach
                | api_enums::PaymentMethodType::Sepa
                | api_enums::PaymentMethodType::Bacs
                | api_enums::PaymentMethodType::Becs
        ),
        api_enums::PaymentMethod::Crypto => matches!(
            payment_method_type,
            api_enums::PaymentMethodType::CryptoCurrency
        ),
        api_enums::PaymentMethod::Reward => matches!(
            payment_method_type,
            api_enums::PaymentMethodType::Evoucher | api_enums::PaymentMethodType::ClassicReward
        ),
        api_enums::PaymentMethod::RealTimePayment => matches!(
            payment_method_type,
            api_enums::PaymentMethodType::Fps
                | api_enums::PaymentMethodType::DuitNow
                | api_enums::PaymentMethodType::PromptPay
                | api_enums::PaymentMethodType::VietQr
        ),
        api_enums::PaymentMethod::Upi => matches!(
            payment_method_type,
            api_enums::PaymentMethodType::UpiCollect | api_enums::PaymentMethodType::UpiIntent
        ),
        api_enums::PaymentMethod::Voucher => matches!(
            payment_method_type,
            api_enums::PaymentMethodType::Boleto
                | api_enums::PaymentMethodType::Efecty
                | api_enums::PaymentMethodType::PagoEfectivo
                | api_enums::PaymentMethodType::RedCompra
                | api_enums::PaymentMethodType::RedPagos
                | api_enums::PaymentMethodType::Indomaret
                | api_enums::PaymentMethodType::Alfamart
                | api_enums::PaymentMethodType::Oxxo
                | api_enums::PaymentMethodType::SevenEleven
                | api_enums::PaymentMethodType::Lawson
                | api_enums::PaymentMethodType::MiniStop
                | api_enums::PaymentMethodType::FamilyMart
                | api_enums::PaymentMethodType::Seicomart
                | api_enums::PaymentMethodType::PayEasy
        ),
        api_enums::PaymentMethod::GiftCard => {
            matches!(
                payment_method_type,
                api_enums::PaymentMethodType::Givex | api_enums::PaymentMethodType::PaySafeCard
            )
        }
        api_enums::PaymentMethod::CardRedirect => matches!(
            payment_method_type,
            api_enums::PaymentMethodType::Knet
                | api_enums::PaymentMethodType::Benefit
                | api_enums::PaymentMethodType::MomoAtm
                | api_enums::PaymentMethodType::CardRedirect
        ),
        api_enums::PaymentMethod::OpenBanking => matches!(
            payment_method_type,
            api_enums::PaymentMethodType::OpenBankingPIS
        ),
    }
}

pub fn check_force_psync_precondition(status: &storage_enums::AttemptStatus) -> bool {
    !matches!(
        status,
        storage_enums::AttemptStatus::Charged
            | storage_enums::AttemptStatus::AutoRefunded
            | storage_enums::AttemptStatus::Voided
            | storage_enums::AttemptStatus::CodInitiated
            | storage_enums::AttemptStatus::Started
            | storage_enums::AttemptStatus::Failure
    )
}

pub fn append_option<T, U, F, V>(func: F, option1: Option<T>, option2: Option<U>) -> Option<V>
where
    F: FnOnce(T, U) -> V,
{
    Some(func(option1?, option2?))
}

#[cfg(feature = "olap")]
pub(super) async fn filter_by_constraints(
    state: &SessionState,
    constraints: &PaymentIntentFetchConstraints,
    merchant_id: &id_type::MerchantId,
    key_store: &domain::MerchantKeyStore,
    storage_scheme: storage_enums::MerchantStorageScheme,
) -> CustomResult<Vec<PaymentIntent>, errors::DataStorageError> {
    let db = &*state.store;
    let result = db
        .filter_payment_intent_by_constraints(
            &(state).into(),
            merchant_id,
            constraints,
            key_store,
            storage_scheme,
        )
        .await?;
    Ok(result)
}

#[cfg(feature = "olap")]
pub(super) fn validate_payment_list_request(
    req: &api::PaymentListConstraints,
) -> CustomResult<(), errors::ApiErrorResponse> {
    use common_utils::consts::PAYMENTS_LIST_MAX_LIMIT_V1;

    utils::when(
        req.limit > PAYMENTS_LIST_MAX_LIMIT_V1 || req.limit < 1,
        || {
            Err(errors::ApiErrorResponse::InvalidRequestData {
                message: format!(
                    "limit should be in between 1 and {}",
                    PAYMENTS_LIST_MAX_LIMIT_V1
                ),
            })
        },
    )?;
    Ok(())
}
#[cfg(feature = "olap")]
pub(super) fn validate_payment_list_request_for_joins(
    limit: u32,
) -> CustomResult<(), errors::ApiErrorResponse> {
    use common_utils::consts::PAYMENTS_LIST_MAX_LIMIT_V2;

    utils::when(!(1..=PAYMENTS_LIST_MAX_LIMIT_V2).contains(&limit), || {
        Err(errors::ApiErrorResponse::InvalidRequestData {
            message: format!(
                "limit should be in between 1 and {}",
                PAYMENTS_LIST_MAX_LIMIT_V2
            ),
        })
    })?;
    Ok(())
}

pub fn get_handle_response_url(
    payment_id: id_type::PaymentId,
    business_profile: &domain::BusinessProfile,
    response: &api::PaymentsResponse,
    connector: String,
) -> RouterResult<api::RedirectionResponse> {
    let payments_return_url = response.return_url.as_ref();

    let redirection_response = make_pg_redirect_response(payment_id, response, connector);

    let return_url = make_merchant_url_with_response(
        business_profile,
        redirection_response,
        payments_return_url,
        response.client_secret.as_ref(),
        response.manual_retry_allowed,
    )
    .attach_printable("Failed to make merchant url with response")?;

    make_url_with_signature(&return_url, business_profile)
}

pub fn make_merchant_url_with_response(
    business_profile: &domain::BusinessProfile,
    redirection_response: api::PgRedirectResponse,
    request_return_url: Option<&String>,
    client_secret: Option<&masking::Secret<String>>,
    manual_retry_allowed: Option<bool>,
) -> RouterResult<String> {
    // take return url if provided in the request else use merchant return url
    let url = request_return_url
        .or(business_profile.return_url.as_ref())
        .get_required_value("return_url")?;

    let status_check = redirection_response.status;

    let payment_client_secret = client_secret
        .ok_or(errors::ApiErrorResponse::InternalServerError)
        .attach_printable("Expected client secret to be `Some`")?;

    let merchant_url_with_response = if business_profile.redirect_to_merchant_with_http_post {
        url::Url::parse_with_params(
            url,
            &[
                ("status", status_check.to_string()),
                (
                    "payment_intent_client_secret",
                    payment_client_secret.peek().to_string(),
                ),
                (
                    "manual_retry_allowed",
                    manual_retry_allowed.unwrap_or(false).to_string(),
                ),
            ],
        )
        .change_context(errors::ApiErrorResponse::InternalServerError)
        .attach_printable("Unable to parse the url with param")?
    } else {
        let amount = redirection_response.amount.get_required_value("amount")?;
        url::Url::parse_with_params(
            url,
            &[
                ("status", status_check.to_string()),
                (
                    "payment_intent_client_secret",
                    payment_client_secret.peek().to_string(),
                ),
                ("amount", amount.to_string()),
                (
                    "manual_retry_allowed",
                    manual_retry_allowed.unwrap_or(false).to_string(),
                ),
            ],
        )
        .change_context(errors::ApiErrorResponse::InternalServerError)
        .attach_printable("Unable to parse the url with param")?
    };

    Ok(merchant_url_with_response.to_string())
}

pub async fn make_ephemeral_key(
    state: SessionState,
    customer_id: id_type::CustomerId,
    merchant_id: id_type::MerchantId,
) -> errors::RouterResponse<ephemeral_key::EphemeralKey> {
    let store = &state.store;
    let id = utils::generate_id(consts::ID_LENGTH, "eki");
    let secret = format!("epk_{}", &Uuid::new_v4().simple().to_string());
    let ek = ephemeral_key::EphemeralKeyNew {
        id,
        customer_id,
        merchant_id: merchant_id.to_owned(),
        secret,
    };
    let ek = store
        .create_ephemeral_key(ek, state.conf.eph_key.validity)
        .await
        .change_context(errors::ApiErrorResponse::InternalServerError)
        .attach_printable("Unable to create ephemeral key")?;
    Ok(services::ApplicationResponse::Json(ek))
}

pub async fn delete_ephemeral_key(
    state: SessionState,
    ek_id: String,
) -> errors::RouterResponse<ephemeral_key::EphemeralKey> {
    let db = state.store.as_ref();
    let ek = db
        .delete_ephemeral_key(&ek_id)
        .await
        .change_context(errors::ApiErrorResponse::InternalServerError)
        .attach_printable("Unable to delete ephemeral key")?;
    Ok(services::ApplicationResponse::Json(ek))
}

pub fn make_pg_redirect_response(
    payment_id: id_type::PaymentId,
    response: &api::PaymentsResponse,
    connector: String,
) -> api::PgRedirectResponse {
    api::PgRedirectResponse {
        payment_id,
        status: response.status,
        gateway_id: connector,
        customer_id: response.customer_id.to_owned(),
        amount: Some(response.amount),
    }
}

pub fn make_url_with_signature(
    redirect_url: &str,
    business_profile: &domain::BusinessProfile,
) -> RouterResult<api::RedirectionResponse> {
    let mut url = url::Url::parse(redirect_url)
        .change_context(errors::ApiErrorResponse::InternalServerError)
        .attach_printable("Unable to parse the url")?;

    let mut base_url = url.clone();
    base_url.query_pairs_mut().clear();

    let url = if business_profile.enable_payment_response_hash {
        let key = business_profile
            .payment_response_hash_key
            .as_ref()
            .get_required_value("payment_response_hash_key")?;
        let signature = hmac_sha512_sorted_query_params(
            &mut url.query_pairs().collect::<Vec<_>>(),
            key.as_str(),
        )?;

        url.query_pairs_mut()
            .append_pair("signature", &signature)
            .append_pair("signature_algorithm", "HMAC-SHA512");
        url.to_owned()
    } else {
        url.to_owned()
    };

    let parameters = url
        .query_pairs()
        .collect::<Vec<_>>()
        .iter()
        .map(|(key, value)| (key.clone().into_owned(), value.clone().into_owned()))
        .collect::<Vec<_>>();

    Ok(api::RedirectionResponse {
        return_url: base_url.to_string(),
        params: parameters,
        return_url_with_query_params: url.to_string(),
        http_method: if business_profile.redirect_to_merchant_with_http_post {
            services::Method::Post.to_string()
        } else {
            services::Method::Get.to_string()
        },
        headers: Vec::new(),
    })
}

pub fn hmac_sha512_sorted_query_params(
    params: &mut [(Cow<'_, str>, Cow<'_, str>)],
    key: &str,
) -> RouterResult<String> {
    params.sort();
    let final_string = params
        .iter()
        .map(|(key, value)| format!("{key}={value}"))
        .collect::<Vec<_>>()
        .join("&");

    let signature = crypto::HmacSha512::sign_message(
        &crypto::HmacSha512,
        key.as_bytes(),
        final_string.as_bytes(),
    )
    .change_context(errors::ApiErrorResponse::InternalServerError)
    .attach_printable("Failed to sign the message")?;

    Ok(hex::encode(signature))
}

pub fn check_if_operation_confirm<Op: std::fmt::Debug>(operations: Op) -> bool {
    format!("{operations:?}") == "PaymentConfirm"
}

#[allow(clippy::too_many_arguments)]
pub fn generate_mandate(
    merchant_id: id_type::MerchantId,
    payment_id: id_type::PaymentId,
    connector: String,
    setup_mandate_details: Option<MandateData>,
    customer_id: &Option<id_type::CustomerId>,
    payment_method_id: String,
    connector_mandate_id: Option<pii::SecretSerdeValue>,
    network_txn_id: Option<String>,
    payment_method_data_option: Option<domain::payments::PaymentMethodData>,
    mandate_reference: Option<MandateReference>,
    merchant_connector_id: Option<id_type::MerchantConnectorAccountId>,
) -> CustomResult<Option<storage::MandateNew>, errors::ApiErrorResponse> {
    match (setup_mandate_details, customer_id) {
        (Some(data), Some(cus_id)) => {
            let mandate_id = utils::generate_id(consts::ID_LENGTH, "man");

            // The construction of the mandate new must be visible
            let mut new_mandate = storage::MandateNew::default();

            let customer_acceptance = data
                .customer_acceptance
                .get_required_value("customer_acceptance")?;
            new_mandate
                .set_mandate_id(mandate_id)
                .set_customer_id(cus_id.clone())
                .set_merchant_id(merchant_id)
                .set_original_payment_id(Some(payment_id))
                .set_payment_method_id(payment_method_id)
                .set_connector(connector)
                .set_mandate_status(storage_enums::MandateStatus::Active)
                .set_connector_mandate_ids(connector_mandate_id)
                .set_network_transaction_id(network_txn_id)
                .set_customer_ip_address(
                    customer_acceptance
                        .get_ip_address()
                        .map(masking::Secret::new),
                )
                .set_customer_user_agent(customer_acceptance.get_user_agent())
                .set_customer_accepted_at(Some(customer_acceptance.get_accepted_at()))
                .set_metadata(payment_method_data_option.map(|payment_method_data| {
                    pii::SecretSerdeValue::new(
                        serde_json::to_value(payment_method_data).unwrap_or_default(),
                    )
                }))
                .set_connector_mandate_id(
                    mandate_reference.and_then(|reference| reference.connector_mandate_id),
                )
                .set_merchant_connector_id(merchant_connector_id);

            Ok(Some(
                match data.mandate_type.get_required_value("mandate_type")? {
                    hyperswitch_domain_models::mandates::MandateDataType::SingleUse(data) => {
                        new_mandate
                            .set_mandate_amount(Some(data.amount.get_amount_as_i64()))
                            .set_mandate_currency(Some(data.currency))
                            .set_mandate_type(storage_enums::MandateType::SingleUse)
                            .to_owned()
                    }

                    hyperswitch_domain_models::mandates::MandateDataType::MultiUse(op_data) => {
                        match op_data {
                            Some(data) => new_mandate
                                .set_mandate_amount(Some(data.amount.get_amount_as_i64()))
                                .set_mandate_currency(Some(data.currency))
                                .set_start_date(data.start_date)
                                .set_end_date(data.end_date),
                            // .set_metadata(data.metadata),
                            // we are storing PaymentMethodData in metadata of mandate
                            None => &mut new_mandate,
                        }
                        .set_mandate_type(storage_enums::MandateType::MultiUse)
                        .to_owned()
                    }
                },
            ))
        }
        (_, _) => Ok(None),
    }
}

// A function to manually authenticate the client secret with intent fulfillment time
pub fn authenticate_client_secret(
    request_client_secret: Option<&String>,
    payment_intent: &PaymentIntent,
) -> Result<(), errors::ApiErrorResponse> {
    match (request_client_secret, &payment_intent.client_secret) {
        (Some(req_cs), Some(pi_cs)) => {
            if req_cs != pi_cs {
                Err(errors::ApiErrorResponse::ClientSecretInvalid)
            } else {
                let current_timestamp = common_utils::date_time::now();

                let session_expiry = payment_intent.session_expiry.unwrap_or(
                    payment_intent
                        .created_at
                        .saturating_add(time::Duration::seconds(consts::DEFAULT_SESSION_EXPIRY)),
                );

                fp_utils::when(current_timestamp > session_expiry, || {
                    Err(errors::ApiErrorResponse::ClientSecretExpired)
                })
            }
        }
        // If there is no client in payment intent, then it has expired
        (Some(_), None) => Err(errors::ApiErrorResponse::ClientSecretExpired),
        _ => Ok(()),
    }
}

pub(crate) fn validate_payment_status_against_allowed_statuses(
    intent_status: &storage_enums::IntentStatus,
    allowed_statuses: &[storage_enums::IntentStatus],
    action: &'static str,
) -> Result<(), errors::ApiErrorResponse> {
    fp_utils::when(!allowed_statuses.contains(intent_status), || {
        Err(errors::ApiErrorResponse::PreconditionFailed {
            message: format!(
                "You cannot {action} this payment because it has status {intent_status}",
            ),
        })
    })
}

pub(crate) fn validate_payment_status_against_not_allowed_statuses(
    intent_status: &storage_enums::IntentStatus,
    not_allowed_statuses: &[storage_enums::IntentStatus],
    action: &'static str,
) -> Result<(), errors::ApiErrorResponse> {
    fp_utils::when(not_allowed_statuses.contains(intent_status), || {
        Err(errors::ApiErrorResponse::PreconditionFailed {
            message: format!(
                "You cannot {action} this payment because it has status {intent_status}",
            ),
        })
    })
}

#[instrument(skip_all)]
pub(crate) fn validate_pm_or_token_given(
    payment_method: &Option<api_enums::PaymentMethod>,
    payment_method_data: &Option<api::PaymentMethodData>,
    payment_method_type: &Option<api_enums::PaymentMethodType>,
    mandate_type: &Option<api::MandateTransactionType>,
    token: &Option<String>,
) -> Result<(), errors::ApiErrorResponse> {
    utils::when(
        !matches!(
            payment_method_type,
            Some(api_enums::PaymentMethodType::Paypal)
        ) && !matches!(
            mandate_type,
            Some(api::MandateTransactionType::RecurringMandateTransaction)
        ) && token.is_none()
            && (payment_method_data.is_none() || payment_method.is_none()),
        || {
            Err(errors::ApiErrorResponse::InvalidRequestData {
                message: "A payment token or payment method data is required".to_string(),
            })
        },
    )
}

// A function to perform database lookup and then verify the client secret
pub async fn verify_payment_intent_time_and_client_secret(
    state: &SessionState,
    merchant_account: &domain::MerchantAccount,
    key_store: &domain::MerchantKeyStore,
    client_secret: Option<String>,
) -> error_stack::Result<Option<PaymentIntent>, errors::ApiErrorResponse> {
    let db = &*state.store;
    client_secret
        .async_map(|cs| async move {
            let payment_id = get_payment_id_from_client_secret(&cs)?;

            let payment_id = id_type::PaymentId::wrap(payment_id).change_context(
                errors::ApiErrorResponse::InvalidDataValue {
                    field_name: "payment_id",
                },
            )?;

            let payment_intent = db
                .find_payment_intent_by_payment_id_merchant_id(
                    &state.into(),
                    &payment_id,
                    merchant_account.get_id(),
                    key_store,
                    merchant_account.storage_scheme,
                )
                .await
                .change_context(errors::ApiErrorResponse::PaymentNotFound)?;

            authenticate_client_secret(Some(&cs), &payment_intent)?;
            Ok(payment_intent)
        })
        .await
        .transpose()
}

#[cfg(feature = "v1")]
/// Check whether the business details are configured in the merchant account
pub fn validate_business_details(
    business_country: Option<api_enums::CountryAlpha2>,
    business_label: Option<&String>,
    merchant_account: &domain::MerchantAccount,
) -> RouterResult<()> {
    let primary_business_details = merchant_account
        .primary_business_details
        .clone()
        .parse_value::<Vec<api_models::admin::PrimaryBusinessDetails>>("PrimaryBusinessDetails")
        .change_context(errors::ApiErrorResponse::InternalServerError)
        .attach_printable("failed to parse primary business details")?;

    business_country
        .zip(business_label)
        .map(|(business_country, business_label)| {
            primary_business_details
                .iter()
                .find(|business_details| {
                    &business_details.business == business_label
                        && business_details.country == business_country
                })
                .ok_or(errors::ApiErrorResponse::PreconditionFailed {
                    message: "business_details are not configured in the merchant account"
                        .to_string(),
                })
        })
        .transpose()?;

    Ok(())
}

#[inline]
pub(crate) fn get_payment_id_from_client_secret(cs: &str) -> RouterResult<String> {
    let (payment_id, _) = cs
        .rsplit_once("_secret_")
        .ok_or(errors::ApiErrorResponse::ClientSecretInvalid)?;
    Ok(payment_id.to_string())
}

#[cfg(test)]
mod tests {
    #![allow(clippy::unwrap_used)]

    use super::*;

    #[test]
    fn test_authenticate_client_secret_session_not_expired() {
        let payment_intent = PaymentIntent {
            payment_id: id_type::PaymentId::try_from(Cow::Borrowed("23")).unwrap(),
            merchant_id: id_type::MerchantId::default(),
            status: storage_enums::IntentStatus::RequiresCapture,
            amount: MinorUnit::new(200),
            currency: None,
            amount_captured: None,
            customer_id: None,
            description: None,
            return_url: None,
            metadata: None,
            connector_id: None,
            shipping_address_id: None,
            billing_address_id: None,
            statement_descriptor_name: None,
            statement_descriptor_suffix: None,
            created_at: common_utils::date_time::now(),
            modified_at: common_utils::date_time::now(),
            last_synced: None,
            setup_future_usage: None,
            fingerprint_id: None,
            off_session: None,
            client_secret: Some("1".to_string()),
            active_attempt: hyperswitch_domain_models::RemoteStorageObject::ForeignID(
                "nopes".to_string(),
            ),
            business_country: None,
            business_label: None,
            order_details: None,
            allowed_payment_method_types: None,
            connector_metadata: None,
            feature_metadata: None,
            attempt_count: 1,
            payment_link_id: None,
            profile_id: Some(common_utils::generate_profile_id_of_default_length()),
            merchant_decision: None,
            payment_confirm_source: None,
            surcharge_applicable: None,
            updated_by: storage_enums::MerchantStorageScheme::PostgresOnly.to_string(),
            request_incremental_authorization: Some(
                common_enums::RequestIncrementalAuthorization::default(),
            ),
            incremental_authorization_allowed: None,
            authorization_count: None,
            session_expiry: Some(
                common_utils::date_time::now()
                    .saturating_add(time::Duration::seconds(consts::DEFAULT_SESSION_EXPIRY)),
            ),
            request_external_three_ds_authentication: None,
            charges: None,
            frm_metadata: None,
            customer_details: None,
            billing_details: None,
            merchant_order_reference_id: None,
            shipping_details: None,
            is_payment_processor_token_flow: None,
            organization_id: id_type::OrganizationId::default(),
            shipping_cost: None,
            tax_details: None,
            skip_external_tax_calculation: None,
        };
        let req_cs = Some("1".to_string());
        assert!(authenticate_client_secret(req_cs.as_ref(), &payment_intent).is_ok());
        // Check if the result is an Ok variant
    }

    #[test]
    fn test_authenticate_client_secret_session_expired() {
        let created_at =
            common_utils::date_time::now().saturating_sub(time::Duration::seconds(20 * 60));
        let payment_intent = PaymentIntent {
            payment_id: id_type::PaymentId::try_from(Cow::Borrowed("23")).unwrap(),
            merchant_id: id_type::MerchantId::default(),
            status: storage_enums::IntentStatus::RequiresCapture,
            amount: MinorUnit::new(200),
            currency: None,
            amount_captured: None,
            customer_id: None,
            description: None,
            return_url: None,
            metadata: None,
            connector_id: None,
            shipping_address_id: None,
            billing_address_id: None,
            statement_descriptor_name: None,
            statement_descriptor_suffix: None,
            created_at,
            modified_at: common_utils::date_time::now(),
            fingerprint_id: None,
            last_synced: None,
            setup_future_usage: None,
            off_session: None,
            client_secret: Some("1".to_string()),
            active_attempt: hyperswitch_domain_models::RemoteStorageObject::ForeignID(
                "nopes".to_string(),
            ),
            business_country: None,
            business_label: None,
            order_details: None,
            allowed_payment_method_types: None,
            connector_metadata: None,
            feature_metadata: None,
            attempt_count: 1,
            payment_link_id: None,
            profile_id: Some(common_utils::generate_profile_id_of_default_length()),
            merchant_decision: None,
            payment_confirm_source: None,
            surcharge_applicable: None,
            updated_by: storage_enums::MerchantStorageScheme::PostgresOnly.to_string(),
            request_incremental_authorization: Some(
                common_enums::RequestIncrementalAuthorization::default(),
            ),
            incremental_authorization_allowed: None,
            authorization_count: None,
            session_expiry: Some(
                created_at.saturating_add(time::Duration::seconds(consts::DEFAULT_SESSION_EXPIRY)),
            ),
            request_external_three_ds_authentication: None,
            charges: None,
            frm_metadata: None,
            customer_details: None,
            billing_details: None,
            merchant_order_reference_id: None,
            shipping_details: None,
            is_payment_processor_token_flow: None,
            organization_id: id_type::OrganizationId::default(),
            shipping_cost: None,
            tax_details: None,
            skip_external_tax_calculation: None,
        };
        let req_cs = Some("1".to_string());
        assert!(authenticate_client_secret(req_cs.as_ref(), &payment_intent,).is_err())
    }

    #[test]
    fn test_authenticate_client_secret_expired() {
        let payment_intent = PaymentIntent {
            payment_id: id_type::PaymentId::try_from(Cow::Borrowed("23")).unwrap(),
            merchant_id: id_type::MerchantId::default(),
            status: storage_enums::IntentStatus::RequiresCapture,
            amount: MinorUnit::new(200),
            currency: None,
            amount_captured: None,
            customer_id: None,
            description: None,
            return_url: None,
            metadata: None,
            connector_id: None,
            shipping_address_id: None,
            billing_address_id: None,
            statement_descriptor_name: None,
            statement_descriptor_suffix: None,
            created_at: common_utils::date_time::now().saturating_sub(time::Duration::seconds(20)),
            modified_at: common_utils::date_time::now(),
            last_synced: None,
            setup_future_usage: None,
            off_session: None,
            client_secret: None,
            fingerprint_id: None,
            active_attempt: hyperswitch_domain_models::RemoteStorageObject::ForeignID(
                "nopes".to_string(),
            ),
            business_country: None,
            business_label: None,
            order_details: None,
            allowed_payment_method_types: None,
            connector_metadata: None,
            feature_metadata: None,
            attempt_count: 1,
            payment_link_id: None,
            profile_id: Some(common_utils::generate_profile_id_of_default_length()),
            merchant_decision: None,
            payment_confirm_source: None,
            surcharge_applicable: None,
            updated_by: storage_enums::MerchantStorageScheme::PostgresOnly.to_string(),
            request_incremental_authorization: Some(
                common_enums::RequestIncrementalAuthorization::default(),
            ),
            incremental_authorization_allowed: None,
            authorization_count: None,
            session_expiry: Some(
                common_utils::date_time::now()
                    .saturating_add(time::Duration::seconds(consts::DEFAULT_SESSION_EXPIRY)),
            ),
            request_external_three_ds_authentication: None,
            charges: None,
            frm_metadata: None,
            customer_details: None,
            billing_details: None,
            merchant_order_reference_id: None,
            shipping_details: None,
            is_payment_processor_token_flow: None,
            organization_id: id_type::OrganizationId::default(),
            shipping_cost: None,
            tax_details: None,
            skip_external_tax_calculation: None,
        };
        let req_cs = Some("1".to_string());
        assert!(authenticate_client_secret(req_cs.as_ref(), &payment_intent).is_err())
    }
}

// This function will be removed after moving this functionality to server_wrap and using cache instead of config
#[instrument(skip_all)]
pub async fn insert_merchant_connector_creds_to_config(
    db: &dyn StorageInterface,
    merchant_id: &id_type::MerchantId,
    merchant_connector_details: admin::MerchantConnectorDetailsWrap,
) -> RouterResult<()> {
    if let Some(encoded_data) = merchant_connector_details.encoded_data {
        let redis = &db
            .get_redis_conn()
            .change_context(errors::ApiErrorResponse::InternalServerError)
            .attach_printable("Failed to get redis connection")?;

        let key =
            merchant_id.get_creds_identifier_key(&merchant_connector_details.creds_identifier);

        redis
            .serialize_and_set_key_with_expiry(
                key.as_str(),
                &encoded_data.peek(),
                consts::CONNECTOR_CREDS_TOKEN_TTL,
            )
            .await
            .map_or_else(
                |e| {
                    Err(e
                        .change_context(errors::ApiErrorResponse::InternalServerError)
                        .attach_printable("Failed to insert connector_creds to config"))
                },
                |_| Ok(()),
            )
    } else {
        Ok(())
    }
}

#[derive(Clone)]
pub enum MerchantConnectorAccountType {
    DbVal(domain::MerchantConnectorAccount),
    CacheVal(api_models::admin::MerchantConnectorDetails),
}

impl MerchantConnectorAccountType {
    pub fn get_metadata(&self) -> Option<masking::Secret<serde_json::Value>> {
        match self {
            Self::DbVal(val) => val.metadata.to_owned(),
            Self::CacheVal(val) => val.metadata.to_owned(),
        }
    }

    pub fn get_connector_account_details(&self) -> serde_json::Value {
        match self {
            Self::DbVal(val) => val.connector_account_details.peek().to_owned(),
            Self::CacheVal(val) => val.connector_account_details.peek().to_owned(),
        }
    }

    pub fn get_connector_wallets_details(&self) -> Option<masking::Secret<serde_json::Value>> {
        match self {
            Self::DbVal(val) => val.connector_wallets_details.as_deref().cloned(),
            Self::CacheVal(_) => None,
        }
    }

    pub fn is_disabled(&self) -> bool {
        match self {
            Self::DbVal(ref inner) => inner.disabled.unwrap_or(false),
            // Cached merchant connector account, only contains the account details,
            // the merchant connector account must only be cached if it's not disabled
            Self::CacheVal(_) => false,
        }
    }

    #[cfg(feature = "v1")]
    pub fn is_test_mode_on(&self) -> Option<bool> {
        match self {
            Self::DbVal(val) => val.test_mode,
            Self::CacheVal(_) => None,
        }
    }

    #[cfg(feature = "v2")]
    pub fn is_test_mode_on(&self) -> Option<bool> {
        None
    }

    pub fn get_mca_id(&self) -> Option<id_type::MerchantConnectorAccountId> {
        match self {
            Self::DbVal(db_val) => Some(db_val.get_id()),
            Self::CacheVal(_) => None,
        }
    }

    pub fn get_connector_name(&self) -> Option<String> {
        match self {
            Self::DbVal(db_val) => Some(db_val.connector_name.to_string()),
            Self::CacheVal(_) => None,
        }
    }

    pub fn get_additional_merchant_data(
        &self,
    ) -> Option<Encryptable<masking::Secret<serde_json::Value>>> {
        match self {
            Self::DbVal(db_val) => db_val.additional_merchant_data.clone(),
            Self::CacheVal(_) => None,
        }
    }
}

/// Query for merchant connector account either by business label or profile id
/// If profile_id is passed use it, or use connector_label to query merchant connector account
#[instrument(skip_all)]
pub async fn get_merchant_connector_account(
    state: &SessionState,
    merchant_id: &id_type::MerchantId,
    creds_identifier: Option<&str>,
    key_store: &domain::MerchantKeyStore,
    profile_id: &id_type::ProfileId,
    connector_name: &str,
    merchant_connector_id: Option<&id_type::MerchantConnectorAccountId>,
) -> RouterResult<MerchantConnectorAccountType> {
    let db = &*state.store;
    let key_manager_state: &KeyManagerState = &state.into();
    match creds_identifier {
        Some(creds_identifier) => {
            let key = merchant_id.get_creds_identifier_key(creds_identifier);
            let cloned_key = key.clone();
            let redis_fetch = || async {
                db.get_redis_conn()
                    .change_context(errors::ApiErrorResponse::InternalServerError)
                    .attach_printable("Failed to get redis connection")
                    .async_and_then(|redis| async move {
                        redis
                            .get_and_deserialize_key(key.clone().as_str(), "String")
                            .await
                            .change_context(
                                errors::ApiErrorResponse::MerchantConnectorAccountNotFound {
                                    id: key.clone(),
                                },
                            )
                            .attach_printable(key.clone() + ": Not found in Redis")
                    })
                    .await
            };

            let db_fetch = || async {
                db.find_config_by_key(cloned_key.as_str())
                    .await
                    .to_not_found_response(
                        errors::ApiErrorResponse::MerchantConnectorAccountNotFound {
                            id: cloned_key.to_owned(),
                        },
                    )
            };

            let mca_config: String = redis_fetch()
                .await
                .map_or_else(
                    |_| {
                        Either::Left(async {
                            match db_fetch().await {
                                Ok(config_entry) => Ok(config_entry.config),
                                Err(e) => Err(e),
                            }
                        })
                    },
                    |result| Either::Right(async { Ok(result) }),
                )
                .await?;

            let private_key = state
                .conf
                .jwekey
                .get_inner()
                .tunnel_private_key
                .peek()
                .as_bytes();

            let decrypted_mca = services::decrypt_jwe(mca_config.as_str(), services::KeyIdCheck::SkipKeyIdCheck, private_key, jwe::RSA_OAEP_256)
                                     .await
                                     .change_context(errors::ApiErrorResponse::UnprocessableEntity{
                                        message: "decoding merchant_connector_details failed due to invalid data format!".into()})
                                     .attach_printable(
                                        "Failed to decrypt merchant_connector_details sent in request and then put in cache",
                                    )?;

            let res = String::into_bytes(decrypted_mca)
                        .parse_struct("MerchantConnectorDetails")
                        .change_context(errors::ApiErrorResponse::InternalServerError)
                        .attach_printable(
                            "Failed to parse merchant_connector_details sent in request and then put in cache",
                        )?;

            Ok(MerchantConnectorAccountType::CacheVal(res))
        }
        None => {
            let mca: RouterResult<domain::MerchantConnectorAccount> =
                if let Some(merchant_connector_id) = merchant_connector_id {
                    #[cfg(feature = "v1")]
                    {
                        db.find_by_merchant_connector_account_merchant_id_merchant_connector_id(
                            key_manager_state,
                            merchant_id,
                            merchant_connector_id,
                            key_store,
                        )
                        .await
                        .to_not_found_response(
                            errors::ApiErrorResponse::MerchantConnectorAccountNotFound {
                                id: merchant_connector_id.get_string_repr().to_string(),
                            },
                        )
                    }
                    #[cfg(feature = "v2")]
                    // get mca using id
                    {
                        let _id = merchant_connector_id;
                        let _ = key_store;
                        let _ = profile_id;
                        let _ = connector_name;
                        let _ = key_manager_state;
                        todo!()
                    }
                } else {
                    #[cfg(feature = "v1")]
                    {
                        db.find_merchant_connector_account_by_profile_id_connector_name(
                            key_manager_state,
                            profile_id,
                            connector_name,
                            key_store,
                        )
                        .await
                        .to_not_found_response(
                            errors::ApiErrorResponse::MerchantConnectorAccountNotFound {
                                id: format!(
                                    "profile id {} and connector name {connector_name}",
                                    profile_id.get_string_repr()
                                ),
                            },
                        )
                    }
                    #[cfg(feature = "v2")]
                    {
                        todo!()
                    }
                };
            mca.map(MerchantConnectorAccountType::DbVal)
        }
    }
}

/// This function replaces the request and response type of routerdata with the
/// request and response type passed
/// # Arguments
///
/// * `router_data` - original router data
/// * `request` - new request core/helper
/// * `response` - new response
pub fn router_data_type_conversion<F1, F2, Req1, Req2, Res1, Res2>(
    router_data: RouterData<F1, Req1, Res1>,
    request: Req2,
    response: Result<Res2, ErrorResponse>,
) -> RouterData<F2, Req2, Res2> {
    RouterData {
        flow: std::marker::PhantomData,
        request,
        response,
        merchant_id: router_data.merchant_id,
        address: router_data.address,
        amount_captured: router_data.amount_captured,
        minor_amount_captured: router_data.minor_amount_captured,
        auth_type: router_data.auth_type,
        connector: router_data.connector,
        connector_auth_type: router_data.connector_auth_type,
        connector_meta_data: router_data.connector_meta_data,
        description: router_data.description,
        payment_id: router_data.payment_id,
        payment_method: router_data.payment_method,
        return_url: router_data.return_url,
        status: router_data.status,
        attempt_id: router_data.attempt_id,
        access_token: router_data.access_token,
        session_token: router_data.session_token,
        payment_method_status: router_data.payment_method_status,
        reference_id: router_data.reference_id,
        payment_method_token: router_data.payment_method_token,
        customer_id: router_data.customer_id,
        connector_customer: router_data.connector_customer,
        preprocessing_id: router_data.preprocessing_id,
        payment_method_balance: router_data.payment_method_balance,
        recurring_mandate_payment_data: router_data.recurring_mandate_payment_data,
        connector_request_reference_id: router_data.connector_request_reference_id,
        #[cfg(feature = "payouts")]
        payout_method_data: None,
        #[cfg(feature = "payouts")]
        quote_id: None,
        test_mode: router_data.test_mode,
        connector_api_version: router_data.connector_api_version,
        connector_http_status_code: router_data.connector_http_status_code,
        external_latency: router_data.external_latency,
        apple_pay_flow: router_data.apple_pay_flow,
        frm_metadata: router_data.frm_metadata,
        refund_id: router_data.refund_id,
        dispute_id: router_data.dispute_id,
        connector_response: router_data.connector_response,
        integrity_check: Ok(()),
        connector_wallets_details: router_data.connector_wallets_details,
    }
}

#[instrument(skip_all)]
pub fn get_attempt_type(
    payment_intent: &PaymentIntent,
    payment_attempt: &PaymentAttempt,
    request: &api::PaymentsRequest,
    action: &str,
) -> RouterResult<AttemptType> {
    match payment_intent.status {
        enums::IntentStatus::Failed => {
            if matches!(
                request.retry_action,
                Some(api_models::enums::RetryAction::ManualRetry)
            ) {
                metrics::MANUAL_RETRY_REQUEST_COUNT.add(
                    &metrics::CONTEXT,
                    1,
                    &add_attributes([(
                        "merchant_id",
                        payment_attempt.merchant_id.get_string_repr().to_owned(),
                    )]),
                );
                match payment_attempt.status {
                    enums::AttemptStatus::Started
                    | enums::AttemptStatus::AuthenticationPending
                    | enums::AttemptStatus::AuthenticationSuccessful
                    | enums::AttemptStatus::Authorized
                    | enums::AttemptStatus::Charged
                    | enums::AttemptStatus::Authorizing
                    | enums::AttemptStatus::CodInitiated
                    | enums::AttemptStatus::VoidInitiated
                    | enums::AttemptStatus::CaptureInitiated
                    | enums::AttemptStatus::Unresolved
                    | enums::AttemptStatus::Pending
                    | enums::AttemptStatus::ConfirmationAwaited
                    | enums::AttemptStatus::PartialCharged
                    | enums::AttemptStatus::PartialChargedAndChargeable
                    | enums::AttemptStatus::Voided
                    | enums::AttemptStatus::AutoRefunded
                    | enums::AttemptStatus::PaymentMethodAwaited
                    | enums::AttemptStatus::DeviceDataCollectionPending => {
                        metrics::MANUAL_RETRY_VALIDATION_FAILED.add(
                            &metrics::CONTEXT,
                            1,
                            &add_attributes([(
                                "merchant_id",
                                payment_attempt.merchant_id.get_string_repr().to_owned(),
                            )]),
                        );
                        Err(errors::ApiErrorResponse::InternalServerError)
                            .attach_printable("Payment Attempt unexpected state")
                    }

                    storage_enums::AttemptStatus::VoidFailed
                    | storage_enums::AttemptStatus::RouterDeclined
                    | storage_enums::AttemptStatus::CaptureFailed => {
                        metrics::MANUAL_RETRY_VALIDATION_FAILED.add(
                            &metrics::CONTEXT,
                            1,
                            &add_attributes([(
                                "merchant_id",
                                payment_attempt.merchant_id.get_string_repr().to_owned(),
                            )]),
                        );
                        Err(report!(errors::ApiErrorResponse::PreconditionFailed {
                            message:
                                format!("You cannot {action} this payment because it has status {}, and the previous attempt has the status {}", payment_intent.status, payment_attempt.status)
                            }
                        ))
                    }

                    storage_enums::AttemptStatus::AuthenticationFailed
                    | storage_enums::AttemptStatus::AuthorizationFailed
                    | storage_enums::AttemptStatus::Failure => {
                        metrics::MANUAL_RETRY_COUNT.add(
                            &metrics::CONTEXT,
                            1,
                            &add_attributes([(
                                "merchant_id",
                                payment_attempt.merchant_id.get_string_repr().to_owned(),
                            )]),
                        );
                        Ok(AttemptType::New)
                    }
                }
            } else {
                Err(report!(errors::ApiErrorResponse::PreconditionFailed {
                        message:
                            format!("You cannot {action} this payment because it has status {}, you can pass `retry_action` as `manual_retry` in request to try this payment again", payment_intent.status)
                        }
                    ))
            }
        }
        enums::IntentStatus::Cancelled
        | enums::IntentStatus::RequiresCapture
        | enums::IntentStatus::PartiallyCaptured
        | enums::IntentStatus::PartiallyCapturedAndCapturable
        | enums::IntentStatus::Processing
        | enums::IntentStatus::Succeeded => {
            Err(report!(errors::ApiErrorResponse::PreconditionFailed {
                message: format!(
                    "You cannot {action} this payment because it has status {}",
                    payment_intent.status,
                ),
            }))
        }

        enums::IntentStatus::RequiresCustomerAction
        | enums::IntentStatus::RequiresMerchantAction
        | enums::IntentStatus::RequiresPaymentMethod
        | enums::IntentStatus::RequiresConfirmation => Ok(AttemptType::SameOld),
    }
}

#[derive(Debug, Eq, PartialEq, Clone)]
pub enum AttemptType {
    New,
    SameOld,
}

impl AttemptType {
    // The function creates a new payment_attempt from the previous payment attempt but doesn't populate fields like payment_method, error_code etc.
    // Logic to override the fields with data provided in the request should be done after this if required.
    // In case if fields are not overridden by the request then they contain the same data that was in the previous attempt provided it is populated in this function.
    #[inline(always)]
    fn make_new_payment_attempt(
        payment_method_data: Option<&api_models::payments::PaymentMethodData>,
        old_payment_attempt: PaymentAttempt,
        new_attempt_count: i16,
        storage_scheme: enums::MerchantStorageScheme,
    ) -> storage::PaymentAttemptNew {
        let created_at @ modified_at @ last_synced = Some(common_utils::date_time::now());

        storage::PaymentAttemptNew {
            attempt_id: old_payment_attempt
                .payment_id
                .get_attempt_id(new_attempt_count),
            payment_id: old_payment_attempt.payment_id,
            merchant_id: old_payment_attempt.merchant_id,

            // A new payment attempt is getting created so, used the same function which is used to populate status in PaymentCreate Flow.
            status: payment_attempt_status_fsm(payment_method_data, Some(true)),

            amount: old_payment_attempt.amount,
            currency: old_payment_attempt.currency,
            save_to_locker: old_payment_attempt.save_to_locker,

            connector: None,

            error_message: None,
            offer_amount: old_payment_attempt.offer_amount,
            surcharge_amount: None,
            tax_amount: None,
            payment_method_id: None,
            payment_method: None,
            capture_method: old_payment_attempt.capture_method,
            capture_on: old_payment_attempt.capture_on,
            confirm: old_payment_attempt.confirm,
            authentication_type: old_payment_attempt.authentication_type,
            created_at,
            modified_at,
            last_synced,
            cancellation_reason: None,
            amount_to_capture: old_payment_attempt.amount_to_capture,

            // Once the payment_attempt is authorised then mandate_id is created. If this payment attempt is authorised then mandate_id will be overridden.
            // Since mandate_id is a contract between merchant and customer to debit customers amount adding it to newly created attempt
            mandate_id: old_payment_attempt.mandate_id,

            // The payment could be done from a different browser or same browser, it would probably be overridden by request data.
            browser_info: None,

            error_code: None,
            payment_token: None,
            connector_metadata: None,
            payment_experience: None,
            payment_method_type: None,
            payment_method_data: None,

            // In case it is passed in create and not in confirm,
            business_sub_label: old_payment_attempt.business_sub_label,
            // If the algorithm is entered in Create call from server side, it needs to be populated here, however it could be overridden from the request.
            straight_through_algorithm: old_payment_attempt.straight_through_algorithm,
            mandate_details: old_payment_attempt.mandate_details,
            preprocessing_step_id: None,
            error_reason: None,
            multiple_capture_count: None,
            connector_response_reference_id: None,
            amount_capturable: old_payment_attempt.amount,
            updated_by: storage_scheme.to_string(),
            authentication_data: None,
            encoded_data: None,
            merchant_connector_id: None,
            unified_code: None,
            unified_message: None,
            net_amount: old_payment_attempt.amount,
            external_three_ds_authentication_attempted: old_payment_attempt
                .external_three_ds_authentication_attempted,
            authentication_connector: None,
            authentication_id: None,
            mandate_data: old_payment_attempt.mandate_data,
            // New payment method billing address can be passed for a retry
            payment_method_billing_address_id: None,
            fingerprint_id: None,
            charge_id: None,
            client_source: old_payment_attempt.client_source,
            client_version: old_payment_attempt.client_version,
            customer_acceptance: old_payment_attempt.customer_acceptance,
            organization_id: old_payment_attempt.organization_id,
            profile_id: old_payment_attempt.profile_id,
        }
    }

    #[instrument(skip_all)]
    pub async fn modify_payment_intent_and_payment_attempt(
        &self,
        request: &api::PaymentsRequest,
        fetched_payment_intent: PaymentIntent,
        fetched_payment_attempt: PaymentAttempt,
        state: &SessionState,
        key_store: &domain::MerchantKeyStore,
        storage_scheme: storage::enums::MerchantStorageScheme,
    ) -> RouterResult<(PaymentIntent, PaymentAttempt)> {
        match self {
            Self::SameOld => Ok((fetched_payment_intent, fetched_payment_attempt)),
            Self::New => {
                let db = &*state.store;
                let new_attempt_count = fetched_payment_intent.attempt_count + 1;
                let new_payment_attempt = db
                    .insert_payment_attempt(
                        Self::make_new_payment_attempt(
                            request.payment_method_data.as_ref().and_then(
                                |request_payment_method_data| {
                                    request_payment_method_data.payment_method_data.as_ref()
                                },
                            ),
                            fetched_payment_attempt,
                            new_attempt_count,
                            storage_scheme,
                        ),
                        storage_scheme,
                    )
                    .await
                    .to_duplicate_response(errors::ApiErrorResponse::DuplicatePayment {
                        payment_id: fetched_payment_intent.payment_id.to_owned(),
                    })?;

                let updated_payment_intent = db
                    .update_payment_intent(
                        &state.into(),
                        fetched_payment_intent,
                        storage::PaymentIntentUpdate::StatusAndAttemptUpdate {
                            status: payment_intent_status_fsm(
                                request.payment_method_data.as_ref().and_then(
                                    |request_payment_method_data| {
                                        request_payment_method_data.payment_method_data.as_ref()
                                    },
                                ),
                                Some(true),
                            ),
                            active_attempt_id: new_payment_attempt.attempt_id.clone(),
                            attempt_count: new_attempt_count,
                            updated_by: storage_scheme.to_string(),
                        },
                        key_store,
                        storage_scheme,
                    )
                    .await
                    .to_not_found_response(errors::ApiErrorResponse::PaymentNotFound)?;

                logger::info!(
                    "manual_retry payment for {:?} with attempt_id {}",
                    updated_payment_intent.payment_id,
                    new_payment_attempt.attempt_id
                );

                Ok((updated_payment_intent, new_payment_attempt))
            }
        }
    }
}

#[inline(always)]
pub fn is_manual_retry_allowed(
    intent_status: &storage_enums::IntentStatus,
    attempt_status: &storage_enums::AttemptStatus,
    connector_request_reference_id_config: &ConnectorRequestReferenceIdConfig,
    merchant_id: &id_type::MerchantId,
) -> Option<bool> {
    let is_payment_status_eligible_for_retry = match intent_status {
        enums::IntentStatus::Failed => match attempt_status {
            enums::AttemptStatus::Started
            | enums::AttemptStatus::AuthenticationPending
            | enums::AttemptStatus::AuthenticationSuccessful
            | enums::AttemptStatus::Authorized
            | enums::AttemptStatus::Charged
            | enums::AttemptStatus::Authorizing
            | enums::AttemptStatus::CodInitiated
            | enums::AttemptStatus::VoidInitiated
            | enums::AttemptStatus::CaptureInitiated
            | enums::AttemptStatus::Unresolved
            | enums::AttemptStatus::Pending
            | enums::AttemptStatus::ConfirmationAwaited
            | enums::AttemptStatus::PartialCharged
            | enums::AttemptStatus::PartialChargedAndChargeable
            | enums::AttemptStatus::Voided
            | enums::AttemptStatus::AutoRefunded
            | enums::AttemptStatus::PaymentMethodAwaited
            | enums::AttemptStatus::DeviceDataCollectionPending => {
                logger::error!("Payment Attempt should not be in this state because Attempt to Intent status mapping doesn't allow it");
                None
            }

            storage_enums::AttemptStatus::VoidFailed
            | storage_enums::AttemptStatus::RouterDeclined
            | storage_enums::AttemptStatus::CaptureFailed => Some(false),

            storage_enums::AttemptStatus::AuthenticationFailed
            | storage_enums::AttemptStatus::AuthorizationFailed
            | storage_enums::AttemptStatus::Failure => Some(true),
        },
        enums::IntentStatus::Cancelled
        | enums::IntentStatus::RequiresCapture
        | enums::IntentStatus::PartiallyCaptured
        | enums::IntentStatus::PartiallyCapturedAndCapturable
        | enums::IntentStatus::Processing
        | enums::IntentStatus::Succeeded => Some(false),

        enums::IntentStatus::RequiresCustomerAction
        | enums::IntentStatus::RequiresMerchantAction
        | enums::IntentStatus::RequiresPaymentMethod
        | enums::IntentStatus::RequiresConfirmation => None,
    };
    let is_merchant_id_enabled_for_retries = !connector_request_reference_id_config
        .merchant_ids_send_payment_id_as_connector_request_id
        .contains(merchant_id);
    is_payment_status_eligible_for_retry
        .map(|payment_status_check| payment_status_check && is_merchant_id_enabled_for_retries)
}

#[cfg(test)]
mod test {
    #![allow(clippy::unwrap_used)]
    #[test]
    fn test_client_secret_parse() {
        let client_secret1 = "pay_3TgelAms4RQec8xSStjF_secret_fc34taHLw1ekPgNh92qr";
        let client_secret2 = "pay_3Tgel__Ams4RQ_secret_ec8xSStjF_secret_fc34taHLw1ekPgNh92qr";
        let client_secret3 =
            "pay_3Tgel__Ams4RQ_secret_ec8xSStjF_secret__secret_fc34taHLw1ekPgNh92qr";

        assert_eq!(
            "pay_3TgelAms4RQec8xSStjF",
            super::get_payment_id_from_client_secret(client_secret1).unwrap()
        );
        assert_eq!(
            "pay_3Tgel__Ams4RQ_secret_ec8xSStjF",
            super::get_payment_id_from_client_secret(client_secret2).unwrap()
        );
        assert_eq!(
            "pay_3Tgel__Ams4RQ_secret_ec8xSStjF_secret_",
            super::get_payment_id_from_client_secret(client_secret3).unwrap()
        );
    }
}

#[instrument(skip_all)]
pub async fn get_additional_payment_data(
    pm_data: &domain::PaymentMethodData,
    db: &dyn StorageInterface,
    profile_id: &id_type::ProfileId,
) -> Option<api_models::payments::AdditionalPaymentData> {
    match pm_data {
        domain::PaymentMethodData::Card(card_data) => {
            //todo!
            let card_isin = Some(card_data.card_number.get_card_isin());
            let enable_extended_bin =db
            .find_config_by_key_unwrap_or(
                format!("{}_enable_extended_card_bin", profile_id.get_string_repr()).as_str(),
             Some("false".to_string()))
            .await.map_err(|err| services::logger::error!(message="Failed to fetch the config", extended_card_bin_error=?err)).ok();

            let card_extended_bin = match enable_extended_bin {
                Some(config) if config.config == "true" => {
                    Some(card_data.card_number.get_extended_card_bin())
                }
                _ => None,
            };
            let last4 = Some(card_data.card_number.get_last4());
            if card_data.card_issuer.is_some()
                && card_data.card_network.is_some()
                && card_data.card_type.is_some()
                && card_data.card_issuing_country.is_some()
                && card_data.bank_code.is_some()
            {
                Some(api_models::payments::AdditionalPaymentData::Card(Box::new(
                    api_models::payments::AdditionalCardInfo {
                        card_issuer: card_data.card_issuer.to_owned(),
                        card_network: card_data.card_network.clone(),
                        card_type: card_data.card_type.to_owned(),
                        card_issuing_country: card_data.card_issuing_country.to_owned(),
                        bank_code: card_data.bank_code.to_owned(),
                        card_exp_month: Some(card_data.card_exp_month.clone()),
                        card_exp_year: Some(card_data.card_exp_year.clone()),
                        card_holder_name: card_data.nick_name.clone(), //todo!
                        last4: last4.clone(),
                        card_isin: card_isin.clone(),
                        card_extended_bin: card_extended_bin.clone(),
                        // These are filled after calling the processor / connector
                        payment_checks: None,
                        authentication_data: None,
                    },
                )))
            } else {
                let card_info = card_isin
                    .clone()
                    .async_and_then(|card_isin| async move {
                        db.get_card_info(&card_isin)
                            .await
                            .map_err(|error| services::logger::warn!(card_info_error=?error))
                            .ok()
                    })
                    .await
                    .flatten()
                    .map(|card_info| {
                        api_models::payments::AdditionalPaymentData::Card(Box::new(
                            api_models::payments::AdditionalCardInfo {
                                card_issuer: card_info.card_issuer,
                                card_network: card_info.card_network.clone(),
                                bank_code: card_info.bank_code,
                                card_type: card_info.card_type,
                                card_issuing_country: card_info.card_issuing_country,
                                last4: last4.clone(),
                                card_isin: card_isin.clone(),
                                card_extended_bin: card_extended_bin.clone(),
                                card_exp_month: Some(card_data.card_exp_month.clone()),
                                card_exp_year: Some(card_data.card_exp_year.clone()),
                                card_holder_name: card_data.nick_name.clone(), //todo!
                                // These are filled after calling the processor / connector
                                payment_checks: None,
                                authentication_data: None,
                            },
                        ))
                    });
                Some(card_info.unwrap_or_else(|| {
                    api_models::payments::AdditionalPaymentData::Card(Box::new(
                        api_models::payments::AdditionalCardInfo {
                            card_issuer: None,
                            card_network: None,
                            bank_code: None,
                            card_type: None,
                            card_issuing_country: None,
                            last4,
                            card_isin,
                            card_extended_bin,
                            card_exp_month: Some(card_data.card_exp_month.clone()),
                            card_exp_year: Some(card_data.card_exp_year.clone()),
                            card_holder_name: card_data.nick_name.clone(), //todo!
                            // These are filled after calling the processor / connector
                            payment_checks: None,
                            authentication_data: None,
                        },
                    ))
                }))
            }
        }
        domain::PaymentMethodData::BankRedirect(bank_redirect_data) => match bank_redirect_data {
            domain::BankRedirectData::Eps { bank_name, .. } => {
                Some(api_models::payments::AdditionalPaymentData::BankRedirect {
                    bank_name: bank_name.to_owned(),
                    details: None,
                })
            }
            domain::BankRedirectData::Ideal { bank_name, .. } => {
                Some(api_models::payments::AdditionalPaymentData::BankRedirect {
                    bank_name: bank_name.to_owned(),
                    details: None,
                })
            }
            domain::BankRedirectData::BancontactCard {
                card_number,
                card_exp_month,
                card_exp_year,
                card_holder_name,
            } => Some(api_models::payments::AdditionalPaymentData::BankRedirect {
                bank_name: None,
                details: Some(
                    payment_additional_types::BankRedirectDetails::BancontactCard(Box::new(
                        payment_additional_types::BancontactBankRedirectAdditionalData {
                            last4: card_number.as_ref().map(|c| c.get_last4()),
                            card_exp_month: card_exp_month.clone(),
                            card_exp_year: card_exp_year.clone(),
                            card_holder_name: card_holder_name.clone(),
                        },
                    )),
                ),
            }),
            domain::BankRedirectData::Blik { blik_code } => {
                Some(api_models::payments::AdditionalPaymentData::BankRedirect {
                    bank_name: None,
                    details: blik_code.as_ref().map(|blik_code| {
                        payment_additional_types::BankRedirectDetails::Blik(Box::new(
                            payment_additional_types::BlikBankRedirectAdditionalData {
                                blik_code: Some(blik_code.to_owned()),
                            },
                        ))
                    }),
                })
            }
            domain::BankRedirectData::Giropay {
                bank_account_bic,
                bank_account_iban,
                country,
            } => Some(api_models::payments::AdditionalPaymentData::BankRedirect {
                bank_name: None,
                details: Some(payment_additional_types::BankRedirectDetails::Giropay(
                    Box::new(
                        payment_additional_types::GiropayBankRedirectAdditionalData {
                            bic: bank_account_bic
                                .as_ref()
                                .map(|bic| MaskedSortCode::from(bic.to_owned())),
                            iban: bank_account_iban
                                .as_ref()
                                .map(|iban| MaskedIban::from(iban.to_owned())),
                            country: *country,
                        },
                    ),
                )),
            }),
            _ => Some(api_models::payments::AdditionalPaymentData::BankRedirect {
                bank_name: None,
                details: None,
            }),
        },
        domain::PaymentMethodData::Wallet(wallet) => match wallet {
            domain::WalletData::ApplePay(apple_pay_wallet_data) => {
                Some(api_models::payments::AdditionalPaymentData::Wallet {
                    apple_pay: Some(api_models::payments::ApplepayPaymentMethod {
                        display_name: apple_pay_wallet_data.payment_method.display_name.clone(),
                        network: apple_pay_wallet_data.payment_method.network.clone(),
                        pm_type: apple_pay_wallet_data.payment_method.pm_type.clone(),
                    }),
                })
            }
            _ => Some(api_models::payments::AdditionalPaymentData::Wallet { apple_pay: None }),
        },
        domain::PaymentMethodData::PayLater(_) => {
            Some(api_models::payments::AdditionalPaymentData::PayLater { klarna_sdk: None })
        }
        domain::PaymentMethodData::BankTransfer(bank_transfer) => {
            Some(api_models::payments::AdditionalPaymentData::BankTransfer {
                details: Some((*(bank_transfer.to_owned())).into()),
            })
        }
        domain::PaymentMethodData::Crypto(crypto) => {
            Some(api_models::payments::AdditionalPaymentData::Crypto {
                details: Some(crypto.to_owned().into()),
            })
        }
        domain::PaymentMethodData::BankDebit(bank_debit) => {
            Some(api_models::payments::AdditionalPaymentData::BankDebit {
                details: Some(bank_debit.to_owned().into()),
            })
        }
        domain::PaymentMethodData::MandatePayment => {
            Some(api_models::payments::AdditionalPaymentData::MandatePayment {})
        }
        domain::PaymentMethodData::Reward => {
            Some(api_models::payments::AdditionalPaymentData::Reward {})
        }
        domain::PaymentMethodData::RealTimePayment(realtime_payment) => Some(
            api_models::payments::AdditionalPaymentData::RealTimePayment {
                details: Some((*(realtime_payment.to_owned())).into()),
            },
        ),
        domain::PaymentMethodData::Upi(upi) => {
            Some(api_models::payments::AdditionalPaymentData::Upi {
                details: Some(upi.to_owned().into()),
            })
        }
        domain::PaymentMethodData::CardRedirect(card_redirect) => {
            Some(api_models::payments::AdditionalPaymentData::CardRedirect {
                details: Some(card_redirect.to_owned().into()),
            })
        }
        domain::PaymentMethodData::Voucher(voucher) => {
            Some(api_models::payments::AdditionalPaymentData::Voucher {
                details: Some(voucher.to_owned().into()),
            })
        }
        domain::PaymentMethodData::GiftCard(gift_card) => {
            Some(api_models::payments::AdditionalPaymentData::GiftCard {
                details: Some((*(gift_card.to_owned())).into()),
            })
        }
        domain::PaymentMethodData::CardToken(card_token) => {
            Some(api_models::payments::AdditionalPaymentData::CardToken {
                details: Some(card_token.to_owned().into()),
            })
        }
        domain::PaymentMethodData::OpenBanking(open_banking) => {
            Some(api_models::payments::AdditionalPaymentData::OpenBanking {
                details: Some(open_banking.to_owned().into()),
            })
        }
        domain::PaymentMethodData::NetworkToken(_) => None,
    }
}

#[cfg(all(
    any(feature = "v1", feature = "v2"),
    not(feature = "payment_methods_v2")
))]
pub async fn populate_bin_details_for_payment_method_create(
    card_details: api_models::payment_methods::CardDetail,
    db: &dyn StorageInterface,
) -> api_models::payment_methods::CardDetail {
    let card_isin: Option<_> = Some(card_details.card_number.get_card_isin());
    if card_details.card_issuer.is_some()
        && card_details.card_network.is_some()
        && card_details.card_type.is_some()
        && card_details.card_issuing_country.is_some()
    {
        api::CardDetail {
            card_issuer: card_details.card_issuer.to_owned(),
            card_network: card_details.card_network.clone(),
            card_type: card_details.card_type.to_owned(),
            card_issuing_country: card_details.card_issuing_country.to_owned(),
            card_exp_month: card_details.card_exp_month.clone(),
            card_exp_year: card_details.card_exp_year.clone(),
            card_holder_name: card_details.card_holder_name.clone(),
            card_number: card_details.card_number.clone(),
            nick_name: card_details.nick_name.clone(),
        }
    } else {
        let card_info = card_isin
            .clone()
            .async_and_then(|card_isin| async move {
                db.get_card_info(&card_isin)
                    .await
                    .map_err(|error| services::logger::error!(card_info_error=?error))
                    .ok()
            })
            .await
            .flatten()
            .map(|card_info| api::CardDetail {
                card_issuer: card_info.card_issuer,
                card_network: card_info.card_network.clone(),
                card_type: card_info.card_type,
                card_issuing_country: card_info.card_issuing_country,
                card_exp_month: card_details.card_exp_month.clone(),
                card_exp_year: card_details.card_exp_year.clone(),
                card_holder_name: card_details.card_holder_name.clone(),
                card_number: card_details.card_number.clone(),
                nick_name: card_details.nick_name.clone(),
            });
        card_info.unwrap_or_else(|| api::CardDetail {
            card_issuer: None,
            card_network: None,
            card_type: None,
            card_issuing_country: None,
            card_exp_month: card_details.card_exp_month.clone(),
            card_exp_year: card_details.card_exp_year.clone(),
            card_holder_name: card_details.card_holder_name.clone(),
            card_number: card_details.card_number.clone(),
            nick_name: card_details.nick_name.clone(),
        })
    }
}

#[cfg(all(feature = "v2", feature = "payment_methods_v2"))]
pub async fn populate_bin_details_for_payment_method_create(
    _card_details: api_models::payment_methods::CardDetail,
    _db: &dyn StorageInterface,
) -> api_models::payment_methods::CardDetail {
    todo!()
}

pub fn validate_customer_access(
    payment_intent: &PaymentIntent,
    auth_flow: services::AuthFlow,
    request: &api::PaymentsRequest,
) -> Result<(), errors::ApiErrorResponse> {
    if auth_flow == services::AuthFlow::Client && request.get_customer_id().is_some() {
        let is_same_customer = request.get_customer_id() == payment_intent.customer_id.as_ref();
        if !is_same_customer {
            Err(errors::ApiErrorResponse::GenericUnauthorized {
                message: "Unauthorised access to update customer".to_string(),
            })?;
        }
    }
    Ok(())
}

pub fn is_apple_pay_simplified_flow(
    connector_metadata: Option<pii::SecretSerdeValue>,
    connector_wallets_details: Option<pii::SecretSerdeValue>,
    connector_name: Option<&String>,
) -> CustomResult<bool, errors::ApiErrorResponse> {
    let connector_apple_pay_wallet_details =
        get_applepay_metadata(connector_wallets_details)
            .map_err(|error| {
                logger::debug!(
                    "Apple pay connector wallets details parsing failed for {:?} in is_apple_pay_simplified_flow {:?}",
                    connector_name,
                    error
                )
            })
            .ok();

    let option_apple_pay_metadata = match connector_apple_pay_wallet_details {
        Some(apple_pay_wallet_details) => Some(apple_pay_wallet_details),
        None => get_applepay_metadata(connector_metadata)
            .map_err(|error| {
                logger::debug!(
                "Apple pay metadata parsing failed for {:?} in is_apple_pay_simplified_flow {:?}",
                connector_name,
                error
            )
            })
            .ok(),
    };

    // return true only if the apple flow type is simplified
    Ok(matches!(
        option_apple_pay_metadata,
        Some(
            api_models::payments::ApplepaySessionTokenMetadata::ApplePayCombined(
                api_models::payments::ApplePayCombinedMetadata::Simplified { .. }
            )
        )
    ))
}

pub async fn get_encrypted_apple_pay_connector_wallets_details(
    state: &SessionState,
    key_store: &domain::MerchantKeyStore,
    connector_metadata: &Option<masking::Secret<tera::Value>>,
) -> RouterResult<Option<Encryptable<masking::Secret<serde_json::Value>>>> {
    let apple_pay_metadata = get_applepay_metadata(connector_metadata.clone())
        .map_err(|error| {
            logger::error!(
                "Apple pay metadata parsing failed in get_encrypted_apple_pay_connector_wallets_details {:?}",
                error
            )
        })
        .ok();

    let connector_apple_pay_details = apple_pay_metadata
        .map(|metadata| {
            serde_json::to_value(metadata)
                .change_context(errors::ApiErrorResponse::InternalServerError)
                .attach_printable("Failed to serialize apple pay metadata as JSON")
        })
        .transpose()?
        .map(masking::Secret::new);
    let key_manager_state: KeyManagerState = state.into();
    let encrypted_connector_apple_pay_details = connector_apple_pay_details
        .async_lift(|wallets_details| async {
            types::crypto_operation(
                &key_manager_state,
                type_name!(domain::MerchantConnectorAccount),
                types::CryptoOperation::EncryptOptional(wallets_details),
                Identifier::Merchant(key_store.merchant_id.clone()),
                key_store.key.get_inner().peek(),
            )
            .await
            .and_then(|val| val.try_into_optionaloperation())
        })
        .await
        .change_context(errors::ApiErrorResponse::InternalServerError)
        .attach_printable("Failed while encrypting connector wallets details")?;
    Ok(encrypted_connector_apple_pay_details)
}

pub fn get_applepay_metadata(
    connector_metadata: Option<pii::SecretSerdeValue>,
) -> RouterResult<api_models::payments::ApplepaySessionTokenMetadata> {
    connector_metadata
        .clone()
        .parse_value::<api_models::payments::ApplepayCombinedSessionTokenData>(
            "ApplepayCombinedSessionTokenData",
        )
        .map(|combined_metadata| {
            api_models::payments::ApplepaySessionTokenMetadata::ApplePayCombined(
                combined_metadata.apple_pay_combined,
            )
        })
        .or_else(|_| {
            connector_metadata
                .parse_value::<api_models::payments::ApplepaySessionTokenData>(
                    "ApplepaySessionTokenData",
                )
                .map(|old_metadata| {
                    api_models::payments::ApplepaySessionTokenMetadata::ApplePay(
                        old_metadata.apple_pay,
                    )
                })
        })
        .change_context(errors::ApiErrorResponse::InvalidDataFormat {
            field_name: "connector_metadata".to_string(),
            expected_format: "applepay_metadata_format".to_string(),
        })
}

#[cfg(feature = "retry")]
pub async fn get_apple_pay_retryable_connectors<F, D>(
    state: &SessionState,
    merchant_account: &domain::MerchantAccount,
    payment_data: &D,
    key_store: &domain::MerchantKeyStore,
    pre_routing_connector_data_list: &[api::ConnectorData],
    merchant_connector_id: Option<&id_type::MerchantConnectorAccountId>,
    business_profile: domain::BusinessProfile,
) -> CustomResult<Option<Vec<api::ConnectorData>>, errors::ApiErrorResponse>
where
    F: Send + Clone,
    D: payments::OperationSessionGetters<F> + Send,
{
    let profile_id = business_profile.get_id();

    let pre_decided_connector_data_first = pre_routing_connector_data_list
        .first()
        .ok_or(errors::ApiErrorResponse::IncorrectPaymentMethodConfiguration)?;

    let merchant_connector_account_type = get_merchant_connector_account(
        state,
        merchant_account.get_id(),
        payment_data.get_creds_identifier(),
        key_store,
        profile_id,
        &pre_decided_connector_data_first.connector_name.to_string(),
        merchant_connector_id,
    )
    .await?;

    let connector_data_list = if is_apple_pay_simplified_flow(
        merchant_connector_account_type.get_metadata(),
        merchant_connector_account_type.get_connector_wallets_details(),
        merchant_connector_account_type
            .get_connector_name()
            .as_ref(),
    )? {
        let merchant_connector_account_list = state
            .store
            .find_merchant_connector_account_by_merchant_id_and_disabled_list(
                &state.into(),
                merchant_account.get_id(),
                false,
                key_store,
            )
            .await
            .to_not_found_response(errors::ApiErrorResponse::InternalServerError)?;

        let profile_specific_merchant_connector_account_list =
            filter_mca_based_on_profile_and_connector_type(
                merchant_connector_account_list,
                profile_id,
                ConnectorType::PaymentProcessor,
            );

        let mut connector_data_list = vec![pre_decided_connector_data_first.clone()];

        for merchant_connector_account in profile_specific_merchant_connector_account_list {
            if is_apple_pay_simplified_flow(
                merchant_connector_account.metadata.clone(),
                merchant_connector_account
                    .connector_wallets_details
                    .as_deref()
                    .cloned(),
                Some(&merchant_connector_account.connector_name),
            )? {
                let connector_data = api::ConnectorData::get_connector_by_name(
                    &state.conf.connectors,
                    &merchant_connector_account.connector_name.to_string(),
                    api::GetToken::Connector,
                    Some(merchant_connector_account.get_id()),
                )
                .change_context(errors::ApiErrorResponse::InternalServerError)
                .attach_printable("Invalid connector name received")?;

                if !connector_data_list.iter().any(|connector_details| {
                    connector_details.merchant_connector_id == connector_data.merchant_connector_id
                }) {
                    connector_data_list.push(connector_data)
                }
            }
        }
        #[cfg(feature = "v1")]
        let fallback_connetors_list = crate::core::routing::helpers::get_merchant_default_config(
            &*state.clone().store,
            profile_id.get_string_repr(),
            &api_enums::TransactionType::Payment,
        )
        .await
        .change_context(errors::ApiErrorResponse::InternalServerError)
        .attach_printable("Failed to get merchant default fallback connectors config")?;

        #[cfg(feature = "v2")]
        let fallback_connetors_list = core_admin::BusinessProfileWrapper::new(business_profile)
            .get_default_fallback_list_of_connector_under_profile()
            .change_context(errors::ApiErrorResponse::InternalServerError)
            .attach_printable("Failed to get merchant default fallback connectors config")?;

        let mut routing_connector_data_list = Vec::new();

        pre_routing_connector_data_list.iter().for_each(|pre_val| {
            routing_connector_data_list.push(pre_val.merchant_connector_id.clone())
        });

        fallback_connetors_list.iter().for_each(|fallback_val| {
            routing_connector_data_list
                .iter()
                .all(|val| *val != fallback_val.merchant_connector_id)
                .then(|| {
                    routing_connector_data_list.push(fallback_val.merchant_connector_id.clone())
                });
        });

        // connector_data_list is the list of connectors for which Apple Pay simplified flow is configured.
        // This list is arranged in the same order as the merchant's connectors routingconfiguration.

        let mut ordered_connector_data_list = Vec::new();

        routing_connector_data_list
            .iter()
            .for_each(|merchant_connector_id| {
                let connector_data = connector_data_list.iter().find(|connector_data| {
                    *merchant_connector_id == connector_data.merchant_connector_id
                });
                if let Some(connector_data_details) = connector_data {
                    ordered_connector_data_list.push(connector_data_details.clone());
                }
            });

        Some(ordered_connector_data_list)
    } else {
        None
    };
    Ok(connector_data_list)
}

#[derive(Debug, serde::Serialize, serde::Deserialize)]
pub struct ApplePayData {
    version: masking::Secret<String>,
    data: masking::Secret<String>,
    signature: masking::Secret<String>,
    header: ApplePayHeader,
}

#[derive(Debug, serde::Serialize, serde::Deserialize)]
#[serde(rename_all = "camelCase")]
pub struct ApplePayHeader {
    ephemeral_public_key: masking::Secret<String>,
    public_key_hash: masking::Secret<String>,
    transaction_id: masking::Secret<String>,
}

impl ApplePayData {
    pub fn token_json(
        wallet_data: domain::WalletData,
    ) -> CustomResult<Self, errors::ConnectorError> {
        let json_wallet_data: Self = connector::utils::WalletData::get_wallet_token_as_json(
            &wallet_data,
            "Apple Pay".to_string(),
        )?;
        Ok(json_wallet_data)
    }

    pub async fn decrypt(
        &self,
        payment_processing_certificate: &masking::Secret<String>,
        payment_processing_certificate_key: &masking::Secret<String>,
    ) -> CustomResult<serde_json::Value, errors::ApplePayDecryptionError> {
        let merchant_id = self.merchant_id(payment_processing_certificate)?;
        let shared_secret = self.shared_secret(payment_processing_certificate_key)?;
        let symmetric_key = self.symmetric_key(&merchant_id, &shared_secret)?;
        let decrypted = self.decrypt_ciphertext(&symmetric_key)?;
        let parsed_decrypted: serde_json::Value = serde_json::from_str(&decrypted)
            .change_context(errors::ApplePayDecryptionError::DecryptionFailed)?;
        Ok(parsed_decrypted)
    }

    pub fn merchant_id(
        &self,
        payment_processing_certificate: &masking::Secret<String>,
    ) -> CustomResult<String, errors::ApplePayDecryptionError> {
        let cert_data = payment_processing_certificate.clone().expose();

        let base64_decode_cert_data = BASE64_ENGINE
            .decode(cert_data)
            .change_context(errors::ApplePayDecryptionError::Base64DecodingFailed)?;

        // Parsing the certificate using x509-parser
        let (_, certificate) = parse_x509_certificate(&base64_decode_cert_data)
            .change_context(errors::ApplePayDecryptionError::CertificateParsingFailed)
            .attach_printable("Error parsing apple pay PPC")?;

        // Finding the merchant ID extension
        let apple_pay_m_id = certificate
            .extensions()
            .iter()
            .find(|extension| {
                extension
                    .oid
                    .to_string()
                    .eq(consts::MERCHANT_ID_FIELD_EXTENSION_ID)
            })
            .map(|ext| {
                let merchant_id = String::from_utf8_lossy(ext.value)
                    .trim()
                    .trim_start_matches('@')
                    .to_string();

                merchant_id
            })
            .ok_or(errors::ApplePayDecryptionError::MissingMerchantId)
            .attach_printable("Unable to find merchant ID extension in the certificate")?;

        Ok(apple_pay_m_id)
    }

    pub fn shared_secret(
        &self,
        payment_processing_certificate_key: &masking::Secret<String>,
    ) -> CustomResult<Vec<u8>, errors::ApplePayDecryptionError> {
        let public_ec_bytes = BASE64_ENGINE
            .decode(self.header.ephemeral_public_key.peek().as_bytes())
            .change_context(errors::ApplePayDecryptionError::Base64DecodingFailed)?;

        let public_key = PKey::public_key_from_der(&public_ec_bytes)
            .change_context(errors::ApplePayDecryptionError::KeyDeserializationFailed)
            .attach_printable("Failed to deserialize the public key")?;

        let decrypted_apple_pay_ppc_key = payment_processing_certificate_key.clone().expose();

        // Create PKey objects from EcKey
        let private_key = PKey::private_key_from_pem(decrypted_apple_pay_ppc_key.as_bytes())
            .change_context(errors::ApplePayDecryptionError::KeyDeserializationFailed)
            .attach_printable("Failed to deserialize the private key")?;

        // Create the Deriver object and set the peer public key
        let mut deriver = Deriver::new(&private_key)
            .change_context(errors::ApplePayDecryptionError::DerivingSharedSecretKeyFailed)
            .attach_printable("Failed to create a deriver for the private key")?;

        deriver
            .set_peer(&public_key)
            .change_context(errors::ApplePayDecryptionError::DerivingSharedSecretKeyFailed)
            .attach_printable("Failed to set the peer key for the secret derivation")?;

        // Compute the shared secret
        let shared_secret = deriver
            .derive_to_vec()
            .change_context(errors::ApplePayDecryptionError::DerivingSharedSecretKeyFailed)
            .attach_printable("Final key derivation failed")?;
        Ok(shared_secret)
    }

    pub fn symmetric_key(
        &self,
        merchant_id: &str,
        shared_secret: &[u8],
    ) -> CustomResult<Vec<u8>, errors::ApplePayDecryptionError> {
        let kdf_algorithm = b"\x0did-aes256-GCM";
        let kdf_party_v = hex::decode(merchant_id)
            .change_context(errors::ApplePayDecryptionError::Base64DecodingFailed)?;
        let kdf_party_u = b"Apple";
        let kdf_info = [&kdf_algorithm[..], kdf_party_u, &kdf_party_v[..]].concat();

        let mut hash = openssl::sha::Sha256::new();
        hash.update(b"\x00\x00\x00");
        hash.update(b"\x01");
        hash.update(shared_secret);
        hash.update(&kdf_info[..]);
        let symmetric_key = hash.finish();
        Ok(symmetric_key.to_vec())
    }

    pub fn decrypt_ciphertext(
        &self,
        symmetric_key: &[u8],
    ) -> CustomResult<String, errors::ApplePayDecryptionError> {
        logger::info!("Decrypt apple pay token");

        let data = BASE64_ENGINE
            .decode(self.data.peek().as_bytes())
            .change_context(errors::ApplePayDecryptionError::Base64DecodingFailed)?;
        let iv = [0u8; 16]; //Initialization vector IV is typically used in AES-GCM (Galois/Counter Mode) encryption for randomizing the encryption process.
        let ciphertext = data
            .get(..data.len() - 16)
            .ok_or(errors::ApplePayDecryptionError::DecryptionFailed)?;
        let tag = data
            .get(data.len() - 16..)
            .ok_or(errors::ApplePayDecryptionError::DecryptionFailed)?;
        let cipher = Cipher::aes_256_gcm();
        let decrypted_data = decrypt_aead(cipher, symmetric_key, Some(&iv), &[], ciphertext, tag)
            .change_context(errors::ApplePayDecryptionError::DecryptionFailed)?;
        let decrypted = String::from_utf8(decrypted_data)
            .change_context(errors::ApplePayDecryptionError::DecryptionFailed)?;

        Ok(decrypted)
    }
}

pub fn get_key_params_for_surcharge_details(
    payment_method_data: &domain::PaymentMethodData,
) -> Option<(
    common_enums::PaymentMethod,
    common_enums::PaymentMethodType,
    Option<common_enums::CardNetwork>,
)> {
    match payment_method_data {
        domain::PaymentMethodData::Card(card) => {
            // surcharge generated will always be same for credit as well as debit
            // since surcharge conditions cannot be defined on card_type
            Some((
                common_enums::PaymentMethod::Card,
                common_enums::PaymentMethodType::Credit,
                card.card_network.clone(),
            ))
        }
        domain::PaymentMethodData::CardRedirect(card_redirect_data) => Some((
            common_enums::PaymentMethod::CardRedirect,
            card_redirect_data.get_payment_method_type(),
            None,
        )),
        domain::PaymentMethodData::Wallet(wallet) => Some((
            common_enums::PaymentMethod::Wallet,
            wallet.get_payment_method_type(),
            None,
        )),
        domain::PaymentMethodData::PayLater(pay_later) => Some((
            common_enums::PaymentMethod::PayLater,
            pay_later.get_payment_method_type(),
            None,
        )),
        domain::PaymentMethodData::BankRedirect(bank_redirect) => Some((
            common_enums::PaymentMethod::BankRedirect,
            bank_redirect.get_payment_method_type(),
            None,
        )),
        domain::PaymentMethodData::BankDebit(bank_debit) => Some((
            common_enums::PaymentMethod::BankDebit,
            bank_debit.get_payment_method_type(),
            None,
        )),
        domain::PaymentMethodData::BankTransfer(bank_transfer) => Some((
            common_enums::PaymentMethod::BankTransfer,
            bank_transfer.get_payment_method_type(),
            None,
        )),
        domain::PaymentMethodData::Crypto(crypto) => Some((
            common_enums::PaymentMethod::Crypto,
            crypto.get_payment_method_type(),
            None,
        )),
        domain::PaymentMethodData::MandatePayment => None,
        domain::PaymentMethodData::Reward => None,
        domain::PaymentMethodData::RealTimePayment(real_time_payment) => Some((
            common_enums::PaymentMethod::RealTimePayment,
            real_time_payment.get_payment_method_type(),
            None,
        )),
        domain::PaymentMethodData::Upi(upi_data) => Some((
            common_enums::PaymentMethod::Upi,
            upi_data.get_payment_method_type(),
            None,
        )),
        domain::PaymentMethodData::Voucher(voucher) => Some((
            common_enums::PaymentMethod::Voucher,
            voucher.get_payment_method_type(),
            None,
        )),
        domain::PaymentMethodData::GiftCard(gift_card) => Some((
            common_enums::PaymentMethod::GiftCard,
            gift_card.get_payment_method_type(),
            None,
        )),
        domain::PaymentMethodData::OpenBanking(ob_data) => Some((
            common_enums::PaymentMethod::OpenBanking,
            ob_data.get_payment_method_type(),
            None,
        )),
        domain::PaymentMethodData::CardToken(_) => None,
        domain::PaymentMethodData::NetworkToken(_) => None,
    }
}

pub fn validate_payment_link_request(
    confirm: Option<bool>,
) -> Result<(), errors::ApiErrorResponse> {
    if let Some(cnf) = confirm {
        if !cnf {
            return Ok(());
        } else {
            return Err(errors::ApiErrorResponse::InvalidRequestData {
                message: "cannot confirm a payment while creating a payment link".to_string(),
            });
        }
    }
    Ok(())
}

pub async fn get_gsm_record(
    state: &SessionState,
    error_code: Option<String>,
    error_message: Option<String>,
    connector_name: String,
    flow: String,
) -> Option<storage::gsm::GatewayStatusMap> {
    let get_gsm = || async {
        state.store.find_gsm_rule(
                connector_name.clone(),
                flow.clone(),
                "sub_flow".to_string(),
                error_code.clone().unwrap_or_default(), // TODO: make changes in connector to get a mandatory code in case of success or error response
                error_message.clone().unwrap_or_default(),
            )
            .await
            .map_err(|err| {
                if err.current_context().is_db_not_found() {
                    logger::warn!(
                        "GSM miss for connector - {}, flow - {}, error_code - {:?}, error_message - {:?}",
                        connector_name,
                        flow,
                        error_code,
                        error_message
                    );
                    metrics::AUTO_RETRY_GSM_MISS_COUNT.add(&metrics::CONTEXT, 1, &[]);
                } else {
                    metrics::AUTO_RETRY_GSM_FETCH_FAILURE_COUNT.add(&metrics::CONTEXT, 1, &[]);
                };
                err.change_context(errors::ApiErrorResponse::InternalServerError)
                    .attach_printable("failed to fetch decision from gsm")
            })
    };
    get_gsm()
        .await
        .inspect_err(|err| {
            // warn log should suffice here because we are not propagating this error
            logger::warn!(get_gsm_decision_fetch_error=?err, "error fetching gsm decision");
        })
        .ok()
}

pub async fn get_unified_translation(
    state: &SessionState,
    unified_code: String,
    unified_message: String,
    locale: String,
) -> Option<String> {
    let get_unified_translation = || async {
        state.store.find_translation(
                unified_code.clone(),
                unified_message.clone(),
                locale.clone(),
            )
            .await
            .map_err(|err| {
                if err.current_context().is_db_not_found() {
                    logger::warn!(
                        "Translation missing for unified_code - {:?}, unified_message - {:?}, locale - {:?}",
                        unified_code,
                        unified_message,
                        locale
                    );
                }
                err.change_context(errors::ApiErrorResponse::InternalServerError)
                    .attach_printable("failed to fetch translation from unified_translations")
            })
    };
    get_unified_translation()
        .await
        .inspect_err(|err| {
            // warn log should suffice here because we are not propagating this error
            logger::warn!(get_translation_error=?err, "error fetching unified translations");
        })
        .ok()
}
pub fn validate_order_details_amount(
    order_details: Vec<api_models::payments::OrderDetailsWithAmount>,
    amount: i64,
    should_validate: bool,
) -> Result<(), errors::ApiErrorResponse> {
    if should_validate {
        let total_order_details_amount: i64 = order_details
            .iter()
            .map(|order| order.amount * i64::from(order.quantity))
            .sum();

        if total_order_details_amount != amount {
            Err(errors::ApiErrorResponse::InvalidRequestData {
                message: "Total sum of order details doesn't match amount in payment request"
                    .to_string(),
            })
        } else {
            Ok(())
        }
    } else {
        Ok(())
    }
}

// This function validates the client secret expiry set by the merchant in the request
pub fn validate_session_expiry(session_expiry: u32) -> Result<(), errors::ApiErrorResponse> {
    if !(consts::MIN_SESSION_EXPIRY..=consts::MAX_SESSION_EXPIRY).contains(&session_expiry) {
        Err(errors::ApiErrorResponse::InvalidRequestData {
            message: "session_expiry should be between 60(1 min) to 7890000(3 months).".to_string(),
        })
    } else {
        Ok(())
    }
}

pub fn get_recipient_id_for_open_banking(
    merchant_data: &AdditionalMerchantData,
) -> Result<Option<String>, errors::ApiErrorResponse> {
    match merchant_data {
        AdditionalMerchantData::OpenBankingRecipientData(data) => match data {
            MerchantRecipientData::ConnectorRecipientId(id) => Ok(Some(id.peek().clone())),
            MerchantRecipientData::AccountData(acc_data) => match acc_data {
                MerchantAccountData::Bacs {
                    connector_recipient_id,
                    ..
                } => match connector_recipient_id {
                    Some(RecipientIdType::ConnectorId(id)) => Ok(Some(id.peek().clone())),
                    Some(RecipientIdType::LockerId(id)) => Ok(Some(id.peek().clone())),
                    _ => Err(errors::ApiErrorResponse::InvalidConnectorConfiguration {
                        config: "recipient_id".to_string(),
                    }),
                },
                MerchantAccountData::Iban {
                    connector_recipient_id,
                    ..
                } => match connector_recipient_id {
                    Some(RecipientIdType::ConnectorId(id)) => Ok(Some(id.peek().clone())),
                    Some(RecipientIdType::LockerId(id)) => Ok(Some(id.peek().clone())),
                    _ => Err(errors::ApiErrorResponse::InvalidConnectorConfiguration {
                        config: "recipient_id".to_string(),
                    }),
                },
            },
            _ => Err(errors::ApiErrorResponse::InvalidConnectorConfiguration {
                config: "recipient_id".to_string(),
            }),
        },
    }
}
// This function validates the intent fulfillment time expiry set by the merchant in the request
pub fn validate_intent_fulfillment_expiry(
    intent_fulfillment_time: u32,
) -> Result<(), errors::ApiErrorResponse> {
    if !(consts::MIN_INTENT_FULFILLMENT_EXPIRY..=consts::MAX_INTENT_FULFILLMENT_EXPIRY)
        .contains(&intent_fulfillment_time)
    {
        Err(errors::ApiErrorResponse::InvalidRequestData {
            message: "intent_fulfillment_time should be between 60(1 min) to 1800(30 mins)."
                .to_string(),
        })
    } else {
        Ok(())
    }
}

pub fn add_connector_response_to_additional_payment_data(
    additional_payment_data: api_models::payments::AdditionalPaymentData,
    connector_response_payment_method_data: AdditionalPaymentMethodConnectorResponse,
) -> api_models::payments::AdditionalPaymentData {
    match (
        &additional_payment_data,
        connector_response_payment_method_data,
    ) {
        (
            api_models::payments::AdditionalPaymentData::Card(additional_card_data),
            AdditionalPaymentMethodConnectorResponse::Card {
                authentication_data,
                payment_checks,
            },
        ) => api_models::payments::AdditionalPaymentData::Card(Box::new(
            api_models::payments::AdditionalCardInfo {
                payment_checks,
                authentication_data,
                ..*additional_card_data.clone()
            },
        )),
        (
            api_models::payments::AdditionalPaymentData::PayLater { .. },
            AdditionalPaymentMethodConnectorResponse::PayLater {
                klarna_sdk: Some(KlarnaSdkResponse { payment_type }),
            },
        ) => api_models::payments::AdditionalPaymentData::PayLater {
            klarna_sdk: Some(api_models::payments::KlarnaSdkPaymentMethod { payment_type }),
        },

        _ => additional_payment_data,
    }
}

pub fn update_additional_payment_data_with_connector_response_pm_data(
    additional_payment_data: Option<serde_json::Value>,
    connector_response_pm_data: Option<AdditionalPaymentMethodConnectorResponse>,
) -> RouterResult<Option<serde_json::Value>> {
    let parsed_additional_payment_method_data = additional_payment_data
        .as_ref()
        .map(|payment_method_data| {
            payment_method_data
                .clone()
                .parse_value::<api_models::payments::AdditionalPaymentData>(
                    "additional_payment_method_data",
                )
        })
        .transpose()
        .change_context(errors::ApiErrorResponse::InternalServerError)
        .attach_printable("unable to parse value into additional_payment_method_data")?;

    let additional_payment_method_data = parsed_additional_payment_method_data
        .zip(connector_response_pm_data)
        .map(|(additional_pm_data, connector_response_pm_data)| {
            add_connector_response_to_additional_payment_data(
                additional_pm_data,
                connector_response_pm_data,
            )
        });

    additional_payment_method_data
        .as_ref()
        .map(Encode::encode_to_value)
        .transpose()
        .change_context(errors::ApiErrorResponse::InternalServerError)
        .attach_printable("Failed to encode additional pm data")
}

pub async fn get_payment_method_details_from_payment_token(
    state: &SessionState,
    payment_attempt: &PaymentAttempt,
    payment_intent: &PaymentIntent,
    key_store: &domain::MerchantKeyStore,
    storage_scheme: enums::MerchantStorageScheme,
) -> RouterResult<Option<(domain::PaymentMethodData, enums::PaymentMethod)>> {
    let hyperswitch_token = if let Some(token) = payment_attempt.payment_token.clone() {
        let redis_conn = state
            .store
            .get_redis_conn()
            .change_context(errors::ApiErrorResponse::InternalServerError)
            .attach_printable("Failed to get redis connection")?;
        let key = format!(
            "pm_token_{}_{}_hyperswitch",
            token,
            payment_attempt
                .payment_method
                .to_owned()
                .get_required_value("payment_method")?,
        );
        let token_data_string = redis_conn
            .get_key::<Option<String>>(&key)
            .await
            .change_context(errors::ApiErrorResponse::InternalServerError)
            .attach_printable("Failed to fetch the token from redis")?
            .ok_or(error_stack::Report::new(
                errors::ApiErrorResponse::UnprocessableEntity {
                    message: "Token is invalid or expired".to_owned(),
                },
            ))?;
        let token_data_result = token_data_string
            .clone()
            .parse_struct("PaymentTokenData")
            .change_context(errors::ApiErrorResponse::InternalServerError)
            .attach_printable("failed to deserialize hyperswitch token data");
        let token_data = match token_data_result {
            Ok(data) => data,
            Err(e) => {
                // The purpose of this logic is backwards compatibility to support tokens
                // in redis that might be following the old format.
                if token_data_string.starts_with('{') {
                    return Err(e);
                } else {
                    storage::PaymentTokenData::temporary_generic(token_data_string)
                }
            }
        };
        Some(token_data)
    } else {
        None
    };
    let token = hyperswitch_token
        .ok_or(errors::ApiErrorResponse::InternalServerError)
        .attach_printable("missing hyperswitch_token")?;
    match token {
        storage::PaymentTokenData::TemporaryGeneric(generic_token) => {
            retrieve_payment_method_with_temporary_token(
                state,
                &generic_token.token,
                payment_intent,
                key_store,
                None,
            )
            .await
        }

        storage::PaymentTokenData::Temporary(generic_token) => {
            retrieve_payment_method_with_temporary_token(
                state,
                &generic_token.token,
                payment_intent,
                key_store,
                None,
            )
            .await
        }

        storage::PaymentTokenData::Permanent(card_token) => retrieve_card_with_permanent_token(
            state,
            &card_token.token,
            card_token
                .payment_method_id
                .as_ref()
                .unwrap_or(&card_token.token),
            payment_intent,
            None,
            key_store,
            storage_scheme,
        )
        .await
        .map(|card| Some((card, enums::PaymentMethod::Card))),

        storage::PaymentTokenData::PermanentCard(card_token) => retrieve_card_with_permanent_token(
            state,
            &card_token.token,
            card_token
                .payment_method_id
                .as_ref()
                .unwrap_or(&card_token.token),
            payment_intent,
            None,
            key_store,
            storage_scheme,
        )
        .await
        .map(|card| Some((card, enums::PaymentMethod::Card))),

        storage::PaymentTokenData::AuthBankDebit(auth_token) => {
            retrieve_payment_method_from_auth_service(
                state,
                key_store,
                &auth_token,
                payment_intent,
                &None,
            )
            .await
        }

        storage::PaymentTokenData::WalletToken(_) => Ok(None),
    }
}

// This function validates the  mandate_data with its setup_future_usage
pub fn validate_mandate_data_and_future_usage(
    setup_future_usages: Option<api_enums::FutureUsage>,
    mandate_details_present: bool,
) -> Result<(), errors::ApiErrorResponse> {
    if mandate_details_present
        && (Some(api_enums::FutureUsage::OnSession) == setup_future_usages
            || setup_future_usages.is_none())
    {
        Err(errors::ApiErrorResponse::PreconditionFailed {
            message: "`setup_future_usage` must be `off_session` for mandates".into(),
        })
    } else {
        Ok(())
    }
}

pub enum PaymentExternalAuthenticationFlow {
    PreAuthenticationFlow {
        acquirer_details: authentication::types::AcquirerDetails,
        card_number: ::cards::CardNumber,
        token: String,
    },
    PostAuthenticationFlow {
        authentication_id: String,
    },
}

pub async fn get_payment_external_authentication_flow_during_confirm<F: Clone>(
    state: &SessionState,
    key_store: &domain::MerchantKeyStore,
    business_profile: &domain::BusinessProfile,
    payment_data: &mut PaymentData<F>,
    connector_call_type: &api::ConnectorCallType,
    mandate_type: Option<api_models::payments::MandateTransactionType>,
) -> RouterResult<Option<PaymentExternalAuthenticationFlow>> {
    let authentication_id = payment_data.payment_attempt.authentication_id.clone();
    let is_authentication_type_3ds = payment_data.payment_attempt.authentication_type
        == Some(common_enums::AuthenticationType::ThreeDs);
    let separate_authentication_requested = payment_data
        .payment_intent
        .request_external_three_ds_authentication
        .unwrap_or(false);
    let separate_three_ds_authentication_attempted = payment_data
        .payment_attempt
        .external_three_ds_authentication_attempted
        .unwrap_or(false);
    let connector_supports_separate_authn =
        authentication::utils::get_connector_data_if_separate_authn_supported(connector_call_type);
    logger::info!("is_pre_authn_call {:?}", authentication_id.is_none());
    logger::info!(
        "separate_authentication_requested {:?}",
        separate_authentication_requested
    );
    logger::info!(
        "payment connector supports external authentication: {:?}",
        connector_supports_separate_authn.is_some()
    );
    let card_number = payment_data.payment_method_data.as_ref().and_then(|pmd| {
        if let domain::PaymentMethodData::Card(card) = pmd {
            Some(card.card_number.clone())
        } else {
            None
        }
    });
    Ok(if separate_three_ds_authentication_attempted {
        authentication_id.map(|authentication_id| {
            PaymentExternalAuthenticationFlow::PostAuthenticationFlow { authentication_id }
        })
    } else if separate_authentication_requested
        && is_authentication_type_3ds
        && mandate_type
            != Some(api_models::payments::MandateTransactionType::RecurringMandateTransaction)
    {
        if let Some((connector_data, card_number)) =
            connector_supports_separate_authn.zip(card_number)
        {
            let token = payment_data
                .token
                .clone()
                .get_required_value("token")
                .change_context(errors::ApiErrorResponse::InternalServerError)
                .attach_printable(
                    "payment_data.token should not be None while making pre authentication call",
                )?;
            let payment_connector_mca = get_merchant_connector_account(
                state,
                &business_profile.merchant_id,
                None,
                key_store,
                business_profile.get_id(),
                connector_data.connector_name.to_string().as_str(),
                connector_data.merchant_connector_id.as_ref(),
            )
            .await?;
            let acquirer_details: authentication::types::AcquirerDetails = payment_connector_mca
                .get_metadata()
                .get_required_value("merchant_connector_account.metadata")?
                .peek()
                .clone()
                .parse_value("AcquirerDetails")
                .change_context(errors::ApiErrorResponse::PreconditionFailed {
                    message:
                        "acquirer_bin and acquirer_merchant_id not found in Payment Connector's Metadata"
                            .to_string(),
                })?;
            Some(PaymentExternalAuthenticationFlow::PreAuthenticationFlow {
                card_number,
                token,
                acquirer_details,
            })
        } else {
            None
        }
    } else {
        None
    })
}

pub fn get_redis_key_for_extended_card_info(
    merchant_id: &id_type::MerchantId,
    payment_id: &id_type::PaymentId,
) -> String {
    format!(
        "{}_{}_extended_card_info",
        merchant_id.get_string_repr(),
        payment_id.get_string_repr()
    )
}

pub fn check_integrity_based_on_flow<T, Request>(
    request: &Request,
    payment_response_data: &Result<PaymentsResponseData, ErrorResponse>,
) -> Result<(), common_utils::errors::IntegrityCheckError>
where
    T: FlowIntegrity,
    Request: GetIntegrityObject<T> + CheckIntegrity<Request, T>,
{
    let connector_transaction_id = match payment_response_data {
        Ok(resp_data) => match resp_data {
            PaymentsResponseData::TransactionResponse {
                connector_response_reference_id,
                ..
            } => connector_response_reference_id,
            PaymentsResponseData::TransactionUnresolvedResponse {
                connector_response_reference_id,
                ..
            } => connector_response_reference_id,
            PaymentsResponseData::PreProcessingResponse {
                connector_response_reference_id,
                ..
            } => connector_response_reference_id,
            _ => &None,
        },
        Err(_) => &None,
    };
    request.check_integrity(request, connector_transaction_id.to_owned())
}

pub async fn config_skip_saving_wallet_at_connector(
    db: &dyn StorageInterface,
    merchant_id: &id_type::MerchantId,
) -> CustomResult<Option<Vec<storage_enums::PaymentMethodType>>, errors::ApiErrorResponse> {
    let config = db
        .find_config_by_key_unwrap_or(
            &merchant_id.get_skip_saving_wallet_at_connector_key(),
            Some("[]".to_string()),
        )
        .await;
    Ok(match config {
        Ok(conf) => Some(
            serde_json::from_str::<Vec<storage_enums::PaymentMethodType>>(&conf.config)
                .change_context(errors::ApiErrorResponse::InternalServerError)
                .attach_printable("skip_save_wallet_at_connector config parsing failed")?,
        ),
        Err(error) => {
            logger::error!(?error);
            None
        }
    })
}

pub async fn override_setup_future_usage_to_on_session<F, D>(
    db: &dyn StorageInterface,
    payment_data: &mut D,
) -> CustomResult<(), errors::ApiErrorResponse>
where
    F: Clone,
    D: payments::OperationSessionGetters<F> + payments::OperationSessionSetters<F> + Send,
{
    if payment_data.get_payment_intent().setup_future_usage == Some(enums::FutureUsage::OffSession)
    {
        let skip_saving_wallet_at_connector_optional = config_skip_saving_wallet_at_connector(
            db,
            &payment_data.get_payment_intent().merchant_id,
        )
        .await?;

        if let Some(skip_saving_wallet_at_connector) = skip_saving_wallet_at_connector_optional {
            if let Some(payment_method_type) =
                payment_data.get_payment_attempt().payment_method_type
            {
                if skip_saving_wallet_at_connector.contains(&payment_method_type) {
                    logger::debug!("Override setup_future_usage from off_session to on_session based on the merchant's skip_saving_wallet_at_connector configuration to avoid creating a connector mandate.");
                    payment_data
                        .set_setup_future_usage_in_payment_intent(enums::FutureUsage::OnSession);
                }
            }
        };
    };
    Ok(())
}

pub async fn validate_merchant_connector_ids_in_connector_mandate_details(
    state: &SessionState,
    key_store: &domain::MerchantKeyStore,
    connector_mandate_details: &api_models::payment_methods::PaymentsMandateReference,
    merchant_id: &id_type::MerchantId,
    card_network: Option<api_enums::CardNetwork>,
) -> CustomResult<(), errors::ApiErrorResponse> {
    let db = &*state.store;
    let merchant_connector_account_list = db
        .find_merchant_connector_account_by_merchant_id_and_disabled_list(
            &state.into(),
            merchant_id,
            true,
            key_store,
        )
        .await
        .to_not_found_response(errors::ApiErrorResponse::InternalServerError)?;

    let merchant_connector_account_details_hash_map: std::collections::HashMap<
        id_type::MerchantConnectorAccountId,
        domain::MerchantConnectorAccount,
    > = merchant_connector_account_list
        .iter()
        .map(|merchant_connector_account| {
            (
                merchant_connector_account.get_id(),
                merchant_connector_account.clone(),
            )
        })
        .collect();

    for (migrating_merchant_connector_id, migrating_connector_mandate_details) in
        connector_mandate_details.0.clone()
    {
        match (
            card_network.clone(),
            merchant_connector_account_details_hash_map.get(&migrating_merchant_connector_id),
        ) {
            (Some(enums::CardNetwork::Discover), Some(merchant_connector_account_details)) => {
                if let ("cybersource", None) = (
                    merchant_connector_account_details.connector_name.as_str(),
                    migrating_connector_mandate_details
                        .original_payment_authorized_amount
                        .zip(
                            migrating_connector_mandate_details
                                .original_payment_authorized_currency,
                        ),
                ) {
                    Err(errors::ApiErrorResponse::MissingRequiredFields {
                        field_names: vec![
                            "original_payment_authorized_currency",
                            "original_payment_authorized_amount",
                        ],
                    })
                    .attach_printable(format!(
                        "Invalid connector_mandate_details provided for connector {:?}",
                        migrating_merchant_connector_id
                    ))?
                }
            }
            (_, Some(_)) => (),
            (_, None) => Err(errors::ApiErrorResponse::InvalidDataValue {
                field_name: "merchant_connector_id",
            })
            .attach_printable_lazy(|| {
                format!(
                    "{:?} invalid merchant connector id in connector_mandate_details",
                    migrating_merchant_connector_id
                )
            })?,
        }
    }
    Ok(())
}<|MERGE_RESOLUTION|>--- conflicted
+++ resolved
@@ -1955,18 +1955,17 @@
     Ok(token_data)
 }
 
-<<<<<<< HEAD
 #[cfg(all(feature = "v2", feature = "payment_methods_v2"))]
-pub async fn make_pm_data<'a, F: Clone, R>(
-    operation: BoxedOperation<'a, F, R>,
-    state: &'a SessionState,
-    payment_data: &mut PaymentData<F>,
-    merchant_key_store: &domain::MerchantKeyStore,
-    customer: &Option<domain::Customer>,
-    storage_scheme: common_enums::enums::MerchantStorageScheme,
-    business_profile: Option<&domain::BusinessProfile>,
+pub async fn make_pm_data<'a, F: Clone, R, D>(
+    _operation: BoxedOperation<'a, F, R, D>,
+    _state: &'a SessionState,
+    _payment_data: &mut PaymentData<F>,
+    _merchant_key_store: &domain::MerchantKeyStore,
+    _customer: &Option<domain::Customer>,
+    _storage_scheme: common_enums::enums::MerchantStorageScheme,
+    _business_profile: Option<&domain::BusinessProfile>,
 ) -> RouterResult<(
-    BoxedOperation<'a, F, R>,
+    BoxedOperation<'a, F, R, D>,
     Option<domain::PaymentMethodData>,
     Option<String>,
 )> {
@@ -1977,12 +1976,8 @@
     any(feature = "v1", feature = "v2"),
     not(feature = "payment_methods_v2")
 ))]
-pub async fn make_pm_data<'a, F: Clone, R>(
-    operation: BoxedOperation<'a, F, R>,
-=======
 pub async fn make_pm_data<'a, F: Clone, R, D>(
     operation: BoxedOperation<'a, F, R, D>,
->>>>>>> 4a9fd7e0
     state: &'a SessionState,
     payment_data: &mut PaymentData<F>,
     merchant_key_store: &domain::MerchantKeyStore,
