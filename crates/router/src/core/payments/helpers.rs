use std::borrow::Cow;

// TODO : Evaluate all the helper functions ()
use error_stack::{report, IntoReport, ResultExt};
use masking::{PeekInterface, PeekOptionInterface};
use router_env::{instrument, tracing};
use uuid::Uuid;

use super::{
    operations::{BoxedOperation, Operation, PaymentResponse},
    CustomerDetails, PaymentData,
};
use crate::{
    configs::settings::Server,
    consts,
    core::{
        errors::{self, CustomResult, RouterResult, StorageErrorExt},
        payment_methods::cards,
    },
    db::StorageInterface,
    routes::AppState,
    services,
    types::{
        self,
        api::{self, enums as api_enums, CustomerAcceptanceExt, MandateValidationFieldsExt},
        storage::{self, enums as storage_enums, ephemeral_key},
    },
    utils::{
        self,
        crypto::{self, SignMessage},
        OptionExt, ValueExt,
    },
};

pub async fn get_address_for_payment_request(
    db: &dyn StorageInterface,
    req_address: Option<&api::Address>,
    address_id: Option<&str>,
    merchant_id: &str,
    customer_id: &Option<String>,
) -> CustomResult<Option<storage::Address>, errors::ApiErrorResponse> {
    // TODO: Refactor this function for more readability (TryFrom)
    Ok(match req_address {
        Some(address) => {
            match address_id {
                Some(id) => Some(
                    db.update_address(id.to_owned(), address.into())
                        .await
                        .map_err(|err| {
                            err.to_not_found_response(errors::ApiErrorResponse::AddressNotFound)
                        })?,
                ),
                None => {
                    // generate a new address here
                    let customer_id = customer_id
                        .as_deref()
                        .get_required_value("customer_id")
                        .change_context(errors::ApiErrorResponse::CustomerNotFound)?;
                    Some(
                        db.insert_address(storage::AddressNew {
                            city: address.address.as_ref().and_then(|a| a.city.clone()),
                            country: address.address.as_ref().and_then(|a| a.country.clone()),
                            line1: address.address.as_ref().and_then(|a| a.line1.clone()),
                            line2: address.address.as_ref().and_then(|a| a.line2.clone()),
                            line3: address.address.as_ref().and_then(|a| a.line3.clone()),
                            state: address.address.as_ref().and_then(|a| a.state.clone()),
                            zip: address.address.as_ref().and_then(|a| a.zip.clone()),
                            first_name: address.address.as_ref().and_then(|a| a.first_name.clone()),
                            last_name: address.address.as_ref().and_then(|a| a.last_name.clone()),
                            phone_number: address.phone.as_ref().and_then(|a| a.number.clone()),
                            country_code: address
                                .phone
                                .as_ref()
                                .and_then(|a| a.country_code.clone()),
                            customer_id: customer_id.to_string(),
                            merchant_id: merchant_id.to_string(),
                            ..storage::AddressNew::default()
                        })
                        .await
                        .map_err(|_| errors::ApiErrorResponse::InternalServerError)?,
                    )
                }
            }
        }
        None => match address_id {
            Some(id) => Some(db.find_address(id).await).transpose().map_err(|err| {
                err.to_not_found_response(errors::ApiErrorResponse::AddressNotFound)
            })?,
            None => None,
        },
    })
}

pub async fn get_address_by_id(
    db: &dyn StorageInterface,
    address_id: Option<String>,
) -> CustomResult<Option<storage::Address>, errors::ApiErrorResponse> {
    match address_id {
        None => Ok(None),
        Some(address_id) => Ok(db.find_address(&address_id).await.ok()),
    }
}

pub async fn get_token_pm_type_mandate_details(
    state: &AppState,
    request: &api::PaymentsRequest,
    mandate_type: Option<api::MandateTxnType>,
    merchant_id: &str,
) -> RouterResult<(
    Option<String>,
    Option<storage_enums::PaymentMethodType>,
    Option<api::MandateData>,
)> {
    match mandate_type {
        Some(api::MandateTxnType::NewMandateTxn) => {
            let setup_mandate = request
                .mandate_data
                .clone()
                .get_required_value("mandate_data")?;
            Ok((
                request.payment_token.to_owned(),
                request.payment_method.map(Into::into),
                Some(setup_mandate),
            ))
        }
        Some(api::MandateTxnType::RecurringMandateTxn) => {
            let (token_, payment_method_type_) =
                get_token_for_recurring_mandate(state, request, merchant_id).await?;
            Ok((token_, payment_method_type_, None))
        }
        None => Ok((
            request.payment_token.to_owned(),
            request.payment_method.map(Into::into),
            request.mandate_data.clone(),
        )),
    }
}

pub async fn get_token_for_recurring_mandate(
    state: &AppState,
    req: &api::PaymentsRequest,
    merchant_id: &str,
) -> RouterResult<(Option<String>, Option<storage_enums::PaymentMethodType>)> {
    let db = &*state.store;
    let mandate_id = req.mandate_id.clone().get_required_value("mandate_id")?;

    let mandate = db
        .find_mandate_by_merchant_id_mandate_id(merchant_id, mandate_id.as_str())
        .await
        .map_err(|error| error.to_not_found_response(errors::ApiErrorResponse::MandateNotFound))?;

    // TODO: Make currency in payments request as Currency enum

    let customer = req.customer_id.clone().get_required_value("customer_id")?;

    let payment_method_id = {
        if mandate.customer_id != customer {
            Err(report!(errors::ApiErrorResponse::PreconditionFailed {
                message: "customer_id must match mandate customer_id".into()
            }))?
        }
        if mandate.mandate_status != storage_enums::MandateStatus::Active {
            Err(report!(errors::ApiErrorResponse::PreconditionFailed {
                message: "mandate is not active".into()
            }))?
        };
        mandate.payment_method_id.clone()
    };
    verify_mandate_details(
        req.amount.get_required_value("amount")?.into(),
        req.currency.clone().get_required_value("currency")?,
        mandate.clone(),
    )?;

    let payment_method = db
        .find_payment_method(payment_method_id.as_str())
        .await
        .map_err(|error| {
            error.to_not_found_response(errors::ApiErrorResponse::PaymentMethodNotFound)
        })?;

    let token = Uuid::new_v4().to_string();

    let _ = cards::get_lookup_key_from_locker(state, &token, &payment_method).await?;

    if let Some(payment_method_from_request) = req.payment_method {
        let pm: storage_enums::PaymentMethodType = payment_method_from_request.into();
        if pm != payment_method.payment_method {
            Err(report!(errors::ApiErrorResponse::PreconditionFailed {
                message: "payment method in request does not match previously provided payment \
                          method information"
                    .into()
            }))?
        }
    };

    Ok((Some(token), Some(payment_method.payment_method)))
}

#[instrument(skip_all)]
/// Check weather the merchant id in the request
/// and merchant id in the merchant account are same.
pub fn validate_merchant_id(
    merchant_id: &str,
    request_merchant_id: Option<&str>,
) -> CustomResult<(), errors::ApiErrorResponse> {
    // Get Merchant Id from the merchant
    // or get from merchant account

    let request_merchant_id = request_merchant_id.unwrap_or(merchant_id);

    utils::when(
        merchant_id.ne(request_merchant_id),
        Err(report!(errors::ApiErrorResponse::PreconditionFailed {
            message: format!(
                "Invalid `merchant_id`: {request_merchant_id} not found in merchant account"
            )
        })),
    )
}

#[instrument(skip_all)]
pub fn validate_request_amount_and_amount_to_capture(
    op_amount: Option<api::Amount>,
    op_amount_to_capture: Option<i32>,
) -> CustomResult<(), errors::ApiErrorResponse> {
    match (op_amount, op_amount_to_capture) {
        (None, _) => Ok(()),
        (Some(_amount), None) => Ok(()),
        (Some(amount), Some(amount_to_capture)) => {
            match amount {
                api::Amount::Value(amount_inner) => {
                    // If both amount and amount to capture is present
                    // then amount to be capture should be less than or equal to request amount
                    utils::when(
                        !amount_to_capture.le(&amount_inner),
                        Err(report!(errors::ApiErrorResponse::PreconditionFailed {
                            message: format!(
                            "amount_to_capture is greater than amount capture_amount: {:?} request_amount: {:?}",
                            amount_to_capture, amount
                        )
                        })),
                    )
                }
                api::Amount::Zero => {
                    // If the amount is Null but still amount_to_capture is passed this is invalid and
                    Err(report!(errors::ApiErrorResponse::PreconditionFailed {
                        message: "amount_to_capture should not exist for when amount = 0"
                            .to_string()
                    }))
                }
            }
        }
    }
}

pub fn validate_mandate(
    req: impl Into<api::MandateValidationFields>,
) -> RouterResult<Option<api::MandateTxnType>> {
    let req: api::MandateValidationFields = req.into();
    match req.is_mandate() {
        Some(api::MandateTxnType::NewMandateTxn) => {
            validate_new_mandate_request(req)?;
            Ok(Some(api::MandateTxnType::NewMandateTxn))
        }
        Some(api::MandateTxnType::RecurringMandateTxn) => {
            validate_recurring_mandate(req)?;
            Ok(Some(api::MandateTxnType::RecurringMandateTxn))
        }
        None => Ok(None),
    }
}

fn validate_new_mandate_request(req: api::MandateValidationFields) -> RouterResult<()> {
    let confirm = req.confirm.get_required_value("confirm")?;

    if !confirm {
        Err(report!(errors::ApiErrorResponse::PreconditionFailed {
            message: "`confirm` must be `true` for mandates".into()
        }))?
    }

    let _ = req.customer_id.as_ref().get_required_value("customer_id")?;

    let mandate_data = req
        .mandate_data
        .clone()
        .get_required_value("mandate_data")?;

    if api_enums::FutureUsage::OnSession
        == req
            .setup_future_usage
            .get_required_value("setup_future_usage")?
    {
        Err(report!(errors::ApiErrorResponse::PreconditionFailed {
            message: "`setup_future_usage` must be `off_session` for mandates".into()
        }))?
    };

    if (mandate_data.customer_acceptance.acceptance_type == api::AcceptanceType::Online)
        && mandate_data.customer_acceptance.online.is_none()
    {
        Err(report!(errors::ApiErrorResponse::PreconditionFailed {
            message: "`mandate_data.customer_acceptance.online` is required when \
                      `mandate_data.customer_acceptance.acceptance_type` is `online`"
                .into()
        }))?
    }

    Ok(())
}

pub fn create_startpay_url(
    server: &Server,
    payment_attempt: &storage::PaymentAttempt,
    payment_intent: &storage::PaymentIntent,
) -> String {
    format!(
        "{}/payments/start/{}/{}/{}",
        server.base_url,
        payment_intent.payment_id,
        payment_intent.merchant_id,
        payment_attempt.txn_id
    )
}

pub fn create_redirect_url(
    server: &Server,
    payment_attempt: &storage::PaymentAttempt,
    connector_name: &String,
) -> String {
    format!(
        "{}/payments/{}/{}/response/{}",
        server.base_url, payment_attempt.payment_id, payment_attempt.merchant_id, connector_name
    )
}
fn validate_recurring_mandate(req: api::MandateValidationFields) -> RouterResult<()> {
    req.mandate_id.check_value_present("mandate_id")?;

    req.customer_id.check_value_present("customer_id")?;

    let confirm = req.confirm.get_required_value("confirm")?;
    if !confirm {
        Err(report!(errors::ApiErrorResponse::PreconditionFailed {
            message: "`confirm` must be `true` for mandates".into()
        }))?
    }

    let off_session = req.off_session.get_required_value("off_session")?;
    if !off_session {
        Err(report!(errors::ApiErrorResponse::PreconditionFailed {
            message: "`off_session` should be `true` for mandates".into()
        }))?
    }

    Ok(())
}

pub fn verify_mandate_details(
    request_amount: i32,
    request_currency: String,
    mandate: storage::Mandate,
) -> RouterResult<()> {
    match mandate.mandate_type {
        storage_enums::MandateType::SingleUse => utils::when(
            mandate
                .mandate_amount
                .map(|mandate_amount| request_amount > mandate_amount)
                .unwrap_or(true),
            Err(report!(errors::ApiErrorResponse::MandateValidationFailed {
                reason: "request amount is greater than mandate amount".to_string()
            })),
        ),
        storage::enums::MandateType::MultiUse => utils::when(
            mandate
                .mandate_amount
                .map(|mandate_amount| {
                    (mandate.amount_captured.unwrap_or(0) + request_amount) > mandate_amount
                })
                .unwrap_or(false),
            Err(report!(errors::ApiErrorResponse::MandateValidationFailed {
                reason: "request amount is greater than mandate amount".to_string()
            })),
        ),
    }?;
    utils::when(
        mandate
            .mandate_currency
            .map(|mandate_currency| mandate_currency.to_string() != request_currency)
            .unwrap_or(true),
        Err(report!(errors::ApiErrorResponse::MandateValidationFailed {
            reason: "cross currency mandates not supported".to_string()
        })),
    )
}

#[instrument(skip_all)]
pub fn payment_attempt_status_fsm(
    payment_method_data: &Option<api::PaymentMethod>,
    confirm: Option<bool>,
) -> storage_enums::AttemptStatus {
    match payment_method_data {
        Some(_) => match confirm {
            Some(true) => storage_enums::AttemptStatus::Pending,
            _ => storage_enums::AttemptStatus::ConfirmationAwaited,
        },
        None => storage_enums::AttemptStatus::PaymentMethodAwaited,
    }
}

pub fn payment_intent_status_fsm(
    payment_method_data: &Option<api::PaymentMethod>,
    confirm: Option<bool>,
) -> storage_enums::IntentStatus {
    match payment_method_data {
        Some(_) => match confirm {
            Some(true) => storage_enums::IntentStatus::RequiresCustomerAction,
            _ => storage_enums::IntentStatus::RequiresConfirmation,
        },
        None => storage_enums::IntentStatus::RequiresPaymentMethod,
    }
}

pub fn response_operation<'a, F, R>() -> BoxedOperation<'a, F, R>
where
    F: Send + Clone,
    PaymentResponse: Operation<F, R>,
{
    Box::new(PaymentResponse)
}

pub async fn amap<A, B, E, F, Fut>(value: Result<A, E>, func: F) -> Result<B, E>
where
    F: FnOnce(A) -> Fut,
    Fut: futures::Future<Output = Result<B, E>>,
{
    match value {
        Ok(a) => func(a).await,
        Err(err) => Err(err),
    }
}

#[instrument(skip_all)]
pub(crate) async fn call_payment_method(
    state: &AppState,
    merchant_id: &str,
    payment_method: Option<&api::PaymentMethod>,
    payment_method_type: Option<storage_enums::PaymentMethodType>,
    maybe_customer: &Option<storage::Customer>,
) -> RouterResult<api::PaymentMethodResponse> {
    match payment_method {
        Some(pm_data) => match payment_method_type {
            Some(payment_method_type) => match pm_data {
                api::PaymentMethod::Card(card) => {
                    //TODO: get it from temp_card
                    let card_detail = api::CardDetail {
                        card_number: card.card_number.clone(),
                        card_exp_month: card.card_exp_month.clone(),
                        card_exp_year: card.card_exp_year.clone(),
                        card_holder_name: Some(card.card_holder_name.clone()),
                    };
                    match maybe_customer {
                        Some(customer) => {
                            let customer_id = customer.customer_id.clone();
                            let payment_method_request = api::CreatePaymentMethod {
                                merchant_id: Some(merchant_id.to_string()),
                                payment_method: payment_method_type.into(),
                                payment_method_type: None,
                                payment_method_issuer: None,
                                payment_method_issuer_code: None,
                                card: Some(card_detail),
                                metadata: None,
                                customer_id: Some(customer_id),
                            };
                            let resp = cards::add_payment_method(
                                state,
                                payment_method_request,
                                merchant_id.to_string(),
                            )
                            .await
                            .attach_printable("Error on adding payment method")?;
                            match resp {
                                crate::services::BachResponse::Json(payment_method) => {
                                    Ok(payment_method)
                                }
                                _ => Err(report!(errors::ApiErrorResponse::InternalServerError)
                                    .attach_printable("Error on adding payment method")),
                            }
                        }
                        None => Err(report!(errors::ApiErrorResponse::MissingRequiredField {
                            field_name: "customer".to_string()
                        })
                        .attach_printable("Missing Customer Object")),
                    }
                }
                _ => {
                    let payment_method_request = api::CreatePaymentMethod {
                        merchant_id: Some(merchant_id.to_string()),
                        payment_method: payment_method_type.into(),
                        payment_method_type: None,
                        payment_method_issuer: None,
                        payment_method_issuer_code: None,
                        card: None,
                        metadata: None,
                        customer_id: None,
                    };
                    let resp = cards::add_payment_method(
                        state,
                        payment_method_request,
                        merchant_id.to_string(),
                    )
                    .await
                    .attach_printable("Error on adding payment method")?;
                    match resp {
                        crate::services::BachResponse::Json(payment_method) => Ok(payment_method),
                        _ => Err(report!(errors::ApiErrorResponse::InternalServerError)
                            .attach_printable("Error on adding payment method")),
                    }
                }
            },
            None => Err(report!(errors::ApiErrorResponse::MissingRequiredField {
                field_name: "payment_method_type".to_string()
            })
            .attach_printable("PaymentMethodType Required")),
        },
        None => Err(report!(errors::ApiErrorResponse::MissingRequiredField {
            field_name: "payment_method_data".to_string()
        })
        .attach_printable("PaymentMethodData required Or Card is already saved")),
    }
}

pub(crate) fn client_secret_auth(
    payload: api::PaymentsRequest,
    auth_type: &services::api::MerchantAuthentication,
) -> RouterResult<api::PaymentsRequest> {
    match auth_type {
        services::MerchantAuthentication::PublishableKey => {
            payload
                .client_secret
                .check_value_present("client_secret")
                .change_context(errors::ApiErrorResponse::MissingRequiredField {
                    field_name: "client_secret".to_owned(),
                })?;
            Ok(payload)
        }
        services::api::MerchantAuthentication::ApiKey => {
            if payload.client_secret.is_some() {
                Err(report!(errors::ApiErrorResponse::InvalidRequestData {
                    message: "client_secret is not a valid parameter".to_owned(),
                }))
            } else {
                Ok(payload)
            }
        }
        _ => Err(report!(errors::ApiErrorResponse::InternalServerError)
            .attach_printable("Unexpected Auth type")),
    }
}

pub async fn get_customer_from_details(
    db: &dyn StorageInterface,
    customer_id: Option<String>,
    merchant_id: &str,
) -> CustomResult<Option<storage::Customer>, errors::StorageError> {
    match customer_id {
        None => Ok(None),
        Some(c_id) => {
            db.find_customer_optional_by_customer_id_merchant_id(&c_id, merchant_id)
                .await
        }
    }
}

pub async fn get_connector_default(
    merchant_account: &storage::MerchantAccount,
    state: &AppState,
) -> CustomResult<api::ConnectorCallType, errors::ApiErrorResponse> {
    let connectors = &state.conf.connectors;
    let vec_val: Vec<serde_json::Value> = merchant_account
        .custom_routing_rules
        .clone()
        .parse_value("CustomRoutingRulesVec")
        .change_context(errors::ConnectorError::RoutingRulesParsingError)
        .change_context(errors::ApiErrorResponse::InternalServerError)?;
    let custom_routing_rules: api::CustomRoutingRules = vec_val[0]
        .clone()
        .parse_value("CustomRoutingRules")
        .change_context(errors::ConnectorError::RoutingRulesParsingError)
        .change_context(errors::ApiErrorResponse::InternalServerError)?;
    let connector_names = custom_routing_rules
        .connectors_pecking_order
        .unwrap_or_else(|| vec!["stripe".to_string()]);

    //use routing rules if configured by merchant else query MCA as per PM
    let connector_list: types::ConnectorsList = types::ConnectorsList {
        connectors: connector_names,
    };

    let connector_name = connector_list
        .connectors
        .first()
        .get_required_value("connectors")
        .change_context(errors::ConnectorError::FailedToObtainPreferredConnector)
        .change_context(errors::ApiErrorResponse::InternalServerError)?
        .as_str();

    let connector_data = api::ConnectorData::get_connector_by_name(connectors, connector_name)?;

    Ok(api::ConnectorCallType::Single(connector_data))
}

#[instrument(skip_all)]
pub async fn create_customer_if_not_exist<'a, F: Clone, R>(
    operation: BoxedOperation<'a, F, R>,
    db: &dyn StorageInterface,
    payment_data: &mut PaymentData<F>,
    req: Option<CustomerDetails>,
    merchant_id: &str,
) -> CustomResult<(BoxedOperation<'a, F, R>, Option<storage::Customer>), errors::StorageError> {
    let req = req
        .get_required_value("customer")
        .change_context(errors::StorageError::ValueNotFound("customer".to_owned()))?;
    let optional_customer = match req.customer_id.as_ref() {
        Some(customer_id) => {
            let customer_data = db
                .find_customer_optional_by_customer_id_merchant_id(customer_id, merchant_id)
                .await?;
            Some(match customer_data {
                Some(c) => Ok(c),
                None => {
                    let new_customer = storage::CustomerNew {
                        customer_id: customer_id.to_string(),
                        merchant_id: merchant_id.to_string(),
                        name: req.name.peek_cloning(),
                        email: req.email.clone(),
                        phone: req.phone.clone(),
                        phone_country_code: req.phone_country_code.clone(),
                        ..storage::CustomerNew::default()
                    };

                    db.insert_customer(new_customer).await
                }
            })
        }
        None => match &payment_data.payment_intent.customer_id {
            None => None,
            Some(customer_id) => db
                .find_customer_optional_by_customer_id_merchant_id(customer_id, merchant_id)
                .await?
                .map(Ok),
        },
    };
    Ok((
        operation,
        match optional_customer {
            Some(customer) => {
                let customer = customer?;

                payment_data.payment_intent.customer_id = Some(customer.customer_id.clone());

                Some(customer)
            }
            None => None,
        },
    ))
}

#[allow(clippy::too_many_arguments)]
pub async fn make_pm_data<'a, F: Clone, R>(
    operation: BoxedOperation<'a, F, R>,
    state: &'a AppState,
    payment_method_type: Option<storage_enums::PaymentMethodType>,
    txn_id: &str,
    _payment_attempt: &storage::PaymentAttempt,
    request: &Option<api::PaymentMethod>,
    token: &Option<String>,
) -> RouterResult<(BoxedOperation<'a, F, R>, Option<api::PaymentMethod>)> {
    let payment_method = match (request, token) {
        (_, Some(token)) => Ok::<_, error_stack::Report<errors::ApiErrorResponse>>(
            if payment_method_type == Some(storage_enums::PaymentMethodType::Card) {
                // TODO: Handle token expiry
                Vault::get_payment_method_data_from_locker(state, token).await?
            } else {
                // TODO: Implement token flow for other payment methods
                None
            },
        ),
        (pm @ Some(api::PaymentMethod::Card(card)), _) => {
            Vault::store_payment_method_data_in_locker(state, txn_id, card).await?;
            Ok(pm.to_owned())
        }
        (pm @ Some(api::PaymentMethod::PayLater(_)), _) => Ok(pm.to_owned()),
        (pm @ Some(api::PaymentMethod::Wallet(_)), _) => Ok(pm.to_owned()),
        _ => Ok(None),
    }?;

    let payment_method = match payment_method {
        Some(pm) => Some(pm),
        None => {
            if payment_method_type == Some(storage_enums::PaymentMethodType::Card) {
                Vault::get_payment_method_data_from_locker(state, txn_id).await?
            } else {
                None
            }
        }
    };

    Ok((operation, payment_method))
}

pub struct Vault {}

#[cfg(not(feature = "basilisk"))]
impl Vault {
    #[instrument(skip_all)]
    pub async fn get_payment_method_data_from_locker(
        state: &AppState,
        lookup_key: &str,
    ) -> RouterResult<Option<api::PaymentMethod>> {
        let resp = cards::mock_get_card(&*state.store, lookup_key)
            .await
            .change_context(errors::ApiErrorResponse::InternalServerError)?;
        let card = resp.card;
        let card_number = card
            .card_number
            .peek_cloning()
            .get_required_value("card_number")?;
        let card_exp_month = card
            .card_exp_month
            .peek_cloning()
            .get_required_value("expiry_month")?;
        let card_exp_year = card
            .card_exp_year
            .peek_cloning()
            .get_required_value("expiry_year")?;
        let card_holder_name = card.name_on_card.peek_cloning().unwrap_or_default();
        let card = api::PaymentMethod::Card(api::CCard {
            card_number: card_number.into(),
            card_exp_month: card_exp_month.into(),
            card_exp_year: card_exp_year.into(),
            card_holder_name: card_holder_name.into(),
            card_cvc: "card_cvc".to_string().into(),
        });
        Ok(Some(card))
    }

    #[instrument(skip_all)]
    async fn store_payment_method_data_in_locker(
        state: &AppState,
        txn_id: &str,
        card: &api::CCard,
    ) -> RouterResult<String> {
        let card_detail = api::CardDetail {
            card_number: card.card_number.clone(),
            card_exp_month: card.card_exp_month.clone(),
            card_exp_year: card.card_exp_year.clone(),
            card_holder_name: Some(card.card_holder_name.clone()),
        };
        let db = &*state.store;
        cards::mock_add_card(db, txn_id, &card_detail)
            .await
            .change_context(errors::ApiErrorResponse::InternalServerError)
            .attach_printable("Add Card Failed")?;
        Ok(txn_id.to_string())
    }
}

#[cfg(feature = "basilisk")]
use crate::{core::payment_methods::transformers, utils::StringExt};

#[cfg(feature = "basilisk")]
impl Vault {
    #[instrument(skip_all)]
    pub async fn get_payment_method_data_from_locker(
        state: &AppState,
        lookup_key: &str,
    ) -> RouterResult<Option<api::PaymentMethod>> {
        let de_tokenize = cards::get_tokenized_data(state, lookup_key, true).await?;
        let value1: api::TokenizedCardValue1 = de_tokenize
            .value1
            .parse_struct("TokenizedCardValue1")
            .change_context(errors::ApiErrorResponse::InternalServerError)
            .attach_printable("Error parsing TokenizedCardValue1")?;
        let value2 = de_tokenize.value2;
        let card_cvc = if value2.is_empty() {
            //mandatory field in api contract (when querying from legacy locker we don't get cvv), cvv handling needs to done
            "".to_string()
        } else {
            let tk_value2: api::TokenizedCardValue2 = value2
                .parse_struct("TokenizedCardValue2")
                .change_context(errors::ApiErrorResponse::InternalServerError)
                .attach_printable("Error parsing TokenizedCardValue2")?;
            tk_value2.card_security_code.unwrap_or_default()
        };
        let card = api::PaymentMethod::Card(api::CCard {
            card_number: value1.card_number.into(),
            card_exp_month: value1.exp_month.into(),
            card_exp_year: value1.exp_year.into(),
            card_holder_name: value1.name_on_card.unwrap_or_default().into(),
            card_cvc: card_cvc.into(),
        });
        Ok(Some(card))
    }

    #[instrument(skip_all)]
    async fn store_payment_method_data_in_locker(
        state: &AppState,
        txn_id: &str,
        card: &api::CCard,
    ) -> RouterResult<String> {
        let value1 = transformers::mk_card_value1(
            card.card_number.peek().clone(),
            card.card_exp_year.peek().clone(),
            card.card_exp_month.peek().clone(),
            Some(card.card_holder_name.peek().clone()),
            None,
            None,
            None,
        )
        .change_context(errors::ApiErrorResponse::InternalServerError)
        .attach_printable("Error getting Value1 for locker")?;
        let value2 =
            transformers::mk_card_value2(Some(card.card_cvc.peek().clone()), None, None, None)
                .change_context(errors::ApiErrorResponse::InternalServerError)
                .attach_printable("Error getting Value12 for locker")?;
        cards::create_tokenize(state, value1, Some(value2), txn_id.to_string()).await
    }
}

#[instrument(skip_all)]
pub async fn create_temp_card(
    state: &AppState,
    txn_id: &str,
    card: &api::CCard,
) -> RouterResult<storage::TempCard> {
    let (card_info, temp_card);
    card_info = format!(
        "{}:::{}:::{}:::{}:::{}",
        card.card_number.peek(),
        card.card_exp_month.peek(),
        card.card_exp_year.peek(),
        card.card_holder_name.peek(),
        card.card_cvc.peek()
    );

    let card_info_val = cards::get_card_info_value(&state.conf.keys, card_info).await?;
    temp_card = storage::TempCardNew {
        card_info: Some(card_info_val),
        date_created: common_utils::date_time::now(),
        txn_id: Some(txn_id.to_string()),
        id: None,
    };
    state
        .store
        .insert_temp_card(temp_card)
        .await
        .change_context(errors::ApiErrorResponse::InternalServerError)
}

#[instrument(skip_all)]
pub(crate) fn validate_capture_method(
    capture_method: storage_enums::CaptureMethod,
) -> RouterResult<()> {
    utils::when(
        capture_method == storage_enums::CaptureMethod::Automatic,
        Err(report!(errors::ApiErrorResponse::PaymentUnexpectedState {
            field_name: "capture_method".to_string(),
            current_flow: "captured".to_string(),
            current_value: capture_method.to_string(),
            states: "manual_single, manual_multiple, scheduled".to_string()
        })),
    )
}

#[instrument(skip_all)]
pub(crate) fn validate_status(status: storage_enums::IntentStatus) -> RouterResult<()> {
    utils::when(
        status != storage_enums::IntentStatus::RequiresCapture,
        Err(report!(errors::ApiErrorResponse::PaymentUnexpectedState {
            field_name: "payment.status".to_string(),
            current_flow: "captured".to_string(),
            current_value: status.to_string(),
            states: "requires_capture".to_string()
        })),
    )
}

#[instrument(skip_all)]
pub(crate) fn validate_amount_to_capture(
    amount: i32,
    amount_to_capture: Option<i32>,
) -> RouterResult<()> {
    utils::when(
        amount_to_capture.is_some() && (Some(amount) < amount_to_capture),
        Err(report!(errors::ApiErrorResponse::InvalidRequestData {
            message: "amount_to_capture is greater than amount".to_string()
        })),
    )
}

pub fn can_call_connector(status: storage_enums::IntentStatus) -> bool {
    matches!(
        status,
        storage_enums::IntentStatus::Failed
            | storage_enums::IntentStatus::Processing
            | storage_enums::IntentStatus::Succeeded
            | storage_enums::IntentStatus::RequiresCustomerAction
    )
}

pub fn append_option<T, U, F, V>(func: F, option1: Option<T>, option2: Option<U>) -> Option<V>
where
    F: FnOnce(T, U) -> V,
{
    Some(func(option1?, option2?))
}

pub(super) async fn filter_by_constraints(
    db: &dyn StorageInterface,
    constraints: &api::PaymentListConstraints,
    merchant_id: &str,
<<<<<<< HEAD
    storage_scheme: enums::MerchantStorageScheme,
=======
    storage_scheme: storage_enums::MerchantStorageScheme,
>>>>>>> dddc9eaf
) -> CustomResult<Vec<storage::PaymentIntent>, errors::StorageError> {
    let result = db
        .filter_payment_intent_by_constraints(merchant_id, constraints, storage_scheme)
        .await?;
    Ok(result)
}

pub(super) fn validate_payment_list_request(
    req: &api::PaymentListConstraints,
) -> CustomResult<(), errors::ApiErrorResponse> {
    utils::when(
        req.limit > 100 || req.limit < 1,
        Err(errors::ApiErrorResponse::InvalidRequestData {
            message: "limit should be in between 1 and 100".to_string(),
        }),
    )?;
    Ok(())
}

pub fn get_handle_response_url(
    payment_id: String,
    merchant_account: &storage::MerchantAccount,
    response: api::PaymentsResponse,
    connector: String,
) -> RouterResult<api::RedirectionResponse> {
    let payments_return_url = response.return_url.as_ref();
    let redirection_response = make_pg_redirect_response(payment_id, &response, connector);

    let return_url = make_merchant_url_with_response(
        merchant_account,
        redirection_response,
        payments_return_url,
    )
    .attach_printable("Failed to make merchant url with response")?;

    make_url_with_signature(&return_url, merchant_account)
}

pub fn make_merchant_url_with_response(
    merchant_account: &storage::MerchantAccount,
    redirection_response: api::PgRedirectResponse,
    request_return_url: Option<&String>,
) -> RouterResult<String> {
    // take return url if provided in the request else use merchant return url
    let url = request_return_url
        .or(merchant_account.return_url.as_ref())
        .get_required_value("return_url")?;

    let status_check = redirection_response.status;

    let payment_intent_id = redirection_response.payment_id;

    let merchant_url_with_response = if merchant_account.redirect_to_merchant_with_http_post {
        url::Url::parse_with_params(
            url,
            &[
                ("status", status_check.to_string()),
                ("order_id", payment_intent_id),
            ],
        )
        .into_report()
        .change_context(errors::ApiErrorResponse::InternalServerError)
        .attach_printable("Unable to parse the url with param")?
    } else {
        let amount = redirection_response.amount.get_required_value("amount")?;
        url::Url::parse_with_params(
            url,
            &[
                ("status", status_check.to_string()),
                ("order_id", payment_intent_id),
                ("amount", amount.to_string()),
            ],
        )
        .into_report()
        .change_context(errors::ApiErrorResponse::InternalServerError)
        .attach_printable("Unable to parse the url with param")?
    };

    Ok(merchant_url_with_response.to_string())
}

pub async fn make_ephemeral_key(
    state: &AppState,
    customer_id: String,
    merchant_id: String,
) -> errors::RouterResponse<ephemeral_key::EphemeralKey> {
    let store = &state.store;
    let id = utils::generate_id(consts::ID_LENGTH, "eki");
    let secret = format!("epk_{}", &Uuid::new_v4().simple().to_string());
    let ek = ephemeral_key::EphemeralKeyNew {
        id,
        customer_id,
        merchant_id,
        secret,
    };
    let ek = store
        .create_ephemeral_key(ek, state.conf.eph_key.validity)
        .await
        .change_context(errors::ApiErrorResponse::InternalServerError)
        .attach_printable("Unable to create ephemeral key")?;
    Ok(services::BachResponse::Json(ek))
}

pub async fn delete_ephemeral_key(
    store: &dyn StorageInterface,
    ek_id: String,
) -> errors::RouterResponse<ephemeral_key::EphemeralKey> {
    let ek = store
        .delete_ephemeral_key(&ek_id)
        .await
        .change_context(errors::ApiErrorResponse::InternalServerError)
        .attach_printable("Unable to delete ephemeral key")?;
    Ok(services::BachResponse::Json(ek))
}

pub fn make_pg_redirect_response(
    payment_id: String,
    response: &api::PaymentsResponse,
    connector: String,
) -> api::PgRedirectResponse {
    api::PgRedirectResponse {
        payment_id,
        status: response.status,
        gateway_id: connector,
        customer_id: response.customer_id.to_owned(),
        amount: Some(response.amount),
    }
}

pub fn make_url_with_signature(
    redirect_url: &str,
    merchant_account: &storage::MerchantAccount,
) -> RouterResult<api::RedirectionResponse> {
    let mut url = url::Url::parse(redirect_url)
        .into_report()
        .change_context(errors::ApiErrorResponse::InternalServerError)
        .attach_printable("Unable to parse the url")?;

    let mut base_url = url.clone();
    base_url.query_pairs_mut().clear();

    let url = if merchant_account.enable_payment_response_hash {
        let key = merchant_account
            .payment_response_hash_key
            .as_ref()
            .get_required_value("payment_response_hash_key")?;
        let signature = hmac_sha256_sorted_query_params(
            &mut url.query_pairs().collect::<Vec<_>>(),
            key.as_str(),
        )?;

        url.query_pairs_mut()
            .append_pair("signature", &signature)
            .append_pair("signature_algorithm", "HMAC-SHA256");
        url.to_owned()
    } else {
        url.to_owned()
    };

    let parameters = url
        .query_pairs()
        .collect::<Vec<_>>()
        .iter()
        .map(|(key, value)| (key.clone().into_owned(), value.clone().into_owned()))
        .collect::<Vec<_>>();

    Ok(api::RedirectionResponse {
        return_url: base_url.to_string(),
        params: parameters,
        return_url_with_query_params: url.to_string(),
        http_method: if merchant_account.redirect_to_merchant_with_http_post {
            services::Method::Post.to_string()
        } else {
            services::Method::Get.to_string()
        },
        headers: Vec::new(),
    })
}

pub fn hmac_sha256_sorted_query_params<'a>(
    params: &mut [(Cow<str>, Cow<str>)],
    key: &'a str,
) -> RouterResult<String> {
    params.sort();
    let final_string = params
        .iter()
        .map(|(key, value)| format!("{key}={value}"))
        .collect::<Vec<_>>()
        .join("&");

    let signature = crypto::HmacSha256::sign_message(
        &crypto::HmacSha256,
        key.as_bytes(),
        final_string.as_bytes(),
    )
    .change_context(errors::ApiErrorResponse::InternalServerError)
    .attach_printable("Failed to sign the message")?;

    Ok(hex::encode(signature))
}

pub fn check_if_operation_confirm<Op: std::fmt::Debug>(operations: Op) -> bool {
    format!("{:?}", operations) == "PaymentConfirm"
}

pub fn generate_mandate(
    merchant_id: String,
    connector: String,
    setup_mandate_details: Option<api::MandateData>,
    customer: &Option<storage::Customer>,
    payment_method_id: String,
    connector_mandate_id: Option<String>,
) -> Option<storage::MandateNew> {
    match (setup_mandate_details, customer) {
        (Some(data), Some(cus)) => {
            let mandate_id = utils::generate_id(consts::ID_LENGTH, "man");

            // The construction of the mandate new must be visible
            let mut new_mandate = storage::MandateNew::default();

            new_mandate
                .set_mandate_id(mandate_id)
                .set_customer_id(cus.customer_id.clone())
                .set_merchant_id(merchant_id)
                .set_payment_method_id(payment_method_id)
                .set_connector(connector)
                .set_mandate_status(storage_enums::MandateStatus::Active)
                .set_connector_mandate_id(connector_mandate_id)
                .set_customer_ip_address(
                    data.customer_acceptance
                        .get_ip_address()
                        .map(masking::Secret::new),
                )
                .set_customer_user_agent(data.customer_acceptance.get_user_agent())
                .set_customer_accepted_at(Some(data.customer_acceptance.get_accepted_at()));

            Some(match data.mandate_type {
                api::MandateType::SingleUse(data) => new_mandate
                    .set_mandate_amount(Some(data.amount))
                    .set_mandate_currency(Some(data.currency.into()))
                    .set_mandate_type(storage_enums::MandateType::SingleUse)
                    .to_owned(),

                api::MandateType::MultiUse(op_data) => match op_data {
                    Some(data) => new_mandate
                        .set_mandate_amount(Some(data.amount))
                        .set_mandate_currency(Some(data.currency.into())),
                    None => &mut new_mandate,
                }
                .set_mandate_type(storage_enums::MandateType::MultiUse)
                .to_owned(),
            })
        }
        (_, _) => None,
    }
}<|MERGE_RESOLUTION|>--- conflicted
+++ resolved
@@ -920,11 +920,7 @@
     db: &dyn StorageInterface,
     constraints: &api::PaymentListConstraints,
     merchant_id: &str,
-<<<<<<< HEAD
-    storage_scheme: enums::MerchantStorageScheme,
-=======
     storage_scheme: storage_enums::MerchantStorageScheme,
->>>>>>> dddc9eaf
 ) -> CustomResult<Vec<storage::PaymentIntent>, errors::StorageError> {
     let result = db
         .filter_payment_intent_by_constraints(merchant_id, constraints, storage_scheme)
