--- conflicted
+++ resolved
@@ -2432,44 +2432,6 @@
     }
 }
 
-<<<<<<< HEAD
-// pub async fn get_merchant_fullfillment_time(
-//     payment_link_id: Option<String>,
-//     intent_fulfillment_time: Option<i64>,
-//     db: &dyn StorageInterface,
-// ) -> RouterResult<Option<i64>> {
-//     if let Some(payment_link_id) = payment_link_id {
-//         let payment_link_db = db
-//             .find_payment_link_by_payment_link_id(&payment_link_id)
-//             .await
-//             .to_not_found_response(errors::ApiErrorResponse::PaymentLinkNotFound)?;
-
-//         let curr_time = common_utils::date_time::now();
-//         Ok(Some((payment_link_db.max_age - curr_time).whole_seconds()))
-//     } else {
-//         Ok(intent_fulfillment_time)
-//     }
-// }
-=======
-pub async fn get_fullfillment_time(
-    payment_link_id: Option<String>,
-    intent_fulfillment_time: Option<i64>,
-    db: &dyn StorageInterface,
-) -> RouterResult<Option<i64>> {
-    if let Some(payment_link_id) = payment_link_id {
-        let payment_link_db = db
-            .find_payment_link_by_payment_link_id(&payment_link_id)
-            .await
-            .to_not_found_response(errors::ApiErrorResponse::PaymentLinkNotFound)?;
-
-        let curr_time = common_utils::date_time::now();
-        Ok(Some((payment_link_db.max_age - curr_time).whole_seconds()))
-    } else {
-        Ok(intent_fulfillment_time)
-    }
-}
->>>>>>> 397bfab8
-
 pub(crate) fn validate_payment_status_against_allowed_statuses(
     intent_status: &storage_enums::IntentStatus,
     allowed_statuses: &[storage_enums::IntentStatus],
@@ -2541,22 +2503,6 @@
                 )
                 .await
                 .change_context(errors::ApiErrorResponse::PaymentNotFound)?;
-
-<<<<<<< HEAD
-            // let intent_fulfillment_time = get_merchant_fullfillment_time(
-            //     payment_intent.payment_link_id.clone(),
-            //     merchant_account.intent_fulfillment_time,
-            //     db,
-            // )
-            // .await?;
-=======
-            let intent_fulfillment_time = get_fullfillment_time(
-                payment_intent.payment_link_id.clone(),
-                merchant_account.intent_fulfillment_time,
-                db,
-            )
-            .await?;
->>>>>>> 397bfab8
 
             authenticate_client_secret(Some(&cs), &payment_intent)?;
             Ok(payment_intent)
@@ -3772,32 +3718,12 @@
 }
 
 pub fn validate_payment_link_request(
-<<<<<<< HEAD
-=======
-    payment_link_config: &api_models::payments::PaymentCreatePaymentLinkConfig,
->>>>>>> 397bfab8
     confirm: Option<bool>,
     order_details: Option<Vec<api_models::payments::OrderDetailsWithAmount>>,
 ) -> Result<(), errors::ApiErrorResponse> {
     if let Some(cnf) = confirm {
         if !cnf {
-<<<<<<< HEAD
             if order_details.is_none() {
-=======
-            let current_time = common_utils::date_time::now();
-            let max_age_time =
-                common_utils::date_time::now().saturating_add(time::Duration::seconds(
-                    payment_link_config
-                        .config
-                        .max_age
-                        .unwrap_or(common_utils::consts::DEFAULT_PAYMENT_LINK_EXPIRY),
-                ));
-            if current_time > max_age_time {
-                return Err(errors::ApiErrorResponse::InvalidRequestData {
-                    message: "max_age cannot be less than current time".to_string(),
-                });
-            } else if order_details.is_none() {
->>>>>>> 397bfab8
                 return Err(errors::ApiErrorResponse::InvalidRequestData {
                     message: "cannot create payment link without order details".to_string(),
                 });
