--- conflicted
+++ resolved
@@ -6542,13 +6542,8 @@
 pub enum UnifiedAuthenticationServiceFlow {
     ClickToPayInitiate,
     ExternalAuthenticationInitiate {
-<<<<<<< HEAD
-        acquirer_details: authentication::types::AcquirerDetails,
+        acquirer_details: Option<authentication::types::AcquirerDetails>,
         card: Box<hyperswitch_domain_models::payment_method_data::Card>,
-=======
-        acquirer_details: Option<authentication::types::AcquirerDetails>,
-        card_number: ::cards::CardNumber,
->>>>>>> db498c27
         token: String,
     },
     ExternalAuthenticationPostAuthenticate {
@@ -6621,13 +6616,8 @@
 
 pub enum PaymentExternalAuthenticationFlow {
     PreAuthenticationFlow {
-<<<<<<< HEAD
-        acquirer_details: authentication::types::AcquirerDetails,
+        acquirer_details: Option<authentication::types::AcquirerDetails>,
         card: Box<hyperswitch_domain_models::payment_method_data::Card>,
-=======
-        acquirer_details: Option<authentication::types::AcquirerDetails>,
-        card_number: ::cards::CardNumber,
->>>>>>> db498c27
         token: String,
     },
     PostAuthenticationFlow {
