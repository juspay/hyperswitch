use std::{borrow::Cow, collections::HashSet, net::IpAddr, ops::Deref, str::FromStr};

pub use hyperswitch_domain_models::customer;

pub use ::payment_methods::helpers::{
    populate_bin_details_for_payment_method_create,
    validate_payment_method_type_against_payment_method,
};
#[cfg(feature = "v2")]
use api_models::ephemeral_key::ClientSecretResponse;
use api_models::{
    mandates::RecurringDetails,
    payments::{additional_info as payment_additional_types, RequestSurchargeDetails},
};
use base64::Engine;
#[cfg(feature = "v1")]
use common_enums::enums::{CallConnectorAction, ExecutionMode, GatewaySystem};
use common_enums::ConnectorType;
#[cfg(feature = "v2")]
use common_utils::id_type::GenerateId;
use common_utils::{
    crypto::Encryptable,
    ext_traits::{AsyncExt, ByteSliceExt, Encode, ValueExt},
    fp_utils, generate_id,
    id_type::{self},
    new_type::{MaskedIban, MaskedSortCode},
    pii, type_name,
    types::{
        keymanager::{Identifier, KeyManagerState, ToEncryptable},
        MinorUnit,
    },
};
use diesel_models::enums;
// TODO : Evaluate all the helper functions ()
use error_stack::{report, ResultExt};
#[cfg(feature = "v1")]
use external_services::grpc_client;
use futures::future::Either;
#[cfg(feature = "v1")]
use hyperswitch_domain_models::payments::payment_intent::CustomerData;
use hyperswitch_domain_models::{
    mandates::MandateData,
    payment_method_data::{GetPaymentMethodType, PazeWalletData},
    payments::{
        self as domain_payments, payment_attempt::PaymentAttempt,
        payment_intent::PaymentIntentFetchConstraints, PaymentIntent,
    },
    router_data::KlarnaSdkResponse,
};
pub use hyperswitch_interfaces::{
    api::ConnectorSpecifications,
    configs::MerchantConnectorAccountType,
    integrity::{CheckIntegrity, FlowIntegrity, GetIntegrityObject},
};
use josekit::jwe;
use masking::{ExposeInterface, PeekInterface, SwitchStrategy};
use num_traits::{FromPrimitive, ToPrimitive};
use openssl::{
    derive::Deriver,
    pkey::PKey,
    symm::{decrypt_aead, Cipher},
};
use rand::Rng;
#[cfg(feature = "v2")]
use redis_interface::errors::RedisError;
use router_env::{instrument, logger, tracing};
use rust_decimal::Decimal;
use serde::{Deserialize, Serialize};
use uuid::Uuid;
use x509_parser::parse_x509_certificate;

use super::{
    operations::{BoxedOperation, Operation, PaymentResponse},
    CustomerDetails, PaymentData,
};
#[cfg(feature = "v1")]
use crate::core::{
    payments::{
        call_connector_service, customers,
        flows::{ConstructFlowSpecificData, Feature},
        operations::ValidateResult as OperationsValidateResult,
        should_add_task_to_process_tracker, OperationSessionGetters, OperationSessionSetters,
        TokenizationAction,
    },
    unified_connector_service::{
        send_comparison_data, update_gateway_system_in_feature_metadata, ComparisonData,
    },
};
#[cfg(feature = "v1")]
use crate::routes;
use crate::{
    configs::settings::{ConnectorRequestReferenceIdConfig, TempLockerEnableConfig},
    connector,
    consts::{self, BASE64_ENGINE},
    core::{
        authentication,
        errors::{self, CustomResult, RouterResult, StorageErrorExt},
        mandate::helpers::MandateGenericData,
        payment_methods::{
            self,
            cards::{self},
            network_tokenization, vault,
        },
        payments,
        pm_auth::retrieve_payment_method_from_auth_service,
    },
    db::StorageInterface,
    routes::{metrics, payment_methods as payment_methods_handler, SessionState},
    services,
    types::{
        api::{self, admin, enums as api_enums, MandateValidationFieldsExt},
        domain::{self, types},
        storage::{self, enums as storage_enums, ephemeral_key, CardTokenData},
        transformers::{ForeignFrom, ForeignTryFrom},
        AdditionalMerchantData, AdditionalPaymentMethodConnectorResponse, ErrorResponse,
        MandateReference, MerchantAccountData, MerchantRecipientData, PaymentsResponseData,
        RecipientIdType, RecurringMandatePaymentData, RouterData,
    },
    utils::{
        self,
        crypto::{self, SignMessage},
        OptionExt, StringExt,
    },
};
#[cfg(feature = "v2")]
use crate::{core::admin as core_admin, headers, types::ConnectorAuthType};
#[cfg(feature = "v1")]
use crate::{
    core::payment_methods::cards::create_encrypted_data, types::storage::CustomerUpdate::Update,
};

#[instrument(skip_all)]
#[allow(clippy::too_many_arguments)]
pub async fn create_or_update_address_for_payment_by_request(
    session_state: &SessionState,
    req_address: Option<&api::Address>,
    address_id: Option<&str>,
    merchant_id: &id_type::MerchantId,
    customer_id: Option<&id_type::CustomerId>,
    merchant_key_store: &domain::MerchantKeyStore,
    payment_id: &id_type::PaymentId,
    storage_scheme: storage_enums::MerchantStorageScheme,
) -> CustomResult<Option<domain::Address>, errors::ApiErrorResponse> {
    let key = merchant_key_store.key.get_inner().peek();
    let db = &session_state.store;
    let key_manager_state = &session_state.into();
    Ok(match address_id {
        Some(id) => match req_address {
            Some(address) => {
                let encrypted_data = types::crypto_operation(
                    &session_state.into(),
                    type_name!(domain::Address),
                    types::CryptoOperation::BatchEncrypt(
                        domain::FromRequestEncryptableAddress::to_encryptable(
                            domain::FromRequestEncryptableAddress {
                                line1: address.address.as_ref().and_then(|a| a.line1.clone()),
                                line2: address.address.as_ref().and_then(|a| a.line2.clone()),
                                line3: address.address.as_ref().and_then(|a| a.line3.clone()),
                                state: address.address.as_ref().and_then(|a| a.state.clone()),
                                first_name: address
                                    .address
                                    .as_ref()
                                    .and_then(|a| a.first_name.clone()),
                                last_name: address
                                    .address
                                    .as_ref()
                                    .and_then(|a| a.last_name.clone()),
                                zip: address.address.as_ref().and_then(|a| a.zip.clone()),
                                phone_number: address
                                    .phone
                                    .as_ref()
                                    .and_then(|phone| phone.number.clone()),
                                email: address
                                    .email
                                    .as_ref()
                                    .map(|a| a.clone().expose().switch_strategy()),
                                origin_zip: address
                                    .address
                                    .as_ref()
                                    .and_then(|a| a.origin_zip.clone()),
                            },
                        ),
                    ),
                    Identifier::Merchant(merchant_key_store.merchant_id.clone()),
                    key,
                )
                .await
                .and_then(|val| val.try_into_batchoperation())
                .change_context(errors::ApiErrorResponse::InternalServerError)
                .attach_printable("Failed while encrypting address")?;
                let encryptable_address =
                    domain::FromRequestEncryptableAddress::from_encryptable(encrypted_data)
                        .change_context(errors::ApiErrorResponse::InternalServerError)
                        .attach_printable("Failed while encrypting address")?;
                let address_update = storage::AddressUpdate::Update {
                    city: address
                        .address
                        .as_ref()
                        .and_then(|value| value.city.clone()),
                    country: address.address.as_ref().and_then(|value| value.country),
                    line1: encryptable_address.line1,
                    line2: encryptable_address.line2,
                    line3: encryptable_address.line3,
                    state: encryptable_address.state,
                    zip: encryptable_address.zip,
                    first_name: encryptable_address.first_name,
                    last_name: encryptable_address.last_name,
                    phone_number: encryptable_address.phone_number,
                    country_code: address
                        .phone
                        .as_ref()
                        .and_then(|value| value.country_code.clone()),
                    updated_by: storage_scheme.to_string(),
                    email: encryptable_address.email.map(|email| {
                        let encryptable: Encryptable<masking::Secret<String, pii::EmailStrategy>> =
                            Encryptable::new(
                                email.clone().into_inner().switch_strategy(),
                                email.into_encrypted(),
                            );
                        encryptable
                    }),
                    origin_zip: encryptable_address.origin_zip,
                };
                let address = db
                    .find_address_by_merchant_id_payment_id_address_id(
                        key_manager_state,
                        merchant_id,
                        payment_id,
                        id,
                        merchant_key_store,
                        storage_scheme,
                    )
                    .await
                    .change_context(errors::ApiErrorResponse::InternalServerError)
                    .attach_printable("Error while fetching address")?;
                Some(
                    db.update_address_for_payments(
                        key_manager_state,
                        address,
                        address_update,
                        payment_id.to_owned(),
                        merchant_key_store,
                        storage_scheme,
                    )
                    .await
                    .map(|payment_address| payment_address.address)
                    .to_not_found_response(errors::ApiErrorResponse::AddressNotFound)?,
                )
            }
            None => Some(
                db.find_address_by_merchant_id_payment_id_address_id(
                    key_manager_state,
                    merchant_id,
                    payment_id,
                    id,
                    merchant_key_store,
                    storage_scheme,
                )
                .await
                .map(|payment_address| payment_address.address),
            )
            .transpose()
            .to_not_found_response(errors::ApiErrorResponse::AddressNotFound)?,
        },
        None => match req_address {
            Some(address) => {
                let address =
                    get_domain_address(session_state, address, merchant_id, key, storage_scheme)
                        .await
                        .change_context(errors::ApiErrorResponse::InternalServerError)
                        .attach_printable("Failed while encrypting address while insert")?;

                let payment_address = domain::PaymentAddress {
                    address,
                    payment_id: payment_id.clone(),
                    customer_id: customer_id.cloned(),
                };

                Some(
                    db.insert_address_for_payments(
                        key_manager_state,
                        payment_id,
                        payment_address,
                        merchant_key_store,
                        storage_scheme,
                    )
                    .await
                    .map(|payment_address| payment_address.address)
                    .change_context(errors::ApiErrorResponse::InternalServerError)
                    .attach_printable("Failed while inserting new address")?,
                )
            }

            None => None,
        },
    })
}

#[instrument(skip_all)]
#[allow(clippy::too_many_arguments)]
pub async fn create_or_find_address_for_payment_by_request(
    state: &SessionState,
    req_address: Option<&api::Address>,
    address_id: Option<&str>,
    merchant_id: &id_type::MerchantId,
    customer_id: Option<&id_type::CustomerId>,
    merchant_key_store: &domain::MerchantKeyStore,
    payment_id: &id_type::PaymentId,
    storage_scheme: storage_enums::MerchantStorageScheme,
) -> CustomResult<Option<domain::Address>, errors::ApiErrorResponse> {
    let key = merchant_key_store.key.get_inner().peek();
    let db = &state.store;
    let key_manager_state = &state.into();
    Ok(match address_id {
        Some(id) => Some(
            db.find_address_by_merchant_id_payment_id_address_id(
                key_manager_state,
                merchant_id,
                payment_id,
                id,
                merchant_key_store,
                storage_scheme,
            )
            .await
            .map(|payment_address| payment_address.address),
        )
        .transpose()
        .to_not_found_response(errors::ApiErrorResponse::AddressNotFound)?,
        None => match req_address {
            Some(address) => {
                // generate a new address here
                let address = get_domain_address(state, address, merchant_id, key, storage_scheme)
                    .await
                    .change_context(errors::ApiErrorResponse::InternalServerError)
                    .attach_printable("Failed while encrypting address while insert")?;

                let payment_address = domain::PaymentAddress {
                    address,
                    payment_id: payment_id.clone(),
                    customer_id: customer_id.cloned(),
                };

                Some(
                    db.insert_address_for_payments(
                        key_manager_state,
                        payment_id,
                        payment_address,
                        merchant_key_store,
                        storage_scheme,
                    )
                    .await
                    .map(|payment_address| payment_address.address)
                    .change_context(errors::ApiErrorResponse::InternalServerError)
                    .attach_printable("Failed while inserting new address")?,
                )
            }
            None => None,
        },
    })
}

pub async fn get_domain_address(
    session_state: &SessionState,
    address: &api_models::payments::Address,
    merchant_id: &id_type::MerchantId,
    key: &[u8],
    storage_scheme: enums::MerchantStorageScheme,
) -> CustomResult<domain::Address, common_utils::errors::CryptoError> {
    async {
        let address_details = &address.address.as_ref();
        let encrypted_data = types::crypto_operation(
            &session_state.into(),
            type_name!(domain::Address),
            types::CryptoOperation::BatchEncrypt(
                domain::FromRequestEncryptableAddress::to_encryptable(
                    domain::FromRequestEncryptableAddress {
                        line1: address.address.as_ref().and_then(|a| a.line1.clone()),
                        line2: address.address.as_ref().and_then(|a| a.line2.clone()),
                        line3: address.address.as_ref().and_then(|a| a.line3.clone()),
                        state: address.address.as_ref().and_then(|a| a.state.clone()),
                        first_name: address.address.as_ref().and_then(|a| a.first_name.clone()),
                        last_name: address.address.as_ref().and_then(|a| a.last_name.clone()),
                        zip: address.address.as_ref().and_then(|a| a.zip.clone()),
                        phone_number: address
                            .phone
                            .as_ref()
                            .and_then(|phone| phone.number.clone()),
                        email: address
                            .email
                            .as_ref()
                            .map(|a| a.clone().expose().switch_strategy()),
                        origin_zip: address.address.as_ref().and_then(|a| a.origin_zip.clone()),
                    },
                ),
            ),
            Identifier::Merchant(merchant_id.to_owned()),
            key,
        )
        .await
        .and_then(|val| val.try_into_batchoperation())?;
        let encryptable_address =
            domain::FromRequestEncryptableAddress::from_encryptable(encrypted_data)
                .change_context(common_utils::errors::CryptoError::EncodingFailed)?;
        Ok(domain::Address {
            phone_number: encryptable_address.phone_number,
            country_code: address.phone.as_ref().and_then(|a| a.country_code.clone()),
            merchant_id: merchant_id.to_owned(),
            address_id: generate_id(consts::ID_LENGTH, "add"),
            city: address_details.and_then(|address_details| address_details.city.clone()),
            country: address_details.and_then(|address_details| address_details.country),
            line1: encryptable_address.line1,
            line2: encryptable_address.line2,
            line3: encryptable_address.line3,
            state: encryptable_address.state,
            created_at: common_utils::date_time::now(),
            first_name: encryptable_address.first_name,
            last_name: encryptable_address.last_name,
            modified_at: common_utils::date_time::now(),
            zip: encryptable_address.zip,
            updated_by: storage_scheme.to_string(),
            email: encryptable_address.email.map(|email| {
                let encryptable: Encryptable<masking::Secret<String, pii::EmailStrategy>> =
                    Encryptable::new(
                        email.clone().into_inner().switch_strategy(),
                        email.into_encrypted(),
                    );
                encryptable
            }),
            origin_zip: encryptable_address.origin_zip,
        })
    }
    .await
}

pub async fn get_address_by_id(
    state: &SessionState,
    address_id: Option<String>,
    merchant_key_store: &domain::MerchantKeyStore,
    payment_id: &id_type::PaymentId,
    merchant_id: &id_type::MerchantId,
    storage_scheme: storage_enums::MerchantStorageScheme,
) -> CustomResult<Option<domain::Address>, errors::ApiErrorResponse> {
    match address_id {
        None => Ok(None),
        Some(address_id) => {
            let db = &*state.store;
            Ok(db
                .find_address_by_merchant_id_payment_id_address_id(
                    &state.into(),
                    merchant_id,
                    payment_id,
                    &address_id,
                    merchant_key_store,
                    storage_scheme,
                )
                .await
                .map(|payment_address| payment_address.address)
                .ok())
        }
    }
}

#[cfg(feature = "v1")]
pub async fn get_token_pm_type_mandate_details(
    state: &SessionState,
    request: &api::PaymentsRequest,
    mandate_type: Option<api::MandateTransactionType>,
    merchant_context: &domain::MerchantContext,
    payment_method_id: Option<String>,
    payment_intent_customer_id: Option<&id_type::CustomerId>,
) -> RouterResult<MandateGenericData> {
    let mandate_data = request.mandate_data.clone().map(MandateData::foreign_from);
    let (
        payment_token,
        payment_method,
        payment_method_type,
        mandate_data,
        recurring_payment_data,
        mandate_connector_details,
        payment_method_info,
    ) = match mandate_type {
        Some(api::MandateTransactionType::NewMandateTransaction) => (
            request.payment_token.to_owned(),
            request.payment_method,
            request.payment_method_type,
            mandate_data.clone(),
            None,
            None,
            None,
        ),
        Some(api::MandateTransactionType::RecurringMandateTransaction) => {
            match &request.recurring_details {
                Some(recurring_details) => {
                    match recurring_details {
                        RecurringDetails::NetworkTransactionIdAndCardDetails(_) => {
                            (None, request.payment_method, None, None, None, None, None)
                        }
                        RecurringDetails::ProcessorPaymentToken(processor_payment_token) => {
                            if let Some(mca_id) = &processor_payment_token.merchant_connector_id {
                                let db = &*state.store;
                                let key_manager_state = &state.into();

                                #[cfg(feature = "v1")]
                            let connector_name = db
                                .find_by_merchant_connector_account_merchant_id_merchant_connector_id(
                                    key_manager_state,
                                    merchant_context.get_merchant_account().get_id(),
                                    mca_id,
                                    merchant_context.get_merchant_key_store(),
                                )
                                .await
                                .to_not_found_response(errors::ApiErrorResponse::MerchantConnectorAccountNotFound {
                                    id: mca_id.clone().get_string_repr().to_string(),
                                })?.connector_name;

                                #[cfg(feature = "v2")]
                            let connector_name = db
                                .find_merchant_connector_account_by_id(key_manager_state, mca_id, merchant_key_store)
                                .await
                                .to_not_found_response(errors::ApiErrorResponse::MerchantConnectorAccountNotFound {
                                    id: mca_id.clone().get_string_repr().to_string(),
                                })?.connector_name;
                                (
                                    None,
                                    request.payment_method,
                                    None,
                                    None,
                                    None,
                                    Some(payments::MandateConnectorDetails {
                                        connector: connector_name,
                                        merchant_connector_id: Some(mca_id.clone()),
                                    }),
                                    None,
                                )
                            } else {
                                (None, request.payment_method, None, None, None, None, None)
                            }
                        }
                        RecurringDetails::MandateId(mandate_id) => {
                            let mandate_generic_data = Box::pin(get_token_for_recurring_mandate(
                                state,
                                request,
                                merchant_context,
                                mandate_id.to_owned(),
                            ))
                            .await?;

                            (
                                mandate_generic_data.token,
                                mandate_generic_data.payment_method,
                                mandate_generic_data
                                    .payment_method_type
                                    .or(request.payment_method_type),
                                None,
                                mandate_generic_data.recurring_mandate_payment_data,
                                mandate_generic_data.mandate_connector,
                                mandate_generic_data.payment_method_info,
                            )
                        }
                        RecurringDetails::PaymentMethodId(payment_method_id) => {
                            let payment_method_info = state
                                .store
                                .find_payment_method(
                                    &(state.into()),
                                    merchant_context.get_merchant_key_store(),
                                    payment_method_id,
                                    merchant_context.get_merchant_account().storage_scheme,
                                )
                                .await
                                .to_not_found_response(
                                    errors::ApiErrorResponse::PaymentMethodNotFound,
                                )?;
                            let customer_id = request
                                .get_customer_id()
                                .get_required_value("customer_id")?;

                            verify_mandate_details_for_recurring_payments(
                                &payment_method_info.merchant_id,
                                merchant_context.get_merchant_account().get_id(),
                                &payment_method_info.customer_id,
                                customer_id,
                            )?;

                            (
                                None,
                                payment_method_info.get_payment_method_type(),
                                payment_method_info.get_payment_method_subtype(),
                                None,
                                None,
                                None,
                                Some(payment_method_info),
                            )
                        }
                    }
                }
                None => {
                    if let Some(mandate_id) = request.mandate_id.clone() {
                        let mandate_generic_data = Box::pin(get_token_for_recurring_mandate(
                            state,
                            request,
                            merchant_context,
                            mandate_id,
                        ))
                        .await?;
                        (
                            mandate_generic_data.token,
                            mandate_generic_data.payment_method,
                            mandate_generic_data
                                .payment_method_type
                                .or(request.payment_method_type),
                            None,
                            mandate_generic_data.recurring_mandate_payment_data,
                            mandate_generic_data.mandate_connector,
                            mandate_generic_data.payment_method_info,
                        )
                    } else if request
                        .payment_method_type
                        .map(|payment_method_type_value| {
                            payment_method_type_value
                                .should_check_for_customer_saved_payment_method_type()
                        })
                        .unwrap_or(false)
                    {
                        let payment_request_customer_id = request.get_customer_id();
                        if let Some(customer_id) =
                            payment_request_customer_id.or(payment_intent_customer_id)
                        {
                            let customer_saved_pm_option = match state
                                .store
                                .find_payment_method_by_customer_id_merchant_id_list(
                                    &(state.into()),
                                    merchant_context.get_merchant_key_store(),
                                    customer_id,
                                    merchant_context.get_merchant_account().get_id(),
                                    None,
                                )
                                .await
                            {
                                Ok(customer_payment_methods) => Ok(customer_payment_methods
                                    .iter()
                                    .find(|payment_method| {
                                        payment_method.get_payment_method_subtype()
                                            == request.payment_method_type
                                    })
                                    .cloned()),
                                Err(error) => {
                                    if error.current_context().is_db_not_found() {
                                        Ok(None)
                                    } else {
                                        Err(error)
                                            .change_context(
                                                errors::ApiErrorResponse::InternalServerError,
                                            )
                                            .attach_printable(
                                                "failed to find payment methods for a customer",
                                            )
                                    }
                                }
                            }?;

                            (
                                None,
                                request.payment_method,
                                request.payment_method_type,
                                None,
                                None,
                                None,
                                customer_saved_pm_option,
                            )
                        } else {
                            (
                                None,
                                request.payment_method,
                                request.payment_method_type,
                                None,
                                None,
                                None,
                                None,
                            )
                        }
                    } else {
                        let payment_method_info = payment_method_id
                            .async_map(|payment_method_id| async move {
                                state
                                    .store
                                    .find_payment_method(
                                        &(state.into()),
                                        merchant_context.get_merchant_key_store(),
                                        &payment_method_id,
                                        merchant_context.get_merchant_account().storage_scheme,
                                    )
                                    .await
                                    .to_not_found_response(
                                        errors::ApiErrorResponse::PaymentMethodNotFound,
                                    )
                            })
                            .await
                            .transpose()?;
                        (
                            request.payment_token.to_owned(),
                            request.payment_method,
                            request.payment_method_type,
                            None,
                            None,
                            None,
                            payment_method_info,
                        )
                    }
                }
            }
        }
        None => {
            let payment_method_info = payment_method_id
                .async_map(|payment_method_id| async move {
                    state
                        .store
                        .find_payment_method(
                            &(state.into()),
                            merchant_context.get_merchant_key_store(),
                            &payment_method_id,
                            merchant_context.get_merchant_account().storage_scheme,
                        )
                        .await
                        .to_not_found_response(errors::ApiErrorResponse::PaymentMethodNotFound)
                })
                .await
                .transpose()?;
            (
                request.payment_token.to_owned(),
                request.payment_method,
                request.payment_method_type,
                mandate_data,
                None,
                None,
                payment_method_info,
            )
        }
    };
    Ok(MandateGenericData {
        token: payment_token,
        payment_method,
        payment_method_type,
        mandate_data,
        recurring_mandate_payment_data: recurring_payment_data,
        mandate_connector: mandate_connector_details,
        payment_method_info,
    })
}

#[cfg(feature = "v1")]
pub async fn get_token_for_recurring_mandate(
    state: &SessionState,
    req: &api::PaymentsRequest,
    merchant_context: &domain::MerchantContext,
    mandate_id: String,
) -> RouterResult<MandateGenericData> {
    let db = &*state.store;

    let mandate = db
        .find_mandate_by_merchant_id_mandate_id(
            merchant_context.get_merchant_account().get_id(),
            mandate_id.as_str(),
            merchant_context.get_merchant_account().storage_scheme,
        )
        .await
        .to_not_found_response(errors::ApiErrorResponse::MandateNotFound)?;
    let key_manager_state: KeyManagerState = state.into();
    let original_payment_intent = mandate
        .original_payment_id
        .as_ref()
        .async_map(|payment_id| async {
            db.find_payment_intent_by_payment_id_merchant_id(
                &key_manager_state,
                payment_id,
                &mandate.merchant_id,
                merchant_context.get_merchant_key_store(),
                merchant_context.get_merchant_account().storage_scheme,
            )
            .await
            .to_not_found_response(errors::ApiErrorResponse::PaymentNotFound)
            .map_err(|err| logger::error!(mandate_original_payment_not_found=?err))
            .ok()
        })
        .await
        .flatten();

    let original_payment_attempt = original_payment_intent
        .as_ref()
        .async_map(|payment_intent| async {
            db.find_payment_attempt_by_payment_id_merchant_id_attempt_id(
                &payment_intent.payment_id,
                &mandate.merchant_id,
                payment_intent.active_attempt.get_id().as_str(),
                merchant_context.get_merchant_account().storage_scheme,
            )
            .await
            .to_not_found_response(errors::ApiErrorResponse::PaymentNotFound)
            .map_err(|err| logger::error!(mandate_original_payment_attempt_not_found=?err))
            .ok()
        })
        .await
        .flatten();

    let original_payment_authorized_amount = original_payment_attempt
        .clone()
        .map(|pa| pa.net_amount.get_total_amount().get_amount_as_i64());
    let original_payment_authorized_currency =
        original_payment_intent.clone().and_then(|pi| pi.currency);
    let customer = req.get_customer_id().get_required_value("customer_id")?;

    let payment_method_id = {
        if &mandate.customer_id != customer {
            Err(report!(errors::ApiErrorResponse::PreconditionFailed {
                message: "customer_id must match mandate customer_id".into()
            }))?
        }
        if mandate.mandate_status != storage_enums::MandateStatus::Active {
            Err(report!(errors::ApiErrorResponse::PreconditionFailed {
                message: "mandate is not active".into()
            }))?
        };
        mandate.payment_method_id.clone()
    };
    verify_mandate_details(
        req.amount.get_required_value("amount")?.into(),
        req.currency.get_required_value("currency")?,
        mandate.clone(),
    )?;

    let payment_method = db
        .find_payment_method(
            &(state.into()),
            merchant_context.get_merchant_key_store(),
            payment_method_id.as_str(),
            merchant_context.get_merchant_account().storage_scheme,
        )
        .await
        .to_not_found_response(errors::ApiErrorResponse::PaymentMethodNotFound)?;

    let token = Uuid::new_v4().to_string();
    let payment_method_type = payment_method.get_payment_method_subtype();
    let mandate_connector_details = payments::MandateConnectorDetails {
        connector: mandate.connector,
        merchant_connector_id: mandate.merchant_connector_id,
    };

    if let Some(enums::PaymentMethod::Card) = payment_method.get_payment_method_type() {
        if state.conf.locker.locker_enabled {
            let _ = cards::get_lookup_key_from_locker(
                state,
                &token,
                &payment_method,
                merchant_context.get_merchant_key_store(),
            )
            .await?;
        }

        if let Some(payment_method_from_request) = req.payment_method {
            let pm: storage_enums::PaymentMethod = payment_method_from_request;
            if payment_method
                .get_payment_method_type()
                .is_some_and(|payment_method| payment_method != pm)
            {
                Err(report!(errors::ApiErrorResponse::PreconditionFailed {
                    message:
                        "payment method in request does not match previously provided payment \
                            method information"
                            .into()
                }))?
            }
        };

        Ok(MandateGenericData {
            token: Some(token),
            payment_method: payment_method.get_payment_method_type(),
            recurring_mandate_payment_data: Some(RecurringMandatePaymentData {
                payment_method_type,
                original_payment_authorized_amount,
                original_payment_authorized_currency,
                mandate_metadata: None,
            }),
            payment_method_type: payment_method.get_payment_method_subtype(),
            mandate_connector: Some(mandate_connector_details),
            mandate_data: None,
            payment_method_info: Some(payment_method),
        })
    } else {
        Ok(MandateGenericData {
            token: None,
            payment_method: payment_method.get_payment_method_type(),
            recurring_mandate_payment_data: Some(RecurringMandatePaymentData {
                payment_method_type,
                original_payment_authorized_amount,
                original_payment_authorized_currency,
                mandate_metadata: None,
            }),
            payment_method_type: payment_method.get_payment_method_subtype(),
            mandate_connector: Some(mandate_connector_details),
            mandate_data: None,
            payment_method_info: Some(payment_method),
        })
    }
}

#[instrument(skip_all)]
/// Check weather the merchant id in the request
/// and merchant id in the merchant account are same.
pub fn validate_merchant_id(
    merchant_id: &id_type::MerchantId,
    request_merchant_id: Option<&id_type::MerchantId>,
) -> CustomResult<(), errors::ApiErrorResponse> {
    // Get Merchant Id from the merchant
    // or get from merchant account

    let request_merchant_id = request_merchant_id.unwrap_or(merchant_id);

    utils::when(merchant_id.ne(request_merchant_id), || {
        Err(report!(errors::ApiErrorResponse::PreconditionFailed {
            message: format!(
                "Invalid `merchant_id`: {} not found in merchant account",
                request_merchant_id.get_string_repr()
            )
        }))
    })
}

#[instrument(skip_all)]
pub fn validate_request_amount_and_amount_to_capture(
    op_amount: Option<api::Amount>,
    op_amount_to_capture: Option<MinorUnit>,
    surcharge_details: Option<RequestSurchargeDetails>,
) -> CustomResult<(), errors::ApiErrorResponse> {
    match (op_amount, op_amount_to_capture) {
        (None, _) => Ok(()),
        (Some(_amount), None) => Ok(()),
        (Some(amount), Some(amount_to_capture)) => {
            match amount {
                api::Amount::Value(amount_inner) => {
                    // If both amount and amount to capture is present
                    // then amount to be capture should be less than or equal to request amount
                    let total_capturable_amount = MinorUnit::new(amount_inner.get())
                        + surcharge_details
                            .map(|surcharge_details| surcharge_details.get_total_surcharge_amount())
                            .unwrap_or_default();
                    utils::when(!amount_to_capture.le(&total_capturable_amount), || {
                        Err(report!(errors::ApiErrorResponse::PreconditionFailed {
                            message: format!(
                            "amount_to_capture is greater than amount capture_amount: {amount_to_capture:?} request_amount: {amount:?}"
                        )
                        }))
                    })
                }
                api::Amount::Zero => {
                    // If the amount is Null but still amount_to_capture is passed this is invalid and
                    Err(report!(errors::ApiErrorResponse::PreconditionFailed {
                        message: "amount_to_capture should not exist for when amount = 0"
                            .to_string()
                    }))
                }
            }
        }
    }
}

#[cfg(feature = "v1")]
/// if capture method = automatic, amount_to_capture(if provided) must be equal to amount
#[instrument(skip_all)]
pub fn validate_amount_to_capture_and_capture_method(
    payment_attempt: Option<&PaymentAttempt>,
    request: &api_models::payments::PaymentsRequest,
) -> CustomResult<(), errors::ApiErrorResponse> {
    let option_net_amount = hyperswitch_domain_models::payments::payment_attempt::NetAmount::from_payments_request_and_payment_attempt(
        request,
        payment_attempt,
    );
    let capture_method = request
        .capture_method
        .or(payment_attempt
            .map(|payment_attempt| payment_attempt.capture_method.unwrap_or_default()))
        .unwrap_or_default();
    if matches!(
        capture_method,
        api_enums::CaptureMethod::Automatic | api_enums::CaptureMethod::SequentialAutomatic
    ) {
        let total_capturable_amount =
            option_net_amount.map(|net_amount| net_amount.get_total_amount());

        let amount_to_capture = request
            .amount_to_capture
            .or(payment_attempt.and_then(|pa| pa.amount_to_capture));

        if let Some((total_capturable_amount, amount_to_capture)) =
            total_capturable_amount.zip(amount_to_capture)
        {
            utils::when(amount_to_capture != total_capturable_amount, || {
                Err(report!(errors::ApiErrorResponse::PreconditionFailed {
                    message: "amount_to_capture must be equal to total_capturable_amount when capture_method = automatic".into()
                }))
            })
        } else {
            Ok(())
        }
    } else {
        Ok(())
    }
}

#[instrument(skip_all)]
pub fn validate_card_data(
    payment_method_data: Option<api::PaymentMethodData>,
) -> CustomResult<(), errors::ApiErrorResponse> {
    if let Some(api::PaymentMethodData::Card(card)) = payment_method_data {
        let cvc = card.card_cvc.peek().to_string();
        if cvc.len() < 3 || cvc.len() > 4 {
            Err(report!(errors::ApiErrorResponse::PreconditionFailed {
                message: "Invalid card_cvc length".to_string()
            }))?
        }
        let card_cvc =
            cvc.parse::<u16>()
                .change_context(errors::ApiErrorResponse::InvalidDataValue {
                    field_name: "card_cvc",
                })?;
        ::cards::CardSecurityCode::try_from(card_cvc).change_context(
            errors::ApiErrorResponse::PreconditionFailed {
                message: "Invalid Card CVC".to_string(),
            },
        )?;

        validate_card_expiry(&card.card_exp_month, &card.card_exp_year)?;
    }
    Ok(())
}

#[instrument(skip_all)]
pub fn validate_card_expiry(
    card_exp_month: &masking::Secret<String>,
    card_exp_year: &masking::Secret<String>,
) -> CustomResult<(), errors::ApiErrorResponse> {
    let exp_month = card_exp_month
        .peek()
        .to_string()
        .parse::<u8>()
        .change_context(errors::ApiErrorResponse::InvalidDataValue {
            field_name: "card_exp_month",
        })?;
    let month = ::cards::CardExpirationMonth::try_from(exp_month).change_context(
        errors::ApiErrorResponse::PreconditionFailed {
            message: "Invalid Expiry Month".to_string(),
        },
    )?;

    let mut year_str = card_exp_year.peek().to_string();
    if year_str.len() == 2 {
        year_str = format!("20{year_str}");
    }
    let exp_year =
        year_str
            .parse::<u16>()
            .change_context(errors::ApiErrorResponse::InvalidDataValue {
                field_name: "card_exp_year",
            })?;
    let year = ::cards::CardExpirationYear::try_from(exp_year).change_context(
        errors::ApiErrorResponse::PreconditionFailed {
            message: "Invalid Expiry Year".to_string(),
        },
    )?;

    let card_expiration = ::cards::CardExpiration { month, year };
    let is_expired = card_expiration.is_expired().change_context(
        errors::ApiErrorResponse::PreconditionFailed {
            message: "Invalid card data".to_string(),
        },
    )?;
    if is_expired {
        Err(report!(errors::ApiErrorResponse::PreconditionFailed {
            message: "Card Expired".to_string()
        }))?
    }

    Ok(())
}

pub fn infer_payment_type(
    amount: api::Amount,
    mandate_type: Option<&api::MandateTransactionType>,
) -> api_enums::PaymentType {
    match mandate_type {
        Some(api::MandateTransactionType::NewMandateTransaction) => {
            if let api::Amount::Value(_) = amount {
                api_enums::PaymentType::NewMandate
            } else {
                api_enums::PaymentType::SetupMandate
            }
        }

        Some(api::MandateTransactionType::RecurringMandateTransaction) => {
            api_enums::PaymentType::RecurringMandate
        }

        None => api_enums::PaymentType::Normal,
    }
}

pub fn validate_mandate(
    req: impl Into<api::MandateValidationFields>,
    is_confirm_operation: bool,
) -> CustomResult<Option<api::MandateTransactionType>, errors::ApiErrorResponse> {
    let req: api::MandateValidationFields = req.into();
    match req.validate_and_get_mandate_type().change_context(
        errors::ApiErrorResponse::MandateValidationFailed {
            reason: "Expected one out of recurring_details and mandate_data but got both".into(),
        },
    )? {
        Some(api::MandateTransactionType::NewMandateTransaction) => {
            validate_new_mandate_request(req, is_confirm_operation)?;
            Ok(Some(api::MandateTransactionType::NewMandateTransaction))
        }
        Some(api::MandateTransactionType::RecurringMandateTransaction) => {
            validate_recurring_mandate(req)?;
            Ok(Some(
                api::MandateTransactionType::RecurringMandateTransaction,
            ))
        }
        None => Ok(None),
    }
}

pub fn validate_recurring_details_and_token(
    recurring_details: &Option<RecurringDetails>,
    payment_token: &Option<String>,
    mandate_id: &Option<String>,
) -> CustomResult<(), errors::ApiErrorResponse> {
    utils::when(
        recurring_details.is_some() && payment_token.is_some(),
        || {
            Err(report!(errors::ApiErrorResponse::PreconditionFailed {
                message: "Expected one out of recurring_details and payment_token but got both"
                    .into()
            }))
        },
    )?;

    utils::when(recurring_details.is_some() && mandate_id.is_some(), || {
        Err(report!(errors::ApiErrorResponse::PreconditionFailed {
            message: "Expected one out of recurring_details and mandate_id but got both".into()
        }))
    })?;

    Ok(())
}

pub fn validate_overcapture_request(
    enable_overcapture: &Option<common_types::primitive_wrappers::EnableOvercaptureBool>,
    capture_method: &Option<common_enums::CaptureMethod>,
) -> CustomResult<(), errors::ApiErrorResponse> {
    if let Some(overcapture) = enable_overcapture {
        utils::when(
            *overcapture.deref()
                && !matches!(*capture_method, Some(common_enums::CaptureMethod::Manual)),
            || {
                Err(report!(errors::ApiErrorResponse::PreconditionFailed {
                    message: "Invalid overcapture request: supported only with manual capture"
                        .into()
                }))
            },
        )?;
    }

    Ok(())
}

fn validate_new_mandate_request(
    req: api::MandateValidationFields,
    is_confirm_operation: bool,
) -> RouterResult<()> {
    // We need not check for customer_id in the confirm request if it is already passed
    // in create request

    fp_utils::when(!is_confirm_operation && req.customer_id.is_none(), || {
        Err(report!(errors::ApiErrorResponse::PreconditionFailed {
            message: "`customer_id` is mandatory for mandates".into()
        }))
    })?;

    let mandate_data = req
        .mandate_data
        .clone()
        .get_required_value("mandate_data")?;

    // Only use this validation if the customer_acceptance is present
    if mandate_data
        .customer_acceptance
        .map(|inner| inner.acceptance_type == api::AcceptanceType::Online && inner.online.is_none())
        .unwrap_or(false)
    {
        Err(report!(errors::ApiErrorResponse::PreconditionFailed {
            message: "`mandate_data.customer_acceptance.online` is required when \
                      `mandate_data.customer_acceptance.acceptance_type` is `online`"
                .into()
        }))?
    }

    let mandate_details = match mandate_data.mandate_type {
        Some(api_models::payments::MandateType::SingleUse(details)) => Some(details),
        Some(api_models::payments::MandateType::MultiUse(details)) => details,
        _ => None,
    };
    mandate_details.and_then(|md| md.start_date.zip(md.end_date)).map(|(start_date, end_date)|
        utils::when (start_date >= end_date, || {
        Err(report!(errors::ApiErrorResponse::PreconditionFailed {
            message: "`mandate_data.mandate_type.{multi_use|single_use}.start_date` should be greater than  \
            `mandate_data.mandate_type.{multi_use|single_use}.end_date`"
                .into()
        }))
    })).transpose()?;

    Ok(())
}

pub fn validate_customer_id_mandatory_cases(
    has_setup_future_usage: bool,
    customer_id: Option<&id_type::CustomerId>,
) -> RouterResult<()> {
    match (has_setup_future_usage, customer_id) {
        (true, None) => Err(errors::ApiErrorResponse::PreconditionFailed {
            message: "customer_id is mandatory when setup_future_usage is given".to_string(),
        }
        .into()),
        _ => Ok(()),
    }
}

#[cfg(feature = "v1")]
pub fn create_startpay_url(
    base_url: &str,
    payment_attempt: &PaymentAttempt,
    payment_intent: &PaymentIntent,
) -> String {
    format!(
        "{}/payments/redirect/{}/{}/{}",
        base_url,
        payment_intent.get_id().get_string_repr(),
        payment_intent.merchant_id.get_string_repr(),
        payment_attempt.attempt_id
    )
}

pub fn create_redirect_url(
    router_base_url: &String,
    payment_attempt: &PaymentAttempt,
    connector_name: impl std::fmt::Display,
    creds_identifier: Option<&str>,
) -> String {
    let creds_identifier_path = creds_identifier.map_or_else(String::new, |cd| format!("/{cd}"));
    format!(
        "{}/payments/{}/{}/redirect/response/{}",
        router_base_url,
        payment_attempt.payment_id.get_string_repr(),
        payment_attempt.merchant_id.get_string_repr(),
        connector_name,
    ) + creds_identifier_path.as_ref()
}

pub fn create_authentication_url(
    router_base_url: &str,
    payment_attempt: &PaymentAttempt,
) -> String {
    format!(
        "{router_base_url}/payments/{}/3ds/authentication",
        payment_attempt.payment_id.get_string_repr()
    )
}

pub fn create_authorize_url(
    router_base_url: &str,
    payment_attempt: &PaymentAttempt,
    connector_name: impl std::fmt::Display,
) -> String {
    format!(
        "{}/payments/{}/{}/authorize/{}",
        router_base_url,
        payment_attempt.payment_id.get_string_repr(),
        payment_attempt.merchant_id.get_string_repr(),
        connector_name
    )
}

pub fn create_webhook_url(
    router_base_url: &str,
    merchant_id: &id_type::MerchantId,
    merchant_connector_id_or_connector_name: &str,
) -> String {
    format!(
        "{}/webhooks/{}/{}",
        router_base_url,
        merchant_id.get_string_repr(),
        merchant_connector_id_or_connector_name,
    )
}

pub fn create_complete_authorize_url(
    router_base_url: &String,
    payment_attempt: &PaymentAttempt,
    connector_name: impl std::fmt::Display,
    creds_identifier: Option<&str>,
) -> String {
    let creds_identifier = creds_identifier.map_or_else(String::new, |creds_identifier| {
        format!("/{creds_identifier}")
    });
    format!(
        "{}/payments/{}/{}/redirect/complete/{}{}",
        router_base_url,
        payment_attempt.payment_id.get_string_repr(),
        payment_attempt.merchant_id.get_string_repr(),
        connector_name,
        creds_identifier
    )
}

fn validate_recurring_mandate(req: api::MandateValidationFields) -> RouterResult<()> {
    let recurring_details = req
        .recurring_details
        .get_required_value("recurring_details")?;

    match recurring_details {
        RecurringDetails::ProcessorPaymentToken(_)
        | RecurringDetails::NetworkTransactionIdAndCardDetails(_) => Ok(()),
        _ => {
            req.customer_id.check_value_present("customer_id")?;

            let confirm = req.confirm.get_required_value("confirm")?;
            if !confirm {
                Err(report!(errors::ApiErrorResponse::PreconditionFailed {
                    message: "`confirm` must be `true` for mandates".into()
                }))?
            }

            let off_session = req.off_session.get_required_value("off_session")?;
            if !off_session {
                Err(report!(errors::ApiErrorResponse::PreconditionFailed {
                    message: "`off_session` should be `true` for mandates".into()
                }))?
            }
            Ok(())
        }
    }
}

pub fn verify_mandate_details(
    request_amount: MinorUnit,
    request_currency: api_enums::Currency,
    mandate: storage::Mandate,
) -> RouterResult<()> {
    match mandate.mandate_type {
        storage_enums::MandateType::SingleUse => utils::when(
            mandate
                .mandate_amount
                .map(|mandate_amount| request_amount.get_amount_as_i64() > mandate_amount)
                .unwrap_or(true),
            || {
                Err(report!(errors::ApiErrorResponse::MandateValidationFailed {
                    reason: "request amount is greater than mandate amount".into()
                }))
            },
        ),
        storage::enums::MandateType::MultiUse => utils::when(
            mandate
                .mandate_amount
                .map(|mandate_amount| {
                    (mandate.amount_captured.unwrap_or(0) + request_amount.get_amount_as_i64())
                        > mandate_amount
                })
                .unwrap_or(false),
            || {
                Err(report!(errors::ApiErrorResponse::MandateValidationFailed {
                    reason: "request amount is greater than mandate amount".into()
                }))
            },
        ),
    }?;
    utils::when(
        mandate
            .mandate_currency
            .map(|mandate_currency| mandate_currency != request_currency)
            .unwrap_or(false),
        || {
            Err(report!(errors::ApiErrorResponse::MandateValidationFailed {
                reason: "cross currency mandates not supported".into()
            }))
        },
    )
}

pub fn verify_mandate_details_for_recurring_payments(
    mandate_merchant_id: &id_type::MerchantId,
    merchant_id: &id_type::MerchantId,
    mandate_customer_id: &id_type::CustomerId,
    customer_id: &id_type::CustomerId,
) -> RouterResult<()> {
    if mandate_merchant_id != merchant_id {
        Err(report!(errors::ApiErrorResponse::MandateNotFound))?
    }
    if mandate_customer_id != customer_id {
        Err(report!(errors::ApiErrorResponse::PreconditionFailed {
            message: "customer_id must match mandate customer_id".into()
        }))?
    }

    Ok(())
}

#[instrument(skip_all)]
pub fn payment_attempt_status_fsm(
    payment_method_data: Option<&api::payments::PaymentMethodData>,
    confirm: Option<bool>,
) -> storage_enums::AttemptStatus {
    match payment_method_data {
        Some(_) => match confirm {
            Some(true) => storage_enums::AttemptStatus::PaymentMethodAwaited,
            _ => storage_enums::AttemptStatus::ConfirmationAwaited,
        },
        None => storage_enums::AttemptStatus::PaymentMethodAwaited,
    }
}

pub fn payment_intent_status_fsm(
    payment_method_data: Option<&api::PaymentMethodData>,
    confirm: Option<bool>,
) -> storage_enums::IntentStatus {
    match payment_method_data {
        Some(_) => match confirm {
            Some(true) => storage_enums::IntentStatus::RequiresPaymentMethod,
            _ => storage_enums::IntentStatus::RequiresConfirmation,
        },
        None => storage_enums::IntentStatus::RequiresPaymentMethod,
    }
}

#[cfg(feature = "v1")]
pub async fn add_domain_task_to_pt<Op>(
    operation: &Op,
    state: &SessionState,
    payment_attempt: &PaymentAttempt,
    requeue: bool,
    schedule_time: Option<time::PrimitiveDateTime>,
) -> CustomResult<(), errors::ApiErrorResponse>
where
    Op: std::fmt::Debug,
{
    if check_if_operation_confirm(operation) {
        match schedule_time {
            Some(stime) => {
                if !requeue {
                    // Here, increment the count of added tasks every time a payment has been confirmed or PSync has been called
                    metrics::TASKS_ADDED_COUNT.add(
                        1,
                        router_env::metric_attributes!(("flow", format!("{:#?}", operation))),
                    );
                    super::add_process_sync_task(&*state.store, payment_attempt, stime)
                        .await
                        .change_context(errors::ApiErrorResponse::InternalServerError)
                        .attach_printable("Failed while adding task to process tracker")
                } else {
                    // When the requeue is true, we reset the tasks count as we reset the task every time it is requeued
                    metrics::TASKS_RESET_COUNT.add(
                        1,
                        router_env::metric_attributes!(("flow", format!("{:#?}", operation))),
                    );
                    super::reset_process_sync_task(&*state.store, payment_attempt, stime)
                        .await
                        .change_context(errors::ApiErrorResponse::InternalServerError)
                        .attach_printable("Failed while updating task in process tracker")
                }
            }
            None => Ok(()),
        }
    } else {
        Ok(())
    }
}

pub fn response_operation<'a, F, R, D>() -> BoxedOperation<'a, F, R, D>
where
    F: Send + Clone,
    PaymentResponse: Operation<F, R, Data = D>,
{
    Box::new(PaymentResponse)
}

pub fn validate_max_amount(
    amount: api_models::payments::Amount,
) -> CustomResult<(), errors::ApiErrorResponse> {
    match amount {
        api_models::payments::Amount::Value(value) => {
            utils::when(value.get() > consts::MAX_ALLOWED_AMOUNT, || {
                Err(report!(errors::ApiErrorResponse::PreconditionFailed {
                    message: format!(
                        "amount should not be more than {}",
                        consts::MAX_ALLOWED_AMOUNT
                    )
                }))
            })
        }
        api_models::payments::Amount::Zero => Ok(()),
    }
}

#[cfg(feature = "v1")]
/// Check whether the customer information that is sent in the root of payments request
/// and in the customer object are same, if the values mismatch return an error
pub fn validate_customer_information(
    request: &api_models::payments::PaymentsRequest,
) -> RouterResult<()> {
    if let Some(mismatched_fields) = request.validate_customer_details_in_request() {
        let mismatched_fields = mismatched_fields.join(", ");
        Err(errors::ApiErrorResponse::PreconditionFailed {
            message: format!(
                "The field names `{mismatched_fields}` sent in both places is ambiguous"
            ),
        })?
    } else {
        Ok(())
    }
}

pub async fn validate_card_ip_blocking_for_business_profile(
    state: &SessionState,
    ip: IpAddr,
    fingerprnt: masking::Secret<String>,
    card_testing_guard_config: &diesel_models::business_profile::CardTestingGuardConfig,
) -> RouterResult<String> {
    let cache_key = format!(
        "{}_{}_{}",
        consts::CARD_IP_BLOCKING_CACHE_KEY_PREFIX,
        fingerprnt.peek(),
        ip
    );

    let unsuccessful_payment_threshold = card_testing_guard_config.card_ip_blocking_threshold;

    validate_blocking_threshold(state, unsuccessful_payment_threshold, cache_key).await
}

pub async fn validate_guest_user_card_blocking_for_business_profile(
    state: &SessionState,
    fingerprnt: masking::Secret<String>,
    customer_id: Option<id_type::CustomerId>,
    card_testing_guard_config: &diesel_models::business_profile::CardTestingGuardConfig,
) -> RouterResult<String> {
    let cache_key = format!(
        "{}_{}",
        consts::GUEST_USER_CARD_BLOCKING_CACHE_KEY_PREFIX,
        fingerprnt.peek()
    );

    let unsuccessful_payment_threshold =
        card_testing_guard_config.guest_user_card_blocking_threshold;

    if customer_id.is_none() {
        Ok(validate_blocking_threshold(state, unsuccessful_payment_threshold, cache_key).await?)
    } else {
        Ok(cache_key)
    }
}

pub async fn validate_customer_id_blocking_for_business_profile(
    state: &SessionState,
    customer_id: id_type::CustomerId,
    profile_id: &id_type::ProfileId,
    card_testing_guard_config: &diesel_models::business_profile::CardTestingGuardConfig,
) -> RouterResult<String> {
    let cache_key = format!(
        "{}_{}_{}",
        consts::CUSTOMER_ID_BLOCKING_PREFIX,
        profile_id.get_string_repr(),
        customer_id.get_string_repr(),
    );

    let unsuccessful_payment_threshold = card_testing_guard_config.customer_id_blocking_threshold;

    validate_blocking_threshold(state, unsuccessful_payment_threshold, cache_key).await
}

pub async fn validate_blocking_threshold(
    state: &SessionState,
    unsuccessful_payment_threshold: i32,
    cache_key: String,
) -> RouterResult<String> {
    match services::card_testing_guard::get_blocked_count_from_cache(state, &cache_key).await {
        Ok(Some(unsuccessful_payment_count)) => {
            if unsuccessful_payment_count >= unsuccessful_payment_threshold {
                Err(errors::ApiErrorResponse::PreconditionFailed {
                    message: "Blocked due to suspicious activity".to_string(),
                })?
            } else {
                Ok(cache_key)
            }
        }
        Ok(None) => Ok(cache_key),
        Err(error) => Err(errors::ApiErrorResponse::InternalServerError).attach_printable(error)?,
    }
}

#[cfg(feature = "v1")]
/// Get the customer details from customer field if present
/// or from the individual fields in `PaymentsRequest`
#[instrument(skip_all)]
pub fn get_customer_details_from_request(
    request: &api_models::payments::PaymentsRequest,
) -> CustomerDetails {
    let customer_id = request.get_customer_id().map(ToOwned::to_owned);

    let customer_name = request
        .customer
        .as_ref()
        .and_then(|customer_details| customer_details.name.clone())
        .or(request.name.clone());

    let customer_email = request
        .customer
        .as_ref()
        .and_then(|customer_details| customer_details.email.clone())
        .or(request.email.clone());

    let customer_phone = request
        .customer
        .as_ref()
        .and_then(|customer_details| customer_details.phone.clone())
        .or(request.phone.clone());

    let customer_phone_code = request
        .customer
        .as_ref()
        .and_then(|customer_details| customer_details.phone_country_code.clone())
        .or(request.phone_country_code.clone());

    let tax_registration_id = request
        .customer
        .as_ref()
        .and_then(|customer_details| customer_details.tax_registration_id.clone());

    CustomerDetails {
        customer_id,
        name: customer_name,
        email: customer_email,
        phone: customer_phone,
        phone_country_code: customer_phone_code,
        tax_registration_id,
    }
}

pub async fn get_connector_default(
    _state: &SessionState,
    request_connector: Option<serde_json::Value>,
) -> CustomResult<api::ConnectorChoice, errors::ApiErrorResponse> {
    Ok(request_connector.map_or(
        api::ConnectorChoice::Decide,
        api::ConnectorChoice::StraightThrough,
    ))
}

#[cfg(feature = "v2")]
pub async fn get_connector_data_from_request(
    state: &SessionState,
    req: Option<common_types::domain::MerchantConnectorAuthDetails>,
) -> CustomResult<api::ConnectorData, errors::ApiErrorResponse> {
    let connector = req
        .as_ref()
        .map(|connector_details| connector_details.connector_name.to_string())
        .ok_or(errors::ApiErrorResponse::MissingRequiredField {
            field_name: "merchant_connector_details",
        })?;
    let connector_data: api::ConnectorData = api::ConnectorData::get_connector_by_name(
        &state.conf.connectors,
        &connector,
        api::GetToken::Connector,
        None,
    )
    .change_context(errors::ApiErrorResponse::InternalServerError)
    .attach_printable("Invalid connector name received")?;
    Ok(connector_data)
}

#[cfg(feature = "v2")]
#[instrument(skip_all)]
#[allow(clippy::type_complexity)]
pub async fn create_customer_if_not_exist<'a, F: Clone, R, D>(
    _state: &SessionState,
    _operation: BoxedOperation<'a, F, R, D>,
    _payment_data: &mut PaymentData<F>,
    _req: Option<CustomerDetails>,
    _merchant_id: &id_type::MerchantId,
    _key_store: &domain::MerchantKeyStore,
    _storage_scheme: common_enums::enums::MerchantStorageScheme,
) -> CustomResult<(BoxedOperation<'a, F, R, D>, Option<domain::Customer>), errors::StorageError> {
    todo!()
}

#[cfg(feature = "v1")]
#[instrument(skip_all)]
#[allow(clippy::type_complexity)]
pub async fn create_customer_if_not_exist<'a, F: Clone, R, D>(
    state: &SessionState,
    operation: BoxedOperation<'a, F, R, D>,
    payment_data: &mut PaymentData<F>,
    req: Option<CustomerDetails>,
    merchant_id: &id_type::MerchantId,
    key_store: &domain::MerchantKeyStore,
    storage_scheme: common_enums::enums::MerchantStorageScheme,
) -> CustomResult<(BoxedOperation<'a, F, R, D>, Option<domain::Customer>), errors::StorageError> {
    let request_customer_details = req
        .get_required_value("customer")
        .change_context(errors::StorageError::ValueNotFound("customer".to_owned()))?;

    let temp_customer_data = if request_customer_details.name.is_some()
        || request_customer_details.email.is_some()
        || request_customer_details.phone.is_some()
        || request_customer_details.phone_country_code.is_some()
        || request_customer_details.tax_registration_id.is_some()
    {
        Some(CustomerData {
            name: request_customer_details.name.clone(),
            email: request_customer_details.email.clone(),
            phone: request_customer_details.phone.clone(),
            phone_country_code: request_customer_details.phone_country_code.clone(),
            tax_registration_id: request_customer_details.tax_registration_id.clone(),
        })
    } else {
        None
    };

    // Updation of Customer Details for the cases where both customer_id and specific customer
    // details are provided in Payment Update Request
    let raw_customer_details = payment_data
        .payment_intent
        .customer_details
        .clone()
        .map(|customer_details_encrypted| {
            customer_details_encrypted
                .into_inner()
                .expose()
                .parse_value::<CustomerData>("CustomerData")
        })
        .transpose()
        .change_context(errors::StorageError::DeserializationFailed)
        .attach_printable("Failed to parse customer data from payment intent")?
        .map(|parsed_customer_data| CustomerData {
            name: request_customer_details
                .name
                .clone()
                .or(parsed_customer_data.name.clone()),
            email: request_customer_details
                .email
                .clone()
                .or(parsed_customer_data.email.clone()),
            phone: request_customer_details
                .phone
                .clone()
                .or(parsed_customer_data.phone.clone()),
            phone_country_code: request_customer_details
                .phone_country_code
                .clone()
                .or(parsed_customer_data.phone_country_code.clone()),
            tax_registration_id: request_customer_details
                .tax_registration_id
                .clone()
                .or(parsed_customer_data.tax_registration_id.clone()),
        })
        .or(temp_customer_data);
    let key_manager_state = state.into();
    payment_data.payment_intent.customer_details = raw_customer_details
        .clone()
        .async_map(|customer_details| {
            create_encrypted_data(&key_manager_state, key_store, customer_details)
        })
        .await
        .transpose()
        .change_context(errors::StorageError::EncryptionError)
        .attach_printable("Unable to encrypt customer details")?;

    let customer_id = request_customer_details
        .customer_id
        .or(payment_data.payment_intent.customer_id.clone());
    let db = &*state.store;
    let key_manager_state = &state.into();
    let optional_customer = match customer_id {
        Some(customer_id) => {
            let customer_data = db
                .find_customer_optional_by_customer_id_merchant_id(
                    key_manager_state,
                    &customer_id,
                    merchant_id,
                    key_store,
                    storage_scheme,
                )
                .await?;
            let key = key_store.key.get_inner().peek();
            let encrypted_data = types::crypto_operation(
                key_manager_state,
                type_name!(domain::Customer),
                types::CryptoOperation::BatchEncrypt(
                    domain::FromRequestEncryptableCustomer::to_encryptable(
                        domain::FromRequestEncryptableCustomer {
                            name: request_customer_details.name.clone(),
                            email: request_customer_details
                                .email
                                .as_ref()
                                .map(|e| e.clone().expose().switch_strategy()),
                            phone: request_customer_details.phone.clone(),
                            tax_registration_id: None,
                        },
                    ),
                ),
                Identifier::Merchant(key_store.merchant_id.clone()),
                key,
            )
            .await
            .and_then(|val| val.try_into_batchoperation())
            .change_context(errors::StorageError::SerializationFailed)
            .attach_printable("Failed while encrypting Customer while Update")?;
            let encryptable_customer =
                domain::FromRequestEncryptableCustomer::from_encryptable(encrypted_data)
                    .change_context(errors::StorageError::SerializationFailed)
                    .attach_printable("Failed while encrypting Customer while Update")?;
            Some(match customer_data {
                Some(c) => {
                    // Update the customer data if new data is passed in the request
                    if request_customer_details.email.is_some()
                        | request_customer_details.name.is_some()
                        | request_customer_details.phone.is_some()
                        | request_customer_details.phone_country_code.is_some()
                        | request_customer_details.tax_registration_id.is_some()
                    {
                        let customer_update = Update {
                            name: encryptable_customer.name,
                            email: encryptable_customer.email.map(|email| {
                                let encryptable: Encryptable<
                                    masking::Secret<String, pii::EmailStrategy>,
                                > = Encryptable::new(
                                    email.clone().into_inner().switch_strategy(),
                                    email.into_encrypted(),
                                );
                                encryptable
                            }),
                            phone: Box::new(encryptable_customer.phone),
                            phone_country_code: request_customer_details.phone_country_code,
                            description: None,
                            connector_customer: Box::new(None),
                            metadata: Box::new(None),
                            address_id: None,
                            tax_registration_id: encryptable_customer.tax_registration_id,
                        };

                        db.update_customer_by_customer_id_merchant_id(
                            key_manager_state,
                            customer_id,
                            merchant_id.to_owned(),
                            c,
                            customer_update,
                            key_store,
                            storage_scheme,
                        )
                        .await
                    } else {
                        Ok(c)
                    }
                }
                None => {
                    let new_customer = domain::Customer {
                        customer_id,
                        merchant_id: merchant_id.to_owned(),
                        name: encryptable_customer.name,
                        email: encryptable_customer.email.map(|email| {
                            let encryptable: Encryptable<
                                masking::Secret<String, pii::EmailStrategy>,
                            > = Encryptable::new(
                                email.clone().into_inner().switch_strategy(),
                                email.into_encrypted(),
                            );
                            encryptable
                        }),
                        phone: encryptable_customer.phone,
                        phone_country_code: request_customer_details.phone_country_code.clone(),
                        description: None,
                        created_at: common_utils::date_time::now(),
                        metadata: None,
                        modified_at: common_utils::date_time::now(),
                        connector_customer: None,
                        address_id: None,
                        default_payment_method_id: None,
                        updated_by: None,
                        version: common_types::consts::API_VERSION,
                        tax_registration_id: encryptable_customer.tax_registration_id,
                    };
                    metrics::CUSTOMER_CREATED.add(1, &[]);
                    db.insert_customer(new_customer, key_manager_state, key_store, storage_scheme)
                        .await
                }
            })
        }
        None => match &payment_data.payment_intent.customer_id {
            None => None,
            Some(customer_id) => db
                .find_customer_optional_by_customer_id_merchant_id(
                    key_manager_state,
                    customer_id,
                    merchant_id,
                    key_store,
                    storage_scheme,
                )
                .await?
                .map(Ok),
        },
    };
    Ok((
        operation,
        match optional_customer {
            Some(customer) => {
                let customer = customer?;

                payment_data.payment_intent.customer_id = Some(customer.customer_id.clone());
                payment_data.email = payment_data.email.clone().or_else(|| {
                    customer
                        .email
                        .clone()
                        .map(|encrypted_value| encrypted_value.into())
                });

                Some(customer)
            }
            None => None,
        },
    ))
}

#[cfg(feature = "v1")]
pub async fn retrieve_payment_method_with_temporary_token(
    state: &SessionState,
    token: &str,
    payment_intent: &PaymentIntent,
    payment_attempt: &PaymentAttempt,
    merchant_key_store: &domain::MerchantKeyStore,
    card_token_data: Option<&domain::CardToken>,
) -> RouterResult<Option<(domain::PaymentMethodData, enums::PaymentMethod)>> {
    let (pm, supplementary_data) =
        vault::Vault::get_payment_method_data_from_locker(state, token, merchant_key_store)
            .await
            .attach_printable(
                "Payment method for given token not found or there was a problem fetching it",
            )?;

    utils::when(
        supplementary_data
            .customer_id
            .ne(&payment_intent.customer_id),
        || {
            Err(errors::ApiErrorResponse::PreconditionFailed { message: "customer associated with payment method and customer passed in payment are not same".into() })
        },
    )?;

    Ok::<_, error_stack::Report<errors::ApiErrorResponse>>(match pm {
        Some(domain::PaymentMethodData::Card(card)) => {
            let mut updated_card = card.clone();
            let mut is_card_updated = false;

            // The card_holder_name from locker retrieved card is considered if it is a non-empty string or else card_holder_name is picked
            // from payment_method_data.card_token object
            let name_on_card =
                card_token_data.and_then(|token_data| token_data.card_holder_name.clone());

            if let Some(name) = name_on_card.clone() {
                if !name.peek().is_empty() {
                    is_card_updated = true;
                    updated_card.nick_name = name_on_card;
                }
            }

            if let Some(token_data) = card_token_data {
                if let Some(cvc) = token_data.card_cvc.clone() {
                    is_card_updated = true;
                    updated_card.card_cvc = cvc;
                }
            }

            // populate additional card details from payment_attempt.payment_method_data (additional_payment_data) if not present in the locker
            if updated_card.card_issuer.is_none()
                || updated_card.card_network.is_none()
                || updated_card.card_type.is_none()
                || updated_card.card_issuing_country.is_none()
            {
                let additional_payment_method_data: Option<
                    api_models::payments::AdditionalPaymentData,
                > = payment_attempt
                    .payment_method_data
                    .clone()
                    .and_then(|data| match data {
                        serde_json::Value::Null => None, // This is to handle the case when the payment_method_data is null
                        _ => Some(data.parse_value("AdditionalPaymentData")),
                    })
                    .transpose()
                    .map_err(|err| logger::error!("Failed to parse AdditionalPaymentData {err:?}"))
                    .ok()
                    .flatten();
                if let Some(api_models::payments::AdditionalPaymentData::Card(card)) =
                    additional_payment_method_data
                {
                    is_card_updated = true;
                    updated_card.card_issuer = updated_card.card_issuer.or(card.card_issuer);
                    updated_card.card_network = updated_card.card_network.or(card.card_network);
                    updated_card.card_type = updated_card.card_type.or(card.card_type);
                    updated_card.card_issuing_country = updated_card
                        .card_issuing_country
                        .or(card.card_issuing_country);
                };
            };

            if is_card_updated {
                let updated_pm = domain::PaymentMethodData::Card(updated_card);
                vault::Vault::store_payment_method_data_in_locker(
                    state,
                    Some(token.to_owned()),
                    &updated_pm,
                    payment_intent.customer_id.to_owned(),
                    enums::PaymentMethod::Card,
                    merchant_key_store,
                )
                .await?;

                Some((updated_pm, enums::PaymentMethod::Card))
            } else {
                Some((
                    domain::PaymentMethodData::Card(card),
                    enums::PaymentMethod::Card,
                ))
            }
        }

        Some(the_pm @ domain::PaymentMethodData::Wallet(_)) => {
            Some((the_pm, enums::PaymentMethod::Wallet))
        }

        Some(the_pm @ domain::PaymentMethodData::BankTransfer(_)) => {
            Some((the_pm, enums::PaymentMethod::BankTransfer))
        }

        Some(the_pm @ domain::PaymentMethodData::BankRedirect(_)) => {
            Some((the_pm, enums::PaymentMethod::BankRedirect))
        }

        Some(the_pm @ domain::PaymentMethodData::BankDebit(_)) => {
            Some((the_pm, enums::PaymentMethod::BankDebit))
        }

        Some(_) => Err(errors::ApiErrorResponse::InternalServerError)
            .attach_printable("Payment method received from locker is unsupported by locker")?,

        None => None,
    })
}

#[cfg(feature = "v2")]
pub async fn retrieve_card_with_permanent_token(
    state: &SessionState,
    locker_id: &str,
    _payment_method_id: &id_type::GlobalPaymentMethodId,
    payment_intent: &PaymentIntent,
    card_token_data: Option<&domain::CardToken>,
    _merchant_key_store: &domain::MerchantKeyStore,
    _storage_scheme: enums::MerchantStorageScheme,
) -> RouterResult<domain::PaymentMethodData> {
    todo!()
}

pub enum VaultFetchAction {
    FetchCardDetailsFromLocker,
    FetchCardDetailsForNetworkTransactionIdFlowFromLocker,
    FetchNetworkTokenDataFromTokenizationService(String),
    FetchNetworkTokenDetailsFromLocker(api_models::payments::NetworkTokenWithNTIRef),
    NoFetchAction,
}

pub fn decide_payment_method_retrieval_action(
    is_network_tokenization_enabled: bool,
    mandate_id: Option<api_models::payments::MandateIds>,
    connector: Option<api_enums::Connector>,
    network_tokenization_supported_connectors: &HashSet<api_enums::Connector>,
    should_retry_with_pan: bool,
    network_token_requestor_ref_id: Option<String>,
) -> VaultFetchAction {
    let standard_flow = || {
        determine_standard_vault_action(
            is_network_tokenization_enabled,
            mandate_id,
            connector,
            network_tokenization_supported_connectors,
            network_token_requestor_ref_id,
        )
    };

    if should_retry_with_pan {
        VaultFetchAction::FetchCardDetailsFromLocker
    } else {
        standard_flow()
    }
}

pub async fn is_ucs_enabled(state: &SessionState, config_key: &str) -> bool {
    let db = state.store.as_ref();
    db.find_config_by_key_unwrap_or(config_key, Some("false".to_string()))
        .await
        .inspect_err(|error| {
            logger::error!(
                ?error,
                "Failed to fetch `{config_key}` UCS enabled config from DB"
            );
        })
        .ok()
        .and_then(|config| {
            config
                .config
                .parse::<bool>()
                .inspect_err(|error| {
                    logger::error!(?error, "Failed to parse `{config_key}` UCS enabled config");
                })
                .ok()
        })
        .unwrap_or(false)
}

pub async fn should_execute_based_on_rollout(
    state: &SessionState,
    config_key: &str,
) -> RouterResult<bool> {
    let db = state.store.as_ref();

    match db.find_config_by_key(config_key).await {
        Ok(rollout_config) => match rollout_config.config.parse::<f64>() {
            Ok(rollout_percent) => {
                if !(0.0..=1.0).contains(&rollout_percent) {
                    logger::warn!(
                        rollout_percent,
                        "Rollout percent out of bounds. Must be between 0.0 and 1.0"
                    );
                    return Ok(false);
                }

                let sampled_value: f64 = rand::thread_rng().gen_range(0.0..1.0);
                Ok(sampled_value < rollout_percent)
            }
            Err(err) => {
                logger::error!(error = ?err, "Failed to parse rollout percent");
                Ok(false)
            }
        },
        Err(err) => {
            logger::error!(error = ?err, "Failed to fetch rollout config from DB");
            Ok(false)
        }
    }
}

pub fn determine_standard_vault_action(
    is_network_tokenization_enabled: bool,
    mandate_id: Option<api_models::payments::MandateIds>,
    connector: Option<api_enums::Connector>,
    network_tokenization_supported_connectors: &HashSet<api_enums::Connector>,
    network_token_requestor_ref_id: Option<String>,
) -> VaultFetchAction {
    let is_network_transaction_id_flow = mandate_id
        .as_ref()
        .map(|mandate_ids| mandate_ids.is_network_transaction_id_flow())
        .unwrap_or(false);

    if !is_network_tokenization_enabled {
        if is_network_transaction_id_flow {
            VaultFetchAction::FetchCardDetailsForNetworkTransactionIdFlowFromLocker
        } else {
            VaultFetchAction::FetchCardDetailsFromLocker
        }
    } else {
        match mandate_id {
            Some(mandate_ids) => match mandate_ids.mandate_reference_id {
                Some(api_models::payments::MandateReferenceId::NetworkTokenWithNTI(nt_data)) => {
                    VaultFetchAction::FetchNetworkTokenDetailsFromLocker(nt_data)
                }
                Some(api_models::payments::MandateReferenceId::NetworkMandateId(_)) => {
                    VaultFetchAction::FetchCardDetailsForNetworkTransactionIdFlowFromLocker
                }
                Some(api_models::payments::MandateReferenceId::ConnectorMandateId(_)) | None => {
                    VaultFetchAction::NoFetchAction
                }
            },
            None => {
                //saved card flow
                let is_network_token_supported_connector = connector
                    .map(|conn| network_tokenization_supported_connectors.contains(&conn))
                    .unwrap_or(false);

                match (
                    is_network_token_supported_connector,
                    network_token_requestor_ref_id,
                ) {
                    (true, Some(ref_id)) => {
                        VaultFetchAction::FetchNetworkTokenDataFromTokenizationService(ref_id)
                    }
                    (false, Some(_)) | (true, None) | (false, None) => {
                        VaultFetchAction::FetchCardDetailsFromLocker
                    }
                }
            }
        }
    }
}

#[cfg(feature = "v1")]
#[allow(clippy::too_many_arguments)]
pub async fn retrieve_payment_method_data_with_permanent_token(
    state: &SessionState,
    locker_id: &str,
    _payment_method_id: &str,
    payment_intent: &PaymentIntent,
    card_token_data: Option<&domain::CardToken>,
    merchant_key_store: &domain::MerchantKeyStore,
    _storage_scheme: enums::MerchantStorageScheme,
    mandate_id: Option<api_models::payments::MandateIds>,
    payment_method_info: domain::PaymentMethod,
    business_profile: &domain::Profile,
    connector: Option<String>,
    should_retry_with_pan: bool,
    vault_data: Option<&domain_payments::VaultData>,
) -> RouterResult<domain::PaymentMethodData> {
    let customer_id = payment_intent
        .customer_id
        .as_ref()
        .get_required_value("customer_id")
        .change_context(errors::ApiErrorResponse::UnprocessableEntity {
            message: "no customer id provided for the payment".to_string(),
        })?;

    let network_tokenization_supported_connectors = &state
        .conf
        .network_tokenization_supported_connectors
        .connector_list;

    let connector_variant = connector
        .as_ref()
        .map(|conn| {
            api_enums::Connector::from_str(conn.as_str())
                .change_context(errors::ApiErrorResponse::InvalidDataValue {
                    field_name: "connector",
                })
                .attach_printable_lazy(|| format!("unable to parse connector name {connector:?}"))
        })
        .transpose()?;

    let vault_fetch_action = decide_payment_method_retrieval_action(
        business_profile.is_network_tokenization_enabled,
        mandate_id,
        connector_variant,
        network_tokenization_supported_connectors,
        should_retry_with_pan,
        payment_method_info
            .network_token_requestor_reference_id
            .clone(),
    );

    let co_badged_card_data = payment_method_info
        .get_payment_methods_data()
        .and_then(|payment_methods_data| payment_methods_data.get_co_badged_card_data());

    match vault_fetch_action {
        VaultFetchAction::FetchCardDetailsFromLocker => {
            let card = vault_data
                .and_then(|vault_data| vault_data.get_card_vault_data())
                .map(Ok)
                .async_unwrap_or_else(|| async {
                    Box::pin(fetch_card_details_from_locker(
                        state,
                        customer_id,
                        &payment_intent.merchant_id,
                        locker_id,
                        card_token_data,
                        co_badged_card_data,
                        payment_method_info,
                        merchant_key_store,
                    ))
                    .await
                })
                .await?;

            Ok(domain::PaymentMethodData::Card(card))
        }
        VaultFetchAction::FetchCardDetailsForNetworkTransactionIdFlowFromLocker => {
            fetch_card_details_for_network_transaction_flow_from_locker(
                state,
                customer_id,
                &payment_intent.merchant_id,
                locker_id,
            )
            .await
            .change_context(errors::ApiErrorResponse::InternalServerError)
            .attach_printable("failed to fetch card information from the permanent locker")
        }
        VaultFetchAction::FetchNetworkTokenDataFromTokenizationService(
            network_token_requestor_ref_id,
        ) => {
            logger::info!("Fetching network token data from tokenization service");
            match network_tokenization::get_token_from_tokenization_service(
                state,
                network_token_requestor_ref_id,
                &payment_method_info,
            )
            .await
            .change_context(errors::ApiErrorResponse::InternalServerError)
            .attach_printable("failed to fetch network token data from tokenization service")
            {
                Ok(network_token_data) => {
                    Ok(domain::PaymentMethodData::NetworkToken(network_token_data))
                }
                Err(err) => {
                    logger::info!(
                        "Failed to fetch network token data from tokenization service {err:?}"
                    );
                    logger::info!("Falling back to fetch card details from locker");
                    Ok(domain::PaymentMethodData::Card(
                        vault_data
                            .and_then(|vault_data| vault_data.get_card_vault_data())
                            .map(Ok)
                            .async_unwrap_or_else(|| async {
                                Box::pin(fetch_card_details_from_locker(
                                    state,
                                    customer_id,
                                    &payment_intent.merchant_id,
                                    locker_id,
                                    card_token_data,
                                    co_badged_card_data,
                                    payment_method_info,
                                    merchant_key_store,
                                ))
                                .await
                            })
                            .await?,
                    ))
                }
            }
        }
        VaultFetchAction::FetchNetworkTokenDetailsFromLocker(nt_data) => {
            if let Some(network_token_locker_id) =
                payment_method_info.network_token_locker_id.as_ref()
            {
                let network_token_data = vault_data
                    .and_then(|vault_data| vault_data.get_network_token_data())
                    .map(Ok)
                    .async_unwrap_or_else(|| async {
                        fetch_network_token_details_from_locker(
                            state,
                            customer_id,
                            &payment_intent.merchant_id,
                            network_token_locker_id,
                            nt_data,
                        )
                        .await
                    })
                    .await?;
                Ok(domain::PaymentMethodData::NetworkToken(network_token_data))
            } else {
                Err(errors::ApiErrorResponse::InternalServerError)
                    .attach_printable("Network token locker id is not present")
            }
        }
        VaultFetchAction::NoFetchAction => Err(errors::ApiErrorResponse::InternalServerError)
            .attach_printable("Payment method data is not present"),
    }
}

#[cfg(feature = "v1")]
#[allow(clippy::too_many_arguments)]
pub async fn retrieve_card_with_permanent_token_for_external_authentication(
    state: &SessionState,
    locker_id: &str,
    payment_intent: &PaymentIntent,
    card_token_data: Option<&domain::CardToken>,
    _merchant_key_store: &domain::MerchantKeyStore,
    _storage_scheme: enums::MerchantStorageScheme,
) -> RouterResult<domain::PaymentMethodData> {
    let customer_id = payment_intent
        .customer_id
        .as_ref()
        .get_required_value("customer_id")
        .change_context(errors::ApiErrorResponse::UnprocessableEntity {
            message: "no customer id provided for the payment".to_string(),
        })?;
    Ok(domain::PaymentMethodData::Card(
        fetch_card_details_from_internal_locker(
            state,
            customer_id,
            &payment_intent.merchant_id,
            locker_id,
            card_token_data,
            None,
        )
        .await
        .change_context(errors::ApiErrorResponse::InternalServerError)
        .attach_printable("failed to fetch card information from the permanent locker")?,
    ))
}

#[cfg(feature = "v1")]
#[allow(clippy::too_many_arguments)]
pub async fn fetch_card_details_from_locker(
    state: &SessionState,
    customer_id: &id_type::CustomerId,
    merchant_id: &id_type::MerchantId,
    locker_id: &str,
    card_token_data: Option<&domain::CardToken>,
    co_badged_card_data: Option<api_models::payment_methods::CoBadgedCardData>,
    payment_method_info: domain::PaymentMethod,
    merchant_key_store: &domain::MerchantKeyStore,
) -> RouterResult<domain::Card> {
    match &payment_method_info.vault_source_details.clone() {
        domain::PaymentMethodVaultSourceDetails::ExternalVault {
            ref external_vault_source,
        } => {
            fetch_card_details_from_external_vault(
                state,
                merchant_id,
                card_token_data,
                co_badged_card_data,
                payment_method_info,
                merchant_key_store,
                external_vault_source,
            )
            .await
        }
        domain::PaymentMethodVaultSourceDetails::InternalVault => {
            fetch_card_details_from_internal_locker(
                state,
                customer_id,
                merchant_id,
                locker_id,
                card_token_data,
                co_badged_card_data,
            )
            .await
        }
    }
}

#[cfg(feature = "v1")]
pub async fn fetch_card_details_from_internal_locker(
    state: &SessionState,
    customer_id: &id_type::CustomerId,
    merchant_id: &id_type::MerchantId,
    locker_id: &str,
    card_token_data: Option<&domain::CardToken>,
    co_badged_card_data: Option<api_models::payment_methods::CoBadgedCardData>,
) -> RouterResult<domain::Card> {
    logger::debug!("Fetching card details from locker");
    let card = cards::get_card_from_locker(state, customer_id, merchant_id, locker_id)
        .await
        .change_context(errors::ApiErrorResponse::InternalServerError)
        .attach_printable("failed to fetch card information from the permanent locker")?;

    // The card_holder_name from locker retrieved card is considered if it is a non-empty string or else card_holder_name is picked
    // from payment_method_data.card_token object
    let name_on_card = if let Some(name) = card.name_on_card.clone() {
        if name.clone().expose().is_empty() {
            card_token_data
                .and_then(|token_data| token_data.card_holder_name.clone())
                .or(Some(name))
        } else {
            card.name_on_card
        }
    } else {
        card_token_data.and_then(|token_data| token_data.card_holder_name.clone())
    };

    let api_card = api::Card {
        card_number: card.card_number,
        card_holder_name: name_on_card,
        card_exp_month: card.card_exp_month,
        card_exp_year: card.card_exp_year,
        card_cvc: card_token_data
            .cloned()
            .unwrap_or_default()
            .card_cvc
            .unwrap_or_default(),
        card_issuer: None,
        nick_name: card.nick_name.map(masking::Secret::new),
        card_network: card
            .card_brand
            .map(|card_brand| enums::CardNetwork::from_str(&card_brand))
            .transpose()
            .map_err(|e| {
                logger::error!("Failed to parse card network {e:?}");
            })
            .ok()
            .flatten(),
        card_type: None,
        card_issuing_country: None,
        bank_code: None,
    };
    Ok(domain::Card::from((api_card, co_badged_card_data)))
}

#[cfg(feature = "v1")]
pub async fn fetch_card_details_from_external_vault(
    state: &SessionState,
    merchant_id: &id_type::MerchantId,
    card_token_data: Option<&domain::CardToken>,
    co_badged_card_data: Option<api_models::payment_methods::CoBadgedCardData>,
    payment_method_info: domain::PaymentMethod,
    merchant_key_store: &domain::MerchantKeyStore,
    external_vault_mca_id: &id_type::MerchantConnectorAccountId,
) -> RouterResult<domain::Card> {
    let key_manager_state = &state.into();

    let merchant_connector_account_details = state
        .store
        .find_by_merchant_connector_account_merchant_id_merchant_connector_id(
            key_manager_state,
            merchant_id,
            external_vault_mca_id,
            merchant_key_store,
        )
        .await
        .to_not_found_response(errors::ApiErrorResponse::MerchantConnectorAccountNotFound {
            id: external_vault_mca_id.get_string_repr().to_string(),
        })?;

    let vault_resp = vault::retrieve_payment_method_from_vault_external_v1(
        state,
        merchant_id,
        &payment_method_info,
        merchant_connector_account_details,
    )
    .await?;

    let payment_methods_data = payment_method_info.get_payment_methods_data();

    match vault_resp {
        hyperswitch_domain_models::vault::PaymentMethodVaultingData::Card(card) => Ok(
            domain::Card::from((card, card_token_data, co_badged_card_data)),
        ),
        hyperswitch_domain_models::vault::PaymentMethodVaultingData::CardNumber(card_number) => {
            let payment_methods_data = payment_methods_data
                .get_required_value("PaymentMethodsData")
                .change_context(errors::ApiErrorResponse::InternalServerError)
                .attach_printable("Payment methods data not present")?;

            let card = payment_methods_data
                .get_card_details()
                .get_required_value("CardDetails")
                .change_context(errors::ApiErrorResponse::InternalServerError)
                .attach_printable("Card details not present")?;

            Ok(
                domain::Card::try_from((card_number, card_token_data, co_badged_card_data, card))
                    .change_context(errors::ApiErrorResponse::InternalServerError)
                    .attach_printable("Failed to generate card data")?,
            )
        }
    }
}
#[cfg(feature = "v1")]
pub async fn fetch_network_token_details_from_locker(
    state: &SessionState,
    customer_id: &id_type::CustomerId,
    merchant_id: &id_type::MerchantId,
    network_token_locker_id: &str,
    network_transaction_data: api_models::payments::NetworkTokenWithNTIRef,
) -> RouterResult<domain::NetworkTokenData> {
    let mut token_data =
        cards::get_card_from_locker(state, customer_id, merchant_id, network_token_locker_id)
            .await
            .change_context(errors::ApiErrorResponse::InternalServerError)
            .attach_printable(
                "failed to fetch network token information from the permanent locker",
            )?;
    let expiry = network_transaction_data
        .token_exp_month
        .zip(network_transaction_data.token_exp_year);
    if let Some((exp_month, exp_year)) = expiry {
        token_data.card_exp_month = exp_month;
        token_data.card_exp_year = exp_year;
    }

    let card_network = token_data
        .card_brand
        .map(|card_brand| enums::CardNetwork::from_str(&card_brand))
        .transpose()
        .map_err(|e| {
            logger::error!("Failed to parse card network {e:?}");
        })
        .ok()
        .flatten();

    let network_token_data = domain::NetworkTokenData {
        token_number: token_data.card_number,
        token_cryptogram: None,
        token_exp_month: token_data.card_exp_month,
        token_exp_year: token_data.card_exp_year,
        nick_name: token_data.nick_name.map(masking::Secret::new),
        card_issuer: None,
        card_network,
        card_type: None,
        card_issuing_country: None,
        bank_code: None,
        eci: None,
    };
    Ok(network_token_data)
}

#[cfg(feature = "v1")]
pub async fn fetch_card_details_for_network_transaction_flow_from_locker(
    state: &SessionState,
    customer_id: &id_type::CustomerId,
    merchant_id: &id_type::MerchantId,
    locker_id: &str,
) -> RouterResult<domain::PaymentMethodData> {
    let card_details_from_locker =
        cards::get_card_from_locker(state, customer_id, merchant_id, locker_id)
            .await
            .change_context(errors::ApiErrorResponse::InternalServerError)
            .attach_printable("failed to fetch card details from locker")?;

    let card_network = card_details_from_locker
        .card_brand
        .map(|card_brand| enums::CardNetwork::from_str(&card_brand))
        .transpose()
        .map_err(|e| {
            logger::error!("Failed to parse card network {e:?}");
        })
        .ok()
        .flatten();

    let card_details_for_network_transaction_id =
        hyperswitch_domain_models::payment_method_data::CardDetailsForNetworkTransactionId {
            card_number: card_details_from_locker.card_number,
            card_exp_month: card_details_from_locker.card_exp_month,
            card_exp_year: card_details_from_locker.card_exp_year,
            card_issuer: None,
            card_network,
            card_type: None,
            card_issuing_country: None,
            bank_code: None,
            nick_name: card_details_from_locker.nick_name.map(masking::Secret::new),
            card_holder_name: card_details_from_locker.name_on_card.clone(),
        };

    Ok(
        domain::PaymentMethodData::CardDetailsForNetworkTransactionId(
            card_details_for_network_transaction_id,
        ),
    )
}

#[cfg(feature = "v2")]
pub async fn retrieve_payment_method_from_db_with_token_data(
    state: &SessionState,
    merchant_key_store: &domain::MerchantKeyStore,
    token_data: &storage::PaymentTokenData,
    storage_scheme: storage::enums::MerchantStorageScheme,
) -> RouterResult<Option<domain::PaymentMethod>> {
    todo!()
}

#[cfg(feature = "v1")]
pub async fn retrieve_payment_method_from_db_with_token_data(
    state: &SessionState,
    merchant_key_store: &domain::MerchantKeyStore,
    token_data: &storage::PaymentTokenData,
    storage_scheme: storage::enums::MerchantStorageScheme,
) -> RouterResult<Option<domain::PaymentMethod>> {
    match token_data {
        storage::PaymentTokenData::PermanentCard(data) => {
            if let Some(ref payment_method_id) = data.payment_method_id {
                state
                    .store
                    .find_payment_method(
                        &(state.into()),
                        merchant_key_store,
                        payment_method_id,
                        storage_scheme,
                    )
                    .await
                    .to_not_found_response(errors::ApiErrorResponse::PaymentMethodNotFound)
                    .attach_printable("error retrieving payment method from DB")
                    .map(Some)
            } else {
                Ok(None)
            }
        }

        storage::PaymentTokenData::WalletToken(data) => state
            .store
            .find_payment_method(
                &(state.into()),
                merchant_key_store,
                &data.payment_method_id,
                storage_scheme,
            )
            .await
            .to_not_found_response(errors::ApiErrorResponse::PaymentMethodNotFound)
            .attach_printable("error retrieveing payment method from DB")
            .map(Some),

        storage::PaymentTokenData::Temporary(_)
        | storage::PaymentTokenData::TemporaryGeneric(_)
        | storage::PaymentTokenData::Permanent(_)
        | storage::PaymentTokenData::AuthBankDebit(_) => Ok(None),
    }
}

#[cfg(feature = "v1")]
pub async fn retrieve_payment_token_data(
    state: &SessionState,
    token: String,
    payment_method: Option<storage_enums::PaymentMethod>,
) -> RouterResult<storage::PaymentTokenData> {
    let redis_conn = state
        .store
        .get_redis_conn()
        .change_context(errors::ApiErrorResponse::InternalServerError)
        .attach_printable("Failed to get redis connection")?;

    let key = format!(
        "pm_token_{}_{}_hyperswitch",
        token,
        payment_method.get_required_value("payment_method")?
    );

    let token_data_string = redis_conn
        .get_key::<Option<String>>(&key.into())
        .await
        .change_context(errors::ApiErrorResponse::InternalServerError)
        .attach_printable("Failed to fetch the token from redis")?
        .ok_or(error_stack::Report::new(
            errors::ApiErrorResponse::UnprocessableEntity {
                message: "Token is invalid or expired".to_owned(),
            },
        ))?;

    let token_data_result = token_data_string
        .clone()
        .parse_struct("PaymentTokenData")
        .change_context(errors::ApiErrorResponse::InternalServerError)
        .attach_printable("failed to deserialize hyperswitch token data");

    let token_data = match token_data_result {
        Ok(data) => data,
        Err(e) => {
            // The purpose of this logic is backwards compatibility to support tokens
            // in redis that might be following the old format.
            if token_data_string.starts_with('{') {
                return Err(e);
            } else {
                storage::PaymentTokenData::temporary_generic(token_data_string)
            }
        }
    };

    Ok(token_data)
}

#[cfg(feature = "v2")]
pub async fn make_pm_data<'a, F: Clone, R, D>(
    _operation: BoxedOperation<'a, F, R, D>,
    _state: &'a SessionState,
    _payment_data: &mut PaymentData<F>,
    _merchant_key_store: &domain::MerchantKeyStore,
    _customer: &Option<domain::Customer>,
    _storage_scheme: common_enums::enums::MerchantStorageScheme,
    _business_profile: Option<&domain::Profile>,
) -> RouterResult<(
    BoxedOperation<'a, F, R, D>,
    Option<domain::PaymentMethodData>,
    Option<String>,
)> {
    todo!()
}

#[cfg(feature = "v1")]
#[allow(clippy::too_many_arguments)]
pub async fn make_pm_data<'a, F: Clone, R, D>(
    operation: BoxedOperation<'a, F, R, D>,
    state: &'a SessionState,
    payment_data: &mut PaymentData<F>,
    merchant_key_store: &domain::MerchantKeyStore,
    customer: &Option<domain::Customer>,
    storage_scheme: common_enums::enums::MerchantStorageScheme,
    business_profile: &domain::Profile,
    should_retry_with_pan: bool,
) -> RouterResult<(
    BoxedOperation<'a, F, R, D>,
    Option<domain::PaymentMethodData>,
    Option<String>,
)> {
    use super::OperationSessionSetters;
    use crate::core::payments::OperationSessionGetters;

    let request = payment_data.payment_method_data.clone();

    let mut card_token_data = payment_data
        .payment_method_data
        .clone()
        .and_then(|pmd| match pmd {
            domain::PaymentMethodData::CardToken(token_data) => Some(token_data),
            _ => None,
        })
        .or(Some(domain::CardToken::default()));

    if let Some(cvc) = payment_data.card_cvc.clone() {
        if let Some(token_data) = card_token_data.as_mut() {
            token_data.card_cvc = Some(cvc);
        }
    }

    if payment_data.token_data.is_none() {
        if let Some(payment_method_info) = &payment_data.payment_method_info {
            if payment_method_info.get_payment_method_type()
                == Some(storage_enums::PaymentMethod::Card)
            {
                payment_data.token_data =
                    Some(storage::PaymentTokenData::PermanentCard(CardTokenData {
                        payment_method_id: Some(payment_method_info.get_id().clone()),
                        locker_id: payment_method_info
                            .locker_id
                            .clone()
                            .or(Some(payment_method_info.get_id().clone())),
                        token: payment_method_info
                            .locker_id
                            .clone()
                            .unwrap_or(payment_method_info.get_id().clone()),
                        network_token_locker_id: payment_method_info
                            .network_token_requestor_reference_id
                            .clone()
                            .or(Some(payment_method_info.get_id().clone())),
                    }));
            }
        }
    }

    let mandate_id = payment_data.mandate_id.clone();

    // TODO: Handle case where payment method and token both are present in request properly.
    let (payment_method, pm_id) = match (&request, payment_data.token_data.as_ref()) {
        (_, Some(hyperswitch_token)) => {
            let existing_vault_data = payment_data.get_vault_operation();

            let vault_data = existing_vault_data.and_then(|data| match data {
                domain_payments::VaultOperation::ExistingVaultData(vault_data) => Some(vault_data),
                domain_payments::VaultOperation::SaveCardData(_)
                | domain_payments::VaultOperation::SaveCardAndNetworkTokenData(_) => None,
            });

            let pm_data = Box::pin(payment_methods::retrieve_payment_method_with_token(
                state,
                merchant_key_store,
                hyperswitch_token,
                &payment_data.payment_intent,
                &payment_data.payment_attempt,
                card_token_data.as_ref(),
                customer,
                storage_scheme,
                mandate_id,
                payment_data.payment_method_info.clone(),
                business_profile,
                should_retry_with_pan,
                vault_data,
            ))
            .await;

            let payment_method_details = pm_data.attach_printable("in 'make_pm_data'")?;

            if let Some(ref payment_method_data) = payment_method_details.payment_method_data {
                let updated_vault_operation =
                    domain_payments::VaultOperation::get_updated_vault_data(
                        existing_vault_data,
                        payment_method_data,
                    );

                if let Some(vault_operation) = updated_vault_operation {
                    payment_data.set_vault_operation(vault_operation);
                }

                // Temporarily store payment method data along with the cvc in redis for saved card payments, if required by the connector based on its configs
                if payment_data.token.is_none() {
                    let (_, payment_token) = payment_methods::retrieve_payment_method_core(
                        &Some(payment_method_data.clone()),
                        state,
                        &payment_data.payment_intent,
                        &payment_data.payment_attempt,
                        merchant_key_store,
                        Some(business_profile),
                    )
                    .await?;

                    payment_data.token = payment_token;
                }
            };

            Ok::<_, error_stack::Report<errors::ApiErrorResponse>>(
                if let Some(payment_method_data) = payment_method_details.payment_method_data {
                    payment_data.payment_attempt.payment_method =
                        payment_method_details.payment_method;
                    (
                        Some(payment_method_data),
                        payment_method_details.payment_method_id,
                    )
                } else {
                    (None, payment_method_details.payment_method_id)
                },
            )
        }

        (Some(_), _) => {
            let (payment_method_data, payment_token) =
                payment_methods::retrieve_payment_method_core(
                    &request,
                    state,
                    &payment_data.payment_intent,
                    &payment_data.payment_attempt,
                    merchant_key_store,
                    Some(business_profile),
                )
                .await?;

            payment_data.token = payment_token;

            Ok((payment_method_data, None))
        }
        _ => Ok((None, None)),
    }?;

    Ok((operation, payment_method, pm_id))
}

#[cfg(feature = "v1")]
pub async fn store_in_vault_and_generate_ppmt(
    state: &SessionState,
    payment_method_data: &domain::PaymentMethodData,
    payment_intent: &PaymentIntent,
    payment_attempt: &PaymentAttempt,
    payment_method: enums::PaymentMethod,
    merchant_key_store: &domain::MerchantKeyStore,
    business_profile: Option<&domain::Profile>,
) -> RouterResult<String> {
    let router_token = vault::Vault::store_payment_method_data_in_locker(
        state,
        None,
        payment_method_data,
        payment_intent.customer_id.to_owned(),
        payment_method,
        merchant_key_store,
    )
    .await?;
    let parent_payment_method_token = generate_id(consts::ID_LENGTH, "token");
    let key_for_hyperswitch_token = payment_attempt.get_payment_method().map(|payment_method| {
        payment_methods_handler::ParentPaymentMethodToken::create_key_for_token((
            &parent_payment_method_token,
            payment_method,
        ))
    });

    let intent_fulfillment_time = business_profile
        .and_then(|b_profile| b_profile.get_order_fulfillment_time())
        .unwrap_or(consts::DEFAULT_FULFILLMENT_TIME);

    if let Some(key_for_hyperswitch_token) = key_for_hyperswitch_token {
        key_for_hyperswitch_token
            .insert(
                intent_fulfillment_time,
                storage::PaymentTokenData::temporary_generic(router_token),
                state,
            )
            .await?;
    };
    Ok(parent_payment_method_token)
}

#[cfg(feature = "v2")]
pub async fn store_payment_method_data_in_vault(
    state: &SessionState,
    payment_attempt: &PaymentAttempt,
    payment_intent: &PaymentIntent,
    payment_method: enums::PaymentMethod,
    payment_method_data: &domain::PaymentMethodData,
    merchant_key_store: &domain::MerchantKeyStore,
    business_profile: Option<&domain::Profile>,
) -> RouterResult<Option<String>> {
    todo!()
}

#[cfg(feature = "v1")]
pub async fn store_payment_method_data_in_vault(
    state: &SessionState,
    payment_attempt: &PaymentAttempt,
    payment_intent: &PaymentIntent,
    payment_method: enums::PaymentMethod,
    payment_method_data: &domain::PaymentMethodData,
    merchant_key_store: &domain::MerchantKeyStore,
    business_profile: Option<&domain::Profile>,
) -> RouterResult<Option<String>> {
    if should_store_payment_method_data_in_vault(
        &state.conf.temp_locker_enable_config,
        payment_attempt.connector.clone(),
        payment_method,
    ) || payment_intent.request_external_three_ds_authentication == Some(true)
    {
        let parent_payment_method_token = store_in_vault_and_generate_ppmt(
            state,
            payment_method_data,
            payment_intent,
            payment_attempt,
            payment_method,
            merchant_key_store,
            business_profile,
        )
        .await?;

        return Ok(Some(parent_payment_method_token));
    }

    Ok(None)
}
pub fn should_store_payment_method_data_in_vault(
    temp_locker_enable_config: &TempLockerEnableConfig,
    option_connector: Option<String>,
    payment_method: enums::PaymentMethod,
) -> bool {
    option_connector
        .map(|connector| {
            temp_locker_enable_config
                .0
                .get(&connector)
                .map(|config| config.payment_method.contains(&payment_method))
                .unwrap_or(false)
        })
        .unwrap_or(true)
}

#[instrument(skip_all)]
pub(crate) fn validate_capture_method(
    capture_method: storage_enums::CaptureMethod,
) -> RouterResult<()> {
    utils::when(
        capture_method == storage_enums::CaptureMethod::Automatic,
        || {
            Err(report!(errors::ApiErrorResponse::PaymentUnexpectedState {
                field_name: "capture_method".to_string(),
                current_flow: "captured".to_string(),
                current_value: capture_method.to_string(),
                states: "manual, manual_multiple, scheduled".to_string()
            }))
        },
    )
}

#[instrument(skip_all)]
pub(crate) fn validate_status_with_capture_method(
    status: storage_enums::IntentStatus,
    capture_method: storage_enums::CaptureMethod,
) -> RouterResult<()> {
    if status == storage_enums::IntentStatus::Processing
        && !(capture_method == storage_enums::CaptureMethod::ManualMultiple)
    {
        return Err(report!(errors::ApiErrorResponse::PaymentUnexpectedState {
            field_name: "capture_method".to_string(),
            current_flow: "captured".to_string(),
            current_value: capture_method.to_string(),
            states: "manual_multiple".to_string()
        }));
    }
    utils::when(
        status != storage_enums::IntentStatus::RequiresCapture
            && status != storage_enums::IntentStatus::PartiallyCapturedAndCapturable
            && status != storage_enums::IntentStatus::PartiallyAuthorizedAndRequiresCapture
            && status != storage_enums::IntentStatus::Processing,
        || {
            Err(report!(errors::ApiErrorResponse::PaymentUnexpectedState {
                field_name: "payment.status".to_string(),
                current_flow: "captured".to_string(),
                current_value: status.to_string(),
                states: "requires_capture, partially_captured_and_capturable, processing"
                    .to_string()
            }))
        },
    )
}

#[instrument(skip_all)]
pub(crate) fn validate_amount_to_capture(
    amount: i64,
    amount_to_capture: Option<i64>,
) -> RouterResult<()> {
    utils::when(amount_to_capture.is_some_and(|value| value <= 0), || {
        Err(report!(errors::ApiErrorResponse::InvalidDataFormat {
            field_name: "amount".to_string(),
            expected_format: "positive integer".to_string(),
        }))
    })?;

    utils::when(
        amount_to_capture.is_some() && (Some(amount) < amount_to_capture),
        || {
            Err(report!(errors::ApiErrorResponse::InvalidRequestData {
                message: "amount_to_capture is greater than amount".to_string()
            }))
        },
    )
}

#[cfg(feature = "v1")]
#[instrument(skip_all)]
pub(crate) fn validate_payment_method_fields_present(
    req: &api_models::payments::PaymentsRequest,
) -> RouterResult<()> {
    let payment_method_data =
        req.payment_method_data
            .as_ref()
            .and_then(|request_payment_method_data| {
                request_payment_method_data.payment_method_data.as_ref()
            });
    utils::when(
        req.payment_method.is_none() && payment_method_data.is_some(),
        || {
            Err(errors::ApiErrorResponse::MissingRequiredField {
                field_name: "payment_method",
            })
        },
    )?;

    utils::when(
        !matches!(
            req.payment_method,
            Some(api_enums::PaymentMethod::Card) | None
        ) && (req.payment_method_type.is_none()),
        || {
            Err(errors::ApiErrorResponse::MissingRequiredField {
                field_name: "payment_method_type",
            })
        },
    )?;

    utils::when(
        req.payment_method.is_some()
            && payment_method_data.is_none()
            && req.payment_token.is_none()
            && req.recurring_details.is_none()
            && req.ctp_service_details.is_none(),
        || {
            Err(errors::ApiErrorResponse::MissingRequiredField {
                field_name: "payment_method_data",
            })
        },
    )?;

    utils::when(
        req.payment_method.is_some() && req.payment_method_type.is_some(),
        || {
            req.payment_method
                .map_or(Ok(()), |req_payment_method| {
                    req.payment_method_type.map_or(Ok(()), |req_payment_method_type| {
                        if !validate_payment_method_type_against_payment_method(req_payment_method, req_payment_method_type) {
                            Err(errors::ApiErrorResponse::InvalidRequestData {
                                message: ("payment_method_type doesn't correspond to the specified payment_method"
                                    .to_string()),
                            })
                        } else {
                            Ok(())
                        }
                    })
                })
        },
    )?;

    let validate_payment_method_and_payment_method_data =
        |req_payment_method_data, req_payment_method: api_enums::PaymentMethod| {
            api_enums::PaymentMethod::foreign_try_from(req_payment_method_data).and_then(|payment_method|
                if req_payment_method != payment_method {
                    Err(errors::ApiErrorResponse::InvalidRequestData {
                        message: ("payment_method_data doesn't correspond to the specified payment_method"
                            .to_string()),
                    })
                } else {
                    Ok(())
                })
        };

    utils::when(
        req.payment_method.is_some() && payment_method_data.is_some(),
        || {
            payment_method_data
                .cloned()
                .map_or(Ok(()), |payment_method_data| {
                    req.payment_method.map_or(Ok(()), |req_payment_method| {
                        validate_payment_method_and_payment_method_data(
                            payment_method_data,
                            req_payment_method,
                        )
                    })
                })
        },
    )?;

    Ok(())
}

pub fn check_force_psync_precondition(status: storage_enums::AttemptStatus) -> bool {
    !matches!(
        status,
        storage_enums::AttemptStatus::Charged
            | storage_enums::AttemptStatus::AutoRefunded
            | storage_enums::AttemptStatus::Voided
            | storage_enums::AttemptStatus::CodInitiated
            | storage_enums::AttemptStatus::Started
            | storage_enums::AttemptStatus::Failure
    )
}

pub fn append_option<T, U, F, V>(func: F, option1: Option<T>, option2: Option<U>) -> Option<V>
where
    F: FnOnce(T, U) -> V,
{
    Some(func(option1?, option2?))
}

#[cfg(all(feature = "olap", feature = "v1"))]
pub(super) async fn filter_by_constraints(
    state: &SessionState,
    constraints: &PaymentIntentFetchConstraints,
    merchant_id: &id_type::MerchantId,
    key_store: &domain::MerchantKeyStore,
    storage_scheme: storage_enums::MerchantStorageScheme,
) -> CustomResult<Vec<PaymentIntent>, errors::StorageError> {
    let db = &*state.store;
    let result = db
        .filter_payment_intent_by_constraints(
            &(state).into(),
            merchant_id,
            constraints,
            key_store,
            storage_scheme,
        )
        .await?;
    Ok(result)
}

#[cfg(feature = "olap")]
pub(super) fn validate_payment_list_request(
    req: &api::PaymentListConstraints,
) -> CustomResult<(), errors::ApiErrorResponse> {
    use common_utils::consts::PAYMENTS_LIST_MAX_LIMIT_V1;

    utils::when(
        req.limit > PAYMENTS_LIST_MAX_LIMIT_V1 || req.limit < 1,
        || {
            Err(errors::ApiErrorResponse::InvalidRequestData {
                message: format!("limit should be in between 1 and {PAYMENTS_LIST_MAX_LIMIT_V1}"),
            })
        },
    )?;
    Ok(())
}
#[cfg(feature = "olap")]
pub(super) fn validate_payment_list_request_for_joins(
    limit: u32,
) -> CustomResult<(), errors::ApiErrorResponse> {
    use common_utils::consts::PAYMENTS_LIST_MAX_LIMIT_V2;

    utils::when(!(1..=PAYMENTS_LIST_MAX_LIMIT_V2).contains(&limit), || {
        Err(errors::ApiErrorResponse::InvalidRequestData {
            message: format!("limit should be in between 1 and {PAYMENTS_LIST_MAX_LIMIT_V2}"),
        })
    })?;
    Ok(())
}

#[cfg(feature = "v1")]
pub fn get_handle_response_url(
    payment_id: id_type::PaymentId,
    business_profile: &domain::Profile,
    response: &api::PaymentsResponse,
    connector: String,
) -> RouterResult<api::RedirectionResponse> {
    let payments_return_url = response.return_url.as_ref();

    let redirection_response = make_pg_redirect_response(payment_id, response, connector);

    let return_url = make_merchant_url_with_response(
        business_profile,
        redirection_response,
        payments_return_url,
        response.client_secret.as_ref(),
        response.manual_retry_allowed,
    )
    .attach_printable("Failed to make merchant url with response")?;

    make_url_with_signature(&return_url, business_profile)
}

#[cfg(feature = "v1")]
pub fn get_handle_response_url_for_modular_authentication(
    authentication_id: id_type::AuthenticationId,
    business_profile: &domain::Profile,
    response: &api_models::authentication::AuthenticationAuthenticateResponse,
    connector: String,
    return_url: Option<String>,
    client_secret: Option<&masking::Secret<String>>,
    amount: Option<MinorUnit>,
) -> RouterResult<api::RedirectionResponse> {
    let authentication_return_url = return_url;
    let trans_status = response
        .transaction_status
        .clone()
        .get_required_value("transaction_status")?;

    let redirection_response = make_pg_redirect_response_for_authentication(
        authentication_id,
        connector,
        amount,
        trans_status,
    );

    let return_url = make_merchant_url_with_response_for_authentication(
        business_profile,
        redirection_response,
        authentication_return_url.as_ref(),
        client_secret,
        None,
    )
    .attach_printable("Failed to make merchant url with response")?;

    make_url_with_signature(&return_url, business_profile)
}

#[cfg(feature = "v1")]
pub fn make_merchant_url_with_response_for_authentication(
    business_profile: &domain::Profile,
    redirection_response: hyperswitch_domain_models::authentication::PgRedirectResponseForAuthentication,
    request_return_url: Option<&String>,
    client_secret: Option<&masking::Secret<String>>,
    manual_retry_allowed: Option<bool>,
) -> RouterResult<String> {
    // take return url if provided in the request else use merchant return url
    let url = request_return_url
        .or(business_profile.return_url.as_ref())
        .get_required_value("return_url")?;

    let status_check = redirection_response.status;

    let authentication_client_secret = client_secret
        .ok_or(errors::ApiErrorResponse::InternalServerError)
        .attach_printable("Expected client secret to be `Some`")?;

    let authentication_id = redirection_response
        .authentication_id
        .get_string_repr()
        .to_owned();
    let merchant_url_with_response = if business_profile.redirect_to_merchant_with_http_post {
        url::Url::parse_with_params(
            url,
            &[
                ("status", status_check.to_string()),
                ("authentication_id", authentication_id),
                (
                    "authentication_client_secret",
                    authentication_client_secret.peek().to_string(),
                ),
                (
                    "manual_retry_allowed",
                    manual_retry_allowed.unwrap_or(false).to_string(),
                ),
            ],
        )
        .change_context(errors::ApiErrorResponse::InternalServerError)
        .attach_printable("Unable to parse the url with param")?
    } else {
        let amount = redirection_response.amount.get_required_value("amount")?;
        url::Url::parse_with_params(
            url,
            &[
                ("status", status_check.to_string()),
                ("authentication_id", authentication_id),
                (
                    "authentication_client_secret",
                    authentication_client_secret.peek().to_string(),
                ),
                ("amount", amount.to_string()),
                (
                    "manual_retry_allowed",
                    manual_retry_allowed.unwrap_or(false).to_string(),
                ),
            ],
        )
        .change_context(errors::ApiErrorResponse::InternalServerError)
        .attach_printable("Unable to parse the url with param")?
    };

    Ok(merchant_url_with_response.to_string())
}

#[cfg(feature = "v1")]
pub fn make_merchant_url_with_response(
    business_profile: &domain::Profile,
    redirection_response: api::PgRedirectResponse,
    request_return_url: Option<&String>,
    client_secret: Option<&masking::Secret<String>>,
    manual_retry_allowed: Option<bool>,
) -> RouterResult<String> {
    // take return url if provided in the request else use merchant return url
    let url = request_return_url
        .or(business_profile.return_url.as_ref())
        .get_required_value("return_url")?;

    let status_check = redirection_response.status;

    let payment_client_secret = client_secret
        .ok_or(errors::ApiErrorResponse::InternalServerError)
        .attach_printable("Expected client secret to be `Some`")?;

    let payment_id = redirection_response.payment_id.get_string_repr().to_owned();
    let merchant_url_with_response = if business_profile.redirect_to_merchant_with_http_post {
        url::Url::parse_with_params(
            url,
            &[
                ("status", status_check.to_string()),
                ("payment_id", payment_id),
                (
                    "payment_intent_client_secret",
                    payment_client_secret.peek().to_string(),
                ),
                (
                    "manual_retry_allowed",
                    manual_retry_allowed.unwrap_or(false).to_string(),
                ),
            ],
        )
        .change_context(errors::ApiErrorResponse::InternalServerError)
        .attach_printable("Unable to parse the url with param")?
    } else {
        let amount = redirection_response.amount.get_required_value("amount")?;
        url::Url::parse_with_params(
            url,
            &[
                ("status", status_check.to_string()),
                ("payment_id", payment_id),
                (
                    "payment_intent_client_secret",
                    payment_client_secret.peek().to_string(),
                ),
                ("amount", amount.to_string()),
                (
                    "manual_retry_allowed",
                    manual_retry_allowed.unwrap_or(false).to_string(),
                ),
            ],
        )
        .change_context(errors::ApiErrorResponse::InternalServerError)
        .attach_printable("Unable to parse the url with param")?
    };

    Ok(merchant_url_with_response.to_string())
}

#[cfg(feature = "v1")]
pub async fn make_ephemeral_key(
    state: SessionState,
    customer_id: id_type::CustomerId,
    merchant_id: id_type::MerchantId,
) -> errors::RouterResponse<ephemeral_key::EphemeralKey> {
    let store = &state.store;
    let id = utils::generate_id(consts::ID_LENGTH, "eki");
    let secret = format!("epk_{}", &Uuid::new_v4().simple().to_string());
    let ek = ephemeral_key::EphemeralKeyNew {
        id,
        customer_id,
        merchant_id: merchant_id.to_owned(),
        secret,
    };
    let ek = store
        .create_ephemeral_key(ek, state.conf.eph_key.validity)
        .await
        .change_context(errors::ApiErrorResponse::InternalServerError)
        .attach_printable("Unable to create ephemeral key")?;
    Ok(services::ApplicationResponse::Json(ek))
}

#[cfg(feature = "v2")]
pub async fn make_client_secret(
    state: SessionState,
    resource_id: api_models::ephemeral_key::ResourceId,
    merchant_context: domain::MerchantContext,
    headers: &actix_web::http::header::HeaderMap,
) -> errors::RouterResponse<ClientSecretResponse> {
    let db = &state.store;
    let key_manager_state = &((&state).into());

    match &resource_id {
        api_models::ephemeral_key::ResourceId::Customer(global_customer_id) => {
            db.find_customer_by_global_id(
                key_manager_state,
                global_customer_id,
                merchant_context.get_merchant_key_store(),
                merchant_context.get_merchant_account().storage_scheme,
            )
            .await
            .to_not_found_response(errors::ApiErrorResponse::CustomerNotFound)?;
        }
    }

    let resource_id = match resource_id {
        api_models::ephemeral_key::ResourceId::Customer(global_customer_id) => {
            common_utils::types::authentication::ResourceId::Customer(global_customer_id)
        }
    };

    let client_secret = create_client_secret(
        &state,
        merchant_context.get_merchant_account().get_id(),
        resource_id,
    )
    .await
    .change_context(errors::ApiErrorResponse::InternalServerError)
    .attach_printable("Unable to create client secret")?;

    let response = ClientSecretResponse::foreign_try_from(client_secret)
        .attach_printable("Only customer is supported as resource_id in response")?;
    Ok(services::ApplicationResponse::Json(response))
}

#[cfg(feature = "v2")]
pub async fn create_client_secret(
    state: &SessionState,
    merchant_id: &id_type::MerchantId,
    resource_id: common_utils::types::authentication::ResourceId,
) -> RouterResult<ephemeral_key::ClientSecretType> {
    use common_utils::generate_time_ordered_id;

    let store = &state.store;
    let id = id_type::ClientSecretId::generate();
    let secret = masking::Secret::new(generate_time_ordered_id("cs"));

    let client_secret = ephemeral_key::ClientSecretTypeNew {
        id,
        merchant_id: merchant_id.to_owned(),
        secret,
        resource_id,
    };
    let client_secret = store
        .create_client_secret(client_secret, state.conf.eph_key.validity)
        .await
        .change_context(errors::ApiErrorResponse::InternalServerError)
        .attach_printable("Unable to create client secret")?;
    Ok(client_secret)
}

#[cfg(feature = "v1")]
pub async fn delete_ephemeral_key(
    state: SessionState,
    ek_id: String,
) -> errors::RouterResponse<ephemeral_key::EphemeralKey> {
    let db = state.store.as_ref();
    let ek = db
        .delete_ephemeral_key(&ek_id)
        .await
        .change_context(errors::ApiErrorResponse::InternalServerError)
        .attach_printable("Unable to delete ephemeral key")?;
    Ok(services::ApplicationResponse::Json(ek))
}

#[cfg(feature = "v2")]
pub async fn delete_client_secret(
    state: SessionState,
    ephemeral_key_id: String,
) -> errors::RouterResponse<ClientSecretResponse> {
    let db = state.store.as_ref();
    let ephemeral_key = db
        .delete_client_secret(&ephemeral_key_id)
        .await
        .map_err(|err| match err.current_context() {
            errors::StorageError::ValueNotFound(_) => {
                err.change_context(errors::ApiErrorResponse::GenericNotFoundError {
                    message: "Ephemeral Key not found".to_string(),
                })
            }
            _ => err.change_context(errors::ApiErrorResponse::InternalServerError),
        })
        .attach_printable("Unable to delete ephemeral key")?;

    let response = ClientSecretResponse::foreign_try_from(ephemeral_key)
        .attach_printable("Only customer is supported as resource_id in response")?;
    Ok(services::ApplicationResponse::Json(response))
}

#[cfg(feature = "v1")]
pub fn make_pg_redirect_response(
    payment_id: id_type::PaymentId,
    response: &api::PaymentsResponse,
    connector: String,
) -> api::PgRedirectResponse {
    api::PgRedirectResponse {
        payment_id,
        status: response.status,
        gateway_id: connector,
        customer_id: response.customer_id.to_owned(),
        amount: Some(response.amount),
    }
}

#[cfg(feature = "v1")]
pub fn make_pg_redirect_response_for_authentication(
    authentication_id: id_type::AuthenticationId,
    connector: String,
    amount: Option<MinorUnit>,
    trans_status: common_enums::TransactionStatus,
) -> hyperswitch_domain_models::authentication::PgRedirectResponseForAuthentication {
    hyperswitch_domain_models::authentication::PgRedirectResponseForAuthentication {
        authentication_id,
        status: trans_status,
        gateway_id: connector,
        customer_id: None,
        amount,
    }
}

#[cfg(feature = "v1")]
pub fn make_url_with_signature(
    redirect_url: &str,
    business_profile: &domain::Profile,
) -> RouterResult<api::RedirectionResponse> {
    let mut url = url::Url::parse(redirect_url)
        .change_context(errors::ApiErrorResponse::InternalServerError)
        .attach_printable("Unable to parse the url")?;

    let mut base_url = url.clone();
    base_url.query_pairs_mut().clear();

    let url = if business_profile.enable_payment_response_hash {
        let key = business_profile
            .payment_response_hash_key
            .as_ref()
            .get_required_value("payment_response_hash_key")?;
        let signature = hmac_sha512_sorted_query_params(
            &mut url.query_pairs().collect::<Vec<_>>(),
            key.as_str(),
        )?;

        url.query_pairs_mut()
            .append_pair("signature", &signature)
            .append_pair("signature_algorithm", "HMAC-SHA512");
        url.to_owned()
    } else {
        url.to_owned()
    };

    let parameters = url
        .query_pairs()
        .collect::<Vec<_>>()
        .iter()
        .map(|(key, value)| (key.clone().into_owned(), value.clone().into_owned()))
        .collect::<Vec<_>>();

    Ok(api::RedirectionResponse {
        return_url: base_url.to_string(),
        params: parameters,
        return_url_with_query_params: url.to_string(),
        http_method: if business_profile.redirect_to_merchant_with_http_post {
            services::Method::Post.to_string()
        } else {
            services::Method::Get.to_string()
        },
        headers: Vec::new(),
    })
}

pub fn hmac_sha512_sorted_query_params(
    params: &mut [(Cow<'_, str>, Cow<'_, str>)],
    key: &str,
) -> RouterResult<String> {
    params.sort();
    let final_string = params
        .iter()
        .map(|(key, value)| format!("{key}={value}"))
        .collect::<Vec<_>>()
        .join("&");

    let signature = crypto::HmacSha512::sign_message(
        &crypto::HmacSha512,
        key.as_bytes(),
        final_string.as_bytes(),
    )
    .change_context(errors::ApiErrorResponse::InternalServerError)
    .attach_printable("Failed to sign the message")?;

    Ok(hex::encode(signature))
}

pub fn check_if_operation_confirm<Op: std::fmt::Debug>(operations: Op) -> bool {
    format!("{operations:?}") == "PaymentConfirm"
}

#[allow(clippy::too_many_arguments)]
pub fn generate_mandate(
    merchant_id: id_type::MerchantId,
    payment_id: id_type::PaymentId,
    connector: String,
    setup_mandate_details: Option<MandateData>,
    customer_id: &Option<id_type::CustomerId>,
    payment_method_id: String,
    connector_mandate_id: Option<pii::SecretSerdeValue>,
    network_txn_id: Option<String>,
    payment_method_data_option: Option<domain::payments::PaymentMethodData>,
    mandate_reference: Option<MandateReference>,
    merchant_connector_id: Option<id_type::MerchantConnectorAccountId>,
) -> CustomResult<Option<storage::MandateNew>, errors::ApiErrorResponse> {
    match (setup_mandate_details, customer_id) {
        (Some(data), Some(cus_id)) => {
            let mandate_id = utils::generate_id(consts::ID_LENGTH, "man");

            // The construction of the mandate new must be visible
            let mut new_mandate = storage::MandateNew::default();

            let customer_acceptance = data
                .customer_acceptance
                .get_required_value("customer_acceptance")?;
            new_mandate
                .set_mandate_id(mandate_id)
                .set_customer_id(cus_id.clone())
                .set_merchant_id(merchant_id)
                .set_original_payment_id(Some(payment_id))
                .set_payment_method_id(payment_method_id)
                .set_connector(connector)
                .set_mandate_status(storage_enums::MandateStatus::Active)
                .set_connector_mandate_ids(connector_mandate_id)
                .set_network_transaction_id(network_txn_id)
                .set_customer_ip_address(
                    customer_acceptance
                        .get_ip_address()
                        .map(masking::Secret::new),
                )
                .set_customer_user_agent_extended(customer_acceptance.get_user_agent())
                .set_customer_accepted_at(Some(customer_acceptance.get_accepted_at()))
                .set_metadata(payment_method_data_option.map(|payment_method_data| {
                    pii::SecretSerdeValue::new(
                        serde_json::to_value(payment_method_data).unwrap_or_default(),
                    )
                }))
                .set_connector_mandate_id(
                    mandate_reference.and_then(|reference| reference.connector_mandate_id),
                )
                .set_merchant_connector_id(merchant_connector_id);

            Ok(Some(
                match data.mandate_type.get_required_value("mandate_type")? {
                    hyperswitch_domain_models::mandates::MandateDataType::SingleUse(data) => {
                        new_mandate
                            .set_mandate_amount(Some(data.amount.get_amount_as_i64()))
                            .set_mandate_currency(Some(data.currency))
                            .set_mandate_type(storage_enums::MandateType::SingleUse)
                            .to_owned()
                    }

                    hyperswitch_domain_models::mandates::MandateDataType::MultiUse(op_data) => {
                        match op_data {
                            Some(data) => new_mandate
                                .set_mandate_amount(Some(data.amount.get_amount_as_i64()))
                                .set_mandate_currency(Some(data.currency))
                                .set_start_date(data.start_date)
                                .set_end_date(data.end_date),
                            // .set_metadata(data.metadata),
                            // we are storing PaymentMethodData in metadata of mandate
                            None => &mut new_mandate,
                        }
                        .set_mandate_type(storage_enums::MandateType::MultiUse)
                        .to_owned()
                    }
                },
            ))
        }
        (_, _) => Ok(None),
    }
}

#[cfg(feature = "v1")]
// A function to manually authenticate the client secret with intent fulfillment time
pub fn authenticate_client_secret(
    request_client_secret: Option<&String>,
    payment_intent: &PaymentIntent,
) -> Result<(), errors::ApiErrorResponse> {
    match (request_client_secret, &payment_intent.client_secret) {
        (Some(req_cs), Some(pi_cs)) => {
            if req_cs != pi_cs {
                Err(errors::ApiErrorResponse::ClientSecretInvalid)
            } else {
                let current_timestamp = common_utils::date_time::now();

                let session_expiry = payment_intent.session_expiry.unwrap_or(
                    payment_intent
                        .created_at
                        .saturating_add(time::Duration::seconds(consts::DEFAULT_SESSION_EXPIRY)),
                );

                fp_utils::when(current_timestamp > session_expiry, || {
                    Err(errors::ApiErrorResponse::ClientSecretExpired)
                })
            }
        }
        // If there is no client in payment intent, then it has expired
        (Some(_), None) => Err(errors::ApiErrorResponse::ClientSecretExpired),
        _ => Ok(()),
    }
}

pub(crate) fn validate_payment_status_against_allowed_statuses(
    intent_status: storage_enums::IntentStatus,
    allowed_statuses: &[storage_enums::IntentStatus],
    action: &'static str,
) -> Result<(), errors::ApiErrorResponse> {
    fp_utils::when(!allowed_statuses.contains(&intent_status), || {
        Err(errors::ApiErrorResponse::PreconditionFailed {
            message: format!(
                "You cannot {action} this payment because it has status {intent_status}",
            ),
        })
    })
}

pub(crate) fn validate_payment_status_against_not_allowed_statuses(
    intent_status: storage_enums::IntentStatus,
    not_allowed_statuses: &[storage_enums::IntentStatus],
    action: &'static str,
) -> Result<(), errors::ApiErrorResponse> {
    fp_utils::when(not_allowed_statuses.contains(&intent_status), || {
        Err(errors::ApiErrorResponse::PreconditionFailed {
            message: format!(
                "You cannot {action} this payment because it has status {intent_status}",
            ),
        })
    })
}

#[instrument(skip_all)]
pub(crate) fn validate_pm_or_token_given(
    payment_method: &Option<api_enums::PaymentMethod>,
    payment_method_data: &Option<api::PaymentMethodData>,
    payment_method_type: &Option<api_enums::PaymentMethodType>,
    mandate_type: &Option<api::MandateTransactionType>,
    token: &Option<String>,
    ctp_service_details: &Option<api_models::payments::CtpServiceDetails>,
) -> Result<(), errors::ApiErrorResponse> {
    utils::when(
        !matches!(
            payment_method_type,
            Some(api_enums::PaymentMethodType::Paypal)
        ) && !matches!(
            mandate_type,
            Some(api::MandateTransactionType::RecurringMandateTransaction)
        ) && token.is_none()
            && (payment_method_data.is_none() || payment_method.is_none())
            && ctp_service_details.is_none(),
        || {
            Err(errors::ApiErrorResponse::InvalidRequestData {
                message:
                    "A payment token or payment method data or ctp service details is required"
                        .to_string(),
            })
        },
    )
}

#[cfg(feature = "v2")]
// A function to perform database lookup and then verify the client secret
pub async fn verify_payment_intent_time_and_client_secret(
    state: &SessionState,
    merchant_context: &domain::MerchantContext,
    client_secret: Option<String>,
) -> error_stack::Result<Option<PaymentIntent>, errors::ApiErrorResponse> {
    todo!()
}

#[cfg(feature = "v1")]
// A function to perform database lookup and then verify the client secret
pub async fn verify_payment_intent_time_and_client_secret(
    state: &SessionState,
    merchant_context: &domain::MerchantContext,
    client_secret: Option<String>,
) -> error_stack::Result<Option<PaymentIntent>, errors::ApiErrorResponse> {
    let db = &*state.store;
    client_secret
        .async_map(|cs| async move {
            let payment_id = get_payment_id_from_client_secret(&cs)?;

            let payment_id = id_type::PaymentId::wrap(payment_id).change_context(
                errors::ApiErrorResponse::InvalidDataValue {
                    field_name: "payment_id",
                },
            )?;

            #[cfg(feature = "v1")]
            let payment_intent = db
                .find_payment_intent_by_payment_id_merchant_id(
                    &state.into(),
                    &payment_id,
                    merchant_context.get_merchant_account().get_id(),
                    merchant_context.get_merchant_key_store(),
                    merchant_context.get_merchant_account().storage_scheme,
                )
                .await
                .change_context(errors::ApiErrorResponse::PaymentNotFound)?;

            #[cfg(feature = "v2")]
            let payment_intent = db
                .find_payment_intent_by_id(
                    &state.into(),
                    &payment_id,
                    key_store,
                    merchant_account.storage_scheme,
                )
                .await
                .change_context(errors::ApiErrorResponse::PaymentNotFound)?;

            authenticate_client_secret(Some(&cs), &payment_intent)?;
            Ok(payment_intent)
        })
        .await
        .transpose()
}

#[cfg(feature = "v1")]
/// Check whether the business details are configured in the merchant account
pub fn validate_business_details(
    business_country: Option<api_enums::CountryAlpha2>,
    business_label: Option<&String>,
    merchant_context: &domain::MerchantContext,
) -> RouterResult<()> {
    let primary_business_details = merchant_context
        .get_merchant_account()
        .primary_business_details
        .clone()
        .parse_value::<Vec<api_models::admin::PrimaryBusinessDetails>>("PrimaryBusinessDetails")
        .change_context(errors::ApiErrorResponse::InternalServerError)
        .attach_printable("failed to parse primary business details")?;

    business_country
        .zip(business_label)
        .map(|(business_country, business_label)| {
            primary_business_details
                .iter()
                .find(|business_details| {
                    &business_details.business == business_label
                        && business_details.country == business_country
                })
                .ok_or(errors::ApiErrorResponse::PreconditionFailed {
                    message: "business_details are not configured in the merchant account"
                        .to_string(),
                })
        })
        .transpose()?;

    Ok(())
}

#[inline]
pub(crate) fn get_payment_id_from_client_secret(cs: &str) -> RouterResult<String> {
    let (payment_id, _) = cs
        .rsplit_once("_secret_")
        .ok_or(errors::ApiErrorResponse::ClientSecretInvalid)?;
    Ok(payment_id.to_string())
}

#[cfg(feature = "v1")]
#[cfg(test)]
mod tests {
    #![allow(clippy::unwrap_used)]

    use super::*;

    #[test]
    fn test_authenticate_client_secret_session_not_expired() {
        let payment_intent = PaymentIntent {
            payment_id: id_type::PaymentId::try_from(Cow::Borrowed("23")).unwrap(),
            merchant_id: id_type::MerchantId::default(),
            status: storage_enums::IntentStatus::RequiresCapture,
            amount: MinorUnit::new(200),
            currency: None,
            amount_captured: None,
            customer_id: None,
            description: None,
            return_url: None,
            metadata: None,
            connector_id: None,
            shipping_address_id: None,
            billing_address_id: None,
            mit_category: None,
            statement_descriptor_name: None,
            statement_descriptor_suffix: None,
            created_at: common_utils::date_time::now(),
            modified_at: common_utils::date_time::now(),
            last_synced: None,
            setup_future_usage: None,
            fingerprint_id: None,
            off_session: None,
            client_secret: Some("1".to_string()),
            active_attempt: hyperswitch_domain_models::RemoteStorageObject::ForeignID(
                "nopes".to_string(),
            ),
            business_country: None,
            business_label: None,
            order_details: None,
            allowed_payment_method_types: None,
            connector_metadata: None,
            feature_metadata: None,
            attempt_count: 1,
            payment_link_id: None,
            profile_id: Some(common_utils::generate_profile_id_of_default_length()),
            merchant_decision: None,
            payment_confirm_source: None,
            surcharge_applicable: None,
            updated_by: storage_enums::MerchantStorageScheme::PostgresOnly.to_string(),
            request_incremental_authorization: Some(
                common_enums::RequestIncrementalAuthorization::default(),
            ),
            incremental_authorization_allowed: None,
            authorization_count: None,
            session_expiry: Some(
                common_utils::date_time::now()
                    .saturating_add(time::Duration::seconds(consts::DEFAULT_SESSION_EXPIRY)),
            ),
            request_external_three_ds_authentication: None,
            split_payments: None,
            frm_metadata: None,
            customer_details: None,
            billing_details: None,
            merchant_order_reference_id: None,
            shipping_details: None,
            is_payment_processor_token_flow: None,
            organization_id: id_type::OrganizationId::default(),
            shipping_cost: None,
            tax_details: None,
            skip_external_tax_calculation: None,
            request_extended_authorization: None,
            psd2_sca_exemption_type: None,
            processor_merchant_id: id_type::MerchantId::default(),
            created_by: None,
            force_3ds_challenge: None,
            force_3ds_challenge_trigger: None,
            is_iframe_redirection_enabled: None,
            is_payment_id_from_merchant: None,
            payment_channel: None,
            tax_status: None,
            discount_amount: None,
            order_date: None,
            shipping_amount_tax: None,
            duty_amount: None,
            enable_partial_authorization: None,
            enable_overcapture: None,
        };
        let req_cs = Some("1".to_string());
        assert!(authenticate_client_secret(req_cs.as_ref(), &payment_intent).is_ok());
        // Check if the result is an Ok variant
    }

    #[test]
    fn test_authenticate_client_secret_session_expired() {
        let created_at =
            common_utils::date_time::now().saturating_sub(time::Duration::seconds(20 * 60));
        let payment_intent = PaymentIntent {
            payment_id: id_type::PaymentId::try_from(Cow::Borrowed("23")).unwrap(),
            merchant_id: id_type::MerchantId::default(),
            status: storage_enums::IntentStatus::RequiresCapture,
            amount: MinorUnit::new(200),
            currency: None,
            amount_captured: None,
            customer_id: None,
            description: None,
            return_url: None,
            metadata: None,
            connector_id: None,
            shipping_address_id: None,
            mit_category: None,
            billing_address_id: None,
            statement_descriptor_name: None,
            statement_descriptor_suffix: None,
            created_at,
            modified_at: common_utils::date_time::now(),
            fingerprint_id: None,
            last_synced: None,
            setup_future_usage: None,
            off_session: None,
            client_secret: Some("1".to_string()),
            active_attempt: hyperswitch_domain_models::RemoteStorageObject::ForeignID(
                "nopes".to_string(),
            ),
            business_country: None,
            business_label: None,
            order_details: None,
            allowed_payment_method_types: None,
            connector_metadata: None,
            feature_metadata: None,
            attempt_count: 1,
            payment_link_id: None,
            profile_id: Some(common_utils::generate_profile_id_of_default_length()),
            merchant_decision: None,
            payment_confirm_source: None,
            surcharge_applicable: None,
            updated_by: storage_enums::MerchantStorageScheme::PostgresOnly.to_string(),
            request_incremental_authorization: Some(
                common_enums::RequestIncrementalAuthorization::default(),
            ),
            incremental_authorization_allowed: None,
            authorization_count: None,
            session_expiry: Some(
                created_at.saturating_add(time::Duration::seconds(consts::DEFAULT_SESSION_EXPIRY)),
            ),
            request_external_three_ds_authentication: None,
            split_payments: None,
            frm_metadata: None,
            customer_details: None,
            billing_details: None,
            merchant_order_reference_id: None,
            shipping_details: None,
            is_payment_processor_token_flow: None,
            organization_id: id_type::OrganizationId::default(),
            shipping_cost: None,
            tax_details: None,
            skip_external_tax_calculation: None,
            request_extended_authorization: None,
            psd2_sca_exemption_type: None,
            processor_merchant_id: id_type::MerchantId::default(),
            created_by: None,
            force_3ds_challenge: None,
            force_3ds_challenge_trigger: None,
            is_iframe_redirection_enabled: None,
            is_payment_id_from_merchant: None,
            payment_channel: None,
            tax_status: None,
            discount_amount: None,
            order_date: None,
            shipping_amount_tax: None,
            duty_amount: None,
            enable_partial_authorization: None,
            enable_overcapture: None,
        };
        let req_cs = Some("1".to_string());
        assert!(authenticate_client_secret(req_cs.as_ref(), &payment_intent,).is_err())
    }

    #[test]
    fn test_authenticate_client_secret_expired() {
        let payment_intent = PaymentIntent {
            payment_id: id_type::PaymentId::try_from(Cow::Borrowed("23")).unwrap(),
            merchant_id: id_type::MerchantId::default(),
            status: storage_enums::IntentStatus::RequiresCapture,
            amount: MinorUnit::new(200),
            currency: None,
            amount_captured: None,
            customer_id: None,
            description: None,
            return_url: None,
            metadata: None,
            connector_id: None,
            mit_category: None,
            shipping_address_id: None,
            billing_address_id: None,
            statement_descriptor_name: None,
            statement_descriptor_suffix: None,
            created_at: common_utils::date_time::now().saturating_sub(time::Duration::seconds(20)),
            modified_at: common_utils::date_time::now(),
            last_synced: None,
            setup_future_usage: None,
            off_session: None,
            client_secret: None,
            fingerprint_id: None,
            active_attempt: hyperswitch_domain_models::RemoteStorageObject::ForeignID(
                "nopes".to_string(),
            ),
            business_country: None,
            business_label: None,
            order_details: None,
            allowed_payment_method_types: None,
            connector_metadata: None,
            feature_metadata: None,
            attempt_count: 1,
            payment_link_id: None,
            profile_id: Some(common_utils::generate_profile_id_of_default_length()),
            merchant_decision: None,
            payment_confirm_source: None,
            surcharge_applicable: None,
            updated_by: storage_enums::MerchantStorageScheme::PostgresOnly.to_string(),
            request_incremental_authorization: Some(
                common_enums::RequestIncrementalAuthorization::default(),
            ),
            incremental_authorization_allowed: None,
            authorization_count: None,
            session_expiry: Some(
                common_utils::date_time::now()
                    .saturating_add(time::Duration::seconds(consts::DEFAULT_SESSION_EXPIRY)),
            ),
            request_external_three_ds_authentication: None,
            split_payments: None,
            frm_metadata: None,
            customer_details: None,
            billing_details: None,
            merchant_order_reference_id: None,
            shipping_details: None,
            is_payment_processor_token_flow: None,
            organization_id: id_type::OrganizationId::default(),
            shipping_cost: None,
            tax_details: None,
            skip_external_tax_calculation: None,
            request_extended_authorization: None,
            psd2_sca_exemption_type: None,
            processor_merchant_id: id_type::MerchantId::default(),
            created_by: None,
            force_3ds_challenge: None,
            force_3ds_challenge_trigger: None,
            is_iframe_redirection_enabled: None,
            is_payment_id_from_merchant: None,
            payment_channel: None,
            tax_status: None,
            discount_amount: None,
            order_date: None,
            shipping_amount_tax: None,
            duty_amount: None,
            enable_partial_authorization: None,
            enable_overcapture: None,
        };
        let req_cs = Some("1".to_string());
        assert!(authenticate_client_secret(req_cs.as_ref(), &payment_intent).is_err())
    }
}

// This function will be removed after moving this functionality to server_wrap and using cache instead of config
#[instrument(skip_all)]
pub async fn insert_merchant_connector_creds_to_config(
    db: &dyn StorageInterface,
    merchant_id: &id_type::MerchantId,
    merchant_connector_details: admin::MerchantConnectorDetailsWrap,
) -> RouterResult<()> {
    if let Some(encoded_data) = merchant_connector_details.encoded_data {
        let redis = &db
            .get_redis_conn()
            .change_context(errors::ApiErrorResponse::InternalServerError)
            .attach_printable("Failed to get redis connection")?;

        let key =
            merchant_id.get_creds_identifier_key(&merchant_connector_details.creds_identifier);

        redis
            .serialize_and_set_key_with_expiry(
                &key.as_str().into(),
                &encoded_data.peek(),
                consts::CONNECTOR_CREDS_TOKEN_TTL,
            )
            .await
            .map_or_else(
                |e| {
                    Err(e
                        .change_context(errors::ApiErrorResponse::InternalServerError)
                        .attach_printable("Failed to insert connector_creds to config"))
                },
                |_| Ok(()),
            )
    } else {
        Ok(())
    }
}

/// Query for merchant connector account either by business label or profile id
/// If profile_id is passed use it, or use connector_label to query merchant connector account
#[instrument(skip_all)]
pub async fn get_merchant_connector_account(
    state: &SessionState,
    merchant_id: &id_type::MerchantId,
    creds_identifier: Option<&str>,
    key_store: &domain::MerchantKeyStore,
    profile_id: &id_type::ProfileId,
    connector_name: &str,
    merchant_connector_id: Option<&id_type::MerchantConnectorAccountId>,
) -> RouterResult<MerchantConnectorAccountType> {
    let db = &*state.store;
    let key_manager_state: &KeyManagerState = &state.into();
    match creds_identifier {
        Some(creds_identifier) => {
            let key = merchant_id.get_creds_identifier_key(creds_identifier);
            let cloned_key = key.clone();
            let redis_fetch = || async {
                db.get_redis_conn()
                    .change_context(errors::ApiErrorResponse::InternalServerError)
                    .attach_printable("Failed to get redis connection")
                    .async_and_then(|redis| async move {
                        redis
                            .get_and_deserialize_key(&key.as_str().into(), "String")
                            .await
                            .change_context(
                                errors::ApiErrorResponse::MerchantConnectorAccountNotFound {
                                    id: key.clone(),
                                },
                            )
                            .attach_printable(key.clone() + ": Not found in Redis")
                    })
                    .await
            };

            let db_fetch = || async {
                db.find_config_by_key(cloned_key.as_str())
                    .await
                    .to_not_found_response(
                        errors::ApiErrorResponse::MerchantConnectorAccountNotFound {
                            id: cloned_key.to_owned(),
                        },
                    )
            };

            let mca_config: String = redis_fetch()
                .await
                .map_or_else(
                    |_| {
                        Either::Left(async {
                            match db_fetch().await {
                                Ok(config_entry) => Ok(config_entry.config),
                                Err(e) => Err(e),
                            }
                        })
                    },
                    |result| Either::Right(async { Ok(result) }),
                )
                .await?;

            let private_key = state
                .conf
                .jwekey
                .get_inner()
                .tunnel_private_key
                .peek()
                .as_bytes();

            let decrypted_mca = services::decrypt_jwe(mca_config.as_str(), services::KeyIdCheck::SkipKeyIdCheck, private_key, jwe::RSA_OAEP_256)
                                     .await
                                     .change_context(errors::ApiErrorResponse::UnprocessableEntity{
                                        message: "decoding merchant_connector_details failed due to invalid data format!".into()})
                                     .attach_printable(
                                        "Failed to decrypt merchant_connector_details sent in request and then put in cache",
                                    )?;

            let res = String::into_bytes(decrypted_mca)
                        .parse_struct("MerchantConnectorDetails")
                        .change_context(errors::ApiErrorResponse::InternalServerError)
                        .attach_printable(
                            "Failed to parse merchant_connector_details sent in request and then put in cache",
                        )?;

            Ok(MerchantConnectorAccountType::CacheVal(res))
        }
        None => {
            let mca: RouterResult<domain::MerchantConnectorAccount> =
                if let Some(merchant_connector_id) = merchant_connector_id {
                    #[cfg(feature = "v1")]
                    {
                        db.find_by_merchant_connector_account_merchant_id_merchant_connector_id(
                            key_manager_state,
                            merchant_id,
                            merchant_connector_id,
                            key_store,
                        )
                        .await
                        .to_not_found_response(
                            errors::ApiErrorResponse::MerchantConnectorAccountNotFound {
                                id: merchant_connector_id.get_string_repr().to_string(),
                            },
                        )
                    }
                    #[cfg(feature = "v2")]
                    {
                        db.find_merchant_connector_account_by_id(
                            &state.into(),
                            merchant_connector_id,
                            key_store,
                        )
                        .await
                        .to_not_found_response(
                            errors::ApiErrorResponse::MerchantConnectorAccountNotFound {
                                id: merchant_connector_id.get_string_repr().to_string(),
                            },
                        )
                    }
                } else {
                    #[cfg(feature = "v1")]
                    {
                        db.find_merchant_connector_account_by_profile_id_connector_name(
                            key_manager_state,
                            profile_id,
                            connector_name,
                            key_store,
                        )
                        .await
                        .to_not_found_response(
                            errors::ApiErrorResponse::MerchantConnectorAccountNotFound {
                                id: format!(
                                    "profile id {} and connector name {connector_name}",
                                    profile_id.get_string_repr()
                                ),
                            },
                        )
                    }
                    #[cfg(feature = "v2")]
                    {
                        todo!()
                    }
                };
            mca.map(Box::new).map(MerchantConnectorAccountType::DbVal)
        }
    }
}

/// This function replaces the request and response type of routerdata with the
/// request and response type passed
/// # Arguments
///
/// * `router_data` - original router data
/// * `request` - new request core/helper
/// * `response` - new response
pub fn router_data_type_conversion<F1, F2, Req1, Req2, Res1, Res2>(
    router_data: RouterData<F1, Req1, Res1>,
    request: Req2,
    response: Result<Res2, ErrorResponse>,
) -> RouterData<F2, Req2, Res2> {
    RouterData {
        flow: std::marker::PhantomData,
        request,
        response,
        merchant_id: router_data.merchant_id,
        tenant_id: router_data.tenant_id,
        address: router_data.address,
        amount_captured: router_data.amount_captured,
        minor_amount_captured: router_data.minor_amount_captured,
        auth_type: router_data.auth_type,
        connector: router_data.connector,
        connector_auth_type: router_data.connector_auth_type,
        connector_meta_data: router_data.connector_meta_data,
        description: router_data.description,
        payment_id: router_data.payment_id,
        payment_method: router_data.payment_method,
        payment_method_type: router_data.payment_method_type,
        status: router_data.status,
        attempt_id: router_data.attempt_id,
        access_token: router_data.access_token,
        session_token: router_data.session_token,
        payment_method_status: router_data.payment_method_status,
        reference_id: router_data.reference_id,
        payment_method_token: router_data.payment_method_token,
        customer_id: router_data.customer_id,
        connector_customer: router_data.connector_customer,
        preprocessing_id: router_data.preprocessing_id,
        payment_method_balance: router_data.payment_method_balance,
        recurring_mandate_payment_data: router_data.recurring_mandate_payment_data,
        connector_request_reference_id: router_data.connector_request_reference_id,
        #[cfg(feature = "payouts")]
        payout_method_data: None,
        #[cfg(feature = "payouts")]
        quote_id: None,
        test_mode: router_data.test_mode,
        connector_api_version: router_data.connector_api_version,
        connector_http_status_code: router_data.connector_http_status_code,
        external_latency: router_data.external_latency,
        apple_pay_flow: router_data.apple_pay_flow,
        frm_metadata: router_data.frm_metadata,
        refund_id: router_data.refund_id,
        dispute_id: router_data.dispute_id,
        connector_response: router_data.connector_response,
        integrity_check: Ok(()),
        connector_wallets_details: router_data.connector_wallets_details,
        additional_merchant_data: router_data.additional_merchant_data,
        header_payload: router_data.header_payload,
        connector_mandate_request_reference_id: router_data.connector_mandate_request_reference_id,
        authentication_id: router_data.authentication_id,
        psd2_sca_exemption_type: router_data.psd2_sca_exemption_type,
        raw_connector_response: router_data.raw_connector_response,
        is_payment_id_from_merchant: router_data.is_payment_id_from_merchant,
        l2_l3_data: router_data.l2_l3_data,
        minor_amount_capturable: router_data.minor_amount_capturable,
        authorized_amount: router_data.authorized_amount,
    }
}

#[cfg(feature = "v1")]
#[instrument(skip_all)]
pub fn get_attempt_type(
    payment_intent: &PaymentIntent,
    payment_attempt: &PaymentAttempt,
    is_manual_retry_enabled: Option<bool>,
    action: &str,
) -> RouterResult<AttemptType> {
    match payment_intent.status {
        enums::IntentStatus::Failed => {
            if matches!(is_manual_retry_enabled, Some(true)) {
                // if it is false, don't go ahead with manual retry
                fp_utils::when(
                    !validate_manual_retry_cutoff(
                        payment_intent.created_at,
                        payment_intent.session_expiry,
                    ),
                    || {
                        Err(report!(errors::ApiErrorResponse::PreconditionFailed {
                            message:
                                format!("You cannot {action} this payment using `manual_retry` because the allowed duration has expired")
                            }
                        ))
                    },
                )?;

                metrics::MANUAL_RETRY_REQUEST_COUNT.add(
                    1,
                    router_env::metric_attributes!((
                        "merchant_id",
                        payment_attempt.merchant_id.clone(),
                    )),
                );
                match payment_attempt.status {
                    enums::AttemptStatus::Started
                    | enums::AttemptStatus::AuthenticationPending
                    | enums::AttemptStatus::AuthenticationSuccessful
                    | enums::AttemptStatus::Authorized
                    | enums::AttemptStatus::Charged
                    | enums::AttemptStatus::Authorizing
                    | enums::AttemptStatus::CodInitiated
                    | enums::AttemptStatus::VoidInitiated
                    | enums::AttemptStatus::CaptureInitiated
                    | enums::AttemptStatus::Unresolved
                    | enums::AttemptStatus::Pending
                    | enums::AttemptStatus::ConfirmationAwaited
                    | enums::AttemptStatus::PartialCharged
                    | enums::AttemptStatus::PartialChargedAndChargeable
                    | enums::AttemptStatus::Voided
                    | enums::AttemptStatus::VoidedPostCharge
                    | enums::AttemptStatus::AutoRefunded
                    | enums::AttemptStatus::PaymentMethodAwaited
                    | enums::AttemptStatus::DeviceDataCollectionPending
                    | enums::AttemptStatus::IntegrityFailure
                    | enums::AttemptStatus::Expired
                    | enums::AttemptStatus::PartiallyAuthorized => {
                        metrics::MANUAL_RETRY_VALIDATION_FAILED.add(
                            1,
                            router_env::metric_attributes!((
                                "merchant_id",
                                payment_attempt.merchant_id.clone(),
                            )),
                        );
                        Err(errors::ApiErrorResponse::InternalServerError)
                            .attach_printable("Payment Attempt unexpected state")
                    }

                    storage_enums::AttemptStatus::VoidFailed
                    | storage_enums::AttemptStatus::RouterDeclined
                    | storage_enums::AttemptStatus::CaptureFailed => {
                        metrics::MANUAL_RETRY_VALIDATION_FAILED.add(
                            1,
                            router_env::metric_attributes!((
                                "merchant_id",
                                payment_attempt.merchant_id.clone(),
                            )),
                        );
                        Err(report!(errors::ApiErrorResponse::PreconditionFailed {
                            message:
                                format!("You cannot {action} this payment because it has status {}, and the previous attempt has the status {}", payment_intent.status, payment_attempt.status)
                            }
                        ))
                    }

                    storage_enums::AttemptStatus::AuthenticationFailed
                    | storage_enums::AttemptStatus::AuthorizationFailed
                    | storage_enums::AttemptStatus::Failure => {
                        metrics::MANUAL_RETRY_COUNT.add(
                            1,
                            router_env::metric_attributes!((
                                "merchant_id",
                                payment_attempt.merchant_id.clone(),
                            )),
                        );
                        Ok(AttemptType::New)
                    }
                }
            } else {
                Err(report!(errors::ApiErrorResponse::PreconditionFailed {
                        message:
                            format!("You cannot {action} this payment because it has status {}, you can enable `manual_retry` in profile to try this payment again", payment_intent.status)
                        }
                    ))
            }
        }
        enums::IntentStatus::Cancelled
        | enums::IntentStatus::CancelledPostCapture
        | enums::IntentStatus::RequiresCapture
        | enums::IntentStatus::PartiallyCaptured
        | enums::IntentStatus::PartiallyCapturedAndCapturable
        | enums::IntentStatus::Processing
        | enums::IntentStatus::Succeeded
        | enums::IntentStatus::Conflicted
        | enums::IntentStatus::Expired
        | enums::IntentStatus::PartiallyAuthorizedAndRequiresCapture => {
            Err(report!(errors::ApiErrorResponse::PreconditionFailed {
                message: format!(
                    "You cannot {action} this payment because it has status {}",
                    payment_intent.status,
                ),
            }))
        }

        enums::IntentStatus::RequiresCustomerAction
        | enums::IntentStatus::RequiresMerchantAction
        | enums::IntentStatus::RequiresPaymentMethod
        | enums::IntentStatus::RequiresConfirmation => Ok(AttemptType::SameOld),
    }
}

fn validate_manual_retry_cutoff(
    created_at: time::PrimitiveDateTime,
    session_expiry: Option<time::PrimitiveDateTime>,
) -> bool {
    let utc_current_time = time::OffsetDateTime::now_utc();
    let primitive_utc_current_time =
        time::PrimitiveDateTime::new(utc_current_time.date(), utc_current_time.time());
    let time_difference_from_creation = primitive_utc_current_time - created_at;

    // cutoff time is 50% of session duration
    let cutoff_limit = match session_expiry {
        Some(session_expiry) => {
            let duration = session_expiry - created_at;
            duration.whole_seconds() / 2
        }
        None => consts::DEFAULT_SESSION_EXPIRY / 2,
    };

    time_difference_from_creation.whole_seconds() <= cutoff_limit
}

#[derive(Debug, Eq, PartialEq, Clone)]
pub enum AttemptType {
    New,
    SameOld,
}

impl AttemptType {
    #[cfg(feature = "v1")]
    // The function creates a new payment_attempt from the previous payment attempt but doesn't populate fields like payment_method, error_code etc.
    // Logic to override the fields with data provided in the request should be done after this if required.
    // In case if fields are not overridden by the request then they contain the same data that was in the previous attempt provided it is populated in this function.
    #[inline(always)]
    fn make_new_payment_attempt(
        payment_method_data: Option<&api_models::payments::PaymentMethodData>,
        old_payment_attempt: PaymentAttempt,
        new_attempt_count: i16,
        storage_scheme: enums::MerchantStorageScheme,
    ) -> storage::PaymentAttemptNew {
        let created_at @ modified_at @ last_synced = Some(common_utils::date_time::now());

        storage::PaymentAttemptNew {
            attempt_id: old_payment_attempt
                .payment_id
                .get_attempt_id(new_attempt_count),
            payment_id: old_payment_attempt.payment_id,
            merchant_id: old_payment_attempt.merchant_id,

            // A new payment attempt is getting created so, used the same function which is used to populate status in PaymentCreate Flow.
            status: payment_attempt_status_fsm(payment_method_data, Some(true)),

            currency: old_payment_attempt.currency,
            save_to_locker: old_payment_attempt.save_to_locker,

            connector: None,

            error_message: None,
            offer_amount: old_payment_attempt.offer_amount,
            payment_method_id: None,
            payment_method: None,
            capture_method: old_payment_attempt.capture_method,
            capture_on: old_payment_attempt.capture_on,
            confirm: old_payment_attempt.confirm,
            authentication_type: old_payment_attempt.authentication_type,
            created_at,
            modified_at,
            last_synced,
            cancellation_reason: None,
            amount_to_capture: old_payment_attempt.amount_to_capture,

            // Once the payment_attempt is authorised then mandate_id is created. If this payment attempt is authorised then mandate_id will be overridden.
            // Since mandate_id is a contract between merchant and customer to debit customers amount adding it to newly created attempt
            mandate_id: old_payment_attempt.mandate_id,

            // The payment could be done from a different browser or same browser, it would probably be overridden by request data.
            browser_info: None,

            error_code: None,
            payment_token: None,
            connector_metadata: None,
            payment_experience: None,
            payment_method_type: None,
            payment_method_data: None,

            // In case it is passed in create and not in confirm,
            business_sub_label: old_payment_attempt.business_sub_label,
            // If the algorithm is entered in Create call from server side, it needs to be populated here, however it could be overridden from the request.
            straight_through_algorithm: old_payment_attempt.straight_through_algorithm,
            mandate_details: old_payment_attempt.mandate_details,
            preprocessing_step_id: None,
            error_reason: None,
            multiple_capture_count: None,
            connector_response_reference_id: None,
            amount_capturable: old_payment_attempt.net_amount.get_total_amount(),
            updated_by: storage_scheme.to_string(),
            authentication_data: None,
            encoded_data: None,
            merchant_connector_id: None,
            unified_code: None,
            unified_message: None,
            net_amount: old_payment_attempt.net_amount,
            external_three_ds_authentication_attempted: old_payment_attempt
                .external_three_ds_authentication_attempted,
            authentication_connector: None,
            authentication_id: None,
            mandate_data: old_payment_attempt.mandate_data,
            // New payment method billing address can be passed for a retry
            payment_method_billing_address_id: None,
            fingerprint_id: None,
            client_source: old_payment_attempt.client_source,
            client_version: old_payment_attempt.client_version,
            customer_acceptance: old_payment_attempt.customer_acceptance,
            organization_id: old_payment_attempt.organization_id,
            profile_id: old_payment_attempt.profile_id,
            connector_mandate_detail: None,
            request_extended_authorization: None,
            extended_authorization_applied: None,
            capture_before: None,
            card_discovery: None,
            processor_merchant_id: old_payment_attempt.processor_merchant_id,
            created_by: old_payment_attempt.created_by,
            setup_future_usage_applied: None,
            routing_approach: old_payment_attempt.routing_approach,
            connector_request_reference_id: None,
            network_transaction_id: None,
            network_details: None,
            is_stored_credential: old_payment_attempt.is_stored_credential,
            authorized_amount: old_payment_attempt.authorized_amount,
        }
    }

    // #[cfg(feature = "v2")]
    // // The function creates a new payment_attempt from the previous payment attempt but doesn't populate fields like payment_method, error_code etc.
    // // Logic to override the fields with data provided in the request should be done after this if required.
    // // In case if fields are not overridden by the request then they contain the same data that was in the previous attempt provided it is populated in this function.
    // #[inline(always)]
    // fn make_new_payment_attempt(
    //     _payment_method_data: Option<&api_models::payments::PaymentMethodData>,
    //     _old_payment_attempt: PaymentAttempt,
    //     _new_attempt_count: i16,
    //     _storage_scheme: enums::MerchantStorageScheme,
    // ) -> PaymentAttempt {
    //     todo!()
    // }

    #[cfg(feature = "v1")]
    #[instrument(skip_all)]
    pub async fn modify_payment_intent_and_payment_attempt(
        &self,
        request: &api_models::payments::PaymentsRequest,
        fetched_payment_intent: PaymentIntent,
        fetched_payment_attempt: PaymentAttempt,
        state: &SessionState,
        key_store: &domain::MerchantKeyStore,
        storage_scheme: storage::enums::MerchantStorageScheme,
    ) -> RouterResult<(PaymentIntent, PaymentAttempt)> {
        match self {
            Self::SameOld => Ok((fetched_payment_intent, fetched_payment_attempt)),
            Self::New => {
                let db = &*state.store;
                let key_manager_state = &state.into();
                let new_attempt_count = fetched_payment_intent.attempt_count + 1;
                let new_payment_attempt_to_insert = Self::make_new_payment_attempt(
                    request
                        .payment_method_data
                        .as_ref()
                        .and_then(|request_payment_method_data| {
                            request_payment_method_data.payment_method_data.as_ref()
                        }),
                    fetched_payment_attempt,
                    new_attempt_count,
                    storage_scheme,
                );

                #[cfg(feature = "v1")]
                let new_payment_attempt = db
                    .insert_payment_attempt(new_payment_attempt_to_insert, storage_scheme)
                    .await
                    .to_duplicate_response(errors::ApiErrorResponse::DuplicatePayment {
                        payment_id: fetched_payment_intent.get_id().to_owned(),
                    })?;

                #[cfg(feature = "v2")]
                let new_payment_attempt = db
                    .insert_payment_attempt(
                        key_manager_state,
                        key_store,
                        new_payment_attempt_to_insert,
                        storage_scheme,
                    )
                    .await
                    .to_duplicate_response(errors::ApiErrorResponse::InternalServerError)
                    .attach_printable("Failed to insert payment attempt")?;

                let updated_payment_intent = db
                    .update_payment_intent(
                        key_manager_state,
                        fetched_payment_intent,
                        storage::PaymentIntentUpdate::StatusAndAttemptUpdate {
                            status: payment_intent_status_fsm(
                                request.payment_method_data.as_ref().and_then(
                                    |request_payment_method_data| {
                                        request_payment_method_data.payment_method_data.as_ref()
                                    },
                                ),
                                Some(true),
                            ),
                            active_attempt_id: new_payment_attempt.get_id().to_owned(),
                            attempt_count: new_attempt_count,
                            updated_by: storage_scheme.to_string(),
                        },
                        key_store,
                        storage_scheme,
                    )
                    .await
                    .to_not_found_response(errors::ApiErrorResponse::PaymentNotFound)?;

                logger::info!(
                    "manual_retry payment for {:?} with attempt_id {:?}",
                    updated_payment_intent.get_id(),
                    new_payment_attempt.get_id()
                );

                Ok((updated_payment_intent, new_payment_attempt))
            }
        }
    }
}

#[inline(always)]
pub fn is_manual_retry_allowed(
    intent_status: &storage_enums::IntentStatus,
    attempt_status: &storage_enums::AttemptStatus,
    connector_request_reference_id_config: &ConnectorRequestReferenceIdConfig,
    merchant_id: &id_type::MerchantId,
) -> Option<bool> {
    let is_payment_status_eligible_for_retry = match intent_status {
        enums::IntentStatus::Failed => match attempt_status {
            enums::AttemptStatus::Started
            | enums::AttemptStatus::AuthenticationPending
            | enums::AttemptStatus::AuthenticationSuccessful
            | enums::AttemptStatus::Authorized
            | enums::AttemptStatus::Charged
            | enums::AttemptStatus::Authorizing
            | enums::AttemptStatus::CodInitiated
            | enums::AttemptStatus::VoidInitiated
            | enums::AttemptStatus::CaptureInitiated
            | enums::AttemptStatus::Unresolved
            | enums::AttemptStatus::Pending
            | enums::AttemptStatus::ConfirmationAwaited
            | enums::AttemptStatus::PartialCharged
            | enums::AttemptStatus::PartialChargedAndChargeable
            | enums::AttemptStatus::Voided
            | enums::AttemptStatus::VoidedPostCharge
            | enums::AttemptStatus::AutoRefunded
            | enums::AttemptStatus::PaymentMethodAwaited
            | enums::AttemptStatus::DeviceDataCollectionPending
            | enums::AttemptStatus::IntegrityFailure
            | enums::AttemptStatus::Expired
            | enums::AttemptStatus::PartiallyAuthorized => {
                logger::error!("Payment Attempt should not be in this state because Attempt to Intent status mapping doesn't allow it");
                None
            }

            enums::AttemptStatus::VoidFailed
            | enums::AttemptStatus::RouterDeclined
            | enums::AttemptStatus::CaptureFailed => Some(false),

            enums::AttemptStatus::AuthenticationFailed
            | enums::AttemptStatus::AuthorizationFailed
            | enums::AttemptStatus::Failure => Some(true),
        },
        enums::IntentStatus::Cancelled
        | enums::IntentStatus::CancelledPostCapture
        | enums::IntentStatus::RequiresCapture
        | enums::IntentStatus::PartiallyCaptured
        | enums::IntentStatus::PartiallyCapturedAndCapturable
        | enums::IntentStatus::Processing
        | enums::IntentStatus::Succeeded
        | enums::IntentStatus::Conflicted
        | enums::IntentStatus::Expired
        | enums::IntentStatus::PartiallyAuthorizedAndRequiresCapture => Some(false),

        enums::IntentStatus::RequiresCustomerAction
        | enums::IntentStatus::RequiresMerchantAction
        | enums::IntentStatus::RequiresPaymentMethod
        | enums::IntentStatus::RequiresConfirmation => None,
    };
    let is_merchant_id_enabled_for_retries = !connector_request_reference_id_config
        .merchant_ids_send_payment_id_as_connector_request_id
        .contains(merchant_id);
    is_payment_status_eligible_for_retry
        .map(|payment_status_check| payment_status_check && is_merchant_id_enabled_for_retries)
}

#[cfg(test)]
mod test {
    #![allow(clippy::unwrap_used)]
    #[test]
    fn test_client_secret_parse() {
        let client_secret1 = "pay_3TgelAms4RQec8xSStjF_secret_fc34taHLw1ekPgNh92qr";
        let client_secret2 = "pay_3Tgel__Ams4RQ_secret_ec8xSStjF_secret_fc34taHLw1ekPgNh92qr";
        let client_secret3 =
            "pay_3Tgel__Ams4RQ_secret_ec8xSStjF_secret__secret_fc34taHLw1ekPgNh92qr";

        assert_eq!(
            "pay_3TgelAms4RQec8xSStjF",
            super::get_payment_id_from_client_secret(client_secret1).unwrap()
        );
        assert_eq!(
            "pay_3Tgel__Ams4RQ_secret_ec8xSStjF",
            super::get_payment_id_from_client_secret(client_secret2).unwrap()
        );
        assert_eq!(
            "pay_3Tgel__Ams4RQ_secret_ec8xSStjF_secret_",
            super::get_payment_id_from_client_secret(client_secret3).unwrap()
        );
    }
}

#[instrument(skip_all)]
pub async fn get_additional_payment_data(
    pm_data: &domain::PaymentMethodData,
    db: &dyn StorageInterface,
    profile_id: &id_type::ProfileId,
) -> Result<
    Option<api_models::payments::AdditionalPaymentData>,
    error_stack::Report<errors::ApiErrorResponse>,
> {
    match pm_data {
        domain::PaymentMethodData::Card(card_data) => {
            //todo!
            let card_isin = Some(card_data.card_number.get_card_isin());
            let enable_extended_bin =db
            .find_config_by_key_unwrap_or(
                format!("{}_enable_extended_card_bin", profile_id.get_string_repr()).as_str(),
             Some("false".to_string()))
            .await.map_err(|err| services::logger::error!(message="Failed to fetch the config", extended_card_bin_error=?err)).ok();

            let card_extended_bin = match enable_extended_bin {
                Some(config) if config.config == "true" => {
                    Some(card_data.card_number.get_extended_card_bin())
                }
                _ => None,
            };

            // Added an additional check for card_data.co_badged_card_data.is_some()
            // because is_cobadged_card() only returns true if the card number matches a specific regex.
            // However, this regex does not cover all possible co-badged networks.
            // The co_badged_card_data field is populated based on a co-badged BIN lookup
            // and helps identify co-badged cards that may not match the regex alone.
            // Determine the card network based on cobadge detection and co-badged BIN data
            let is_cobadged_based_on_regex = card_data
                .card_number
                .is_cobadged_card()
                .change_context(errors::ApiErrorResponse::InternalServerError)
                .attach_printable(
                    "Card cobadge check failed due to an invalid card network regex",
                )?;

            let (card_network, signature_network, is_regulated) = card_data
                .co_badged_card_data
                .as_ref()
                .map(|co_badged_data| {
                    logger::debug!("Co-badged card data found");

                    (
                        card_data.card_network.clone(),
                        co_badged_data
                            .co_badged_card_networks_info
                            .get_signature_network(),
                        Some(co_badged_data.is_regulated),
                    )
                })
                .or_else(|| {
                    is_cobadged_based_on_regex.then(|| {
                        logger::debug!("Card network is cobadged (regex-based detection)");
                        (card_data.card_network.clone(), None, None)
                    })
                })
                .unwrap_or_else(|| {
                    logger::debug!("Card network is not cobadged");
                    (None, None, None)
                });

            let last4 = Some(card_data.card_number.get_last4());
            if card_data.card_issuer.is_some()
                && card_network.is_some()
                && card_data.card_type.is_some()
                && card_data.card_issuing_country.is_some()
                && card_data.bank_code.is_some()
            {
                Ok(Some(api_models::payments::AdditionalPaymentData::Card(
                    Box::new(api_models::payments::AdditionalCardInfo {
                        card_issuer: card_data.card_issuer.to_owned(),
                        card_network,
                        card_type: card_data.card_type.to_owned(),
                        card_issuing_country: card_data.card_issuing_country.to_owned(),
                        bank_code: card_data.bank_code.to_owned(),
                        card_exp_month: Some(card_data.card_exp_month.clone()),
                        card_exp_year: Some(card_data.card_exp_year.clone()),
                        card_holder_name: card_data.card_holder_name.clone(),
                        last4: last4.clone(),
                        card_isin: card_isin.clone(),
                        card_extended_bin: card_extended_bin.clone(),
                        // These are filled after calling the processor / connector
                        payment_checks: None,
                        authentication_data: None,
                        is_regulated,
                        signature_network: signature_network.clone(),
                    }),
                )))
            } else {
                let card_info = card_isin
                    .clone()
                    .async_and_then(|card_isin| async move {
                        db.get_card_info(&card_isin)
                            .await
                            .map_err(|error| services::logger::warn!(card_info_error=?error))
                            .ok()
                    })
                    .await
                    .flatten()
                    .map(|card_info| {
                        api_models::payments::AdditionalPaymentData::Card(Box::new(
                            api_models::payments::AdditionalCardInfo {
                                card_issuer: card_info.card_issuer,
                                card_network: card_network.clone().or(card_info.card_network),
                                bank_code: card_info.bank_code,
                                card_type: card_info.card_type,
                                card_issuing_country: card_info.card_issuing_country,
                                last4: last4.clone(),
                                card_isin: card_isin.clone(),
                                card_extended_bin: card_extended_bin.clone(),
                                card_exp_month: Some(card_data.card_exp_month.clone()),
                                card_exp_year: Some(card_data.card_exp_year.clone()),
                                card_holder_name: card_data.card_holder_name.clone(),
                                // These are filled after calling the processor / connector
                                payment_checks: None,
                                authentication_data: None,
                                is_regulated,
                                signature_network: signature_network.clone(),
                            },
                        ))
                    });
                Ok(Some(card_info.unwrap_or_else(|| {
                    api_models::payments::AdditionalPaymentData::Card(Box::new(
                        api_models::payments::AdditionalCardInfo {
                            card_issuer: None,
                            card_network,
                            bank_code: None,
                            card_type: None,
                            card_issuing_country: None,
                            last4,
                            card_isin,
                            card_extended_bin,
                            card_exp_month: Some(card_data.card_exp_month.clone()),
                            card_exp_year: Some(card_data.card_exp_year.clone()),
                            card_holder_name: card_data.card_holder_name.clone(),
                            // These are filled after calling the processor / connector
                            payment_checks: None,
                            authentication_data: None,
                            is_regulated,
                            signature_network: signature_network.clone(),
                        },
                    ))
                })))
            }
        }
        domain::PaymentMethodData::BankRedirect(bank_redirect_data) => match bank_redirect_data {
            domain::BankRedirectData::Eps { bank_name, .. } => Ok(Some(
                api_models::payments::AdditionalPaymentData::BankRedirect {
                    bank_name: bank_name.to_owned(),
                    details: None,
                },
            )),
            domain::BankRedirectData::Eft { .. } => Ok(Some(
                api_models::payments::AdditionalPaymentData::BankRedirect {
                    bank_name: None,
                    details: None,
                },
            )),
            domain::BankRedirectData::OnlineBankingFpx { issuer } => Ok(Some(
                api_models::payments::AdditionalPaymentData::BankRedirect {
                    bank_name: Some(issuer.to_owned()),
                    details: None,
                },
            )),
            domain::BankRedirectData::Ideal { bank_name, .. } => Ok(Some(
                api_models::payments::AdditionalPaymentData::BankRedirect {
                    bank_name: bank_name.to_owned(),
                    details: None,
                },
            )),
            domain::BankRedirectData::BancontactCard {
                card_number,
                card_exp_month,
                card_exp_year,
                card_holder_name,
            } => Ok(Some(
                api_models::payments::AdditionalPaymentData::BankRedirect {
                    bank_name: None,
                    details: Some(
                        payment_additional_types::BankRedirectDetails::BancontactCard(Box::new(
                            payment_additional_types::BancontactBankRedirectAdditionalData {
                                last4: card_number.as_ref().map(|c| c.get_last4()),
                                card_exp_month: card_exp_month.clone(),
                                card_exp_year: card_exp_year.clone(),
                                card_holder_name: card_holder_name.clone(),
                            },
                        )),
                    ),
                },
            )),
            domain::BankRedirectData::Blik { blik_code } => Ok(Some(
                api_models::payments::AdditionalPaymentData::BankRedirect {
                    bank_name: None,
                    details: blik_code.as_ref().map(|blik_code| {
                        payment_additional_types::BankRedirectDetails::Blik(Box::new(
                            payment_additional_types::BlikBankRedirectAdditionalData {
                                blik_code: Some(blik_code.to_owned()),
                            },
                        ))
                    }),
                },
            )),
            domain::BankRedirectData::Giropay {
                bank_account_bic,
                bank_account_iban,
                country,
            } => Ok(Some(
                api_models::payments::AdditionalPaymentData::BankRedirect {
                    bank_name: None,
                    details: Some(payment_additional_types::BankRedirectDetails::Giropay(
                        Box::new(
                            payment_additional_types::GiropayBankRedirectAdditionalData {
                                bic: bank_account_bic
                                    .as_ref()
                                    .map(|bic| MaskedSortCode::from(bic.to_owned())),
                                iban: bank_account_iban
                                    .as_ref()
                                    .map(|iban| MaskedIban::from(iban.to_owned())),
                                country: *country,
                            },
                        ),
                    )),
                },
            )),
            _ => Ok(Some(
                api_models::payments::AdditionalPaymentData::BankRedirect {
                    bank_name: None,
                    details: None,
                },
            )),
        },
        domain::PaymentMethodData::Wallet(wallet) => match wallet {
            domain::WalletData::ApplePay(apple_pay_wallet_data) => {
                Ok(Some(api_models::payments::AdditionalPaymentData::Wallet {
                    apple_pay: Some(api_models::payments::ApplepayPaymentMethod {
                        display_name: apple_pay_wallet_data.payment_method.display_name.clone(),
                        network: apple_pay_wallet_data.payment_method.network.clone(),
                        pm_type: apple_pay_wallet_data.payment_method.pm_type.clone(),
                    }),
                    google_pay: None,
                    samsung_pay: None,
                }))
            }
            domain::WalletData::GooglePay(google_pay_pm_data) => {
                Ok(Some(api_models::payments::AdditionalPaymentData::Wallet {
                    apple_pay: None,
                    google_pay: Some(payment_additional_types::WalletAdditionalDataForCard {
                        last4: google_pay_pm_data.info.card_details.clone(),
                        card_network: google_pay_pm_data.info.card_network.clone(),
                        card_type: Some(google_pay_pm_data.pm_type.clone()),
                    }),
                    samsung_pay: None,
                }))
            }
            domain::WalletData::SamsungPay(samsung_pay_pm_data) => {
                Ok(Some(api_models::payments::AdditionalPaymentData::Wallet {
                    apple_pay: None,
                    google_pay: None,
                    samsung_pay: Some(payment_additional_types::WalletAdditionalDataForCard {
                        last4: samsung_pay_pm_data
                            .payment_credential
                            .card_last_four_digits
                            .clone(),
                        card_network: samsung_pay_pm_data
                            .payment_credential
                            .card_brand
                            .to_string(),
                        card_type: None,
                    }),
                }))
            }
            _ => Ok(Some(api_models::payments::AdditionalPaymentData::Wallet {
                apple_pay: None,
                google_pay: None,
                samsung_pay: None,
            })),
        },
        domain::PaymentMethodData::PayLater(_) => Ok(Some(
            api_models::payments::AdditionalPaymentData::PayLater { klarna_sdk: None },
        )),
        domain::PaymentMethodData::BankTransfer(bank_transfer) => Ok(Some(
            api_models::payments::AdditionalPaymentData::BankTransfer {
                details: Some((*(bank_transfer.to_owned())).into()),
            },
        )),
        domain::PaymentMethodData::Crypto(crypto) => {
            Ok(Some(api_models::payments::AdditionalPaymentData::Crypto {
                details: Some(crypto.to_owned().into()),
            }))
        }
        domain::PaymentMethodData::BankDebit(bank_debit) => Ok(Some(
            api_models::payments::AdditionalPaymentData::BankDebit {
                details: Some(bank_debit.to_owned().into()),
            },
        )),
        domain::PaymentMethodData::MandatePayment => Ok(Some(
            api_models::payments::AdditionalPaymentData::MandatePayment {},
        )),
        domain::PaymentMethodData::Reward => {
            Ok(Some(api_models::payments::AdditionalPaymentData::Reward {}))
        }
        domain::PaymentMethodData::RealTimePayment(realtime_payment) => Ok(Some(
            api_models::payments::AdditionalPaymentData::RealTimePayment {
                details: Some((*(realtime_payment.to_owned())).into()),
            },
        )),
        domain::PaymentMethodData::Upi(upi) => {
            Ok(Some(api_models::payments::AdditionalPaymentData::Upi {
                details: Some(upi.to_owned().into()),
            }))
        }
        domain::PaymentMethodData::CardRedirect(card_redirect) => Ok(Some(
            api_models::payments::AdditionalPaymentData::CardRedirect {
                details: Some(card_redirect.to_owned().into()),
            },
        )),
        domain::PaymentMethodData::Voucher(voucher) => {
            Ok(Some(api_models::payments::AdditionalPaymentData::Voucher {
                details: Some(voucher.to_owned().into()),
            }))
        }
        domain::PaymentMethodData::GiftCard(gift_card) => Ok(Some(
            api_models::payments::AdditionalPaymentData::GiftCard {
                details: Some((*(gift_card.to_owned())).into()),
            },
        )),
        domain::PaymentMethodData::CardToken(card_token) => Ok(Some(
            api_models::payments::AdditionalPaymentData::CardToken {
                details: Some(card_token.to_owned().into()),
            },
        )),
        domain::PaymentMethodData::OpenBanking(open_banking) => Ok(Some(
            api_models::payments::AdditionalPaymentData::OpenBanking {
                details: Some(open_banking.to_owned().into()),
            },
        )),
        domain::PaymentMethodData::CardDetailsForNetworkTransactionId(card_data) => {
            let card_isin = Some(card_data.card_number.get_card_isin());
            let enable_extended_bin =db
            .find_config_by_key_unwrap_or(
                format!("{}_enable_extended_card_bin", profile_id.get_string_repr()).as_str(),
             Some("false".to_string()))
            .await.map_err(|err| services::logger::error!(message="Failed to fetch the config", extended_card_bin_error=?err)).ok();

            let card_extended_bin = match enable_extended_bin {
                Some(config) if config.config == "true" => {
                    Some(card_data.card_number.get_extended_card_bin())
                }
                _ => None,
            };

            let card_network = match card_data
                .card_number
                .is_cobadged_card()
                .change_context(errors::ApiErrorResponse::InternalServerError)
                .attach_printable(
                    "Card cobadge check failed due to an invalid card network regex",
                )? {
                true => card_data.card_network.clone(),
                false => None,
            };

            let last4 = Some(card_data.card_number.get_last4());
            if card_data.card_issuer.is_some()
                && card_network.is_some()
                && card_data.card_type.is_some()
                && card_data.card_issuing_country.is_some()
                && card_data.bank_code.is_some()
            {
                Ok(Some(api_models::payments::AdditionalPaymentData::Card(
                    Box::new(api_models::payments::AdditionalCardInfo {
                        card_issuer: card_data.card_issuer.to_owned(),
                        card_network,
                        card_type: card_data.card_type.to_owned(),
                        card_issuing_country: card_data.card_issuing_country.to_owned(),
                        bank_code: card_data.bank_code.to_owned(),
                        card_exp_month: Some(card_data.card_exp_month.clone()),
                        card_exp_year: Some(card_data.card_exp_year.clone()),
                        card_holder_name: card_data.card_holder_name.clone(),
                        last4: last4.clone(),
                        card_isin: card_isin.clone(),
                        card_extended_bin: card_extended_bin.clone(),
                        // These are filled after calling the processor / connector
                        payment_checks: None,
                        authentication_data: None,
                        is_regulated: None,
                        signature_network: None,
                    }),
                )))
            } else {
                let card_info = card_isin
                    .clone()
                    .async_and_then(|card_isin| async move {
                        db.get_card_info(&card_isin)
                            .await
                            .map_err(|error| services::logger::warn!(card_info_error=?error))
                            .ok()
                    })
                    .await
                    .flatten()
                    .map(|card_info| {
                        api_models::payments::AdditionalPaymentData::Card(Box::new(
                            api_models::payments::AdditionalCardInfo {
                                card_issuer: card_info.card_issuer,
                                card_network: card_network.clone().or(card_info.card_network),
                                bank_code: card_info.bank_code,
                                card_type: card_info.card_type,
                                card_issuing_country: card_info.card_issuing_country,
                                last4: last4.clone(),
                                card_isin: card_isin.clone(),
                                card_extended_bin: card_extended_bin.clone(),
                                card_exp_month: Some(card_data.card_exp_month.clone()),
                                card_exp_year: Some(card_data.card_exp_year.clone()),
                                card_holder_name: card_data.card_holder_name.clone(),
                                // These are filled after calling the processor / connector
                                payment_checks: None,
                                authentication_data: None,
                                is_regulated: None,
                                signature_network: None,
                            },
                        ))
                    });
                Ok(Some(card_info.unwrap_or_else(|| {
                    api_models::payments::AdditionalPaymentData::Card(Box::new(
                        api_models::payments::AdditionalCardInfo {
                            card_issuer: None,
                            card_network,
                            bank_code: None,
                            card_type: None,
                            card_issuing_country: None,
                            last4,
                            card_isin,
                            card_extended_bin,
                            card_exp_month: Some(card_data.card_exp_month.clone()),
                            card_exp_year: Some(card_data.card_exp_year.clone()),
                            card_holder_name: card_data.card_holder_name.clone(),
                            // These are filled after calling the processor / connector
                            payment_checks: None,
                            authentication_data: None,
                            is_regulated: None,
                            signature_network: None,
                        },
                    ))
                })))
            }
        }
        domain::PaymentMethodData::MobilePayment(mobile_payment) => Ok(Some(
            api_models::payments::AdditionalPaymentData::MobilePayment {
                details: Some(mobile_payment.to_owned().into()),
            },
        )),
        domain::PaymentMethodData::NetworkToken(_) => Ok(None),
    }
}

#[cfg(feature = "v1")]
pub fn validate_customer_access(
    payment_intent: &PaymentIntent,
    auth_flow: services::AuthFlow,
    request: &api::PaymentsRequest,
) -> Result<(), errors::ApiErrorResponse> {
    if auth_flow == services::AuthFlow::Client && request.get_customer_id().is_some() {
        let is_same_customer = request.get_customer_id() == payment_intent.customer_id.as_ref();
        if !is_same_customer {
            Err(errors::ApiErrorResponse::GenericUnauthorized {
                message: "Unauthorised access to update customer".to_string(),
            })?;
        }
    }
    Ok(())
}

pub fn is_apple_pay_simplified_flow(
    connector_metadata: Option<pii::SecretSerdeValue>,
    connector_name: Option<&String>,
) -> CustomResult<bool, errors::ApiErrorResponse> {
    let option_apple_pay_metadata = get_applepay_metadata(connector_metadata)
        .map_err(|error| {
            logger::info!(
                "Apple pay metadata parsing for {:?} in is_apple_pay_simplified_flow {:?}",
                connector_name,
                error
            )
        })
        .ok();

    // return true only if the apple flow type is simplified
    Ok(matches!(
        option_apple_pay_metadata,
        Some(
            api_models::payments::ApplepaySessionTokenMetadata::ApplePayCombined(
                api_models::payments::ApplePayCombinedMetadata::Simplified { .. }
            )
        )
    ))
}

// This function will return the encrypted connector wallets details with Apple Pay certificates
// Currently apple pay certifiactes are stored in the metadata which is not encrypted.
// In future we want those certificates to be encrypted and stored in the connector_wallets_details.
// As part of migration fallback this function checks apple pay details are present in connector_wallets_details
// If yes, it will encrypt connector_wallets_details and store it in the database.
// If no, it will check if apple pay details are present in metadata and merge it with connector_wallets_details, encrypt and store it.
pub async fn get_connector_wallets_details_with_apple_pay_certificates(
    connector_metadata: &Option<masking::Secret<tera::Value>>,
    connector_wallets_details_optional: &Option<api_models::admin::ConnectorWalletDetails>,
) -> RouterResult<Option<masking::Secret<serde_json::Value>>> {
    let connector_wallet_details_with_apple_pay_metadata_optional =
        get_apple_pay_metadata_if_needed(connector_metadata, connector_wallets_details_optional)
            .await?;

    let connector_wallets_details = connector_wallet_details_with_apple_pay_metadata_optional
        .map(|details| {
            serde_json::to_value(details)
                .change_context(errors::ApiErrorResponse::InternalServerError)
                .attach_printable("Failed to serialize Apple Pay metadata as JSON")
        })
        .transpose()?
        .map(masking::Secret::new);

    Ok(connector_wallets_details)
}

async fn get_apple_pay_metadata_if_needed(
    connector_metadata: &Option<masking::Secret<tera::Value>>,
    connector_wallets_details_optional: &Option<api_models::admin::ConnectorWalletDetails>,
) -> RouterResult<Option<api_models::admin::ConnectorWalletDetails>> {
    if let Some(connector_wallets_details) = connector_wallets_details_optional {
        if connector_wallets_details.apple_pay_combined.is_some()
            || connector_wallets_details.apple_pay.is_some()
        {
            return Ok(Some(connector_wallets_details.clone()));
        }
        // Otherwise, merge Apple Pay metadata
        return get_and_merge_apple_pay_metadata(
            connector_metadata.clone(),
            Some(connector_wallets_details.clone()),
        )
        .await;
    }

    // If connector_wallets_details_optional is None, attempt to get Apple Pay metadata
    get_and_merge_apple_pay_metadata(connector_metadata.clone(), None).await
}

async fn get_and_merge_apple_pay_metadata(
    connector_metadata: Option<masking::Secret<tera::Value>>,
    connector_wallets_details_optional: Option<api_models::admin::ConnectorWalletDetails>,
) -> RouterResult<Option<api_models::admin::ConnectorWalletDetails>> {
    let apple_pay_metadata_optional = get_applepay_metadata(connector_metadata)
        .map_err(|error| {
            logger::error!(
                "Apple Pay metadata parsing failed in get_encrypted_connector_wallets_details_with_apple_pay_certificates {:?}",
                error
            );
        })
        .ok();

    if let Some(apple_pay_metadata) = apple_pay_metadata_optional {
        let updated_wallet_details = match apple_pay_metadata {
            api_models::payments::ApplepaySessionTokenMetadata::ApplePayCombined(
                apple_pay_combined_metadata,
            ) => {
                let combined_metadata_json = serde_json::to_value(apple_pay_combined_metadata)
                    .change_context(errors::ApiErrorResponse::InternalServerError)
                    .attach_printable("Failed to serialize Apple Pay combined metadata as JSON")?;

                api_models::admin::ConnectorWalletDetails {
                    apple_pay_combined: Some(masking::Secret::new(combined_metadata_json)),
                    apple_pay: connector_wallets_details_optional
                        .as_ref()
                        .and_then(|d| d.apple_pay.clone()),
                    amazon_pay: connector_wallets_details_optional
                        .as_ref()
                        .and_then(|d| d.amazon_pay.clone()),
                    samsung_pay: connector_wallets_details_optional
                        .as_ref()
                        .and_then(|d| d.samsung_pay.clone()),
                    paze: connector_wallets_details_optional
                        .as_ref()
                        .and_then(|d| d.paze.clone()),
                    google_pay: connector_wallets_details_optional
                        .as_ref()
                        .and_then(|d| d.google_pay.clone()),
                }
            }
            api_models::payments::ApplepaySessionTokenMetadata::ApplePay(apple_pay_metadata) => {
                let metadata_json = serde_json::to_value(apple_pay_metadata)
                    .change_context(errors::ApiErrorResponse::InternalServerError)
                    .attach_printable("Failed to serialize Apple Pay metadata as JSON")?;

                api_models::admin::ConnectorWalletDetails {
                    apple_pay: Some(masking::Secret::new(metadata_json)),
                    apple_pay_combined: connector_wallets_details_optional
                        .as_ref()
                        .and_then(|d| d.apple_pay_combined.clone()),
                    amazon_pay: connector_wallets_details_optional
                        .as_ref()
                        .and_then(|d| d.amazon_pay.clone()),
                    samsung_pay: connector_wallets_details_optional
                        .as_ref()
                        .and_then(|d| d.samsung_pay.clone()),
                    paze: connector_wallets_details_optional
                        .as_ref()
                        .and_then(|d| d.paze.clone()),
                    google_pay: connector_wallets_details_optional
                        .as_ref()
                        .and_then(|d| d.google_pay.clone()),
                }
            }
        };

        return Ok(Some(updated_wallet_details));
    }

    // Return connector_wallets_details if no Apple Pay metadata was found
    Ok(connector_wallets_details_optional)
}

pub fn get_applepay_metadata(
    connector_metadata: Option<pii::SecretSerdeValue>,
) -> RouterResult<api_models::payments::ApplepaySessionTokenMetadata> {
    connector_metadata
        .clone()
        .parse_value::<api_models::payments::ApplepayCombinedSessionTokenData>(
            "ApplepayCombinedSessionTokenData",
        )
        .map(|combined_metadata| {
            api_models::payments::ApplepaySessionTokenMetadata::ApplePayCombined(
                combined_metadata.apple_pay_combined,
            )
        })
        .or_else(|_| {
            connector_metadata
                .parse_value::<api_models::payments::ApplepaySessionTokenData>(
                    "ApplepaySessionTokenData",
                )
                .map(|old_metadata| {
                    api_models::payments::ApplepaySessionTokenMetadata::ApplePay(
                        old_metadata.apple_pay,
                    )
                })
        })
        .change_context(errors::ApiErrorResponse::InvalidDataFormat {
            field_name: "connector_metadata".to_string(),
            expected_format: "applepay_metadata_format".to_string(),
        })
}

pub fn calculate_debit_routing_savings(net_amount: i64, saving_percentage: f64) -> MinorUnit {
    logger::debug!(
        ?net_amount,
        ?saving_percentage,
        "Calculating debit routing saving amount"
    );

    let net_decimal = Decimal::from_i64(net_amount).unwrap_or_else(|| {
        logger::warn!(?net_amount, "Invalid net_amount, using 0");
        Decimal::ZERO
    });

    let percentage_decimal = Decimal::from_f64(saving_percentage).unwrap_or_else(|| {
        logger::warn!(?saving_percentage, "Invalid saving_percentage, using 0");
        Decimal::ZERO
    });

    let savings_decimal = net_decimal * percentage_decimal / Decimal::from(100);
    let rounded_savings = savings_decimal.round();

    let savings_int = rounded_savings.to_i64().unwrap_or_else(|| {
        logger::warn!(
            ?rounded_savings,
            "Debit routing savings calculation overflowed when converting to i64"
        );
        0
    });

    MinorUnit::new(savings_int)
}

pub fn get_debit_routing_savings_amount(
    payment_method_data: &domain::PaymentMethodData,
    payment_attempt: &PaymentAttempt,
) -> Option<MinorUnit> {
    let card_network = payment_attempt.extract_card_network()?;

    let saving_percentage =
        payment_method_data.extract_debit_routing_saving_percentage(&card_network)?;

    let net_amount = payment_attempt.get_total_amount().get_amount_as_i64();

    Some(calculate_debit_routing_savings(
        net_amount,
        saving_percentage,
    ))
}

#[cfg(all(feature = "retry", feature = "v1"))]
pub async fn get_apple_pay_retryable_connectors<F, D>(
    state: &SessionState,
    merchant_context: &domain::MerchantContext,
    payment_data: &D,
    pre_routing_connector_data_list: &[api::ConnectorRoutingData],
    merchant_connector_id: Option<&id_type::MerchantConnectorAccountId>,
    business_profile: domain::Profile,
) -> CustomResult<Option<Vec<api::ConnectorRoutingData>>, errors::ApiErrorResponse>
where
    F: Send + Clone,
    D: OperationSessionGetters<F> + Send,
{
    let profile_id = business_profile.get_id();

    let pre_decided_connector_data_first = pre_routing_connector_data_list
        .first()
        .ok_or(errors::ApiErrorResponse::IncorrectPaymentMethodConfiguration)?;

    let merchant_connector_account_type = get_merchant_connector_account(
        state,
        merchant_context.get_merchant_account().get_id(),
        payment_data.get_creds_identifier(),
        merchant_context.get_merchant_key_store(),
        profile_id,
        &pre_decided_connector_data_first
            .connector_data
            .connector_name
            .to_string(),
        merchant_connector_id,
    )
    .await?;

    let connector_data_list = if is_apple_pay_simplified_flow(
        merchant_connector_account_type.get_metadata(),
        merchant_connector_account_type
            .get_connector_name()
            .as_ref(),
    )? {
        let merchant_connector_account_list = state
            .store
            .find_merchant_connector_account_by_merchant_id_and_disabled_list(
                &state.into(),
                merchant_context.get_merchant_account().get_id(),
                false,
                merchant_context.get_merchant_key_store(),
            )
            .await
            .to_not_found_response(errors::ApiErrorResponse::InternalServerError)?;

        let profile_specific_merchant_connector_account_list = merchant_connector_account_list
            .filter_based_on_profile_and_connector_type(
                profile_id,
                ConnectorType::PaymentProcessor,
            );

        let mut connector_data_list = vec![pre_decided_connector_data_first.clone()];

        for merchant_connector_account in profile_specific_merchant_connector_account_list {
            if is_apple_pay_simplified_flow(
                merchant_connector_account.metadata.clone(),
                Some(&merchant_connector_account.connector_name),
            )? {
                let routing_data: api::ConnectorRoutingData =
                    api::ConnectorData::get_connector_by_name(
                        &state.conf.connectors,
                        &merchant_connector_account.connector_name.to_string(),
                        api::GetToken::Connector,
                        Some(merchant_connector_account.get_id()),
                    )
                    .change_context(errors::ApiErrorResponse::InternalServerError)
                    .attach_printable("Invalid connector name received")?
                    .into();

                if !connector_data_list.iter().any(|connector_details| {
                    connector_details.connector_data.merchant_connector_id
                        == routing_data.connector_data.merchant_connector_id
                }) {
                    connector_data_list.push(routing_data)
                }
            }
        }
        #[cfg(feature = "v1")]
        let fallback_connetors_list = crate::core::routing::helpers::get_merchant_default_config(
            &*state.clone().store,
            profile_id.get_string_repr(),
            &api_enums::TransactionType::Payment,
        )
        .await
        .change_context(errors::ApiErrorResponse::InternalServerError)
        .attach_printable("Failed to get merchant default fallback connectors config")?;

        let mut routing_connector_data_list = Vec::new();

        pre_routing_connector_data_list.iter().for_each(|pre_val| {
            routing_connector_data_list.push(pre_val.connector_data.merchant_connector_id.clone())
        });

        fallback_connetors_list.iter().for_each(|fallback_val| {
            routing_connector_data_list
                .iter()
                .all(|val| *val != fallback_val.merchant_connector_id)
                .then(|| {
                    routing_connector_data_list.push(fallback_val.merchant_connector_id.clone())
                });
        });

        // connector_data_list is the list of connectors for which Apple Pay simplified flow is configured.
        // This list is arranged in the same order as the merchant's connectors routingconfiguration.

        let mut ordered_connector_data_list = Vec::new();

        routing_connector_data_list
            .iter()
            .for_each(|merchant_connector_id| {
                let connector_data = connector_data_list.iter().find(|connector_data| {
                    *merchant_connector_id == connector_data.connector_data.merchant_connector_id
                });
                if let Some(connector_data_details) = connector_data {
                    ordered_connector_data_list.push(connector_data_details.clone());
                }
            });

        Some(ordered_connector_data_list)
    } else {
        None
    };
    Ok(connector_data_list)
}

#[derive(Debug, Serialize, Deserialize)]
pub struct ApplePayData {
    version: masking::Secret<String>,
    data: masking::Secret<String>,
    signature: masking::Secret<String>,
    header: ApplePayHeader,
}

#[derive(Debug, Serialize, Deserialize)]
#[serde(rename_all = "camelCase")]
pub struct ApplePayHeader {
    ephemeral_public_key: masking::Secret<String>,
    public_key_hash: masking::Secret<String>,
    transaction_id: masking::Secret<String>,
}

impl ApplePayData {
    pub fn token_json(
        wallet_data: domain::WalletData,
    ) -> CustomResult<Self, errors::ConnectorError> {
        let json_wallet_data: Self = connector::utils::WalletData::get_wallet_token_as_json(
            &wallet_data,
            "Apple Pay".to_string(),
        )?;
        Ok(json_wallet_data)
    }

    pub async fn decrypt(
        &self,
        payment_processing_certificate: &masking::Secret<String>,
        payment_processing_certificate_key: &masking::Secret<String>,
    ) -> CustomResult<serde_json::Value, errors::ApplePayDecryptionError> {
        let merchant_id = self.merchant_id(payment_processing_certificate)?;
        let shared_secret = self.shared_secret(payment_processing_certificate_key)?;
        let symmetric_key = self.symmetric_key(&merchant_id, &shared_secret)?;
        let decrypted = self.decrypt_ciphertext(&symmetric_key)?;
        let parsed_decrypted: serde_json::Value = serde_json::from_str(&decrypted)
            .change_context(errors::ApplePayDecryptionError::DecryptionFailed)?;
        Ok(parsed_decrypted)
    }

    pub fn merchant_id(
        &self,
        payment_processing_certificate: &masking::Secret<String>,
    ) -> CustomResult<String, errors::ApplePayDecryptionError> {
        let cert_data = payment_processing_certificate.clone().expose();

        let base64_decode_cert_data = BASE64_ENGINE
            .decode(cert_data)
            .change_context(errors::ApplePayDecryptionError::Base64DecodingFailed)?;

        // Parsing the certificate using x509-parser
        let (_, certificate) = parse_x509_certificate(&base64_decode_cert_data)
            .change_context(errors::ApplePayDecryptionError::CertificateParsingFailed)
            .attach_printable("Error parsing apple pay PPC")?;

        // Finding the merchant ID extension
        let apple_pay_m_id = certificate
            .extensions()
            .iter()
            .find(|extension| {
                extension
                    .oid
                    .to_string()
                    .eq(consts::MERCHANT_ID_FIELD_EXTENSION_ID)
            })
            .map(|ext| {
                let merchant_id = String::from_utf8_lossy(ext.value)
                    .trim()
                    .trim_start_matches('@')
                    .to_string();

                merchant_id
            })
            .ok_or(errors::ApplePayDecryptionError::MissingMerchantId)
            .attach_printable("Unable to find merchant ID extension in the certificate")?;

        Ok(apple_pay_m_id)
    }

    pub fn shared_secret(
        &self,
        payment_processing_certificate_key: &masking::Secret<String>,
    ) -> CustomResult<Vec<u8>, errors::ApplePayDecryptionError> {
        let public_ec_bytes = BASE64_ENGINE
            .decode(self.header.ephemeral_public_key.peek().as_bytes())
            .change_context(errors::ApplePayDecryptionError::Base64DecodingFailed)?;

        let public_key = PKey::public_key_from_der(&public_ec_bytes)
            .change_context(errors::ApplePayDecryptionError::KeyDeserializationFailed)
            .attach_printable("Failed to deserialize the public key")?;

        let decrypted_apple_pay_ppc_key = payment_processing_certificate_key.clone().expose();

        // Create PKey objects from EcKey
        let private_key = PKey::private_key_from_pem(decrypted_apple_pay_ppc_key.as_bytes())
            .change_context(errors::ApplePayDecryptionError::KeyDeserializationFailed)
            .attach_printable("Failed to deserialize the private key")?;

        // Create the Deriver object and set the peer public key
        let mut deriver = Deriver::new(&private_key)
            .change_context(errors::ApplePayDecryptionError::DerivingSharedSecretKeyFailed)
            .attach_printable("Failed to create a deriver for the private key")?;

        deriver
            .set_peer(&public_key)
            .change_context(errors::ApplePayDecryptionError::DerivingSharedSecretKeyFailed)
            .attach_printable("Failed to set the peer key for the secret derivation")?;

        // Compute the shared secret
        let shared_secret = deriver
            .derive_to_vec()
            .change_context(errors::ApplePayDecryptionError::DerivingSharedSecretKeyFailed)
            .attach_printable("Final key derivation failed")?;
        Ok(shared_secret)
    }

    pub fn symmetric_key(
        &self,
        merchant_id: &str,
        shared_secret: &[u8],
    ) -> CustomResult<Vec<u8>, errors::ApplePayDecryptionError> {
        let kdf_algorithm = b"\x0did-aes256-GCM";
        let kdf_party_v = hex::decode(merchant_id)
            .change_context(errors::ApplePayDecryptionError::Base64DecodingFailed)?;
        let kdf_party_u = b"Apple";
        let kdf_info = [&kdf_algorithm[..], kdf_party_u, &kdf_party_v[..]].concat();

        let mut hash = openssl::sha::Sha256::new();
        hash.update(b"\x00\x00\x00");
        hash.update(b"\x01");
        hash.update(shared_secret);
        hash.update(&kdf_info[..]);
        let symmetric_key = hash.finish();
        Ok(symmetric_key.to_vec())
    }

    pub fn decrypt_ciphertext(
        &self,
        symmetric_key: &[u8],
    ) -> CustomResult<String, errors::ApplePayDecryptionError> {
        logger::info!("Decrypt apple pay token");

        let data = BASE64_ENGINE
            .decode(self.data.peek().as_bytes())
            .change_context(errors::ApplePayDecryptionError::Base64DecodingFailed)?;
        let iv = [0u8; 16]; //Initialization vector IV is typically used in AES-GCM (Galois/Counter Mode) encryption for randomizing the encryption process.
        let ciphertext = data
            .get(..data.len() - 16)
            .ok_or(errors::ApplePayDecryptionError::DecryptionFailed)?;
        let tag = data
            .get(data.len() - 16..)
            .ok_or(errors::ApplePayDecryptionError::DecryptionFailed)?;
        let cipher = Cipher::aes_256_gcm();
        let decrypted_data = decrypt_aead(cipher, symmetric_key, Some(&iv), &[], ciphertext, tag)
            .change_context(errors::ApplePayDecryptionError::DecryptionFailed)?;
        let decrypted = String::from_utf8(decrypted_data)
            .change_context(errors::ApplePayDecryptionError::DecryptionFailed)?;

        Ok(decrypted)
    }
}

// Structs for keys and the main decryptor
pub struct GooglePayTokenDecryptor {
    root_signing_keys: Vec<GooglePayRootSigningKey>,
    recipient_id: masking::Secret<String>,
    private_key: PKey<openssl::pkey::Private>,
}

#[derive(Debug, Clone, serde::Deserialize)]
#[serde(rename_all = "camelCase")]
pub struct EncryptedData {
    signature: String,
    intermediate_signing_key: IntermediateSigningKey,
    protocol_version: GooglePayProtocolVersion,
    #[serde(with = "common_utils::custom_serde::json_string")]
    signed_message: GooglePaySignedMessage,
}

#[derive(Debug, Clone, serde::Serialize, serde::Deserialize)]
#[serde(rename_all = "camelCase")]
pub struct GooglePaySignedMessage {
    #[serde(with = "common_utils::Base64Serializer")]
    encrypted_message: masking::Secret<Vec<u8>>,
    #[serde(with = "common_utils::Base64Serializer")]
    ephemeral_public_key: masking::Secret<Vec<u8>>,
    #[serde(with = "common_utils::Base64Serializer")]
    tag: masking::Secret<Vec<u8>>,
}

#[derive(Debug, Clone, serde::Deserialize)]
#[serde(rename_all = "camelCase")]
pub struct IntermediateSigningKey {
    signed_key: masking::Secret<String>,
    signatures: Vec<masking::Secret<String>>,
}

#[derive(Debug, Clone, serde::Deserialize)]
#[serde(rename_all = "camelCase")]
pub struct GooglePaySignedKey {
    key_value: masking::Secret<String>,
    key_expiration: String,
}

#[derive(Debug, Clone, serde::Deserialize)]
#[serde(rename_all = "camelCase")]
pub struct GooglePayRootSigningKey {
    key_value: masking::Secret<String>,
    key_expiration: String,
    protocol_version: GooglePayProtocolVersion,
}

#[derive(Debug, Clone, serde::Serialize, serde::Deserialize, Eq, PartialEq)]
pub enum GooglePayProtocolVersion {
    #[serde(rename = "ECv2")]
    EcProtocolVersion2,
}

// Check expiration date validity
fn check_expiration_date_is_valid(
    expiration: &str,
) -> CustomResult<bool, errors::GooglePayDecryptionError> {
    let expiration_ms = expiration
        .parse::<i128>()
        .change_context(errors::GooglePayDecryptionError::InvalidExpirationTime)?;
    // convert milliseconds to nanoseconds (1 millisecond = 1_000_000 nanoseconds) to create OffsetDateTime
    let expiration_time =
        time::OffsetDateTime::from_unix_timestamp_nanos(expiration_ms * 1_000_000)
            .change_context(errors::GooglePayDecryptionError::InvalidExpirationTime)?;
    let now = time::OffsetDateTime::now_utc();

    Ok(expiration_time > now)
}

// Construct little endian format of u32
fn get_little_endian_format(number: u32) -> Vec<u8> {
    number.to_le_bytes().to_vec()
}

// Filter and parse the root signing keys based on protocol version and expiration time
fn filter_root_signing_keys(
    root_signing_keys: Vec<GooglePayRootSigningKey>,
) -> CustomResult<Vec<GooglePayRootSigningKey>, errors::GooglePayDecryptionError> {
    let filtered_root_signing_keys = root_signing_keys
        .iter()
        .filter(|key| {
            key.protocol_version == GooglePayProtocolVersion::EcProtocolVersion2
                && matches!(
                    check_expiration_date_is_valid(&key.key_expiration).inspect_err(
                        |err| logger::warn!(
                            "Failed to check expirattion due to invalid format: {:?}",
                            err
                        )
                    ),
                    Ok(true)
                )
        })
        .cloned()
        .collect::<Vec<GooglePayRootSigningKey>>();

    logger::info!(
        "Filtered {} out of {} root signing keys",
        filtered_root_signing_keys.len(),
        root_signing_keys.len()
    );

    Ok(filtered_root_signing_keys)
}

impl GooglePayTokenDecryptor {
    pub fn new(
        root_keys: masking::Secret<String>,
        recipient_id: masking::Secret<String>,
        private_key: masking::Secret<String>,
    ) -> CustomResult<Self, errors::GooglePayDecryptionError> {
        // base64 decode the private key
        let decoded_key = BASE64_ENGINE
            .decode(private_key.expose())
            .change_context(errors::GooglePayDecryptionError::Base64DecodingFailed)?;
        // base64 decode the root signing keys
        let decoded_root_signing_keys = BASE64_ENGINE
            .decode(root_keys.expose())
            .change_context(errors::GooglePayDecryptionError::Base64DecodingFailed)?;
        // create a private key from the decoded key
        let private_key = PKey::private_key_from_pkcs8(&decoded_key)
            .change_context(errors::GooglePayDecryptionError::KeyDeserializationFailed)
            .attach_printable("cannot convert private key from decode_key")?;

        // parse the root signing keys
        let root_keys_vector: Vec<GooglePayRootSigningKey> = decoded_root_signing_keys
            .parse_struct("GooglePayRootSigningKey")
            .change_context(errors::GooglePayDecryptionError::DeserializationFailed)?;

        // parse and filter the root signing keys by protocol version
        let filtered_root_signing_keys = filter_root_signing_keys(root_keys_vector)?;

        Ok(Self {
            root_signing_keys: filtered_root_signing_keys,
            recipient_id,
            private_key,
        })
    }

    // Decrypt the Google pay token
    pub fn decrypt_token(
        &self,
        data: String,
        should_verify_signature: bool,
    ) -> CustomResult<
        hyperswitch_domain_models::router_data::GooglePayPredecryptDataInternal,
        errors::GooglePayDecryptionError,
    > {
        // parse the encrypted data
        let encrypted_data: EncryptedData = data
            .parse_struct("EncryptedData")
            .change_context(errors::GooglePayDecryptionError::DeserializationFailed)?;

        // verify the signature if required
        if should_verify_signature {
            self.verify_signature(&encrypted_data)?;
        }

        let ephemeral_public_key = encrypted_data.signed_message.ephemeral_public_key.peek();
        let tag = encrypted_data.signed_message.tag.peek();
        let encrypted_message = encrypted_data.signed_message.encrypted_message.peek();

        // derive the shared key
        let shared_key = self.get_shared_key(ephemeral_public_key)?;

        // derive the symmetric encryption key and MAC key
        let derived_key = self.derive_key(ephemeral_public_key, &shared_key)?;
        // First 32 bytes for AES-256 and Remaining bytes for HMAC
        let (symmetric_encryption_key, mac_key) = derived_key
            .split_at_checked(32)
            .ok_or(errors::GooglePayDecryptionError::ParsingFailed)?;

        // verify the HMAC of the message
        self.verify_hmac(mac_key, tag, encrypted_message)?;

        // decrypt the message
        let decrypted = self.decrypt_message(symmetric_encryption_key, encrypted_message)?;

        // parse the decrypted data
        let decrypted_data: hyperswitch_domain_models::router_data::GooglePayPredecryptDataInternal =
            decrypted
                .parse_struct("GooglePayPredecryptDataInternal")
                .change_context(errors::GooglePayDecryptionError::DeserializationFailed)?;

        // check the expiration date of the decrypted data
        if matches!(
            check_expiration_date_is_valid(&decrypted_data.message_expiration),
            Ok(true)
        ) {
            Ok(decrypted_data)
        } else {
            Err(errors::GooglePayDecryptionError::DecryptedTokenExpired.into())
        }
    }

    // Verify the signature of the token
    fn verify_signature(
        &self,
        encrypted_data: &EncryptedData,
    ) -> CustomResult<(), errors::GooglePayDecryptionError> {
        // check the protocol version
        if encrypted_data.protocol_version != GooglePayProtocolVersion::EcProtocolVersion2 {
            return Err(errors::GooglePayDecryptionError::InvalidProtocolVersion.into());
        }

        // verify the intermediate signing key
        self.verify_intermediate_signing_key(encrypted_data)?;
        // validate and fetch the signed key
        let signed_key = self.validate_signed_key(&encrypted_data.intermediate_signing_key)?;
        // verify the signature of the token
        self.verify_message_signature(encrypted_data, &signed_key)
    }

    // Verify the intermediate signing key
    fn verify_intermediate_signing_key(
        &self,
        encrypted_data: &EncryptedData,
    ) -> CustomResult<(), errors::GooglePayDecryptionError> {
        let mut signatrues: Vec<openssl::ecdsa::EcdsaSig> = Vec::new();

        // decode and parse the signatures
        for signature in encrypted_data.intermediate_signing_key.signatures.iter() {
            let signature = BASE64_ENGINE
                .decode(signature.peek())
                .change_context(errors::GooglePayDecryptionError::Base64DecodingFailed)?;
            let ecdsa_signature = openssl::ecdsa::EcdsaSig::from_der(&signature)
                .change_context(errors::GooglePayDecryptionError::EcdsaSignatureParsingFailed)?;
            signatrues.push(ecdsa_signature);
        }

        // get the sender id i.e. Google
        let sender_id = String::from_utf8(consts::SENDER_ID.to_vec())
            .change_context(errors::GooglePayDecryptionError::DeserializationFailed)?;

        // construct the signed data
        let signed_data = self.construct_signed_data_for_intermediate_signing_key_verification(
            &sender_id,
            consts::PROTOCOL,
            encrypted_data.intermediate_signing_key.signed_key.peek(),
        )?;

        // check if any of the signatures are valid for any of the root signing keys
        for key in self.root_signing_keys.iter() {
            // decode and create public key
            let public_key = self
                .load_public_key(key.key_value.peek())
                .change_context(errors::GooglePayDecryptionError::DerivingPublicKeyFailed)?;
            // fetch the ec key from public key
            let ec_key = public_key
                .ec_key()
                .change_context(errors::GooglePayDecryptionError::DerivingEcKeyFailed)?;

            // hash the signed data
            let message_hash = openssl::sha::sha256(&signed_data);

            // verify if any of the signatures is valid against the given key
            for signature in signatrues.iter() {
                let result = signature.verify(&message_hash, &ec_key).change_context(
                    errors::GooglePayDecryptionError::SignatureVerificationFailed,
                )?;

                if result {
                    return Ok(());
                }
            }
        }

        Err(errors::GooglePayDecryptionError::InvalidIntermediateSignature.into())
    }

    // Construct signed data for intermediate signing key verification
    fn construct_signed_data_for_intermediate_signing_key_verification(
        &self,
        sender_id: &str,
        protocol_version: &str,
        signed_key: &str,
    ) -> CustomResult<Vec<u8>, errors::GooglePayDecryptionError> {
        let length_of_sender_id = u32::try_from(sender_id.len())
            .change_context(errors::GooglePayDecryptionError::ParsingFailed)?;
        let length_of_protocol_version = u32::try_from(protocol_version.len())
            .change_context(errors::GooglePayDecryptionError::ParsingFailed)?;
        let length_of_signed_key = u32::try_from(signed_key.len())
            .change_context(errors::GooglePayDecryptionError::ParsingFailed)?;

        let mut signed_data: Vec<u8> = Vec::new();
        signed_data.append(&mut get_little_endian_format(length_of_sender_id));
        signed_data.append(&mut sender_id.as_bytes().to_vec());
        signed_data.append(&mut get_little_endian_format(length_of_protocol_version));
        signed_data.append(&mut protocol_version.as_bytes().to_vec());
        signed_data.append(&mut get_little_endian_format(length_of_signed_key));
        signed_data.append(&mut signed_key.as_bytes().to_vec());

        Ok(signed_data)
    }

    // Validate and parse signed key
    fn validate_signed_key(
        &self,
        intermediate_signing_key: &IntermediateSigningKey,
    ) -> CustomResult<GooglePaySignedKey, errors::GooglePayDecryptionError> {
        let signed_key: GooglePaySignedKey = intermediate_signing_key
            .signed_key
            .clone()
            .expose()
            .parse_struct("GooglePaySignedKey")
            .change_context(errors::GooglePayDecryptionError::SignedKeyParsingFailure)?;
        if !matches!(
            check_expiration_date_is_valid(&signed_key.key_expiration),
            Ok(true)
        ) {
            return Err(errors::GooglePayDecryptionError::SignedKeyExpired)?;
        }
        Ok(signed_key)
    }

    // Verify the signed message
    fn verify_message_signature(
        &self,
        encrypted_data: &EncryptedData,
        signed_key: &GooglePaySignedKey,
    ) -> CustomResult<(), errors::GooglePayDecryptionError> {
        // create a public key from the intermediate signing key
        let public_key = self.load_public_key(signed_key.key_value.peek())?;
        // base64 decode the signature
        let signature = BASE64_ENGINE
            .decode(&encrypted_data.signature)
            .change_context(errors::GooglePayDecryptionError::Base64DecodingFailed)?;

        // parse the signature using ECDSA
        let ecdsa_signature = openssl::ecdsa::EcdsaSig::from_der(&signature)
            .change_context(errors::GooglePayDecryptionError::EcdsaSignatureFailed)?;

        // get the EC key from the public key
        let ec_key = public_key
            .ec_key()
            .change_context(errors::GooglePayDecryptionError::DerivingEcKeyFailed)?;

        // get the sender id i.e. Google
        let sender_id = String::from_utf8(consts::SENDER_ID.to_vec())
            .change_context(errors::GooglePayDecryptionError::DeserializationFailed)?;

        // serialize the signed message to string
        let signed_message = serde_json::to_string(&encrypted_data.signed_message)
            .change_context(errors::GooglePayDecryptionError::SignedKeyParsingFailure)?;

        // construct the signed data
        let signed_data = self.construct_signed_data_for_signature_verification(
            &sender_id,
            consts::PROTOCOL,
            &signed_message,
        )?;

        // hash the signed data
        let message_hash = openssl::sha::sha256(&signed_data);

        // verify the signature
        let result = ecdsa_signature
            .verify(&message_hash, &ec_key)
            .change_context(errors::GooglePayDecryptionError::SignatureVerificationFailed)?;

        if result {
            Ok(())
        } else {
            Err(errors::GooglePayDecryptionError::InvalidSignature)?
        }
    }

    // Fetch the public key
    fn load_public_key(
        &self,
        key: &str,
    ) -> CustomResult<PKey<openssl::pkey::Public>, errors::GooglePayDecryptionError> {
        // decode the base64 string
        let der_data = BASE64_ENGINE
            .decode(key)
            .change_context(errors::GooglePayDecryptionError::Base64DecodingFailed)?;

        // parse the DER-encoded data as an EC public key
        let ec_key = openssl::ec::EcKey::public_key_from_der(&der_data)
            .change_context(errors::GooglePayDecryptionError::DerivingEcKeyFailed)?;

        // wrap the EC key in a PKey (a more general-purpose public key type in OpenSSL)
        let public_key = PKey::from_ec_key(ec_key)
            .change_context(errors::GooglePayDecryptionError::DerivingPublicKeyFailed)?;

        Ok(public_key)
    }

    // Construct signed data for signature verification
    fn construct_signed_data_for_signature_verification(
        &self,
        sender_id: &str,
        protocol_version: &str,
        signed_key: &str,
    ) -> CustomResult<Vec<u8>, errors::GooglePayDecryptionError> {
        let recipient_id = self.recipient_id.clone().expose();
        let length_of_sender_id = u32::try_from(sender_id.len())
            .change_context(errors::GooglePayDecryptionError::ParsingFailed)?;
        let length_of_recipient_id = u32::try_from(recipient_id.len())
            .change_context(errors::GooglePayDecryptionError::ParsingFailed)?;
        let length_of_protocol_version = u32::try_from(protocol_version.len())
            .change_context(errors::GooglePayDecryptionError::ParsingFailed)?;
        let length_of_signed_key = u32::try_from(signed_key.len())
            .change_context(errors::GooglePayDecryptionError::ParsingFailed)?;

        let mut signed_data: Vec<u8> = Vec::new();
        signed_data.append(&mut get_little_endian_format(length_of_sender_id));
        signed_data.append(&mut sender_id.as_bytes().to_vec());
        signed_data.append(&mut get_little_endian_format(length_of_recipient_id));
        signed_data.append(&mut recipient_id.as_bytes().to_vec());
        signed_data.append(&mut get_little_endian_format(length_of_protocol_version));
        signed_data.append(&mut protocol_version.as_bytes().to_vec());
        signed_data.append(&mut get_little_endian_format(length_of_signed_key));
        signed_data.append(&mut signed_key.as_bytes().to_vec());

        Ok(signed_data)
    }

    // Derive a shared key using ECDH
    fn get_shared_key(
        &self,
        ephemeral_public_key_bytes: &[u8],
    ) -> CustomResult<Vec<u8>, errors::GooglePayDecryptionError> {
        let group = openssl::ec::EcGroup::from_curve_name(openssl::nid::Nid::X9_62_PRIME256V1)
            .change_context(errors::GooglePayDecryptionError::DerivingEcGroupFailed)?;

        let mut big_num_context = openssl::bn::BigNumContext::new()
            .change_context(errors::GooglePayDecryptionError::BigNumAllocationFailed)?;

        let ec_key = openssl::ec::EcPoint::from_bytes(
            &group,
            ephemeral_public_key_bytes,
            &mut big_num_context,
        )
        .change_context(errors::GooglePayDecryptionError::DerivingEcKeyFailed)?;

        // create an ephemeral public key from the given bytes
        let ephemeral_public_key = openssl::ec::EcKey::from_public_key(&group, &ec_key)
            .change_context(errors::GooglePayDecryptionError::DerivingPublicKeyFailed)?;

        // wrap the public key in a PKey
        let ephemeral_pkey = PKey::from_ec_key(ephemeral_public_key)
            .change_context(errors::GooglePayDecryptionError::DerivingPublicKeyFailed)?;

        // perform ECDH to derive the shared key
        let mut deriver = Deriver::new(&self.private_key)
            .change_context(errors::GooglePayDecryptionError::DerivingSharedSecretKeyFailed)?;

        deriver
            .set_peer(&ephemeral_pkey)
            .change_context(errors::GooglePayDecryptionError::DerivingSharedSecretKeyFailed)?;

        let shared_key = deriver
            .derive_to_vec()
            .change_context(errors::GooglePayDecryptionError::DerivingSharedSecretKeyFailed)?;

        Ok(shared_key)
    }

    // Derive symmetric key and MAC key using HKDF
    fn derive_key(
        &self,
        ephemeral_public_key_bytes: &[u8],
        shared_key: &[u8],
    ) -> CustomResult<Vec<u8>, errors::GooglePayDecryptionError> {
        // concatenate ephemeral public key and shared key
        let input_key_material = [ephemeral_public_key_bytes, shared_key].concat();

        // initialize HKDF with SHA-256 as the hash function
        // Salt is not provided as per the Google Pay documentation
        // https://developers.google.com/pay/api/android/guides/resources/payment-data-cryptography#encrypt-spec
        let hkdf: ::hkdf::Hkdf<sha2::Sha256> = ::hkdf::Hkdf::new(None, &input_key_material);

        // derive 64 bytes for the output key (symmetric encryption + MAC key)
        let mut output_key = vec![0u8; 64];
        hkdf.expand(consts::SENDER_ID, &mut output_key)
            .map_err(|err| {
                logger::error!(
                "Failed to derive the shared ephemeral key for Google Pay decryption flow: {:?}",
                err
            );
                report!(errors::GooglePayDecryptionError::DerivingSharedEphemeralKeyFailed)
            })?;

        Ok(output_key)
    }

    // Verify the Hmac key
    // https://developers.google.com/pay/api/android/guides/resources/payment-data-cryptography#encrypt-spec
    fn verify_hmac(
        &self,
        mac_key: &[u8],
        tag: &[u8],
        encrypted_message: &[u8],
    ) -> CustomResult<(), errors::GooglePayDecryptionError> {
        let hmac_key = ring::hmac::Key::new(ring::hmac::HMAC_SHA256, mac_key);
        ring::hmac::verify(&hmac_key, encrypted_message, tag)
            .change_context(errors::GooglePayDecryptionError::HmacVerificationFailed)
    }

    // Method to decrypt the AES-GCM encrypted message
    fn decrypt_message(
        &self,
        symmetric_key: &[u8],
        encrypted_message: &[u8],
    ) -> CustomResult<Vec<u8>, errors::GooglePayDecryptionError> {
        //initialization vector IV is typically used in AES-GCM (Galois/Counter Mode) encryption for randomizing the encryption process.
        // zero iv is being passed as specified in Google Pay documentation
        // https://developers.google.com/pay/api/android/guides/resources/payment-data-cryptography#decrypt-token
        let iv = [0u8; 16];

        // extract the tag from the end of the encrypted message
        let tag = encrypted_message
            .get(encrypted_message.len() - 16..)
            .ok_or(errors::GooglePayDecryptionError::ParsingTagError)?;

        // decrypt the message using AES-256-CTR
        let cipher = Cipher::aes_256_ctr();
        let decrypted_data = decrypt_aead(
            cipher,
            symmetric_key,
            Some(&iv),
            &[],
            encrypted_message,
            tag,
        )
        .change_context(errors::GooglePayDecryptionError::DecryptionFailed)?;

        Ok(decrypted_data)
    }
}

pub fn decrypt_paze_token(
    paze_wallet_data: PazeWalletData,
    paze_private_key: masking::Secret<String>,
    paze_private_key_passphrase: masking::Secret<String>,
) -> CustomResult<serde_json::Value, errors::PazeDecryptionError> {
    let decoded_paze_private_key = BASE64_ENGINE
        .decode(paze_private_key.expose().as_bytes())
        .change_context(errors::PazeDecryptionError::Base64DecodingFailed)?;
    let decrypted_private_key = openssl::rsa::Rsa::private_key_from_pem_passphrase(
        decoded_paze_private_key.as_slice(),
        paze_private_key_passphrase.expose().as_bytes(),
    )
    .change_context(errors::PazeDecryptionError::CertificateParsingFailed)?;
    let decrypted_private_key_pem = String::from_utf8(
        decrypted_private_key
            .private_key_to_pem()
            .change_context(errors::PazeDecryptionError::CertificateParsingFailed)?,
    )
    .change_context(errors::PazeDecryptionError::CertificateParsingFailed)?;
    let decrypter = jwe::RSA_OAEP_256
        .decrypter_from_pem(decrypted_private_key_pem)
        .change_context(errors::PazeDecryptionError::CertificateParsingFailed)?;

    let paze_complete_response: Vec<&str> = paze_wallet_data
        .complete_response
        .peek()
        .split('.')
        .collect();
    let encrypted_jwe_key = paze_complete_response
        .get(1)
        .ok_or(errors::PazeDecryptionError::DecryptionFailed)?
        .to_string();
    let decoded_jwe_key = base64::engine::general_purpose::URL_SAFE_NO_PAD
        .decode(encrypted_jwe_key)
        .change_context(errors::PazeDecryptionError::Base64DecodingFailed)?;
    let jws_body: JwsBody = serde_json::from_slice(&decoded_jwe_key)
        .change_context(errors::PazeDecryptionError::DecryptionFailed)?;

    let (deserialized_payload, _deserialized_header) =
        jwe::deserialize_compact(jws_body.secured_payload.peek(), &decrypter)
            .change_context(errors::PazeDecryptionError::DecryptionFailed)?;
    let encoded_secured_payload_element = String::from_utf8(deserialized_payload)
        .change_context(errors::PazeDecryptionError::DecryptionFailed)?
        .split('.')
        .collect::<Vec<&str>>()
        .get(1)
        .ok_or(errors::PazeDecryptionError::DecryptionFailed)?
        .to_string();
    let decoded_secured_payload_element = base64::engine::general_purpose::URL_SAFE_NO_PAD
        .decode(encoded_secured_payload_element)
        .change_context(errors::PazeDecryptionError::Base64DecodingFailed)?;
    let parsed_decrypted: serde_json::Value =
        serde_json::from_slice(&decoded_secured_payload_element)
            .change_context(errors::PazeDecryptionError::DecryptionFailed)?;
    Ok(parsed_decrypted)
}

#[derive(Debug, Clone, Serialize, Deserialize)]
#[serde(rename_all = "camelCase")]
pub struct JwsBody {
    pub payload_id: String,
    pub session_id: String,
    pub secured_payload: masking::Secret<String>,
}

pub fn get_key_params_for_surcharge_details(
    payment_method_data: &domain::PaymentMethodData,
) -> Option<(
    common_enums::PaymentMethod,
    common_enums::PaymentMethodType,
    Option<common_enums::CardNetwork>,
)> {
    match payment_method_data {
        domain::PaymentMethodData::Card(card) => {
            // surcharge generated will always be same for credit as well as debit
            // since surcharge conditions cannot be defined on card_type
            Some((
                common_enums::PaymentMethod::Card,
                common_enums::PaymentMethodType::Credit,
                card.card_network.clone(),
            ))
        }
        domain::PaymentMethodData::CardRedirect(card_redirect_data) => Some((
            common_enums::PaymentMethod::CardRedirect,
            card_redirect_data.get_payment_method_type(),
            None,
        )),
        domain::PaymentMethodData::Wallet(wallet) => Some((
            common_enums::PaymentMethod::Wallet,
            wallet.get_payment_method_type(),
            None,
        )),
        domain::PaymentMethodData::PayLater(pay_later) => Some((
            common_enums::PaymentMethod::PayLater,
            pay_later.get_payment_method_type(),
            None,
        )),
        domain::PaymentMethodData::BankRedirect(bank_redirect) => Some((
            common_enums::PaymentMethod::BankRedirect,
            bank_redirect.get_payment_method_type(),
            None,
        )),
        domain::PaymentMethodData::BankDebit(bank_debit) => Some((
            common_enums::PaymentMethod::BankDebit,
            bank_debit.get_payment_method_type(),
            None,
        )),
        domain::PaymentMethodData::BankTransfer(bank_transfer) => Some((
            common_enums::PaymentMethod::BankTransfer,
            bank_transfer.get_payment_method_type(),
            None,
        )),
        domain::PaymentMethodData::Crypto(crypto) => Some((
            common_enums::PaymentMethod::Crypto,
            crypto.get_payment_method_type(),
            None,
        )),
        domain::PaymentMethodData::MandatePayment => None,
        domain::PaymentMethodData::Reward => None,
        domain::PaymentMethodData::RealTimePayment(real_time_payment) => Some((
            common_enums::PaymentMethod::RealTimePayment,
            real_time_payment.get_payment_method_type(),
            None,
        )),
        domain::PaymentMethodData::Upi(upi_data) => Some((
            common_enums::PaymentMethod::Upi,
            upi_data.get_payment_method_type(),
            None,
        )),
        domain::PaymentMethodData::Voucher(voucher) => Some((
            common_enums::PaymentMethod::Voucher,
            voucher.get_payment_method_type(),
            None,
        )),
        domain::PaymentMethodData::GiftCard(gift_card) => Some((
            common_enums::PaymentMethod::GiftCard,
            gift_card.get_payment_method_type(),
            None,
        )),
        domain::PaymentMethodData::OpenBanking(ob_data) => Some((
            common_enums::PaymentMethod::OpenBanking,
            ob_data.get_payment_method_type(),
            None,
        )),
        domain::PaymentMethodData::MobilePayment(mobile_payment) => Some((
            common_enums::PaymentMethod::MobilePayment,
            mobile_payment.get_payment_method_type(),
            None,
        )),
        domain::PaymentMethodData::CardToken(_)
        | domain::PaymentMethodData::NetworkToken(_)
        | domain::PaymentMethodData::CardDetailsForNetworkTransactionId(_) => None,
    }
}

pub fn validate_payment_link_request(
    request: &api::PaymentsRequest,
) -> Result<(), errors::ApiErrorResponse> {
    #[cfg(feature = "v1")]
    if request.confirm == Some(true) {
        return Err(errors::ApiErrorResponse::InvalidRequestData {
            message: "cannot confirm a payment while creating a payment link".to_string(),
        });
    }

    if request.return_url.is_none() {
        return Err(errors::ApiErrorResponse::InvalidRequestData {
            message: "return_url must be sent while creating a payment link".to_string(),
        });
    }
    Ok(())
}

pub async fn get_gsm_record(
    state: &SessionState,
    error_code: Option<String>,
    error_message: Option<String>,
    connector_name: String,
    flow: String,
) -> Option<hyperswitch_domain_models::gsm::GatewayStatusMap> {
    let get_gsm = || async {
        state.store.find_gsm_rule(
                connector_name.clone(),
                flow.clone(),
                "sub_flow".to_string(),
                error_code.clone().unwrap_or_default(), // TODO: make changes in connector to get a mandatory code in case of success or error response
                error_message.clone().unwrap_or_default(),
            )
            .await
            .map_err(|err| {
                if err.current_context().is_db_not_found() {
                    logger::warn!(
                        "GSM miss for connector - {}, flow - {}, error_code - {:?}, error_message - {:?}",
                        connector_name,
                        flow,
                        error_code,
                        error_message
                    );
                    metrics::AUTO_RETRY_GSM_MISS_COUNT.add( 1, &[]);
                } else {
                    metrics::AUTO_RETRY_GSM_FETCH_FAILURE_COUNT.add( 1, &[]);
                };
                err.change_context(errors::ApiErrorResponse::InternalServerError)
                    .attach_printable("failed to fetch decision from gsm")
            })
    };
    get_gsm()
        .await
        .inspect_err(|err| {
            // warn log should suffice here because we are not propagating this error
            logger::warn!(get_gsm_decision_fetch_error=?err, "error fetching gsm decision");
        })
        .ok()
}

pub async fn get_unified_translation(
    state: &SessionState,
    unified_code: String,
    unified_message: String,
    locale: String,
) -> Option<String> {
    let get_unified_translation = || async {
        state.store.find_translation(
                unified_code.clone(),
                unified_message.clone(),
                locale.clone(),
            )
            .await
            .map_err(|err| {
                if err.current_context().is_db_not_found() {
                    logger::warn!(
                        "Translation missing for unified_code - {:?}, unified_message - {:?}, locale - {:?}",
                        unified_code,
                        unified_message,
                        locale
                    );
                }
                err.change_context(errors::ApiErrorResponse::InternalServerError)
                    .attach_printable("failed to fetch translation from unified_translations")
            })
    };
    get_unified_translation()
        .await
        .inspect_err(|err| {
            // warn log should suffice here because we are not propagating this error
            logger::warn!(get_translation_error=?err, "error fetching unified translations");
        })
        .ok()
}
pub fn validate_order_details_amount(
    order_details: Vec<api_models::payments::OrderDetailsWithAmount>,
    amount: MinorUnit,
    should_validate: bool,
) -> Result<(), errors::ApiErrorResponse> {
    if should_validate {
        let total_order_details_amount: MinorUnit = order_details
            .iter()
            .map(|order| order.amount * order.quantity)
            .sum();

        if total_order_details_amount != amount {
            Err(errors::ApiErrorResponse::InvalidRequestData {
                message: "Total sum of order details doesn't match amount in payment request"
                    .to_string(),
            })
        } else {
            Ok(())
        }
    } else {
        Ok(())
    }
}

// This function validates the client secret expiry set by the merchant in the request
pub fn validate_session_expiry(session_expiry: u32) -> Result<(), errors::ApiErrorResponse> {
    if !(consts::MIN_SESSION_EXPIRY..=consts::MAX_SESSION_EXPIRY).contains(&session_expiry) {
        Err(errors::ApiErrorResponse::InvalidRequestData {
            message: "session_expiry should be between 60(1 min) to 7890000(3 months).".to_string(),
        })
    } else {
        Ok(())
    }
}

pub fn get_recipient_id_for_open_banking(
    merchant_data: &AdditionalMerchantData,
) -> Result<Option<String>, errors::ApiErrorResponse> {
    match merchant_data {
        AdditionalMerchantData::OpenBankingRecipientData(data) => match data {
            MerchantRecipientData::ConnectorRecipientId(id) => Ok(Some(id.peek().clone())),
            MerchantRecipientData::AccountData(acc_data) => {
                let connector_recipient_id = match acc_data {
                    MerchantAccountData::Bacs {
                        connector_recipient_id,
                        ..
                    }
                    | MerchantAccountData::Iban {
                        connector_recipient_id,
                        ..
                    }
                    | MerchantAccountData::FasterPayments {
                        connector_recipient_id,
                        ..
                    }
                    | MerchantAccountData::Sepa {
                        connector_recipient_id,
                        ..
                    }
                    | MerchantAccountData::SepaInstant {
                        connector_recipient_id,
                        ..
                    }
                    | MerchantAccountData::Elixir {
                        connector_recipient_id,
                        ..
                    }
                    | MerchantAccountData::Bankgiro {
                        connector_recipient_id,
                        ..
                    }
                    | MerchantAccountData::Plusgiro {
                        connector_recipient_id,
                        ..
                    } => connector_recipient_id,
                };

                match connector_recipient_id {
                    Some(RecipientIdType::ConnectorId(id)) => Ok(Some(id.peek().clone())),
                    Some(RecipientIdType::LockerId(id)) => Ok(Some(id.peek().clone())),
                    _ => Err(errors::ApiErrorResponse::InvalidConnectorConfiguration {
                        config: "recipient_id".to_string(),
                    }),
                }
            }
            _ => Err(errors::ApiErrorResponse::InvalidConnectorConfiguration {
                config: "recipient_id".to_string(),
            }),
        },
    }
}

pub fn get_connector_data_with_token(
    state: &SessionState,
    connector_name: String,
    merchant_connector_account_id: Option<id_type::MerchantConnectorAccountId>,
    payment_method_type: api_models::enums::PaymentMethodType,
) -> RouterResult<api::ConnectorData> {
    let connector_data_result = api::ConnectorData::get_connector_by_name(
        &state.conf.connectors,
        &connector_name.to_string(),
        // Default value, will be replaced by the result of decide_session_token_flow
        api::GetToken::Connector,
        merchant_connector_account_id.clone(),
    );
    let connector_type = decide_session_token_flow(
        &connector_data_result?.connector,
        payment_method_type,
        connector_name.clone(),
    );

    logger::debug!(session_token_flow=?connector_type, "Session token flow decided for payment method type: {:?}", payment_method_type);

    api::ConnectorData::get_connector_by_name(
        &state.conf.connectors,
        &connector_name.to_string(),
        connector_type,
        merchant_connector_account_id,
    )
    .inspect_err(|err| {
        logger::error!(session_token_error=?err);
    })
}

/// Decides the session token flow based on payment method type
pub fn decide_session_token_flow(
    connector: &hyperswitch_interfaces::connector_integration_interface::ConnectorEnum,
    payment_method_type: api_models::enums::PaymentMethodType,
    connector_name: String,
) -> api::GetToken {
    if connector.validate_sdk_session_token_for_payment_method(&payment_method_type) {
        logger::debug!(
            "SDK session token validation succeeded for payment_method_type {:?} in connector {} , proceeding with Connector token flow",
            payment_method_type, connector_name
        );
        return api::GetToken::Connector;
    }

    match payment_method_type {
        api_models::enums::PaymentMethodType::ApplePay => api::GetToken::ApplePayMetadata,
        api_models::enums::PaymentMethodType::GooglePay => api::GetToken::GpayMetadata,
        api_models::enums::PaymentMethodType::Paypal => api::GetToken::PaypalSdkMetadata,
        api_models::enums::PaymentMethodType::SamsungPay => api::GetToken::SamsungPayMetadata,
        api_models::enums::PaymentMethodType::Paze => api::GetToken::PazeMetadata,
        api_models::enums::PaymentMethodType::AmazonPay => api::GetToken::AmazonPayMetadata,
        _ => api::GetToken::Connector,
    }
}
// This function validates the intent fulfillment time expiry set by the merchant in the request
pub fn validate_intent_fulfillment_expiry(
    intent_fulfillment_time: u32,
) -> Result<(), errors::ApiErrorResponse> {
    if !(consts::MIN_INTENT_FULFILLMENT_EXPIRY..=consts::MAX_INTENT_FULFILLMENT_EXPIRY)
        .contains(&intent_fulfillment_time)
    {
        Err(errors::ApiErrorResponse::InvalidRequestData {
            message: "intent_fulfillment_time should be between 60(1 min) to 1800(30 mins)."
                .to_string(),
        })
    } else {
        Ok(())
    }
}

pub fn add_connector_response_to_additional_payment_data(
    additional_payment_data: api_models::payments::AdditionalPaymentData,
    connector_response_payment_method_data: AdditionalPaymentMethodConnectorResponse,
) -> api_models::payments::AdditionalPaymentData {
    match (
        &additional_payment_data,
        connector_response_payment_method_data,
    ) {
        (
            api_models::payments::AdditionalPaymentData::Card(additional_card_data),
            AdditionalPaymentMethodConnectorResponse::Card {
                authentication_data,
                payment_checks,
                ..
            },
        ) => api_models::payments::AdditionalPaymentData::Card(Box::new(
            api_models::payments::AdditionalCardInfo {
                payment_checks,
                authentication_data,
                ..*additional_card_data.clone()
            },
        )),
        (
            api_models::payments::AdditionalPaymentData::PayLater { .. },
            AdditionalPaymentMethodConnectorResponse::PayLater {
                klarna_sdk: Some(KlarnaSdkResponse { payment_type }),
            },
        ) => api_models::payments::AdditionalPaymentData::PayLater {
            klarna_sdk: Some(api_models::payments::KlarnaSdkPaymentMethod { payment_type }),
        },

        _ => additional_payment_data,
    }
}

pub fn update_additional_payment_data_with_connector_response_pm_data(
    additional_payment_data: Option<serde_json::Value>,
    connector_response_pm_data: Option<AdditionalPaymentMethodConnectorResponse>,
) -> RouterResult<Option<serde_json::Value>> {
    let parsed_additional_payment_method_data = additional_payment_data
        .as_ref()
        .map(|payment_method_data| {
            payment_method_data
                .clone()
                .parse_value::<api_models::payments::AdditionalPaymentData>(
                    "additional_payment_method_data",
                )
        })
        .transpose()
        .change_context(errors::ApiErrorResponse::InternalServerError)
        .attach_printable("unable to parse value into additional_payment_method_data")?;

    let additional_payment_method_data = parsed_additional_payment_method_data
        .zip(connector_response_pm_data)
        .map(|(additional_pm_data, connector_response_pm_data)| {
            add_connector_response_to_additional_payment_data(
                additional_pm_data,
                connector_response_pm_data,
            )
        });

    additional_payment_method_data
        .as_ref()
        .map(Encode::encode_to_value)
        .transpose()
        .change_context(errors::ApiErrorResponse::InternalServerError)
        .attach_printable("Failed to encode additional pm data")
}

#[cfg(feature = "v2")]
pub async fn get_payment_method_details_from_payment_token(
    state: &SessionState,
    payment_attempt: &PaymentAttempt,
    payment_intent: &PaymentIntent,
    key_store: &domain::MerchantKeyStore,
    storage_scheme: enums::MerchantStorageScheme,
) -> RouterResult<Option<(domain::PaymentMethodData, enums::PaymentMethod)>> {
    todo!()
}

#[cfg(feature = "v1")]
pub async fn get_payment_method_details_from_payment_token(
    state: &SessionState,
    payment_attempt: &PaymentAttempt,
    payment_intent: &PaymentIntent,
    key_store: &domain::MerchantKeyStore,
    storage_scheme: enums::MerchantStorageScheme,
) -> RouterResult<Option<(domain::PaymentMethodData, enums::PaymentMethod)>> {
    let hyperswitch_token = if let Some(token) = payment_attempt.payment_token.clone() {
        let redis_conn = state
            .store
            .get_redis_conn()
            .change_context(errors::ApiErrorResponse::InternalServerError)
            .attach_printable("Failed to get redis connection")?;
        let key = format!(
            "pm_token_{}_{}_hyperswitch",
            token,
            payment_attempt
                .payment_method
                .to_owned()
                .get_required_value("payment_method")?,
        );
        let token_data_string = redis_conn
            .get_key::<Option<String>>(&key.into())
            .await
            .change_context(errors::ApiErrorResponse::InternalServerError)
            .attach_printable("Failed to fetch the token from redis")?
            .ok_or(error_stack::Report::new(
                errors::ApiErrorResponse::UnprocessableEntity {
                    message: "Token is invalid or expired".to_owned(),
                },
            ))?;
        let token_data_result = token_data_string
            .clone()
            .parse_struct("PaymentTokenData")
            .change_context(errors::ApiErrorResponse::InternalServerError)
            .attach_printable("failed to deserialize hyperswitch token data");
        let token_data = match token_data_result {
            Ok(data) => data,
            Err(e) => {
                // The purpose of this logic is backwards compatibility to support tokens
                // in redis that might be following the old format.
                if token_data_string.starts_with('{') {
                    return Err(e);
                } else {
                    storage::PaymentTokenData::temporary_generic(token_data_string)
                }
            }
        };
        Some(token_data)
    } else {
        None
    };
    let token = hyperswitch_token
        .ok_or(errors::ApiErrorResponse::InternalServerError)
        .attach_printable("missing hyperswitch_token")?;
    match token {
        storage::PaymentTokenData::TemporaryGeneric(generic_token) => {
            retrieve_payment_method_with_temporary_token(
                state,
                &generic_token.token,
                payment_intent,
                payment_attempt,
                key_store,
                None,
            )
            .await
        }

        storage::PaymentTokenData::Temporary(generic_token) => {
            retrieve_payment_method_with_temporary_token(
                state,
                &generic_token.token,
                payment_intent,
                payment_attempt,
                key_store,
                None,
            )
            .await
        }

        storage::PaymentTokenData::Permanent(card_token) => {
            retrieve_card_with_permanent_token_for_external_authentication(
                state,
                &card_token.token,
                payment_intent,
                None,
                key_store,
                storage_scheme,
            )
            .await
            .map(|card| Some((card, enums::PaymentMethod::Card)))
        }

        storage::PaymentTokenData::PermanentCard(card_token) => {
            retrieve_card_with_permanent_token_for_external_authentication(
                state,
                &card_token.token,
                payment_intent,
                None,
                key_store,
                storage_scheme,
            )
            .await
            .map(|card| Some((card, enums::PaymentMethod::Card)))
        }

        storage::PaymentTokenData::AuthBankDebit(auth_token) => {
            retrieve_payment_method_from_auth_service(
                state,
                key_store,
                &auth_token,
                payment_intent,
                &None,
            )
            .await
        }

        storage::PaymentTokenData::WalletToken(_) => Ok(None),
    }
}

// This function validates the  mandate_data with its setup_future_usage
pub fn validate_mandate_data_and_future_usage(
    setup_future_usages: Option<api_enums::FutureUsage>,
    mandate_details_present: bool,
) -> Result<(), errors::ApiErrorResponse> {
    if mandate_details_present
        && (Some(api_enums::FutureUsage::OnSession) == setup_future_usages
            || setup_future_usages.is_none())
    {
        Err(errors::ApiErrorResponse::PreconditionFailed {
            message: "`setup_future_usage` must be `off_session` for mandates".into(),
        })
    } else {
        Ok(())
    }
}

#[derive(Debug, Clone)]
pub enum UnifiedAuthenticationServiceFlow {
    ClickToPayInitiate,
    ExternalAuthenticationInitiate {
        acquirer_details: Option<authentication::types::AcquirerDetails>,
        card: Box<hyperswitch_domain_models::payment_method_data::Card>,
        token: String,
    },
    ExternalAuthenticationPostAuthenticate {
        authentication_id: id_type::AuthenticationId,
    },
}

#[cfg(feature = "v1")]
pub async fn decide_action_for_unified_authentication_service<F: Clone>(
    state: &SessionState,
    key_store: &domain::MerchantKeyStore,
    business_profile: &domain::Profile,
    payment_data: &mut PaymentData<F>,
    connector_call_type: &api::ConnectorCallType,
    mandate_type: Option<api_models::payments::MandateTransactionType>,
) -> RouterResult<Option<UnifiedAuthenticationServiceFlow>> {
    let external_authentication_flow = get_payment_external_authentication_flow_during_confirm(
        state,
        key_store,
        business_profile,
        payment_data,
        connector_call_type,
        mandate_type,
    )
    .await?;
    Ok(match external_authentication_flow {
        Some(PaymentExternalAuthenticationFlow::PreAuthenticationFlow {
            acquirer_details,
            card,
            token,
        }) => Some(
            UnifiedAuthenticationServiceFlow::ExternalAuthenticationInitiate {
                acquirer_details,
                card,
                token,
            },
        ),
        Some(PaymentExternalAuthenticationFlow::PostAuthenticationFlow { authentication_id }) => {
            Some(
                UnifiedAuthenticationServiceFlow::ExternalAuthenticationPostAuthenticate {
                    authentication_id,
                },
            )
        }
        None => {
            if let Some(payment_method) = payment_data.payment_attempt.payment_method {
                if payment_method == storage_enums::PaymentMethod::Card
                    && business_profile.is_click_to_pay_enabled
                    && payment_data.service_details.is_some()
                {
                    Some(UnifiedAuthenticationServiceFlow::ClickToPayInitiate)
                } else {
                    None
                }
            } else {
                logger::info!(
                    payment_method=?payment_data.payment_attempt.payment_method,
                    click_to_pay_enabled=?business_profile.is_click_to_pay_enabled,
                    "skipping unified authentication service call since payment conditions are not satisfied"
                );
                None
            }
        }
    })
}

pub enum PaymentExternalAuthenticationFlow {
    PreAuthenticationFlow {
        acquirer_details: Option<authentication::types::AcquirerDetails>,
        card: Box<hyperswitch_domain_models::payment_method_data::Card>,
        token: String,
    },
    PostAuthenticationFlow {
        authentication_id: id_type::AuthenticationId,
    },
}

#[cfg(feature = "v1")]
pub async fn get_payment_external_authentication_flow_during_confirm<F: Clone>(
    state: &SessionState,
    key_store: &domain::MerchantKeyStore,
    business_profile: &domain::Profile,
    payment_data: &mut PaymentData<F>,
    connector_call_type: &api::ConnectorCallType,
    mandate_type: Option<api_models::payments::MandateTransactionType>,
) -> RouterResult<Option<PaymentExternalAuthenticationFlow>> {
    let authentication_id = payment_data.payment_attempt.authentication_id.clone();
    let is_authentication_type_3ds = payment_data.payment_attempt.authentication_type
        == Some(common_enums::AuthenticationType::ThreeDs);
    let separate_authentication_requested = payment_data
        .payment_intent
        .request_external_three_ds_authentication
        .unwrap_or(false);
    let separate_three_ds_authentication_attempted = payment_data
        .payment_attempt
        .external_three_ds_authentication_attempted
        .unwrap_or(false);
    let connector_supports_separate_authn =
        authentication::utils::get_connector_data_if_separate_authn_supported(connector_call_type);
    logger::info!("is_pre_authn_call {:?}", authentication_id.is_none());
    logger::info!(
        "separate_authentication_requested {:?}",
        separate_authentication_requested
    );
    logger::info!(
        "payment connector supports external authentication: {:?}",
        connector_supports_separate_authn.is_some()
    );
    let card = payment_data.payment_method_data.as_ref().and_then(|pmd| {
        if let domain::PaymentMethodData::Card(card) = pmd {
            Some(card.clone())
        } else {
            None
        }
    });
    Ok(if separate_three_ds_authentication_attempted {
        authentication_id.map(|authentication_id| {
            PaymentExternalAuthenticationFlow::PostAuthenticationFlow { authentication_id }
        })
    } else if separate_authentication_requested
        && is_authentication_type_3ds
        && mandate_type
            != Some(api_models::payments::MandateTransactionType::RecurringMandateTransaction)
    {
        if let Some((connector_data, card)) = connector_supports_separate_authn.zip(card) {
            let token = payment_data
                .token
                .clone()
                .get_required_value("token")
                .change_context(errors::ApiErrorResponse::InternalServerError)
                .attach_printable(
                    "payment_data.token should not be None while making pre authentication call",
                )?;
            let payment_connector_mca = get_merchant_connector_account(
                state,
                &business_profile.merchant_id,
                None,
                key_store,
                business_profile.get_id(),
                connector_data.connector_name.to_string().as_str(),
                connector_data.merchant_connector_id.as_ref(),
            )
            .await?;
            let acquirer_details = payment_connector_mca
                .get_metadata()
                .clone()
                .and_then(|metadata| {
                    metadata
                    .peek()
                    .clone()
                    .parse_value::<authentication::types::AcquirerDetails>("AcquirerDetails")
                    .change_context(errors::ApiErrorResponse::PreconditionFailed {
                        message:
                            "acquirer_bin and acquirer_merchant_id not found in Payment Connector's Metadata"
                                .to_string(),
                    })
                    .inspect_err(|err| {
                        logger::error!(
                            "Failed to parse acquirer details from Payment Connector's Metadata: {:?}",
                            err
                        );
                    })
                    .ok()
                });
            Some(PaymentExternalAuthenticationFlow::PreAuthenticationFlow {
                card: Box::new(card),
                token,
                acquirer_details,
            })
        } else {
            None
        }
    } else {
        None
    })
}

pub fn get_redis_key_for_extended_card_info(
    merchant_id: &id_type::MerchantId,
    payment_id: &id_type::PaymentId,
) -> String {
    format!(
        "{}_{}_extended_card_info",
        merchant_id.get_string_repr(),
        payment_id.get_string_repr()
    )
}

pub fn check_integrity_based_on_flow<T, Request>(
    request: &Request,
    payment_response_data: &Result<PaymentsResponseData, ErrorResponse>,
) -> Result<(), common_utils::errors::IntegrityCheckError>
where
    T: FlowIntegrity,
    Request: GetIntegrityObject<T> + CheckIntegrity<Request, T>,
{
    let connector_transaction_id = match payment_response_data {
        Ok(resp_data) => match resp_data {
            PaymentsResponseData::TransactionResponse {
                connector_response_reference_id,
                ..
            } => connector_response_reference_id,
            PaymentsResponseData::TransactionUnresolvedResponse {
                connector_response_reference_id,
                ..
            } => connector_response_reference_id,
            PaymentsResponseData::PreProcessingResponse {
                connector_response_reference_id,
                ..
            } => connector_response_reference_id,
            _ => &None,
        },
        Err(_) => &None,
    };
    request.check_integrity(request, connector_transaction_id.to_owned())
}

pub async fn config_skip_saving_wallet_at_connector(
    db: &dyn StorageInterface,
    merchant_id: &id_type::MerchantId,
) -> CustomResult<Option<Vec<storage_enums::PaymentMethodType>>, errors::ApiErrorResponse> {
    let config = db
        .find_config_by_key_unwrap_or(
            &merchant_id.get_skip_saving_wallet_at_connector_key(),
            Some("[]".to_string()),
        )
        .await;
    Ok(match config {
        Ok(conf) => Some(
            serde_json::from_str::<Vec<storage_enums::PaymentMethodType>>(&conf.config)
                .change_context(errors::ApiErrorResponse::InternalServerError)
                .attach_printable("skip_save_wallet_at_connector config parsing failed")?,
        ),
        Err(error) => {
            logger::error!(?error);
            None
        }
    })
}

#[cfg(feature = "v1")]
pub async fn override_setup_future_usage_to_on_session<F, D>(
    db: &dyn StorageInterface,
    payment_data: &mut D,
) -> CustomResult<(), errors::ApiErrorResponse>
where
    F: Clone,
    D: OperationSessionGetters<F> + OperationSessionSetters<F> + Send,
{
    if payment_data.get_payment_intent().setup_future_usage == Some(enums::FutureUsage::OffSession)
    {
        let skip_saving_wallet_at_connector_optional = config_skip_saving_wallet_at_connector(
            db,
            &payment_data.get_payment_intent().merchant_id,
        )
        .await?;

        if let Some(skip_saving_wallet_at_connector) = skip_saving_wallet_at_connector_optional {
            if let Some(payment_method_type) =
                payment_data.get_payment_attempt().get_payment_method_type()
            {
                if skip_saving_wallet_at_connector.contains(&payment_method_type) {
                    logger::debug!("Override setup_future_usage from off_session to on_session based on the merchant's skip_saving_wallet_at_connector configuration to avoid creating a connector mandate.");
                    payment_data
                        .set_setup_future_usage_in_payment_intent(enums::FutureUsage::OnSession);
                }
            }
        };
    };
    Ok(())
}

pub async fn validate_routing_id_with_profile_id(
    db: &dyn StorageInterface,
    routing_id: &id_type::RoutingId,
    profile_id: &id_type::ProfileId,
) -> CustomResult<(), errors::ApiErrorResponse> {
    let _routing_id = db
        .find_routing_algorithm_metadata_by_algorithm_id_profile_id(routing_id, profile_id)
        .await
        .map_err(|err| {
            if err.current_context().is_db_not_found() {
                logger::warn!(
                    "Routing id not found for routing id - {:?} and profile id - {:?}",
                    routing_id,
                    profile_id
                );
                err.change_context(errors::ApiErrorResponse::InvalidDataFormat {
                    field_name: "routing_algorithm_id".to_string(),
                    expected_format: "A valid routing_id that belongs to the business_profile"
                        .to_string(),
                })
            } else {
                err.change_context(errors::ApiErrorResponse::InternalServerError)
                    .attach_printable("Failed to validate routing id")
            }
        })?;
    Ok(())
}

#[cfg(feature = "v1")]
pub async fn validate_merchant_connector_ids_in_connector_mandate_details(
    state: &SessionState,
    key_store: &domain::MerchantKeyStore,
    connector_mandate_details: &api_models::payment_methods::CommonMandateReference,
    merchant_id: &id_type::MerchantId,
    card_network: Option<api_enums::CardNetwork>,
) -> CustomResult<(), errors::ApiErrorResponse> {
    let db = &*state.store;
    let merchant_connector_account_list = db
        .find_merchant_connector_account_by_merchant_id_and_disabled_list(
            &state.into(),
            merchant_id,
            true,
            key_store,
        )
        .await
        .to_not_found_response(errors::ApiErrorResponse::InternalServerError)?;

    let merchant_connector_account_details_hash_map: std::collections::HashMap<
        id_type::MerchantConnectorAccountId,
        domain::MerchantConnectorAccount,
    > = merchant_connector_account_list
        .iter()
        .map(|merchant_connector_account| {
            (
                merchant_connector_account.get_id(),
                merchant_connector_account.clone(),
            )
        })
        .collect();

    if let Some(payment_mandate_reference) = &connector_mandate_details.payments {
        let payments_map = payment_mandate_reference.0.clone();
        for (migrating_merchant_connector_id, migrating_connector_mandate_details) in payments_map {
            match (
                card_network.clone(),
                merchant_connector_account_details_hash_map.get(&migrating_merchant_connector_id),
            ) {
                (Some(enums::CardNetwork::Discover), Some(merchant_connector_account_details)) => {
                    if let ("cybersource", None) = (
                        merchant_connector_account_details.connector_name.as_str(),
                        migrating_connector_mandate_details
                            .original_payment_authorized_amount
                            .zip(
                                migrating_connector_mandate_details
                                    .original_payment_authorized_currency,
                            ),
                    ) {
                        Err(errors::ApiErrorResponse::MissingRequiredFields {
                            field_names: vec![
                                "original_payment_authorized_currency",
                                "original_payment_authorized_amount",
                            ],
                        })
                        .attach_printable(format!(
                            "Invalid connector_mandate_details provided for connector {migrating_merchant_connector_id:?}",

                        ))?
                    }
                }
                (_, Some(_)) => (),
                (_, None) => Err(errors::ApiErrorResponse::InvalidDataValue {
                    field_name: "merchant_connector_id",
                })
                .attach_printable_lazy(|| {
                    format!(
                        "{migrating_merchant_connector_id:?} invalid merchant connector id in connector_mandate_details",

                    )
                })?,
            }
        }
    } else {
        router_env::logger::error!("payment mandate reference not found");
    }
    Ok(())
}

pub fn validate_platform_request_for_marketplace(
    amount: api::Amount,
    split_payments: Option<common_types::payments::SplitPaymentsRequest>,
) -> Result<(), errors::ApiErrorResponse> {
    match split_payments {
        Some(common_types::payments::SplitPaymentsRequest::StripeSplitPayment(
            stripe_split_payment,
        )) => match amount {
            api::Amount::Zero => {
                if stripe_split_payment
                    .application_fees
                    .as_ref()
                    .map_or(MinorUnit::zero(), |amount| *amount)
                    != MinorUnit::zero()
                {
                    return Err(errors::ApiErrorResponse::InvalidDataValue {
                        field_name: "split_payments.stripe_split_payment.application_fees",
                    });
                }
            }
            api::Amount::Value(amount) => {
                if stripe_split_payment
                    .application_fees
                    .as_ref()
                    .map_or(MinorUnit::zero(), |amount| *amount)
                    > amount.into()
                {
                    return Err(errors::ApiErrorResponse::InvalidDataValue {
                        field_name: "split_payments.stripe_split_payment.application_fees",
                    });
                }
            }
        },
        Some(common_types::payments::SplitPaymentsRequest::AdyenSplitPayment(
            adyen_split_payment,
        )) => {
            let total_split_amount: i64 = adyen_split_payment
                .split_items
                .iter()
                .map(|split_item| {
                    split_item
                        .amount
                        .unwrap_or(MinorUnit::new(0))
                        .get_amount_as_i64()
                })
                .sum();

            match amount {
                api::Amount::Zero => {
                    if total_split_amount != 0 {
                        return Err(errors::ApiErrorResponse::InvalidDataValue {
                            field_name: "Sum of split amounts should be equal to the total amount",
                        });
                    }
                }
                api::Amount::Value(amount) => {
                    let i64_amount: i64 = amount.into();
                    if !adyen_split_payment.split_items.is_empty()
                        && i64_amount != total_split_amount
                    {
                        return Err(errors::ApiErrorResponse::PreconditionFailed {
                            message: "Sum of split amounts should be equal to the total amount"
                                .to_string(),
                        });
                    }
                }
            };
            adyen_split_payment
                .split_items
                .iter()
                .try_for_each(|split_item| {
                    match split_item.split_type {
                        common_enums::AdyenSplitType::BalanceAccount => {
                            if split_item.account.is_none() {
                                return Err(errors::ApiErrorResponse::MissingRequiredField {
                                    field_name:
                                        "split_payments.adyen_split_payment.split_items.account",
                                });
                            }
                        }
                        common_enums::AdyenSplitType::Commission
                        | enums::AdyenSplitType::Vat
                        | enums::AdyenSplitType::TopUp => {
                            if split_item.amount.is_none() {
                                return Err(errors::ApiErrorResponse::MissingRequiredField {
                                    field_name:
                                        "split_payments.adyen_split_payment.split_items.amount",
                                });
                            }
                            if let enums::AdyenSplitType::TopUp = split_item.split_type {
                                if split_item.account.is_none() {
                                    return Err(errors::ApiErrorResponse::MissingRequiredField {
                                        field_name:
                                            "split_payments.adyen_split_payment.split_items.account",
                                    });
                                }
                                if adyen_split_payment.store.is_some() {
                                    return Err(errors::ApiErrorResponse::PreconditionFailed {
                                        message: "Topup split payment is not available via Adyen Platform"
                                            .to_string(),
                                    });
                                }
                            }
                        }
                        enums::AdyenSplitType::AcquiringFees
                        | enums::AdyenSplitType::PaymentFee
                        | enums::AdyenSplitType::AdyenFees
                        | enums::AdyenSplitType::AdyenCommission
                        | enums::AdyenSplitType::AdyenMarkup
                        | enums::AdyenSplitType::Interchange
                        | enums::AdyenSplitType::SchemeFee => {}
                    };
                    Ok(())
                })?;
        }
        Some(common_types::payments::SplitPaymentsRequest::XenditSplitPayment(
            xendit_split_payment,
        )) => match xendit_split_payment {
            common_types::payments::XenditSplitRequest::MultipleSplits(
                xendit_multiple_split_payment,
            ) => {
                match amount {
                    api::Amount::Zero => {
                        let total_split_amount: i64 = xendit_multiple_split_payment
                            .routes
                            .iter()
                            .map(|route| {
                                route
                                    .flat_amount
                                    .unwrap_or(MinorUnit::new(0))
                                    .get_amount_as_i64()
                            })
                            .sum();

                        if total_split_amount != 0 {
                            return Err(errors::ApiErrorResponse::InvalidDataValue {
                                field_name:
                                    "Sum of split amounts should be equal to the total amount",
                            });
                        }
                    }
                    api::Amount::Value(amount) => {
                        let total_payment_amount: i64 = amount.into();
                        let total_split_amount: i64 = xendit_multiple_split_payment
                    .routes
                    .into_iter()
                    .map(|route| {
                        if route.flat_amount.is_none() && route.percent_amount.is_none() {
                            Err(errors::ApiErrorResponse::InvalidRequestData {
                                message: "Expected either split_payments.xendit_split_payment.routes.flat_amount or split_payments.xendit_split_payment.routes.percent_amount to be provided".to_string(),
                            })
                        } else if route.flat_amount.is_some() && route.percent_amount.is_some(){
                            Err(errors::ApiErrorResponse::InvalidRequestData {
                                message: "Expected either split_payments.xendit_split_payment.routes.flat_amount or split_payments.xendit_split_payment.routes.percent_amount, but not both".to_string(),
                            })
                        } else {
                            Ok(route
                                .flat_amount
                                .map(|amount| amount.get_amount_as_i64())
                                .or(route.percent_amount.map(|percentage| (percentage * total_payment_amount) / 100))
                                .unwrap_or(0))
                            }
                            })
                            .collect::<Result<Vec<i64>, _>>()?
                            .into_iter()
                            .sum();

                        if total_payment_amount < total_split_amount {
                            return Err(errors::ApiErrorResponse::PreconditionFailed {
                                message:
                                    "The sum of split amounts should not exceed the total amount"
                                        .to_string(),
                            });
                        }
                    }
                };
            }
            common_types::payments::XenditSplitRequest::SingleSplit(_) => (),
        },
        None => (),
    }
    Ok(())
}

pub async fn is_merchant_eligible_authentication_service(
    merchant_id: &id_type::MerchantId,
    state: &SessionState,
) -> RouterResult<bool> {
    let merchants_eligible_for_authentication_service = state
        .store
        .as_ref()
        .find_config_by_key_unwrap_or(
            consts::AUTHENTICATION_SERVICE_ELIGIBLE_CONFIG,
            Some("[]".to_string()),
        )
        .await;

    let auth_eligible_array: Vec<String> = match merchants_eligible_for_authentication_service {
        Ok(config) => serde_json::from_str(&config.config)
            .change_context(errors::ApiErrorResponse::InternalServerError)
            .attach_printable("unable to parse authentication service config")?,
        Err(err) => {
            logger::error!(
                "Error fetching authentication service enabled merchant config {:?}",
                err
            );
            Vec::new()
        }
    };

    Ok(auth_eligible_array.contains(&merchant_id.get_string_repr().to_owned()))
}

#[cfg(feature = "v1")]
pub async fn validate_allowed_payment_method_types_request(
    state: &SessionState,
    profile_id: &id_type::ProfileId,
    merchant_context: &domain::MerchantContext,
    allowed_payment_method_types: Option<Vec<common_enums::PaymentMethodType>>,
) -> CustomResult<(), errors::ApiErrorResponse> {
    if let Some(allowed_payment_method_types) = allowed_payment_method_types {
        let db = &*state.store;
        let all_connector_accounts = db
            .find_merchant_connector_account_by_merchant_id_and_disabled_list(
                &state.into(),
                merchant_context.get_merchant_account().get_id(),
                false,
                merchant_context.get_merchant_key_store(),
            )
            .await
            .change_context(errors::ApiErrorResponse::InternalServerError)
            .attach_printable("Failed to fetch merchant connector account for given merchant id")?;

        let filtered_connector_accounts = all_connector_accounts
            .filter_based_on_profile_and_connector_type(
                profile_id,
                ConnectorType::PaymentProcessor,
            );

        let supporting_payment_method_types: HashSet<_> = filtered_connector_accounts
            .iter()
            .flat_map(|connector_account| {
                connector_account
                    .payment_methods_enabled
                    .clone()
                    .unwrap_or_default()
                    .into_iter()
                    .map(|payment_methods_enabled| {
                        payment_methods_enabled
                            .parse_value::<api_models::admin::PaymentMethodsEnabled>(
                                "payment_methods_enabled",
                            )
                    })
                    .filter_map(|parsed_payment_method_result| {
                        parsed_payment_method_result
                            .inspect_err(|err| {
                                logger::error!(
                                    "Unable to deserialize payment methods enabled: {:?}",
                                    err
                                );
                            })
                            .ok()
                    })
                    .flat_map(|parsed_payment_methods_enabled| {
                        parsed_payment_methods_enabled
                            .payment_method_types
                            .unwrap_or_default()
                            .into_iter()
                            .map(|payment_method_type| payment_method_type.payment_method_type)
                    })
            })
            .collect();

        let unsupported_payment_methods: Vec<_> = allowed_payment_method_types
            .iter()
            .filter(|allowed_pmt| !supporting_payment_method_types.contains(allowed_pmt))
            .collect();

        if !unsupported_payment_methods.is_empty() {
            metrics::PAYMENT_METHOD_TYPES_MISCONFIGURATION_METRIC.add(
                1,
                router_env::metric_attributes!((
                    "merchant_id",
                    merchant_context.get_merchant_account().get_id().clone()
                )),
            );
        }

        fp_utils::when(
            unsupported_payment_methods.len() == allowed_payment_method_types.len(),
            || {
                Err(errors::ApiErrorResponse::IncorrectPaymentMethodConfiguration)
                    .attach_printable(format!(
                        "None of the allowed payment method types {allowed_payment_method_types:?} are configured for this merchant connector account.",

                    ))
            },
        )?;
    }

    Ok(())
}

async fn get_payment_update_enabled_for_client_auth(
    merchant_id: &id_type::MerchantId,
    state: &SessionState,
) -> bool {
    let key = merchant_id.get_payment_update_enabled_for_client_auth_key();
    let db = &*state.store;
    let update_enabled = db.find_config_by_key(key.as_str()).await;

    match update_enabled {
        Ok(conf) => conf.config.to_lowercase() == "true",
        Err(error) => {
            logger::error!(?error);
            false
        }
    }
}

pub async fn allow_payment_update_enabled_for_client_auth(
    merchant_id: &id_type::MerchantId,
    state: &SessionState,
    auth_flow: services::AuthFlow,
) -> Result<(), error_stack::Report<errors::ApiErrorResponse>> {
    match auth_flow {
        services::AuthFlow::Client => {
            if get_payment_update_enabled_for_client_auth(merchant_id, state).await {
                Ok(())
            } else {
                Err(errors::ApiErrorResponse::InternalServerError)
                    .attach_printable("Client auth for payment update is not enabled.")
            }
        }
        services::AuthFlow::Merchant => Ok(()),
    }
}

#[cfg(feature = "v2")]
#[instrument(skip_all)]
pub async fn get_merchant_connector_account_v2(
    state: &SessionState,
    key_store: &domain::MerchantKeyStore,
    merchant_connector_id: Option<&id_type::MerchantConnectorAccountId>,
) -> RouterResult<domain::MerchantConnectorAccount> {
    let db = &*state.store;
    match merchant_connector_id {
        Some(merchant_connector_id) => db
            .find_merchant_connector_account_by_id(&state.into(), merchant_connector_id, key_store)
            .await
            .to_not_found_response(errors::ApiErrorResponse::MerchantConnectorAccountNotFound {
                id: merchant_connector_id.get_string_repr().to_string(),
            }),
        None => Err(errors::ApiErrorResponse::MissingRequiredField {
            field_name: "merchant_connector_id",
        })
        .attach_printable("merchant_connector_id is not provided"),
    }
}

pub fn is_stored_credential(
    recurring_details: &Option<RecurringDetails>,
    payment_token: &Option<String>,
    is_mandate: bool,
    is_stored_credential_prev: Option<bool>,
) -> Option<bool> {
    if is_stored_credential_prev == Some(true)
        || recurring_details.is_some()
        || payment_token.is_some()
        || is_mandate
    {
        Some(true)
    } else {
        is_stored_credential_prev
    }
}

#[cfg(feature = "v1")]
/// Helper function to get the connector label used for storing connector_customer_id
/// Returns None if the merchant_connector_account ID is not present
pub fn get_connector_label_for_customer<F, D>(
    merchant_connector_account: &MerchantConnectorAccountType,
    payment_data: &D,
) -> Option<String>
where
    D: OperationSessionGetters<F>,
{
    // Get connector name from payment attempt
    let connector_name = payment_data.get_payment_attempt().connector.as_ref()?;

    // Generate the connector_label using the same logic as when storing connector_customer_id
    let connector_label = crate::core::utils::get_connector_label(
        payment_data.get_payment_intent().business_country,
        payment_data.get_payment_intent().business_label.as_ref(),
        payment_data
            .get_payment_attempt()
            .business_sub_label
            .as_ref(),
        connector_name,
    );

    // Use the same priority as in call_create_connector_customer_if_required
    // 1. Try merchant_connector_account ID first
    // 2. Try the dynamically generated connector_label
    // 3. Fallback to format!("{connector_name}_{profile_id}")
    if let Some(connector_label) = merchant_connector_account
        .get_mca_id()
        .map(|mca_id| mca_id.get_string_repr().to_string())
        .or(connector_label)
    {
        Some(connector_label)
    } else {
        // Fallback to connector_name_profileId
        payment_data
            .get_payment_intent()
            .profile_id
            .as_ref()
            .map(|profile_id| format!("{}_{}", connector_name, profile_id.get_string_repr()))
    }
}

#[cfg(feature = "v1")]
/// Helper function to populate connector_customer_id from database before calling UCS
/// This checks if a connector_customer_id already exists in the database and populates it into router_data
/// Returns true if connector_customer_id was found and populated from DB, false otherwise
async fn populate_connector_customer_from_db_before_ucs<F, Req, D>(
    state: &SessionState,
    router_data: &mut RouterData<F, Req, PaymentsResponseData>,
    connector_label: Option<&str>,
    payment_data: &D,
    customer: &Option<domain::Customer>,
    merchant_connector_account: &MerchantConnectorAccountType,
) -> RouterResult<bool>
where
    D: OperationSessionGetters<F>,
{
    let mut was_populated = false;

    if let (Some(connector_label), Some(connector_name)) = (
        connector_label,
        payment_data.get_payment_attempt().connector.as_ref(),
    ) {
        // Get ConnectorData to check if connector needs customer
        let connector = api::ConnectorData::get_connector_by_name(
            &state.conf.connectors,
            connector_name,
            api::GetToken::Connector,
            merchant_connector_account.get_mca_id(),
        )?;

        // Check if connector_customer_id exists in database
        let (_should_call_connector, existing_connector_customer_id) =
            customers::should_call_connector_create_customer(
                &connector,
                customer,
                payment_data.get_payment_attempt(),
                connector_label,
            );

        match existing_connector_customer_id {
            Some(connector_customer_id) => {
                router_env::logger::info!(
                    "Populating connector_customer from DB before UCS call - connector_customer_id={}, payment_id={}, connector_label={}",
                    connector_customer_id,
                    payment_data.get_payment_intent().payment_id.get_string_repr(),
                    connector_label
                );
                router_data.connector_customer = Some(connector_customer_id.to_string());
                was_populated = true;
            }
            None => {
                router_env::logger::info!(
                    "No connector_customer_id found in DB for UCS call - payment_id={}, connector_label={}",
                    payment_data.get_payment_intent().payment_id.get_string_repr(),
                    connector_label
                );
            }
        }
    }

    Ok(was_populated)
}

#[cfg(feature = "v1")]
/// Helper function to save a new connector_customer_id from UCS to database
/// This only saves if the ID doesn't already exist in the database
async fn save_new_connector_customer_id_from_ucs(
    state: &SessionState,
    connector_customer_id: &str,
    connector_label: &str,
    customer: &Option<domain::Customer>,
    payment_attempt: &PaymentAttempt,
    connector_data: &api::ConnectorData,
    merchant_context: &domain::MerchantContext,
    payment_id: String,
) -> RouterResult<()> {
    // Check if this connector_customer_id already exists in DB
    let (_should_call_connector, existing_connector_customer_id) =
        customers::should_call_connector_create_customer(
            connector_data,
            customer,
            payment_attempt,
            connector_label,
        );

    // Process only if customer exists and connector_customer_id doesn't exist in DB
    if let Some(customer_data) = customer
        .as_ref()
        .filter(|_| existing_connector_customer_id.is_none())
    {
        router_env::logger::info!(
            "Saving new connector_customer_id from UCS to DB - connector_customer_id={}, payment_id={}, connector_label={}",
            connector_customer_id,
            payment_id,
            connector_label
        );

        // Create and save customer update
        customers::update_connector_customer_in_customers(
            connector_label,
            Some(customer_data),
            Some(connector_customer_id.to_string()),
        )
        .await
        .map(|update| async {
            let db = &*state.store;
            let _ = db
                .update_customer_by_customer_id_merchant_id(
                    &state.into(),
                    customer_data.customer_id.clone(),
                    customer_data.merchant_id.clone(),
                    customer_data.clone(),
                    update,
                    merchant_context.get_merchant_key_store(),
                    merchant_context.get_merchant_account().storage_scheme,
                )
                .await
                .inspect_err(|e| {
                    router_env::logger::warn!("Failed to save connector_customer_id to DB: {:?}", e)
                });
        });
    } else if existing_connector_customer_id.is_some() {
        router_env::logger::debug!(
            "Connector_customer_id from UCS already exists in DB, skipping save - connector_customer_id={}, payment_id={}, connector_label={}",
            connector_customer_id,
            payment_id,
            connector_label
        );
    } else {
        router_env::logger::debug!(
            "No customer data available, skipping connector_customer_id save - connector_customer_id={}, payment_id={}, connector_label={}",
            connector_customer_id,
            payment_id,
            connector_label
        );
    }

    Ok(())
}

#[cfg(feature = "v1")]
#[allow(clippy::too_many_arguments)]
#[instrument(skip_all)]
// Helper function to process through UCS gateway
pub async fn process_through_ucs<'a, F, RouterDReq, ApiRequest, D>(
    state: &'a SessionState,
    req_state: routes::app::ReqState,
    merchant_context: &'a domain::MerchantContext,
    operation: &'a BoxedOperation<'a, F, ApiRequest, D>,
    payment_data: &'a mut D,
    customer: &Option<domain::Customer>,
    validate_result: &'a OperationsValidateResult,
    schedule_time: Option<time::PrimitiveDateTime>,
    header_payload: domain_payments::HeaderPayload,
    frm_suggestion: Option<enums::FrmSuggestion>,
    business_profile: &'a domain::Profile,
    merchant_connector_account: MerchantConnectorAccountType,
    connector_data: &api::ConnectorData,
    router_data: RouterData<F, RouterDReq, PaymentsResponseData>,
) -> RouterResult<(
    RouterData<F, RouterDReq, PaymentsResponseData>,
    MerchantConnectorAccountType,
)>
where
    F: Send + Clone + Sync + 'static,
    RouterDReq: Send + Sync + Clone + 'static + Serialize,
    D: OperationSessionGetters<F> + OperationSessionSetters<F> + Send + Sync + Clone,
    D: ConstructFlowSpecificData<F, RouterDReq, PaymentsResponseData>,
    RouterData<F, RouterDReq, PaymentsResponseData>:
        Feature<F, RouterDReq> + Send + Clone + Serialize,
    dyn api::Connector: services::api::ConnectorIntegration<F, RouterDReq, PaymentsResponseData>,
{
    router_env::logger::info!(
        "Processing payment through UCS gateway system - payment_id={}, attempt_id={}",
        payment_data
            .get_payment_intent()
            .payment_id
            .get_string_repr(),
        payment_data.get_payment_attempt().attempt_id
    );

    // Add task to process tracker if needed
    if should_add_task_to_process_tracker(payment_data) {
        operation
            .to_domain()?
            .add_task_to_process_tracker(
                state,
                payment_data.get_payment_attempt(),
                validate_result.requeue,
                schedule_time,
            )
            .await
            .map_err(|error| router_env::logger::error!(process_tracker_error=?error))
            .ok();
    }

    // Update feature metadata to track UCS usage for stickiness
    update_gateway_system_in_feature_metadata(
        payment_data,
        GatewaySystem::UnifiedConnectorService,
    )?;

<<<<<<< HEAD
    // Update trackers
    (_, *payment_data) = operation
        .to_update_tracker()?
        .update_trackers(
            state,
            req_state,
            payment_data.clone(),
            customer.clone(),
            merchant_context.get_merchant_account().storage_scheme,
            None,
            merchant_context.get_merchant_key_store(),
            frm_suggestion,
            header_payload.clone(),
        )
        .await?;

    // Calculate connector label once for reuse
    let connector_label =
        get_connector_label_for_customer(&merchant_connector_account, payment_data);

    // Populate connector_customer_id from database before calling UCS
    // Track whether ID was found in DB to avoid redundant save later
    let was_populated_from_db = populate_connector_customer_from_db_before_ucs(
        state,
        &mut router_data,
        connector_label.as_deref(),
        payment_data,
        customer,
        &merchant_connector_account,
    )
    .await?;

    // Call UCS
=======
>>>>>>> 910887d3
    let lineage_ids = grpc_client::LineageIds::new(
        business_profile.merchant_id.clone(),
        business_profile.get_id().clone(),
    );
    // Extract merchant_order_reference_id from payment data for UCS audit trail
    let merchant_order_reference_id = payment_data
        .get_payment_intent()
        .merchant_order_reference_id
        .clone();
    let (mut router_data, should_continue) = router_data
        .call_preprocessing_through_unified_connector_service(
            state,
            &header_payload,
            &lineage_ids,
            merchant_connector_account.clone(),
            merchant_context,
            connector_data,
            ExecutionMode::Primary, // UCS is called in primary mode
            merchant_order_reference_id.clone(),
        )
        .await?;

<<<<<<< HEAD
    // Save new connector_customer_id from UCS to database if it doesn't already exist
    // Skip if ID was already populated from DB before UCS call
    if was_populated_from_db {
        router_env::logger::debug!(
            "Skipping save - connector_customer_id was already in DB before UCS call - payment_id={}",
            payment_data.get_payment_intent().payment_id.get_string_repr()
        );
    } else if let (
        Some(connector_customer_id),
        Some(ref connector_label_str),
        Some(connector_name),
    ) = (
        &router_data.connector_customer,
        &connector_label,
        payment_data.get_payment_attempt().connector.as_ref(),
    ) {
        if let Ok(connector) = api::ConnectorData::get_connector_by_name(
            &state.conf.connectors,
            connector_name,
            api::GetToken::Connector,
            merchant_connector_account.get_mca_id(),
        ) {
            save_new_connector_customer_id_from_ucs(
                state,
                connector_customer_id,
                connector_label_str,
                customer,
                payment_data.get_payment_attempt(),
                &connector,
                merchant_context,
                payment_data
                    .get_payment_intent()
                    .payment_id
                    .get_string_repr()
                    .to_string(),
            )
            .await
            .ok();
        }
=======
    // Update trackers
    (_, *payment_data) = operation
        .to_update_tracker()?
        .update_trackers(
            state,
            req_state,
            payment_data.clone(),
            customer.clone(),
            merchant_context.get_merchant_account().storage_scheme,
            None,
            merchant_context.get_merchant_key_store(),
            frm_suggestion,
            header_payload.clone(),
        )
        .await?;

    // Based on the preprocessing response, decide whether to continue with UCS call
    if should_continue {
        router_data
            .call_unified_connector_service(
                state,
                &header_payload,
                lineage_ids,
                merchant_connector_account.clone(),
                merchant_context,
                connector_data,
                ExecutionMode::Primary, // UCS is called in primary mode
                merchant_order_reference_id,
            )
            .await?;
>>>>>>> 910887d3
    }

    Ok((router_data, merchant_connector_account))
}

#[cfg(feature = "v1")]
#[allow(clippy::too_many_arguments)]
#[instrument(skip_all)]
// Helper function to process through Direct gateway
pub async fn process_through_direct<'a, F, RouterDReq, ApiRequest, D>(
    state: &'a SessionState,
    req_state: routes::app::ReqState,
    merchant_context: &'a domain::MerchantContext,
    connector: api::ConnectorData,
    operation: &'a BoxedOperation<'a, F, ApiRequest, D>,
    payment_data: &'a mut D,
    customer: &Option<domain::Customer>,
    call_connector_action: CallConnectorAction,
    validate_result: &'a OperationsValidateResult,
    schedule_time: Option<time::PrimitiveDateTime>,
    header_payload: domain_payments::HeaderPayload,
    frm_suggestion: Option<enums::FrmSuggestion>,
    business_profile: &'a domain::Profile,
    is_retry_payment: bool,
    all_keys_required: Option<bool>,
    merchant_connector_account: MerchantConnectorAccountType,
    router_data: RouterData<F, RouterDReq, PaymentsResponseData>,
    tokenization_action: TokenizationAction,
) -> RouterResult<(
    RouterData<F, RouterDReq, PaymentsResponseData>,
    MerchantConnectorAccountType,
)>
where
    F: Send + Clone + Sync + 'static,
    RouterDReq: Send + Sync + Clone + 'static + Serialize,
    D: OperationSessionGetters<F> + OperationSessionSetters<F> + Send + Sync + Clone,
    D: ConstructFlowSpecificData<F, RouterDReq, PaymentsResponseData>,
    RouterData<F, RouterDReq, PaymentsResponseData>:
        Feature<F, RouterDReq> + Send + Clone + Serialize,
    dyn api::Connector: services::api::ConnectorIntegration<F, RouterDReq, PaymentsResponseData>,
{
    router_env::logger::info!(
        "Processing payment through Direct gateway system - payment_id={}, attempt_id={}",
        payment_data
            .get_payment_intent()
            .payment_id
            .get_string_repr(),
        payment_data.get_payment_attempt().attempt_id
    );

    // Update feature metadata to track Direct routing usage for stickiness
    update_gateway_system_in_feature_metadata(payment_data, GatewaySystem::Direct)?;

    call_connector_service(
        state,
        req_state,
        merchant_context,
        connector,
        operation,
        payment_data,
        customer,
        call_connector_action,
        validate_result,
        schedule_time,
        header_payload,
        frm_suggestion,
        business_profile,
        is_retry_payment,
        all_keys_required,
        merchant_connector_account,
        router_data,
        tokenization_action,
    )
    .await
}

#[cfg(feature = "v1")]
#[allow(clippy::too_many_arguments)]
#[instrument(skip_all)]
// Helper function to process through Direct with Shadow UCS
pub async fn process_through_direct_with_shadow_unified_connector_service<
    'a,
    F,
    RouterDReq,
    ApiRequest,
    D,
>(
    state: &'a SessionState,
    req_state: routes::app::ReqState,
    merchant_context: &'a domain::MerchantContext,
    connector: api::ConnectorData,
    operation: &'a BoxedOperation<'a, F, ApiRequest, D>,
    payment_data: &'a mut D,
    customer: &Option<domain::Customer>,
    call_connector_action: CallConnectorAction,
    validate_result: &'a OperationsValidateResult,
    schedule_time: Option<time::PrimitiveDateTime>,
    header_payload: domain_payments::HeaderPayload,
    frm_suggestion: Option<enums::FrmSuggestion>,
    business_profile: &'a domain::Profile,
    is_retry_payment: bool,
    all_keys_required: Option<bool>,
    merchant_connector_account: MerchantConnectorAccountType,
    router_data: RouterData<F, RouterDReq, PaymentsResponseData>,
    tokenization_action: TokenizationAction,
) -> RouterResult<(
    RouterData<F, RouterDReq, PaymentsResponseData>,
    MerchantConnectorAccountType,
)>
where
    F: Send + Clone + Sync + 'static,
    RouterDReq: Send + Sync + Clone + 'static + Serialize,
    D: OperationSessionGetters<F> + OperationSessionSetters<F> + Send + Sync + Clone,
    D: ConstructFlowSpecificData<F, RouterDReq, PaymentsResponseData>,
    RouterData<F, RouterDReq, PaymentsResponseData>:
        Feature<F, RouterDReq> + Send + Clone + Serialize,
    dyn api::Connector: services::api::ConnectorIntegration<F, RouterDReq, PaymentsResponseData>,
{
    router_env::logger::info!(
        "Processing payment through Direct gateway system with UCS in shadow mode - payment_id={}, attempt_id={}",
        payment_data.get_payment_intent().payment_id.get_string_repr(),
        payment_data.get_payment_attempt().attempt_id
    );

    // Extract merchant_order_reference_id from payment data for UCS audit trail
    let merchant_order_reference_id = payment_data
        .get_payment_intent()
        .merchant_order_reference_id
        .clone();

    // Calculate connector_label before cloning data for shadow UCS
    let unified_connector_service_connector_label =
        get_connector_label_for_customer(&merchant_connector_account, payment_data);
    let unified_connector_service_payment_attempt = payment_data.get_payment_attempt().clone();

    // Clone data needed for shadow UCS call
    let mut unified_connector_service_router_data = router_data.clone();
    let unified_connector_service_merchant_connector_account = merchant_connector_account.clone();
    let unified_connector_service_merchant_context = merchant_context.clone();
    let unified_connector_service_header_payload = header_payload.clone();
    let unified_connector_service_state = state.clone();
    let unified_connector_service_merchant_order_reference_id = merchant_order_reference_id;
    let unified_connector_service_customer = customer.clone();

    // Populate connector_customer_id from database for shadow UCS call
    // Use the pre-calculated connector_label
    // Track whether ID was found in DB to avoid redundant save later
    let connector_customer_id_was_populated_from_db =
        populate_connector_customer_from_db_before_ucs(
            state,
            &mut unified_connector_service_router_data,
            unified_connector_service_connector_label.as_deref(),
            payment_data,
            customer,
            &merchant_connector_account,
        )
        .await
        .unwrap_or(false); // Don't fail the main flow if shadow UCS populate fails

    let lineage_ids = grpc_client::LineageIds::new(
        business_profile.merchant_id.clone(),
        business_profile.get_id().clone(),
    );

    // Update feature metadata to track Direct routing usage for stickiness
    update_gateway_system_in_feature_metadata(payment_data, GatewaySystem::Direct)?;

    // Call Direct connector service
    let result = call_connector_service(
        state,
        req_state,
        merchant_context,
        connector.clone(),
        operation,
        payment_data,
        customer,
        call_connector_action,
        validate_result,
        schedule_time,
        header_payload,
        frm_suggestion,
        business_profile,
        is_retry_payment,
        all_keys_required,
        merchant_connector_account,
        router_data,
        tokenization_action,
    )
    .await?;

    // Spawn shadow UCS call in background
    let direct_router_data = result.0.clone();
    tokio::spawn(async move {
        execute_shadow_unified_connector_service_call(
            unified_connector_service_state,
            unified_connector_service_router_data,
            direct_router_data,
            unified_connector_service_header_payload,
            lineage_ids,
            unified_connector_service_merchant_connector_account,
            &connector,
            unified_connector_service_merchant_context,
            unified_connector_service_merchant_order_reference_id,
            unified_connector_service_customer,
            unified_connector_service_connector_label,
            unified_connector_service_payment_attempt,
            connector_customer_id_was_populated_from_db,
        )
        .await
    });

    Ok(result)
}

#[cfg(feature = "v1")]
#[allow(clippy::too_many_arguments)]
#[instrument(skip_all)]
// Helper function to execute shadow UCS call
pub async fn execute_shadow_unified_connector_service_call<F, RouterDReq>(
    state: SessionState,
    mut unified_connector_service_router_data: RouterData<F, RouterDReq, PaymentsResponseData>,
    direct_router_data: RouterData<F, RouterDReq, PaymentsResponseData>,
    header_payload: domain_payments::HeaderPayload,
    lineage_ids: grpc_client::LineageIds,
    merchant_connector_account: MerchantConnectorAccountType,
    connector_data: &api::ConnectorData,
    merchant_context: domain::MerchantContext,
    merchant_order_reference_id: Option<String>,
    customer: Option<domain::Customer>,
    connector_label: Option<String>,
    payment_attempt: PaymentAttempt,
    connector_customer_id_was_populated_from_db: bool,
) where
    F: Send + Clone + Sync + 'static,
    RouterDReq: Send + Sync + Clone + 'static + Serialize,
    RouterData<F, RouterDReq, PaymentsResponseData>:
        Feature<F, RouterDReq> + Send + Clone + Serialize,
    dyn api::Connector: services::api::ConnectorIntegration<F, RouterDReq, PaymentsResponseData>,
{
    // Call UCS in shadow mode
    let unified_connector_service_result = unified_connector_service_router_data
        .call_unified_connector_service(
            &state,
            &header_payload,
            lineage_ids,
            merchant_connector_account.clone(),
            &merchant_context,
            connector_data,
            ExecutionMode::Shadow, // Shadow mode for UCS
            merchant_order_reference_id,
        )
        .await
        .map_err(|e| router_env::logger::debug!("Shadow UCS call failed: {:?}", e));

    // Save new connector_customer_id from shadow UCS to database if it doesn't already exist
    // Skip if ID was already populated from DB before UCS call
    if connector_customer_id_was_populated_from_db {
        router_env::logger::debug!(
            "Skipping save in shadow UCS - connector_customer_id was already in DB before UCS call - payment_id={}",
            unified_connector_service_router_data.payment_id
        );
    } else if unified_connector_service_result.is_ok() {
        if let (Some(connector_customer_id), Some(connector_label)) = (
            unified_connector_service_router_data
                .connector_customer
                .as_ref(),
            connector_label.as_ref(),
        ) {
            save_new_connector_customer_id_from_ucs(
                &state,
                connector_customer_id,
                connector_label,
                &customer,
                &payment_attempt,
                connector_data,
                &merchant_context,
                unified_connector_service_router_data.payment_id.clone(),
            )
            .await
            .ok(); // Don't fail shadow UCS if save fails
        }
    }

    // Compare results
    match serialize_router_data_and_send_to_comparison_service(
        &state,
        direct_router_data,
        unified_connector_service_router_data,
    )
    .await
    {
        Ok(_) => router_env::logger::debug!("Shadow UCS comparison completed successfully"),
        Err(e) => router_env::logger::debug!("Shadow UCS comparison failed: {:?}", e),
    }
}

#[cfg(feature = "v1")]
pub async fn serialize_router_data_and_send_to_comparison_service<F, RouterDReq>(
    state: &SessionState,
    hyperswitch_router_data: RouterData<F, RouterDReq, PaymentsResponseData>,
    unified_connector_service_router_data: RouterData<F, RouterDReq, PaymentsResponseData>,
) -> RouterResult<()>
where
    F: Send + Clone + Sync + 'static,
    RouterDReq: Send + Sync + Clone + 'static + Serialize,
{
    router_env::logger::info!("Simulating UCS call for shadow mode comparison");
    let hyperswitch_data = match serde_json::to_value(hyperswitch_router_data) {
        Ok(data) => masking::Secret::new(data),
        Err(_) => {
            router_env::logger::debug!("Failed to serialize HS router data");
            return Ok(());
        }
    };

    let unified_connector_service_data =
        match serde_json::to_value(unified_connector_service_router_data) {
            Ok(data) => masking::Secret::new(data),
            Err(_) => {
                router_env::logger::debug!("Failed to serialize UCS router data");
                return Ok(());
            }
        };

    let comparison_data = ComparisonData {
        hyperswitch_data,
        unified_connector_service_data,
    };
    let _ = send_comparison_data(state, comparison_data)
        .await
        .map_err(|e| {
            router_env::logger::debug!("Failed to send comparison data: {:?}", e);
        });
    Ok(())
}<|MERGE_RESOLUTION|>--- conflicted
+++ resolved
@@ -8103,42 +8103,6 @@
         GatewaySystem::UnifiedConnectorService,
     )?;
 
-<<<<<<< HEAD
-    // Update trackers
-    (_, *payment_data) = operation
-        .to_update_tracker()?
-        .update_trackers(
-            state,
-            req_state,
-            payment_data.clone(),
-            customer.clone(),
-            merchant_context.get_merchant_account().storage_scheme,
-            None,
-            merchant_context.get_merchant_key_store(),
-            frm_suggestion,
-            header_payload.clone(),
-        )
-        .await?;
-
-    // Calculate connector label once for reuse
-    let connector_label =
-        get_connector_label_for_customer(&merchant_connector_account, payment_data);
-
-    // Populate connector_customer_id from database before calling UCS
-    // Track whether ID was found in DB to avoid redundant save later
-    let was_populated_from_db = populate_connector_customer_from_db_before_ucs(
-        state,
-        &mut router_data,
-        connector_label.as_deref(),
-        payment_data,
-        customer,
-        &merchant_connector_account,
-    )
-    .await?;
-
-    // Call UCS
-=======
->>>>>>> 910887d3
     let lineage_ids = grpc_client::LineageIds::new(
         business_profile.merchant_id.clone(),
         business_profile.get_id().clone(),
@@ -8161,7 +8125,54 @@
         )
         .await?;
 
-<<<<<<< HEAD
+    // Update trackers
+    (_, *payment_data) = operation
+        .to_update_tracker()?
+        .update_trackers(
+            state,
+            req_state,
+            payment_data.clone(),
+            customer.clone(),
+            merchant_context.get_merchant_account().storage_scheme,
+            None,
+            merchant_context.get_merchant_key_store(),
+            frm_suggestion,
+            header_payload.clone(),
+        )
+        .await?;
+
+    // Calculate connector label once for reuse
+    let connector_label =
+        get_connector_label_for_customer(&merchant_connector_account, payment_data);
+
+    // Populate connector_customer_id from database before calling UCS
+    // Track whether ID was found in DB to avoid redundant save later
+    let was_populated_from_db = populate_connector_customer_from_db_before_ucs(
+        state,
+        &mut router_data,
+        connector_label.as_deref(),
+        payment_data,
+        customer,
+        &merchant_connector_account,
+    )
+    .await?;
+
+    // Based on the preprocessing response, decide whether to continue with UCS call
+    if should_continue {
+        router_data
+            .call_unified_connector_service(
+                state,
+                &header_payload,
+                lineage_ids,
+                merchant_connector_account.clone(),
+                merchant_context,
+                connector_data,
+                ExecutionMode::Primary, // UCS is called in primary mode
+                merchant_order_reference_id,
+            )
+            .await?;
+    }
+
     // Save new connector_customer_id from UCS to database if it doesn't already exist
     // Skip if ID was already populated from DB before UCS call
     if was_populated_from_db {
@@ -8201,38 +8212,47 @@
             .await
             .ok();
         }
-=======
-    // Update trackers
-    (_, *payment_data) = operation
-        .to_update_tracker()?
-        .update_trackers(
-            state,
-            req_state,
-            payment_data.clone(),
-            customer.clone(),
-            merchant_context.get_merchant_account().storage_scheme,
-            None,
-            merchant_context.get_merchant_key_store(),
-            frm_suggestion,
-            header_payload.clone(),
-        )
-        .await?;
-
-    // Based on the preprocessing response, decide whether to continue with UCS call
-    if should_continue {
-        router_data
-            .call_unified_connector_service(
+    }
+
+    // Save new connector_customer_id from UCS to database if it doesn't already exist
+    // Skip if ID was already populated from DB before UCS call
+    if was_populated_from_db {
+        router_env::logger::debug!(
+            "Skipping save - connector_customer_id was already in DB before UCS call - payment_id={}",
+            payment_data.get_payment_intent().payment_id.get_string_repr()
+        );
+    } else if let (
+        Some(connector_customer_id),
+        Some(ref connector_label_str),
+        Some(connector_name),
+    ) = (
+        &router_data.connector_customer,
+        &connector_label,
+        payment_data.get_payment_attempt().connector.as_ref(),
+    ) {
+        if let Ok(connector) = api::ConnectorData::get_connector_by_name(
+            &state.conf.connectors,
+            connector_name,
+            api::GetToken::Connector,
+            merchant_connector_account.get_mca_id(),
+        ) {
+            save_new_connector_customer_id_from_ucs(
                 state,
-                &header_payload,
-                lineage_ids,
-                merchant_connector_account.clone(),
+                connector_customer_id,
+                connector_label_str,
+                customer,
+                payment_data.get_payment_attempt(),
+                &connector,
                 merchant_context,
-                connector_data,
-                ExecutionMode::Primary, // UCS is called in primary mode
-                merchant_order_reference_id,
+                payment_data
+                    .get_payment_intent()
+                    .payment_id
+                    .get_string_repr()
+                    .to_string(),
             )
-            .await?;
->>>>>>> 910887d3
+            .await
+            .ok();
+        }
     }
 
     Ok((router_data, merchant_connector_account))
