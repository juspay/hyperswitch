use std::{borrow::Cow, str::FromStr};

use api_models::{
    mandates::RecurringDetails,
    payments::{CardToken, GetPaymentMethodType, RequestSurchargeDetails},
};
use base64::Engine;
use common_enums::ConnectorType;
use common_utils::{
    crypto::Encryptable,
    ext_traits::{AsyncExt, ByteSliceExt, Encode, ValueExt},
    fp_utils, generate_id, id_type, pii,
    types::MinorUnit,
};
use diesel_models::enums::{self};
// TODO : Evaluate all the helper functions ()
use error_stack::{report, ResultExt};
use futures::future::Either;
use hyperswitch_domain_models::{
    mandates::MandateData,
    payments::{payment_attempt::PaymentAttempt, payment_intent::CustomerData, PaymentIntent},
    router_data::KlarnaSdkResponse,
};
use josekit::jwe;
use masking::{ExposeInterface, PeekInterface};
use openssl::{
    derive::Deriver,
    pkey::PKey,
    symm::{decrypt_aead, Cipher},
};
use router_env::{instrument, logger, metrics::add_attributes, tracing};
use uuid::Uuid;
use x509_parser::parse_x509_certificate;

use super::{
    operations::{BoxedOperation, Operation, PaymentResponse},
    CustomerDetails, PaymentData,
};
use crate::{
    configs::settings::{ConnectorRequestReferenceIdConfig, TempLockerEnableConfig},
    connector,
    consts::{self, BASE64_ENGINE},
    core::{
        authentication,
        errors::{self, CustomResult, RouterResult, StorageErrorExt},
        mandate::helpers::MandateGenericData,
        payment_methods::{
            self,
            cards::{self, create_encrypted_data},
            vault,
        },
        payments,
        pm_auth::retrieve_payment_method_from_auth_service,
    },
    db::StorageInterface,
    routes::{metrics, payment_methods as payment_methods_handler, SessionState},
    services,
    types::{
        api::{self, admin, enums as api_enums, MandateValidationFieldsExt},
        domain::{
            self,
            types::{self, AsyncLift},
        },
        storage::{
            self, enums as storage_enums, ephemeral_key, CardTokenData, CustomerUpdate::Update,
        },
        transformers::{ForeignFrom, ForeignTryFrom},
        AdditionalPaymentMethodConnectorResponse, ErrorResponse, MandateReference,
        RecurringMandatePaymentData, RouterData,
    },
    utils::{
        self,
        crypto::{self, SignMessage},
        OptionExt, StringExt,
    },
};

pub fn create_identity_from_certificate_and_key(
    encoded_certificate: masking::Secret<String>,
    encoded_certificate_key: masking::Secret<String>,
) -> Result<reqwest::Identity, error_stack::Report<errors::ApiClientError>> {
    let decoded_certificate = BASE64_ENGINE
        .decode(encoded_certificate.expose())
        .change_context(errors::ApiClientError::CertificateDecodeFailed)?;

    let decoded_certificate_key = BASE64_ENGINE
        .decode(encoded_certificate_key.expose())
        .change_context(errors::ApiClientError::CertificateDecodeFailed)?;

    let certificate = String::from_utf8(decoded_certificate)
        .change_context(errors::ApiClientError::CertificateDecodeFailed)?;

    let certificate_key = String::from_utf8(decoded_certificate_key)
        .change_context(errors::ApiClientError::CertificateDecodeFailed)?;

    reqwest::Identity::from_pkcs8_pem(certificate.as_bytes(), certificate_key.as_bytes())
        .change_context(errors::ApiClientError::CertificateDecodeFailed)
}

pub fn create_certificate(
    encoded_certificate: masking::Secret<String>,
) -> Result<Vec<reqwest::Certificate>, error_stack::Report<errors::ApiClientError>> {
    let decoded_certificate = BASE64_ENGINE
        .decode(encoded_certificate.expose())
        .change_context(errors::ApiClientError::CertificateDecodeFailed)?;

    let certificate = String::from_utf8(decoded_certificate)
        .change_context(errors::ApiClientError::CertificateDecodeFailed)?;
    reqwest::Certificate::from_pem_bundle(certificate.as_bytes())
        .change_context(errors::ApiClientError::CertificateDecodeFailed)
}

pub fn filter_mca_based_on_business_profile(
    merchant_connector_accounts: Vec<domain::MerchantConnectorAccount>,
    profile_id: Option<String>,
) -> Vec<domain::MerchantConnectorAccount> {
    if let Some(profile_id) = profile_id {
        merchant_connector_accounts
            .into_iter()
            .filter(|mca| mca.profile_id.as_ref() == Some(&profile_id))
            .collect::<Vec<_>>()
    } else {
        merchant_connector_accounts
    }
}

pub fn filter_mca_based_on_connector_type(
    merchant_connector_accounts: Vec<domain::MerchantConnectorAccount>,
    connector_type: ConnectorType,
) -> Vec<domain::MerchantConnectorAccount> {
    merchant_connector_accounts
        .into_iter()
        .filter(|mca| mca.connector_type == connector_type)
        .collect::<Vec<_>>()
}

#[instrument(skip_all)]
#[allow(clippy::too_many_arguments)]
pub async fn create_or_update_address_for_payment_by_request(
    db: &dyn StorageInterface,
    req_address: Option<&api::Address>,
    address_id: Option<&str>,
    merchant_id: &str,
    customer_id: Option<&id_type::CustomerId>,
    merchant_key_store: &domain::MerchantKeyStore,
    payment_id: &str,
    storage_scheme: storage_enums::MerchantStorageScheme,
) -> CustomResult<Option<domain::Address>, errors::ApiErrorResponse> {
    let key = merchant_key_store.key.get_inner().peek();

    Ok(match address_id {
        Some(id) => match req_address {
            Some(address) => {
                let address_update = async {
                    Ok::<_, error_stack::Report<common_utils::errors::CryptoError>>(
                        storage::AddressUpdate::Update {
                            city: address
                                .address
                                .as_ref()
                                .and_then(|value| value.city.clone()),
                            country: address.address.as_ref().and_then(|value| value.country),
                            line1: address
                                .address
                                .as_ref()
                                .and_then(|value| value.line1.clone())
                                .async_lift(|inner| types::encrypt_optional(inner, key))
                                .await?,
                            line2: address
                                .address
                                .as_ref()
                                .and_then(|value| value.line2.clone())
                                .async_lift(|inner| types::encrypt_optional(inner, key))
                                .await?,
                            line3: address
                                .address
                                .as_ref()
                                .and_then(|value| value.line3.clone())
                                .async_lift(|inner| types::encrypt_optional(inner, key))
                                .await?,
                            state: address
                                .address
                                .as_ref()
                                .and_then(|value| value.state.clone())
                                .async_lift(|inner| types::encrypt_optional(inner, key))
                                .await?,
                            zip: address
                                .address
                                .as_ref()
                                .and_then(|value| value.zip.clone())
                                .async_lift(|inner| types::encrypt_optional(inner, key))
                                .await?,
                            first_name: address
                                .address
                                .as_ref()
                                .and_then(|value| value.first_name.clone())
                                .async_lift(|inner| types::encrypt_optional(inner, key))
                                .await?,
                            last_name: address
                                .address
                                .as_ref()
                                .and_then(|value| value.last_name.clone())
                                .async_lift(|inner| types::encrypt_optional(inner, key))
                                .await?,
                            phone_number: address
                                .phone
                                .as_ref()
                                .and_then(|value| value.number.clone())
                                .async_lift(|inner| types::encrypt_optional(inner, key))
                                .await?,
                            country_code: address
                                .phone
                                .as_ref()
                                .and_then(|value| value.country_code.clone()),
                            updated_by: storage_scheme.to_string(),
                            email: address
                                .email
                                .as_ref()
                                .cloned()
                                .async_lift(|inner| {
                                    types::encrypt_optional(inner.map(|inner| inner.expose()), key)
                                })
                                .await?,
                        },
                    )
                }
                .await
                .change_context(errors::ApiErrorResponse::InternalServerError)
                .attach_printable("Failed while encrypting address")?;
                let address = db
                    .find_address_by_merchant_id_payment_id_address_id(
                        merchant_id,
                        payment_id,
                        id,
                        merchant_key_store,
                        storage_scheme,
                    )
                    .await
                    .change_context(errors::ApiErrorResponse::InternalServerError)
                    .attach_printable("Error while fetching address")?;
                Some(
                    db.update_address_for_payments(
                        address,
                        address_update,
                        payment_id.to_string(),
                        merchant_key_store,
                        storage_scheme,
                    )
                    .await
                    .map(|payment_address| payment_address.address)
                    .to_not_found_response(errors::ApiErrorResponse::AddressNotFound)?,
                )
            }
            None => Some(
                db.find_address_by_merchant_id_payment_id_address_id(
                    merchant_id,
                    payment_id,
                    id,
                    merchant_key_store,
                    storage_scheme,
                )
                .await
                .map(|payment_address| payment_address.address),
            )
            .transpose()
            .to_not_found_response(errors::ApiErrorResponse::AddressNotFound)?,
        },
        None => match req_address {
            Some(address) => {
                let address = get_domain_address(address, merchant_id, key, storage_scheme)
                    .await
                    .change_context(errors::ApiErrorResponse::InternalServerError)
                    .attach_printable("Failed while encrypting address while insert")?;

                let payment_address = domain::PaymentAddress {
                    address,
                    payment_id: payment_id.to_string(),
                    customer_id: customer_id.cloned(),
                };

                Some(
                    db.insert_address_for_payments(
                        payment_id,
                        payment_address,
                        merchant_key_store,
                        storage_scheme,
                    )
                    .await
                    .map(|payment_address| payment_address.address)
                    .change_context(errors::ApiErrorResponse::InternalServerError)
                    .attach_printable("Failed while inserting new address")?,
                )
            }

            None => None,
        },
    })
}

#[instrument(skip_all)]
#[allow(clippy::too_many_arguments)]
pub async fn create_or_find_address_for_payment_by_request(
    db: &dyn StorageInterface,
    req_address: Option<&api::Address>,
    address_id: Option<&str>,
    merchant_id: &str,
    customer_id: Option<&id_type::CustomerId>,
    merchant_key_store: &domain::MerchantKeyStore,
    payment_id: &str,
    storage_scheme: storage_enums::MerchantStorageScheme,
) -> CustomResult<Option<domain::Address>, errors::ApiErrorResponse> {
    let key = merchant_key_store.key.get_inner().peek();

    Ok(match address_id {
        Some(id) => Some(
            db.find_address_by_merchant_id_payment_id_address_id(
                merchant_id,
                payment_id,
                id,
                merchant_key_store,
                storage_scheme,
            )
            .await
            .map(|payment_address| payment_address.address),
        )
        .transpose()
        .to_not_found_response(errors::ApiErrorResponse::AddressNotFound)?,
        None => match req_address {
            Some(address) => {
                // generate a new address here
                let address = get_domain_address(address, merchant_id, key, storage_scheme)
                    .await
                    .change_context(errors::ApiErrorResponse::InternalServerError)
                    .attach_printable("Failed while encrypting address while insert")?;

                let payment_address = domain::PaymentAddress {
                    address,
                    payment_id: payment_id.to_string(),
                    customer_id: customer_id.cloned(),
                };

                Some(
                    db.insert_address_for_payments(
                        payment_id,
                        payment_address,
                        merchant_key_store,
                        storage_scheme,
                    )
                    .await
                    .map(|payment_address| payment_address.address)
                    .change_context(errors::ApiErrorResponse::InternalServerError)
                    .attach_printable("Failed while inserting new address")?,
                )
            }
            None => None,
        },
    })
}

pub async fn get_domain_address(
    address: &api_models::payments::Address,
    merchant_id: &str,
    key: &[u8],
    storage_scheme: enums::MerchantStorageScheme,
) -> CustomResult<domain::Address, common_utils::errors::CryptoError> {
    async {
        let address_details = address.address.as_ref();
        Ok(domain::Address {
            id: None,
            phone_number: address
                .phone
                .as_ref()
                .and_then(|a| a.number.clone())
                .async_lift(|inner| types::encrypt_optional(inner, key))
                .await?,
            country_code: address.phone.as_ref().and_then(|a| a.country_code.clone()),
            merchant_id: merchant_id.to_string(),
            address_id: generate_id(consts::ID_LENGTH, "add"),
            city: address_details.and_then(|address_details| address_details.city.clone()),
            country: address_details.and_then(|address_details| address_details.country),
            line1: address_details
                .and_then(|address_details| address_details.line1.clone())
                .async_lift(|inner| types::encrypt_optional(inner, key))
                .await?,
            line2: address_details
                .and_then(|address_details| address_details.line2.clone())
                .async_lift(|inner| types::encrypt_optional(inner, key))
                .await?,
            line3: address_details
                .and_then(|address_details| address_details.line3.clone())
                .async_lift(|inner| types::encrypt_optional(inner, key))
                .await?,
            state: address_details
                .and_then(|address_details| address_details.state.clone())
                .async_lift(|inner| types::encrypt_optional(inner, key))
                .await?,
            created_at: common_utils::date_time::now(),
            first_name: address_details
                .and_then(|address_details| address_details.first_name.clone())
                .async_lift(|inner| types::encrypt_optional(inner, key))
                .await?,
            last_name: address_details
                .and_then(|address_details| address_details.last_name.clone())
                .async_lift(|inner| types::encrypt_optional(inner, key))
                .await?,
            modified_at: common_utils::date_time::now(),
            zip: address_details
                .and_then(|address_details| address_details.zip.clone())
                .async_lift(|inner| types::encrypt_optional(inner, key))
                .await?,
            updated_by: storage_scheme.to_string(),
            email: address
                .email
                .as_ref()
                .cloned()
                .async_lift(|inner| types::encrypt_optional(inner.map(|inner| inner.expose()), key))
                .await?,
        })
    }
    .await
}

pub async fn get_address_by_id(
    db: &dyn StorageInterface,
    address_id: Option<String>,
    merchant_key_store: &domain::MerchantKeyStore,
    payment_id: &str,
    merchant_id: &str,
    storage_scheme: storage_enums::MerchantStorageScheme,
) -> CustomResult<Option<domain::Address>, errors::ApiErrorResponse> {
    match address_id {
        None => Ok(None),
        Some(address_id) => Ok(db
            .find_address_by_merchant_id_payment_id_address_id(
                merchant_id,
                payment_id,
                &address_id,
                merchant_key_store,
                storage_scheme,
            )
            .await
            .map(|payment_address| payment_address.address)
            .ok()),
    }
}

pub async fn get_token_pm_type_mandate_details(
    state: &SessionState,
    request: &api::PaymentsRequest,
    mandate_type: Option<api::MandateTransactionType>,
    merchant_account: &domain::MerchantAccount,
    merchant_key_store: &domain::MerchantKeyStore,
    payment_method_id: Option<String>,
) -> RouterResult<MandateGenericData> {
    let mandate_data = request.mandate_data.clone().map(MandateData::foreign_from);
    let (
        payment_token,
        payment_method,
        payment_method_type,
        mandate_data,
        recurring_payment_data,
        mandate_connector_details,
        payment_method_info,
    ) = match mandate_type {
        Some(api::MandateTransactionType::NewMandateTransaction) => (
            request.payment_token.to_owned(),
            request.payment_method,
            request.payment_method_type,
            mandate_data.clone(),
            None,
            None,
            None,
        ),
        Some(api::MandateTransactionType::RecurringMandateTransaction) => {
            match &request.recurring_details {
                Some(recurring_details) => match recurring_details {
                    RecurringDetails::MandateId(mandate_id) => {
                        let mandate_generic_data = get_token_for_recurring_mandate(
                            state,
                            request,
                            merchant_account,
                            merchant_key_store,
                            mandate_id.to_owned(),
                        )
                        .await?;

                        (
                            mandate_generic_data.token,
                            mandate_generic_data.payment_method,
                            mandate_generic_data
                                .payment_method_type
                                .or(request.payment_method_type),
                            None,
                            mandate_generic_data.recurring_mandate_payment_data,
                            mandate_generic_data.mandate_connector,
                            mandate_generic_data.payment_method_info,
                        )
                    }
                    RecurringDetails::PaymentMethodId(payment_method_id) => {
                        let payment_method_info = state
                            .store
                            .find_payment_method(payment_method_id, merchant_account.storage_scheme)
                            .await
                            .to_not_found_response(
                                errors::ApiErrorResponse::PaymentMethodNotFound,
                            )?;

                        let customer_id = request
                            .customer_id
                            .clone()
                            .get_required_value("customer_id")?;

                        verify_mandate_details_for_recurring_payments(
                            &payment_method_info.merchant_id,
                            &merchant_account.merchant_id,
                            &payment_method_info.customer_id,
                            &customer_id,
                        )?;

                        (
                            None,
                            payment_method_info.payment_method,
                            payment_method_info.payment_method_type,
                            None,
                            None,
                            None,
                            Some(payment_method_info),
                        )
                    }
                },
                None => {
                    if let Some(mandate_id) = request.mandate_id.clone() {
                        let mandate_generic_data = get_token_for_recurring_mandate(
                            state,
                            request,
                            merchant_account,
                            merchant_key_store,
                            mandate_id,
                        )
                        .await?;
                        (
                            mandate_generic_data.token,
                            mandate_generic_data.payment_method,
                            mandate_generic_data
                                .payment_method_type
                                .or(request.payment_method_type),
                            None,
                            mandate_generic_data.recurring_mandate_payment_data,
                            mandate_generic_data.mandate_connector,
                            mandate_generic_data.payment_method_info,
                        )
                    } else if request.payment_method_type
                        == Some(api_models::enums::PaymentMethodType::ApplePay)
                        || request.payment_method_type
                            == Some(api_models::enums::PaymentMethodType::GooglePay)
                    {
                        if let Some(customer_id) = &request.customer_id {
                            let customer_saved_pm_option = match state
                                .store
                                .find_payment_method_by_customer_id_merchant_id_list(
                                    customer_id,
                                    merchant_account.merchant_id.as_str(),
                                    None,
                                )
                                .await
                            {
                                Ok(customer_payment_methods) => Ok(customer_payment_methods
                                    .iter()
                                    .find(|payment_method| {
                                        payment_method.payment_method_type
                                            == request.payment_method_type
                                    })
                                    .cloned()),
                                Err(error) => {
                                    if error.current_context().is_db_not_found() {
                                        Ok(None)
                                    } else {
                                        Err(error)
                                            .change_context(
                                                errors::ApiErrorResponse::InternalServerError,
                                            )
                                            .attach_printable(
                                                "failed to find payment methods for a customer",
                                            )
                                    }
                                }
                            }?;

                            (
                                None,
                                request.payment_method,
                                request.payment_method_type,
                                None,
                                None,
                                None,
                                customer_saved_pm_option,
                            )
                        } else {
                            (
                                None,
                                request.payment_method,
                                request.payment_method_type,
                                None,
                                None,
                                None,
                                None,
                            )
                        }
                    } else {
                        (
                            request.payment_token.to_owned(),
                            request.payment_method,
                            request.payment_method_type,
                            None,
                            None,
                            None,
                            None,
                        )
                    }
                }
            }
        }
        None => {
            let payment_method_info = payment_method_id
                .async_map(|payment_method_id| async move {
                    state
                        .store
                        .find_payment_method(&payment_method_id, merchant_account.storage_scheme)
                        .await
                        .to_not_found_response(errors::ApiErrorResponse::PaymentMethodNotFound)
                })
                .await
                .transpose()?;
            (
                request.payment_token.to_owned(),
                request.payment_method,
                request.payment_method_type,
                mandate_data,
                None,
                None,
                payment_method_info,
            )
        }
    };
    Ok(MandateGenericData {
        token: payment_token,
        payment_method,
        payment_method_type,
        mandate_data,
        recurring_mandate_payment_data: recurring_payment_data,
        mandate_connector: mandate_connector_details,
        payment_method_info,
    })
}

pub async fn get_token_for_recurring_mandate(
    state: &SessionState,
    req: &api::PaymentsRequest,
    merchant_account: &domain::MerchantAccount,
    merchant_key_store: &domain::MerchantKeyStore,
    mandate_id: String,
) -> RouterResult<MandateGenericData> {
    let db = &*state.store;

    let mandate = db
        .find_mandate_by_merchant_id_mandate_id(
            &merchant_account.merchant_id,
            mandate_id.as_str(),
            merchant_account.storage_scheme,
        )
        .await
        .to_not_found_response(errors::ApiErrorResponse::MandateNotFound)?;

    let original_payment_intent = mandate
        .original_payment_id
        .as_ref()
        .async_map(|payment_id| async {
            db.find_payment_intent_by_payment_id_merchant_id(
                payment_id,
                &mandate.merchant_id,
                merchant_key_store,
                merchant_account.storage_scheme,
            )
            .await
            .to_not_found_response(errors::ApiErrorResponse::PaymentNotFound)
            .map_err(|err| logger::error!(mandate_original_payment_not_found=?err))
            .ok()
        })
        .await
        .flatten();

    let original_payment_authorized_amount = original_payment_intent
        .clone()
        .map(|pi| pi.amount.get_amount_as_i64());
    let original_payment_authorized_currency =
        original_payment_intent.clone().and_then(|pi| pi.currency);

    let customer = req.customer_id.clone().get_required_value("customer_id")?;

    let payment_method_id = {
        if mandate.customer_id != customer {
            Err(report!(errors::ApiErrorResponse::PreconditionFailed {
                message: "customer_id must match mandate customer_id".into()
            }))?
        }
        if mandate.mandate_status != storage_enums::MandateStatus::Active {
            Err(report!(errors::ApiErrorResponse::PreconditionFailed {
                message: "mandate is not active".into()
            }))?
        };
        mandate.payment_method_id.clone()
    };
    verify_mandate_details(
        req.amount.get_required_value("amount")?.into(),
        req.currency.get_required_value("currency")?,
        mandate.clone(),
    )?;

    let payment_method = db
        .find_payment_method(payment_method_id.as_str(), merchant_account.storage_scheme)
        .await
        .to_not_found_response(errors::ApiErrorResponse::PaymentMethodNotFound)?;

    let token = Uuid::new_v4().to_string();
    let payment_method_type = payment_method.payment_method_type;
    let mandate_connector_details = payments::MandateConnectorDetails {
        connector: mandate.connector,
        merchant_connector_id: mandate.merchant_connector_id,
    };

    if let Some(enums::PaymentMethod::Card) = payment_method.payment_method {
        if state.conf.locker.locker_enabled {
            let _ = cards::get_lookup_key_from_locker(
                state,
                &token,
                &payment_method,
                merchant_key_store,
            )
            .await?;
        }

        if let Some(payment_method_from_request) = req.payment_method {
            let pm: storage_enums::PaymentMethod = payment_method_from_request;
            if payment_method
                .payment_method
                .is_some_and(|payment_method| payment_method != pm)
            {
                Err(report!(errors::ApiErrorResponse::PreconditionFailed {
                    message:
                        "payment method in request does not match previously provided payment \
                            method information"
                            .into()
                }))?
            }
        };

        Ok(MandateGenericData {
            token: Some(token),
            payment_method: payment_method.payment_method,
            recurring_mandate_payment_data: Some(RecurringMandatePaymentData {
                payment_method_type,
                original_payment_authorized_amount,
                original_payment_authorized_currency,
            }),
            payment_method_type: payment_method.payment_method_type,
            mandate_connector: Some(mandate_connector_details),
            mandate_data: None,
            payment_method_info: Some(payment_method),
        })
    } else {
        Ok(MandateGenericData {
            token: None,
            payment_method: payment_method.payment_method,
            recurring_mandate_payment_data: Some(RecurringMandatePaymentData {
                payment_method_type,
                original_payment_authorized_amount,
                original_payment_authorized_currency,
            }),
            payment_method_type: payment_method.payment_method_type,
            mandate_connector: Some(mandate_connector_details),
            mandate_data: None,
            payment_method_info: Some(payment_method),
        })
    }
}

#[instrument(skip_all)]
/// Check weather the merchant id in the request
/// and merchant id in the merchant account are same.
pub fn validate_merchant_id(
    merchant_id: &str,
    request_merchant_id: Option<&str>,
) -> CustomResult<(), errors::ApiErrorResponse> {
    // Get Merchant Id from the merchant
    // or get from merchant account

    let request_merchant_id = request_merchant_id.unwrap_or(merchant_id);

    utils::when(merchant_id.ne(request_merchant_id), || {
        Err(report!(errors::ApiErrorResponse::PreconditionFailed {
            message: format!(
                "Invalid `merchant_id`: {request_merchant_id} not found in merchant account"
            )
        }))
    })
}

#[instrument(skip_all)]
pub fn validate_request_amount_and_amount_to_capture(
    op_amount: Option<api::Amount>,
    op_amount_to_capture: Option<MinorUnit>,
    surcharge_details: Option<RequestSurchargeDetails>,
) -> CustomResult<(), errors::ApiErrorResponse> {
    match (op_amount, op_amount_to_capture) {
        (None, _) => Ok(()),
        (Some(_amount), None) => Ok(()),
        (Some(amount), Some(amount_to_capture)) => {
            match amount {
                api::Amount::Value(amount_inner) => {
                    // If both amount and amount to capture is present
                    // then amount to be capture should be less than or equal to request amount
                    let total_capturable_amount = MinorUnit::new(amount_inner.get())
                        + surcharge_details
                            .map(|surcharge_details| surcharge_details.get_total_surcharge_amount())
                            .unwrap_or_default();
                    utils::when(!amount_to_capture.le(&total_capturable_amount), || {
                        Err(report!(errors::ApiErrorResponse::PreconditionFailed {
                            message: format!(
                            "amount_to_capture is greater than amount capture_amount: {amount_to_capture:?} request_amount: {amount:?}"
                        )
                        }))
                    })
                }
                api::Amount::Zero => {
                    // If the amount is Null but still amount_to_capture is passed this is invalid and
                    Err(report!(errors::ApiErrorResponse::PreconditionFailed {
                        message: "amount_to_capture should not exist for when amount = 0"
                            .to_string()
                    }))
                }
            }
        }
    }
}

/// if capture method = automatic, amount_to_capture(if provided) must be equal to amount
#[instrument(skip_all)]
pub fn validate_amount_to_capture_and_capture_method(
    payment_attempt: Option<&PaymentAttempt>,
    request: &api_models::payments::PaymentsRequest,
) -> CustomResult<(), errors::ApiErrorResponse> {
    let capture_method = request
        .capture_method
        .or(payment_attempt
            .map(|payment_attempt| payment_attempt.capture_method.unwrap_or_default()))
        .unwrap_or_default();
    if capture_method == api_enums::CaptureMethod::Automatic {
        let original_amount = request
            .amount
            .map(MinorUnit::from)
            .or(payment_attempt.map(|payment_attempt| payment_attempt.amount));
        let surcharge_amount = request
            .surcharge_details
            .map(|surcharge_details| surcharge_details.get_total_surcharge_amount())
            .or_else(|| {
                payment_attempt.map(|payment_attempt| {
                    payment_attempt.surcharge_amount.unwrap_or_default()
                        + payment_attempt.tax_amount.unwrap_or_default()
                })
            })
            .unwrap_or_default();
        let total_capturable_amount =
            original_amount.map(|original_amount| original_amount + surcharge_amount);

        let amount_to_capture = request
            .amount_to_capture
            .or(payment_attempt.and_then(|pa| pa.amount_to_capture));

        if let Some((total_capturable_amount, amount_to_capture)) =
            total_capturable_amount.zip(amount_to_capture)
        {
            utils::when(amount_to_capture != total_capturable_amount, || {
                Err(report!(errors::ApiErrorResponse::PreconditionFailed {
                    message: "amount_to_capture must be equal to total_capturable_amount when capture_method = automatic".into()
                }))
            })
        } else {
            Ok(())
        }
    } else {
        Ok(())
    }
}

#[instrument(skip_all)]
pub fn validate_card_data(
    payment_method_data: Option<api::PaymentMethodData>,
) -> CustomResult<(), errors::ApiErrorResponse> {
    if let Some(api::PaymentMethodData::Card(card)) = payment_method_data {
        let cvc = card.card_cvc.peek().to_string();
        if cvc.len() < 3 || cvc.len() > 4 {
            Err(report!(errors::ApiErrorResponse::PreconditionFailed {
                message: "Invalid card_cvc length".to_string()
            }))?
        }
        let card_cvc =
            cvc.parse::<u16>()
                .change_context(errors::ApiErrorResponse::InvalidDataValue {
                    field_name: "card_cvc",
                })?;
        ::cards::CardSecurityCode::try_from(card_cvc).change_context(
            errors::ApiErrorResponse::PreconditionFailed {
                message: "Invalid Card CVC".to_string(),
            },
        )?;

        validate_card_expiry(&card.card_exp_month, &card.card_exp_year)?;
    }
    Ok(())
}

#[instrument(skip_all)]
pub fn validate_card_expiry(
    card_exp_month: &masking::Secret<String>,
    card_exp_year: &masking::Secret<String>,
) -> CustomResult<(), errors::ApiErrorResponse> {
    let exp_month = card_exp_month
        .peek()
        .to_string()
        .parse::<u8>()
        .change_context(errors::ApiErrorResponse::InvalidDataValue {
            field_name: "card_exp_month",
        })?;
    let month = ::cards::CardExpirationMonth::try_from(exp_month).change_context(
        errors::ApiErrorResponse::PreconditionFailed {
            message: "Invalid Expiry Month".to_string(),
        },
    )?;

    let mut year_str = card_exp_year.peek().to_string();
    if year_str.len() == 2 {
        year_str = format!("20{}", year_str);
    }
    let exp_year =
        year_str
            .parse::<u16>()
            .change_context(errors::ApiErrorResponse::InvalidDataValue {
                field_name: "card_exp_year",
            })?;
    let year = ::cards::CardExpirationYear::try_from(exp_year).change_context(
        errors::ApiErrorResponse::PreconditionFailed {
            message: "Invalid Expiry Year".to_string(),
        },
    )?;

    let card_expiration = ::cards::CardExpiration { month, year };
    let is_expired = card_expiration.is_expired().change_context(
        errors::ApiErrorResponse::PreconditionFailed {
            message: "Invalid card data".to_string(),
        },
    )?;
    if is_expired {
        Err(report!(errors::ApiErrorResponse::PreconditionFailed {
            message: "Card Expired".to_string()
        }))?
    }

    Ok(())
}

pub fn infer_payment_type(
    amount: &api::Amount,
    mandate_type: Option<&api::MandateTransactionType>,
) -> api_enums::PaymentType {
    match mandate_type {
        Some(api::MandateTransactionType::NewMandateTransaction) => {
            if let api::Amount::Value(_) = amount {
                api_enums::PaymentType::NewMandate
            } else {
                api_enums::PaymentType::SetupMandate
            }
        }

        Some(api::MandateTransactionType::RecurringMandateTransaction) => {
            api_enums::PaymentType::RecurringMandate
        }

        None => api_enums::PaymentType::Normal,
    }
}

pub fn validate_mandate(
    req: impl Into<api::MandateValidationFields>,
    is_confirm_operation: bool,
) -> CustomResult<Option<api::MandateTransactionType>, errors::ApiErrorResponse> {
    let req: api::MandateValidationFields = req.into();
    match req.validate_and_get_mandate_type().change_context(
        errors::ApiErrorResponse::MandateValidationFailed {
            reason: "Expected one out of recurring_details and mandate_data but got both".into(),
        },
    )? {
        Some(api::MandateTransactionType::NewMandateTransaction) => {
            validate_new_mandate_request(req, is_confirm_operation)?;
            Ok(Some(api::MandateTransactionType::NewMandateTransaction))
        }
        Some(api::MandateTransactionType::RecurringMandateTransaction) => {
            validate_recurring_mandate(req)?;
            Ok(Some(
                api::MandateTransactionType::RecurringMandateTransaction,
            ))
        }
        None => Ok(None),
    }
}

pub fn validate_recurring_details_and_token(
    recurring_details: &Option<RecurringDetails>,
    payment_token: &Option<String>,
    mandate_id: &Option<String>,
) -> CustomResult<(), errors::ApiErrorResponse> {
    utils::when(
        recurring_details.is_some() && payment_token.is_some(),
        || {
            Err(report!(errors::ApiErrorResponse::PreconditionFailed {
                message: "Expected one out of recurring_details and payment_token but got both"
                    .into()
            }))
        },
    )?;

    utils::when(recurring_details.is_some() && mandate_id.is_some(), || {
        Err(report!(errors::ApiErrorResponse::PreconditionFailed {
            message: "Expected one out of recurring_details and mandate_id but got both".into()
        }))
    })?;

    Ok(())
}

fn validate_new_mandate_request(
    req: api::MandateValidationFields,
    is_confirm_operation: bool,
) -> RouterResult<()> {
    // We need not check for customer_id in the confirm request if it is already passed
    // in create request

    fp_utils::when(!is_confirm_operation && req.customer_id.is_none(), || {
        Err(report!(errors::ApiErrorResponse::PreconditionFailed {
            message: "`customer_id` is mandatory for mandates".into()
        }))
    })?;

    let mandate_data = req
        .mandate_data
        .clone()
        .get_required_value("mandate_data")?;

    // Only use this validation if the customer_acceptance is present
    if mandate_data
        .customer_acceptance
        .map(|inner| inner.acceptance_type == api::AcceptanceType::Online && inner.online.is_none())
        .unwrap_or(false)
    {
        Err(report!(errors::ApiErrorResponse::PreconditionFailed {
            message: "`mandate_data.customer_acceptance.online` is required when \
                      `mandate_data.customer_acceptance.acceptance_type` is `online`"
                .into()
        }))?
    }

    let mandate_details = match mandate_data.mandate_type {
        Some(api_models::payments::MandateType::SingleUse(details)) => Some(details),
        Some(api_models::payments::MandateType::MultiUse(details)) => details,
        _ => None,
    };
    mandate_details.and_then(|md| md.start_date.zip(md.end_date)).map(|(start_date, end_date)|
        utils::when (start_date >= end_date, || {
        Err(report!(errors::ApiErrorResponse::PreconditionFailed {
            message: "`mandate_data.mandate_type.{multi_use|single_use}.start_date` should be greater than  \
            `mandate_data.mandate_type.{multi_use|single_use}.end_date`"
                .into()
        }))
    })).transpose()?;

    Ok(())
}

pub fn validate_customer_id_mandatory_cases(
    has_setup_future_usage: bool,
    customer_id: Option<&id_type::CustomerId>,
) -> RouterResult<()> {
    match (has_setup_future_usage, customer_id) {
        (true, None) => Err(errors::ApiErrorResponse::PreconditionFailed {
            message: "customer_id is mandatory when setup_future_usage is given".to_string(),
        }
        .into()),
        _ => Ok(()),
    }
}

pub fn create_startpay_url(
    base_url: &str,
    payment_attempt: &PaymentAttempt,
    payment_intent: &PaymentIntent,
) -> String {
    format!(
        "{}/payments/redirect/{}/{}/{}",
        base_url, payment_intent.payment_id, payment_intent.merchant_id, payment_attempt.attempt_id
    )
}

pub fn create_redirect_url(
    router_base_url: &String,
    payment_attempt: &PaymentAttempt,
    connector_name: &String,
    creds_identifier: Option<&str>,
) -> String {
    let creds_identifier_path = creds_identifier.map_or_else(String::new, |cd| format!("/{}", cd));
    format!(
        "{}/payments/{}/{}/redirect/response/{}",
        router_base_url, payment_attempt.payment_id, payment_attempt.merchant_id, connector_name,
    ) + creds_identifier_path.as_ref()
}

pub fn create_authentication_url(
    router_base_url: &str,
    payment_attempt: &PaymentAttempt,
) -> String {
    format!(
        "{router_base_url}/payments/{}/3ds/authentication",
        payment_attempt.payment_id
    )
}

pub fn create_authorize_url(
    router_base_url: &str,
    payment_attempt: &PaymentAttempt,
    connector_name: &String,
) -> String {
    format!(
        "{}/payments/{}/{}/authorize/{}",
        router_base_url, payment_attempt.payment_id, payment_attempt.merchant_id, connector_name
    )
}

pub fn create_webhook_url(
    router_base_url: &String,
    merchant_id: &String,
    connector_name: &String,
) -> String {
    format!(
        "{}/webhooks/{}/{}",
        router_base_url, merchant_id, connector_name
    )
}
pub fn create_complete_authorize_url(
    router_base_url: &String,
    payment_attempt: &PaymentAttempt,
    connector_name: &String,
) -> String {
    format!(
        "{}/payments/{}/{}/redirect/complete/{}",
        router_base_url, payment_attempt.payment_id, payment_attempt.merchant_id, connector_name
    )
}

fn validate_recurring_mandate(req: api::MandateValidationFields) -> RouterResult<()> {
    req.recurring_details
        .check_value_present("recurring_details")?;

    req.customer_id.check_value_present("customer_id")?;

    let confirm = req.confirm.get_required_value("confirm")?;
    if !confirm {
        Err(report!(errors::ApiErrorResponse::PreconditionFailed {
            message: "`confirm` must be `true` for mandates".into()
        }))?
    }

    let off_session = req.off_session.get_required_value("off_session")?;
    if !off_session {
        Err(report!(errors::ApiErrorResponse::PreconditionFailed {
            message: "`off_session` should be `true` for mandates".into()
        }))?
    }

    Ok(())
}

pub fn verify_mandate_details(
    request_amount: MinorUnit,
    request_currency: api_enums::Currency,
    mandate: storage::Mandate,
) -> RouterResult<()> {
    match mandate.mandate_type {
        storage_enums::MandateType::SingleUse => utils::when(
            mandate
                .mandate_amount
                .map(|mandate_amount| request_amount.get_amount_as_i64() > mandate_amount)
                .unwrap_or(true),
            || {
                Err(report!(errors::ApiErrorResponse::MandateValidationFailed {
                    reason: "request amount is greater than mandate amount".into()
                }))
            },
        ),
        storage::enums::MandateType::MultiUse => utils::when(
            mandate
                .mandate_amount
                .map(|mandate_amount| {
                    (mandate.amount_captured.unwrap_or(0) + request_amount.get_amount_as_i64())
                        > mandate_amount
                })
                .unwrap_or(false),
            || {
                Err(report!(errors::ApiErrorResponse::MandateValidationFailed {
                    reason: "request amount is greater than mandate amount".into()
                }))
            },
        ),
    }?;
    utils::when(
        mandate
            .mandate_currency
            .map(|mandate_currency| mandate_currency != request_currency)
            .unwrap_or(false),
        || {
            Err(report!(errors::ApiErrorResponse::MandateValidationFailed {
                reason: "cross currency mandates not supported".into()
            }))
        },
    )
}

pub fn verify_mandate_details_for_recurring_payments(
    mandate_merchant_id: &str,
    merchant_id: &str,
    mandate_customer_id: &id_type::CustomerId,
    customer_id: &id_type::CustomerId,
) -> RouterResult<()> {
    if mandate_merchant_id != merchant_id {
        Err(report!(errors::ApiErrorResponse::MandateNotFound))?
    }
    if mandate_customer_id != customer_id {
        Err(report!(errors::ApiErrorResponse::PreconditionFailed {
            message: "customer_id must match mandate customer_id".into()
        }))?
    }

    Ok(())
}

#[instrument(skip_all)]
pub fn payment_attempt_status_fsm(
    payment_method_data: Option<&api::payments::PaymentMethodData>,
    confirm: Option<bool>,
) -> storage_enums::AttemptStatus {
    match payment_method_data {
        Some(_) => match confirm {
            Some(true) => storage_enums::AttemptStatus::PaymentMethodAwaited,
            _ => storage_enums::AttemptStatus::ConfirmationAwaited,
        },
        None => storage_enums::AttemptStatus::PaymentMethodAwaited,
    }
}

pub fn payment_intent_status_fsm(
    payment_method_data: Option<&api::PaymentMethodData>,
    confirm: Option<bool>,
) -> storage_enums::IntentStatus {
    match payment_method_data {
        Some(_) => match confirm {
            Some(true) => storage_enums::IntentStatus::RequiresPaymentMethod,
            _ => storage_enums::IntentStatus::RequiresConfirmation,
        },
        None => storage_enums::IntentStatus::RequiresPaymentMethod,
    }
}
pub async fn add_domain_task_to_pt<Op>(
    operation: &Op,
    state: &SessionState,
    payment_attempt: &PaymentAttempt,
    requeue: bool,
    schedule_time: Option<time::PrimitiveDateTime>,
) -> CustomResult<(), errors::ApiErrorResponse>
where
    Op: std::fmt::Debug,
{
    if check_if_operation_confirm(operation) {
        match schedule_time {
            Some(stime) => {
                if !requeue {
                    // Here, increment the count of added tasks every time a payment has been confirmed or PSync has been called
                    metrics::TASKS_ADDED_COUNT.add(
                        &metrics::CONTEXT,
                        1,
                        &add_attributes([("flow", format!("{:#?}", operation))]),
                    );
                    super::add_process_sync_task(&*state.store, payment_attempt, stime)
                        .await
                        .change_context(errors::ApiErrorResponse::InternalServerError)
                        .attach_printable("Failed while adding task to process tracker")
                } else {
                    // When the requeue is true, we reset the tasks count as we reset the task every time it is requeued
                    metrics::TASKS_RESET_COUNT.add(
                        &metrics::CONTEXT,
                        1,
                        &add_attributes([("flow", format!("{:#?}", operation))]),
                    );
                    super::reset_process_sync_task(&*state.store, payment_attempt, stime)
                        .await
                        .change_context(errors::ApiErrorResponse::InternalServerError)
                        .attach_printable("Failed while updating task in process tracker")
                }
            }
            None => Ok(()),
        }
    } else {
        Ok(())
    }
}

pub fn response_operation<'a, F, R>() -> BoxedOperation<'a, F, R>
where
    F: Send + Clone,
    PaymentResponse: Operation<F, R>,
{
    Box::new(PaymentResponse)
}

#[instrument(skip_all)]
pub(crate) async fn get_payment_method_create_request(
    payment_method_data: Option<&domain::PaymentMethodData>,
    payment_method: Option<storage_enums::PaymentMethod>,
    payment_method_type: Option<storage_enums::PaymentMethodType>,
    customer_id: &Option<id_type::CustomerId>,
    billing_name: Option<masking::Secret<String>>,
) -> RouterResult<api::PaymentMethodCreate> {
    match payment_method_data {
        Some(pm_data) => match payment_method {
            Some(payment_method) => match pm_data {
                domain::PaymentMethodData::Card(card) => {
                    let card_detail = api::CardDetail {
                        card_number: card.card_number.clone(),
                        card_exp_month: card.card_exp_month.clone(),
                        card_exp_year: card.card_exp_year.clone(),
                        card_holder_name: billing_name,
                        nick_name: card.nick_name.clone(),
                        card_issuing_country: card.card_issuing_country.clone(),
                        card_network: card.card_network.clone(),
                        card_issuer: card.card_issuer.clone(),
                        card_type: card.card_type.clone(),
                    };
                    let payment_method_request = api::PaymentMethodCreate {
                        payment_method: Some(payment_method),
                        payment_method_type,
                        payment_method_issuer: card.card_issuer.clone(),
                        payment_method_issuer_code: None,
                        #[cfg(feature = "payouts")]
                        bank_transfer: None,
                        #[cfg(feature = "payouts")]
                        wallet: None,
                        card: Some(card_detail),
                        metadata: None,
                        customer_id: customer_id.clone(),
                        card_network: card
                            .card_network
                            .as_ref()
                            .map(|card_network| card_network.to_string()),
                        client_secret: None,
                        payment_method_data: None,
                    };
                    Ok(payment_method_request)
                }
                _ => {
                    let payment_method_request = api::PaymentMethodCreate {
                        payment_method: Some(payment_method),
                        payment_method_type,
                        payment_method_issuer: None,
                        payment_method_issuer_code: None,
                        #[cfg(feature = "payouts")]
                        bank_transfer: None,
                        #[cfg(feature = "payouts")]
                        wallet: None,
                        card: None,
                        metadata: None,
                        customer_id: customer_id.clone(),
                        card_network: None,
                        client_secret: None,
                        payment_method_data: None,
                    };

                    Ok(payment_method_request)
                }
            },
            None => Err(report!(errors::ApiErrorResponse::MissingRequiredField {
                field_name: "payment_method_type"
            })
            .attach_printable("PaymentMethodType Required")),
        },
        None => Err(report!(errors::ApiErrorResponse::MissingRequiredField {
            field_name: "payment_method_data"
        })
        .attach_printable("PaymentMethodData required Or Card is already saved")),
    }
}

pub async fn get_customer_from_details<F: Clone>(
    db: &dyn StorageInterface,
    customer_id: Option<id_type::CustomerId>,
    merchant_id: &str,
    payment_data: &mut PaymentData<F>,
    merchant_key_store: &domain::MerchantKeyStore,
    storage_scheme: enums::MerchantStorageScheme,
) -> CustomResult<Option<domain::Customer>, errors::StorageError> {
    match customer_id {
        None => Ok(None),
        Some(customer_id) => {
            let customer = db
                .find_customer_optional_by_customer_id_merchant_id(
                    &customer_id,
                    merchant_id,
                    merchant_key_store,
                    storage_scheme,
                )
                .await?;
            payment_data.email = payment_data.email.clone().or_else(|| {
                customer.as_ref().and_then(|inner| {
                    inner
                        .email
                        .clone()
                        .map(|encrypted_value| encrypted_value.into())
                })
            });
            Ok(customer)
        }
    }
}

// Checks if the inner values of two options are not equal and throws appropriate error
fn validate_options_for_inequality<T: PartialEq>(
    first_option: Option<&T>,
    second_option: Option<&T>,
    field_name: &str,
) -> Result<(), errors::ApiErrorResponse> {
    fp_utils::when(
        first_option
            .zip(second_option)
            .map(|(value1, value2)| value1 != value2)
            .unwrap_or(false),
        || {
            Err(errors::ApiErrorResponse::PreconditionFailed {
                message: format!("The field name `{field_name}` sent in both places is ambiguous"),
            })
        },
    )
}

pub fn validate_max_amount(
    amount: api_models::payments::Amount,
) -> CustomResult<(), errors::ApiErrorResponse> {
    match amount {
        api_models::payments::Amount::Value(value) => {
            utils::when(value.get() > consts::MAX_ALLOWED_AMOUNT, || {
                Err(report!(errors::ApiErrorResponse::PreconditionFailed {
                    message: format!(
                        "amount should not be more than {}",
                        consts::MAX_ALLOWED_AMOUNT
                    )
                }))
            })
        }
        api_models::payments::Amount::Zero => Ok(()),
    }
}

// Checks if the customer details are passed in both places
// If so, raise an error
pub fn validate_customer_details_in_request(
    request: &api_models::payments::PaymentsRequest,
) -> Result<(), errors::ApiErrorResponse> {
    if let Some(customer_details) = request.customer.as_ref() {
        validate_options_for_inequality(
            request.customer_id.as_ref(),
            Some(&customer_details.id),
            "customer_id",
        )?;

        validate_options_for_inequality(
            request.email.as_ref(),
            customer_details.email.as_ref(),
            "email",
        )?;

        validate_options_for_inequality(
            request.name.as_ref(),
            customer_details.name.as_ref(),
            "name",
        )?;

        validate_options_for_inequality(
            request.phone.as_ref(),
            customer_details.phone.as_ref(),
            "phone",
        )?;

        validate_options_for_inequality(
            request.phone_country_code.as_ref(),
            customer_details.phone_country_code.as_ref(),
            "phone_country_code",
        )?;
    }

    Ok(())
}

/// Get the customer details from customer field if present
/// or from the individual fields in `PaymentsRequest`
#[instrument(skip_all)]
pub fn get_customer_details_from_request(
    request: &api_models::payments::PaymentsRequest,
) -> CustomerDetails {
    let customer_id = request
        .customer
        .as_ref()
        .map(|customer_details| &customer_details.id)
        .or(request.customer_id.as_ref())
        .map(ToOwned::to_owned);

    let customer_name = request
        .customer
        .as_ref()
        .and_then(|customer_details| customer_details.name.clone())
        .or(request.name.clone());

    let customer_email = request
        .customer
        .as_ref()
        .and_then(|customer_details| customer_details.email.clone())
        .or(request.email.clone());

    let customer_phone = request
        .customer
        .as_ref()
        .and_then(|customer_details| customer_details.phone.clone())
        .or(request.phone.clone());

    let customer_phone_code = request
        .customer
        .as_ref()
        .and_then(|customer_details| customer_details.phone_country_code.clone())
        .or(request.phone_country_code.clone());

    CustomerDetails {
        customer_id,
        name: customer_name,
        email: customer_email,
        phone: customer_phone,
        phone_country_code: customer_phone_code,
    }
}

pub async fn get_connector_default(
    _state: &SessionState,
    request_connector: Option<serde_json::Value>,
) -> CustomResult<api::ConnectorChoice, errors::ApiErrorResponse> {
    Ok(request_connector.map_or(
        api::ConnectorChoice::Decide,
        api::ConnectorChoice::StraightThrough,
    ))
}

#[instrument(skip_all)]
#[allow(clippy::type_complexity)]
pub async fn create_customer_if_not_exist<'a, F: Clone, R>(
    operation: BoxedOperation<'a, F, R>,
    db: &dyn StorageInterface,
    payment_data: &mut PaymentData<F>,
    req: Option<CustomerDetails>,
    merchant_id: &str,
    key_store: &domain::MerchantKeyStore,
    storage_scheme: common_enums::enums::MerchantStorageScheme,
) -> CustomResult<(BoxedOperation<'a, F, R>, Option<domain::Customer>), errors::StorageError> {
    let request_customer_details = req
        .get_required_value("customer")
        .change_context(errors::StorageError::ValueNotFound("customer".to_owned()))?;

    let temp_customer_data = if request_customer_details.name.is_some()
        || request_customer_details.email.is_some()
        || request_customer_details.phone.is_some()
        || request_customer_details.phone_country_code.is_some()
    {
        Some(CustomerData {
            name: request_customer_details.name.clone(),
            email: request_customer_details.email.clone(),
            phone: request_customer_details.phone.clone(),
            phone_country_code: request_customer_details.phone_country_code.clone(),
        })
    } else {
        None
    };

    // Updation of Customer Details for the cases where both customer_id and specific customer
    // details are provided in Payment Update Request
    let raw_customer_details = payment_data
        .payment_intent
        .customer_details
        .clone()
        .map(|customer_details_encrypted| {
            customer_details_encrypted
                .into_inner()
                .expose()
                .parse_value::<CustomerData>("CustomerData")
        })
        .transpose()
        .change_context(errors::StorageError::DeserializationFailed)
        .attach_printable("Failed to parse customer data from payment intent")?
        .map(|parsed_customer_data| CustomerData {
            name: request_customer_details
                .name
                .clone()
                .or(parsed_customer_data.name.clone()),
            email: request_customer_details
                .email
                .clone()
                .or(parsed_customer_data.email.clone()),
            phone: request_customer_details
                .phone
                .clone()
                .or(parsed_customer_data.phone.clone()),
            phone_country_code: request_customer_details
                .phone_country_code
                .clone()
                .or(parsed_customer_data.phone_country_code.clone()),
        })
        .or(temp_customer_data);

    payment_data.payment_intent.customer_details = raw_customer_details
        .clone()
        .async_and_then(|_| async { create_encrypted_data(key_store, raw_customer_details).await })
        .await;

    let customer_id = request_customer_details
        .customer_id
        .or(payment_data.payment_intent.customer_id.clone());

    let optional_customer = match customer_id {
        Some(customer_id) => {
            let customer_data = db
                .find_customer_optional_by_customer_id_merchant_id(
                    &customer_id,
                    merchant_id,
                    key_store,
                    storage_scheme,
                )
                .await?;

            Some(match customer_data {
                Some(c) => {
                    // Update the customer data if new data is passed in the request
                    if request_customer_details.email.is_some()
                        | request_customer_details.name.is_some()
                        | request_customer_details.phone.is_some()
                        | request_customer_details.phone_country_code.is_some()
                    {
                        let key = key_store.key.get_inner().peek();
                        let customer_update = async {
                            Ok::<_, error_stack::Report<common_utils::errors::CryptoError>>(
                                Update {
                                    name: request_customer_details
                                        .name
                                        .async_lift(|inner| types::encrypt_optional(inner, key))
                                        .await?,
                                    email: request_customer_details
                                        .email
                                        .clone()
                                        .async_lift(|inner| {
                                            types::encrypt_optional(
                                                inner.map(|inner| inner.expose()),
                                                key,
                                            )
                                        })
                                        .await?,
                                    phone: Box::new(
                                        request_customer_details
                                            .phone
                                            .clone()
                                            .async_lift(|inner| types::encrypt_optional(inner, key))
                                            .await?,
                                    ),
                                    phone_country_code: request_customer_details.phone_country_code,
                                    description: None,
                                    connector_customer: None,
                                    metadata: None,
                                    address_id: None,
                                },
                            )
                        }
                        .await
                        .change_context(errors::StorageError::SerializationFailed)
                        .attach_printable("Failed while encrypting Customer while Update")?;

                        db.update_customer_by_customer_id_merchant_id(
                            customer_id,
                            merchant_id.to_string(),
                            c,
                            customer_update,
                            key_store,
                            storage_scheme,
                        )
                        .await
                    } else {
                        Ok(c)
                    }
                }
                None => {
                    let new_customer = async {
                        let key = key_store.key.get_inner().peek();
                        Ok::<_, error_stack::Report<common_utils::errors::CryptoError>>(
                            domain::Customer {
                                customer_id,
                                merchant_id: merchant_id.to_string(),
                                name: request_customer_details
                                    .name
                                    .async_lift(|inner| types::encrypt_optional(inner, key))
                                    .await?,
                                email: request_customer_details
                                    .email
                                    .clone()
                                    .async_lift(|inner| {
                                        types::encrypt_optional(
                                            inner.map(|inner| inner.expose()),
                                            key,
                                        )
                                    })
                                    .await?,
                                phone: request_customer_details
                                    .phone
                                    .clone()
                                    .async_lift(|inner| types::encrypt_optional(inner, key))
                                    .await?,
                                phone_country_code: request_customer_details
                                    .phone_country_code
                                    .clone(),
                                description: None,
                                created_at: common_utils::date_time::now(),
                                id: None,
                                metadata: None,
                                modified_at: common_utils::date_time::now(),
                                connector_customer: None,
                                address_id: None,
                                default_payment_method_id: None,
                                updated_by: None,
                            },
                        )
                    }
                    .await
                    .change_context(errors::StorageError::SerializationFailed)
                    .attach_printable("Failed while encrypting Customer while insert")?;
                    metrics::CUSTOMER_CREATED.add(&metrics::CONTEXT, 1, &[]);
                    db.insert_customer(new_customer, key_store, storage_scheme)
                        .await
                }
            })
        }
        None => match &payment_data.payment_intent.customer_id {
            None => None,
            Some(customer_id) => db
                .find_customer_optional_by_customer_id_merchant_id(
                    customer_id,
                    merchant_id,
                    key_store,
                    storage_scheme,
                )
                .await?
                .map(Ok),
        },
    };
    Ok((
        operation,
        match optional_customer {
            Some(customer) => {
                let customer = customer?;

                payment_data.payment_intent.customer_id = Some(customer.customer_id.clone());
                payment_data.email = payment_data.email.clone().or_else(|| {
                    customer
                        .email
                        .clone()
                        .map(|encrypted_value| encrypted_value.into())
                });

                Some(customer)
            }
            None => None,
        },
    ))
}

pub async fn retrieve_payment_method_with_temporary_token(
    state: &SessionState,
    token: &str,
    payment_intent: &PaymentIntent,
    merchant_key_store: &domain::MerchantKeyStore,
    card_token_data: Option<&CardToken>,
) -> RouterResult<Option<(api::PaymentMethodData, enums::PaymentMethod)>> {
    let (pm, supplementary_data) =
        vault::Vault::get_payment_method_data_from_locker(state, token, merchant_key_store)
            .await
            .attach_printable(
                "Payment method for given token not found or there was a problem fetching it",
            )?;

    utils::when(
        supplementary_data
            .customer_id
            .ne(&payment_intent.customer_id),
        || {
            Err(errors::ApiErrorResponse::PreconditionFailed { message: "customer associated with payment method and customer passed in payment are not same".into() })
        },
    )?;

    Ok::<_, error_stack::Report<errors::ApiErrorResponse>>(match pm {
        Some(api::PaymentMethodData::Card(card)) => {
            let mut updated_card = card.clone();
            let mut is_card_updated = false;

            // The card_holder_name from locker retrieved card is considered if it is a non-empty string or else card_holder_name is picked
            // from payment_method_data.card_token object
            let name_on_card = if let Some(name) = card.card_holder_name.clone() {
                if name.clone().expose().is_empty() {
                    card_token_data
                        .and_then(|token_data| {
                            is_card_updated = true;
                            token_data.card_holder_name.clone()
                        })
                        .or(Some(name))
                } else {
                    card.card_holder_name.clone()
                }
            } else {
                card_token_data.and_then(|token_data| {
                    is_card_updated = true;
                    token_data.card_holder_name.clone()
                })
            };

            updated_card.card_holder_name = name_on_card;

            if let Some(token_data) = card_token_data {
                if let Some(cvc) = token_data.card_cvc.clone() {
                    is_card_updated = true;
                    updated_card.card_cvc = cvc;
                }
            }

            if is_card_updated {
                let updated_pm = api::PaymentMethodData::Card(updated_card);
                vault::Vault::store_payment_method_data_in_locker(
                    state,
                    Some(token.to_owned()),
                    &updated_pm,
                    payment_intent.customer_id.to_owned(),
                    enums::PaymentMethod::Card,
                    merchant_key_store,
                )
                .await?;

                Some((updated_pm, enums::PaymentMethod::Card))
            } else {
                Some((
                    api::PaymentMethodData::Card(card),
                    enums::PaymentMethod::Card,
                ))
            }
        }

        Some(the_pm @ api::PaymentMethodData::Wallet(_)) => {
            Some((the_pm, enums::PaymentMethod::Wallet))
        }

        Some(the_pm @ api::PaymentMethodData::BankTransfer(_)) => {
            Some((the_pm, enums::PaymentMethod::BankTransfer))
        }

        Some(the_pm @ api::PaymentMethodData::BankRedirect(_)) => {
            Some((the_pm, enums::PaymentMethod::BankRedirect))
        }

        Some(_) => Err(errors::ApiErrorResponse::InternalServerError)
            .attach_printable("Payment method received from locker is unsupported by locker")?,

        None => None,
    })
}

pub async fn retrieve_card_with_permanent_token(
    state: &SessionState,
    locker_id: &str,
    _payment_method_id: &str,
    payment_intent: &PaymentIntent,
    card_token_data: Option<&CardToken>,
    _merchant_key_store: &domain::MerchantKeyStore,
    _storage_scheme: enums::MerchantStorageScheme,
) -> RouterResult<api::PaymentMethodData> {
    let customer_id = payment_intent
        .customer_id
        .as_ref()
        .get_required_value("customer_id")
        .change_context(errors::ApiErrorResponse::UnprocessableEntity {
            message: "no customer id provided for the payment".to_string(),
        })?;
    let card =
        cards::get_card_from_locker(state, customer_id, &payment_intent.merchant_id, locker_id)
            .await
            .change_context(errors::ApiErrorResponse::InternalServerError)
            .attach_printable("failed to fetch card information from the permanent locker")?;

    // The card_holder_name from locker retrieved card is considered if it is a non-empty string or else card_holder_name is picked
    // from payment_method_data.card_token object
    let name_on_card = if let Some(name) = card.name_on_card.clone() {
        if name.clone().expose().is_empty() {
            card_token_data
                .and_then(|token_data| token_data.card_holder_name.clone())
                .or(Some(name))
        } else {
            card.name_on_card
        }
    } else {
        card_token_data.and_then(|token_data| token_data.card_holder_name.clone())
    };

    let api_card = api::Card {
        card_number: card.card_number,
        card_holder_name: name_on_card,
        card_exp_month: card.card_exp_month,
        card_exp_year: card.card_exp_year,
        card_cvc: card_token_data
            .cloned()
            .unwrap_or_default()
            .card_cvc
            .unwrap_or_default(),
        card_issuer: None,
        nick_name: card.nick_name.map(masking::Secret::new),
        card_network: card
            .card_brand
            .map(|card_brand| enums::CardNetwork::from_str(&card_brand))
            .transpose()
            .map_err(|e| {
                logger::error!("Failed to parse card network {}", e);
            })
            .ok()
            .flatten(),
        card_type: None,
        card_issuing_country: None,
        bank_code: None,
    };

    Ok(api::PaymentMethodData::Card(api_card))
}

pub async fn retrieve_payment_method_from_db_with_token_data(
    state: &SessionState,
    token_data: &storage::PaymentTokenData,
    storage_scheme: storage::enums::MerchantStorageScheme,
) -> RouterResult<Option<storage::PaymentMethod>> {
    match token_data {
        storage::PaymentTokenData::PermanentCard(data) => {
            if let Some(ref payment_method_id) = data.payment_method_id {
                state
                    .store
                    .find_payment_method(payment_method_id, storage_scheme)
                    .await
                    .to_not_found_response(errors::ApiErrorResponse::PaymentMethodNotFound)
                    .attach_printable("error retrieving payment method from DB")
                    .map(Some)
            } else {
                Ok(None)
            }
        }

        storage::PaymentTokenData::WalletToken(data) => state
            .store
            .find_payment_method(&data.payment_method_id, storage_scheme)
            .await
            .to_not_found_response(errors::ApiErrorResponse::PaymentMethodNotFound)
            .attach_printable("error retrieveing payment method from DB")
            .map(Some),

        storage::PaymentTokenData::Temporary(_)
        | storage::PaymentTokenData::TemporaryGeneric(_)
        | storage::PaymentTokenData::Permanent(_)
        | storage::PaymentTokenData::AuthBankDebit(_) => Ok(None),
    }
}

pub async fn retrieve_payment_token_data(
    state: &SessionState,
    token: String,
    payment_method: Option<storage_enums::PaymentMethod>,
) -> RouterResult<storage::PaymentTokenData> {
    let redis_conn = state
        .store
        .get_redis_conn()
        .change_context(errors::ApiErrorResponse::InternalServerError)
        .attach_printable("Failed to get redis connection")?;

    let key = format!(
        "pm_token_{}_{}_hyperswitch",
        token,
        payment_method.get_required_value("payment_method")?
    );

    let token_data_string = redis_conn
        .get_key::<Option<String>>(&key)
        .await
        .change_context(errors::ApiErrorResponse::InternalServerError)
        .attach_printable("Failed to fetch the token from redis")?
        .ok_or(error_stack::Report::new(
            errors::ApiErrorResponse::UnprocessableEntity {
                message: "Token is invalid or expired".to_owned(),
            },
        ))?;

    let token_data_result = token_data_string
        .clone()
        .parse_struct("PaymentTokenData")
        .change_context(errors::ApiErrorResponse::InternalServerError)
        .attach_printable("failed to deserialize hyperswitch token data");

    let token_data = match token_data_result {
        Ok(data) => data,
        Err(e) => {
            // The purpose of this logic is backwards compatibility to support tokens
            // in redis that might be following the old format.
            if token_data_string.starts_with('{') {
                return Err(e);
            } else {
                storage::PaymentTokenData::temporary_generic(token_data_string)
            }
        }
    };

    Ok(token_data)
}

pub async fn make_pm_data<'a, F: Clone, R>(
    operation: BoxedOperation<'a, F, R>,
    state: &'a SessionState,
    payment_data: &mut PaymentData<F>,
    merchant_key_store: &domain::MerchantKeyStore,
    customer: &Option<domain::Customer>,
    storage_scheme: common_enums::enums::MerchantStorageScheme,
) -> RouterResult<(
    BoxedOperation<'a, F, R>,
    Option<api::PaymentMethodData>,
    Option<String>,
)> {
    let request = &payment_data.payment_method_data.clone();

    let mut card_token_data = payment_data
        .payment_method_data
        .clone()
        .and_then(|pmd| match pmd {
            api_models::payments::PaymentMethodData::CardToken(token_data) => Some(token_data),
            _ => None,
        })
        .or(Some(CardToken::default()));

    if let Some(cvc) = payment_data.card_cvc.clone() {
        if let Some(token_data) = card_token_data.as_mut() {
            token_data.card_cvc = Some(cvc);
        }
    }

    if payment_data.token_data.is_none() {
        if let Some(payment_method_info) = &payment_data.payment_method_info {
            if payment_method_info.payment_method == Some(storage_enums::PaymentMethod::Card) {
                payment_data.token_data =
                    Some(storage::PaymentTokenData::PermanentCard(CardTokenData {
                        payment_method_id: Some(payment_method_info.payment_method_id.clone()),
                        locker_id: payment_method_info
                            .locker_id
                            .clone()
                            .or(Some(payment_method_info.payment_method_id.clone())),
                        token: payment_method_info
                            .locker_id
                            .clone()
                            .unwrap_or(payment_method_info.payment_method_id.clone()),
                    }));
            }
        }
    }

    // TODO: Handle case where payment method and token both are present in request properly.
    let (payment_method, pm_id) = match (request, payment_data.token_data.as_ref()) {
        (_, Some(hyperswitch_token)) => {
            let pm_data = payment_methods::retrieve_payment_method_with_token(
                state,
                merchant_key_store,
                hyperswitch_token,
                &payment_data.payment_intent,
                card_token_data.as_ref(),
                customer,
                storage_scheme,
            )
            .await;

            let payment_method_details = pm_data.attach_printable("in 'make_pm_data'")?;

            Ok::<_, error_stack::Report<errors::ApiErrorResponse>>(
                if let Some(payment_method_data) = payment_method_details.payment_method_data {
                    payment_data.payment_attempt.payment_method =
                        payment_method_details.payment_method;
                    (
                        Some(payment_method_data),
                        payment_method_details.payment_method_id,
                    )
                } else {
                    (None, payment_method_details.payment_method_id)
                },
            )
        }

        (Some(_), _) => {
            let (payment_method_data, payment_token) = payment_methods::retrieve_payment_method(
                request,
                state,
                &payment_data.payment_intent,
                &payment_data.payment_attempt,
                merchant_key_store,
            )
            .await?;

            payment_data.token = payment_token;

            Ok((payment_method_data, None))
        }
        _ => Ok((None, None)),
    }?;

    Ok((operation, payment_method, pm_id))
}

pub async fn store_in_vault_and_generate_ppmt(
    state: &SessionState,
    payment_method_data: &api_models::payments::PaymentMethodData,
    payment_intent: &PaymentIntent,
    payment_attempt: &PaymentAttempt,
    payment_method: enums::PaymentMethod,
    merchant_key_store: &domain::MerchantKeyStore,
) -> RouterResult<String> {
    let router_token = vault::Vault::store_payment_method_data_in_locker(
        state,
        None,
        payment_method_data,
        payment_intent.customer_id.to_owned(),
        payment_method,
        merchant_key_store,
    )
    .await?;
    let parent_payment_method_token = generate_id(consts::ID_LENGTH, "token");
    let key_for_hyperswitch_token = payment_attempt.payment_method.map(|payment_method| {
        payment_methods_handler::ParentPaymentMethodToken::create_key_for_token((
            &parent_payment_method_token,
            payment_method,
        ))
    });
    if let Some(key_for_hyperswitch_token) = key_for_hyperswitch_token {
        key_for_hyperswitch_token
            .insert(
                Some(payment_intent.created_at),
                storage::PaymentTokenData::temporary_generic(router_token),
                state,
            )
            .await?;
    };
    Ok(parent_payment_method_token)
}

pub async fn store_payment_method_data_in_vault(
    state: &SessionState,
    payment_attempt: &PaymentAttempt,
    payment_intent: &PaymentIntent,
    payment_method: enums::PaymentMethod,
    payment_method_data: &api::PaymentMethodData,
    merchant_key_store: &domain::MerchantKeyStore,
) -> RouterResult<Option<String>> {
    if should_store_payment_method_data_in_vault(
        &state.conf.temp_locker_enable_config,
        payment_attempt.connector.clone(),
        payment_method,
    ) || payment_intent.request_external_three_ds_authentication == Some(true)
    {
        let parent_payment_method_token = store_in_vault_and_generate_ppmt(
            state,
            payment_method_data,
            payment_intent,
            payment_attempt,
            payment_method,
            merchant_key_store,
        )
        .await?;

        return Ok(Some(parent_payment_method_token));
    }

    Ok(None)
}
pub fn should_store_payment_method_data_in_vault(
    temp_locker_enable_config: &TempLockerEnableConfig,
    option_connector: Option<String>,
    payment_method: enums::PaymentMethod,
) -> bool {
    option_connector
        .map(|connector| {
            temp_locker_enable_config
                .0
                .get(&connector)
                .map(|config| config.payment_method.contains(&payment_method))
                .unwrap_or(false)
        })
        .unwrap_or(true)
}

#[instrument(skip_all)]
pub(crate) fn validate_capture_method(
    capture_method: storage_enums::CaptureMethod,
) -> RouterResult<()> {
    utils::when(
        capture_method == storage_enums::CaptureMethod::Automatic,
        || {
            Err(report!(errors::ApiErrorResponse::PaymentUnexpectedState {
                field_name: "capture_method".to_string(),
                current_flow: "captured".to_string(),
                current_value: capture_method.to_string(),
                states: "manual, manual_multiple, scheduled".to_string()
            }))
        },
    )
}

#[instrument(skip_all)]
pub(crate) fn validate_status_with_capture_method(
    status: storage_enums::IntentStatus,
    capture_method: storage_enums::CaptureMethod,
) -> RouterResult<()> {
    if status == storage_enums::IntentStatus::Processing
        && !(capture_method == storage_enums::CaptureMethod::ManualMultiple)
    {
        return Err(report!(errors::ApiErrorResponse::PaymentUnexpectedState {
            field_name: "capture_method".to_string(),
            current_flow: "captured".to_string(),
            current_value: capture_method.to_string(),
            states: "manual_multiple".to_string()
        }));
    }
    utils::when(
        status != storage_enums::IntentStatus::RequiresCapture
            && status != storage_enums::IntentStatus::PartiallyCapturedAndCapturable
            && status != storage_enums::IntentStatus::Processing,
        || {
            Err(report!(errors::ApiErrorResponse::PaymentUnexpectedState {
                field_name: "payment.status".to_string(),
                current_flow: "captured".to_string(),
                current_value: status.to_string(),
                states: "requires_capture, partially_captured_and_capturable, processing"
                    .to_string()
            }))
        },
    )
}

#[instrument(skip_all)]
pub(crate) fn validate_amount_to_capture(
    amount: i64,
    amount_to_capture: Option<i64>,
) -> RouterResult<()> {
    utils::when(
        amount_to_capture.is_some() && (Some(amount) < amount_to_capture),
        || {
            Err(report!(errors::ApiErrorResponse::InvalidRequestData {
                message: "amount_to_capture is greater than amount".to_string()
            }))
        },
    )
}

#[instrument(skip_all)]
pub(crate) fn validate_payment_method_fields_present(
    req: &api::PaymentsRequest,
) -> RouterResult<()> {
    let payment_method_data =
        req.payment_method_data
            .as_ref()
            .and_then(|request_payment_method_data| {
                request_payment_method_data.payment_method_data.as_ref()
            });
    utils::when(
        req.payment_method.is_none() && payment_method_data.is_some(),
        || {
            Err(errors::ApiErrorResponse::MissingRequiredField {
                field_name: "payment_method",
            })
        },
    )?;

    utils::when(
        !matches!(
            req.payment_method,
            Some(api_enums::PaymentMethod::Card) | None
        ) && (req.payment_method_type.is_none()),
        || {
            Err(errors::ApiErrorResponse::MissingRequiredField {
                field_name: "payment_method_type",
            })
        },
    )?;

    utils::when(
        req.payment_method.is_some()
            && payment_method_data.is_none()
            && req.payment_token.is_none()
            && req.recurring_details.is_none(),
        || {
            Err(errors::ApiErrorResponse::MissingRequiredField {
                field_name: "payment_method_data",
            })
        },
    )?;
    utils::when(
        req.payment_method.is_some() && req.payment_method_type.is_some(),
        || {
            req.payment_method
                .map_or(Ok(()), |req_payment_method| {
                    req.payment_method_type.map_or(Ok(()), |req_payment_method_type| {
                        if !validate_payment_method_type_against_payment_method(req_payment_method, req_payment_method_type) {
                            Err(errors::ApiErrorResponse::InvalidRequestData {
                                message: ("payment_method_type doesn't correspond to the specified payment_method"
                                    .to_string()),
                            })
                        } else {
                            Ok(())
                        }
                    })
                })
        },
    )?;

    let validate_payment_method_and_payment_method_data =
        |req_payment_method_data, req_payment_method: api_enums::PaymentMethod| {
            api_enums::PaymentMethod::foreign_try_from(req_payment_method_data).and_then(|payment_method|
                if req_payment_method != payment_method {
                    Err(errors::ApiErrorResponse::InvalidRequestData {
                        message: ("payment_method_data doesn't correspond to the specified payment_method"
                            .to_string()),
                    })
                } else {
                    Ok(())
                })
        };

    utils::when(
        req.payment_method.is_some() && payment_method_data.is_some(),
        || {
            payment_method_data
                .cloned()
                .map_or(Ok(()), |payment_method_data| {
                    req.payment_method.map_or(Ok(()), |req_payment_method| {
                        validate_payment_method_and_payment_method_data(
                            payment_method_data,
                            req_payment_method,
                        )
                    })
                })
        },
    )?;

    Ok(())
}

pub fn validate_payment_method_type_against_payment_method(
    payment_method: api_enums::PaymentMethod,
    payment_method_type: api_enums::PaymentMethodType,
) -> bool {
    match payment_method {
        api_enums::PaymentMethod::Card => matches!(
            payment_method_type,
            api_enums::PaymentMethodType::Credit | api_enums::PaymentMethodType::Debit
        ),
        api_enums::PaymentMethod::PayLater => matches!(
            payment_method_type,
            api_enums::PaymentMethodType::Affirm
                | api_enums::PaymentMethodType::Alma
                | api_enums::PaymentMethodType::AfterpayClearpay
                | api_enums::PaymentMethodType::Klarna
                | api_enums::PaymentMethodType::PayBright
                | api_enums::PaymentMethodType::Atome
                | api_enums::PaymentMethodType::Walley
        ),
        api_enums::PaymentMethod::Wallet => matches!(
            payment_method_type,
            api_enums::PaymentMethodType::ApplePay
                | api_enums::PaymentMethodType::GooglePay
                | api_enums::PaymentMethodType::Paypal
                | api_enums::PaymentMethodType::AliPay
                | api_enums::PaymentMethodType::AliPayHk
                | api_enums::PaymentMethodType::Dana
                | api_enums::PaymentMethodType::MbWay
                | api_enums::PaymentMethodType::MobilePay
                | api_enums::PaymentMethodType::SamsungPay
                | api_enums::PaymentMethodType::Twint
                | api_enums::PaymentMethodType::Vipps
                | api_enums::PaymentMethodType::TouchNGo
                | api_enums::PaymentMethodType::Swish
                | api_enums::PaymentMethodType::WeChatPay
                | api_enums::PaymentMethodType::GoPay
                | api_enums::PaymentMethodType::Gcash
                | api_enums::PaymentMethodType::Momo
                | api_enums::PaymentMethodType::KakaoPay
                | api_enums::PaymentMethodType::Cashapp
                | api_enums::PaymentMethodType::Mifinity
        ),
        api_enums::PaymentMethod::BankRedirect => matches!(
            payment_method_type,
            api_enums::PaymentMethodType::Giropay
                | api_enums::PaymentMethodType::Ideal
                | api_enums::PaymentMethodType::Sofort
                | api_enums::PaymentMethodType::Eps
                | api_enums::PaymentMethodType::BancontactCard
                | api_enums::PaymentMethodType::Blik
                | api_enums::PaymentMethodType::LocalBankRedirect
                | api_enums::PaymentMethodType::OnlineBankingThailand
                | api_enums::PaymentMethodType::OnlineBankingCzechRepublic
                | api_enums::PaymentMethodType::OnlineBankingFinland
                | api_enums::PaymentMethodType::OnlineBankingFpx
                | api_enums::PaymentMethodType::OnlineBankingPoland
                | api_enums::PaymentMethodType::OnlineBankingSlovakia
                | api_enums::PaymentMethodType::Przelewy24
                | api_enums::PaymentMethodType::Trustly
                | api_enums::PaymentMethodType::Bizum
                | api_enums::PaymentMethodType::Interac
                | api_enums::PaymentMethodType::OpenBankingUk
        ),
        api_enums::PaymentMethod::BankTransfer => matches!(
            payment_method_type,
            api_enums::PaymentMethodType::Ach
                | api_enums::PaymentMethodType::Sepa
                | api_enums::PaymentMethodType::Bacs
                | api_enums::PaymentMethodType::Multibanco
                | api_enums::PaymentMethodType::Pix
                | api_enums::PaymentMethodType::Pse
                | api_enums::PaymentMethodType::PermataBankTransfer
                | api_enums::PaymentMethodType::BcaBankTransfer
                | api_enums::PaymentMethodType::BniVa
                | api_enums::PaymentMethodType::BriVa
                | api_enums::PaymentMethodType::CimbVa
                | api_enums::PaymentMethodType::DanamonVa
                | api_enums::PaymentMethodType::MandiriVa
                | api_enums::PaymentMethodType::LocalBankTransfer
        ),
        api_enums::PaymentMethod::BankDebit => matches!(
            payment_method_type,
            api_enums::PaymentMethodType::Ach
                | api_enums::PaymentMethodType::Sepa
                | api_enums::PaymentMethodType::Bacs
                | api_enums::PaymentMethodType::Becs
        ),
        api_enums::PaymentMethod::Crypto => matches!(
            payment_method_type,
            api_enums::PaymentMethodType::CryptoCurrency
        ),
        api_enums::PaymentMethod::Reward => matches!(
            payment_method_type,
            api_enums::PaymentMethodType::Evoucher | api_enums::PaymentMethodType::ClassicReward
        ),
        api_enums::PaymentMethod::RealTimePayment => matches!(
            payment_method_type,
            api_enums::PaymentMethodType::Fps
                | api_enums::PaymentMethodType::DuitNow
                | api_enums::PaymentMethodType::PromptPay
                | api_enums::PaymentMethodType::VietQr
        ),
        api_enums::PaymentMethod::Upi => matches!(
            payment_method_type,
            api_enums::PaymentMethodType::UpiCollect | api_enums::PaymentMethodType::UpiIntent
        ),
        api_enums::PaymentMethod::Voucher => matches!(
            payment_method_type,
            api_enums::PaymentMethodType::Boleto
                | api_enums::PaymentMethodType::Efecty
                | api_enums::PaymentMethodType::PagoEfectivo
                | api_enums::PaymentMethodType::RedCompra
                | api_enums::PaymentMethodType::RedPagos
                | api_enums::PaymentMethodType::Indomaret
                | api_enums::PaymentMethodType::Alfamart
                | api_enums::PaymentMethodType::Oxxo
                | api_enums::PaymentMethodType::SevenEleven
                | api_enums::PaymentMethodType::Lawson
                | api_enums::PaymentMethodType::MiniStop
                | api_enums::PaymentMethodType::FamilyMart
                | api_enums::PaymentMethodType::Seicomart
                | api_enums::PaymentMethodType::PayEasy
        ),
        api_enums::PaymentMethod::GiftCard => {
            matches!(
                payment_method_type,
                api_enums::PaymentMethodType::Givex | api_enums::PaymentMethodType::PaySafeCard
            )
        }
        api_enums::PaymentMethod::CardRedirect => matches!(
            payment_method_type,
            api_enums::PaymentMethodType::Knet
                | api_enums::PaymentMethodType::Benefit
                | api_enums::PaymentMethodType::MomoAtm
                | api_enums::PaymentMethodType::CardRedirect
        ),
    }
}

pub fn check_force_psync_precondition(status: &storage_enums::AttemptStatus) -> bool {
    !matches!(
        status,
        storage_enums::AttemptStatus::Charged
            | storage_enums::AttemptStatus::AutoRefunded
            | storage_enums::AttemptStatus::Voided
            | storage_enums::AttemptStatus::CodInitiated
            | storage_enums::AttemptStatus::Started
            | storage_enums::AttemptStatus::Failure
    )
}

pub fn append_option<T, U, F, V>(func: F, option1: Option<T>, option2: Option<U>) -> Option<V>
where
    F: FnOnce(T, U) -> V,
{
    Some(func(option1?, option2?))
}

#[cfg(feature = "olap")]
pub(super) async fn filter_by_constraints(
    db: &dyn StorageInterface,
    constraints: &api::PaymentListConstraints,
    merchant_id: &str,
    key_store: &domain::MerchantKeyStore,
    storage_scheme: storage_enums::MerchantStorageScheme,
) -> CustomResult<Vec<PaymentIntent>, errors::DataStorageError> {
    let result = db
        .filter_payment_intent_by_constraints(
            merchant_id,
            &constraints.clone().into(),
            key_store,
            storage_scheme,
        )
        .await?;
    Ok(result)
}

#[cfg(feature = "olap")]
pub(super) fn validate_payment_list_request(
    req: &api::PaymentListConstraints,
) -> CustomResult<(), errors::ApiErrorResponse> {
    use common_utils::consts::PAYMENTS_LIST_MAX_LIMIT_V1;

    utils::when(
        req.limit > PAYMENTS_LIST_MAX_LIMIT_V1 || req.limit < 1,
        || {
            Err(errors::ApiErrorResponse::InvalidRequestData {
                message: format!(
                    "limit should be in between 1 and {}",
                    PAYMENTS_LIST_MAX_LIMIT_V1
                ),
            })
        },
    )?;
    Ok(())
}
#[cfg(feature = "olap")]
pub(super) fn validate_payment_list_request_for_joins(
    limit: u32,
) -> CustomResult<(), errors::ApiErrorResponse> {
    use common_utils::consts::PAYMENTS_LIST_MAX_LIMIT_V2;

    utils::when(!(1..=PAYMENTS_LIST_MAX_LIMIT_V2).contains(&limit), || {
        Err(errors::ApiErrorResponse::InvalidRequestData {
            message: format!(
                "limit should be in between 1 and {}",
                PAYMENTS_LIST_MAX_LIMIT_V2
            ),
        })
    })?;
    Ok(())
}

pub fn get_handle_response_url(
    payment_id: String,
    business_profile: &diesel_models::business_profile::BusinessProfile,
    response: &api::PaymentsResponse,
    connector: String,
) -> RouterResult<api::RedirectionResponse> {
    let payments_return_url = response.return_url.as_ref();

    let redirection_response = make_pg_redirect_response(payment_id, response, connector);

    let return_url = make_merchant_url_with_response(
        business_profile,
        redirection_response,
        payments_return_url,
        response.client_secret.as_ref(),
        response.manual_retry_allowed,
    )
    .attach_printable("Failed to make merchant url with response")?;

    make_url_with_signature(&return_url, business_profile)
}

pub fn make_merchant_url_with_response(
    business_profile: &diesel_models::business_profile::BusinessProfile,
    redirection_response: api::PgRedirectResponse,
    request_return_url: Option<&String>,
    client_secret: Option<&masking::Secret<String>>,
    manual_retry_allowed: Option<bool>,
) -> RouterResult<String> {
    // take return url if provided in the request else use merchant return url
    let url = request_return_url
        .or(business_profile.return_url.as_ref())
        .get_required_value("return_url")?;

    let status_check = redirection_response.status;

    let payment_client_secret = client_secret
        .ok_or(errors::ApiErrorResponse::InternalServerError)
        .attach_printable("Expected client secret to be `Some`")?;

    let merchant_url_with_response = if business_profile.redirect_to_merchant_with_http_post {
        url::Url::parse_with_params(
            url,
            &[
                ("status", status_check.to_string()),
                (
                    "payment_intent_client_secret",
                    payment_client_secret.peek().to_string(),
                ),
                (
                    "manual_retry_allowed",
                    manual_retry_allowed.unwrap_or(false).to_string(),
                ),
            ],
        )
        .change_context(errors::ApiErrorResponse::InternalServerError)
        .attach_printable("Unable to parse the url with param")?
    } else {
        let amount = redirection_response.amount.get_required_value("amount")?;
        url::Url::parse_with_params(
            url,
            &[
                ("status", status_check.to_string()),
                (
                    "payment_intent_client_secret",
                    payment_client_secret.peek().to_string(),
                ),
                ("amount", amount.to_string()),
                (
                    "manual_retry_allowed",
                    manual_retry_allowed.unwrap_or(false).to_string(),
                ),
            ],
        )
        .change_context(errors::ApiErrorResponse::InternalServerError)
        .attach_printable("Unable to parse the url with param")?
    };

    Ok(merchant_url_with_response.to_string())
}

pub async fn make_ephemeral_key(
    state: SessionState,
    customer_id: id_type::CustomerId,
    merchant_id: String,
) -> errors::RouterResponse<ephemeral_key::EphemeralKey> {
    let store = &state.store;
    let id = utils::generate_id(consts::ID_LENGTH, "eki");
    let secret = format!("epk_{}", &Uuid::new_v4().simple().to_string());
    let ek = ephemeral_key::EphemeralKeyNew {
        id,
        customer_id,
        merchant_id,
        secret,
    };
    let ek = store
        .create_ephemeral_key(ek, state.conf.eph_key.validity)
        .await
        .change_context(errors::ApiErrorResponse::InternalServerError)
        .attach_printable("Unable to create ephemeral key")?;
    Ok(services::ApplicationResponse::Json(ek))
}

pub async fn delete_ephemeral_key(
    state: SessionState,
    ek_id: String,
) -> errors::RouterResponse<ephemeral_key::EphemeralKey> {
    let db = state.store.as_ref();
    let ek = db
        .delete_ephemeral_key(&ek_id)
        .await
        .change_context(errors::ApiErrorResponse::InternalServerError)
        .attach_printable("Unable to delete ephemeral key")?;
    Ok(services::ApplicationResponse::Json(ek))
}

pub fn make_pg_redirect_response(
    payment_id: String,
    response: &api::PaymentsResponse,
    connector: String,
) -> api::PgRedirectResponse {
    api::PgRedirectResponse {
        payment_id,
        status: response.status,
        gateway_id: connector,
        customer_id: response.customer_id.to_owned(),
        amount: Some(response.amount),
    }
}

pub fn make_url_with_signature(
    redirect_url: &str,
    business_profile: &diesel_models::business_profile::BusinessProfile,
) -> RouterResult<api::RedirectionResponse> {
    let mut url = url::Url::parse(redirect_url)
        .change_context(errors::ApiErrorResponse::InternalServerError)
        .attach_printable("Unable to parse the url")?;

    let mut base_url = url.clone();
    base_url.query_pairs_mut().clear();

    let url = if business_profile.enable_payment_response_hash {
        let key = business_profile
            .payment_response_hash_key
            .as_ref()
            .get_required_value("payment_response_hash_key")?;
        let signature = hmac_sha512_sorted_query_params(
            &mut url.query_pairs().collect::<Vec<_>>(),
            key.as_str(),
        )?;

        url.query_pairs_mut()
            .append_pair("signature", &signature)
            .append_pair("signature_algorithm", "HMAC-SHA512");
        url.to_owned()
    } else {
        url.to_owned()
    };

    let parameters = url
        .query_pairs()
        .collect::<Vec<_>>()
        .iter()
        .map(|(key, value)| (key.clone().into_owned(), value.clone().into_owned()))
        .collect::<Vec<_>>();

    Ok(api::RedirectionResponse {
        return_url: base_url.to_string(),
        params: parameters,
        return_url_with_query_params: url.to_string(),
        http_method: if business_profile.redirect_to_merchant_with_http_post {
            services::Method::Post.to_string()
        } else {
            services::Method::Get.to_string()
        },
        headers: Vec::new(),
    })
}

pub fn hmac_sha512_sorted_query_params(
    params: &mut [(Cow<'_, str>, Cow<'_, str>)],
    key: &str,
) -> RouterResult<String> {
    params.sort();
    let final_string = params
        .iter()
        .map(|(key, value)| format!("{key}={value}"))
        .collect::<Vec<_>>()
        .join("&");

    let signature = crypto::HmacSha512::sign_message(
        &crypto::HmacSha512,
        key.as_bytes(),
        final_string.as_bytes(),
    )
    .change_context(errors::ApiErrorResponse::InternalServerError)
    .attach_printable("Failed to sign the message")?;

    Ok(hex::encode(signature))
}

pub fn check_if_operation_confirm<Op: std::fmt::Debug>(operations: Op) -> bool {
    format!("{operations:?}") == "PaymentConfirm"
}

#[allow(clippy::too_many_arguments)]
pub fn generate_mandate(
    merchant_id: String,
    payment_id: String,
    connector: String,
    setup_mandate_details: Option<MandateData>,
    customer_id: &Option<id_type::CustomerId>,
    payment_method_id: String,
    connector_mandate_id: Option<pii::SecretSerdeValue>,
    network_txn_id: Option<String>,
    payment_method_data_option: Option<domain::payments::PaymentMethodData>,
    mandate_reference: Option<MandateReference>,
    merchant_connector_id: Option<String>,
) -> CustomResult<Option<storage::MandateNew>, errors::ApiErrorResponse> {
    match (setup_mandate_details, customer_id) {
        (Some(data), Some(cus_id)) => {
            let mandate_id = utils::generate_id(consts::ID_LENGTH, "man");

            // The construction of the mandate new must be visible
            let mut new_mandate = storage::MandateNew::default();

            let customer_acceptance = data
                .customer_acceptance
                .get_required_value("customer_acceptance")?;
            new_mandate
                .set_mandate_id(mandate_id)
                .set_customer_id(cus_id.clone())
                .set_merchant_id(merchant_id)
                .set_original_payment_id(Some(payment_id))
                .set_payment_method_id(payment_method_id)
                .set_connector(connector)
                .set_mandate_status(storage_enums::MandateStatus::Active)
                .set_connector_mandate_ids(connector_mandate_id)
                .set_network_transaction_id(network_txn_id)
                .set_customer_ip_address(
                    customer_acceptance
                        .get_ip_address()
                        .map(masking::Secret::new),
                )
                .set_customer_user_agent(customer_acceptance.get_user_agent())
                .set_customer_accepted_at(Some(customer_acceptance.get_accepted_at()))
                .set_metadata(payment_method_data_option.map(|payment_method_data| {
                    pii::SecretSerdeValue::new(
                        serde_json::to_value(payment_method_data).unwrap_or_default(),
                    )
                }))
                .set_connector_mandate_id(
                    mandate_reference.and_then(|reference| reference.connector_mandate_id),
                )
                .set_merchant_connector_id(merchant_connector_id);

            Ok(Some(
                match data.mandate_type.get_required_value("mandate_type")? {
                    hyperswitch_domain_models::mandates::MandateDataType::SingleUse(data) => {
                        new_mandate
                            .set_mandate_amount(Some(data.amount.get_amount_as_i64()))
                            .set_mandate_currency(Some(data.currency))
                            .set_mandate_type(storage_enums::MandateType::SingleUse)
                            .to_owned()
                    }

                    hyperswitch_domain_models::mandates::MandateDataType::MultiUse(op_data) => {
                        match op_data {
                            Some(data) => new_mandate
                                .set_mandate_amount(Some(data.amount.get_amount_as_i64()))
                                .set_mandate_currency(Some(data.currency))
                                .set_start_date(data.start_date)
                                .set_end_date(data.end_date),
                            // .set_metadata(data.metadata),
                            // we are storing PaymentMethodData in metadata of mandate
                            None => &mut new_mandate,
                        }
                        .set_mandate_type(storage_enums::MandateType::MultiUse)
                        .to_owned()
                    }
                },
            ))
        }
        (_, _) => Ok(None),
    }
}

// A function to manually authenticate the client secret with intent fulfillment time
pub fn authenticate_client_secret(
    request_client_secret: Option<&String>,
    payment_intent: &PaymentIntent,
) -> Result<(), errors::ApiErrorResponse> {
    match (request_client_secret, &payment_intent.client_secret) {
        (Some(req_cs), Some(pi_cs)) => {
            if req_cs != pi_cs {
                Err(errors::ApiErrorResponse::ClientSecretInvalid)
            } else {
                let current_timestamp = common_utils::date_time::now();

                let session_expiry = payment_intent.session_expiry.unwrap_or(
                    payment_intent
                        .created_at
                        .saturating_add(time::Duration::seconds(consts::DEFAULT_SESSION_EXPIRY)),
                );

                fp_utils::when(current_timestamp > session_expiry, || {
                    Err(errors::ApiErrorResponse::ClientSecretExpired)
                })
            }
        }
        // If there is no client in payment intent, then it has expired
        (Some(_), None) => Err(errors::ApiErrorResponse::ClientSecretExpired),
        _ => Ok(()),
    }
}

pub(crate) fn validate_payment_status_against_allowed_statuses(
    intent_status: &storage_enums::IntentStatus,
    allowed_statuses: &[storage_enums::IntentStatus],
    action: &'static str,
) -> Result<(), errors::ApiErrorResponse> {
    fp_utils::when(!allowed_statuses.contains(intent_status), || {
        Err(errors::ApiErrorResponse::PreconditionFailed {
            message: format!(
                "You cannot {action} this payment because it has status {intent_status}",
            ),
        })
    })
}

pub(crate) fn validate_payment_status_against_not_allowed_statuses(
    intent_status: &storage_enums::IntentStatus,
    not_allowed_statuses: &[storage_enums::IntentStatus],
    action: &'static str,
) -> Result<(), errors::ApiErrorResponse> {
    fp_utils::when(not_allowed_statuses.contains(intent_status), || {
        Err(errors::ApiErrorResponse::PreconditionFailed {
            message: format!(
                "You cannot {action} this payment because it has status {intent_status}",
            ),
        })
    })
}

#[instrument(skip_all)]
pub(crate) fn validate_pm_or_token_given(
    payment_method: &Option<api_enums::PaymentMethod>,
    payment_method_data: &Option<api::PaymentMethodData>,
    payment_method_type: &Option<api_enums::PaymentMethodType>,
    mandate_type: &Option<api::MandateTransactionType>,
    token: &Option<String>,
) -> Result<(), errors::ApiErrorResponse> {
    utils::when(
        !matches!(
            payment_method_type,
            Some(api_enums::PaymentMethodType::Paypal)
        ) && !matches!(
            mandate_type,
            Some(api::MandateTransactionType::RecurringMandateTransaction)
        ) && token.is_none()
            && (payment_method_data.is_none() || payment_method.is_none()),
        || {
            Err(errors::ApiErrorResponse::InvalidRequestData {
                message: "A payment token or payment method data is required".to_string(),
            })
        },
    )
}

// A function to perform database lookup and then verify the client secret
pub async fn verify_payment_intent_time_and_client_secret(
    db: &dyn StorageInterface,
    merchant_account: &domain::MerchantAccount,
    key_store: &domain::MerchantKeyStore,
    client_secret: Option<String>,
) -> error_stack::Result<Option<PaymentIntent>, errors::ApiErrorResponse> {
    client_secret
        .async_map(|cs| async move {
            let payment_id = get_payment_id_from_client_secret(&cs)?;

            let payment_intent = db
                .find_payment_intent_by_payment_id_merchant_id(
                    &payment_id,
                    &merchant_account.merchant_id,
                    key_store,
                    merchant_account.storage_scheme,
                )
                .await
                .change_context(errors::ApiErrorResponse::PaymentNotFound)?;

            authenticate_client_secret(Some(&cs), &payment_intent)?;
            Ok(payment_intent)
        })
        .await
        .transpose()
}

/// Check whether the business details are configured in the merchant account
pub fn validate_business_details(
    business_country: Option<api_enums::CountryAlpha2>,
    business_label: Option<&String>,
    merchant_account: &domain::MerchantAccount,
) -> RouterResult<()> {
    let primary_business_details = merchant_account
        .primary_business_details
        .clone()
        .parse_value::<Vec<api_models::admin::PrimaryBusinessDetails>>("PrimaryBusinessDetails")
        .change_context(errors::ApiErrorResponse::InternalServerError)
        .attach_printable("failed to parse primary business details")?;

    business_country
        .zip(business_label)
        .map(|(business_country, business_label)| {
            primary_business_details
                .iter()
                .find(|business_details| {
                    &business_details.business == business_label
                        && business_details.country == business_country
                })
                .ok_or(errors::ApiErrorResponse::PreconditionFailed {
                    message: "business_details are not configured in the merchant account"
                        .to_string(),
                })
        })
        .transpose()?;

    Ok(())
}

/// Do lazy parsing of primary business details
/// If both country and label are passed, no need to parse business details from merchant_account
/// If any one is missing, get it from merchant_account
/// If there is more than one label or country configured in merchant account, then
/// passing business details for payment is mandatory to avoid ambiguity
pub fn get_business_details(
    business_country: Option<api_enums::CountryAlpha2>,
    business_label: Option<&String>,
    merchant_account: &domain::MerchantAccount,
) -> RouterResult<(api_enums::CountryAlpha2, String)> {
    let primary_business_details = merchant_account
        .primary_business_details
        .clone()
        .parse_value::<Vec<api_models::admin::PrimaryBusinessDetails>>("PrimaryBusinessDetails")
        .change_context(errors::ApiErrorResponse::InternalServerError)
        .attach_printable("failed to parse primary business details")?;

    match business_country.zip(business_label) {
        Some((business_country, business_label)) => {
            Ok((business_country.to_owned(), business_label.to_owned()))
        }
        _ => match primary_business_details.first() {
            Some(business_details) if primary_business_details.len() == 1 => Ok((
                business_country.unwrap_or_else(|| business_details.country.to_owned()),
                business_label
                    .map(ToString::to_string)
                    .unwrap_or_else(|| business_details.business.to_owned()),
            )),
            _ => Err(report!(errors::ApiErrorResponse::MissingRequiredField {
                field_name: "business_country, business_label"
            })),
        },
    }
}

#[inline]
pub(crate) fn get_payment_id_from_client_secret(cs: &str) -> RouterResult<String> {
    let (payment_id, _) = cs
        .rsplit_once("_secret_")
        .ok_or(errors::ApiErrorResponse::ClientSecretInvalid)?;
    Ok(payment_id.to_string())
}

#[cfg(test)]
mod tests {

    use super::*;

    #[test]
    fn test_authenticate_client_secret_fulfillment_time_not_expired() {
        let payment_intent = PaymentIntent {
            payment_id: "23".to_string(),
            merchant_id: "22".to_string(),
            status: storage_enums::IntentStatus::RequiresCapture,
            amount: MinorUnit::new(200),
            currency: None,
            amount_captured: None,
            customer_id: None,
            description: None,
            return_url: None,
            metadata: None,
            connector_id: None,
            shipping_address_id: None,
            billing_address_id: None,
            statement_descriptor_name: None,
            statement_descriptor_suffix: None,
            created_at: common_utils::date_time::now(),
            modified_at: common_utils::date_time::now(),
            last_synced: None,
            setup_future_usage: None,
            fingerprint_id: None,
            off_session: None,
            client_secret: Some("1".to_string()),
            active_attempt: hyperswitch_domain_models::RemoteStorageObject::ForeignID(
                "nopes".to_string(),
            ),
            business_country: None,
            business_label: None,
            order_details: None,
            allowed_payment_method_types: None,
            connector_metadata: None,
            feature_metadata: None,
            attempt_count: 1,
            payment_link_id: None,
            profile_id: None,
            merchant_decision: None,
            payment_confirm_source: None,
            surcharge_applicable: None,
            updated_by: storage_enums::MerchantStorageScheme::PostgresOnly.to_string(),
            request_incremental_authorization: Some(
                common_enums::RequestIncrementalAuthorization::default(),
            ),
            incremental_authorization_allowed: None,
            authorization_count: None,
            session_expiry: Some(
                common_utils::date_time::now()
                    .saturating_add(time::Duration::seconds(consts::DEFAULT_SESSION_EXPIRY)),
            ),
            request_external_three_ds_authentication: None,
            charges: None,
            frm_metadata: None,
<<<<<<< HEAD
            billing_address_details: None,
=======
            customer_details: None,
>>>>>>> 61d31dc4
        };
        let req_cs = Some("1".to_string());
        assert!(authenticate_client_secret(req_cs.as_ref(), &payment_intent).is_ok());
        // Check if the result is an Ok variant
    }

    #[test]
    fn test_authenticate_client_secret_fulfillment_time_expired() {
        let payment_intent = PaymentIntent {
            payment_id: "23".to_string(),
            merchant_id: "22".to_string(),
            status: storage_enums::IntentStatus::RequiresCapture,
            amount: MinorUnit::new(200),
            currency: None,
            amount_captured: None,
            customer_id: None,
            description: None,
            return_url: None,
            metadata: None,
            connector_id: None,
            shipping_address_id: None,
            billing_address_id: None,
            statement_descriptor_name: None,
            statement_descriptor_suffix: None,
            created_at: common_utils::date_time::now().saturating_sub(time::Duration::seconds(20)),
            modified_at: common_utils::date_time::now(),
            fingerprint_id: None,
            last_synced: None,
            setup_future_usage: None,
            off_session: None,
            client_secret: Some("1".to_string()),
            active_attempt: hyperswitch_domain_models::RemoteStorageObject::ForeignID(
                "nopes".to_string(),
            ),
            business_country: None,
            business_label: None,
            order_details: None,
            allowed_payment_method_types: None,
            connector_metadata: None,
            feature_metadata: None,
            attempt_count: 1,
            payment_link_id: None,
            profile_id: None,
            merchant_decision: None,
            payment_confirm_source: None,
            surcharge_applicable: None,
            updated_by: storage_enums::MerchantStorageScheme::PostgresOnly.to_string(),
            request_incremental_authorization: Some(
                common_enums::RequestIncrementalAuthorization::default(),
            ),
            incremental_authorization_allowed: None,
            authorization_count: None,
            session_expiry: Some(
                common_utils::date_time::now()
                    .saturating_add(time::Duration::seconds(consts::DEFAULT_SESSION_EXPIRY)),
            ),
            request_external_three_ds_authentication: None,
            charges: None,
            frm_metadata: None,
<<<<<<< HEAD
            billing_address_details: None,
=======
            customer_details: None,
>>>>>>> 61d31dc4
        };
        let req_cs = Some("1".to_string());
        assert!(authenticate_client_secret(req_cs.as_ref(), &payment_intent,).is_err())
    }

    #[test]
    fn test_authenticate_client_secret_expired() {
        let payment_intent = PaymentIntent {
            payment_id: "23".to_string(),
            merchant_id: "22".to_string(),
            status: storage_enums::IntentStatus::RequiresCapture,
            amount: MinorUnit::new(200),
            currency: None,
            amount_captured: None,
            customer_id: None,
            description: None,
            return_url: None,
            metadata: None,
            connector_id: None,
            shipping_address_id: None,
            billing_address_id: None,
            statement_descriptor_name: None,
            statement_descriptor_suffix: None,
            created_at: common_utils::date_time::now().saturating_sub(time::Duration::seconds(20)),
            modified_at: common_utils::date_time::now(),
            last_synced: None,
            setup_future_usage: None,
            off_session: None,
            client_secret: None,
            fingerprint_id: None,
            active_attempt: hyperswitch_domain_models::RemoteStorageObject::ForeignID(
                "nopes".to_string(),
            ),
            business_country: None,
            business_label: None,
            order_details: None,
            allowed_payment_method_types: None,
            connector_metadata: None,
            feature_metadata: None,
            attempt_count: 1,
            payment_link_id: None,
            profile_id: None,
            merchant_decision: None,
            payment_confirm_source: None,
            surcharge_applicable: None,
            updated_by: storage_enums::MerchantStorageScheme::PostgresOnly.to_string(),
            request_incremental_authorization: Some(
                common_enums::RequestIncrementalAuthorization::default(),
            ),
            incremental_authorization_allowed: None,
            authorization_count: None,
            session_expiry: Some(
                common_utils::date_time::now()
                    .saturating_add(time::Duration::seconds(consts::DEFAULT_SESSION_EXPIRY)),
            ),
            request_external_three_ds_authentication: None,
            charges: None,
            frm_metadata: None,
<<<<<<< HEAD
            billing_address_details: None,
=======
            customer_details: None,
>>>>>>> 61d31dc4
        };
        let req_cs = Some("1".to_string());
        assert!(authenticate_client_secret(req_cs.as_ref(), &payment_intent).is_err())
    }
}

// This function will be removed after moving this functionality to server_wrap and using cache instead of config
#[instrument(skip_all)]
pub async fn insert_merchant_connector_creds_to_config(
    db: &dyn StorageInterface,
    merchant_id: &str,
    merchant_connector_details: admin::MerchantConnectorDetailsWrap,
) -> RouterResult<()> {
    if let Some(encoded_data) = merchant_connector_details.encoded_data {
        let redis = &db
            .get_redis_conn()
            .change_context(errors::ApiErrorResponse::InternalServerError)
            .attach_printable("Failed to get redis connection")?;

        let key = format!(
            "mcd_{merchant_id}_{}",
            merchant_connector_details.creds_identifier
        );

        redis
            .serialize_and_set_key_with_expiry(
                key.as_str(),
                &encoded_data.peek(),
                consts::CONNECTOR_CREDS_TOKEN_TTL,
            )
            .await
            .map_or_else(
                |e| {
                    Err(e
                        .change_context(errors::ApiErrorResponse::InternalServerError)
                        .attach_printable("Failed to insert connector_creds to config"))
                },
                |_| Ok(()),
            )
    } else {
        Ok(())
    }
}

#[derive(Clone)]
pub enum MerchantConnectorAccountType {
    DbVal(domain::MerchantConnectorAccount),
    CacheVal(api_models::admin::MerchantConnectorDetails),
}

impl MerchantConnectorAccountType {
    pub fn get_metadata(&self) -> Option<masking::Secret<serde_json::Value>> {
        match self {
            Self::DbVal(val) => val.metadata.to_owned(),
            Self::CacheVal(val) => val.metadata.to_owned(),
        }
    }

    pub fn get_connector_account_details(&self) -> serde_json::Value {
        match self {
            Self::DbVal(val) => val.connector_account_details.peek().to_owned(),
            Self::CacheVal(val) => val.connector_account_details.peek().to_owned(),
        }
    }

    pub fn get_connector_wallets_details(&self) -> Option<masking::Secret<serde_json::Value>> {
        match self {
            Self::DbVal(val) => val.connector_wallets_details.as_deref().cloned(),
            Self::CacheVal(_) => None,
        }
    }

    pub fn is_disabled(&self) -> bool {
        match self {
            Self::DbVal(ref inner) => inner.disabled.unwrap_or(false),
            // Cached merchant connector account, only contains the account details,
            // the merchant connector account must only be cached if it's not disabled
            Self::CacheVal(_) => false,
        }
    }

    pub fn is_test_mode_on(&self) -> Option<bool> {
        match self {
            Self::DbVal(val) => val.test_mode,
            Self::CacheVal(_) => None,
        }
    }

    pub fn get_mca_id(&self) -> Option<String> {
        match self {
            Self::DbVal(db_val) => Some(db_val.merchant_connector_id.to_string()),
            Self::CacheVal(_) => None,
        }
    }

    pub fn get_connector_name(&self) -> Option<String> {
        match self {
            Self::DbVal(db_val) => Some(db_val.connector_name.to_string()),
            Self::CacheVal(_) => None,
        }
    }
}

/// Query for merchant connector account either by business label or profile id
/// If profile_id is passed use it, or use connector_label to query merchant connector account
#[instrument(skip_all)]
pub async fn get_merchant_connector_account(
    state: &SessionState,
    merchant_id: &str,
    creds_identifier: Option<String>,
    key_store: &domain::MerchantKeyStore,
    profile_id: &String,
    connector_name: &str,
    merchant_connector_id: Option<&String>,
) -> RouterResult<MerchantConnectorAccountType> {
    let db = &*state.store;
    match creds_identifier {
        Some(creds_identifier) => {
            let key = format!("mcd_{merchant_id}_{creds_identifier}");
            let redis_fetch = || async {
                db.get_redis_conn()
                    .change_context(errors::ApiErrorResponse::InternalServerError)
                    .attach_printable("Failed to get redis connection")
                    .async_and_then(|redis| async move {
                        redis
                            .get_and_deserialize_key(key.as_str(), "String")
                            .await
                            .change_context(
                                errors::ApiErrorResponse::MerchantConnectorAccountNotFound {
                                    id: key.clone(),
                                },
                            )
                            .attach_printable(key + ": Not found in Redis")
                    })
                    .await
            };

            let db_fetch = || async {
                db.find_config_by_key(format!("mcd_{merchant_id}_{creds_identifier}").as_str())
                    .await
                    .to_not_found_response(
                        errors::ApiErrorResponse::MerchantConnectorAccountNotFound {
                            id: format!("mcd_{merchant_id}_{creds_identifier}"),
                        },
                    )
            };

            let mca_config: String = redis_fetch()
                .await
                .map_or_else(
                    |_| {
                        Either::Left(async {
                            match db_fetch().await {
                                Ok(config_entry) => Ok(config_entry.config),
                                Err(e) => Err(e),
                            }
                        })
                    },
                    |result| Either::Right(async { Ok(result) }),
                )
                .await?;

            let private_key = state
                .conf
                .jwekey
                .get_inner()
                .tunnel_private_key
                .peek()
                .as_bytes();

            let decrypted_mca = services::decrypt_jwe(mca_config.as_str(), services::KeyIdCheck::SkipKeyIdCheck, private_key, jwe::RSA_OAEP_256)
                                     .await
                                     .change_context(errors::ApiErrorResponse::UnprocessableEntity{
                                        message: "decoding merchant_connector_details failed due to invalid data format!".into()})
                                     .attach_printable(
                                        "Failed to decrypt merchant_connector_details sent in request and then put in cache",
                                    )?;

            let res = String::into_bytes(decrypted_mca)
                        .parse_struct("MerchantConnectorDetails")
                        .change_context(errors::ApiErrorResponse::InternalServerError)
                        .attach_printable(
                            "Failed to parse merchant_connector_details sent in request and then put in cache",
                        )?;

            Ok(MerchantConnectorAccountType::CacheVal(res))
        }
        None => {
            if let Some(merchant_connector_id) = merchant_connector_id {
                db.find_by_merchant_connector_account_merchant_id_merchant_connector_id(
                    merchant_id,
                    merchant_connector_id,
                    key_store,
                )
                .await
                .to_not_found_response(
                    errors::ApiErrorResponse::MerchantConnectorAccountNotFound {
                        id: merchant_connector_id.to_string(),
                    },
                )
            } else {
                db.find_merchant_connector_account_by_profile_id_connector_name(
                    profile_id,
                    connector_name,
                    key_store,
                )
                .await
                .to_not_found_response(
                    errors::ApiErrorResponse::MerchantConnectorAccountNotFound {
                        id: format!("profile id {profile_id} and connector name {connector_name}"),
                    },
                )
            }
        }
        .map(MerchantConnectorAccountType::DbVal),
    }
}

/// This function replaces the request and response type of routerdata with the
/// request and response type passed
/// # Arguments
///
/// * `router_data` - original router data
/// * `request` - new request core/helper
/// * `response` - new response
pub fn router_data_type_conversion<F1, F2, Req1, Req2, Res1, Res2>(
    router_data: RouterData<F1, Req1, Res1>,
    request: Req2,
    response: Result<Res2, ErrorResponse>,
) -> RouterData<F2, Req2, Res2> {
    RouterData {
        flow: std::marker::PhantomData,
        request,
        response,
        merchant_id: router_data.merchant_id,
        address: router_data.address,
        amount_captured: router_data.amount_captured,
        minor_amount_captured: router_data.minor_amount_captured,
        auth_type: router_data.auth_type,
        connector: router_data.connector,
        connector_auth_type: router_data.connector_auth_type,
        connector_meta_data: router_data.connector_meta_data,
        description: router_data.description,
        payment_id: router_data.payment_id,
        payment_method: router_data.payment_method,
        return_url: router_data.return_url,
        status: router_data.status,
        attempt_id: router_data.attempt_id,
        access_token: router_data.access_token,
        session_token: router_data.session_token,
        payment_method_status: router_data.payment_method_status,
        reference_id: router_data.reference_id,
        payment_method_token: router_data.payment_method_token,
        customer_id: router_data.customer_id,
        connector_customer: router_data.connector_customer,
        preprocessing_id: router_data.preprocessing_id,
        payment_method_balance: router_data.payment_method_balance,
        recurring_mandate_payment_data: router_data.recurring_mandate_payment_data,
        connector_request_reference_id: router_data.connector_request_reference_id,
        #[cfg(feature = "payouts")]
        payout_method_data: None,
        #[cfg(feature = "payouts")]
        quote_id: None,
        test_mode: router_data.test_mode,
        connector_api_version: router_data.connector_api_version,
        connector_http_status_code: router_data.connector_http_status_code,
        external_latency: router_data.external_latency,
        apple_pay_flow: router_data.apple_pay_flow,
        frm_metadata: router_data.frm_metadata,
        refund_id: router_data.refund_id,
        dispute_id: router_data.dispute_id,
        connector_response: router_data.connector_response,
        connector_wallets_details: router_data.connector_wallets_details,
    }
}

#[instrument(skip_all)]
pub fn get_attempt_type(
    payment_intent: &PaymentIntent,
    payment_attempt: &PaymentAttempt,
    request: &api::PaymentsRequest,
    action: &str,
) -> RouterResult<AttemptType> {
    match payment_intent.status {
        enums::IntentStatus::Failed => {
            if matches!(
                request.retry_action,
                Some(api_models::enums::RetryAction::ManualRetry)
            ) {
                metrics::MANUAL_RETRY_REQUEST_COUNT.add(
                    &metrics::CONTEXT,
                    1,
                    &add_attributes([("merchant_id", payment_attempt.merchant_id.clone())]),
                );
                match payment_attempt.status {
                    enums::AttemptStatus::Started
                    | enums::AttemptStatus::AuthenticationPending
                    | enums::AttemptStatus::AuthenticationSuccessful
                    | enums::AttemptStatus::Authorized
                    | enums::AttemptStatus::Charged
                    | enums::AttemptStatus::Authorizing
                    | enums::AttemptStatus::CodInitiated
                    | enums::AttemptStatus::VoidInitiated
                    | enums::AttemptStatus::CaptureInitiated
                    | enums::AttemptStatus::Unresolved
                    | enums::AttemptStatus::Pending
                    | enums::AttemptStatus::ConfirmationAwaited
                    | enums::AttemptStatus::PartialCharged
                    | enums::AttemptStatus::PartialChargedAndChargeable
                    | enums::AttemptStatus::Voided
                    | enums::AttemptStatus::AutoRefunded
                    | enums::AttemptStatus::PaymentMethodAwaited
                    | enums::AttemptStatus::DeviceDataCollectionPending => {
                        metrics::MANUAL_RETRY_VALIDATION_FAILED.add(
                            &metrics::CONTEXT,
                            1,
                            &add_attributes([("merchant_id", payment_attempt.merchant_id.clone())]),
                        );
                        Err(errors::ApiErrorResponse::InternalServerError)
                            .attach_printable("Payment Attempt unexpected state")
                    }

                    storage_enums::AttemptStatus::VoidFailed
                    | storage_enums::AttemptStatus::RouterDeclined
                    | storage_enums::AttemptStatus::CaptureFailed => {
                        metrics::MANUAL_RETRY_VALIDATION_FAILED.add(
                            &metrics::CONTEXT,
                            1,
                            &add_attributes([("merchant_id", payment_attempt.merchant_id.clone())]),
                        );
                        Err(report!(errors::ApiErrorResponse::PreconditionFailed {
                            message:
                                format!("You cannot {action} this payment because it has status {}, and the previous attempt has the status {}", payment_intent.status, payment_attempt.status)
                            }
                        ))
                    }

                    storage_enums::AttemptStatus::AuthenticationFailed
                    | storage_enums::AttemptStatus::AuthorizationFailed
                    | storage_enums::AttemptStatus::Failure => {
                        metrics::MANUAL_RETRY_COUNT.add(
                            &metrics::CONTEXT,
                            1,
                            &add_attributes([("merchant_id", payment_attempt.merchant_id.clone())]),
                        );
                        Ok(AttemptType::New)
                    }
                }
            } else {
                Err(report!(errors::ApiErrorResponse::PreconditionFailed {
                        message:
                            format!("You cannot {action} this payment because it has status {}, you can pass `retry_action` as `manual_retry` in request to try this payment again", payment_intent.status)
                        }
                    ))
            }
        }
        enums::IntentStatus::Cancelled
        | enums::IntentStatus::RequiresCapture
        | enums::IntentStatus::PartiallyCaptured
        | enums::IntentStatus::PartiallyCapturedAndCapturable
        | enums::IntentStatus::Processing
        | enums::IntentStatus::Succeeded => {
            Err(report!(errors::ApiErrorResponse::PreconditionFailed {
                message: format!(
                    "You cannot {action} this payment because it has status {}",
                    payment_intent.status,
                ),
            }))
        }

        enums::IntentStatus::RequiresCustomerAction
        | enums::IntentStatus::RequiresMerchantAction
        | enums::IntentStatus::RequiresPaymentMethod
        | enums::IntentStatus::RequiresConfirmation => Ok(AttemptType::SameOld),
    }
}

#[derive(Debug, Eq, PartialEq, Clone)]
pub enum AttemptType {
    New,
    SameOld,
}

impl AttemptType {
    // The function creates a new payment_attempt from the previous payment attempt but doesn't populate fields like payment_method, error_code etc.
    // Logic to override the fields with data provided in the request should be done after this if required.
    // In case if fields are not overridden by the request then they contain the same data that was in the previous attempt provided it is populated in this function.
    #[inline(always)]
    fn make_new_payment_attempt(
        payment_method_data: Option<&api_models::payments::PaymentMethodData>,
        old_payment_attempt: PaymentAttempt,
        new_attempt_count: i16,
        storage_scheme: enums::MerchantStorageScheme,
    ) -> storage::PaymentAttemptNew {
        let created_at @ modified_at @ last_synced = Some(common_utils::date_time::now());

        storage::PaymentAttemptNew {
            attempt_id: utils::get_payment_attempt_id(
                &old_payment_attempt.payment_id,
                new_attempt_count,
            ),
            payment_id: old_payment_attempt.payment_id,
            merchant_id: old_payment_attempt.merchant_id,

            // A new payment attempt is getting created so, used the same function which is used to populate status in PaymentCreate Flow.
            status: payment_attempt_status_fsm(payment_method_data, Some(true)),

            amount: old_payment_attempt.amount,
            currency: old_payment_attempt.currency,
            save_to_locker: old_payment_attempt.save_to_locker,

            connector: None,

            error_message: None,
            offer_amount: old_payment_attempt.offer_amount,
            surcharge_amount: None,
            tax_amount: None,
            payment_method_id: None,
            payment_method: None,
            capture_method: old_payment_attempt.capture_method,
            capture_on: old_payment_attempt.capture_on,
            confirm: old_payment_attempt.confirm,
            authentication_type: old_payment_attempt.authentication_type,
            created_at,
            modified_at,
            last_synced,
            cancellation_reason: None,
            amount_to_capture: old_payment_attempt.amount_to_capture,

            // Once the payment_attempt is authorised then mandate_id is created. If this payment attempt is authorised then mandate_id will be overridden.
            // Since mandate_id is a contract between merchant and customer to debit customers amount adding it to newly created attempt
            mandate_id: old_payment_attempt.mandate_id,

            // The payment could be done from a different browser or same browser, it would probably be overridden by request data.
            browser_info: None,

            error_code: None,
            payment_token: None,
            connector_metadata: None,
            payment_experience: None,
            payment_method_type: None,
            payment_method_data: None,

            // In case it is passed in create and not in confirm,
            business_sub_label: old_payment_attempt.business_sub_label,
            // If the algorithm is entered in Create call from server side, it needs to be populated here, however it could be overridden from the request.
            straight_through_algorithm: old_payment_attempt.straight_through_algorithm,
            mandate_details: old_payment_attempt.mandate_details,
            preprocessing_step_id: None,
            error_reason: None,
            multiple_capture_count: None,
            connector_response_reference_id: None,
            amount_capturable: old_payment_attempt.amount,
            updated_by: storage_scheme.to_string(),
            authentication_data: None,
            encoded_data: None,
            merchant_connector_id: None,
            unified_code: None,
            unified_message: None,
            net_amount: old_payment_attempt.amount,
            external_three_ds_authentication_attempted: old_payment_attempt
                .external_three_ds_authentication_attempted,
            authentication_connector: None,
            authentication_id: None,
            mandate_data: old_payment_attempt.mandate_data,
            // New payment method billing address can be passed for a retry
            payment_method_billing_address_id: None,
            fingerprint_id: None,
            charge_id: None,
            client_source: old_payment_attempt.client_source,
            client_version: old_payment_attempt.client_version,
        }
    }

    #[instrument(skip_all)]
    pub async fn modify_payment_intent_and_payment_attempt(
        &self,
        request: &api::PaymentsRequest,
        fetched_payment_intent: PaymentIntent,
        fetched_payment_attempt: PaymentAttempt,
        db: &dyn StorageInterface,
        key_store: &domain::MerchantKeyStore,
        storage_scheme: storage::enums::MerchantStorageScheme,
    ) -> RouterResult<(PaymentIntent, PaymentAttempt)> {
        match self {
            Self::SameOld => Ok((fetched_payment_intent, fetched_payment_attempt)),
            Self::New => {
                let new_attempt_count = fetched_payment_intent.attempt_count + 1;
                let new_payment_attempt = db
                    .insert_payment_attempt(
                        Self::make_new_payment_attempt(
                            request.payment_method_data.as_ref().and_then(
                                |request_payment_method_data| {
                                    request_payment_method_data.payment_method_data.as_ref()
                                },
                            ),
                            fetched_payment_attempt,
                            new_attempt_count,
                            storage_scheme,
                        ),
                        storage_scheme,
                    )
                    .await
                    .to_duplicate_response(errors::ApiErrorResponse::DuplicatePayment {
                        payment_id: fetched_payment_intent.payment_id.to_owned(),
                    })?;

                let updated_payment_intent = db
                    .update_payment_intent(
                        fetched_payment_intent,
                        storage::PaymentIntentUpdate::StatusAndAttemptUpdate {
                            status: payment_intent_status_fsm(
                                request.payment_method_data.as_ref().and_then(
                                    |request_payment_method_data| {
                                        request_payment_method_data.payment_method_data.as_ref()
                                    },
                                ),
                                Some(true),
                            ),
                            active_attempt_id: new_payment_attempt.attempt_id.clone(),
                            attempt_count: new_attempt_count,
                            updated_by: storage_scheme.to_string(),
                        },
                        key_store,
                        storage_scheme,
                    )
                    .await
                    .to_not_found_response(errors::ApiErrorResponse::PaymentNotFound)?;

                logger::info!(
                    "manual_retry payment for {} with attempt_id {}",
                    updated_payment_intent.payment_id,
                    new_payment_attempt.attempt_id
                );

                Ok((updated_payment_intent, new_payment_attempt))
            }
        }
    }
}

#[inline(always)]
pub fn is_manual_retry_allowed(
    intent_status: &storage_enums::IntentStatus,
    attempt_status: &storage_enums::AttemptStatus,
    connector_request_reference_id_config: &ConnectorRequestReferenceIdConfig,
    merchant_id: &str,
) -> Option<bool> {
    let is_payment_status_eligible_for_retry = match intent_status {
        enums::IntentStatus::Failed => match attempt_status {
            enums::AttemptStatus::Started
            | enums::AttemptStatus::AuthenticationPending
            | enums::AttemptStatus::AuthenticationSuccessful
            | enums::AttemptStatus::Authorized
            | enums::AttemptStatus::Charged
            | enums::AttemptStatus::Authorizing
            | enums::AttemptStatus::CodInitiated
            | enums::AttemptStatus::VoidInitiated
            | enums::AttemptStatus::CaptureInitiated
            | enums::AttemptStatus::Unresolved
            | enums::AttemptStatus::Pending
            | enums::AttemptStatus::ConfirmationAwaited
            | enums::AttemptStatus::PartialCharged
            | enums::AttemptStatus::PartialChargedAndChargeable
            | enums::AttemptStatus::Voided
            | enums::AttemptStatus::AutoRefunded
            | enums::AttemptStatus::PaymentMethodAwaited
            | enums::AttemptStatus::DeviceDataCollectionPending => {
                logger::error!("Payment Attempt should not be in this state because Attempt to Intent status mapping doesn't allow it");
                None
            }

            storage_enums::AttemptStatus::VoidFailed
            | storage_enums::AttemptStatus::RouterDeclined
            | storage_enums::AttemptStatus::CaptureFailed => Some(false),

            storage_enums::AttemptStatus::AuthenticationFailed
            | storage_enums::AttemptStatus::AuthorizationFailed
            | storage_enums::AttemptStatus::Failure => Some(true),
        },
        enums::IntentStatus::Cancelled
        | enums::IntentStatus::RequiresCapture
        | enums::IntentStatus::PartiallyCaptured
        | enums::IntentStatus::PartiallyCapturedAndCapturable
        | enums::IntentStatus::Processing
        | enums::IntentStatus::Succeeded => Some(false),

        enums::IntentStatus::RequiresCustomerAction
        | enums::IntentStatus::RequiresMerchantAction
        | enums::IntentStatus::RequiresPaymentMethod
        | enums::IntentStatus::RequiresConfirmation => None,
    };
    let is_merchant_id_enabled_for_retries = !connector_request_reference_id_config
        .merchant_ids_send_payment_id_as_connector_request_id
        .contains(merchant_id);
    is_payment_status_eligible_for_retry
        .map(|payment_status_check| payment_status_check && is_merchant_id_enabled_for_retries)
}

#[cfg(test)]
mod test {
    #![allow(clippy::unwrap_used)]
    #[test]
    fn test_client_secret_parse() {
        let client_secret1 = "pay_3TgelAms4RQec8xSStjF_secret_fc34taHLw1ekPgNh92qr";
        let client_secret2 = "pay_3Tgel__Ams4RQ_secret_ec8xSStjF_secret_fc34taHLw1ekPgNh92qr";
        let client_secret3 =
            "pay_3Tgel__Ams4RQ_secret_ec8xSStjF_secret__secret_fc34taHLw1ekPgNh92qr";

        assert_eq!(
            "pay_3TgelAms4RQec8xSStjF",
            super::get_payment_id_from_client_secret(client_secret1).unwrap()
        );
        assert_eq!(
            "pay_3Tgel__Ams4RQ_secret_ec8xSStjF",
            super::get_payment_id_from_client_secret(client_secret2).unwrap()
        );
        assert_eq!(
            "pay_3Tgel__Ams4RQ_secret_ec8xSStjF_secret_",
            super::get_payment_id_from_client_secret(client_secret3).unwrap()
        );
    }
}

#[instrument(skip_all)]
pub async fn get_additional_payment_data(
    pm_data: &api_models::payments::PaymentMethodData,
    db: &dyn StorageInterface,
    profile_id: &str,
) -> api_models::payments::AdditionalPaymentData {
    match pm_data {
        api_models::payments::PaymentMethodData::Card(card_data) => {
            let card_isin = Some(card_data.card_number.get_card_isin());
            let enable_extended_bin =db
            .find_config_by_key_unwrap_or(
                format!("{}_enable_extended_card_bin", profile_id).as_str(),
             Some("false".to_string()))
            .await.map_err(|err| services::logger::error!(message="Failed to fetch the config", extended_card_bin_error=?err)).ok();

            let card_extended_bin = match enable_extended_bin {
                Some(config) if config.config == "true" => {
                    Some(card_data.card_number.get_extended_card_bin())
                }
                _ => None,
            };
            let last4 = Some(card_data.card_number.get_last4());
            if card_data.card_issuer.is_some()
                && card_data.card_network.is_some()
                && card_data.card_type.is_some()
                && card_data.card_issuing_country.is_some()
                && card_data.bank_code.is_some()
            {
                api_models::payments::AdditionalPaymentData::Card(Box::new(
                    api_models::payments::AdditionalCardInfo {
                        card_issuer: card_data.card_issuer.to_owned(),
                        card_network: card_data.card_network.clone(),
                        card_type: card_data.card_type.to_owned(),
                        card_issuing_country: card_data.card_issuing_country.to_owned(),
                        bank_code: card_data.bank_code.to_owned(),
                        card_exp_month: Some(card_data.card_exp_month.clone()),
                        card_exp_year: Some(card_data.card_exp_year.clone()),
                        card_holder_name: card_data.card_holder_name.clone(),
                        last4: last4.clone(),
                        card_isin: card_isin.clone(),
                        card_extended_bin: card_extended_bin.clone(),
                        // These are filled after calling the processor / connector
                        payment_checks: None,
                        authentication_data: None,
                    },
                ))
            } else {
                let card_info = card_isin
                    .clone()
                    .async_and_then(|card_isin| async move {
                        db.get_card_info(&card_isin)
                            .await
                            .map_err(|error| services::logger::warn!(card_info_error=?error))
                            .ok()
                    })
                    .await
                    .flatten()
                    .map(|card_info| {
                        api_models::payments::AdditionalPaymentData::Card(Box::new(
                            api_models::payments::AdditionalCardInfo {
                                card_issuer: card_info.card_issuer,
                                card_network: card_info.card_network.clone(),
                                bank_code: card_info.bank_code,
                                card_type: card_info.card_type,
                                card_issuing_country: card_info.card_issuing_country,
                                last4: last4.clone(),
                                card_isin: card_isin.clone(),
                                card_extended_bin: card_extended_bin.clone(),
                                card_exp_month: Some(card_data.card_exp_month.clone()),
                                card_exp_year: Some(card_data.card_exp_year.clone()),
                                card_holder_name: card_data.card_holder_name.clone(),
                                // These are filled after calling the processor / connector
                                payment_checks: None,
                                authentication_data: None,
                            },
                        ))
                    });
                card_info.unwrap_or_else(|| {
                    api_models::payments::AdditionalPaymentData::Card(Box::new(
                        api_models::payments::AdditionalCardInfo {
                            card_issuer: None,
                            card_network: None,
                            bank_code: None,
                            card_type: None,
                            card_issuing_country: None,
                            last4,
                            card_isin,
                            card_extended_bin,
                            card_exp_month: Some(card_data.card_exp_month.clone()),
                            card_exp_year: Some(card_data.card_exp_year.clone()),
                            card_holder_name: card_data.card_holder_name.clone(),
                            // These are filled after calling the processor / connector
                            payment_checks: None,
                            authentication_data: None,
                        },
                    ))
                })
            }
        }
        api_models::payments::PaymentMethodData::BankRedirect(bank_redirect_data) => {
            match bank_redirect_data {
                api_models::payments::BankRedirectData::Eps { bank_name, .. } => {
                    api_models::payments::AdditionalPaymentData::BankRedirect {
                        bank_name: bank_name.to_owned(),
                    }
                }
                api_models::payments::BankRedirectData::Ideal { bank_name, .. } => {
                    api_models::payments::AdditionalPaymentData::BankRedirect {
                        bank_name: bank_name.to_owned(),
                    }
                }
                _ => api_models::payments::AdditionalPaymentData::BankRedirect { bank_name: None },
            }
        }
        api_models::payments::PaymentMethodData::Wallet(wallet) => match wallet {
            api_models::payments::WalletData::ApplePay(apple_pay_wallet_data) => {
                api_models::payments::AdditionalPaymentData::Wallet {
                    apple_pay: Some(apple_pay_wallet_data.payment_method.to_owned()),
                }
            }
            _ => api_models::payments::AdditionalPaymentData::Wallet { apple_pay: None },
        },
        api_models::payments::PaymentMethodData::PayLater(_) => {
            api_models::payments::AdditionalPaymentData::PayLater { klarna_sdk: None }
        }
        api_models::payments::PaymentMethodData::BankTransfer(_) => {
            api_models::payments::AdditionalPaymentData::BankTransfer {}
        }
        api_models::payments::PaymentMethodData::Crypto(_) => {
            api_models::payments::AdditionalPaymentData::Crypto {}
        }
        api_models::payments::PaymentMethodData::BankDebit(_) => {
            api_models::payments::AdditionalPaymentData::BankDebit {}
        }
        api_models::payments::PaymentMethodData::MandatePayment => {
            api_models::payments::AdditionalPaymentData::MandatePayment {}
        }
        api_models::payments::PaymentMethodData::Reward => {
            api_models::payments::AdditionalPaymentData::Reward {}
        }
        api_models::payments::PaymentMethodData::RealTimePayment(_) => {
            api_models::payments::AdditionalPaymentData::RealTimePayment {}
        }
        api_models::payments::PaymentMethodData::Upi(_) => {
            api_models::payments::AdditionalPaymentData::Upi {}
        }
        api_models::payments::PaymentMethodData::CardRedirect(_) => {
            api_models::payments::AdditionalPaymentData::CardRedirect {}
        }
        api_models::payments::PaymentMethodData::Voucher(_) => {
            api_models::payments::AdditionalPaymentData::Voucher {}
        }
        api_models::payments::PaymentMethodData::GiftCard(_) => {
            api_models::payments::AdditionalPaymentData::GiftCard {}
        }
        api_models::payments::PaymentMethodData::CardToken(_) => {
            api_models::payments::AdditionalPaymentData::CardToken {}
        }
    }
}

pub fn validate_customer_access(
    payment_intent: &PaymentIntent,
    auth_flow: services::AuthFlow,
    request: &api::PaymentsRequest,
) -> Result<(), errors::ApiErrorResponse> {
    if auth_flow == services::AuthFlow::Client && request.customer_id.is_some() {
        let is_same_customer = request.customer_id == payment_intent.customer_id;
        if !is_same_customer {
            Err(errors::ApiErrorResponse::GenericUnauthorized {
                message: "Unauthorised access to update customer".to_string(),
            })?;
        }
    }
    Ok(())
}

pub fn is_apple_pay_simplified_flow(
    connector_metadata: Option<pii::SecretSerdeValue>,
    connector_wallets_details: Option<pii::SecretSerdeValue>,
    connector_name: Option<&String>,
) -> CustomResult<bool, errors::ApiErrorResponse> {
    let connector_apple_pay_wallet_details =
        get_applepay_metadata(connector_wallets_details)
            .map_err(|error| {
                logger::debug!(
                    "Apple pay connector wallets details parsing failed for {:?} in is_apple_pay_simplified_flow {:?}",
                    connector_name,
                    error
                )
            })
            .ok();

    let option_apple_pay_metadata = match connector_apple_pay_wallet_details {
        Some(apple_pay_wallet_details) => Some(apple_pay_wallet_details),
        None => get_applepay_metadata(connector_metadata)
            .map_err(|error| {
                logger::debug!(
                "Apple pay metadata parsing failed for {:?} in is_apple_pay_simplified_flow {:?}",
                connector_name,
                error
            )
            })
            .ok(),
    };

    // return true only if the apple flow type is simplified
    Ok(matches!(
        option_apple_pay_metadata,
        Some(
            api_models::payments::ApplepaySessionTokenMetadata::ApplePayCombined(
                api_models::payments::ApplePayCombinedMetadata::Simplified { .. }
            )
        )
    ))
}

pub async fn get_encrypted_apple_pay_connector_wallets_details(
    key_store: &domain::MerchantKeyStore,
    connector_metadata: &Option<masking::Secret<tera::Value>>,
) -> RouterResult<Option<Encryptable<masking::Secret<serde_json::Value>>>> {
    let apple_pay_metadata = get_applepay_metadata(connector_metadata.clone())
        .map_err(|error| {
            logger::error!(
                "Apple pay metadata parsing failed in get_encrypted_apple_pay_connector_wallets_details {:?}",
                error
            )
        })
        .ok();

    let connector_apple_pay_details = apple_pay_metadata
        .map(|metadata| {
            serde_json::to_value(metadata)
                .change_context(errors::ApiErrorResponse::InternalServerError)
                .attach_printable("Failed to serialize apple pay metadata as JSON")
        })
        .transpose()?
        .map(masking::Secret::new);

    let encrypted_connector_apple_pay_details = connector_apple_pay_details
        .async_lift(|wallets_details| {
            types::encrypt_optional(wallets_details, key_store.key.get_inner().peek())
        })
        .await
        .change_context(errors::ApiErrorResponse::InternalServerError)
        .attach_printable("Failed while encrypting connector wallets details")?;
    Ok(encrypted_connector_apple_pay_details)
}

pub fn get_applepay_metadata(
    connector_metadata: Option<pii::SecretSerdeValue>,
) -> RouterResult<api_models::payments::ApplepaySessionTokenMetadata> {
    connector_metadata
        .clone()
        .parse_value::<api_models::payments::ApplepayCombinedSessionTokenData>(
            "ApplepayCombinedSessionTokenData",
        )
        .map(|combined_metadata| {
            api_models::payments::ApplepaySessionTokenMetadata::ApplePayCombined(
                combined_metadata.apple_pay_combined,
            )
        })
        .or_else(|_| {
            connector_metadata
                .parse_value::<api_models::payments::ApplepaySessionTokenData>(
                    "ApplepaySessionTokenData",
                )
                .map(|old_metadata| {
                    api_models::payments::ApplepaySessionTokenMetadata::ApplePay(
                        old_metadata.apple_pay,
                    )
                })
        })
        .change_context(errors::ApiErrorResponse::InvalidDataFormat {
            field_name: "connector_metadata".to_string(),
            expected_format: "applepay_metadata_format".to_string(),
        })
}

#[cfg(all(feature = "retry", feature = "connector_choice_mca_id"))]
pub async fn get_apple_pay_retryable_connectors<F>(
    state: SessionState,
    merchant_account: &domain::MerchantAccount,
    payment_data: &mut PaymentData<F>,
    key_store: &domain::MerchantKeyStore,
    pre_routing_connector_data_list: &[api::ConnectorData],
    merchant_connector_id: Option<&String>,
) -> CustomResult<Option<Vec<api::ConnectorData>>, errors::ApiErrorResponse>
where
    F: Send + Clone,
{
    let profile_id = &payment_data
        .payment_intent
        .profile_id
        .clone()
        .get_required_value("profile_id")
        .change_context(errors::ApiErrorResponse::MissingRequiredField {
            field_name: "profile_id",
        })?;

    let pre_decided_connector_data_first = pre_routing_connector_data_list
        .first()
        .ok_or(errors::ApiErrorResponse::IncorrectPaymentMethodConfiguration)?;

    let merchant_connector_account_type = get_merchant_connector_account(
        &state,
        merchant_account.merchant_id.as_str(),
        payment_data.creds_identifier.to_owned(),
        key_store,
        profile_id,
        &pre_decided_connector_data_first.connector_name.to_string(),
        merchant_connector_id,
    )
    .await?;

    let connector_data_list = if is_apple_pay_simplified_flow(
        merchant_connector_account_type.get_metadata(),
        merchant_connector_account_type.get_connector_wallets_details(),
        merchant_connector_account_type
            .get_connector_name()
            .as_ref(),
    )? {
        let merchant_connector_account_list = state
            .store
            .find_merchant_connector_account_by_merchant_id_and_disabled_list(
                merchant_account.merchant_id.as_str(),
                false,
                key_store,
            )
            .await
            .to_not_found_response(errors::ApiErrorResponse::InternalServerError)?;

        let profile_specific_merchant_connector_account_list = filter_mca_based_on_business_profile(
            merchant_connector_account_list,
            Some(profile_id.to_string()),
        );

        let mut connector_data_list = vec![pre_decided_connector_data_first.clone()];

        for merchant_connector_account in profile_specific_merchant_connector_account_list {
            if is_apple_pay_simplified_flow(
                merchant_connector_account.metadata,
                merchant_connector_account
                    .connector_wallets_details
                    .as_deref()
                    .cloned(),
                Some(&merchant_connector_account.connector_name),
            )? {
                let connector_data = api::ConnectorData::get_connector_by_name(
                    &state.conf.connectors,
                    &merchant_connector_account.connector_name.to_string(),
                    api::GetToken::Connector,
                    Some(merchant_connector_account.merchant_connector_id),
                )
                .change_context(errors::ApiErrorResponse::InternalServerError)
                .attach_printable("Invalid connector name received")?;

                if !connector_data_list.iter().any(|connector_details| {
                    connector_details.merchant_connector_id == connector_data.merchant_connector_id
                }) {
                    connector_data_list.push(connector_data)
                }
            }
        }

        let fallback_connetors_list = crate::core::routing::helpers::get_merchant_default_config(
            &*state.clone().store,
            profile_id,
            &api_enums::TransactionType::Payment,
        )
        .await
        .change_context(errors::ApiErrorResponse::InternalServerError)
        .attach_printable("Failed to get merchant default fallback connectors config")?;

        let mut routing_connector_data_list = Vec::new();

        pre_routing_connector_data_list.iter().for_each(|pre_val| {
            routing_connector_data_list.push(pre_val.merchant_connector_id.clone())
        });

        fallback_connetors_list.iter().for_each(|fallback_val| {
            routing_connector_data_list
                .iter()
                .all(|val| *val != fallback_val.merchant_connector_id)
                .then(|| {
                    routing_connector_data_list.push(fallback_val.merchant_connector_id.clone())
                });
        });

        // connector_data_list is the list of connectors for which Apple Pay simplified flow is configured.
        // This list is arranged in the same order as the merchant's connectors routingconfiguration.

        let mut ordered_connector_data_list = Vec::new();

        routing_connector_data_list
            .iter()
            .for_each(|merchant_connector_id| {
                let connector_data = connector_data_list.iter().find(|connector_data| {
                    *merchant_connector_id == connector_data.merchant_connector_id
                });
                if let Some(connector_data_details) = connector_data {
                    ordered_connector_data_list.push(connector_data_details.clone());
                }
            });

        Some(ordered_connector_data_list)
    } else {
        None
    };
    Ok(connector_data_list)
}

#[derive(Debug, serde::Serialize, serde::Deserialize)]
pub struct ApplePayData {
    version: masking::Secret<String>,
    data: masking::Secret<String>,
    signature: masking::Secret<String>,
    header: ApplePayHeader,
}

#[derive(Debug, serde::Serialize, serde::Deserialize)]
#[serde(rename_all = "camelCase")]
pub struct ApplePayHeader {
    ephemeral_public_key: masking::Secret<String>,
    public_key_hash: masking::Secret<String>,
    transaction_id: masking::Secret<String>,
}

impl ApplePayData {
    pub fn token_json(
        wallet_data: domain::WalletData,
    ) -> CustomResult<Self, errors::ConnectorError> {
        let json_wallet_data: Self = connector::utils::WalletData::get_wallet_token_as_json(
            &wallet_data,
            "Apple Pay".to_string(),
        )?;
        Ok(json_wallet_data)
    }

    pub async fn decrypt(
        &self,
        payment_processing_certificate: &masking::Secret<String>,
        payment_processing_certificate_key: &masking::Secret<String>,
    ) -> CustomResult<serde_json::Value, errors::ApplePayDecryptionError> {
        let merchant_id = self.merchant_id(payment_processing_certificate)?;
        let shared_secret = self.shared_secret(payment_processing_certificate_key)?;
        let symmetric_key = self.symmetric_key(&merchant_id, &shared_secret)?;
        let decrypted = self.decrypt_ciphertext(&symmetric_key)?;
        let parsed_decrypted: serde_json::Value = serde_json::from_str(&decrypted)
            .change_context(errors::ApplePayDecryptionError::DecryptionFailed)?;
        Ok(parsed_decrypted)
    }

    pub fn merchant_id(
        &self,
        payment_processing_certificate: &masking::Secret<String>,
    ) -> CustomResult<String, errors::ApplePayDecryptionError> {
        let cert_data = payment_processing_certificate.clone().expose();

        let base64_decode_cert_data = BASE64_ENGINE
            .decode(cert_data)
            .change_context(errors::ApplePayDecryptionError::Base64DecodingFailed)?;

        // Parsing the certificate using x509-parser
        let (_, certificate) = parse_x509_certificate(&base64_decode_cert_data)
            .change_context(errors::ApplePayDecryptionError::CertificateParsingFailed)
            .attach_printable("Error parsing apple pay PPC")?;

        // Finding the merchant ID extension
        let apple_pay_m_id = certificate
            .extensions()
            .iter()
            .find(|extension| {
                extension
                    .oid
                    .to_string()
                    .eq(consts::MERCHANT_ID_FIELD_EXTENSION_ID)
            })
            .map(|ext| {
                let merchant_id = String::from_utf8_lossy(ext.value)
                    .trim()
                    .trim_start_matches('@')
                    .to_string();

                merchant_id
            })
            .ok_or(errors::ApplePayDecryptionError::MissingMerchantId)
            .attach_printable("Unable to find merchant ID extension in the certificate")?;

        Ok(apple_pay_m_id)
    }

    pub fn shared_secret(
        &self,
        payment_processing_certificate_key: &masking::Secret<String>,
    ) -> CustomResult<Vec<u8>, errors::ApplePayDecryptionError> {
        let public_ec_bytes = BASE64_ENGINE
            .decode(self.header.ephemeral_public_key.peek().as_bytes())
            .change_context(errors::ApplePayDecryptionError::Base64DecodingFailed)?;

        let public_key = PKey::public_key_from_der(&public_ec_bytes)
            .change_context(errors::ApplePayDecryptionError::KeyDeserializationFailed)
            .attach_printable("Failed to deserialize the public key")?;

        let decrypted_apple_pay_ppc_key = payment_processing_certificate_key.clone().expose();

        // Create PKey objects from EcKey
        let private_key = PKey::private_key_from_pem(decrypted_apple_pay_ppc_key.as_bytes())
            .change_context(errors::ApplePayDecryptionError::KeyDeserializationFailed)
            .attach_printable("Failed to deserialize the private key")?;

        // Create the Deriver object and set the peer public key
        let mut deriver = Deriver::new(&private_key)
            .change_context(errors::ApplePayDecryptionError::DerivingSharedSecretKeyFailed)
            .attach_printable("Failed to create a deriver for the private key")?;

        deriver
            .set_peer(&public_key)
            .change_context(errors::ApplePayDecryptionError::DerivingSharedSecretKeyFailed)
            .attach_printable("Failed to set the peer key for the secret derivation")?;

        // Compute the shared secret
        let shared_secret = deriver
            .derive_to_vec()
            .change_context(errors::ApplePayDecryptionError::DerivingSharedSecretKeyFailed)
            .attach_printable("Final key derivation failed")?;
        Ok(shared_secret)
    }

    pub fn symmetric_key(
        &self,
        merchant_id: &str,
        shared_secret: &[u8],
    ) -> CustomResult<Vec<u8>, errors::ApplePayDecryptionError> {
        let kdf_algorithm = b"\x0did-aes256-GCM";
        let kdf_party_v = hex::decode(merchant_id)
            .change_context(errors::ApplePayDecryptionError::Base64DecodingFailed)?;
        let kdf_party_u = b"Apple";
        let kdf_info = [&kdf_algorithm[..], kdf_party_u, &kdf_party_v[..]].concat();

        let mut hash = openssl::sha::Sha256::new();
        hash.update(b"\x00\x00\x00");
        hash.update(b"\x01");
        hash.update(shared_secret);
        hash.update(&kdf_info[..]);
        let symmetric_key = hash.finish();
        Ok(symmetric_key.to_vec())
    }

    pub fn decrypt_ciphertext(
        &self,
        symmetric_key: &[u8],
    ) -> CustomResult<String, errors::ApplePayDecryptionError> {
        logger::info!("Decrypt apple pay token");

        let data = BASE64_ENGINE
            .decode(self.data.peek().as_bytes())
            .change_context(errors::ApplePayDecryptionError::Base64DecodingFailed)?;
        let iv = [0u8; 16]; //Initialization vector IV is typically used in AES-GCM (Galois/Counter Mode) encryption for randomizing the encryption process.
        let ciphertext = data
            .get(..data.len() - 16)
            .ok_or(errors::ApplePayDecryptionError::DecryptionFailed)?;
        let tag = data
            .get(data.len() - 16..)
            .ok_or(errors::ApplePayDecryptionError::DecryptionFailed)?;
        let cipher = Cipher::aes_256_gcm();
        let decrypted_data = decrypt_aead(cipher, symmetric_key, Some(&iv), &[], ciphertext, tag)
            .change_context(errors::ApplePayDecryptionError::DecryptionFailed)?;
        let decrypted = String::from_utf8(decrypted_data)
            .change_context(errors::ApplePayDecryptionError::DecryptionFailed)?;

        Ok(decrypted)
    }
}

pub fn get_key_params_for_surcharge_details(
    payment_method_data: &api_models::payments::PaymentMethodData,
) -> Option<(
    common_enums::PaymentMethod,
    common_enums::PaymentMethodType,
    Option<common_enums::CardNetwork>,
)> {
    match payment_method_data {
        api_models::payments::PaymentMethodData::Card(card) => {
            // surcharge generated will always be same for credit as well as debit
            // since surcharge conditions cannot be defined on card_type
            Some((
                common_enums::PaymentMethod::Card,
                common_enums::PaymentMethodType::Credit,
                card.card_network.clone(),
            ))
        }
        api_models::payments::PaymentMethodData::CardRedirect(card_redirect_data) => Some((
            common_enums::PaymentMethod::CardRedirect,
            card_redirect_data.get_payment_method_type(),
            None,
        )),
        api_models::payments::PaymentMethodData::Wallet(wallet) => Some((
            common_enums::PaymentMethod::Wallet,
            wallet.get_payment_method_type(),
            None,
        )),
        api_models::payments::PaymentMethodData::PayLater(pay_later) => Some((
            common_enums::PaymentMethod::PayLater,
            pay_later.get_payment_method_type(),
            None,
        )),
        api_models::payments::PaymentMethodData::BankRedirect(bank_redirect) => Some((
            common_enums::PaymentMethod::BankRedirect,
            bank_redirect.get_payment_method_type(),
            None,
        )),
        api_models::payments::PaymentMethodData::BankDebit(bank_debit) => Some((
            common_enums::PaymentMethod::BankDebit,
            bank_debit.get_payment_method_type(),
            None,
        )),
        api_models::payments::PaymentMethodData::BankTransfer(bank_transfer) => Some((
            common_enums::PaymentMethod::BankTransfer,
            bank_transfer.get_payment_method_type(),
            None,
        )),
        api_models::payments::PaymentMethodData::Crypto(crypto) => Some((
            common_enums::PaymentMethod::Crypto,
            crypto.get_payment_method_type(),
            None,
        )),
        api_models::payments::PaymentMethodData::MandatePayment => None,
        api_models::payments::PaymentMethodData::Reward => None,
        api_models::payments::PaymentMethodData::RealTimePayment(real_time_payment) => Some((
            common_enums::PaymentMethod::RealTimePayment,
            real_time_payment.get_payment_method_type(),
            None,
        )),
        api_models::payments::PaymentMethodData::Upi(upi_data) => Some((
            common_enums::PaymentMethod::Upi,
            upi_data.get_payment_method_type(),
            None,
        )),
        api_models::payments::PaymentMethodData::Voucher(voucher) => Some((
            common_enums::PaymentMethod::Voucher,
            voucher.get_payment_method_type(),
            None,
        )),
        api_models::payments::PaymentMethodData::GiftCard(gift_card) => Some((
            common_enums::PaymentMethod::GiftCard,
            gift_card.get_payment_method_type(),
            None,
        )),
        api_models::payments::PaymentMethodData::CardToken(_) => None,
    }
}

pub fn validate_payment_link_request(
    confirm: Option<bool>,
) -> Result<(), errors::ApiErrorResponse> {
    if let Some(cnf) = confirm {
        if !cnf {
            return Ok(());
        } else {
            return Err(errors::ApiErrorResponse::InvalidRequestData {
                message: "cannot confirm a payment while creating a payment link".to_string(),
            });
        }
    }
    Ok(())
}

pub async fn get_gsm_record(
    state: &SessionState,
    error_code: Option<String>,
    error_message: Option<String>,
    connector_name: String,
    flow: String,
) -> Option<storage::gsm::GatewayStatusMap> {
    let get_gsm = || async {
        state.store.find_gsm_rule(
                connector_name.clone(),
                flow.clone(),
                "sub_flow".to_string(),
                error_code.clone().unwrap_or_default(), // TODO: make changes in connector to get a mandatory code in case of success or error response
                error_message.clone().unwrap_or_default(),
            )
            .await
            .map_err(|err| {
                if err.current_context().is_db_not_found() {
                    logger::warn!(
                        "GSM miss for connector - {}, flow - {}, error_code - {:?}, error_message - {:?}",
                        connector_name,
                        flow,
                        error_code,
                        error_message
                    );
                    metrics::AUTO_RETRY_GSM_MISS_COUNT.add(&metrics::CONTEXT, 1, &[]);
                } else {
                    metrics::AUTO_RETRY_GSM_FETCH_FAILURE_COUNT.add(&metrics::CONTEXT, 1, &[]);
                };
                err.change_context(errors::ApiErrorResponse::InternalServerError)
                    .attach_printable("failed to fetch decision from gsm")
            })
    };
    get_gsm()
        .await
        .map_err(|err| {
            // warn log should suffice here because we are not propagating this error
            logger::warn!(get_gsm_decision_fetch_error=?err, "error fetching gsm decision");
            err
        })
        .ok()
}

pub fn validate_order_details_amount(
    order_details: Vec<api_models::payments::OrderDetailsWithAmount>,
    amount: i64,
    should_validate: bool,
) -> Result<(), errors::ApiErrorResponse> {
    if should_validate {
        let total_order_details_amount: i64 = order_details
            .iter()
            .map(|order| order.amount * i64::from(order.quantity))
            .sum();

        if total_order_details_amount != amount {
            Err(errors::ApiErrorResponse::InvalidRequestData {
                message: "Total sum of order details doesn't match amount in payment request"
                    .to_string(),
            })
        } else {
            Ok(())
        }
    } else {
        Ok(())
    }
}

// This function validates the client secret expiry set by the merchant in the request
pub fn validate_session_expiry(session_expiry: u32) -> Result<(), errors::ApiErrorResponse> {
    if !(consts::MIN_SESSION_EXPIRY..=consts::MAX_SESSION_EXPIRY).contains(&session_expiry) {
        Err(errors::ApiErrorResponse::InvalidRequestData {
            message: "session_expiry should be between 60(1 min) to 7890000(3 months).".to_string(),
        })
    } else {
        Ok(())
    }
}

pub fn add_connector_response_to_additional_payment_data(
    additional_payment_data: api_models::payments::AdditionalPaymentData,
    connector_response_payment_method_data: AdditionalPaymentMethodConnectorResponse,
) -> api_models::payments::AdditionalPaymentData {
    match (
        &additional_payment_data,
        connector_response_payment_method_data,
    ) {
        (
            api_models::payments::AdditionalPaymentData::Card(additional_card_data),
            AdditionalPaymentMethodConnectorResponse::Card {
                authentication_data,
                payment_checks,
            },
        ) => api_models::payments::AdditionalPaymentData::Card(Box::new(
            api_models::payments::AdditionalCardInfo {
                payment_checks,
                authentication_data,
                ..*additional_card_data.clone()
            },
        )),
        (
            api_models::payments::AdditionalPaymentData::PayLater { .. },
            AdditionalPaymentMethodConnectorResponse::PayLater {
                klarna_sdk: Some(KlarnaSdkResponse { payment_type }),
            },
        ) => api_models::payments::AdditionalPaymentData::PayLater {
            klarna_sdk: Some(api_models::payments::KlarnaSdkPaymentMethod { payment_type }),
        },

        _ => additional_payment_data,
    }
}

pub fn update_additional_payment_data_with_connector_response_pm_data(
    additional_payment_data: Option<serde_json::Value>,
    connector_response_pm_data: Option<AdditionalPaymentMethodConnectorResponse>,
) -> RouterResult<Option<serde_json::Value>> {
    let parsed_additional_payment_method_data = additional_payment_data
        .as_ref()
        .map(|payment_method_data| {
            payment_method_data
                .clone()
                .parse_value::<api_models::payments::AdditionalPaymentData>(
                    "additional_payment_method_data",
                )
        })
        .transpose()
        .change_context(errors::ApiErrorResponse::InternalServerError)
        .attach_printable("unable to parse value into additional_payment_method_data")?;

    let additional_payment_method_data = parsed_additional_payment_method_data
        .zip(connector_response_pm_data)
        .map(|(additional_pm_data, connector_response_pm_data)| {
            add_connector_response_to_additional_payment_data(
                additional_pm_data,
                connector_response_pm_data,
            )
        });

    additional_payment_method_data
        .as_ref()
        .map(Encode::encode_to_value)
        .transpose()
        .change_context(errors::ApiErrorResponse::InternalServerError)
        .attach_printable("Failed to encode additional pm data")
}

pub async fn get_payment_method_details_from_payment_token(
    state: &SessionState,
    payment_attempt: &PaymentAttempt,
    payment_intent: &PaymentIntent,
    key_store: &domain::MerchantKeyStore,
    storage_scheme: enums::MerchantStorageScheme,
) -> RouterResult<Option<(api::PaymentMethodData, enums::PaymentMethod)>> {
    let hyperswitch_token = if let Some(token) = payment_attempt.payment_token.clone() {
        let redis_conn = state
            .store
            .get_redis_conn()
            .change_context(errors::ApiErrorResponse::InternalServerError)
            .attach_printable("Failed to get redis connection")?;
        let key = format!(
            "pm_token_{}_{}_hyperswitch",
            token,
            payment_attempt
                .payment_method
                .to_owned()
                .get_required_value("payment_method")?,
        );
        let token_data_string = redis_conn
            .get_key::<Option<String>>(&key)
            .await
            .change_context(errors::ApiErrorResponse::InternalServerError)
            .attach_printable("Failed to fetch the token from redis")?
            .ok_or(error_stack::Report::new(
                errors::ApiErrorResponse::UnprocessableEntity {
                    message: "Token is invalid or expired".to_owned(),
                },
            ))?;
        let token_data_result = token_data_string
            .clone()
            .parse_struct("PaymentTokenData")
            .change_context(errors::ApiErrorResponse::InternalServerError)
            .attach_printable("failed to deserialize hyperswitch token data");
        let token_data = match token_data_result {
            Ok(data) => data,
            Err(e) => {
                // The purpose of this logic is backwards compatibility to support tokens
                // in redis that might be following the old format.
                if token_data_string.starts_with('{') {
                    return Err(e);
                } else {
                    storage::PaymentTokenData::temporary_generic(token_data_string)
                }
            }
        };
        Some(token_data)
    } else {
        None
    };
    let token = hyperswitch_token
        .ok_or(errors::ApiErrorResponse::InternalServerError)
        .attach_printable("missing hyperswitch_token")?;
    match token {
        storage::PaymentTokenData::TemporaryGeneric(generic_token) => {
            retrieve_payment_method_with_temporary_token(
                state,
                &generic_token.token,
                payment_intent,
                key_store,
                None,
            )
            .await
        }

        storage::PaymentTokenData::Temporary(generic_token) => {
            retrieve_payment_method_with_temporary_token(
                state,
                &generic_token.token,
                payment_intent,
                key_store,
                None,
            )
            .await
        }

        storage::PaymentTokenData::Permanent(card_token) => retrieve_card_with_permanent_token(
            state,
            &card_token.token,
            card_token
                .payment_method_id
                .as_ref()
                .unwrap_or(&card_token.token),
            payment_intent,
            None,
            key_store,
            storage_scheme,
        )
        .await
        .map(|card| Some((card, enums::PaymentMethod::Card))),

        storage::PaymentTokenData::PermanentCard(card_token) => retrieve_card_with_permanent_token(
            state,
            &card_token.token,
            card_token
                .payment_method_id
                .as_ref()
                .unwrap_or(&card_token.token),
            payment_intent,
            None,
            key_store,
            storage_scheme,
        )
        .await
        .map(|card| Some((card, enums::PaymentMethod::Card))),

        storage::PaymentTokenData::AuthBankDebit(auth_token) => {
            retrieve_payment_method_from_auth_service(
                state,
                key_store,
                &auth_token,
                payment_intent,
                &None,
            )
            .await
        }

        storage::PaymentTokenData::WalletToken(_) => Ok(None),
    }
}

// This function validates the  mandate_data with its setup_future_usage
pub fn validate_mandate_data_and_future_usage(
    setup_future_usages: Option<api_enums::FutureUsage>,
    mandate_details_present: bool,
) -> Result<(), errors::ApiErrorResponse> {
    if mandate_details_present
        && (Some(api_enums::FutureUsage::OnSession) == setup_future_usages
            || setup_future_usages.is_none())
    {
        Err(errors::ApiErrorResponse::PreconditionFailed {
            message: "`setup_future_usage` must be `off_session` for mandates".into(),
        })
    } else {
        Ok(())
    }
}

pub enum PaymentExternalAuthenticationFlow {
    PreAuthenticationFlow {
        acquirer_details: authentication::types::AcquirerDetails,
        card_number: ::cards::CardNumber,
        token: String,
    },
    PostAuthenticationFlow {
        authentication_id: String,
    },
}

pub async fn get_payment_external_authentication_flow_during_confirm<F: Clone>(
    state: &SessionState,
    key_store: &domain::MerchantKeyStore,
    business_profile: &storage::BusinessProfile,
    payment_data: &mut PaymentData<F>,
    connector_call_type: &api::ConnectorCallType,
) -> RouterResult<Option<PaymentExternalAuthenticationFlow>> {
    let authentication_id = payment_data.payment_attempt.authentication_id.clone();
    let is_authentication_type_3ds = payment_data.payment_attempt.authentication_type
        == Some(common_enums::AuthenticationType::ThreeDs);
    let separate_authentication_requested = payment_data
        .payment_intent
        .request_external_three_ds_authentication
        .unwrap_or(false);
    let separate_three_ds_authentication_attempted = payment_data
        .payment_attempt
        .external_three_ds_authentication_attempted
        .unwrap_or(false);
    let connector_supports_separate_authn =
        authentication::utils::get_connector_data_if_separate_authn_supported(connector_call_type);
    logger::info!("is_pre_authn_call {:?}", authentication_id.is_none());
    logger::info!(
        "separate_authentication_requested {:?}",
        separate_authentication_requested
    );
    logger::info!(
        "payment connector supports external authentication: {:?}",
        connector_supports_separate_authn.is_some()
    );
    let card_number = payment_data.payment_method_data.as_ref().and_then(|pmd| {
        if let api_models::payments::PaymentMethodData::Card(card) = pmd {
            Some(card.card_number.clone())
        } else {
            None
        }
    });
    Ok(if separate_three_ds_authentication_attempted {
        authentication_id.map(|authentication_id| {
            PaymentExternalAuthenticationFlow::PostAuthenticationFlow { authentication_id }
        })
    } else if separate_authentication_requested && is_authentication_type_3ds {
        if let Some((connector_data, card_number)) =
            connector_supports_separate_authn.zip(card_number)
        {
            let token = payment_data
                .token
                .clone()
                .get_required_value("token")
                .change_context(errors::ApiErrorResponse::InternalServerError)
                .attach_printable(
                    "payment_data.token should not be None while making pre authentication call",
                )?;
            let payment_connector_mca = get_merchant_connector_account(
                state,
                &business_profile.merchant_id,
                None,
                key_store,
                &business_profile.profile_id,
                connector_data.connector_name.to_string().as_str(),
                connector_data.merchant_connector_id.as_ref(),
            )
            .await?;
            let acquirer_details: authentication::types::AcquirerDetails = payment_connector_mca
                .get_metadata()
                .get_required_value("merchant_connector_account.metadata")?
                .peek()
                .clone()
                .parse_value("AcquirerDetails")
                .change_context(errors::ApiErrorResponse::PreconditionFailed {
                    message:
                        "acquirer_bin and acquirer_merchant_id not found in Payment Connector's Metadata"
                            .to_string(),
                })?;
            Some(PaymentExternalAuthenticationFlow::PreAuthenticationFlow {
                card_number,
                token,
                acquirer_details,
            })
        } else {
            None
        }
    } else {
        None
    })
}

pub fn get_redis_key_for_extended_card_info(merchant_id: &str, payment_id: &str) -> String {
    format!("{merchant_id}_{payment_id}_extended_card_info")
}

pub async fn config_skip_saving_wallet_at_connector(
    db: &dyn StorageInterface,
    merchant_id: &String,
) -> CustomResult<Option<Vec<storage_enums::PaymentMethodType>>, errors::ApiErrorResponse> {
    let config = db
        .find_config_by_key_unwrap_or(
            format!("skip_saving_wallet_at_connector_{}", merchant_id).as_str(),
            Some("[]".to_string()),
        )
        .await;
    Ok(match config {
        Ok(conf) => Some(
            serde_json::from_str::<Vec<storage_enums::PaymentMethodType>>(&conf.config)
                .change_context(errors::ApiErrorResponse::InternalServerError)
                .attach_printable("skip_save_wallet_at_connector config parsing failed")?,
        ),
        Err(err) => {
            logger::error!("{err}");
            None
        }
    })
}<|MERGE_RESOLUTION|>--- conflicted
+++ resolved
@@ -3121,11 +3121,8 @@
             request_external_three_ds_authentication: None,
             charges: None,
             frm_metadata: None,
-<<<<<<< HEAD
             billing_address_details: None,
-=======
             customer_details: None,
->>>>>>> 61d31dc4
         };
         let req_cs = Some("1".to_string());
         assert!(authenticate_client_secret(req_cs.as_ref(), &payment_intent).is_ok());
@@ -3185,11 +3182,8 @@
             request_external_three_ds_authentication: None,
             charges: None,
             frm_metadata: None,
-<<<<<<< HEAD
             billing_address_details: None,
-=======
             customer_details: None,
->>>>>>> 61d31dc4
         };
         let req_cs = Some("1".to_string());
         assert!(authenticate_client_secret(req_cs.as_ref(), &payment_intent,).is_err())
@@ -3248,11 +3242,8 @@
             request_external_three_ds_authentication: None,
             charges: None,
             frm_metadata: None,
-<<<<<<< HEAD
             billing_address_details: None,
-=======
             customer_details: None,
->>>>>>> 61d31dc4
         };
         let req_cs = Some("1".to_string());
         assert!(authenticate_client_secret(req_cs.as_ref(), &payment_intent).is_err())
