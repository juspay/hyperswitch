--- conflicted
+++ resolved
@@ -51,15 +51,7 @@
     operations::{BoxedOperation, Operation, PaymentResponse},
     CustomerDetails, PaymentData,
 };
-<<<<<<< HEAD
 #[cfg(feature = "v2")]
-=======
-#[cfg(all(
-    feature = "v2",
-    feature = "routing_v2",
-    feature = "business_profile_v2"
-))]
->>>>>>> f8227309
 use crate::core::admin as core_admin;
 use crate::{
     configs::settings::{ConnectorRequestReferenceIdConfig, TempLockerEnableConfig},
@@ -431,10 +423,7 @@
                                 let db = &*state.store;
                                 let key_manager_state = &state.into();
 
-                                #[cfg(all(
-                                any(feature = "v1", feature = "v2"),
-                                not(feature = "merchant_connector_account_v2")
-                            ))]
+                                #[cfg(feature = "v1")]
                             let connector_name = db
                                 .find_by_merchant_connector_account_merchant_id_merchant_connector_id(
                                     key_manager_state,
@@ -447,7 +436,7 @@
                                     id: mca_id.clone().get_string_repr().to_string(),
                                 })?.connector_name;
 
-                                #[cfg(all(feature = "v2", feature = "merchant_connector_account_v2"))]
+                                #[cfg(feature = "v2")]
                             let connector_name = db
                                 .find_merchant_connector_account_by_id(key_manager_state, mca_id, merchant_key_store)
                                 .await
@@ -4276,11 +4265,7 @@
 where
     F: Send + Clone,
 {
-<<<<<<< HEAD
-    let profile_id = &business_profile.profile_id;
-=======
     let profile_id = business_profile.get_id();
->>>>>>> f8227309
 
     let pre_decided_connector_data_first = pre_routing_connector_data_list
         .first()
@@ -4349,14 +4334,7 @@
                 }
             }
         }
-<<<<<<< HEAD
         #[cfg(feature = "v1")]
-=======
-        #[cfg(all(
-            any(feature = "v1", feature = "v2"),
-            not(any(feature = "routing_v2", feature = "business_profile_v2"))
-        ))]
->>>>>>> f8227309
         let fallback_connetors_list = crate::core::routing::helpers::get_merchant_default_config(
             &*state.clone().store,
             profile_id.get_string_repr(),
@@ -4366,15 +4344,7 @@
         .change_context(errors::ApiErrorResponse::InternalServerError)
         .attach_printable("Failed to get merchant default fallback connectors config")?;
 
-<<<<<<< HEAD
         #[cfg(feature = "v2")]
-=======
-        #[cfg(all(
-            feature = "v2",
-            feature = "routing_v2",
-            feature = "business_profile_v2"
-        ))]
->>>>>>> f8227309
         let fallback_connetors_list = core_admin::BusinessProfileWrapper::new(business_profile)
             .get_default_fallback_list_of_connector_under_profile()
             .change_context(errors::ApiErrorResponse::InternalServerError)
