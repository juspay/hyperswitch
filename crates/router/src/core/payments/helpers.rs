--- conflicted
+++ resolved
@@ -2165,11 +2165,8 @@
         customer_id: router_data.customer_id,
         connector_customer: router_data.connector_customer,
         preprocessing_id: router_data.preprocessing_id,
-<<<<<<< HEAD
+        connector_request_reference_id: router_data.connector_request_reference_id,
         test_mode: router_data.test_mode,
-=======
-        connector_request_reference_id: router_data.connector_request_reference_id,
->>>>>>> 08cca881
     }
 }
 
