pub mod approve_flow;
pub mod authorize_flow;
pub mod cancel_flow;
pub mod cancel_post_capture_flow;
pub mod capture_flow;
pub mod complete_authorize_flow;
pub mod extend_authorization_flow;
#[cfg(feature = "v2")]
pub mod external_proxy_flow;
pub mod incremental_authorization_flow;
pub mod post_session_tokens_flow;
pub mod psync_flow;
pub mod reject_flow;
pub mod session_flow;
pub mod session_update_flow;
pub mod setup_mandate_flow;
pub mod update_metadata_flow;

use async_trait::async_trait;
use common_enums::{self, ExecutionMode};
use common_types::payments::CustomerAcceptance;
use external_services::grpc_client;
#[cfg(all(feature = "v2", feature = "revenue_recovery"))]
use hyperswitch_domain_models::router_flow_types::{
    BillingConnectorInvoiceSync, BillingConnectorPaymentsSync, InvoiceRecordBack,
};
use hyperswitch_domain_models::{
    payments as domain_payments, router_request_types::PaymentsCaptureData,
};
use hyperswitch_interfaces::api as api_interfaces;

use crate::{
    core::{
        errors::{ApiErrorResponse, RouterResult},
        payments::{self, helpers},
    },
    logger,
    routes::SessionState,
    services, types as router_types,
    types::{self, api, api::enums as api_enums, domain},
};

#[async_trait]
#[allow(clippy::too_many_arguments)]
pub trait ConstructFlowSpecificData<F, Req, Res> {
    #[cfg(feature = "v1")]
    async fn construct_router_data<'a>(
        &self,
        state: &SessionState,
        connector_id: &str,
        merchant_context: &domain::MerchantContext,
        customer: &Option<domain::Customer>,
        merchant_connector_account: &helpers::MerchantConnectorAccountType,
        merchant_recipient_data: Option<types::MerchantRecipientData>,
        header_payload: Option<domain_payments::HeaderPayload>,
        payment_method: Option<common_enums::PaymentMethod>,
        payment_method_type: Option<common_enums::PaymentMethodType>,
    ) -> RouterResult<types::RouterData<F, Req, Res>>;

    #[cfg(feature = "v2")]
    async fn construct_router_data<'a>(
        &self,
        _state: &SessionState,
        _connector_id: &str,
        _merchant_context: &domain::MerchantContext,
        _customer: &Option<domain::Customer>,
        _merchant_connector_account: &domain::MerchantConnectorAccountTypeDetails,
        _merchant_recipient_data: Option<types::MerchantRecipientData>,
        _header_payload: Option<domain_payments::HeaderPayload>,
    ) -> RouterResult<types::RouterData<F, Req, Res>>;

    async fn get_merchant_recipient_data<'a>(
        &self,
        _state: &SessionState,
        _merchant_context: &domain::MerchantContext,
        _merchant_connector_account: &helpers::MerchantConnectorAccountType,
        _connector: &api::ConnectorData,
    ) -> RouterResult<Option<types::MerchantRecipientData>> {
        Ok(None)
    }
}

<<<<<<< HEAD
// pub struct PreDecideFlowOutput {
//     pub connector_response_reference_id: Option<String>,
//     pub session_token: Option<api::SessionToken>,
//     pub connector_request: Option<services::Request>,
//     pub should_continue_further: bool,
// }

// pub struct PreDecideFlowInputs<'a> {
//     pub call_connector_action: &'a payments::CallConnectorAction,
//     pub tokenization_action: &'a payments::TokenizationAction,
//     pub is_retry_payment: bool,
//     pub creds_identifier: Option<&'a str>,
// }

=======
>>>>>>> da537bba
#[allow(clippy::too_many_arguments)]
#[async_trait]
pub trait Feature<F, T> {
    async fn decide_flows<'a>(
        self,
        state: &SessionState,
        connector: &api::ConnectorData,
        call_connector_action: payments::CallConnectorAction,
        connector_request: Option<services::Request>,
        business_profile: &domain::Profile,
        header_payload: domain_payments::HeaderPayload,
        return_raw_connector_response: Option<bool>,
    ) -> RouterResult<Self>
    where
        Self: Sized,
        F: Clone,
        dyn api::Connector: services::ConnectorIntegration<F, T, types::PaymentsResponseData>;

    async fn add_access_token<'a>(
        &self,
        state: &SessionState,
        connector: &api::ConnectorData,
        merchant_context: &domain::MerchantContext,
        creds_identifier: Option<&str>,
    ) -> RouterResult<types::AddAccessTokenResult>
    where
        F: Clone,
        Self: Sized,
        dyn api::Connector: services::ConnectorIntegration<F, T, types::PaymentsResponseData>;

    async fn add_session_token<'a>(
        self,
        _state: &SessionState,
        _connector: &api::ConnectorData,
    ) -> RouterResult<Self>
    where
        F: Clone,
        Self: Sized,
        dyn api::Connector: services::ConnectorIntegration<F, T, types::PaymentsResponseData>,
    {
        Ok(self)
    }

    async fn add_payment_method_token<'a>(
        &mut self,
        _state: &SessionState,
        _connector: &api::ConnectorData,
        _tokenization_action: &payments::TokenizationAction,
        _should_continue_payment: bool,
    ) -> RouterResult<types::PaymentMethodTokenResult>
    where
        F: Clone,
        Self: Sized,
        dyn api::Connector: services::ConnectorIntegration<F, T, types::PaymentsResponseData>,
    {
        Ok(types::PaymentMethodTokenResult {
            payment_method_token_result: Ok(None),
            is_payment_method_tokenization_performed: false,
            connector_response: None,
        })
    }

    async fn preprocessing_steps<'a>(
        self,
        _state: &SessionState,
        _connector: &api::ConnectorData,
    ) -> RouterResult<Self>
    where
        F: Clone,
        Self: Sized,
        dyn api::Connector: services::ConnectorIntegration<F, T, types::PaymentsResponseData>,
    {
        Ok(self)
    }

    async fn postprocessing_steps<'a>(
        self,
        _state: &SessionState,
        _connector: &api::ConnectorData,
    ) -> RouterResult<Self>
    where
        F: Clone,
        Self: Sized,
        dyn api::Connector: services::ConnectorIntegration<F, T, types::PaymentsResponseData>,
    {
        Ok(self)
    }

    async fn create_connector_customer<'a>(
        &self,
        _state: &SessionState,
        _connector: &api::ConnectorData,
    ) -> RouterResult<Option<String>>
    where
        F: Clone,
        Self: Sized,
        dyn api::Connector: services::ConnectorIntegration<F, T, types::PaymentsResponseData>,
    {
        Ok(None)
    }

    /// Returns the connector request and a bool which specifies whether to proceed with further
    async fn build_flow_specific_connector_request(
        &mut self,
        _state: &SessionState,
        _connector: &api::ConnectorData,
        _call_connector_action: payments::CallConnectorAction,
    ) -> RouterResult<(Option<services::Request>, bool)> {
        Ok((None, true))
    }

    async fn create_order_at_connector(
        &mut self,
        _state: &SessionState,
        _connector: &api::ConnectorData,
        _should_continue_payment: bool,
    ) -> RouterResult<Option<types::CreateOrderResult>>
    where
        F: Clone,
        Self: Sized,
        dyn api::Connector: services::ConnectorIntegration<F, T, types::PaymentsResponseData>,
    {
        Ok(None)
    }

    fn update_router_data_with_create_order_response(
        &mut self,
        _create_order_result: types::CreateOrderResult,
    ) {
    }

    fn get_current_flow_info(&self) -> Option<api_interfaces::CurrentFlowInfo<'_>> {
        None
    }

    async fn call_preprocessing_through_unified_connector_service<'a>(
        self,
        _state: &SessionState,
        _header_payload: &domain_payments::HeaderPayload,
        _lineage_ids: &grpc_client::LineageIds,
        #[cfg(feature = "v1")] _merchant_connector_account: helpers::MerchantConnectorAccountType,
        #[cfg(feature = "v2")]
        _merchant_connector_account: domain::MerchantConnectorAccountTypeDetails,
        _merchant_context: &domain::MerchantContext,
        _connector_data: &api::ConnectorData,
        _unified_connector_service_execution_mode: ExecutionMode,
    ) -> RouterResult<(Self, bool)>
    where
        F: Clone,
        Self: Sized,
        dyn api::Connector: services::ConnectorIntegration<F, T, types::PaymentsResponseData>,
    {
        // Default behaviour is to do nothing and continue further
        Ok((self, true))
    }

    async fn call_unified_connector_service<'a>(
        &mut self,
        _state: &SessionState,
        _header_payload: &domain_payments::HeaderPayload,
        _lineage_ids: grpc_client::LineageIds,
        #[cfg(feature = "v1")] _merchant_connector_account: helpers::MerchantConnectorAccountType,
        #[cfg(feature = "v2")]
        _merchant_connector_account: domain::MerchantConnectorAccountTypeDetails,
        _merchant_context: &domain::MerchantContext,
        _connector_data: &api::ConnectorData,
        _unified_connector_service_execution_mode: ExecutionMode,
        _merchant_order_reference_id: Option<String>,
    ) -> RouterResult<()>
    where
        F: Clone,
        Self: Sized,
        dyn api::Connector: services::ConnectorIntegration<F, T, types::PaymentsResponseData>,
    {
        Ok(())
    }

    #[cfg(feature = "v2")]
    async fn call_unified_connector_service_with_external_vault_proxy<'a>(
        &mut self,
        _state: &SessionState,
        _header_payload: &domain_payments::HeaderPayload,
        _lineage_ids: grpc_client::LineageIds,
        _merchant_connector_account: domain::MerchantConnectorAccountTypeDetails,
        _external_vault_merchant_connector_account: domain::MerchantConnectorAccountTypeDetails,
        _merchant_context: &domain::MerchantContext,
        _unified_connector_service_execution_mode: ExecutionMode,
        _merchant_order_reference_id: Option<String>,
    ) -> RouterResult<()>
    where
        F: Clone,
        Self: Sized,
        dyn api::Connector: services::ConnectorIntegration<F, T, types::PaymentsResponseData>,
    {
        Ok(())
    }
}

/// Determines whether a capture API call should be made for a payment attempt
/// This function evaluates whether an authorized payment should proceed with a capture API call
/// based on various payment parameters. It's primarily used in two-step (auth + capture) payment flows for CaptureMethod SequentialAutomatic
///
pub fn should_initiate_capture_flow(
    connector_name: &router_types::Connector,
    customer_acceptance: Option<CustomerAcceptance>,
    capture_method: Option<api_enums::CaptureMethod>,
    setup_future_usage: Option<api_enums::FutureUsage>,
    status: common_enums::AttemptStatus,
) -> bool {
    match status {
        common_enums::AttemptStatus::Authorized => {
            if let Some(api_enums::CaptureMethod::SequentialAutomatic) = capture_method {
                match connector_name {
                    router_types::Connector::Paybox => {
                        // Check CIT conditions for Paybox
                        setup_future_usage == Some(api_enums::FutureUsage::OffSession)
                            && customer_acceptance.is_some()
                    }
                    _ => false,
                }
            } else {
                false
            }
        }
        _ => false,
    }
}

/// Executes a capture request by building a connector-specific request and deciding
/// the appropriate flow to send it to the payment connector.
pub async fn call_capture_request(
    mut capture_router_data: types::RouterData<
        api::Capture,
        PaymentsCaptureData,
        types::PaymentsResponseData,
    >,
    state: &SessionState,
    connector: &api::ConnectorData,
    call_connector_action: payments::CallConnectorAction,
    business_profile: &domain::Profile,
    header_payload: domain_payments::HeaderPayload,
) -> RouterResult<types::RouterData<api::Capture, PaymentsCaptureData, types::PaymentsResponseData>>
{
    // Build capture-specific connector request
    let (connector_request, _should_continue_further) = capture_router_data
        .build_flow_specific_connector_request(state, connector, call_connector_action.clone())
        .await?;

    // Execute capture flow
    capture_router_data
        .decide_flows(
            state,
            connector,
            call_connector_action,
            connector_request,
            business_profile,
            header_payload.clone(),
            None,
        )
        .await
}

/// Processes the response from the capture flow and determines the final status and the response.
fn handle_post_capture_response(
    authorize_router_data_response: types::PaymentsResponseData,
    post_capture_router_data: Result<
        types::RouterData<api::Capture, PaymentsCaptureData, types::PaymentsResponseData>,
        error_stack::Report<ApiErrorResponse>,
    >,
) -> RouterResult<(common_enums::AttemptStatus, types::PaymentsResponseData)> {
    match post_capture_router_data {
        Err(err) => {
            logger::error!(
                "Capture flow encountered an error: {:?}. Proceeding without updating.",
                err
            );
            Ok((
                common_enums::AttemptStatus::Authorized,
                authorize_router_data_response,
            ))
        }
        Ok(post_capture_router_data) => {
            match (
                &post_capture_router_data.response,
                post_capture_router_data.status,
            ) {
                (Ok(post_capture_resp), common_enums::AttemptStatus::Charged) => Ok((
                    common_enums::AttemptStatus::Charged,
                    types::PaymentsResponseData::merge_transaction_responses(
                        &authorize_router_data_response,
                        post_capture_resp,
                    )?,
                )),
                _ => {
                    logger::error!(
                        "Error in post capture_router_data response: {:?}, Current Status: {:?}. Proceeding without updating.",
                        post_capture_router_data.response,
                        post_capture_router_data.status,
                    );
                    Ok((
                        common_enums::AttemptStatus::Authorized,
                        authorize_router_data_response,
                    ))
                }
            }
        }
    }
}<|MERGE_RESOLUTION|>--- conflicted
+++ resolved
@@ -80,23 +80,6 @@
     }
 }
 
-<<<<<<< HEAD
-// pub struct PreDecideFlowOutput {
-//     pub connector_response_reference_id: Option<String>,
-//     pub session_token: Option<api::SessionToken>,
-//     pub connector_request: Option<services::Request>,
-//     pub should_continue_further: bool,
-// }
-
-// pub struct PreDecideFlowInputs<'a> {
-//     pub call_connector_action: &'a payments::CallConnectorAction,
-//     pub tokenization_action: &'a payments::TokenizationAction,
-//     pub is_retry_payment: bool,
-//     pub creds_identifier: Option<&'a str>,
-// }
-
-=======
->>>>>>> da537bba
 #[allow(clippy::too_many_arguments)]
 #[async_trait]
 pub trait Feature<F, T> {
