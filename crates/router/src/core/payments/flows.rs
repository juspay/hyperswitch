pub mod authorize_flow;
pub mod cancel_flow;
pub mod capture_flow;
pub mod complete_authorize_flow;
pub mod psync_flow;
pub mod session_flow;
pub mod verfiy_flow;

use async_trait::async_trait;

use crate::{
    connector,
    core::{
        errors::{ConnectorError, CustomResult, RouterResult},
        payments,
    },
    routes::AppState,
    services,
    types::{self, api, storage},
};

#[async_trait]
pub trait ConstructFlowSpecificData<F, Req, Res> {
    async fn construct_router_data<'a>(
        &self,
        state: &AppState,
        connector_id: &str,
        merchant_account: &storage::MerchantAccount,
    ) -> RouterResult<types::RouterData<F, Req, Res>>;
}

#[async_trait]
pub trait Feature<F, T> {
    async fn decide_flows<'a>(
        self,
        state: &AppState,
        connector: &api::ConnectorData,
        maybe_customer: &Option<storage::Customer>,
        call_connector_action: payments::CallConnectorAction,
        merchant_account: &storage::MerchantAccount,
    ) -> RouterResult<Self>
    where
        Self: Sized,
        F: Clone,
        dyn api::Connector: services::ConnectorIntegration<F, T, types::PaymentsResponseData>;

    async fn add_access_token<'a>(
        &self,
        state: &AppState,
        connector: &api::ConnectorData,
        merchant_account: &storage::MerchantAccount,
    ) -> RouterResult<types::AddAccessTokenResult>
    where
        F: Clone,
        Self: Sized,
        dyn api::Connector: services::ConnectorIntegration<F, T, types::PaymentsResponseData>;

    async fn add_payment_method_token<'a>(
        &self,
        _state: &AppState,
        _connector: &api::ConnectorData,
        _tokenization_action: &payments::TokenizationAction,
    ) -> RouterResult<Option<String>>
    where
        F: Clone,
        Self: Sized,
        dyn api::Connector: services::ConnectorIntegration<F, T, types::PaymentsResponseData>,
    {
        Ok(None)
    }
}

macro_rules! default_imp_for_complete_authorize{
    ($($path:ident::$connector:ident),*)=> {
        $(
            impl api::PaymentsCompleteAuthorize for $path::$connector {}
            impl
            services::ConnectorIntegration<
            api::CompleteAuthorize,
            types::CompleteAuthorizeData,
            types::PaymentsResponseData,
        > for $path::$connector
        {}
    )*
    };
}

default_imp_for_complete_authorize!(
    connector::Aci,
    connector::Adyen,
    connector::Airwallex,
    connector::Applepay,
    connector::Authorizedotnet,
    connector::Bambora,
    connector::Bluesnap,
    connector::Braintree,
    connector::Checkout,
    connector::Coinbase,
    connector::Cybersource,
    connector::Dlocal,
    connector::Fiserv,
    connector::Forte,
    connector::Klarna,
    connector::Multisafepay,
    connector::Opennode,
    connector::Payu,
    connector::Rapyd,
    connector::Shift4,
    connector::Stripe,
    connector::Trustpay,
    connector::Worldline,
    connector::Worldpay
);

macro_rules! default_imp_for_connector_redirect_response{
    ($($path:ident::$connector:ident),*)=> {
        $(
            impl services::ConnectorRedirectResponse for $path::$connector {
                fn get_flow_type(
                    &self,
                    _query_params: &str,
                    _json_payload: Option<serde_json::Value>,
                    _action: services::PaymentAction
                ) -> CustomResult<payments::CallConnectorAction, ConnectorError> {
                    Ok(payments::CallConnectorAction::Trigger)
                }
            }
    )*
    };
}

default_imp_for_connector_redirect_response!(
    connector::Aci,
    connector::Adyen,
    connector::Airwallex,
    connector::Applepay,
    connector::Authorizedotnet,
    connector::Bambora,
    connector::Bluesnap,
    connector::Braintree,
    connector::Coinbase,
    connector::Cybersource,
    connector::Dlocal,
    connector::Fiserv,
<<<<<<< HEAD
    connector::Forte,
    connector::Globalpay,
=======
>>>>>>> 1b94d25f
    connector::Klarna,
    connector::Multisafepay,
    connector::Opennode,
    connector::Payu,
    connector::Rapyd,
    connector::Shift4,
    connector::Worldline,
    connector::Worldpay
);

macro_rules! default_imp_for_connector_request_id{
    ($($path:ident::$connector:ident),*)=> {
        $(
            impl api::ConnectorTransactionId for $path::$connector {}
    )*
    };
}

default_imp_for_connector_request_id!(
    connector::Aci,
    connector::Adyen,
    connector::Airwallex,
    connector::Applepay,
    connector::Authorizedotnet,
    connector::Bambora,
    connector::Bluesnap,
    connector::Braintree,
    connector::Checkout,
    connector::Coinbase,
    connector::Cybersource,
    connector::Dlocal,
    connector::Fiserv,
    connector::Forte,
    connector::Globalpay,
    connector::Klarna,
    connector::Mollie,
    connector::Multisafepay,
    connector::Nuvei,
    connector::Opennode,
    connector::Payu,
    connector::Rapyd,
    connector::Shift4,
    connector::Stripe,
    connector::Trustpay,
    connector::Worldline,
    connector::Worldpay
);<|MERGE_RESOLUTION|>--- conflicted
+++ resolved
@@ -142,11 +142,7 @@
     connector::Cybersource,
     connector::Dlocal,
     connector::Fiserv,
-<<<<<<< HEAD
     connector::Forte,
-    connector::Globalpay,
-=======
->>>>>>> 1b94d25f
     connector::Klarna,
     connector::Multisafepay,
     connector::Opennode,
