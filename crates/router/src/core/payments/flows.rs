--- conflicted
+++ resolved
@@ -15,15 +15,10 @@
 use hyperswitch_domain_models::{
     mandates::CustomerAcceptance,
     router_flow_types::{
-<<<<<<< HEAD
-        revenue_recovery::RevenueRecoveryRecordBack, Authenticate, AuthenticationConfirmation,
-=======
-        Authenticate, AuthenticationConfirmation, GetAdditionalRevenueRecoveryDetails,
->>>>>>> 1ff273e1
-        PostAuthenticate, PreAuthenticate,
+        revenue_recovery::RevenueRecoveryRecordBackFlow, Authenticate, AuthenticationConfirmation,
+        GetAdditionalRevenueRecoveryDetails, PostAuthenticate, PreAuthenticate,
     },
-    router_request_types::{PaymentsCaptureData, RevenueRecoveryRecordBackRequest},
-    router_response_types::RevenueRecoveryRecordBackResponse,
+    router_request_types::PaymentsCaptureData,
 };
 use hyperswitch_interfaces::api::{
     payouts::Payouts, UasAuthentication, UasAuthenticationConfirmation, UasPostAuthentication,
@@ -2270,16 +2265,51 @@
     }
 }
 
-<<<<<<< HEAD
 macro_rules! default_imp_for_revenue_recovery_record_back {
     ($($path:ident::$connector:ident),*) => {
-        $( impl api::RevenueRecoveryRecordBack for $path::$connector {}
-            impl
-            services::ConnectorIntegration<
-                RevenueRecoveryRecordBack,
-                RevenueRecoveryRecordBackRequest,
-                RevenueRecoveryRecordBackResponse,
-=======
+        $(
+            impl api::RevenueRecoveryRecordBack for $path::$connector {}
+            impl
+            services::ConnectorIntegration<
+                RevenueRecoveryRecordBackFlow,
+                types::RevenueRecoveryRecordBackRequest,
+                types::RevenueRecoveryRecordBackResponse,
+        > for $path::$connector
+        {}
+    )*
+    };
+}
+
+#[cfg(feature = "dummy_connector")]
+impl<const T: u8> api::RevenueRecoveryRecordBack for connector::DummyConnector<T> {}
+#[cfg(feature = "dummy_connector")]
+impl<const T: u8>
+    services::ConnectorIntegration<
+        RevenueRecoveryRecordBackFlow,
+        types::RevenueRecoveryRecordBackRequest,
+        types::RevenueRecoveryRecordBackResponse,
+    > for connector::DummyConnector<T>
+{
+}
+
+default_imp_for_revenue_recovery_record_back!(
+    connector::Adyenplatform,
+    connector::Adyen,
+    connector::Ebanx,
+    connector::Gpayments,
+    connector::Netcetera,
+    connector::Nmi,
+    connector::Payone,
+    connector::Paypal,
+    connector::Plaid,
+    connector::Riskified,
+    connector::Signifyd,
+    connector::Stripe,
+    connector::Threedsecureio,
+    connector::Wellsfargopayout,
+    connector::Wise
+);
+
 macro_rules! default_imp_for_additional_revenue_recovery_call {
     ($($path:ident::$connector:ident),*) => {
         $(  impl api::RevenueRecovery for $path::$connector {}
@@ -2289,23 +2319,13 @@
                 GetAdditionalRevenueRecoveryDetails,
                 types::GetAdditionalRevenueRecoveryRequestData,
                 types::GetAdditionalRevenueRecoveryResponseData,
->>>>>>> 1ff273e1
-        > for $path::$connector
-        {}
-    )*
-    };
-}
-
-#[cfg(feature = "dummy_connector")]
-<<<<<<< HEAD
-impl<const T: u8> api::RevenueRecoveryRecordBack for connector::DummyConnector<T> {}
-#[cfg(feature = "dummy_connector")]
-impl<const T: u8>
-    services::ConnectorIntegration<
-        RevenueRecoveryRecordBack,
-        RevenueRecoveryRecordBackRequest,
-        RevenueRecoveryRecordBackResponse,
-=======
+        > for $path::$connector
+        {}
+    )*
+    };
+}
+
+#[cfg(feature = "dummy_connector")]
 impl<const T: u8> api::RevenueRecovery for connector::DummyConnector<T> {}
 impl<const T: u8> api::AdditionalRevenueRecovery for connector::DummyConnector<T> {}
 #[cfg(feature = "dummy_connector")]
@@ -2314,44 +2334,24 @@
         GetAdditionalRevenueRecoveryDetails,
         types::GetAdditionalRevenueRecoveryRequestData,
         types::GetAdditionalRevenueRecoveryResponseData,
->>>>>>> 1ff273e1
-    > for connector::DummyConnector<T>
-{
-}
-
-<<<<<<< HEAD
-default_imp_for_revenue_recovery_record_back!(
-    connector::Adyen,
-    connector::Adyenplatform,
-    connector::Authorizedotnet,
-    connector::Checkout,
-=======
+    > for connector::DummyConnector<T>
+{
+}
+
 default_imp_for_additional_revenue_recovery_call!(
     connector::Adyenplatform,
     connector::Adyen,
->>>>>>> 1ff273e1
-    connector::Ebanx,
-    connector::Gpayments,
-    connector::Netcetera,
-    connector::Nmi,
-<<<<<<< HEAD
-    connector::Noon,
-    connector::Opayo,
-    connector::Opennode,
-    connector::Payme,
-=======
->>>>>>> 1ff273e1
-    connector::Payone,
-    connector::Paypal,
-    connector::Plaid,
-    connector::Riskified,
-    connector::Signifyd,
-    connector::Stripe,
-    connector::Threedsecureio,
-<<<<<<< HEAD
-    connector::Trustpay,
-=======
->>>>>>> 1ff273e1
+    connector::Ebanx,
+    connector::Gpayments,
+    connector::Netcetera,
+    connector::Nmi,
+    connector::Payone,
+    connector::Paypal,
+    connector::Plaid,
+    connector::Riskified,
+    connector::Signifyd,
+    connector::Stripe,
+    connector::Threedsecureio,
     connector::Wellsfargopayout,
     connector::Wise
 );