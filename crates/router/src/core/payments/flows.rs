--- conflicted
+++ resolved
@@ -244,10 +244,6 @@
     connector::Wise,
     connector::Wellsfargo,
     connector::Wellsfargopayout,
-<<<<<<< HEAD
-    connector::Worldline,
-=======
->>>>>>> f8227309
     connector::Worldpay,
     connector::Zen,
     connector::Zsl
@@ -1307,10 +1303,6 @@
     connector::Volt,
     connector::Wellsfargo,
     connector::Wellsfargopayout,
-<<<<<<< HEAD
-    connector::Worldline,
-=======
->>>>>>> f8227309
     connector::Worldpay,
     connector::Zen,
     connector::Zsl
@@ -1494,10 +1486,6 @@
     connector::Volt,
     connector::Wellsfargo,
     connector::Wellsfargopayout,
-<<<<<<< HEAD
-    connector::Worldline,
-=======
->>>>>>> f8227309
     connector::Worldpay,
     connector::Zen,
     connector::Zsl
@@ -1582,10 +1570,6 @@
     connector::Volt,
     connector::Wellsfargo,
     connector::Wellsfargopayout,
-<<<<<<< HEAD
-    connector::Worldline,
-=======
->>>>>>> f8227309
     connector::Worldpay,
     connector::Zen,
     connector::Zsl
@@ -1674,10 +1658,6 @@
     connector::Volt,
     connector::Wellsfargo,
     connector::Wellsfargopayout,
-<<<<<<< HEAD
-    connector::Worldline,
-=======
->>>>>>> f8227309
     connector::Worldpay,
     connector::Zen,
     connector::Zsl
@@ -1768,10 +1748,6 @@
     connector::Volt,
     connector::Wellsfargo,
     connector::Wellsfargopayout,
-<<<<<<< HEAD
-    connector::Worldline,
-=======
->>>>>>> f8227309
     connector::Worldpay,
     connector::Zen,
     connector::Zsl
@@ -1861,10 +1837,6 @@
     connector::Volt,
     connector::Wellsfargo,
     connector::Wellsfargopayout,
-<<<<<<< HEAD
-    connector::Worldline,
-=======
->>>>>>> f8227309
     connector::Worldpay,
     connector::Zen,
     connector::Zsl
