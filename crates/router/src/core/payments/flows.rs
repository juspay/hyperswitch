pub mod approve_flow;
pub mod authorize_flow;
pub mod cancel_flow;
pub mod capture_flow;
pub mod complete_authorize_flow;
pub mod incremental_authorization_flow;
pub mod post_session_tokens_flow;
pub mod psync_flow;
pub mod reject_flow;
pub mod session_flow;
pub mod session_update_flow;
pub mod setup_mandate_flow;

use async_trait::async_trait;
use hyperswitch_domain_models::{
    mandates::CustomerAcceptance,
    router_flow_types::{
        Authenticate, AuthenticationConfirmation, PostAuthenticate, PreAuthenticate,
    },
    router_request_types::PaymentsCaptureData,
};
use hyperswitch_interfaces::api::{
    payouts::Payouts, UasAuthentication, UasAuthenticationConfirmation, UasPostAuthentication,
    UasPreAuthentication, UnifiedAuthenticationService,
};

#[cfg(feature = "frm")]
use crate::types::fraud_check as frm_types;
use crate::{
    connector,
    core::{
        errors::{ApiErrorResponse, ConnectorError, CustomResult, RouterResult},
        payments::{self, helpers},
    },
    logger,
    routes::SessionState,
    services, types as router_types,
    types::{self, api, api::enums as api_enums, domain},
};

#[async_trait]
#[allow(clippy::too_many_arguments)]
pub trait ConstructFlowSpecificData<F, Req, Res> {
    #[cfg(feature = "v1")]
    async fn construct_router_data<'a>(
        &self,
        state: &SessionState,
        connector_id: &str,
        merchant_account: &domain::MerchantAccount,
        key_store: &domain::MerchantKeyStore,
        customer: &Option<domain::Customer>,
        merchant_connector_account: &helpers::MerchantConnectorAccountType,
        merchant_recipient_data: Option<types::MerchantRecipientData>,
        header_payload: Option<hyperswitch_domain_models::payments::HeaderPayload>,
    ) -> RouterResult<types::RouterData<F, Req, Res>>;

    #[cfg(feature = "v2")]
    async fn construct_router_data<'a>(
        &self,
        _state: &SessionState,
        _connector_id: &str,
        _merchant_account: &domain::MerchantAccount,
        _key_store: &domain::MerchantKeyStore,
        _customer: &Option<domain::Customer>,
        _merchant_connector_account: &domain::MerchantConnectorAccount,
        _merchant_recipient_data: Option<types::MerchantRecipientData>,
        _header_payload: Option<hyperswitch_domain_models::payments::HeaderPayload>,
    ) -> RouterResult<types::RouterData<F, Req, Res>>;

    async fn get_merchant_recipient_data<'a>(
        &self,
        state: &SessionState,
        merchant_account: &domain::MerchantAccount,
        key_store: &domain::MerchantKeyStore,
        merchant_connector_account: &helpers::MerchantConnectorAccountType,
        connector: &api::ConnectorData,
    ) -> RouterResult<Option<types::MerchantRecipientData>>;
}

#[allow(clippy::too_many_arguments)]
#[async_trait]
pub trait Feature<F, T> {
    async fn decide_flows<'a>(
        self,
        state: &SessionState,
        connector: &api::ConnectorData,
        call_connector_action: payments::CallConnectorAction,
        connector_request: Option<services::Request>,
        business_profile: &domain::Profile,
        header_payload: hyperswitch_domain_models::payments::HeaderPayload,
    ) -> RouterResult<Self>
    where
        Self: Sized,
        F: Clone,
        dyn api::Connector: services::ConnectorIntegration<F, T, types::PaymentsResponseData>;

    async fn add_access_token<'a>(
        &self,
        state: &SessionState,
        connector: &api::ConnectorData,
        merchant_account: &domain::MerchantAccount,
        creds_identifier: Option<&str>,
    ) -> RouterResult<types::AddAccessTokenResult>
    where
        F: Clone,
        Self: Sized,
        dyn api::Connector: services::ConnectorIntegration<F, T, types::PaymentsResponseData>;

    async fn add_session_token<'a>(
        self,
        _state: &SessionState,
        _connector: &api::ConnectorData,
    ) -> RouterResult<Self>
    where
        F: Clone,
        Self: Sized,
        dyn api::Connector: services::ConnectorIntegration<F, T, types::PaymentsResponseData>,
    {
        Ok(self)
    }

    async fn add_payment_method_token<'a>(
        &mut self,
        _state: &SessionState,
        _connector: &api::ConnectorData,
        _tokenization_action: &payments::TokenizationAction,
        _should_continue_payment: bool,
    ) -> RouterResult<types::PaymentMethodTokenResult>
    where
        F: Clone,
        Self: Sized,
        dyn api::Connector: services::ConnectorIntegration<F, T, types::PaymentsResponseData>,
    {
        Ok(types::PaymentMethodTokenResult {
            payment_method_token_result: Ok(None),
            is_payment_method_tokenization_performed: false,
        })
    }

    async fn preprocessing_steps<'a>(
        self,
        _state: &SessionState,
        _connector: &api::ConnectorData,
    ) -> RouterResult<Self>
    where
        F: Clone,
        Self: Sized,
        dyn api::Connector: services::ConnectorIntegration<F, T, types::PaymentsResponseData>,
    {
        Ok(self)
    }

    async fn postprocessing_steps<'a>(
        self,
        _state: &SessionState,
        _connector: &api::ConnectorData,
    ) -> RouterResult<Self>
    where
        F: Clone,
        Self: Sized,
        dyn api::Connector: services::ConnectorIntegration<F, T, types::PaymentsResponseData>,
    {
        Ok(self)
    }

    async fn create_connector_customer<'a>(
        &self,
        _state: &SessionState,
        _connector: &api::ConnectorData,
    ) -> RouterResult<Option<String>>
    where
        F: Clone,
        Self: Sized,
        dyn api::Connector: services::ConnectorIntegration<F, T, types::PaymentsResponseData>,
    {
        Ok(None)
    }

    /// Returns the connector request and a bool which specifies whether to proceed with further
    async fn build_flow_specific_connector_request(
        &mut self,
        _state: &SessionState,
        _connector: &api::ConnectorData,
        _call_connector_action: payments::CallConnectorAction,
    ) -> RouterResult<(Option<services::Request>, bool)> {
        Ok((None, true))
    }
}

macro_rules! default_imp_for_complete_authorize {
    ($($path:ident::$connector:ident),*) => {
        $(
            impl api::PaymentsCompleteAuthorize for $path::$connector {}
            impl
            services::ConnectorIntegration<
            api::CompleteAuthorize,
            types::CompleteAuthorizeData,
            types::PaymentsResponseData,
        > for $path::$connector
        {}
    )*
    };
}

#[cfg(feature = "dummy_connector")]
impl<const T: u8> api::PaymentsCompleteAuthorize for connector::DummyConnector<T> {}
#[cfg(feature = "dummy_connector")]
impl<const T: u8>
    services::ConnectorIntegration<
        api::CompleteAuthorize,
        types::CompleteAuthorizeData,
        types::PaymentsResponseData,
    > for connector::DummyConnector<T>
{
}

default_imp_for_complete_authorize!(
    connector::Adyenplatform,
    connector::Adyen,
    connector::Ebanx,
    connector::Gpayments,
    connector::Netcetera,
    connector::Payone,
    connector::Plaid,
    connector::Riskified,
    connector::Signifyd,
    connector::Stripe,
    connector::Threedsecureio,
    connector::Wise,
    connector::Wellsfargopayout
);
macro_rules! default_imp_for_webhook_source_verification {
    ($($path:ident::$connector:ident),*) => {
        $(
            impl api::ConnectorVerifyWebhookSource for $path::$connector {}
            impl
            services::ConnectorIntegration<
            api::VerifyWebhookSource,
            types::VerifyWebhookSourceRequestData,
            types::VerifyWebhookSourceResponseData,
        > for $path::$connector
        {}
    )*
    };
}

#[cfg(feature = "dummy_connector")]
impl<const T: u8> api::ConnectorVerifyWebhookSource for connector::DummyConnector<T> {}
#[cfg(feature = "dummy_connector")]
impl<const T: u8>
    services::ConnectorIntegration<
        api::VerifyWebhookSource,
        types::VerifyWebhookSourceRequestData,
        types::VerifyWebhookSourceResponseData,
    > for connector::DummyConnector<T>
{
}
default_imp_for_webhook_source_verification!(
    connector::Adyenplatform,
    connector::Adyen,
    connector::Ebanx,
    connector::Gpayments,
    connector::Netcetera,
    connector::Nmi,
    connector::Payone,
    connector::Plaid,
    connector::Riskified,
    connector::Signifyd,
    connector::Stripe,
    connector::Threedsecureio,
    connector::Wellsfargopayout,
    connector::Wise
);

macro_rules! default_imp_for_create_customer {
    ($($path:ident::$connector:ident),*) => {
        $(
            impl api::ConnectorCustomer for $path::$connector {}
            impl
            services::ConnectorIntegration<
            api::CreateConnectorCustomer,
            types::ConnectorCustomerData,
            types::PaymentsResponseData,
        > for $path::$connector
        {}
    )*
    };
}

#[cfg(feature = "dummy_connector")]
impl<const T: u8> api::ConnectorCustomer for connector::DummyConnector<T> {}
#[cfg(feature = "dummy_connector")]
impl<const T: u8>
    services::ConnectorIntegration<
        api::CreateConnectorCustomer,
        types::ConnectorCustomerData,
        types::PaymentsResponseData,
    > for connector::DummyConnector<T>
{
}

default_imp_for_create_customer!(
    connector::Adyenplatform,
    connector::Adyen,
    connector::Ebanx,
    connector::Gpayments,
    connector::Netcetera,
    connector::Nmi,
    connector::Payone,
    connector::Plaid,
    connector::Riskified,
    connector::Signifyd,
    connector::Threedsecureio,
    connector::Wellsfargopayout,
    connector::Wise
);

macro_rules! default_imp_for_connector_redirect_response {
    ($($path:ident::$connector:ident),*) => {
        $(
            impl services::ConnectorRedirectResponse for $path::$connector {
                fn get_flow_type(
                    &self,
                    _query_params: &str,
                    _json_payload: Option<serde_json::Value>,
                    _action: services::PaymentAction
                ) -> CustomResult<payments::CallConnectorAction, ConnectorError> {
                    Ok(payments::CallConnectorAction::Trigger)
                }
            }
    )*
    };
}

#[cfg(feature = "dummy_connector")]
impl<const T: u8> services::ConnectorRedirectResponse for connector::DummyConnector<T> {
    fn get_flow_type(
        &self,
        _query_params: &str,
        _json_payload: Option<serde_json::Value>,
        _action: services::PaymentAction,
    ) -> CustomResult<payments::CallConnectorAction, ConnectorError> {
        Ok(payments::CallConnectorAction::Trigger)
    }
}

default_imp_for_connector_redirect_response!(
    connector::Adyenplatform,
    connector::Adyen,
    connector::Ebanx,
    connector::Gpayments,
    connector::Netcetera,
    connector::Payone,
    connector::Plaid,
    connector::Riskified,
    connector::Signifyd,
    connector::Threedsecureio,
    connector::Wellsfargopayout,
    connector::Wise
);

macro_rules! default_imp_for_connector_request_id {
    ($($path:ident::$connector:ident),*) => {
        $(
            impl api::ConnectorTransactionId for $path::$connector {}
    )*
    };
}

#[cfg(feature = "dummy_connector")]
impl<const T: u8> api::ConnectorTransactionId for connector::DummyConnector<T> {}

default_imp_for_connector_request_id!(
    connector::Adyenplatform,
    connector::Aci,
    connector::Adyen,
    connector::Airwallex,
    connector::Amazonpay,
    connector::Authorizedotnet,
    connector::Bambora,
    connector::Bamboraapac,
    connector::Bankofamerica,
    connector::Billwerk,
    connector::Bitpay,
    connector::Bluesnap,
    connector::Boku,
    connector::Braintree,
    connector::Cashtocode,
    connector::Chargebee,
    connector::Checkout,
    connector::Coinbase,
    connector::Coingate,
    connector::Cryptopay,
    connector::Cybersource,
    connector::Datatrans,
    connector::Deutschebank,
    connector::Digitalvirgo,
    connector::Dlocal,
    connector::Ebanx,
    connector::Elavon,
    connector::Fiserv,
    connector::Fiservemea,
    connector::Fiuu,
    connector::Forte,
    connector::Getnet,
    connector::Globalpay,
    connector::Globepay,
    connector::Gocardless,
    connector::Gpayments,
    connector::Iatapay,
    connector::Inespay,
    connector::Itaubank,
    connector::Jpmorgan,
    connector::Klarna,
    connector::Mifinity,
    connector::Mollie,
    connector::Moneris,
    connector::Multisafepay,
    connector::Netcetera,
    connector::Nexixpay,
    connector::Nmi,
    connector::Nomupay,
    connector::Noon,
    connector::Novalnet,
    connector::Nuvei,
    connector::Opennode,
    connector::Paybox,
    connector::Payeezy,
    connector::Payme,
    connector::Payone,
    connector::Paypal,
    connector::Paystack,
    connector::Payu,
    connector::Placetopay,
    connector::Plaid,
    connector::Powertranz,
    connector::Prophetpay,
    connector::Rapyd,
    connector::Razorpay,
    connector::Recurly,
    connector::Redsys,
    connector::Riskified,
    connector::Shift4,
    connector::Signifyd,
    connector::Square,
    connector::Stax,
    connector::Stripe,
    connector::Stripebilling,
    connector::Taxjar,
    connector::Threedsecureio,
    connector::Trustpay,
    connector::Tsys,
    connector::UnifiedAuthenticationService,
    connector::Volt,
    connector::Wellsfargo,
    connector::Wellsfargopayout,
    connector::Wise,
    connector::Worldline,
    connector::Worldpay,
    connector::Xendit,
    connector::Zen,
    connector::Zsl,
    connector::CtpMastercard
);

macro_rules! default_imp_for_accept_dispute {
    ($($path:ident::$connector:ident),*) => {
        $(
            impl api::Dispute for $path::$connector {}
            impl api::AcceptDispute for $path::$connector {}
            impl
                services::ConnectorIntegration<
                api::Accept,
                types::AcceptDisputeRequestData,
                types::AcceptDisputeResponse,
            > for $path::$connector
            {}
    )*
    };
}

#[cfg(feature = "dummy_connector")]
impl<const T: u8> api::Dispute for connector::DummyConnector<T> {}
#[cfg(feature = "dummy_connector")]
impl<const T: u8> api::AcceptDispute for connector::DummyConnector<T> {}
#[cfg(feature = "dummy_connector")]
impl<const T: u8>
    services::ConnectorIntegration<
        api::Accept,
        types::AcceptDisputeRequestData,
        types::AcceptDisputeResponse,
    > for connector::DummyConnector<T>
{
}

default_imp_for_accept_dispute!(
    connector::Adyenplatform,
    connector::Ebanx,
    connector::Gpayments,
    connector::Netcetera,
    connector::Nmi,
    connector::Payone,
    connector::Plaid,
    connector::Riskified,
    connector::Signifyd,
    connector::Stripe,
    connector::Threedsecureio,
    connector::Wellsfargopayout,
    connector::Wise
);

macro_rules! default_imp_for_file_upload {
    ($($path:ident::$connector:ident),*) => {
        $(
            impl api::FileUpload for $path::$connector {}
            impl api::UploadFile for $path::$connector {}
            impl
                services::ConnectorIntegration<
                api::Upload,
                types::UploadFileRequestData,
                types::UploadFileResponse,
            > for $path::$connector
            {}
            impl api::RetrieveFile for $path::$connector {}
            impl
                services::ConnectorIntegration<
                api::Retrieve,
                types::RetrieveFileRequestData,
                types::RetrieveFileResponse,
            > for $path::$connector
            {}
    )*
    };
}

#[cfg(feature = "dummy_connector")]
impl<const T: u8> api::FileUpload for connector::DummyConnector<T> {}
#[cfg(feature = "dummy_connector")]
impl<const T: u8> api::UploadFile for connector::DummyConnector<T> {}
#[cfg(feature = "dummy_connector")]
impl<const T: u8>
    services::ConnectorIntegration<
        api::Upload,
        types::UploadFileRequestData,
        types::UploadFileResponse,
    > for connector::DummyConnector<T>
{
}
#[cfg(feature = "dummy_connector")]
impl<const T: u8> api::RetrieveFile for connector::DummyConnector<T> {}
#[cfg(feature = "dummy_connector")]
impl<const T: u8>
    services::ConnectorIntegration<
        api::Retrieve,
        types::RetrieveFileRequestData,
        types::RetrieveFileResponse,
    > for connector::DummyConnector<T>
{
}

default_imp_for_file_upload!(
    connector::Adyenplatform,
    connector::Ebanx,
    connector::Gpayments,
    connector::Netcetera,
    connector::Nmi,
    connector::Payone,
    connector::Plaid,
    connector::Riskified,
    connector::Signifyd,
    connector::Threedsecureio,
    connector::Wellsfargopayout,
    connector::Wise
);

macro_rules! default_imp_for_submit_evidence {
    ($($path:ident::$connector:ident),*) => {
        $(
            impl api::SubmitEvidence for $path::$connector {}
            impl
                services::ConnectorIntegration<
                api::Evidence,
                types::SubmitEvidenceRequestData,
                types::SubmitEvidenceResponse,
            > for $path::$connector
            {}
    )*
    };
}

#[cfg(feature = "dummy_connector")]
impl<const T: u8> api::SubmitEvidence for connector::DummyConnector<T> {}
#[cfg(feature = "dummy_connector")]
impl<const T: u8>
    services::ConnectorIntegration<
        api::Evidence,
        types::SubmitEvidenceRequestData,
        types::SubmitEvidenceResponse,
    > for connector::DummyConnector<T>
{
}

default_imp_for_submit_evidence!(
    connector::Adyenplatform,
    connector::Ebanx,
    connector::Gpayments,
    connector::Netcetera,
    connector::Nmi,
    connector::Payone,
    connector::Plaid,
    connector::Riskified,
    connector::Signifyd,
    connector::Threedsecureio,
    connector::Wellsfargopayout,
    connector::Wise
);

macro_rules! default_imp_for_defend_dispute {
    ($($path:ident::$connector:ident),*) => {
        $(
            impl api::DefendDispute for $path::$connector {}
            impl
                services::ConnectorIntegration<
                api::Defend,
                types::DefendDisputeRequestData,
                types::DefendDisputeResponse,
            > for $path::$connector
            {}
        )*
    };
}

#[cfg(feature = "dummy_connector")]
impl<const T: u8> api::DefendDispute for connector::DummyConnector<T> {}
#[cfg(feature = "dummy_connector")]
impl<const T: u8>
    services::ConnectorIntegration<
        api::Defend,
        types::DefendDisputeRequestData,
        types::DefendDisputeResponse,
    > for connector::DummyConnector<T>
{
}

default_imp_for_defend_dispute!(
    connector::Adyenplatform,
    connector::Ebanx,
    connector::Gpayments,
    connector::Netcetera,
    connector::Nmi,
    connector::Payone,
    connector::Plaid,
    connector::Riskified,
    connector::Signifyd,
    connector::Stripe,
    connector::Threedsecureio,
    connector::Wellsfargopayout,
    connector::Wise
);

macro_rules! default_imp_for_pre_processing_steps{
    ($($path:ident::$connector:ident),*)=> {
        $(
            impl api::PaymentsPreProcessing for $path::$connector {}
            impl
            services::ConnectorIntegration<
            api::PreProcessing,
            types::PaymentsPreProcessingData,
            types::PaymentsResponseData,
        > for $path::$connector
        {}
    )*
    };
}

macro_rules! default_imp_for_post_processing_steps{
    ($($path:ident::$connector:ident),*)=> {
        $(
            impl api::PaymentsPostProcessing for $path::$connector {}
            impl
            services::ConnectorIntegration<
            api::PostProcessing,
            types::PaymentsPostProcessingData,
            types::PaymentsResponseData,
        > for $path::$connector
        {}
    )*
    };
}

#[cfg(feature = "dummy_connector")]
impl<const T: u8> api::PaymentsPreProcessing for connector::DummyConnector<T> {}
#[cfg(feature = "dummy_connector")]
impl<const T: u8>
    services::ConnectorIntegration<
        api::PreProcessing,
        types::PaymentsPreProcessingData,
        types::PaymentsResponseData,
    > for connector::DummyConnector<T>
{
}

default_imp_for_pre_processing_steps!(
    connector::Adyenplatform,
    connector::Ebanx,
    connector::Gpayments,
    connector::Netcetera,
    connector::Payone,
    connector::Plaid,
    connector::Riskified,
    connector::Signifyd,
    connector::Threedsecureio,
    connector::Wellsfargopayout,
    connector::Wise
);

#[cfg(feature = "dummy_connector")]
impl<const T: u8> api::PaymentsPostProcessing for connector::DummyConnector<T> {}
#[cfg(feature = "dummy_connector")]
impl<const T: u8>
    services::ConnectorIntegration<
        api::PostProcessing,
        types::PaymentsPostProcessingData,
        types::PaymentsResponseData,
    > for connector::DummyConnector<T>
{
}

default_imp_for_post_processing_steps!(
    connector::Adyenplatform,
    connector::Adyen,
    connector::Nmi,
<<<<<<< HEAD
=======
    connector::Paypal,
>>>>>>> 0c8f8f5f
    connector::Stripe,
    connector::Ebanx,
    connector::Gpayments,
    connector::Netcetera,
    connector::Payone,
    connector::Riskified,
    connector::Signifyd,
    connector::Threedsecureio,
    connector::Wellsfargopayout,
    connector::Wise
);

macro_rules! default_imp_for_payouts {
    ($($path:ident::$connector:ident),*) => {
        $(
            impl Payouts for $path::$connector {}
    )*
    };
}

#[cfg(feature = "dummy_connector")]
impl<const T: u8> Payouts for connector::DummyConnector<T> {}

default_imp_for_payouts!(
    connector::Gpayments,
    connector::Netcetera,
    connector::Nmi,
    connector::Plaid,
    connector::Riskified,
    connector::Signifyd,
    connector::Threedsecureio,
    connector::Wellsfargopayout
);

#[cfg(feature = "payouts")]
macro_rules! default_imp_for_payouts_create {
    ($($path:ident::$connector:ident),*) => {
        $(
            impl api::PayoutCreate for $path::$connector {}
            impl
            services::ConnectorIntegration<
            api::PoCreate,
            types::PayoutsData,
            types::PayoutsResponseData,
        > for $path::$connector
        {}
    )*
    };
}

#[cfg(feature = "payouts")]
#[cfg(feature = "dummy_connector")]
impl<const T: u8> api::PayoutCreate for connector::DummyConnector<T> {}
#[cfg(feature = "payouts")]
#[cfg(feature = "dummy_connector")]
impl<const T: u8>
    services::ConnectorIntegration<api::PoCreate, types::PayoutsData, types::PayoutsResponseData>
    for connector::DummyConnector<T>
{
}

#[cfg(feature = "payouts")]
default_imp_for_payouts_create!(
    connector::Adyenplatform,
    connector::Gpayments,
    connector::Netcetera,
    connector::Nmi,
    connector::Payone,
    connector::Plaid,
    connector::Riskified,
    connector::Signifyd,
    connector::Threedsecureio,
    connector::Wellsfargopayout
);

#[cfg(feature = "payouts")]
macro_rules! default_imp_for_payouts_retrieve {
    ($($path:ident::$connector:ident),*) => {
        $(
            impl api::PayoutSync for $path::$connector {}
            impl
            services::ConnectorIntegration<
            api::PoSync,
            types::PayoutsData,
            types::PayoutsResponseData,
        > for $path::$connector
        {}
    )*
    };
}

#[cfg(feature = "payouts")]
#[cfg(feature = "dummy_connector")]
impl<const T: u8> api::PayoutSync for connector::DummyConnector<T> {}
#[cfg(feature = "payouts")]
#[cfg(feature = "dummy_connector")]
impl<const T: u8>
    services::ConnectorIntegration<api::PoSync, types::PayoutsData, types::PayoutsResponseData>
    for connector::DummyConnector<T>
{
}

#[cfg(feature = "payouts")]
default_imp_for_payouts_retrieve!(
    connector::Adyenplatform,
    connector::Adyen,
    connector::Ebanx,
    connector::Gpayments,
    connector::Netcetera,
    connector::Nmi,
    connector::Payone,
    connector::Plaid,
    connector::Riskified,
    connector::Signifyd,
    connector::Stripe,
    connector::Threedsecureio,
    connector::Wellsfargopayout,
    connector::Wise
);

#[cfg(feature = "payouts")]
macro_rules! default_imp_for_payouts_eligibility {
    ($($path:ident::$connector:ident),*) => {
        $(
            impl api::PayoutEligibility for $path::$connector {}
            impl
            services::ConnectorIntegration<
            api::PoEligibility,
            types::PayoutsData,
            types::PayoutsResponseData,
        > for $path::$connector
        {}
    )*
    };
}

#[cfg(feature = "payouts")]
#[cfg(feature = "dummy_connector")]
impl<const T: u8> api::PayoutEligibility for connector::DummyConnector<T> {}
#[cfg(feature = "payouts")]
#[cfg(feature = "dummy_connector")]
impl<const T: u8>
    services::ConnectorIntegration<
        api::PoEligibility,
        types::PayoutsData,
        types::PayoutsResponseData,
    > for connector::DummyConnector<T>
{
}

#[cfg(feature = "payouts")]
default_imp_for_payouts_eligibility!(
    connector::Adyenplatform,
    connector::Gpayments,
    connector::Netcetera,
    connector::Nmi,
    connector::Payone,
    connector::Plaid,
    connector::Riskified,
    connector::Signifyd,
    connector::Stripe,
    connector::Threedsecureio,
    connector::Wellsfargopayout
);

#[cfg(feature = "payouts")]
macro_rules! default_imp_for_payouts_fulfill {
    ($($path:ident::$connector:ident),*) => {
        $(
            impl api::PayoutFulfill for $path::$connector {}
            impl
            services::ConnectorIntegration<
            api::PoFulfill,
            types::PayoutsData,
            types::PayoutsResponseData,
        > for $path::$connector
        {}
    )*
    };
}

#[cfg(feature = "payouts")]
#[cfg(feature = "dummy_connector")]
impl<const T: u8> api::PayoutFulfill for connector::DummyConnector<T> {}
#[cfg(feature = "payouts")]
#[cfg(feature = "dummy_connector")]
impl<const T: u8>
    services::ConnectorIntegration<api::PoFulfill, types::PayoutsData, types::PayoutsResponseData>
    for connector::DummyConnector<T>
{
}

#[cfg(feature = "payouts")]
default_imp_for_payouts_fulfill!(
    connector::Gpayments,
    connector::Netcetera,
    connector::Nmi,
    connector::Plaid,
    connector::Riskified,
    connector::Signifyd,
    connector::Threedsecureio,
    connector::Wellsfargopayout
);

#[cfg(feature = "payouts")]
macro_rules! default_imp_for_payouts_cancel {
    ($($path:ident::$connector:ident),*) => {
        $(
            impl api::PayoutCancel for $path::$connector {}
            impl
            services::ConnectorIntegration<
            api::PoCancel,
            types::PayoutsData,
            types::PayoutsResponseData,
        > for $path::$connector
        {}
    )*
    };
}

#[cfg(feature = "payouts")]
#[cfg(feature = "dummy_connector")]
impl<const T: u8> api::PayoutCancel for connector::DummyConnector<T> {}
#[cfg(feature = "payouts")]
#[cfg(feature = "dummy_connector")]
impl<const T: u8>
    services::ConnectorIntegration<api::PoCancel, types::PayoutsData, types::PayoutsResponseData>
    for connector::DummyConnector<T>
{
}

#[cfg(feature = "payouts")]
default_imp_for_payouts_cancel!(
    connector::Adyenplatform,
    connector::Gpayments,
    connector::Netcetera,
    connector::Nmi,
    connector::Payone,
    connector::Plaid,
    connector::Riskified,
    connector::Signifyd,
    connector::Threedsecureio,
    connector::Wellsfargopayout
);

#[cfg(feature = "payouts")]
macro_rules! default_imp_for_payouts_quote {
    ($($path:ident::$connector:ident),*) => {
        $(
            impl api::PayoutQuote for $path::$connector {}
            impl
            services::ConnectorIntegration<
            api::PoQuote,
            types::PayoutsData,
            types::PayoutsResponseData,
        > for $path::$connector
        {}
    )*
    };
}

#[cfg(feature = "payouts")]
#[cfg(feature = "dummy_connector")]
impl<const T: u8> api::PayoutQuote for connector::DummyConnector<T> {}
#[cfg(feature = "payouts")]
#[cfg(feature = "dummy_connector")]
impl<const T: u8>
    services::ConnectorIntegration<api::PoQuote, types::PayoutsData, types::PayoutsResponseData>
    for connector::DummyConnector<T>
{
}

#[cfg(feature = "payouts")]
default_imp_for_payouts_quote!(
    connector::Adyenplatform,
    connector::Adyen,
    connector::Gpayments,
    connector::Netcetera,
    connector::Nmi,
    connector::Payone,
    connector::Plaid,
    connector::Riskified,
    connector::Signifyd,
    connector::Stripe,
    connector::Threedsecureio,
    connector::Wellsfargopayout
);

#[cfg(feature = "payouts")]
macro_rules! default_imp_for_payouts_recipient {
    ($($path:ident::$connector:ident),*) => {
        $(
            impl api::PayoutRecipient for $path::$connector {}
            impl
            services::ConnectorIntegration<
            api::PoRecipient,
            types::PayoutsData,
            types::PayoutsResponseData,
        > for $path::$connector
        {}
    )*
    };
}

#[cfg(feature = "payouts")]
#[cfg(feature = "dummy_connector")]
impl<const T: u8> api::PayoutRecipient for connector::DummyConnector<T> {}
#[cfg(feature = "payouts")]
#[cfg(feature = "dummy_connector")]
impl<const T: u8>
    services::ConnectorIntegration<api::PoRecipient, types::PayoutsData, types::PayoutsResponseData>
    for connector::DummyConnector<T>
{
}

#[cfg(feature = "payouts")]
default_imp_for_payouts_recipient!(
    connector::Adyenplatform,
    connector::Adyen,
    connector::Gpayments,
    connector::Netcetera,
    connector::Nmi,
    connector::Payone,
    connector::Plaid,
    connector::Riskified,
    connector::Signifyd,
    connector::Threedsecureio,
    connector::Wellsfargopayout
);

#[cfg(feature = "payouts")]
macro_rules! default_imp_for_payouts_recipient_account {
    ($($path:ident::$connector:ident),*) => {
        $(
            impl api::PayoutRecipientAccount for $path::$connector {}
            impl
            services::ConnectorIntegration<
            api::PoRecipientAccount,
            types::PayoutsData,
            types::PayoutsResponseData,
        > for $path::$connector
        {}
    )*
    };
}

#[cfg(feature = "payouts")]
#[cfg(feature = "dummy_connector")]
impl<const T: u8> api::PayoutRecipientAccount for connector::DummyConnector<T> {}
#[cfg(feature = "payouts")]
#[cfg(feature = "dummy_connector")]
impl<const T: u8>
    services::ConnectorIntegration<
        api::PoRecipientAccount,
        types::PayoutsData,
        types::PayoutsResponseData,
    > for connector::DummyConnector<T>
{
}

#[cfg(feature = "payouts")]
default_imp_for_payouts_recipient_account!(
    connector::Adyenplatform,
    connector::Adyen,
    connector::Ebanx,
    connector::Gpayments,
    connector::Netcetera,
    connector::Nmi,
    connector::Payone,
    connector::Plaid,
    connector::Riskified,
    connector::Signifyd,
    connector::Threedsecureio,
    connector::Wellsfargopayout,
    connector::Wise
);

macro_rules! default_imp_for_approve {
    ($($path:ident::$connector:ident),*) => {
        $(
            impl api::PaymentApprove for $path::$connector {}
            impl
            services::ConnectorIntegration<
            api::Approve,
            types::PaymentsApproveData,
            types::PaymentsResponseData,
        > for $path::$connector
        {}
    )*
    };
}

#[cfg(feature = "dummy_connector")]
impl<const T: u8> api::PaymentApprove for connector::DummyConnector<T> {}
#[cfg(feature = "dummy_connector")]
impl<const T: u8>
    services::ConnectorIntegration<
        api::Approve,
        types::PaymentsApproveData,
        types::PaymentsResponseData,
    > for connector::DummyConnector<T>
{
}

default_imp_for_approve!(
    connector::Adyenplatform,
    connector::Adyen,
    connector::Ebanx,
    connector::Gpayments,
    connector::Netcetera,
    connector::Nmi,
    connector::Payone,
    connector::Plaid,
    connector::Riskified,
    connector::Signifyd,
    connector::Stripe,
    connector::Threedsecureio,
    connector::Wellsfargopayout,
    connector::Wise
);

macro_rules! default_imp_for_reject {
    ($($path:ident::$connector:ident),*) => {
        $(
            impl api::PaymentReject for $path::$connector {}
            impl
            services::ConnectorIntegration<
            api::Reject,
            types::PaymentsRejectData,
            types::PaymentsResponseData,
        > for $path::$connector
        {}
    )*
    };
}

#[cfg(feature = "dummy_connector")]
impl<const T: u8> api::PaymentReject for connector::DummyConnector<T> {}
#[cfg(feature = "dummy_connector")]
impl<const T: u8>
    services::ConnectorIntegration<
        api::Reject,
        types::PaymentsRejectData,
        types::PaymentsResponseData,
    > for connector::DummyConnector<T>
{
}

default_imp_for_reject!(
    connector::Adyenplatform,
    connector::Adyen,
    connector::Ebanx,
    connector::Gpayments,
    connector::Netcetera,
    connector::Nmi,
    connector::Payone,
    connector::Plaid,
    connector::Riskified,
    connector::Signifyd,
    connector::Stripe,
    connector::Threedsecureio,
    connector::Wellsfargopayout,
    connector::Wise
);

macro_rules! default_imp_for_fraud_check {
    ($($path:ident::$connector:ident),*) => {
        $(
            impl api::FraudCheck for $path::$connector {}
    )*
    };
}

#[cfg(feature = "dummy_connector")]
impl<const T: u8> api::FraudCheck for connector::DummyConnector<T> {}

default_imp_for_fraud_check!(
    connector::Adyenplatform,
    connector::Aci,
    connector::Adyen,
    connector::Airwallex,
    connector::Amazonpay,
    connector::Authorizedotnet,
    connector::Bambora,
    connector::Bamboraapac,
    connector::Bankofamerica,
    connector::Billwerk,
    connector::Bitpay,
    connector::Bluesnap,
    connector::Boku,
    connector::Braintree,
    connector::Cashtocode,
    connector::Chargebee,
    connector::Checkout,
    connector::Cryptopay,
    connector::Cybersource,
    connector::Coinbase,
    connector::Coingate,
    connector::Datatrans,
    connector::Deutschebank,
    connector::Digitalvirgo,
    connector::Dlocal,
    connector::Ebanx,
    connector::Elavon,
    connector::Fiserv,
    connector::Fiservemea,
    connector::Fiuu,
    connector::Forte,
    connector::Getnet,
    connector::Globalpay,
    connector::Globepay,
    connector::Gocardless,
    connector::Gpayments,
    connector::Helcim,
    connector::Iatapay,
    connector::Inespay,
    connector::Itaubank,
    connector::Jpmorgan,
    connector::Klarna,
    connector::Mifinity,
    connector::Mollie,
    connector::Moneris,
    connector::Multisafepay,
    connector::Netcetera,
    connector::Nexinets,
    connector::Nexixpay,
    connector::Nmi,
    connector::Nomupay,
    connector::Noon,
    connector::Novalnet,
    connector::Nuvei,
    connector::Opennode,
    connector::Paybox,
    connector::Payeezy,
    connector::Payme,
    connector::Payone,
    connector::Paypal,
    connector::Paystack,
    connector::Payu,
    connector::Placetopay,
    connector::Plaid,
    connector::Powertranz,
    connector::Prophetpay,
    connector::Rapyd,
    connector::Razorpay,
    connector::Recurly,
    connector::Redsys,
    connector::Shift4,
    connector::Square,
    connector::Stax,
    connector::Stripe,
    connector::Stripebilling,
    connector::Taxjar,
    connector::Threedsecureio,
    connector::Trustpay,
    connector::Tsys,
    connector::UnifiedAuthenticationService,
    connector::Volt,
    connector::Wellsfargo,
    connector::Wellsfargopayout,
    connector::Wise,
    connector::Worldline,
    connector::Worldpay,
    connector::Xendit,
    connector::Zen,
    connector::Zsl,
    connector::CtpMastercard
);

#[cfg(feature = "frm")]
macro_rules! default_imp_for_frm_sale {
    ($($path:ident::$connector:ident),*) => {
        $(
            impl api::FraudCheckSale for $path::$connector {}
            impl
            services::ConnectorIntegration<
            api::Sale,
            frm_types::FraudCheckSaleData,
            frm_types::FraudCheckResponseData,
        > for $path::$connector
        {}
    )*
    };
}

#[cfg(all(feature = "frm", feature = "dummy_connector"))]
impl<const T: u8> api::FraudCheckSale for connector::DummyConnector<T> {}
#[cfg(all(feature = "frm", feature = "dummy_connector"))]
impl<const T: u8>
    services::ConnectorIntegration<
        api::Sale,
        frm_types::FraudCheckSaleData,
        frm_types::FraudCheckResponseData,
    > for connector::DummyConnector<T>
{
}

#[cfg(feature = "frm")]
default_imp_for_frm_sale!(
    connector::Adyenplatform,
    connector::Adyen,
    connector::Ebanx,
    connector::Gpayments,
    connector::Netcetera,
    connector::Nmi,
    connector::Payone,
    connector::Plaid,
    connector::Stripe,
    connector::Threedsecureio,
    connector::Wellsfargopayout,
    connector::Wise
);

#[cfg(feature = "frm")]
macro_rules! default_imp_for_frm_checkout {
    ($($path:ident::$connector:ident),*) => {
        $(
            impl api::FraudCheckCheckout for $path::$connector {}
            impl
            services::ConnectorIntegration<
            api::Checkout,
            frm_types::FraudCheckCheckoutData,
            frm_types::FraudCheckResponseData,
        > for $path::$connector
        {}
    )*
    };
}

#[cfg(all(feature = "frm", feature = "dummy_connector"))]
impl<const T: u8> api::FraudCheckCheckout for connector::DummyConnector<T> {}
#[cfg(all(feature = "frm", feature = "dummy_connector"))]
impl<const T: u8>
    services::ConnectorIntegration<
        api::Checkout,
        frm_types::FraudCheckCheckoutData,
        frm_types::FraudCheckResponseData,
    > for connector::DummyConnector<T>
{
}

#[cfg(feature = "frm")]
default_imp_for_frm_checkout!(
    connector::Adyenplatform,
    connector::Adyen,
    connector::Ebanx,
    connector::Gpayments,
    connector::Netcetera,
    connector::Nmi,
    connector::Payone,
    connector::Plaid,
    connector::Stripe,
    connector::Threedsecureio,
    connector::Wellsfargopayout,
    connector::Wise
);

#[cfg(feature = "frm")]
macro_rules! default_imp_for_frm_transaction {
    ($($path:ident::$connector:ident),*) => {
        $(
            impl api::FraudCheckTransaction for $path::$connector {}
            impl
            services::ConnectorIntegration<
            api::Transaction,
            frm_types::FraudCheckTransactionData,
            frm_types::FraudCheckResponseData,
        > for $path::$connector
        {}
    )*
    };
}

#[cfg(all(feature = "frm", feature = "dummy_connector"))]
impl<const T: u8> api::FraudCheckTransaction for connector::DummyConnector<T> {}
#[cfg(all(feature = "frm", feature = "dummy_connector"))]
impl<const T: u8>
    services::ConnectorIntegration<
        api::Transaction,
        frm_types::FraudCheckTransactionData,
        frm_types::FraudCheckResponseData,
    > for connector::DummyConnector<T>
{
}

#[cfg(feature = "frm")]
default_imp_for_frm_transaction!(
    connector::Adyenplatform,
    connector::Adyen,
    connector::Ebanx,
    connector::Gpayments,
    connector::Netcetera,
    connector::Nmi,
    connector::Payone,
    connector::Plaid,
    connector::Stripe,
    connector::Threedsecureio,
    connector::Wellsfargopayout,
    connector::Wise
);

#[cfg(feature = "frm")]
macro_rules! default_imp_for_frm_fulfillment {
    ($($path:ident::$connector:ident),*) => {
        $(
            impl api::FraudCheckFulfillment for $path::$connector {}
            impl
            services::ConnectorIntegration<
            api::Fulfillment,
            frm_types::FraudCheckFulfillmentData,
            frm_types::FraudCheckResponseData,
        > for $path::$connector
        {}
    )*
    };
}

#[cfg(all(feature = "frm", feature = "dummy_connector"))]
impl<const T: u8> api::FraudCheckFulfillment for connector::DummyConnector<T> {}
#[cfg(all(feature = "frm", feature = "dummy_connector"))]
impl<const T: u8>
    services::ConnectorIntegration<
        api::Fulfillment,
        frm_types::FraudCheckFulfillmentData,
        frm_types::FraudCheckResponseData,
    > for connector::DummyConnector<T>
{
}

#[cfg(feature = "frm")]
default_imp_for_frm_fulfillment!(
    connector::Adyenplatform,
    connector::Adyen,
    connector::Ebanx,
    connector::Gpayments,
    connector::Netcetera,
    connector::Nmi,
    connector::Payone,
    connector::Plaid,
    connector::Stripe,
    connector::Threedsecureio,
    connector::Wellsfargopayout,
    connector::Wise
);

#[cfg(feature = "frm")]
macro_rules! default_imp_for_frm_record_return {
    ($($path:ident::$connector:ident),*) => {
        $(
            impl api::FraudCheckRecordReturn for $path::$connector {}
            impl
            services::ConnectorIntegration<
            api::RecordReturn,
            frm_types::FraudCheckRecordReturnData,
            frm_types::FraudCheckResponseData,
        > for $path::$connector
        {}
    )*
    };
}

#[cfg(all(feature = "frm", feature = "dummy_connector"))]
impl<const T: u8> api::FraudCheckRecordReturn for connector::DummyConnector<T> {}
#[cfg(all(feature = "frm", feature = "dummy_connector"))]
impl<const T: u8>
    services::ConnectorIntegration<
        api::RecordReturn,
        frm_types::FraudCheckRecordReturnData,
        frm_types::FraudCheckResponseData,
    > for connector::DummyConnector<T>
{
}

#[cfg(feature = "frm")]
default_imp_for_frm_record_return!(
    connector::Adyenplatform,
    connector::Adyen,
    connector::Ebanx,
    connector::Gpayments,
    connector::Netcetera,
    connector::Nmi,
    connector::Payone,
    connector::Plaid,
    connector::Stripe,
    connector::Threedsecureio,
    connector::Wellsfargopayout,
    connector::Wise
);

macro_rules! default_imp_for_incremental_authorization {
    ($($path:ident::$connector:ident),*) => {
        $(
            impl api::PaymentIncrementalAuthorization for $path::$connector {}
            impl
            services::ConnectorIntegration<
            api::IncrementalAuthorization,
            types::PaymentsIncrementalAuthorizationData,
            types::PaymentsResponseData,
        > for $path::$connector
        {}
    )*
    };
}

#[cfg(feature = "dummy_connector")]
impl<const T: u8> api::PaymentIncrementalAuthorization for connector::DummyConnector<T> {}
#[cfg(feature = "dummy_connector")]
impl<const T: u8>
    services::ConnectorIntegration<
        api::IncrementalAuthorization,
        types::PaymentsIncrementalAuthorizationData,
        types::PaymentsResponseData,
    > for connector::DummyConnector<T>
{
}

default_imp_for_incremental_authorization!(
    connector::Adyenplatform,
    connector::Adyen,
    connector::Ebanx,
    connector::Gpayments,
    connector::Netcetera,
    connector::Nmi,
    connector::Payone,
    connector::Plaid,
    connector::Riskified,
    connector::Signifyd,
    connector::Stripe,
    connector::Threedsecureio,
    connector::Wellsfargopayout,
    connector::Wise
);

macro_rules! default_imp_for_revoking_mandates {
    ($($path:ident::$connector:ident),*) => {
        $( impl api::ConnectorMandateRevoke for $path::$connector {}
            impl
            services::ConnectorIntegration<
            api::MandateRevoke,
            types::MandateRevokeRequestData,
            types::MandateRevokeResponseData,
        > for $path::$connector
        {}
    )*
    };
}

#[cfg(feature = "dummy_connector")]
impl<const T: u8> api::ConnectorMandateRevoke for connector::DummyConnector<T> {}
#[cfg(feature = "dummy_connector")]
impl<const T: u8>
    services::ConnectorIntegration<
        api::MandateRevoke,
        types::MandateRevokeRequestData,
        types::MandateRevokeResponseData,
    > for connector::DummyConnector<T>
{
}
default_imp_for_revoking_mandates!(
    connector::Adyenplatform,
    connector::Adyen,
    connector::Ebanx,
    connector::Gpayments,
    connector::Netcetera,
    connector::Nmi,
    connector::Payone,
    connector::Plaid,
    connector::Riskified,
    connector::Signifyd,
    connector::Stripe,
    connector::Threedsecureio,
    connector::Wise
);

macro_rules! default_imp_for_connector_authentication {
    ($($path:ident::$connector:ident),*) => {
        $( impl api::ExternalAuthentication for $path::$connector {}
            impl api::ConnectorAuthentication for $path::$connector {}
            impl api::ConnectorPreAuthentication for $path::$connector {}
            impl api::ConnectorPreAuthenticationVersionCall for $path::$connector {}
            impl api::ConnectorPostAuthentication for $path::$connector {}
            impl
            services::ConnectorIntegration<
            api::Authentication,
            types::authentication::ConnectorAuthenticationRequestData,
            types::authentication::AuthenticationResponseData,
        > for $path::$connector
        {}
        impl
            services::ConnectorIntegration<
            api::PreAuthentication,
            types::authentication::PreAuthNRequestData,
            types::authentication::AuthenticationResponseData,
        > for $path::$connector
        {}
        impl
            services::ConnectorIntegration<
            api::PreAuthenticationVersionCall,
            types::authentication::PreAuthNRequestData,
            types::authentication::AuthenticationResponseData,
        > for $path::$connector
        {}
        impl
            services::ConnectorIntegration<
            api::PostAuthentication,
            types::authentication::ConnectorPostAuthenticationRequestData,
            types::authentication::AuthenticationResponseData,
        > for $path::$connector
        {}
    )*
    };
}

#[cfg(feature = "dummy_connector")]
impl<const T: u8> api::ExternalAuthentication for connector::DummyConnector<T> {}
#[cfg(feature = "dummy_connector")]
impl<const T: u8> api::ConnectorPreAuthentication for connector::DummyConnector<T> {}
#[cfg(feature = "dummy_connector")]
impl<const T: u8> api::ConnectorPreAuthenticationVersionCall for connector::DummyConnector<T> {}
#[cfg(feature = "dummy_connector")]
impl<const T: u8> api::ConnectorAuthentication for connector::DummyConnector<T> {}
#[cfg(feature = "dummy_connector")]
impl<const T: u8> api::ConnectorPostAuthentication for connector::DummyConnector<T> {}

#[cfg(feature = "dummy_connector")]
impl<const T: u8>
    services::ConnectorIntegration<
        api::Authentication,
        types::authentication::ConnectorAuthenticationRequestData,
        types::authentication::AuthenticationResponseData,
    > for connector::DummyConnector<T>
{
}
#[cfg(feature = "dummy_connector")]
impl<const T: u8>
    services::ConnectorIntegration<
        api::PreAuthentication,
        types::authentication::PreAuthNRequestData,
        types::authentication::AuthenticationResponseData,
    > for connector::DummyConnector<T>
{
}
#[cfg(feature = "dummy_connector")]
impl<const T: u8>
    services::ConnectorIntegration<
        api::PreAuthenticationVersionCall,
        types::authentication::PreAuthNRequestData,
        types::authentication::AuthenticationResponseData,
    > for connector::DummyConnector<T>
{
}
#[cfg(feature = "dummy_connector")]
impl<const T: u8>
    services::ConnectorIntegration<
        api::PostAuthentication,
        types::authentication::ConnectorPostAuthenticationRequestData,
        types::authentication::AuthenticationResponseData,
    > for connector::DummyConnector<T>
{
}
default_imp_for_connector_authentication!(
    connector::Adyenplatform,
    connector::Aci,
    connector::Adyen,
    connector::Airwallex,
    connector::Amazonpay,
    connector::Authorizedotnet,
    connector::Bambora,
    connector::Bamboraapac,
    connector::Bankofamerica,
    connector::Billwerk,
    connector::Bitpay,
    connector::Bluesnap,
    connector::Boku,
    connector::Braintree,
    connector::Cashtocode,
    connector::Chargebee,
    connector::Checkout,
    connector::Cryptopay,
    connector::Coinbase,
    connector::Coingate,
    connector::Cybersource,
    connector::Datatrans,
    connector::Deutschebank,
    connector::Digitalvirgo,
    connector::Dlocal,
    connector::Ebanx,
    connector::Elavon,
    connector::Fiserv,
    connector::Fiservemea,
    connector::Fiuu,
    connector::Forte,
    connector::Getnet,
    connector::Globalpay,
    connector::Globepay,
    connector::Gocardless,
    connector::Helcim,
    connector::Iatapay,
    connector::Inespay,
    connector::Itaubank,
    connector::Jpmorgan,
    connector::Klarna,
    connector::Mifinity,
    connector::Mollie,
    connector::Moneris,
    connector::Multisafepay,
    connector::Nexinets,
    connector::Nexixpay,
    connector::Nmi,
    connector::Nomupay,
    connector::Noon,
    connector::Novalnet,
    connector::Nuvei,
    connector::Opennode,
    connector::Paybox,
    connector::Payeezy,
    connector::Payme,
    connector::Payone,
    connector::Paypal,
    connector::Paystack,
    connector::Payu,
    connector::Placetopay,
    connector::Plaid,
    connector::Powertranz,
    connector::Prophetpay,
    connector::Rapyd,
    connector::Razorpay,
    connector::Recurly,
    connector::Redsys,
    connector::Riskified,
    connector::Shift4,
    connector::Signifyd,
    connector::Square,
    connector::Stax,
    connector::Stripe,
    connector::Stripebilling,
    connector::Taxjar,
    connector::Trustpay,
    connector::Tsys,
    connector::UnifiedAuthenticationService,
    connector::Volt,
    connector::Wellsfargo,
    connector::Wellsfargopayout,
    connector::Wise,
    connector::Worldline,
    connector::Worldpay,
    connector::Xendit,
    connector::Zen,
    connector::Zsl,
    connector::CtpMastercard
);

macro_rules! default_imp_for_authorize_session_token {
    ($($path:ident::$connector:ident),*) => {
        $( impl api::PaymentAuthorizeSessionToken for $path::$connector {}
            impl
            services::ConnectorIntegration<
                api::AuthorizeSessionToken,
                types::AuthorizeSessionTokenData,
                types::PaymentsResponseData
        > for $path::$connector
        {}
    )*
    };
}
#[cfg(feature = "dummy_connector")]
impl<const T: u8> api::PaymentAuthorizeSessionToken for connector::DummyConnector<T> {}
#[cfg(feature = "dummy_connector")]
impl<const T: u8>
    services::ConnectorIntegration<
        api::AuthorizeSessionToken,
        types::AuthorizeSessionTokenData,
        types::PaymentsResponseData,
    > for connector::DummyConnector<T>
{
}
default_imp_for_authorize_session_token!(
    connector::Adyen,
    connector::Adyenplatform,
    connector::Ebanx,
    connector::Gpayments,
    connector::Netcetera,
    connector::Nmi,
    connector::Payone,
    connector::Plaid,
    connector::Riskified,
    connector::Signifyd,
    connector::Stripe,
    connector::Threedsecureio,
    connector::Wellsfargopayout,
    connector::Wise
);

macro_rules! default_imp_for_calculate_tax {
    ($($path:ident::$connector:ident),*) => {
        $( impl api::TaxCalculation for $path::$connector {}
            impl
            services::ConnectorIntegration<
                api::CalculateTax,
                types::PaymentsTaxCalculationData,
                types::TaxCalculationResponseData
        > for $path::$connector
        {}
    )*
    };
}
#[cfg(feature = "dummy_connector")]
impl<const T: u8> api::TaxCalculation for connector::DummyConnector<T> {}
#[cfg(feature = "dummy_connector")]
impl<const T: u8>
    services::ConnectorIntegration<
        api::CalculateTax,
        types::PaymentsTaxCalculationData,
        types::TaxCalculationResponseData,
    > for connector::DummyConnector<T>
{
}

default_imp_for_calculate_tax!(
    connector::Adyen,
    connector::Adyenplatform,
    connector::Ebanx,
    connector::Gpayments,
    connector::Netcetera,
    connector::Nmi,
    connector::Payone,
    connector::Plaid,
    connector::Riskified,
    connector::Signifyd,
    connector::Stripe,
    connector::Threedsecureio,
    connector::Wellsfargopayout,
    connector::Wise
);

macro_rules! default_imp_for_session_update {
    ($($path:ident::$connector:ident),*) => {
        $( impl api::PaymentSessionUpdate for $path::$connector {}
            impl
            services::ConnectorIntegration<
                api::SdkSessionUpdate,
                types::SdkPaymentsSessionUpdateData,
                types::PaymentsResponseData
        > for $path::$connector
        {}
    )*
    };
}
#[cfg(feature = "dummy_connector")]
impl<const T: u8> api::PaymentSessionUpdate for connector::DummyConnector<T> {}
#[cfg(feature = "dummy_connector")]
impl<const T: u8>
    services::ConnectorIntegration<
        api::SdkSessionUpdate,
        types::SdkPaymentsSessionUpdateData,
        types::PaymentsResponseData,
    > for connector::DummyConnector<T>
{
}

default_imp_for_session_update!(
    connector::Adyen,
    connector::Adyenplatform,
    connector::Ebanx,
    connector::Gpayments,
    connector::Netcetera,
    connector::Nmi,
    connector::Payone,
    connector::Plaid,
    connector::Riskified,
    connector::Signifyd,
    connector::Stripe,
    connector::Threedsecureio,
    connector::Wellsfargopayout,
    connector::Wise
);

macro_rules! default_imp_for_post_session_tokens {
    ($($path:ident::$connector:ident),*) => {
        $( impl api::PaymentPostSessionTokens for $path::$connector {}
            impl
            services::ConnectorIntegration<
                api::PostSessionTokens,
                types::PaymentsPostSessionTokensData,
                types::PaymentsResponseData
        > for $path::$connector
        {}
    )*
    };
}
#[cfg(feature = "dummy_connector")]
impl<const T: u8> api::PaymentPostSessionTokens for connector::DummyConnector<T> {}
#[cfg(feature = "dummy_connector")]
impl<const T: u8>
    services::ConnectorIntegration<
        api::PostSessionTokens,
        types::PaymentsPostSessionTokensData,
        types::PaymentsResponseData,
    > for connector::DummyConnector<T>
{
}

default_imp_for_post_session_tokens!(
    connector::Adyen,
    connector::Adyenplatform,
    connector::Ebanx,
    connector::Gpayments,
    connector::Netcetera,
    connector::Nmi,
    connector::Payone,
    connector::Plaid,
    connector::Riskified,
    connector::Signifyd,
    connector::Stripe,
    connector::Threedsecureio,
    connector::Wellsfargopayout,
    connector::Wise
);

macro_rules! default_imp_for_uas_pre_authentication {
    ($($path:ident::$connector:ident),*) => {
        $( impl UnifiedAuthenticationService for $path::$connector {}
            impl UasPreAuthentication for $path::$connector {}
            impl
            services::ConnectorIntegration<
            PreAuthenticate,
            types::UasPreAuthenticationRequestData,
            types::UasAuthenticationResponseData
        > for $path::$connector
        {}
    )*
    };
}
#[cfg(feature = "dummy_connector")]
impl<const T: u8> UasPreAuthentication for connector::DummyConnector<T> {}
#[cfg(feature = "dummy_connector")]
impl<const T: u8> UnifiedAuthenticationService for connector::DummyConnector<T> {}
#[cfg(feature = "dummy_connector")]
impl<const T: u8>
    services::ConnectorIntegration<
        PreAuthenticate,
        types::UasPreAuthenticationRequestData,
        types::UasAuthenticationResponseData,
    > for connector::DummyConnector<T>
{
}

default_imp_for_uas_pre_authentication!(
    connector::Adyenplatform,
    connector::Adyen,
    connector::Ebanx,
    connector::Gpayments,
    connector::Netcetera,
    connector::Nmi,
    connector::Payone,
    connector::Plaid,
    connector::Riskified,
    connector::Signifyd,
    connector::Stripe,
    connector::Threedsecureio,
    connector::Wellsfargopayout,
    connector::Wise
);

macro_rules! default_imp_for_uas_post_authentication {
    ($($path:ident::$connector:ident),*) => {
        $( impl UasPostAuthentication for $path::$connector {}
            impl
            services::ConnectorIntegration<
                PostAuthenticate,
                types::UasPostAuthenticationRequestData,
                types::UasAuthenticationResponseData
        > for $path::$connector
        {}
    )*
    };
}
#[cfg(feature = "dummy_connector")]
impl<const T: u8> UasPostAuthentication for connector::DummyConnector<T> {}
#[cfg(feature = "dummy_connector")]
impl<const T: u8>
    services::ConnectorIntegration<
        PostAuthenticate,
        types::UasPostAuthenticationRequestData,
        types::UasAuthenticationResponseData,
    > for connector::DummyConnector<T>
{
}

default_imp_for_uas_post_authentication!(
    connector::Adyenplatform,
    connector::Adyen,
    connector::Ebanx,
    connector::Gpayments,
    connector::Netcetera,
    connector::Nmi,
    connector::Payone,
    connector::Plaid,
    connector::Riskified,
    connector::Signifyd,
    connector::Stripe,
    connector::Threedsecureio,
    connector::Wellsfargopayout,
    connector::Wise
);

macro_rules! default_imp_for_uas_authentication_confirmation {
    ($($path:ident::$connector:ident),*) => {
        $( impl UasAuthenticationConfirmation for $path::$connector {}
            impl
            services::ConnectorIntegration<
            AuthenticationConfirmation,
            types::UasConfirmationRequestData,
            types::UasAuthenticationResponseData
            > for $path::$connector
            {}
        )*
    };
}

default_imp_for_uas_authentication_confirmation!(
    connector::Adyenplatform,
    connector::Adyen,
    connector::Ebanx,
    connector::Gpayments,
    connector::Netcetera,
    connector::Nmi,
    connector::Payone,
    connector::Plaid,
    connector::Riskified,
    connector::Signifyd,
    connector::Stripe,
    connector::Threedsecureio,
    connector::Wellsfargopayout,
    connector::Wise
);

#[cfg(feature = "dummy_connector")]
impl<const T: u8> UasAuthenticationConfirmation for connector::DummyConnector<T> {}
#[cfg(feature = "dummy_connector")]
impl<const T: u8>
    services::ConnectorIntegration<
        AuthenticationConfirmation,
        types::UasConfirmationRequestData,
        types::UasAuthenticationResponseData,
    > for connector::DummyConnector<T>
{
}

macro_rules! default_imp_for_uas_authentication {
    ($($path:ident::$connector:ident),*) => {
        $( impl UasAuthentication for $path::$connector {}
            impl
            services::ConnectorIntegration<
                Authenticate,
                types::UasAuthenticationRequestData,
                types::UasAuthenticationResponseData
        > for $path::$connector
        {}
    )*
    };
}

#[cfg(feature = "dummy_connector")]
impl<const T: u8> UasAuthentication for connector::DummyConnector<T> {}
#[cfg(feature = "dummy_connector")]
impl<const T: u8>
    services::ConnectorIntegration<
        Authenticate,
        types::UasAuthenticationRequestData,
        types::UasAuthenticationResponseData,
    > for connector::DummyConnector<T>
{
}

default_imp_for_uas_authentication!(
    connector::Adyenplatform,
    connector::Adyen,
    connector::Ebanx,
    connector::Gpayments,
    connector::Netcetera,
    connector::Nmi,
    connector::Payone,
    connector::Plaid,
    connector::Riskified,
    connector::Signifyd,
    connector::Stripe,
    connector::Threedsecureio,
    connector::Wellsfargopayout,
    connector::Wise
);

/// Determines whether a capture API call should be made for a payment attempt
/// This function evaluates whether an authorized payment should proceed with a capture API call
/// based on various payment parameters. It's primarily used in two-step (auth + capture) payment flows for CaptureMethod SequentialAutomatic
///
pub fn should_initiate_capture_flow(
    connector_name: &router_types::Connector,
    customer_acceptance: Option<CustomerAcceptance>,
    capture_method: Option<api_enums::CaptureMethod>,
    setup_future_usage: Option<api_enums::FutureUsage>,
    status: common_enums::AttemptStatus,
) -> bool {
    match status {
        common_enums::AttemptStatus::Authorized => {
            if let Some(api_enums::CaptureMethod::SequentialAutomatic) = capture_method {
                match connector_name {
                    router_types::Connector::Paybox => {
                        // Check CIT conditions for Paybox
                        setup_future_usage == Some(api_enums::FutureUsage::OffSession)
                            && customer_acceptance.is_some()
                    }
                    _ => false,
                }
            } else {
                false
            }
        }
        _ => false,
    }
}

/// Executes a capture request by building a connector-specific request and deciding
/// the appropriate flow to send it to the payment connector.
pub async fn call_capture_request(
    mut capture_router_data: types::RouterData<
        api::Capture,
        PaymentsCaptureData,
        types::PaymentsResponseData,
    >,
    state: &SessionState,
    connector: &api::ConnectorData,
    call_connector_action: payments::CallConnectorAction,
    business_profile: &domain::Profile,
    header_payload: hyperswitch_domain_models::payments::HeaderPayload,
) -> RouterResult<types::RouterData<api::Capture, PaymentsCaptureData, types::PaymentsResponseData>>
{
    // Build capture-specific connector request
    let (connector_request, _should_continue_further) = capture_router_data
        .build_flow_specific_connector_request(state, connector, call_connector_action.clone())
        .await?;

    // Execute capture flow
    capture_router_data
        .decide_flows(
            state,
            connector,
            call_connector_action,
            connector_request,
            business_profile,
            header_payload.clone(),
        )
        .await
}

/// Processes the response from the capture flow and determines the final status and the response.
fn handle_post_capture_response(
    authorize_router_data_response: types::PaymentsResponseData,
    post_capture_router_data: Result<
        types::RouterData<api::Capture, PaymentsCaptureData, types::PaymentsResponseData>,
        error_stack::Report<ApiErrorResponse>,
    >,
) -> RouterResult<(common_enums::AttemptStatus, types::PaymentsResponseData)> {
    match post_capture_router_data {
        Err(err) => {
            logger::error!(
                "Capture flow encountered an error: {:?}. Proceeding without updating.",
                err
            );
            Ok((
                common_enums::AttemptStatus::Authorized,
                authorize_router_data_response,
            ))
        }
        Ok(post_capture_router_data) => {
            match (
                &post_capture_router_data.response,
                post_capture_router_data.status,
            ) {
                (Ok(post_capture_resp), common_enums::AttemptStatus::Charged) => Ok((
                    common_enums::AttemptStatus::Charged,
                    types::PaymentsResponseData::merge_transaction_responses(
                        &authorize_router_data_response,
                        post_capture_resp,
                    )?,
                )),
                _ => {
                    logger::error!(
                        "Error in post capture_router_data response: {:?}, Current Status: {:?}. Proceeding without updating.", 
                        post_capture_router_data.response,
                        post_capture_router_data.status,
                    );
                    Ok((
                        common_enums::AttemptStatus::Authorized,
                        authorize_router_data_response,
                    ))
                }
            }
        }
    }
}<|MERGE_RESOLUTION|>--- conflicted
+++ resolved
@@ -730,10 +730,6 @@
     connector::Adyenplatform,
     connector::Adyen,
     connector::Nmi,
-<<<<<<< HEAD
-=======
-    connector::Paypal,
->>>>>>> 0c8f8f5f
     connector::Stripe,
     connector::Ebanx,
     connector::Gpayments,
