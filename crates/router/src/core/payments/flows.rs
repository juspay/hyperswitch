--- conflicted
+++ resolved
@@ -172,10 +172,7 @@
     connector::Payeezy,
     connector::Payu,
     connector::Rapyd,
-<<<<<<< HEAD
     connector::Riskified,
-=======
->>>>>>> 6eec06b1
     connector::Signifyd,
     connector::Square,
     connector::Stax,
@@ -253,11 +250,8 @@
     connector::Powertranz,
     connector::Prophetpay,
     connector::Rapyd,
-    connector::Shift4,
-<<<<<<< HEAD
     connector::Riskified,
-=======
->>>>>>> 6eec06b1
+    connector::Shift4,
     connector::Signifyd,
     connector::Square,
     connector::Stax,
@@ -956,10 +950,7 @@
     connector::Powertranz,
     connector::Prophetpay,
     connector::Rapyd,
-<<<<<<< HEAD
     connector::Riskified,
-=======
->>>>>>> 6eec06b1
     connector::Signifyd,
     connector::Square,
     connector::Stax,
@@ -1040,10 +1031,7 @@
     connector::Powertranz,
     connector::Prophetpay,
     connector::Rapyd,
-<<<<<<< HEAD
     connector::Riskified,
-=======
->>>>>>> 6eec06b1
     connector::Signifyd,
     connector::Square,
     connector::Stax,
@@ -1127,10 +1115,7 @@
     connector::Powertranz,
     connector::Prophetpay,
     connector::Rapyd,
-<<<<<<< HEAD
     connector::Riskified,
-=======
->>>>>>> 6eec06b1
     connector::Signifyd,
     connector::Square,
     connector::Stax,
@@ -1211,10 +1196,7 @@
     connector::Powertranz,
     connector::Prophetpay,
     connector::Rapyd,
-<<<<<<< HEAD
     connector::Riskified,
-=======
->>>>>>> 6eec06b1
     connector::Signifyd,
     connector::Square,
     connector::Stax,
@@ -1295,10 +1277,7 @@
     connector::Powertranz,
     connector::Prophetpay,
     connector::Rapyd,
-<<<<<<< HEAD
     connector::Riskified,
-=======
->>>>>>> 6eec06b1
     connector::Signifyd,
     connector::Square,
     connector::Stax,
@@ -1380,10 +1359,7 @@
     connector::Powertranz,
     connector::Prophetpay,
     connector::Rapyd,
-<<<<<<< HEAD
     connector::Riskified,
-=======
->>>>>>> 6eec06b1
     connector::Signifyd,
     connector::Square,
     connector::Stax,
@@ -1465,10 +1441,7 @@
     connector::Powertranz,
     connector::Prophetpay,
     connector::Rapyd,
-<<<<<<< HEAD
     connector::Riskified,
-=======
->>>>>>> 6eec06b1
     connector::Signifyd,
     connector::Square,
     connector::Stax,
@@ -1549,10 +1522,7 @@
     connector::Powertranz,
     connector::Prophetpay,
     connector::Rapyd,
-<<<<<<< HEAD
     connector::Riskified,
-=======
->>>>>>> 6eec06b1
     connector::Signifyd,
     connector::Square,
     connector::Stax,
@@ -1634,10 +1604,7 @@
     connector::Powertranz,
     connector::Prophetpay,
     connector::Rapyd,
-<<<<<<< HEAD
     connector::Riskified,
-=======
->>>>>>> 6eec06b1
     connector::Signifyd,
     connector::Square,
     connector::Stax,
@@ -1732,17 +1699,9 @@
     };
 }
 
-<<<<<<< HEAD
-#[cfg(feature = "frm")]
-#[cfg(feature = "dummy_connector")]
-impl<const T: u8> api::FraudCheckSale for connector::DummyConnector<T> {}
-#[cfg(feature = "frm")]
-#[cfg(feature = "dummy_connector")]
-=======
 #[cfg(all(feature = "frm", feature = "dummy_connector"))]
 impl<const T: u8> api::FraudCheckSale for connector::DummyConnector<T> {}
 #[cfg(all(feature = "frm", feature = "dummy_connector"))]
->>>>>>> 6eec06b1
 impl<const T: u8>
     services::ConnectorIntegration<
         api::Sale,
@@ -1822,17 +1781,9 @@
     };
 }
 
-<<<<<<< HEAD
-#[cfg(feature = "frm")]
-#[cfg(feature = "dummy_connector")]
-impl<const T: u8> api::FraudCheckCheckout for connector::DummyConnector<T> {}
-#[cfg(feature = "frm")]
-#[cfg(feature = "dummy_connector")]
-=======
 #[cfg(all(feature = "frm", feature = "dummy_connector"))]
 impl<const T: u8> api::FraudCheckCheckout for connector::DummyConnector<T> {}
 #[cfg(all(feature = "frm", feature = "dummy_connector"))]
->>>>>>> 6eec06b1
 impl<const T: u8>
     services::ConnectorIntegration<
         api::Checkout,
@@ -1912,17 +1863,9 @@
     };
 }
 
-<<<<<<< HEAD
-#[cfg(feature = "frm")]
-#[cfg(feature = "dummy_connector")]
-impl<const T: u8> api::FraudCheckTransaction for connector::DummyConnector<T> {}
-#[cfg(feature = "frm")]
-#[cfg(feature = "dummy_connector")]
-=======
 #[cfg(all(feature = "frm", feature = "dummy_connector"))]
 impl<const T: u8> api::FraudCheckTransaction for connector::DummyConnector<T> {}
 #[cfg(all(feature = "frm", feature = "dummy_connector"))]
->>>>>>> 6eec06b1
 impl<const T: u8>
     services::ConnectorIntegration<
         api::Transaction,
@@ -2002,17 +1945,9 @@
     };
 }
 
-<<<<<<< HEAD
-#[cfg(feature = "frm")]
-#[cfg(feature = "dummy_connector")]
-impl<const T: u8> api::FraudCheckFulfillment for connector::DummyConnector<T> {}
-#[cfg(feature = "frm")]
-#[cfg(feature = "dummy_connector")]
-=======
 #[cfg(all(feature = "frm", feature = "dummy_connector"))]
 impl<const T: u8> api::FraudCheckFulfillment for connector::DummyConnector<T> {}
 #[cfg(all(feature = "frm", feature = "dummy_connector"))]
->>>>>>> 6eec06b1
 impl<const T: u8>
     services::ConnectorIntegration<
         api::Fulfillment,
@@ -2092,17 +2027,9 @@
     };
 }
 
-<<<<<<< HEAD
-#[cfg(feature = "frm")]
-#[cfg(feature = "dummy_connector")]
-impl<const T: u8> api::FraudCheckRecordReturn for connector::DummyConnector<T> {}
-#[cfg(feature = "frm")]
-#[cfg(feature = "dummy_connector")]
-=======
 #[cfg(all(feature = "frm", feature = "dummy_connector"))]
 impl<const T: u8> api::FraudCheckRecordReturn for connector::DummyConnector<T> {}
 #[cfg(all(feature = "frm", feature = "dummy_connector"))]
->>>>>>> 6eec06b1
 impl<const T: u8>
     services::ConnectorIntegration<
         api::RecordReturn,
@@ -2153,8 +2080,6 @@
     connector::Powertranz,
     connector::Prophetpay,
     connector::Rapyd,
-<<<<<<< HEAD
-=======
     connector::Square,
     connector::Stax,
     connector::Stripe,
@@ -2234,8 +2159,8 @@
     connector::Powertranz,
     connector::Prophetpay,
     connector::Rapyd,
+    connector::Riskified,
     connector::Signifyd,
->>>>>>> 6eec06b1
     connector::Square,
     connector::Stax,
     connector::Stripe,
