--- conflicted
+++ resolved
@@ -187,11 +187,8 @@
     connector::Stripe,
     connector::Trustpay,
     connector::Worldline,
-<<<<<<< HEAD
     connector::Worldpay,
     connector::Zen
-=======
-    connector::Worldpay
 );
 
 macro_rules! default_imp_for_accept_dispute{
@@ -331,5 +328,4 @@
     connector::Opennode,
     connector::Worldline,
     connector::Worldpay
->>>>>>> 57327b82
 );