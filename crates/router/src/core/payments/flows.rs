mod authorize_flow;
mod cancel_flow;
mod capture_flow;
mod psync_flow;
mod session_flow;
mod verfiy_flow;

use async_trait::async_trait;

use crate::{
    core::{errors::RouterResult, payments},
    routes::AppState,
    services,
    types::{
        self, api,
        storage::{self, enums},
    },
};

#[async_trait]
pub trait ConstructFlowSpecificData<F, Req, Res> {
    async fn construct_router_data<'a>(
        &self,
        state: &AppState,
        connector_id: &str,
        merchant_account: &storage::MerchantAccount,
    ) -> RouterResult<types::RouterData<F, Req, Res>>;
}

#[async_trait]
pub trait Feature<F, T> {
    async fn decide_flows<'a>(
        self,
        state: &AppState,
        connector: api::ConnectorData,
<<<<<<< HEAD
        maybe_customer: &Option<api::CustomerResponse>,
        call_connector_action: payments::CallConnectorAction,
    ) -> RouterResult<Self>
=======
        maybe_customer: &Option<storage::Customer>,
        payment_data: PaymentData<F>,
        call_connector_action: payments::CallConnectorAction,
        storage_scheme: enums::MerchantStorageScheme,
    ) -> (RouterResult<Self>, PaymentData<F>)
>>>>>>> 0399abf0
    where
        Self: std::marker::Sized,
        F: Clone,
        dyn api::Connector: services::ConnectorIntegration<F, T, types::PaymentsResponseData>;
}<|MERGE_RESOLUTION|>--- conflicted
+++ resolved
@@ -33,17 +33,10 @@
         self,
         state: &AppState,
         connector: api::ConnectorData,
-<<<<<<< HEAD
-        maybe_customer: &Option<api::CustomerResponse>,
-        call_connector_action: payments::CallConnectorAction,
-    ) -> RouterResult<Self>
-=======
         maybe_customer: &Option<storage::Customer>,
-        payment_data: PaymentData<F>,
         call_connector_action: payments::CallConnectorAction,
         storage_scheme: enums::MerchantStorageScheme,
-    ) -> (RouterResult<Self>, PaymentData<F>)
->>>>>>> 0399abf0
+    ) -> RouterResult<Self>
     where
         Self: std::marker::Sized,
         F: Clone,
