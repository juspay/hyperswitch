--- conflicted
+++ resolved
@@ -70,30 +70,31 @@
         Ok(None)
     }
 
-<<<<<<< HEAD
     async fn preprocessing_steps<'a>(
         self,
         _state: &AppState,
         _connector: &api::ConnectorData,
     ) -> RouterResult<Self>
-=======
+    where
+        F: Clone,
+        Self: Sized,
+        dyn api::Connector: services::ConnectorIntegration<F, T, types::PaymentsResponseData>,
+    {
+        Ok(self)
+    }
+
     async fn create_connector_customer<'a>(
         &self,
         _state: &AppState,
         _connector: &api::ConnectorData,
         _customer: &Option<storage::Customer>,
     ) -> RouterResult<(Option<String>, Option<storage::CustomerUpdate>)>
->>>>>>> 3131bc84
     where
         F: Clone,
         Self: Sized,
         dyn api::Connector: services::ConnectorIntegration<F, T, types::PaymentsResponseData>,
     {
-<<<<<<< HEAD
-        Ok(self)
-=======
         Ok((None, None))
->>>>>>> 3131bc84
     }
 }
 
@@ -472,8 +473,8 @@
     connector::Trustpay,
     connector::Opennode,
     connector::Worldline,
-<<<<<<< HEAD
-    connector::Worldpay
+    connector::Worldpay,
+    connector::Zen
 );
 
 macro_rules! default_imp_for_pre_processing_steps{
@@ -491,6 +492,9 @@
     };
 }
 
+#[cfg(feature = "dummy_connector")]
+default_imp_for_pre_processing_steps!(connector::DummyConnector);
+
 default_imp_for_pre_processing_steps!(
     connector::Aci,
     connector::Adyen,
@@ -519,9 +523,6 @@
     connector::Shift4,
     connector::Trustpay,
     connector::Worldline,
-    connector::Worldpay
-=======
-    connector::Worldpay,
-    connector::Zen
->>>>>>> 3131bc84
+    connector::Worldpay,
+    connector::Zen
 );