--- conflicted
+++ resolved
@@ -977,13 +977,7 @@
     connector::Wellsfargopayout,
     connector::Wise,
     connector::Worldpay,
-<<<<<<< HEAD
-    connector::Zen,
-    connector::Zsl
-=======
-    connector::Zsl,
-    connector::Razorpay
->>>>>>> 4cb26bf4
+    connector::Zsl
 );
 
 macro_rules! default_imp_for_payouts {
