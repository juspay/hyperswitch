pub mod approve_flow;
pub mod authorize_flow;
pub mod cancel_flow;
pub mod capture_flow;
pub mod complete_authorize_flow;
pub mod incremental_authorization_flow;
pub mod post_session_tokens_flow;
pub mod psync_flow;
pub mod reject_flow;
pub mod session_flow;
pub mod session_update_flow;
pub mod setup_mandate_flow;

use async_trait::async_trait;
use hyperswitch_domain_models::{
    mandates::CustomerAcceptance, router_request_types::PaymentsCaptureData,
};
use hyperswitch_interfaces::api::payouts::Payouts;

#[cfg(feature = "frm")]
use crate::types::fraud_check as frm_types;
use crate::{
    connector,
    core::{
        errors::{ApiErrorResponse, ConnectorError, CustomResult, RouterResult},
        payments::{self, helpers},
    },
    logger,
    routes::SessionState,
    services, types as router_types,
    types::{self, api, api::enums as api_enums, domain},
};

#[async_trait]
#[allow(clippy::too_many_arguments)]
pub trait ConstructFlowSpecificData<F, Req, Res> {
    #[cfg(feature = "v1")]
    async fn construct_router_data<'a>(
        &self,
        state: &SessionState,
        connector_id: &str,
        merchant_account: &domain::MerchantAccount,
        key_store: &domain::MerchantKeyStore,
        customer: &Option<domain::Customer>,
        merchant_connector_account: &helpers::MerchantConnectorAccountType,
        merchant_recipient_data: Option<types::MerchantRecipientData>,
        header_payload: Option<hyperswitch_domain_models::payments::HeaderPayload>,
    ) -> RouterResult<types::RouterData<F, Req, Res>>;

    #[cfg(feature = "v2")]
    async fn construct_router_data<'a>(
        &self,
        _state: &SessionState,
        _connector_id: &str,
        _merchant_account: &domain::MerchantAccount,
        _key_store: &domain::MerchantKeyStore,
        _customer: &Option<domain::Customer>,
        _merchant_connector_account: &domain::MerchantConnectorAccount,
        _merchant_recipient_data: Option<types::MerchantRecipientData>,
        _header_payload: Option<hyperswitch_domain_models::payments::HeaderPayload>,
    ) -> RouterResult<types::RouterData<F, Req, Res>>;

    async fn get_merchant_recipient_data<'a>(
        &self,
        state: &SessionState,
        merchant_account: &domain::MerchantAccount,
        key_store: &domain::MerchantKeyStore,
        merchant_connector_account: &helpers::MerchantConnectorAccountType,
        connector: &api::ConnectorData,
    ) -> RouterResult<Option<types::MerchantRecipientData>>;
}

#[allow(clippy::too_many_arguments)]
#[async_trait]
pub trait Feature<F, T> {
    async fn decide_flows<'a>(
        self,
        state: &SessionState,
        connector: &api::ConnectorData,
        call_connector_action: payments::CallConnectorAction,
        connector_request: Option<services::Request>,
        business_profile: &domain::Profile,
        header_payload: hyperswitch_domain_models::payments::HeaderPayload,
    ) -> RouterResult<Self>
    where
        Self: Sized,
        F: Clone,
        dyn api::Connector: services::ConnectorIntegration<F, T, types::PaymentsResponseData>;

    async fn add_access_token<'a>(
        &self,
        state: &SessionState,
        connector: &api::ConnectorData,
        merchant_account: &domain::MerchantAccount,
        creds_identifier: Option<&str>,
    ) -> RouterResult<types::AddAccessTokenResult>
    where
        F: Clone,
        Self: Sized,
        dyn api::Connector: services::ConnectorIntegration<F, T, types::PaymentsResponseData>;

    async fn add_session_token<'a>(
        self,
        _state: &SessionState,
        _connector: &api::ConnectorData,
    ) -> RouterResult<Self>
    where
        F: Clone,
        Self: Sized,
        dyn api::Connector: services::ConnectorIntegration<F, T, types::PaymentsResponseData>,
    {
        Ok(self)
    }

    async fn add_payment_method_token<'a>(
        &mut self,
        _state: &SessionState,
        _connector: &api::ConnectorData,
        _tokenization_action: &payments::TokenizationAction,
        _should_continue_payment: bool,
    ) -> RouterResult<types::PaymentMethodTokenResult>
    where
        F: Clone,
        Self: Sized,
        dyn api::Connector: services::ConnectorIntegration<F, T, types::PaymentsResponseData>,
    {
        Ok(types::PaymentMethodTokenResult {
            payment_method_token_result: Ok(None),
            is_payment_method_tokenization_performed: false,
        })
    }

    async fn preprocessing_steps<'a>(
        self,
        _state: &SessionState,
        _connector: &api::ConnectorData,
    ) -> RouterResult<Self>
    where
        F: Clone,
        Self: Sized,
        dyn api::Connector: services::ConnectorIntegration<F, T, types::PaymentsResponseData>,
    {
        Ok(self)
    }

    async fn postprocessing_steps<'a>(
        self,
        _state: &SessionState,
        _connector: &api::ConnectorData,
    ) -> RouterResult<Self>
    where
        F: Clone,
        Self: Sized,
        dyn api::Connector: services::ConnectorIntegration<F, T, types::PaymentsResponseData>,
    {
        Ok(self)
    }

    async fn create_connector_customer<'a>(
        &self,
        _state: &SessionState,
        _connector: &api::ConnectorData,
    ) -> RouterResult<Option<String>>
    where
        F: Clone,
        Self: Sized,
        dyn api::Connector: services::ConnectorIntegration<F, T, types::PaymentsResponseData>,
    {
        Ok(None)
    }

    /// Returns the connector request and a bool which specifies whether to proceed with further
    async fn build_flow_specific_connector_request(
        &mut self,
        _state: &SessionState,
        _connector: &api::ConnectorData,
        _call_connector_action: payments::CallConnectorAction,
    ) -> RouterResult<(Option<services::Request>, bool)> {
        Ok((None, true))
    }
}

macro_rules! default_imp_for_complete_authorize {
    ($($path:ident::$connector:ident),*) => {
        $(
            impl api::PaymentsCompleteAuthorize for $path::$connector {}
            impl
            services::ConnectorIntegration<
            api::CompleteAuthorize,
            types::CompleteAuthorizeData,
            types::PaymentsResponseData,
        > for $path::$connector
        {}
    )*
    };
}

#[cfg(feature = "dummy_connector")]
impl<const T: u8> api::PaymentsCompleteAuthorize for connector::DummyConnector<T> {}
#[cfg(feature = "dummy_connector")]
impl<const T: u8>
    services::ConnectorIntegration<
        api::CompleteAuthorize,
        types::CompleteAuthorizeData,
        types::PaymentsResponseData,
    > for connector::DummyConnector<T>
{
}

default_imp_for_complete_authorize!(
    connector::Adyenplatform,
    connector::Aci,
    connector::Adyen,
    connector::Bankofamerica,
    connector::Checkout,
    connector::Ebanx,
    connector::Gpayments,
    connector::Iatapay,
    connector::Itaubank,
    connector::Klarna,
    connector::Mifinity,
    connector::Netcetera,
    connector::Noon,
    connector::Opayo,
    connector::Opennode,
    connector::Payone,
    connector::Plaid,
    connector::Riskified,
    connector::Signifyd,
    connector::Stripe,
    connector::Threedsecureio,
    connector::Trustpay,
    connector::Wise,
    connector::Wellsfargo,
    connector::Wellsfargopayout
);
macro_rules! default_imp_for_webhook_source_verification {
    ($($path:ident::$connector:ident),*) => {
        $(
            impl api::ConnectorVerifyWebhookSource for $path::$connector {}
            impl
            services::ConnectorIntegration<
            api::VerifyWebhookSource,
            types::VerifyWebhookSourceRequestData,
            types::VerifyWebhookSourceResponseData,
        > for $path::$connector
        {}
    )*
    };
}

#[cfg(feature = "dummy_connector")]
impl<const T: u8> api::ConnectorVerifyWebhookSource for connector::DummyConnector<T> {}
#[cfg(feature = "dummy_connector")]
impl<const T: u8>
    services::ConnectorIntegration<
        api::VerifyWebhookSource,
        types::VerifyWebhookSourceRequestData,
        types::VerifyWebhookSourceResponseData,
    > for connector::DummyConnector<T>
{
}
default_imp_for_webhook_source_verification!(
    connector::Adyenplatform,
    connector::Aci,
    connector::Adyen,
    connector::Authorizedotnet,
    connector::Bankofamerica,
    connector::Braintree,
    connector::Checkout,
    connector::Cybersource,
    connector::Ebanx,
    connector::Globalpay,
    connector::Gpayments,
    connector::Iatapay,
    connector::Itaubank,
    connector::Klarna,
    connector::Mifinity,
    connector::Netcetera,
    connector::Nmi,
    connector::Noon,
    connector::Nuvei,
    connector::Opayo,
    connector::Opennode,
    connector::Payme,
    connector::Payone,
    connector::Plaid,
    connector::Riskified,
    connector::Signifyd,
    connector::Stripe,
    connector::Threedsecureio,
    connector::Trustpay,
    connector::Wellsfargo,
    connector::Wellsfargopayout,
    connector::Wise
);

macro_rules! default_imp_for_create_customer {
    ($($path:ident::$connector:ident),*) => {
        $(
            impl api::ConnectorCustomer for $path::$connector {}
            impl
            services::ConnectorIntegration<
            api::CreateConnectorCustomer,
            types::ConnectorCustomerData,
            types::PaymentsResponseData,
        > for $path::$connector
        {}
    )*
    };
}

#[cfg(feature = "dummy_connector")]
impl<const T: u8> api::ConnectorCustomer for connector::DummyConnector<T> {}
#[cfg(feature = "dummy_connector")]
impl<const T: u8>
    services::ConnectorIntegration<
        api::CreateConnectorCustomer,
        types::ConnectorCustomerData,
        types::PaymentsResponseData,
    > for connector::DummyConnector<T>
{
}

default_imp_for_create_customer!(
    connector::Adyenplatform,
    connector::Aci,
    connector::Adyen,
    connector::Authorizedotnet,
    connector::Bankofamerica,
<<<<<<< HEAD
=======
    connector::Bluesnap,
>>>>>>> d75625f1
    connector::Braintree,
    connector::Checkout,
    connector::Cybersource,
    connector::Ebanx,
    connector::Globalpay,
    connector::Gpayments,
    connector::Iatapay,
    connector::Itaubank,
    connector::Klarna,
    connector::Mifinity,
    connector::Netcetera,
    connector::Nmi,
    connector::Noon,
    connector::Nuvei,
    connector::Opayo,
    connector::Opennode,
    connector::Payme,
    connector::Payone,
    connector::Paypal,
    connector::Plaid,
    connector::Riskified,
    connector::Signifyd,
    connector::Threedsecureio,
    connector::Trustpay,
    connector::Wellsfargo,
    connector::Wellsfargopayout,
    connector::Wise
);

macro_rules! default_imp_for_connector_redirect_response {
    ($($path:ident::$connector:ident),*) => {
        $(
            impl services::ConnectorRedirectResponse for $path::$connector {
                fn get_flow_type(
                    &self,
                    _query_params: &str,
                    _json_payload: Option<serde_json::Value>,
                    _action: services::PaymentAction
                ) -> CustomResult<payments::CallConnectorAction, ConnectorError> {
                    Ok(payments::CallConnectorAction::Trigger)
                }
            }
    )*
    };
}

#[cfg(feature = "dummy_connector")]
impl<const T: u8> services::ConnectorRedirectResponse for connector::DummyConnector<T> {
    fn get_flow_type(
        &self,
        _query_params: &str,
        _json_payload: Option<serde_json::Value>,
        _action: services::PaymentAction,
    ) -> CustomResult<payments::CallConnectorAction, ConnectorError> {
        Ok(payments::CallConnectorAction::Trigger)
    }
}

default_imp_for_connector_redirect_response!(
    connector::Adyenplatform,
    connector::Aci,
    connector::Adyen,
    connector::Bankofamerica,
    connector::Cybersource,
    connector::Ebanx,
    connector::Gpayments,
    connector::Iatapay,
    connector::Itaubank,
    connector::Klarna,
    connector::Mifinity,
    connector::Netcetera,
    connector::Opayo,
    connector::Opennode,
    connector::Payone,
    connector::Plaid,
    connector::Riskified,
    connector::Signifyd,
    connector::Threedsecureio,
    connector::Wellsfargo,
    connector::Wellsfargopayout,
    connector::Wise
);

macro_rules! default_imp_for_connector_request_id {
    ($($path:ident::$connector:ident),*) => {
        $(
            impl api::ConnectorTransactionId for $path::$connector {}
    )*
    };
}

#[cfg(feature = "dummy_connector")]
impl<const T: u8> api::ConnectorTransactionId for connector::DummyConnector<T> {}

default_imp_for_connector_request_id!(
    connector::Adyenplatform,
    connector::Aci,
    connector::Adyen,
    connector::Airwallex,
    connector::Amazonpay,
    connector::Authorizedotnet,
    connector::Bambora,
    connector::Bamboraapac,
    connector::Bankofamerica,
    connector::Billwerk,
    connector::Bitpay,
    connector::Bluesnap,
    connector::Boku,
    connector::Braintree,
    connector::Cashtocode,
    connector::Checkout,
    connector::Coinbase,
    connector::Cryptopay,
    connector::Cybersource,
    connector::Datatrans,
    connector::Deutschebank,
    connector::Digitalvirgo,
    connector::Dlocal,
    connector::Ebanx,
    connector::Elavon,
    connector::Fiserv,
    connector::Fiservemea,
    connector::Fiuu,
    connector::Forte,
    connector::Globalpay,
    connector::Globepay,
    connector::Gocardless,
    connector::Gpayments,
    connector::Iatapay,
    connector::Inespay,
    connector::Itaubank,
    connector::Jpmorgan,
    connector::Klarna,
    connector::Mifinity,
    connector::Mollie,
    connector::Multisafepay,
    connector::Netcetera,
    connector::Nexixpay,
    connector::Nmi,
    connector::Nomupay,
    connector::Noon,
    connector::Novalnet,
    connector::Nuvei,
    connector::Opayo,
    connector::Opennode,
    connector::Paybox,
    connector::Payeezy,
    connector::Payme,
    connector::Payone,
    connector::Paypal,
    connector::Payu,
    connector::Placetopay,
    connector::Plaid,
    connector::Powertranz,
    connector::Prophetpay,
    connector::Rapyd,
    connector::Razorpay,
    connector::Redsys,
    connector::Riskified,
    connector::Shift4,
    connector::Signifyd,
    connector::Square,
    connector::Stax,
    connector::Stripe,
    connector::Taxjar,
    connector::Threedsecureio,
    connector::Trustpay,
    connector::Tsys,
    connector::Volt,
    connector::Wellsfargo,
    connector::Wellsfargopayout,
    connector::Wise,
    connector::Worldline,
    connector::Worldpay,
    connector::Zen,
    connector::Zsl
);

macro_rules! default_imp_for_accept_dispute {
    ($($path:ident::$connector:ident),*) => {
        $(
            impl api::Dispute for $path::$connector {}
            impl api::AcceptDispute for $path::$connector {}
            impl
                services::ConnectorIntegration<
                api::Accept,
                types::AcceptDisputeRequestData,
                types::AcceptDisputeResponse,
            > for $path::$connector
            {}
    )*
    };
}

#[cfg(feature = "dummy_connector")]
impl<const T: u8> api::Dispute for connector::DummyConnector<T> {}
#[cfg(feature = "dummy_connector")]
impl<const T: u8> api::AcceptDispute for connector::DummyConnector<T> {}
#[cfg(feature = "dummy_connector")]
impl<const T: u8>
    services::ConnectorIntegration<
        api::Accept,
        types::AcceptDisputeRequestData,
        types::AcceptDisputeResponse,
    > for connector::DummyConnector<T>
{
}

default_imp_for_accept_dispute!(
    connector::Adyenplatform,
    connector::Aci,
    connector::Authorizedotnet,
    connector::Bankofamerica,
<<<<<<< HEAD
=======
    connector::Bluesnap,
>>>>>>> d75625f1
    connector::Braintree,
    connector::Cybersource,
    connector::Ebanx,
    connector::Globalpay,
    connector::Gpayments,
    connector::Iatapay,
    connector::Itaubank,
    connector::Klarna,
    connector::Mifinity,
    connector::Netcetera,
    connector::Nmi,
    connector::Noon,
    connector::Nuvei,
    connector::Opayo,
    connector::Opennode,
    connector::Payme,
    connector::Payone,
    connector::Paypal,
    connector::Plaid,
    connector::Riskified,
    connector::Signifyd,
    connector::Stripe,
    connector::Threedsecureio,
    connector::Trustpay,
    connector::Wellsfargo,
    connector::Wellsfargopayout,
    connector::Wise
);

macro_rules! default_imp_for_file_upload {
    ($($path:ident::$connector:ident),*) => {
        $(
            impl api::FileUpload for $path::$connector {}
            impl api::UploadFile for $path::$connector {}
            impl
                services::ConnectorIntegration<
                api::Upload,
                types::UploadFileRequestData,
                types::UploadFileResponse,
            > for $path::$connector
            {}
            impl api::RetrieveFile for $path::$connector {}
            impl
                services::ConnectorIntegration<
                api::Retrieve,
                types::RetrieveFileRequestData,
                types::RetrieveFileResponse,
            > for $path::$connector
            {}
    )*
    };
}

#[cfg(feature = "dummy_connector")]
impl<const T: u8> api::FileUpload for connector::DummyConnector<T> {}
#[cfg(feature = "dummy_connector")]
impl<const T: u8> api::UploadFile for connector::DummyConnector<T> {}
#[cfg(feature = "dummy_connector")]
impl<const T: u8>
    services::ConnectorIntegration<
        api::Upload,
        types::UploadFileRequestData,
        types::UploadFileResponse,
    > for connector::DummyConnector<T>
{
}
#[cfg(feature = "dummy_connector")]
impl<const T: u8> api::RetrieveFile for connector::DummyConnector<T> {}
#[cfg(feature = "dummy_connector")]
impl<const T: u8>
    services::ConnectorIntegration<
        api::Retrieve,
        types::RetrieveFileRequestData,
        types::RetrieveFileResponse,
    > for connector::DummyConnector<T>
{
}

default_imp_for_file_upload!(
    connector::Adyenplatform,
    connector::Aci,
    connector::Authorizedotnet,
    connector::Bankofamerica,
<<<<<<< HEAD
=======
    connector::Bluesnap,
>>>>>>> d75625f1
    connector::Braintree,
    connector::Cybersource,
    connector::Ebanx,
    connector::Globalpay,
    connector::Gpayments,
    connector::Iatapay,
    connector::Itaubank,
    connector::Klarna,
    connector::Mifinity,
    connector::Netcetera,
    connector::Nmi,
    connector::Noon,
    connector::Nuvei,
    connector::Opayo,
    connector::Payme,
    connector::Payone,
    connector::Paypal,
    connector::Plaid,
    connector::Riskified,
    connector::Signifyd,
    connector::Threedsecureio,
    connector::Trustpay,
    connector::Opennode,
    connector::Wellsfargo,
    connector::Wellsfargopayout,
    connector::Wise
);

macro_rules! default_imp_for_submit_evidence {
    ($($path:ident::$connector:ident),*) => {
        $(
            impl api::SubmitEvidence for $path::$connector {}
            impl
                services::ConnectorIntegration<
                api::Evidence,
                types::SubmitEvidenceRequestData,
                types::SubmitEvidenceResponse,
            > for $path::$connector
            {}
    )*
    };
}

#[cfg(feature = "dummy_connector")]
impl<const T: u8> api::SubmitEvidence for connector::DummyConnector<T> {}
#[cfg(feature = "dummy_connector")]
impl<const T: u8>
    services::ConnectorIntegration<
        api::Evidence,
        types::SubmitEvidenceRequestData,
        types::SubmitEvidenceResponse,
    > for connector::DummyConnector<T>
{
}

default_imp_for_submit_evidence!(
    connector::Adyenplatform,
    connector::Aci,
    connector::Authorizedotnet,
    connector::Bankofamerica,
<<<<<<< HEAD
=======
    connector::Bluesnap,
>>>>>>> d75625f1
    connector::Braintree,
    connector::Cybersource,
    connector::Ebanx,
    connector::Globalpay,
    connector::Gpayments,
    connector::Iatapay,
    connector::Itaubank,
    connector::Klarna,
    connector::Mifinity,
    connector::Netcetera,
    connector::Nmi,
    connector::Noon,
    connector::Nuvei,
    connector::Opayo,
    connector::Payme,
    connector::Payone,
    connector::Paypal,
    connector::Plaid,
    connector::Riskified,
    connector::Signifyd,
    connector::Threedsecureio,
    connector::Trustpay,
    connector::Opennode,
    connector::Wellsfargo,
    connector::Wellsfargopayout,
    connector::Wise
);

macro_rules! default_imp_for_defend_dispute {
    ($($path:ident::$connector:ident),*) => {
        $(
            impl api::DefendDispute for $path::$connector {}
            impl
                services::ConnectorIntegration<
                api::Defend,
                types::DefendDisputeRequestData,
                types::DefendDisputeResponse,
            > for $path::$connector
            {}
        )*
    };
}

#[cfg(feature = "dummy_connector")]
impl<const T: u8> api::DefendDispute for connector::DummyConnector<T> {}
#[cfg(feature = "dummy_connector")]
impl<const T: u8>
    services::ConnectorIntegration<
        api::Defend,
        types::DefendDisputeRequestData,
        types::DefendDisputeResponse,
    > for connector::DummyConnector<T>
{
}

default_imp_for_defend_dispute!(
    connector::Adyenplatform,
    connector::Aci,
    connector::Authorizedotnet,
    connector::Bankofamerica,
<<<<<<< HEAD
=======
    connector::Bluesnap,
>>>>>>> d75625f1
    connector::Braintree,
    connector::Cybersource,
    connector::Ebanx,
    connector::Globalpay,
    connector::Gpayments,
    connector::Iatapay,
    connector::Itaubank,
    connector::Klarna,
    connector::Mifinity,
    connector::Netcetera,
    connector::Nmi,
    connector::Noon,
    connector::Nuvei,
    connector::Opayo,
    connector::Payme,
    connector::Payone,
    connector::Paypal,
    connector::Plaid,
    connector::Riskified,
    connector::Signifyd,
    connector::Stripe,
    connector::Threedsecureio,
    connector::Trustpay,
    connector::Opennode,
    connector::Wellsfargo,
    connector::Wellsfargopayout,
    connector::Wise
);

macro_rules! default_imp_for_pre_processing_steps{
    ($($path:ident::$connector:ident),*)=> {
        $(
            impl api::PaymentsPreProcessing for $path::$connector {}
            impl
            services::ConnectorIntegration<
            api::PreProcessing,
            types::PaymentsPreProcessingData,
            types::PaymentsResponseData,
        > for $path::$connector
        {}
    )*
    };
}

macro_rules! default_imp_for_post_processing_steps{
    ($($path:ident::$connector:ident),*)=> {
        $(
            impl api::PaymentsPostProcessing for $path::$connector {}
            impl
            services::ConnectorIntegration<
            api::PostProcessing,
            types::PaymentsPostProcessingData,
            types::PaymentsResponseData,
        > for $path::$connector
        {}
    )*
    };
}

#[cfg(feature = "dummy_connector")]
impl<const T: u8> api::PaymentsPreProcessing for connector::DummyConnector<T> {}
#[cfg(feature = "dummy_connector")]
impl<const T: u8>
    services::ConnectorIntegration<
        api::PreProcessing,
        types::PaymentsPreProcessingData,
        types::PaymentsResponseData,
    > for connector::DummyConnector<T>
{
}

default_imp_for_pre_processing_steps!(
    connector::Adyenplatform,
    connector::Aci,
    connector::Authorizedotnet,
    connector::Bankofamerica,
<<<<<<< HEAD
=======
    connector::Bluesnap,
>>>>>>> d75625f1
    connector::Braintree,
    connector::Checkout,
    connector::Ebanx,
    connector::Iatapay,
    connector::Itaubank,
    connector::Globalpay,
    connector::Gpayments,
    connector::Klarna,
    connector::Mifinity,
    connector::Netcetera,
    connector::Noon,
    connector::Opayo,
    connector::Opennode,
    connector::Payone,
    connector::Plaid,
    connector::Riskified,
    connector::Signifyd,
    connector::Threedsecureio,
    connector::Wellsfargo,
    connector::Wellsfargopayout,
    connector::Wise
);

#[cfg(feature = "dummy_connector")]
impl<const T: u8> api::PaymentsPostProcessing for connector::DummyConnector<T> {}
#[cfg(feature = "dummy_connector")]
impl<const T: u8>
    services::ConnectorIntegration<
        api::PostProcessing,
        types::PaymentsPostProcessingData,
        types::PaymentsResponseData,
    > for connector::DummyConnector<T>
{
}

default_imp_for_post_processing_steps!(
    connector::Adyenplatform,
    connector::Adyen,
    connector::Bankofamerica,
    connector::Cybersource,
    connector::Nmi,
    connector::Nuvei,
    connector::Payme,
    connector::Paypal,
    connector::Stripe,
    connector::Trustpay,
    connector::Aci,
    connector::Authorizedotnet,
<<<<<<< HEAD
=======
    connector::Bluesnap,
>>>>>>> d75625f1
    connector::Braintree,
    connector::Checkout,
    connector::Ebanx,
    connector::Iatapay,
    connector::Itaubank,
    connector::Globalpay,
    connector::Gpayments,
    connector::Klarna,
    connector::Mifinity,
    connector::Netcetera,
    connector::Noon,
    connector::Opayo,
    connector::Opennode,
    connector::Payone,
<<<<<<< HEAD
=======
    connector::Placetopay,
>>>>>>> d75625f1
    connector::Riskified,
    connector::Signifyd,
    connector::Threedsecureio,
    connector::Wellsfargo,
    connector::Wellsfargopayout,
    connector::Wise
);

macro_rules! default_imp_for_payouts {
    ($($path:ident::$connector:ident),*) => {
        $(
            impl Payouts for $path::$connector {}
    )*
    };
}

#[cfg(feature = "dummy_connector")]
impl<const T: u8> Payouts for connector::DummyConnector<T> {}

default_imp_for_payouts!(
    connector::Aci,
    connector::Authorizedotnet,
    connector::Bankofamerica,
<<<<<<< HEAD
=======
    connector::Bluesnap,
>>>>>>> d75625f1
    connector::Braintree,
    connector::Checkout,
    connector::Globalpay,
    connector::Gpayments,
    connector::Iatapay,
    connector::Itaubank,
    connector::Klarna,
    connector::Mifinity,
    connector::Netcetera,
    connector::Nmi,
    connector::Noon,
    connector::Nuvei,
    connector::Opayo,
    connector::Opennode,
    connector::Payme,
    connector::Plaid,
    connector::Riskified,
    connector::Signifyd,
    connector::Threedsecureio,
    connector::Trustpay,
    connector::Wellsfargo,
    connector::Wellsfargopayout
);

#[cfg(feature = "payouts")]
macro_rules! default_imp_for_payouts_create {
    ($($path:ident::$connector:ident),*) => {
        $(
            impl api::PayoutCreate for $path::$connector {}
            impl
            services::ConnectorIntegration<
            api::PoCreate,
            types::PayoutsData,
            types::PayoutsResponseData,
        > for $path::$connector
        {}
    )*
    };
}

#[cfg(feature = "payouts")]
#[cfg(feature = "dummy_connector")]
impl<const T: u8> api::PayoutCreate for connector::DummyConnector<T> {}
#[cfg(feature = "payouts")]
#[cfg(feature = "dummy_connector")]
impl<const T: u8>
    services::ConnectorIntegration<api::PoCreate, types::PayoutsData, types::PayoutsResponseData>
    for connector::DummyConnector<T>
{
}

#[cfg(feature = "payouts")]
default_imp_for_payouts_create!(
    connector::Adyenplatform,
    connector::Aci,
    connector::Authorizedotnet,
    connector::Bankofamerica,
<<<<<<< HEAD
=======
    connector::Bluesnap,
>>>>>>> d75625f1
    connector::Braintree,
    connector::Checkout,
    connector::Cybersource,
    connector::Globalpay,
    connector::Gpayments,
    connector::Iatapay,
    connector::Itaubank,
    connector::Klarna,
    connector::Mifinity,
    connector::Netcetera,
    connector::Nmi,
    connector::Noon,
    connector::Nuvei,
    connector::Opayo,
    connector::Opennode,
    connector::Payme,
    connector::Payone,
    connector::Plaid,
    connector::Riskified,
    connector::Signifyd,
    connector::Threedsecureio,
    connector::Trustpay,
    connector::Wellsfargo,
    connector::Wellsfargopayout
);

#[cfg(feature = "payouts")]
macro_rules! default_imp_for_payouts_retrieve {
    ($($path:ident::$connector:ident),*) => {
        $(
            impl api::PayoutSync for $path::$connector {}
            impl
            services::ConnectorIntegration<
            api::PoSync,
            types::PayoutsData,
            types::PayoutsResponseData,
        > for $path::$connector
        {}
    )*
    };
}

#[cfg(feature = "payouts")]
#[cfg(feature = "dummy_connector")]
impl<const T: u8> api::PayoutSync for connector::DummyConnector<T> {}
#[cfg(feature = "payouts")]
#[cfg(feature = "dummy_connector")]
impl<const T: u8>
    services::ConnectorIntegration<api::PoSync, types::PayoutsData, types::PayoutsResponseData>
    for connector::DummyConnector<T>
{
}

#[cfg(feature = "payouts")]
default_imp_for_payouts_retrieve!(
    connector::Adyenplatform,
    connector::Aci,
    connector::Adyen,
    connector::Authorizedotnet,
    connector::Bankofamerica,
<<<<<<< HEAD
=======
    connector::Bluesnap,
>>>>>>> d75625f1
    connector::Braintree,
    connector::Checkout,
    connector::Cybersource,
    connector::Ebanx,
    connector::Globalpay,
    connector::Gpayments,
    connector::Iatapay,
    connector::Itaubank,
    connector::Klarna,
    connector::Mifinity,
    connector::Netcetera,
    connector::Nmi,
    connector::Noon,
    connector::Nuvei,
    connector::Opayo,
    connector::Opennode,
    connector::Payme,
    connector::Payone,
    connector::Plaid,
    connector::Riskified,
    connector::Signifyd,
    connector::Stripe,
    connector::Threedsecureio,
    connector::Trustpay,
    connector::Wellsfargo,
    connector::Wellsfargopayout,
    connector::Wise
);

#[cfg(feature = "payouts")]
macro_rules! default_imp_for_payouts_eligibility {
    ($($path:ident::$connector:ident),*) => {
        $(
            impl api::PayoutEligibility for $path::$connector {}
            impl
            services::ConnectorIntegration<
            api::PoEligibility,
            types::PayoutsData,
            types::PayoutsResponseData,
        > for $path::$connector
        {}
    )*
    };
}

#[cfg(feature = "payouts")]
#[cfg(feature = "dummy_connector")]
impl<const T: u8> api::PayoutEligibility for connector::DummyConnector<T> {}
#[cfg(feature = "payouts")]
#[cfg(feature = "dummy_connector")]
impl<const T: u8>
    services::ConnectorIntegration<
        api::PoEligibility,
        types::PayoutsData,
        types::PayoutsResponseData,
    > for connector::DummyConnector<T>
{
}

#[cfg(feature = "payouts")]
default_imp_for_payouts_eligibility!(
    connector::Adyenplatform,
    connector::Aci,
    connector::Authorizedotnet,
    connector::Bankofamerica,
<<<<<<< HEAD
=======
    connector::Bluesnap,
>>>>>>> d75625f1
    connector::Braintree,
    connector::Checkout,
    connector::Cybersource,
    connector::Globalpay,
    connector::Gpayments,
    connector::Iatapay,
    connector::Itaubank,
    connector::Klarna,
    connector::Mifinity,
    connector::Netcetera,
    connector::Nmi,
    connector::Noon,
    connector::Nuvei,
    connector::Opayo,
    connector::Opennode,
    connector::Payme,
    connector::Payone,
    connector::Paypal,
    connector::Plaid,
    connector::Riskified,
    connector::Signifyd,
    connector::Stripe,
    connector::Threedsecureio,
    connector::Trustpay,
    connector::Wellsfargo,
    connector::Wellsfargopayout
);

#[cfg(feature = "payouts")]
macro_rules! default_imp_for_payouts_fulfill {
    ($($path:ident::$connector:ident),*) => {
        $(
            impl api::PayoutFulfill for $path::$connector {}
            impl
            services::ConnectorIntegration<
            api::PoFulfill,
            types::PayoutsData,
            types::PayoutsResponseData,
        > for $path::$connector
        {}
    )*
    };
}

#[cfg(feature = "payouts")]
#[cfg(feature = "dummy_connector")]
impl<const T: u8> api::PayoutFulfill for connector::DummyConnector<T> {}
#[cfg(feature = "payouts")]
#[cfg(feature = "dummy_connector")]
impl<const T: u8>
    services::ConnectorIntegration<api::PoFulfill, types::PayoutsData, types::PayoutsResponseData>
    for connector::DummyConnector<T>
{
}

#[cfg(feature = "payouts")]
default_imp_for_payouts_fulfill!(
    connector::Aci,
    connector::Authorizedotnet,
    connector::Bankofamerica,
<<<<<<< HEAD
=======
    connector::Bluesnap,
>>>>>>> d75625f1
    connector::Braintree,
    connector::Checkout,
    connector::Globalpay,
    connector::Gpayments,
    connector::Iatapay,
    connector::Itaubank,
    connector::Klarna,
    connector::Mifinity,
    connector::Netcetera,
    connector::Nmi,
    connector::Noon,
    connector::Nuvei,
    connector::Opayo,
    connector::Opennode,
    connector::Payme,
    connector::Plaid,
    connector::Riskified,
    connector::Signifyd,
    connector::Threedsecureio,
    connector::Trustpay,
    connector::Wellsfargo,
    connector::Wellsfargopayout
);

#[cfg(feature = "payouts")]
macro_rules! default_imp_for_payouts_cancel {
    ($($path:ident::$connector:ident),*) => {
        $(
            impl api::PayoutCancel for $path::$connector {}
            impl
            services::ConnectorIntegration<
            api::PoCancel,
            types::PayoutsData,
            types::PayoutsResponseData,
        > for $path::$connector
        {}
    )*
    };
}

#[cfg(feature = "payouts")]
#[cfg(feature = "dummy_connector")]
impl<const T: u8> api::PayoutCancel for connector::DummyConnector<T> {}
#[cfg(feature = "payouts")]
#[cfg(feature = "dummy_connector")]
impl<const T: u8>
    services::ConnectorIntegration<api::PoCancel, types::PayoutsData, types::PayoutsResponseData>
    for connector::DummyConnector<T>
{
}

#[cfg(feature = "payouts")]
default_imp_for_payouts_cancel!(
    connector::Adyenplatform,
    connector::Aci,
    connector::Authorizedotnet,
    connector::Bankofamerica,
<<<<<<< HEAD
=======
    connector::Bluesnap,
>>>>>>> d75625f1
    connector::Braintree,
    connector::Checkout,
    connector::Cybersource,
    connector::Globalpay,
    connector::Gpayments,
    connector::Iatapay,
    connector::Itaubank,
    connector::Klarna,
    connector::Mifinity,
    connector::Netcetera,
    connector::Nmi,
    connector::Noon,
    connector::Nuvei,
    connector::Opayo,
    connector::Opennode,
    connector::Payme,
    connector::Payone,
    connector::Paypal,
    connector::Plaid,
    connector::Riskified,
    connector::Signifyd,
    connector::Threedsecureio,
    connector::Trustpay,
    connector::Wellsfargo,
    connector::Wellsfargopayout
);

#[cfg(feature = "payouts")]
macro_rules! default_imp_for_payouts_quote {
    ($($path:ident::$connector:ident),*) => {
        $(
            impl api::PayoutQuote for $path::$connector {}
            impl
            services::ConnectorIntegration<
            api::PoQuote,
            types::PayoutsData,
            types::PayoutsResponseData,
        > for $path::$connector
        {}
    )*
    };
}

#[cfg(feature = "payouts")]
#[cfg(feature = "dummy_connector")]
impl<const T: u8> api::PayoutQuote for connector::DummyConnector<T> {}
#[cfg(feature = "payouts")]
#[cfg(feature = "dummy_connector")]
impl<const T: u8>
    services::ConnectorIntegration<api::PoQuote, types::PayoutsData, types::PayoutsResponseData>
    for connector::DummyConnector<T>
{
}

#[cfg(feature = "payouts")]
default_imp_for_payouts_quote!(
    connector::Adyenplatform,
    connector::Aci,
    connector::Adyen,
    connector::Authorizedotnet,
    connector::Bankofamerica,
<<<<<<< HEAD
=======
    connector::Bluesnap,
>>>>>>> d75625f1
    connector::Braintree,
    connector::Checkout,
    connector::Cybersource,
    connector::Globalpay,
    connector::Gpayments,
    connector::Iatapay,
    connector::Itaubank,
    connector::Klarna,
    connector::Mifinity,
    connector::Netcetera,
    connector::Nmi,
    connector::Noon,
    connector::Nuvei,
    connector::Opayo,
    connector::Opennode,
    connector::Payme,
    connector::Payone,
    connector::Paypal,
    connector::Plaid,
    connector::Riskified,
    connector::Signifyd,
    connector::Stripe,
    connector::Threedsecureio,
    connector::Trustpay,
    connector::Wellsfargo,
    connector::Wellsfargopayout
);

#[cfg(feature = "payouts")]
macro_rules! default_imp_for_payouts_recipient {
    ($($path:ident::$connector:ident),*) => {
        $(
            impl api::PayoutRecipient for $path::$connector {}
            impl
            services::ConnectorIntegration<
            api::PoRecipient,
            types::PayoutsData,
            types::PayoutsResponseData,
        > for $path::$connector
        {}
    )*
    };
}

#[cfg(feature = "payouts")]
#[cfg(feature = "dummy_connector")]
impl<const T: u8> api::PayoutRecipient for connector::DummyConnector<T> {}
#[cfg(feature = "payouts")]
#[cfg(feature = "dummy_connector")]
impl<const T: u8>
    services::ConnectorIntegration<api::PoRecipient, types::PayoutsData, types::PayoutsResponseData>
    for connector::DummyConnector<T>
{
}

#[cfg(feature = "payouts")]
default_imp_for_payouts_recipient!(
    connector::Adyenplatform,
    connector::Aci,
    connector::Adyen,
    connector::Authorizedotnet,
    connector::Bankofamerica,
<<<<<<< HEAD
=======
    connector::Bluesnap,
>>>>>>> d75625f1
    connector::Braintree,
    connector::Checkout,
    connector::Cybersource,
    connector::Globalpay,
    connector::Gpayments,
    connector::Iatapay,
    connector::Itaubank,
    connector::Klarna,
    connector::Mifinity,
    connector::Netcetera,
    connector::Nmi,
    connector::Noon,
    connector::Nuvei,
    connector::Opayo,
    connector::Opennode,
    connector::Payme,
    connector::Payone,
    connector::Paypal,
    connector::Plaid,
    connector::Riskified,
    connector::Signifyd,
    connector::Threedsecureio,
    connector::Trustpay,
    connector::Wellsfargo,
    connector::Wellsfargopayout
);

#[cfg(feature = "payouts")]
macro_rules! default_imp_for_payouts_recipient_account {
    ($($path:ident::$connector:ident),*) => {
        $(
            impl api::PayoutRecipientAccount for $path::$connector {}
            impl
            services::ConnectorIntegration<
            api::PoRecipientAccount,
            types::PayoutsData,
            types::PayoutsResponseData,
        > for $path::$connector
        {}
    )*
    };
}

#[cfg(feature = "payouts")]
#[cfg(feature = "dummy_connector")]
impl<const T: u8> api::PayoutRecipientAccount for connector::DummyConnector<T> {}
#[cfg(feature = "payouts")]
#[cfg(feature = "dummy_connector")]
impl<const T: u8>
    services::ConnectorIntegration<
        api::PoRecipientAccount,
        types::PayoutsData,
        types::PayoutsResponseData,
    > for connector::DummyConnector<T>
{
}

#[cfg(feature = "payouts")]
default_imp_for_payouts_recipient_account!(
    connector::Adyenplatform,
    connector::Aci,
    connector::Adyen,
    connector::Authorizedotnet,
    connector::Bankofamerica,
<<<<<<< HEAD
=======
    connector::Bluesnap,
>>>>>>> d75625f1
    connector::Braintree,
    connector::Checkout,
    connector::Cybersource,
    connector::Ebanx,
    connector::Globalpay,
    connector::Gpayments,
    connector::Iatapay,
    connector::Itaubank,
    connector::Klarna,
    connector::Mifinity,
    connector::Netcetera,
    connector::Nmi,
    connector::Noon,
    connector::Nuvei,
    connector::Opayo,
    connector::Opennode,
    connector::Payme,
    connector::Payone,
    connector::Paypal,
    connector::Plaid,
    connector::Riskified,
    connector::Signifyd,
    connector::Threedsecureio,
    connector::Trustpay,
    connector::Wellsfargo,
    connector::Wellsfargopayout,
    connector::Wise
);

macro_rules! default_imp_for_approve {
    ($($path:ident::$connector:ident),*) => {
        $(
            impl api::PaymentApprove for $path::$connector {}
            impl
            services::ConnectorIntegration<
            api::Approve,
            types::PaymentsApproveData,
            types::PaymentsResponseData,
        > for $path::$connector
        {}
    )*
    };
}

#[cfg(feature = "dummy_connector")]
impl<const T: u8> api::PaymentApprove for connector::DummyConnector<T> {}
#[cfg(feature = "dummy_connector")]
impl<const T: u8>
    services::ConnectorIntegration<
        api::Approve,
        types::PaymentsApproveData,
        types::PaymentsResponseData,
    > for connector::DummyConnector<T>
{
}

default_imp_for_approve!(
    connector::Adyenplatform,
    connector::Aci,
    connector::Adyen,
    connector::Authorizedotnet,
    connector::Bankofamerica,
<<<<<<< HEAD
=======
    connector::Bluesnap,
>>>>>>> d75625f1
    connector::Braintree,
    connector::Checkout,
    connector::Cybersource,
    connector::Ebanx,
    connector::Globalpay,
    connector::Gpayments,
    connector::Iatapay,
    connector::Itaubank,
    connector::Klarna,
    connector::Mifinity,
    connector::Netcetera,
    connector::Nmi,
    connector::Noon,
    connector::Nuvei,
    connector::Opayo,
    connector::Opennode,
    connector::Payme,
    connector::Payone,
    connector::Paypal,
    connector::Plaid,
    connector::Riskified,
    connector::Signifyd,
    connector::Stripe,
    connector::Threedsecureio,
    connector::Trustpay,
    connector::Wellsfargo,
    connector::Wellsfargopayout,
    connector::Wise
);

macro_rules! default_imp_for_reject {
    ($($path:ident::$connector:ident),*) => {
        $(
            impl api::PaymentReject for $path::$connector {}
            impl
            services::ConnectorIntegration<
            api::Reject,
            types::PaymentsRejectData,
            types::PaymentsResponseData,
        > for $path::$connector
        {}
    )*
    };
}

#[cfg(feature = "dummy_connector")]
impl<const T: u8> api::PaymentReject for connector::DummyConnector<T> {}
#[cfg(feature = "dummy_connector")]
impl<const T: u8>
    services::ConnectorIntegration<
        api::Reject,
        types::PaymentsRejectData,
        types::PaymentsResponseData,
    > for connector::DummyConnector<T>
{
}

default_imp_for_reject!(
    connector::Adyenplatform,
    connector::Aci,
    connector::Adyen,
    connector::Authorizedotnet,
    connector::Bankofamerica,
<<<<<<< HEAD
=======
    connector::Bluesnap,
>>>>>>> d75625f1
    connector::Braintree,
    connector::Checkout,
    connector::Cybersource,
    connector::Ebanx,
    connector::Globalpay,
    connector::Gpayments,
    connector::Iatapay,
    connector::Itaubank,
    connector::Klarna,
    connector::Mifinity,
    connector::Netcetera,
    connector::Nmi,
    connector::Noon,
    connector::Nuvei,
    connector::Opayo,
    connector::Opennode,
    connector::Payme,
    connector::Payone,
    connector::Paypal,
    connector::Plaid,
    connector::Riskified,
    connector::Signifyd,
    connector::Stripe,
    connector::Threedsecureio,
    connector::Trustpay,
    connector::Wellsfargo,
    connector::Wellsfargopayout,
    connector::Wise
);

macro_rules! default_imp_for_fraud_check {
    ($($path:ident::$connector:ident),*) => {
        $(
            impl api::FraudCheck for $path::$connector {}
    )*
    };
}

#[cfg(feature = "dummy_connector")]
impl<const T: u8> api::FraudCheck for connector::DummyConnector<T> {}

default_imp_for_fraud_check!(
    connector::Adyenplatform,
    connector::Aci,
    connector::Adyen,
    connector::Airwallex,
    connector::Amazonpay,
    connector::Authorizedotnet,
    connector::Bambora,
    connector::Bamboraapac,
    connector::Bankofamerica,
    connector::Billwerk,
    connector::Bitpay,
    connector::Bluesnap,
    connector::Boku,
    connector::Braintree,
    connector::Cashtocode,
    connector::Checkout,
    connector::Cryptopay,
    connector::Cybersource,
    connector::Coinbase,
    connector::Datatrans,
    connector::Deutschebank,
    connector::Digitalvirgo,
    connector::Dlocal,
    connector::Ebanx,
    connector::Elavon,
    connector::Fiserv,
    connector::Fiservemea,
    connector::Fiuu,
    connector::Forte,
    connector::Globalpay,
    connector::Globepay,
    connector::Gocardless,
    connector::Gpayments,
    connector::Helcim,
    connector::Iatapay,
    connector::Inespay,
    connector::Itaubank,
    connector::Jpmorgan,
    connector::Klarna,
    connector::Mifinity,
    connector::Mollie,
    connector::Multisafepay,
    connector::Netcetera,
    connector::Nexinets,
    connector::Nexixpay,
    connector::Nmi,
    connector::Nomupay,
    connector::Noon,
    connector::Novalnet,
    connector::Nuvei,
    connector::Opayo,
    connector::Opennode,
    connector::Paybox,
    connector::Payeezy,
    connector::Payme,
    connector::Payone,
    connector::Paypal,
    connector::Payu,
    connector::Placetopay,
    connector::Plaid,
    connector::Powertranz,
    connector::Prophetpay,
    connector::Rapyd,
    connector::Razorpay,
    connector::Redsys,
    connector::Shift4,
    connector::Square,
    connector::Stax,
    connector::Stripe,
    connector::Taxjar,
    connector::Threedsecureio,
    connector::Trustpay,
    connector::Tsys,
    connector::Volt,
    connector::Wellsfargo,
    connector::Wellsfargopayout,
    connector::Wise,
    connector::Worldline,
    connector::Worldpay,
    connector::Zen,
    connector::Zsl
);

#[cfg(feature = "frm")]
macro_rules! default_imp_for_frm_sale {
    ($($path:ident::$connector:ident),*) => {
        $(
            impl api::FraudCheckSale for $path::$connector {}
            impl
            services::ConnectorIntegration<
            api::Sale,
            frm_types::FraudCheckSaleData,
            frm_types::FraudCheckResponseData,
        > for $path::$connector
        {}
    )*
    };
}

#[cfg(all(feature = "frm", feature = "dummy_connector"))]
impl<const T: u8> api::FraudCheckSale for connector::DummyConnector<T> {}
#[cfg(all(feature = "frm", feature = "dummy_connector"))]
impl<const T: u8>
    services::ConnectorIntegration<
        api::Sale,
        frm_types::FraudCheckSaleData,
        frm_types::FraudCheckResponseData,
    > for connector::DummyConnector<T>
{
}

#[cfg(feature = "frm")]
default_imp_for_frm_sale!(
    connector::Adyenplatform,
    connector::Aci,
    connector::Adyen,
    connector::Authorizedotnet,
    connector::Bankofamerica,
<<<<<<< HEAD
=======
    connector::Bluesnap,
>>>>>>> d75625f1
    connector::Braintree,
    connector::Checkout,
    connector::Cybersource,
    connector::Ebanx,
    connector::Globalpay,
    connector::Gpayments,
    connector::Iatapay,
    connector::Itaubank,
    connector::Klarna,
    connector::Mifinity,
    connector::Netcetera,
    connector::Nmi,
    connector::Noon,
    connector::Nuvei,
    connector::Opayo,
    connector::Opennode,
    connector::Payme,
    connector::Payone,
    connector::Paypal,
    connector::Plaid,
    connector::Stripe,
    connector::Threedsecureio,
    connector::Trustpay,
    connector::Wellsfargo,
    connector::Wellsfargopayout,
    connector::Wise
);

#[cfg(feature = "frm")]
macro_rules! default_imp_for_frm_checkout {
    ($($path:ident::$connector:ident),*) => {
        $(
            impl api::FraudCheckCheckout for $path::$connector {}
            impl
            services::ConnectorIntegration<
            api::Checkout,
            frm_types::FraudCheckCheckoutData,
            frm_types::FraudCheckResponseData,
        > for $path::$connector
        {}
    )*
    };
}

#[cfg(all(feature = "frm", feature = "dummy_connector"))]
impl<const T: u8> api::FraudCheckCheckout for connector::DummyConnector<T> {}
#[cfg(all(feature = "frm", feature = "dummy_connector"))]
impl<const T: u8>
    services::ConnectorIntegration<
        api::Checkout,
        frm_types::FraudCheckCheckoutData,
        frm_types::FraudCheckResponseData,
    > for connector::DummyConnector<T>
{
}

#[cfg(feature = "frm")]
default_imp_for_frm_checkout!(
    connector::Adyenplatform,
    connector::Aci,
    connector::Adyen,
    connector::Authorizedotnet,
    connector::Bankofamerica,
<<<<<<< HEAD
=======
    connector::Bluesnap,
>>>>>>> d75625f1
    connector::Braintree,
    connector::Checkout,
    connector::Cybersource,
    connector::Ebanx,
    connector::Globalpay,
    connector::Gpayments,
    connector::Iatapay,
    connector::Itaubank,
    connector::Klarna,
    connector::Mifinity,
    connector::Netcetera,
    connector::Nmi,
    connector::Noon,
    connector::Nuvei,
    connector::Opayo,
    connector::Opennode,
    connector::Payme,
    connector::Payone,
    connector::Paypal,
    connector::Plaid,
    connector::Stripe,
    connector::Threedsecureio,
    connector::Trustpay,
    connector::Wellsfargo,
    connector::Wellsfargopayout,
    connector::Wise
);

#[cfg(feature = "frm")]
macro_rules! default_imp_for_frm_transaction {
    ($($path:ident::$connector:ident),*) => {
        $(
            impl api::FraudCheckTransaction for $path::$connector {}
            impl
            services::ConnectorIntegration<
            api::Transaction,
            frm_types::FraudCheckTransactionData,
            frm_types::FraudCheckResponseData,
        > for $path::$connector
        {}
    )*
    };
}

#[cfg(all(feature = "frm", feature = "dummy_connector"))]
impl<const T: u8> api::FraudCheckTransaction for connector::DummyConnector<T> {}
#[cfg(all(feature = "frm", feature = "dummy_connector"))]
impl<const T: u8>
    services::ConnectorIntegration<
        api::Transaction,
        frm_types::FraudCheckTransactionData,
        frm_types::FraudCheckResponseData,
    > for connector::DummyConnector<T>
{
}

#[cfg(feature = "frm")]
default_imp_for_frm_transaction!(
    connector::Adyenplatform,
    connector::Aci,
    connector::Adyen,
    connector::Authorizedotnet,
    connector::Bankofamerica,
<<<<<<< HEAD
=======
    connector::Bluesnap,
>>>>>>> d75625f1
    connector::Braintree,
    connector::Checkout,
    connector::Cybersource,
    connector::Ebanx,
    connector::Globalpay,
    connector::Gpayments,
    connector::Iatapay,
    connector::Itaubank,
    connector::Klarna,
    connector::Mifinity,
    connector::Netcetera,
    connector::Nmi,
    connector::Noon,
    connector::Nuvei,
    connector::Opayo,
    connector::Opennode,
    connector::Payme,
    connector::Payone,
    connector::Paypal,
    connector::Plaid,
    connector::Stripe,
    connector::Threedsecureio,
    connector::Trustpay,
    connector::Wellsfargo,
    connector::Wellsfargopayout,
    connector::Wise
);

#[cfg(feature = "frm")]
macro_rules! default_imp_for_frm_fulfillment {
    ($($path:ident::$connector:ident),*) => {
        $(
            impl api::FraudCheckFulfillment for $path::$connector {}
            impl
            services::ConnectorIntegration<
            api::Fulfillment,
            frm_types::FraudCheckFulfillmentData,
            frm_types::FraudCheckResponseData,
        > for $path::$connector
        {}
    )*
    };
}

#[cfg(all(feature = "frm", feature = "dummy_connector"))]
impl<const T: u8> api::FraudCheckFulfillment for connector::DummyConnector<T> {}
#[cfg(all(feature = "frm", feature = "dummy_connector"))]
impl<const T: u8>
    services::ConnectorIntegration<
        api::Fulfillment,
        frm_types::FraudCheckFulfillmentData,
        frm_types::FraudCheckResponseData,
    > for connector::DummyConnector<T>
{
}

#[cfg(feature = "frm")]
default_imp_for_frm_fulfillment!(
    connector::Adyenplatform,
    connector::Aci,
    connector::Adyen,
    connector::Authorizedotnet,
    connector::Bankofamerica,
<<<<<<< HEAD
=======
    connector::Bluesnap,
>>>>>>> d75625f1
    connector::Braintree,
    connector::Checkout,
    connector::Cybersource,
    connector::Ebanx,
    connector::Globalpay,
    connector::Gpayments,
    connector::Iatapay,
    connector::Itaubank,
    connector::Klarna,
    connector::Mifinity,
    connector::Netcetera,
    connector::Nmi,
    connector::Noon,
    connector::Nuvei,
    connector::Opayo,
    connector::Opennode,
    connector::Payme,
    connector::Payone,
    connector::Paypal,
    connector::Plaid,
    connector::Stripe,
    connector::Threedsecureio,
    connector::Trustpay,
    connector::Wellsfargo,
    connector::Wellsfargopayout,
    connector::Wise
);

#[cfg(feature = "frm")]
macro_rules! default_imp_for_frm_record_return {
    ($($path:ident::$connector:ident),*) => {
        $(
            impl api::FraudCheckRecordReturn for $path::$connector {}
            impl
            services::ConnectorIntegration<
            api::RecordReturn,
            frm_types::FraudCheckRecordReturnData,
            frm_types::FraudCheckResponseData,
        > for $path::$connector
        {}
    )*
    };
}

#[cfg(all(feature = "frm", feature = "dummy_connector"))]
impl<const T: u8> api::FraudCheckRecordReturn for connector::DummyConnector<T> {}
#[cfg(all(feature = "frm", feature = "dummy_connector"))]
impl<const T: u8>
    services::ConnectorIntegration<
        api::RecordReturn,
        frm_types::FraudCheckRecordReturnData,
        frm_types::FraudCheckResponseData,
    > for connector::DummyConnector<T>
{
}

#[cfg(feature = "frm")]
default_imp_for_frm_record_return!(
    connector::Adyenplatform,
    connector::Aci,
    connector::Adyen,
    connector::Authorizedotnet,
    connector::Bankofamerica,
<<<<<<< HEAD
=======
    connector::Bluesnap,
>>>>>>> d75625f1
    connector::Braintree,
    connector::Checkout,
    connector::Cybersource,
    connector::Ebanx,
    connector::Globalpay,
    connector::Gpayments,
    connector::Iatapay,
    connector::Itaubank,
    connector::Klarna,
    connector::Mifinity,
    connector::Netcetera,
    connector::Nmi,
    connector::Noon,
    connector::Nuvei,
    connector::Opayo,
    connector::Opennode,
    connector::Payme,
    connector::Payone,
    connector::Paypal,
    connector::Plaid,
    connector::Stripe,
    connector::Threedsecureio,
    connector::Trustpay,
    connector::Wellsfargo,
    connector::Wellsfargopayout,
    connector::Wise
);

macro_rules! default_imp_for_incremental_authorization {
    ($($path:ident::$connector:ident),*) => {
        $(
            impl api::PaymentIncrementalAuthorization for $path::$connector {}
            impl
            services::ConnectorIntegration<
            api::IncrementalAuthorization,
            types::PaymentsIncrementalAuthorizationData,
            types::PaymentsResponseData,
        > for $path::$connector
        {}
    )*
    };
}

#[cfg(feature = "dummy_connector")]
impl<const T: u8> api::PaymentIncrementalAuthorization for connector::DummyConnector<T> {}
#[cfg(feature = "dummy_connector")]
impl<const T: u8>
    services::ConnectorIntegration<
        api::IncrementalAuthorization,
        types::PaymentsIncrementalAuthorizationData,
        types::PaymentsResponseData,
    > for connector::DummyConnector<T>
{
}

default_imp_for_incremental_authorization!(
    connector::Adyenplatform,
    connector::Aci,
    connector::Adyen,
    connector::Authorizedotnet,
    connector::Bankofamerica,
<<<<<<< HEAD
=======
    connector::Bluesnap,
>>>>>>> d75625f1
    connector::Braintree,
    connector::Checkout,
    connector::Ebanx,
    connector::Globalpay,
    connector::Gpayments,
    connector::Iatapay,
    connector::Itaubank,
    connector::Klarna,
    connector::Mifinity,
    connector::Netcetera,
    connector::Nmi,
    connector::Noon,
    connector::Nuvei,
    connector::Opayo,
    connector::Opennode,
    connector::Payme,
    connector::Payone,
    connector::Paypal,
    connector::Plaid,
    connector::Riskified,
    connector::Signifyd,
    connector::Stripe,
    connector::Threedsecureio,
    connector::Trustpay,
    connector::Wellsfargopayout,
    connector::Wise
);

macro_rules! default_imp_for_revoking_mandates {
    ($($path:ident::$connector:ident),*) => {
        $( impl api::ConnectorMandateRevoke for $path::$connector {}
            impl
            services::ConnectorIntegration<
            api::MandateRevoke,
            types::MandateRevokeRequestData,
            types::MandateRevokeResponseData,
        > for $path::$connector
        {}
    )*
    };
}

#[cfg(feature = "dummy_connector")]
impl<const T: u8> api::ConnectorMandateRevoke for connector::DummyConnector<T> {}
#[cfg(feature = "dummy_connector")]
impl<const T: u8>
    services::ConnectorIntegration<
        api::MandateRevoke,
        types::MandateRevokeRequestData,
        types::MandateRevokeResponseData,
    > for connector::DummyConnector<T>
{
}
default_imp_for_revoking_mandates!(
    connector::Adyenplatform,
    connector::Aci,
    connector::Adyen,
    connector::Authorizedotnet,
    connector::Bankofamerica,
<<<<<<< HEAD
=======
    connector::Bluesnap,
>>>>>>> d75625f1
    connector::Braintree,
    connector::Checkout,
    connector::Ebanx,
    connector::Globalpay,
    connector::Gpayments,
    connector::Iatapay,
    connector::Itaubank,
    connector::Klarna,
    connector::Mifinity,
    connector::Netcetera,
    connector::Nmi,
    connector::Nuvei,
    connector::Opayo,
    connector::Opennode,
    connector::Payme,
    connector::Payone,
    connector::Paypal,
    connector::Plaid,
    connector::Riskified,
    connector::Signifyd,
    connector::Stripe,
    connector::Threedsecureio,
    connector::Trustpay,
    connector::Wise
);

macro_rules! default_imp_for_connector_authentication {
    ($($path:ident::$connector:ident),*) => {
        $( impl api::ExternalAuthentication for $path::$connector {}
            impl api::ConnectorAuthentication for $path::$connector {}
            impl api::ConnectorPreAuthentication for $path::$connector {}
            impl api::ConnectorPreAuthenticationVersionCall for $path::$connector {}
            impl api::ConnectorPostAuthentication for $path::$connector {}
            impl
            services::ConnectorIntegration<
            api::Authentication,
            types::authentication::ConnectorAuthenticationRequestData,
            types::authentication::AuthenticationResponseData,
        > for $path::$connector
        {}
        impl
            services::ConnectorIntegration<
            api::PreAuthentication,
            types::authentication::PreAuthNRequestData,
            types::authentication::AuthenticationResponseData,
        > for $path::$connector
        {}
        impl
            services::ConnectorIntegration<
            api::PreAuthenticationVersionCall,
            types::authentication::PreAuthNRequestData,
            types::authentication::AuthenticationResponseData,
        > for $path::$connector
        {}
        impl
            services::ConnectorIntegration<
            api::PostAuthentication,
            types::authentication::ConnectorPostAuthenticationRequestData,
            types::authentication::AuthenticationResponseData,
        > for $path::$connector
        {}
    )*
    };
}

#[cfg(feature = "dummy_connector")]
impl<const T: u8> api::ExternalAuthentication for connector::DummyConnector<T> {}
#[cfg(feature = "dummy_connector")]
impl<const T: u8> api::ConnectorPreAuthentication for connector::DummyConnector<T> {}
#[cfg(feature = "dummy_connector")]
impl<const T: u8> api::ConnectorPreAuthenticationVersionCall for connector::DummyConnector<T> {}
#[cfg(feature = "dummy_connector")]
impl<const T: u8> api::ConnectorAuthentication for connector::DummyConnector<T> {}
#[cfg(feature = "dummy_connector")]
impl<const T: u8> api::ConnectorPostAuthentication for connector::DummyConnector<T> {}

#[cfg(feature = "dummy_connector")]
impl<const T: u8>
    services::ConnectorIntegration<
        api::Authentication,
        types::authentication::ConnectorAuthenticationRequestData,
        types::authentication::AuthenticationResponseData,
    > for connector::DummyConnector<T>
{
}
#[cfg(feature = "dummy_connector")]
impl<const T: u8>
    services::ConnectorIntegration<
        api::PreAuthentication,
        types::authentication::PreAuthNRequestData,
        types::authentication::AuthenticationResponseData,
    > for connector::DummyConnector<T>
{
}
#[cfg(feature = "dummy_connector")]
impl<const T: u8>
    services::ConnectorIntegration<
        api::PreAuthenticationVersionCall,
        types::authentication::PreAuthNRequestData,
        types::authentication::AuthenticationResponseData,
    > for connector::DummyConnector<T>
{
}
#[cfg(feature = "dummy_connector")]
impl<const T: u8>
    services::ConnectorIntegration<
        api::PostAuthentication,
        types::authentication::ConnectorPostAuthenticationRequestData,
        types::authentication::AuthenticationResponseData,
    > for connector::DummyConnector<T>
{
}
default_imp_for_connector_authentication!(
    connector::Adyenplatform,
    connector::Aci,
    connector::Adyen,
    connector::Airwallex,
    connector::Amazonpay,
    connector::Authorizedotnet,
    connector::Bambora,
    connector::Bamboraapac,
    connector::Bankofamerica,
    connector::Billwerk,
    connector::Bitpay,
    connector::Bluesnap,
    connector::Boku,
    connector::Braintree,
    connector::Cashtocode,
    connector::Checkout,
    connector::Cryptopay,
    connector::Coinbase,
    connector::Cybersource,
    connector::Datatrans,
    connector::Deutschebank,
    connector::Digitalvirgo,
    connector::Dlocal,
    connector::Ebanx,
    connector::Elavon,
    connector::Fiserv,
    connector::Fiservemea,
    connector::Fiuu,
    connector::Forte,
    connector::Globalpay,
    connector::Globepay,
    connector::Gocardless,
    connector::Helcim,
    connector::Iatapay,
    connector::Inespay,
    connector::Itaubank,
    connector::Jpmorgan,
    connector::Klarna,
    connector::Mifinity,
    connector::Mollie,
    connector::Multisafepay,
    connector::Nexinets,
    connector::Nexixpay,
    connector::Nmi,
    connector::Nomupay,
    connector::Noon,
    connector::Novalnet,
    connector::Nuvei,
    connector::Opayo,
    connector::Opennode,
    connector::Paybox,
    connector::Payeezy,
    connector::Payme,
    connector::Payone,
    connector::Paypal,
    connector::Payu,
    connector::Placetopay,
    connector::Plaid,
    connector::Powertranz,
    connector::Prophetpay,
    connector::Rapyd,
    connector::Razorpay,
    connector::Redsys,
    connector::Riskified,
    connector::Shift4,
    connector::Signifyd,
    connector::Square,
    connector::Stax,
    connector::Stripe,
    connector::Taxjar,
    connector::Trustpay,
    connector::Tsys,
    connector::Volt,
    connector::Wellsfargo,
    connector::Wellsfargopayout,
    connector::Wise,
    connector::Worldline,
    connector::Worldpay,
    connector::Zen,
    connector::Zsl
);

macro_rules! default_imp_for_authorize_session_token {
    ($($path:ident::$connector:ident),*) => {
        $( impl api::PaymentAuthorizeSessionToken for $path::$connector {}
            impl
            services::ConnectorIntegration<
                api::AuthorizeSessionToken,
                types::AuthorizeSessionTokenData,
                types::PaymentsResponseData
        > for $path::$connector
        {}
    )*
    };
}
#[cfg(feature = "dummy_connector")]
impl<const T: u8> api::PaymentAuthorizeSessionToken for connector::DummyConnector<T> {}
#[cfg(feature = "dummy_connector")]
impl<const T: u8>
    services::ConnectorIntegration<
        api::AuthorizeSessionToken,
        types::AuthorizeSessionTokenData,
        types::PaymentsResponseData,
    > for connector::DummyConnector<T>
{
}
default_imp_for_authorize_session_token!(
    connector::Aci,
    connector::Adyen,
    connector::Adyenplatform,
    connector::Authorizedotnet,
    connector::Bankofamerica,
<<<<<<< HEAD
=======
    connector::Bluesnap,
>>>>>>> d75625f1
    connector::Braintree,
    connector::Checkout,
    connector::Cybersource,
    connector::Ebanx,
    connector::Globalpay,
    connector::Gpayments,
    connector::Iatapay,
    connector::Itaubank,
    connector::Klarna,
    connector::Mifinity,
    connector::Netcetera,
    connector::Nmi,
    connector::Noon,
    connector::Opayo,
    connector::Opennode,
    connector::Payme,
    connector::Payone,
    connector::Paypal,
    connector::Plaid,
    connector::Riskified,
    connector::Signifyd,
    connector::Stripe,
    connector::Threedsecureio,
    connector::Trustpay,
    connector::Wellsfargo,
    connector::Wellsfargopayout,
    connector::Wise
);

macro_rules! default_imp_for_calculate_tax {
    ($($path:ident::$connector:ident),*) => {
        $( impl api::TaxCalculation for $path::$connector {}
            impl
            services::ConnectorIntegration<
                api::CalculateTax,
                types::PaymentsTaxCalculationData,
                types::TaxCalculationResponseData
        > for $path::$connector
        {}
    )*
    };
}
#[cfg(feature = "dummy_connector")]
impl<const T: u8> api::TaxCalculation for connector::DummyConnector<T> {}
#[cfg(feature = "dummy_connector")]
impl<const T: u8>
    services::ConnectorIntegration<
        api::CalculateTax,
        types::PaymentsTaxCalculationData,
        types::TaxCalculationResponseData,
    > for connector::DummyConnector<T>
{
}

default_imp_for_calculate_tax!(
    connector::Aci,
    connector::Adyen,
    connector::Adyenplatform,
    connector::Authorizedotnet,
    connector::Bankofamerica,
<<<<<<< HEAD
=======
    connector::Bluesnap,
>>>>>>> d75625f1
    connector::Braintree,
    connector::Checkout,
    connector::Cybersource,
    connector::Ebanx,
    connector::Globalpay,
    connector::Gpayments,
    connector::Iatapay,
    connector::Itaubank,
    connector::Klarna,
    connector::Mifinity,
    connector::Netcetera,
    connector::Nuvei,
    connector::Nmi,
    connector::Noon,
    connector::Opayo,
    connector::Opennode,
    connector::Payme,
    connector::Payone,
    connector::Paypal,
    connector::Plaid,
    connector::Riskified,
    connector::Signifyd,
    connector::Stripe,
    connector::Threedsecureio,
    connector::Trustpay,
    connector::Wellsfargo,
    connector::Wellsfargopayout,
    connector::Wise
);

macro_rules! default_imp_for_session_update {
    ($($path:ident::$connector:ident),*) => {
        $( impl api::PaymentSessionUpdate for $path::$connector {}
            impl
            services::ConnectorIntegration<
                api::SdkSessionUpdate,
                types::SdkPaymentsSessionUpdateData,
                types::PaymentsResponseData
        > for $path::$connector
        {}
    )*
    };
}
#[cfg(feature = "dummy_connector")]
impl<const T: u8> api::PaymentSessionUpdate for connector::DummyConnector<T> {}
#[cfg(feature = "dummy_connector")]
impl<const T: u8>
    services::ConnectorIntegration<
        api::SdkSessionUpdate,
        types::SdkPaymentsSessionUpdateData,
        types::PaymentsResponseData,
    > for connector::DummyConnector<T>
{
}

default_imp_for_session_update!(
    connector::Aci,
    connector::Adyen,
    connector::Adyenplatform,
    connector::Authorizedotnet,
    connector::Bankofamerica,
<<<<<<< HEAD
=======
    connector::Bluesnap,
>>>>>>> d75625f1
    connector::Braintree,
    connector::Checkout,
    connector::Cybersource,
    connector::Ebanx,
    connector::Globalpay,
    connector::Gpayments,
    connector::Iatapay,
    connector::Itaubank,
    connector::Klarna,
    connector::Mifinity,
    connector::Netcetera,
    connector::Nuvei,
    connector::Nmi,
    connector::Noon,
    connector::Opayo,
    connector::Opennode,
    connector::Payme,
    connector::Payone,
    connector::Plaid,
    connector::Riskified,
    connector::Signifyd,
    connector::Stripe,
    connector::Threedsecureio,
    connector::Trustpay,
    connector::Wellsfargo,
    connector::Wellsfargopayout,
    connector::Wise
);

macro_rules! default_imp_for_post_session_tokens {
    ($($path:ident::$connector:ident),*) => {
        $( impl api::PaymentPostSessionTokens for $path::$connector {}
            impl
            services::ConnectorIntegration<
                api::PostSessionTokens,
                types::PaymentsPostSessionTokensData,
                types::PaymentsResponseData
        > for $path::$connector
        {}
    )*
    };
}
#[cfg(feature = "dummy_connector")]
impl<const T: u8> api::PaymentPostSessionTokens for connector::DummyConnector<T> {}
#[cfg(feature = "dummy_connector")]
impl<const T: u8>
    services::ConnectorIntegration<
        api::PostSessionTokens,
        types::PaymentsPostSessionTokensData,
        types::PaymentsResponseData,
    > for connector::DummyConnector<T>
{
}

default_imp_for_post_session_tokens!(
    connector::Aci,
    connector::Adyen,
    connector::Adyenplatform,
    connector::Authorizedotnet,
    connector::Bankofamerica,
<<<<<<< HEAD
=======
    connector::Bluesnap,
>>>>>>> d75625f1
    connector::Braintree,
    connector::Checkout,
    connector::Cybersource,
    connector::Ebanx,
    connector::Globalpay,
    connector::Gpayments,
    connector::Iatapay,
    connector::Itaubank,
    connector::Klarna,
    connector::Mifinity,
    connector::Netcetera,
    connector::Nuvei,
    connector::Nmi,
    connector::Noon,
    connector::Opayo,
    connector::Opennode,
    connector::Payme,
    connector::Payone,
    connector::Plaid,
    connector::Riskified,
    connector::Signifyd,
    connector::Stripe,
    connector::Threedsecureio,
    connector::Trustpay,
    connector::Wellsfargo,
    connector::Wellsfargopayout,
    connector::Wise
);

/// Determines whether a capture API call should be made for a payment attempt
/// This function evaluates whether an authorized payment should proceed with a capture API call
/// based on various payment parameters. It's primarily used in two-step (auth + capture) payment flows for CaptureMethod SequentialAutomatic
///
pub fn should_initiate_capture_flow(
    connector_name: &router_types::Connector,
    customer_acceptance: Option<CustomerAcceptance>,
    capture_method: Option<api_enums::CaptureMethod>,
    setup_future_usage: Option<api_enums::FutureUsage>,
    status: common_enums::AttemptStatus,
) -> bool {
    match status {
        common_enums::AttemptStatus::Authorized => {
            if let Some(api_enums::CaptureMethod::SequentialAutomatic) = capture_method {
                match connector_name {
                    router_types::Connector::Paybox => {
                        // Check CIT conditions for Paybox
                        setup_future_usage == Some(api_enums::FutureUsage::OffSession)
                            && customer_acceptance.is_some()
                    }
                    _ => false,
                }
            } else {
                false
            }
        }
        _ => false,
    }
}

/// Executes a capture request by building a connector-specific request and deciding
/// the appropriate flow to send it to the payment connector.
pub async fn call_capture_request(
    mut capture_router_data: types::RouterData<
        api::Capture,
        PaymentsCaptureData,
        types::PaymentsResponseData,
    >,
    state: &SessionState,
    connector: &api::ConnectorData,
    call_connector_action: payments::CallConnectorAction,
    business_profile: &domain::Profile,
    header_payload: hyperswitch_domain_models::payments::HeaderPayload,
) -> RouterResult<types::RouterData<api::Capture, PaymentsCaptureData, types::PaymentsResponseData>>
{
    // Build capture-specific connector request
    let (connector_request, _should_continue_further) = capture_router_data
        .build_flow_specific_connector_request(state, connector, call_connector_action.clone())
        .await?;

    // Execute capture flow
    capture_router_data
        .decide_flows(
            state,
            connector,
            call_connector_action,
            connector_request,
            business_profile,
            header_payload.clone(),
        )
        .await
}

/// Processes the response from the capture flow and determines the final status and the response.
fn handle_post_capture_response(
    authorize_router_data_response: types::PaymentsResponseData,
    post_capture_router_data: Result<
        types::RouterData<api::Capture, PaymentsCaptureData, types::PaymentsResponseData>,
        error_stack::Report<ApiErrorResponse>,
    >,
) -> RouterResult<(common_enums::AttemptStatus, types::PaymentsResponseData)> {
    match post_capture_router_data {
        Err(err) => {
            logger::error!(
                "Capture flow encountered an error: {:?}. Proceeding without updating.",
                err
            );
            Ok((
                common_enums::AttemptStatus::Authorized,
                authorize_router_data_response,
            ))
        }
        Ok(post_capture_router_data) => {
            match (
                &post_capture_router_data.response,
                post_capture_router_data.status,
            ) {
                (Ok(post_capture_resp), common_enums::AttemptStatus::Charged) => Ok((
                    common_enums::AttemptStatus::Charged,
                    types::PaymentsResponseData::merge_transaction_responses(
                        &authorize_router_data_response,
                        post_capture_resp,
                    )?,
                )),
                _ => {
                    logger::error!(
                        "Error in post capture_router_data response: {:?}, Current Status: {:?}. Proceeding without updating.", 
                        post_capture_router_data.response,
                        post_capture_router_data.status,
                    );
                    Ok((
                        common_enums::AttemptStatus::Authorized,
                        authorize_router_data_response,
                    ))
                }
            }
        }
    }
}<|MERGE_RESOLUTION|>--- conflicted
+++ resolved
@@ -328,10 +328,6 @@
     connector::Adyen,
     connector::Authorizedotnet,
     connector::Bankofamerica,
-<<<<<<< HEAD
-=======
-    connector::Bluesnap,
->>>>>>> d75625f1
     connector::Braintree,
     connector::Checkout,
     connector::Cybersource,
@@ -545,10 +541,6 @@
     connector::Aci,
     connector::Authorizedotnet,
     connector::Bankofamerica,
-<<<<<<< HEAD
-=======
-    connector::Bluesnap,
->>>>>>> d75625f1
     connector::Braintree,
     connector::Cybersource,
     connector::Ebanx,
@@ -632,10 +624,6 @@
     connector::Aci,
     connector::Authorizedotnet,
     connector::Bankofamerica,
-<<<<<<< HEAD
-=======
-    connector::Bluesnap,
->>>>>>> d75625f1
     connector::Braintree,
     connector::Cybersource,
     connector::Ebanx,
@@ -696,10 +684,6 @@
     connector::Aci,
     connector::Authorizedotnet,
     connector::Bankofamerica,
-<<<<<<< HEAD
-=======
-    connector::Bluesnap,
->>>>>>> d75625f1
     connector::Braintree,
     connector::Cybersource,
     connector::Ebanx,
@@ -760,10 +744,6 @@
     connector::Aci,
     connector::Authorizedotnet,
     connector::Bankofamerica,
-<<<<<<< HEAD
-=======
-    connector::Bluesnap,
->>>>>>> d75625f1
     connector::Braintree,
     connector::Cybersource,
     connector::Ebanx,
@@ -840,10 +820,6 @@
     connector::Aci,
     connector::Authorizedotnet,
     connector::Bankofamerica,
-<<<<<<< HEAD
-=======
-    connector::Bluesnap,
->>>>>>> d75625f1
     connector::Braintree,
     connector::Checkout,
     connector::Ebanx,
@@ -892,28 +868,20 @@
     connector::Trustpay,
     connector::Aci,
     connector::Authorizedotnet,
-<<<<<<< HEAD
-=======
-    connector::Bluesnap,
->>>>>>> d75625f1
-    connector::Braintree,
-    connector::Checkout,
-    connector::Ebanx,
-    connector::Iatapay,
-    connector::Itaubank,
-    connector::Globalpay,
-    connector::Gpayments,
-    connector::Klarna,
-    connector::Mifinity,
-    connector::Netcetera,
-    connector::Noon,
-    connector::Opayo,
-    connector::Opennode,
-    connector::Payone,
-<<<<<<< HEAD
-=======
-    connector::Placetopay,
->>>>>>> d75625f1
+    connector::Braintree,
+    connector::Checkout,
+    connector::Ebanx,
+    connector::Iatapay,
+    connector::Itaubank,
+    connector::Globalpay,
+    connector::Gpayments,
+    connector::Klarna,
+    connector::Mifinity,
+    connector::Netcetera,
+    connector::Noon,
+    connector::Opayo,
+    connector::Opennode,
+    connector::Payone,
     connector::Riskified,
     connector::Signifyd,
     connector::Threedsecureio,
@@ -937,10 +905,6 @@
     connector::Aci,
     connector::Authorizedotnet,
     connector::Bankofamerica,
-<<<<<<< HEAD
-=======
-    connector::Bluesnap,
->>>>>>> d75625f1
     connector::Braintree,
     connector::Checkout,
     connector::Globalpay,
@@ -998,10 +962,6 @@
     connector::Aci,
     connector::Authorizedotnet,
     connector::Bankofamerica,
-<<<<<<< HEAD
-=======
-    connector::Bluesnap,
->>>>>>> d75625f1
     connector::Braintree,
     connector::Checkout,
     connector::Cybersource,
@@ -1062,10 +1022,6 @@
     connector::Adyen,
     connector::Authorizedotnet,
     connector::Bankofamerica,
-<<<<<<< HEAD
-=======
-    connector::Bluesnap,
->>>>>>> d75625f1
     connector::Braintree,
     connector::Checkout,
     connector::Cybersource,
@@ -1131,10 +1087,6 @@
     connector::Aci,
     connector::Authorizedotnet,
     connector::Bankofamerica,
-<<<<<<< HEAD
-=======
-    connector::Bluesnap,
->>>>>>> d75625f1
     connector::Braintree,
     connector::Checkout,
     connector::Cybersource,
@@ -1195,10 +1147,6 @@
     connector::Aci,
     connector::Authorizedotnet,
     connector::Bankofamerica,
-<<<<<<< HEAD
-=======
-    connector::Bluesnap,
->>>>>>> d75625f1
     connector::Braintree,
     connector::Checkout,
     connector::Globalpay,
@@ -1256,10 +1204,6 @@
     connector::Aci,
     connector::Authorizedotnet,
     connector::Bankofamerica,
-<<<<<<< HEAD
-=======
-    connector::Bluesnap,
->>>>>>> d75625f1
     connector::Braintree,
     connector::Checkout,
     connector::Cybersource,
@@ -1321,10 +1265,6 @@
     connector::Adyen,
     connector::Authorizedotnet,
     connector::Bankofamerica,
-<<<<<<< HEAD
-=======
-    connector::Bluesnap,
->>>>>>> d75625f1
     connector::Braintree,
     connector::Checkout,
     connector::Cybersource,
@@ -1387,10 +1327,6 @@
     connector::Adyen,
     connector::Authorizedotnet,
     connector::Bankofamerica,
-<<<<<<< HEAD
-=======
-    connector::Bluesnap,
->>>>>>> d75625f1
     connector::Braintree,
     connector::Checkout,
     connector::Cybersource,
@@ -1455,10 +1391,6 @@
     connector::Adyen,
     connector::Authorizedotnet,
     connector::Bankofamerica,
-<<<<<<< HEAD
-=======
-    connector::Bluesnap,
->>>>>>> d75625f1
     connector::Braintree,
     connector::Checkout,
     connector::Cybersource,
@@ -1521,10 +1453,6 @@
     connector::Adyen,
     connector::Authorizedotnet,
     connector::Bankofamerica,
-<<<<<<< HEAD
-=======
-    connector::Bluesnap,
->>>>>>> d75625f1
     connector::Braintree,
     connector::Checkout,
     connector::Cybersource,
@@ -1588,10 +1516,6 @@
     connector::Adyen,
     connector::Authorizedotnet,
     connector::Bankofamerica,
-<<<<<<< HEAD
-=======
-    connector::Bluesnap,
->>>>>>> d75625f1
     connector::Braintree,
     connector::Checkout,
     connector::Cybersource,
@@ -1752,10 +1676,6 @@
     connector::Adyen,
     connector::Authorizedotnet,
     connector::Bankofamerica,
-<<<<<<< HEAD
-=======
-    connector::Bluesnap,
->>>>>>> d75625f1
     connector::Braintree,
     connector::Checkout,
     connector::Cybersource,
@@ -1819,10 +1739,6 @@
     connector::Adyen,
     connector::Authorizedotnet,
     connector::Bankofamerica,
-<<<<<<< HEAD
-=======
-    connector::Bluesnap,
->>>>>>> d75625f1
     connector::Braintree,
     connector::Checkout,
     connector::Cybersource,
@@ -1886,10 +1802,6 @@
     connector::Adyen,
     connector::Authorizedotnet,
     connector::Bankofamerica,
-<<<<<<< HEAD
-=======
-    connector::Bluesnap,
->>>>>>> d75625f1
     connector::Braintree,
     connector::Checkout,
     connector::Cybersource,
@@ -1953,10 +1865,6 @@
     connector::Adyen,
     connector::Authorizedotnet,
     connector::Bankofamerica,
-<<<<<<< HEAD
-=======
-    connector::Bluesnap,
->>>>>>> d75625f1
     connector::Braintree,
     connector::Checkout,
     connector::Cybersource,
@@ -2020,10 +1928,6 @@
     connector::Adyen,
     connector::Authorizedotnet,
     connector::Bankofamerica,
-<<<<<<< HEAD
-=======
-    connector::Bluesnap,
->>>>>>> d75625f1
     connector::Braintree,
     connector::Checkout,
     connector::Cybersource,
@@ -2085,10 +1989,6 @@
     connector::Adyen,
     connector::Authorizedotnet,
     connector::Bankofamerica,
-<<<<<<< HEAD
-=======
-    connector::Bluesnap,
->>>>>>> d75625f1
     connector::Braintree,
     connector::Checkout,
     connector::Ebanx,
@@ -2148,10 +2048,6 @@
     connector::Adyen,
     connector::Authorizedotnet,
     connector::Bankofamerica,
-<<<<<<< HEAD
-=======
-    connector::Bluesnap,
->>>>>>> d75625f1
     connector::Braintree,
     connector::Checkout,
     connector::Ebanx,
@@ -2377,10 +2273,6 @@
     connector::Adyenplatform,
     connector::Authorizedotnet,
     connector::Bankofamerica,
-<<<<<<< HEAD
-=======
-    connector::Bluesnap,
->>>>>>> d75625f1
     connector::Braintree,
     connector::Checkout,
     connector::Cybersource,
@@ -2441,10 +2333,6 @@
     connector::Adyenplatform,
     connector::Authorizedotnet,
     connector::Bankofamerica,
-<<<<<<< HEAD
-=======
-    connector::Bluesnap,
->>>>>>> d75625f1
     connector::Braintree,
     connector::Checkout,
     connector::Cybersource,
@@ -2506,10 +2394,6 @@
     connector::Adyenplatform,
     connector::Authorizedotnet,
     connector::Bankofamerica,
-<<<<<<< HEAD
-=======
-    connector::Bluesnap,
->>>>>>> d75625f1
     connector::Braintree,
     connector::Checkout,
     connector::Cybersource,
@@ -2570,10 +2454,6 @@
     connector::Adyenplatform,
     connector::Authorizedotnet,
     connector::Bankofamerica,
-<<<<<<< HEAD
-=======
-    connector::Bluesnap,
->>>>>>> d75625f1
     connector::Braintree,
     connector::Checkout,
     connector::Cybersource,
