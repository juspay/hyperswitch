pub mod approve_flow;
pub mod authorize_flow;
pub mod cancel_flow;
pub mod capture_flow;
pub mod complete_authorize_flow;
pub mod incremental_authorization_flow;
pub mod post_session_tokens_flow;
pub mod psync_flow;
pub mod reject_flow;
pub mod session_flow;
pub mod session_update_flow;
pub mod setup_mandate_flow;

use async_trait::async_trait;

#[cfg(feature = "frm")]
use crate::types::fraud_check as frm_types;
use crate::{
    connector,
    core::{
        errors::{ConnectorError, CustomResult, RouterResult},
        payments::{self, helpers},
    },
    routes::SessionState,
    services,
    types::{self, api, domain},
};

#[async_trait]
#[allow(clippy::too_many_arguments)]
pub trait ConstructFlowSpecificData<F, Req, Res> {
    #[cfg(all(any(feature = "v1", feature = "v2"), not(feature = "customer_v2")))]
    async fn construct_router_data<'a>(
        &self,
        state: &SessionState,
        connector_id: &str,
        merchant_account: &domain::MerchantAccount,
        key_store: &domain::MerchantKeyStore,
        customer: &Option<domain::Customer>,
        merchant_connector_account: &helpers::MerchantConnectorAccountType,
        merchant_recipient_data: Option<types::MerchantRecipientData>,
        header_payload: Option<api_models::payments::HeaderPayload>,
    ) -> RouterResult<types::RouterData<F, Req, Res>>;

    #[cfg(all(feature = "v2", feature = "customer_v2"))]
    async fn construct_router_data<'a>(
        &self,
        _state: &SessionState,
        _connector_id: &str,
        _merchant_account: &domain::MerchantAccount,
        _key_store: &domain::MerchantKeyStore,
        _customer: &Option<domain::Customer>,
        _merchant_connector_account: &helpers::MerchantConnectorAccountType,
        _merchant_recipient_data: Option<types::MerchantRecipientData>,
        _header_payload: Option<api_models::payments::HeaderPayload>,
    ) -> RouterResult<types::RouterData<F, Req, Res>>;

    async fn get_merchant_recipient_data<'a>(
        &self,
        state: &SessionState,
        merchant_account: &domain::MerchantAccount,
        key_store: &domain::MerchantKeyStore,
        merchant_connector_account: &helpers::MerchantConnectorAccountType,
        connector: &api::ConnectorData,
    ) -> RouterResult<Option<types::MerchantRecipientData>>;
}

#[allow(clippy::too_many_arguments)]
#[async_trait]
pub trait Feature<F, T> {
    async fn decide_flows<'a>(
        self,
        state: &SessionState,
        connector: &api::ConnectorData,
        call_connector_action: payments::CallConnectorAction,
        connector_request: Option<services::Request>,
        business_profile: &domain::Profile,
        header_payload: api_models::payments::HeaderPayload,
    ) -> RouterResult<Self>
    where
        Self: Sized,
        F: Clone,
        dyn api::Connector: services::ConnectorIntegration<F, T, types::PaymentsResponseData>;

    async fn add_access_token<'a>(
        &self,
        state: &SessionState,
        connector: &api::ConnectorData,
        merchant_account: &domain::MerchantAccount,
        creds_identifier: Option<&str>,
    ) -> RouterResult<types::AddAccessTokenResult>
    where
        F: Clone,
        Self: Sized,
        dyn api::Connector: services::ConnectorIntegration<F, T, types::PaymentsResponseData>;

    async fn add_session_token<'a>(
        self,
        _state: &SessionState,
        _connector: &api::ConnectorData,
    ) -> RouterResult<Self>
    where
        F: Clone,
        Self: Sized,
        dyn api::Connector: services::ConnectorIntegration<F, T, types::PaymentsResponseData>,
    {
        Ok(self)
    }

    async fn add_payment_method_token<'a>(
        &mut self,
        _state: &SessionState,
        _connector: &api::ConnectorData,
        _tokenization_action: &payments::TokenizationAction,
        _should_continue_payment: bool,
    ) -> RouterResult<types::PaymentMethodTokenResult>
    where
        F: Clone,
        Self: Sized,
        dyn api::Connector: services::ConnectorIntegration<F, T, types::PaymentsResponseData>,
    {
        Ok(types::PaymentMethodTokenResult {
            payment_method_token_result: Ok(None),
            is_payment_method_tokenization_performed: false,
        })
    }

    async fn preprocessing_steps<'a>(
        self,
        _state: &SessionState,
        _connector: &api::ConnectorData,
    ) -> RouterResult<Self>
    where
        F: Clone,
        Self: Sized,
        dyn api::Connector: services::ConnectorIntegration<F, T, types::PaymentsResponseData>,
    {
        Ok(self)
    }

    async fn postprocessing_steps<'a>(
        self,
        _state: &SessionState,
        _connector: &api::ConnectorData,
    ) -> RouterResult<Self>
    where
        F: Clone,
        Self: Sized,
        dyn api::Connector: services::ConnectorIntegration<F, T, types::PaymentsResponseData>,
    {
        Ok(self)
    }

    async fn create_connector_customer<'a>(
        &self,
        _state: &SessionState,
        _connector: &api::ConnectorData,
    ) -> RouterResult<Option<String>>
    where
        F: Clone,
        Self: Sized,
        dyn api::Connector: services::ConnectorIntegration<F, T, types::PaymentsResponseData>,
    {
        Ok(None)
    }

    /// Returns the connector request and a bool which specifies whether to proceed with further
    async fn build_flow_specific_connector_request(
        &mut self,
        _state: &SessionState,
        _connector: &api::ConnectorData,
        _call_connector_action: payments::CallConnectorAction,
    ) -> RouterResult<(Option<services::Request>, bool)> {
        Ok((None, true))
    }
}

macro_rules! default_imp_for_complete_authorize {
    ($($path:ident::$connector:ident),*) => {
        $(
            impl api::PaymentsCompleteAuthorize for $path::$connector {}
            impl
            services::ConnectorIntegration<
            api::CompleteAuthorize,
            types::CompleteAuthorizeData,
            types::PaymentsResponseData,
        > for $path::$connector
        {}
    )*
    };
}

#[cfg(feature = "dummy_connector")]
impl<const T: u8> api::PaymentsCompleteAuthorize for connector::DummyConnector<T> {}
#[cfg(feature = "dummy_connector")]
impl<const T: u8>
    services::ConnectorIntegration<
        api::CompleteAuthorize,
        types::CompleteAuthorizeData,
        types::PaymentsResponseData,
    > for connector::DummyConnector<T>
{
}

default_imp_for_complete_authorize!(
    connector::Adyenplatform,
    connector::Aci,
    connector::Adyen,
    connector::Bamboraapac,
    connector::Bankofamerica,
    connector::Billwerk,
    connector::Boku,
    connector::Checkout,
    connector::Datatrans,
    connector::Ebanx,
    connector::Gocardless,
    connector::Gpayments,
    connector::Iatapay,
    connector::Itaubank,
    connector::Klarna,
    connector::Mifinity,
    connector::Multisafepay,
    connector::Netcetera,
    connector::Noon,
    connector::Opayo,
    connector::Opennode,
    connector::Payone,
    connector::Placetopay,
    connector::Plaid,
    connector::Rapyd,
    connector::Razorpay,
    connector::Riskified,
    connector::Signifyd,
    connector::Stripe,
    connector::Threedsecureio,
    connector::Trustpay,
    connector::Wise,
    connector::Wellsfargo,
    connector::Wellsfargopayout,
    connector::Worldpay,
    connector::Zsl
);
macro_rules! default_imp_for_webhook_source_verification {
    ($($path:ident::$connector:ident),*) => {
        $(
            impl api::ConnectorVerifyWebhookSource for $path::$connector {}
            impl
            services::ConnectorIntegration<
            api::VerifyWebhookSource,
            types::VerifyWebhookSourceRequestData,
            types::VerifyWebhookSourceResponseData,
        > for $path::$connector
        {}
    )*
    };
}

#[cfg(feature = "dummy_connector")]
impl<const T: u8> api::ConnectorVerifyWebhookSource for connector::DummyConnector<T> {}
#[cfg(feature = "dummy_connector")]
impl<const T: u8>
    services::ConnectorIntegration<
        api::VerifyWebhookSource,
        types::VerifyWebhookSourceRequestData,
        types::VerifyWebhookSourceResponseData,
    > for connector::DummyConnector<T>
{
}
default_imp_for_webhook_source_verification!(
    connector::Adyenplatform,
    connector::Aci,
    connector::Adyen,
    connector::Airwallex,
    connector::Authorizedotnet,
    connector::Bamboraapac,
    connector::Bankofamerica,
    connector::Billwerk,
    connector::Bluesnap,
    connector::Braintree,
    connector::Boku,
    connector::Checkout,
    connector::Cybersource,
    connector::Datatrans,
    connector::Ebanx,
    connector::Globalpay,
    connector::Gocardless,
    connector::Gpayments,
    connector::Iatapay,
    connector::Itaubank,
    connector::Klarna,
    connector::Mifinity,
    connector::Multisafepay,
    connector::Netcetera,
    connector::Nmi,
    connector::Noon,
    connector::Nuvei,
    connector::Opayo,
    connector::Opennode,
    connector::Paybox,
    connector::Payme,
    connector::Payone,
    connector::Placetopay,
    connector::Plaid,
    connector::Prophetpay,
    connector::Rapyd,
    connector::Razorpay,
    connector::Riskified,
    connector::Shift4,
    connector::Signifyd,
    connector::Stripe,
    connector::Threedsecureio,
    connector::Trustpay,
    connector::Wellsfargo,
    connector::Wellsfargopayout,
    connector::Wise,
    connector::Worldpay,
    connector::Zsl
);

macro_rules! default_imp_for_create_customer {
    ($($path:ident::$connector:ident),*) => {
        $(
            impl api::ConnectorCustomer for $path::$connector {}
            impl
            services::ConnectorIntegration<
            api::CreateConnectorCustomer,
            types::ConnectorCustomerData,
            types::PaymentsResponseData,
        > for $path::$connector
        {}
    )*
    };
}

#[cfg(feature = "dummy_connector")]
impl<const T: u8> api::ConnectorCustomer for connector::DummyConnector<T> {}
#[cfg(feature = "dummy_connector")]
impl<const T: u8>
    services::ConnectorIntegration<
        api::CreateConnectorCustomer,
        types::ConnectorCustomerData,
        types::PaymentsResponseData,
    > for connector::DummyConnector<T>
{
}

default_imp_for_create_customer!(
    connector::Adyenplatform,
    connector::Aci,
    connector::Adyen,
    connector::Airwallex,
    connector::Authorizedotnet,
    connector::Bamboraapac,
    connector::Bankofamerica,
    connector::Billwerk,
    connector::Bluesnap,
    connector::Boku,
    connector::Braintree,
    connector::Checkout,
    connector::Cybersource,
    connector::Datatrans,
    connector::Ebanx,
    connector::Globalpay,
    connector::Gpayments,
    connector::Iatapay,
    connector::Itaubank,
    connector::Klarna,
    connector::Mifinity,
    connector::Multisafepay,
    connector::Netcetera,
    connector::Nmi,
    connector::Noon,
    connector::Nuvei,
    connector::Opayo,
    connector::Opennode,
    connector::Paybox,
    connector::Payme,
    connector::Payone,
    connector::Paypal,
    connector::Placetopay,
    connector::Plaid,
    connector::Prophetpay,
    connector::Rapyd,
    connector::Razorpay,
    connector::Riskified,
    connector::Shift4,
    connector::Signifyd,
    connector::Threedsecureio,
    connector::Trustpay,
    connector::Wellsfargo,
    connector::Wellsfargopayout,
    connector::Wise,
    connector::Worldpay,
    connector::Zsl
);

macro_rules! default_imp_for_connector_redirect_response {
    ($($path:ident::$connector:ident),*) => {
        $(
            impl services::ConnectorRedirectResponse for $path::$connector {
                fn get_flow_type(
                    &self,
                    _query_params: &str,
                    _json_payload: Option<serde_json::Value>,
                    _action: services::PaymentAction
                ) -> CustomResult<payments::CallConnectorAction, ConnectorError> {
                    Ok(payments::CallConnectorAction::Trigger)
                }
            }
    )*
    };
}

#[cfg(feature = "dummy_connector")]
impl<const T: u8> services::ConnectorRedirectResponse for connector::DummyConnector<T> {
    fn get_flow_type(
        &self,
        _query_params: &str,
        _json_payload: Option<serde_json::Value>,
        _action: services::PaymentAction,
    ) -> CustomResult<payments::CallConnectorAction, ConnectorError> {
        Ok(payments::CallConnectorAction::Trigger)
    }
}

default_imp_for_connector_redirect_response!(
    connector::Adyenplatform,
    connector::Aci,
    connector::Adyen,
    connector::Bamboraapac,
    connector::Bankofamerica,
    connector::Billwerk,
    connector::Boku,
    connector::Cybersource,
    connector::Datatrans,
    connector::Ebanx,
    connector::Gocardless,
    connector::Gpayments,
    connector::Iatapay,
    connector::Itaubank,
    connector::Klarna,
    connector::Mifinity,
    connector::Multisafepay,
    connector::Netcetera,
    connector::Opayo,
    connector::Opennode,
    connector::Payone,
    connector::Placetopay,
    connector::Plaid,
    connector::Prophetpay,
    connector::Rapyd,
    connector::Razorpay,
    connector::Riskified,
    connector::Shift4,
    connector::Signifyd,
    connector::Threedsecureio,
    connector::Wellsfargo,
    connector::Wellsfargopayout,
    connector::Wise,
    connector::Worldpay,
    connector::Zsl
);

macro_rules! default_imp_for_connector_request_id {
    ($($path:ident::$connector:ident),*) => {
        $(
            impl api::ConnectorTransactionId for $path::$connector {}
    )*
    };
}

#[cfg(feature = "dummy_connector")]
impl<const T: u8> api::ConnectorTransactionId for connector::DummyConnector<T> {}

default_imp_for_connector_request_id!(
    connector::Adyenplatform,
    connector::Zsl,
    connector::Aci,
    connector::Adyen,
    connector::Airwallex,
    connector::Authorizedotnet,
    connector::Bambora,
    connector::Bamboraapac,
    connector::Bankofamerica,
    connector::Billwerk,
    connector::Bitpay,
    connector::Bluesnap,
    connector::Boku,
    connector::Braintree,
    connector::Cashtocode,
    connector::Checkout,
    connector::Coinbase,
    connector::Cryptopay,
    connector::Cybersource,
    connector::Datatrans,
    connector::Deutschebank,
    connector::Digitalvirgo,
    connector::Dlocal,
    connector::Ebanx,
    connector::Fiserv,
    connector::Fiservemea,
    connector::Fiuu,
    connector::Forte,
    connector::Globalpay,
    connector::Globepay,
    connector::Gocardless,
    connector::Gpayments,
    connector::Iatapay,
    connector::Itaubank,
    connector::Klarna,
    connector::Mifinity,
    connector::Mollie,
    connector::Multisafepay,
    connector::Netcetera,
    connector::Nexixpay,
    connector::Nmi,
    connector::Noon,
    connector::Novalnet,
    connector::Nuvei,
    connector::Opayo,
    connector::Opennode,
    connector::Paybox,
    connector::Payeezy,
    connector::Payme,
    connector::Payone,
    connector::Paypal,
    connector::Payu,
    connector::Placetopay,
    connector::Plaid,
    connector::Powertranz,
    connector::Prophetpay,
    connector::Rapyd,
    connector::Razorpay,
    connector::Riskified,
    connector::Shift4,
    connector::Signifyd,
    connector::Square,
    connector::Stax,
    connector::Stripe,
    connector::Taxjar,
    connector::Threedsecureio,
    connector::Trustpay,
    connector::Tsys,
    connector::Volt,
    connector::Wellsfargo,
    connector::Wellsfargopayout,
    connector::Wise,
    connector::Worldline,
    connector::Worldpay,
    connector::Zen
);

macro_rules! default_imp_for_accept_dispute {
    ($($path:ident::$connector:ident),*) => {
        $(
            impl api::Dispute for $path::$connector {}
            impl api::AcceptDispute for $path::$connector {}
            impl
                services::ConnectorIntegration<
                api::Accept,
                types::AcceptDisputeRequestData,
                types::AcceptDisputeResponse,
            > for $path::$connector
            {}
    )*
    };
}

#[cfg(feature = "dummy_connector")]
impl<const T: u8> api::Dispute for connector::DummyConnector<T> {}
#[cfg(feature = "dummy_connector")]
impl<const T: u8> api::AcceptDispute for connector::DummyConnector<T> {}
#[cfg(feature = "dummy_connector")]
impl<const T: u8>
    services::ConnectorIntegration<
        api::Accept,
        types::AcceptDisputeRequestData,
        types::AcceptDisputeResponse,
    > for connector::DummyConnector<T>
{
}

default_imp_for_accept_dispute!(
    connector::Adyenplatform,
    connector::Aci,
    connector::Airwallex,
    connector::Authorizedotnet,
    connector::Bamboraapac,
    connector::Bankofamerica,
    connector::Billwerk,
    connector::Bluesnap,
    connector::Boku,
    connector::Braintree,
    connector::Cybersource,
    connector::Datatrans,
    connector::Ebanx,
    connector::Globalpay,
    connector::Gocardless,
    connector::Gpayments,
    connector::Iatapay,
    connector::Itaubank,
    connector::Klarna,
    connector::Mifinity,
    connector::Multisafepay,
    connector::Netcetera,
    connector::Nmi,
    connector::Noon,
    connector::Nuvei,
    connector::Opayo,
    connector::Opennode,
    connector::Paybox,
    connector::Payme,
    connector::Payone,
    connector::Paypal,
    connector::Placetopay,
    connector::Plaid,
    connector::Prophetpay,
    connector::Rapyd,
    connector::Razorpay,
    connector::Riskified,
    connector::Shift4,
    connector::Signifyd,
    connector::Stripe,
    connector::Threedsecureio,
    connector::Trustpay,
    connector::Wellsfargo,
    connector::Wellsfargopayout,
    connector::Wise,
    connector::Worldpay,
    connector::Zsl
);

macro_rules! default_imp_for_file_upload {
    ($($path:ident::$connector:ident),*) => {
        $(
            impl api::FileUpload for $path::$connector {}
            impl api::UploadFile for $path::$connector {}
            impl
                services::ConnectorIntegration<
                api::Upload,
                types::UploadFileRequestData,
                types::UploadFileResponse,
            > for $path::$connector
            {}
            impl api::RetrieveFile for $path::$connector {}
            impl
                services::ConnectorIntegration<
                api::Retrieve,
                types::RetrieveFileRequestData,
                types::RetrieveFileResponse,
            > for $path::$connector
            {}
    )*
    };
}

#[cfg(feature = "dummy_connector")]
impl<const T: u8> api::FileUpload for connector::DummyConnector<T> {}
#[cfg(feature = "dummy_connector")]
impl<const T: u8> api::UploadFile for connector::DummyConnector<T> {}
#[cfg(feature = "dummy_connector")]
impl<const T: u8>
    services::ConnectorIntegration<
        api::Upload,
        types::UploadFileRequestData,
        types::UploadFileResponse,
    > for connector::DummyConnector<T>
{
}
#[cfg(feature = "dummy_connector")]
impl<const T: u8> api::RetrieveFile for connector::DummyConnector<T> {}
#[cfg(feature = "dummy_connector")]
impl<const T: u8>
    services::ConnectorIntegration<
        api::Retrieve,
        types::RetrieveFileRequestData,
        types::RetrieveFileResponse,
    > for connector::DummyConnector<T>
{
}

default_imp_for_file_upload!(
    connector::Adyenplatform,
    connector::Aci,
    connector::Airwallex,
    connector::Authorizedotnet,
    connector::Bamboraapac,
    connector::Bankofamerica,
    connector::Billwerk,
    connector::Bluesnap,
    connector::Boku,
    connector::Braintree,
    connector::Cybersource,
    connector::Datatrans,
    connector::Ebanx,
    connector::Globalpay,
    connector::Gocardless,
    connector::Gpayments,
    connector::Iatapay,
    connector::Itaubank,
    connector::Klarna,
    connector::Mifinity,
    connector::Multisafepay,
    connector::Netcetera,
    connector::Nmi,
    connector::Noon,
    connector::Nuvei,
    connector::Opayo,
    connector::Paybox,
    connector::Payme,
    connector::Payone,
    connector::Paypal,
    connector::Placetopay,
    connector::Plaid,
    connector::Prophetpay,
    connector::Rapyd,
    connector::Razorpay,
    connector::Riskified,
    connector::Shift4,
    connector::Signifyd,
    connector::Threedsecureio,
    connector::Trustpay,
    connector::Opennode,
    connector::Wellsfargo,
    connector::Wellsfargopayout,
    connector::Wise,
    connector::Worldpay,
    connector::Zsl
);

macro_rules! default_imp_for_submit_evidence {
    ($($path:ident::$connector:ident),*) => {
        $(
            impl api::SubmitEvidence for $path::$connector {}
            impl
                services::ConnectorIntegration<
                api::Evidence,
                types::SubmitEvidenceRequestData,
                types::SubmitEvidenceResponse,
            > for $path::$connector
            {}
    )*
    };
}

#[cfg(feature = "dummy_connector")]
impl<const T: u8> api::SubmitEvidence for connector::DummyConnector<T> {}
#[cfg(feature = "dummy_connector")]
impl<const T: u8>
    services::ConnectorIntegration<
        api::Evidence,
        types::SubmitEvidenceRequestData,
        types::SubmitEvidenceResponse,
    > for connector::DummyConnector<T>
{
}

default_imp_for_submit_evidence!(
    connector::Adyenplatform,
    connector::Aci,
    connector::Airwallex,
    connector::Authorizedotnet,
    connector::Bamboraapac,
    connector::Bankofamerica,
    connector::Billwerk,
    connector::Bluesnap,
    connector::Boku,
    connector::Braintree,
    connector::Cybersource,
    connector::Datatrans,
    connector::Ebanx,
    connector::Globalpay,
    connector::Gocardless,
    connector::Gpayments,
    connector::Iatapay,
    connector::Itaubank,
    connector::Klarna,
    connector::Mifinity,
    connector::Multisafepay,
    connector::Netcetera,
    connector::Nmi,
    connector::Noon,
    connector::Nuvei,
    connector::Opayo,
    connector::Paybox,
    connector::Payme,
    connector::Payone,
    connector::Paypal,
    connector::Placetopay,
    connector::Plaid,
    connector::Prophetpay,
    connector::Rapyd,
    connector::Razorpay,
    connector::Riskified,
    connector::Shift4,
    connector::Signifyd,
    connector::Threedsecureio,
    connector::Trustpay,
    connector::Opennode,
    connector::Wellsfargo,
    connector::Wellsfargopayout,
    connector::Wise,
    connector::Worldpay,
    connector::Zsl
);

macro_rules! default_imp_for_defend_dispute {
    ($($path:ident::$connector:ident),*) => {
        $(
            impl api::DefendDispute for $path::$connector {}
            impl
                services::ConnectorIntegration<
                api::Defend,
                types::DefendDisputeRequestData,
                types::DefendDisputeResponse,
            > for $path::$connector
            {}
        )*
    };
}

#[cfg(feature = "dummy_connector")]
impl<const T: u8> api::DefendDispute for connector::DummyConnector<T> {}
#[cfg(feature = "dummy_connector")]
impl<const T: u8>
    services::ConnectorIntegration<
        api::Defend,
        types::DefendDisputeRequestData,
        types::DefendDisputeResponse,
    > for connector::DummyConnector<T>
{
}

default_imp_for_defend_dispute!(
    connector::Adyenplatform,
    connector::Aci,
    connector::Airwallex,
    connector::Authorizedotnet,
    connector::Bamboraapac,
    connector::Bankofamerica,
    connector::Billwerk,
    connector::Bluesnap,
    connector::Boku,
    connector::Braintree,
    connector::Cybersource,
    connector::Datatrans,
    connector::Ebanx,
    connector::Globalpay,
    connector::Gocardless,
    connector::Gpayments,
    connector::Iatapay,
    connector::Itaubank,
    connector::Klarna,
    connector::Mifinity,
    connector::Multisafepay,
    connector::Netcetera,
    connector::Nmi,
    connector::Noon,
    connector::Nuvei,
    connector::Opayo,
    connector::Paybox,
    connector::Payme,
    connector::Payone,
    connector::Paypal,
    connector::Placetopay,
    connector::Plaid,
    connector::Prophetpay,
    connector::Rapyd,
    connector::Razorpay,
    connector::Riskified,
    connector::Shift4,
    connector::Signifyd,
    connector::Stripe,
    connector::Threedsecureio,
    connector::Trustpay,
    connector::Opennode,
    connector::Wellsfargo,
    connector::Wellsfargopayout,
    connector::Wise,
    connector::Worldpay,
    connector::Zsl
);

macro_rules! default_imp_for_pre_processing_steps{
    ($($path:ident::$connector:ident),*)=> {
        $(
            impl api::PaymentsPreProcessing for $path::$connector {}
            impl
            services::ConnectorIntegration<
            api::PreProcessing,
            types::PaymentsPreProcessingData,
            types::PaymentsResponseData,
        > for $path::$connector
        {}
    )*
    };
}

macro_rules! default_imp_for_post_processing_steps{
    ($($path:ident::$connector:ident),*)=> {
        $(
            impl api::PaymentsPostProcessing for $path::$connector {}
            impl
            services::ConnectorIntegration<
            api::PostProcessing,
            types::PaymentsPostProcessingData,
            types::PaymentsResponseData,
        > for $path::$connector
        {}
    )*
    };
}

#[cfg(feature = "dummy_connector")]
impl<const T: u8> api::PaymentsPreProcessing for connector::DummyConnector<T> {}
#[cfg(feature = "dummy_connector")]
impl<const T: u8>
    services::ConnectorIntegration<
        api::PreProcessing,
        types::PaymentsPreProcessingData,
        types::PaymentsResponseData,
    > for connector::DummyConnector<T>
{
}

default_imp_for_pre_processing_steps!(
    connector::Adyenplatform,
    connector::Aci,
    connector::Authorizedotnet,
    connector::Bamboraapac,
    connector::Bankofamerica,
    connector::Billwerk,
    connector::Bluesnap,
    connector::Boku,
    connector::Braintree,
    connector::Checkout,
    connector::Datatrans,
    connector::Ebanx,
    connector::Iatapay,
    connector::Itaubank,
    connector::Globalpay,
    connector::Gpayments,
    connector::Klarna,
    connector::Mifinity,
    connector::Multisafepay,
    connector::Netcetera,
    connector::Noon,
    connector::Opayo,
    connector::Opennode,
    connector::Paybox,
    connector::Payone,
    connector::Placetopay,
    connector::Plaid,
    connector::Prophetpay,
    connector::Rapyd,
    connector::Razorpay,
    connector::Riskified,
    connector::Signifyd,
    connector::Threedsecureio,
    connector::Wellsfargo,
    connector::Wellsfargopayout,
    connector::Wise,
    connector::Worldpay,
    connector::Zsl
);

#[cfg(feature = "dummy_connector")]
impl<const T: u8> api::PaymentsPostProcessing for connector::DummyConnector<T> {}
#[cfg(feature = "dummy_connector")]
impl<const T: u8>
    services::ConnectorIntegration<
        api::PostProcessing,
        types::PaymentsPostProcessingData,
        types::PaymentsResponseData,
    > for connector::DummyConnector<T>
{
}

default_imp_for_post_processing_steps!(
    connector::Adyenplatform,
    connector::Adyen,
    connector::Airwallex,
    connector::Bankofamerica,
    connector::Cybersource,
    connector::Gocardless,
    connector::Nmi,
    connector::Nuvei,
    connector::Payme,
    connector::Paypal,
    connector::Shift4,
    connector::Stripe,
    connector::Trustpay,
    connector::Aci,
    connector::Authorizedotnet,
    connector::Bamboraapac,
    connector::Billwerk,
    connector::Bluesnap,
    connector::Boku,
    connector::Braintree,
    connector::Checkout,
    connector::Datatrans,
    connector::Ebanx,
    connector::Iatapay,
    connector::Itaubank,
    connector::Globalpay,
    connector::Gpayments,
    connector::Klarna,
    connector::Mifinity,
    connector::Multisafepay,
    connector::Netcetera,
    connector::Noon,
    connector::Opayo,
    connector::Opennode,
    connector::Paybox,
    connector::Payone,
    connector::Placetopay,
    connector::Prophetpay,
    connector::Rapyd,
    connector::Riskified,
    connector::Signifyd,
    connector::Threedsecureio,
    connector::Wellsfargo,
    connector::Wellsfargopayout,
    connector::Wise,
    connector::Worldpay,
    connector::Zsl,
    connector::Razorpay
);

macro_rules! default_imp_for_payouts {
    ($($path:ident::$connector:ident),*) => {
        $(
            impl api::Payouts for $path::$connector {}
    )*
    };
}

#[cfg(feature = "dummy_connector")]
impl<const T: u8> api::Payouts for connector::DummyConnector<T> {}

default_imp_for_payouts!(
    connector::Aci,
    connector::Airwallex,
    connector::Authorizedotnet,
    connector::Bambora,
    connector::Bamboraapac,
    connector::Bankofamerica,
    connector::Billwerk,
    connector::Bitpay,
    connector::Bluesnap,
    connector::Boku,
    connector::Braintree,
    connector::Cashtocode,
    connector::Checkout,
    connector::Cryptopay,
    connector::Coinbase,
    connector::Datatrans,
    connector::Deutschebank,
    connector::Digitalvirgo,
    connector::Dlocal,
    connector::Fiserv,
    connector::Fiservemea,
    connector::Fiuu,
    connector::Forte,
    connector::Globalpay,
    connector::Globepay,
    connector::Gocardless,
    connector::Gpayments,
    connector::Helcim,
    connector::Iatapay,
    connector::Itaubank,
    connector::Klarna,
    connector::Mifinity,
    connector::Mollie,
    connector::Multisafepay,
    connector::Netcetera,
    connector::Nexinets,
    connector::Nexixpay,
    connector::Nmi,
    connector::Noon,
    connector::Novalnet,
    connector::Nuvei,
    connector::Opayo,
    connector::Opennode,
    connector::Paybox,
    connector::Payeezy,
    connector::Payme,
    connector::Payu,
    connector::Placetopay,
    connector::Plaid,
    connector::Powertranz,
    connector::Prophetpay,
    connector::Rapyd,
    connector::Razorpay,
    connector::Riskified,
    connector::Signifyd,
    connector::Square,
    connector::Stax,
    connector::Shift4,
    connector::Taxjar,
    connector::Threedsecureio,
    connector::Trustpay,
    connector::Tsys,
    connector::Volt,
    connector::Wellsfargo,
    connector::Wellsfargopayout,
    connector::Worldline,
    connector::Worldpay,
    connector::Zen,
    connector::Zsl
);

#[cfg(feature = "payouts")]
macro_rules! default_imp_for_payouts_create {
    ($($path:ident::$connector:ident),*) => {
        $(
            impl api::PayoutCreate for $path::$connector {}
            impl
            services::ConnectorIntegration<
            api::PoCreate,
            types::PayoutsData,
            types::PayoutsResponseData,
        > for $path::$connector
        {}
    )*
    };
}

#[cfg(feature = "payouts")]
#[cfg(feature = "dummy_connector")]
impl<const T: u8> api::PayoutCreate for connector::DummyConnector<T> {}
#[cfg(feature = "payouts")]
#[cfg(feature = "dummy_connector")]
impl<const T: u8>
    services::ConnectorIntegration<api::PoCreate, types::PayoutsData, types::PayoutsResponseData>
    for connector::DummyConnector<T>
{
}

#[cfg(feature = "payouts")]
default_imp_for_payouts_create!(
    connector::Adyenplatform,
    connector::Aci,
    connector::Airwallex,
    connector::Authorizedotnet,
    connector::Bamboraapac,
    connector::Bankofamerica,
    connector::Billwerk,
    connector::Bluesnap,
    connector::Boku,
    connector::Braintree,
    connector::Checkout,
    connector::Cybersource,
    connector::Datatrans,
    connector::Globalpay,
    connector::Gocardless,
    connector::Gpayments,
    connector::Iatapay,
    connector::Itaubank,
    connector::Klarna,
    connector::Mifinity,
    connector::Multisafepay,
    connector::Netcetera,
    connector::Nmi,
    connector::Noon,
    connector::Nuvei,
    connector::Opayo,
    connector::Opennode,
    connector::Paybox,
    connector::Payme,
    connector::Payone,
    connector::Placetopay,
    connector::Plaid,
    connector::Prophetpay,
    connector::Rapyd,
    connector::Razorpay,
    connector::Riskified,
    connector::Signifyd,
    connector::Shift4,
    connector::Threedsecureio,
    connector::Trustpay,
    connector::Wellsfargo,
    connector::Wellsfargopayout,
    connector::Worldpay,
    connector::Zsl
);

#[cfg(feature = "payouts")]
macro_rules! default_imp_for_payouts_retrieve {
    ($($path:ident::$connector:ident),*) => {
        $(
            impl api::PayoutSync for $path::$connector {}
            impl
            services::ConnectorIntegration<
            api::PoSync,
            types::PayoutsData,
            types::PayoutsResponseData,
        > for $path::$connector
        {}
    )*
    };
}

#[cfg(feature = "payouts")]
#[cfg(feature = "dummy_connector")]
impl<const T: u8> api::PayoutSync for connector::DummyConnector<T> {}
#[cfg(feature = "payouts")]
#[cfg(feature = "dummy_connector")]
impl<const T: u8>
    services::ConnectorIntegration<api::PoSync, types::PayoutsData, types::PayoutsResponseData>
    for connector::DummyConnector<T>
{
}

#[cfg(feature = "payouts")]
default_imp_for_payouts_retrieve!(
    connector::Adyenplatform,
    connector::Aci,
    connector::Adyen,
    connector::Airwallex,
    connector::Authorizedotnet,
    connector::Bamboraapac,
    connector::Bankofamerica,
    connector::Billwerk,
    connector::Bluesnap,
    connector::Boku,
    connector::Braintree,
    connector::Checkout,
    connector::Cybersource,
    connector::Datatrans,
    connector::Ebanx,
    connector::Globalpay,
    connector::Gocardless,
    connector::Gpayments,
    connector::Iatapay,
    connector::Itaubank,
    connector::Klarna,
    connector::Mifinity,
    connector::Multisafepay,
    connector::Netcetera,
    connector::Nmi,
    connector::Noon,
    connector::Nuvei,
    connector::Opayo,
    connector::Opennode,
    connector::Paybox,
    connector::Payme,
    connector::Payone,
    connector::Placetopay,
    connector::Plaid,
    connector::Prophetpay,
    connector::Rapyd,
    connector::Razorpay,
    connector::Riskified,
    connector::Signifyd,
    connector::Stripe,
    connector::Shift4,
    connector::Threedsecureio,
    connector::Trustpay,
    connector::Wellsfargo,
    connector::Wellsfargopayout,
    connector::Wise,
    connector::Worldpay,
    connector::Zsl
);

#[cfg(feature = "payouts")]
macro_rules! default_imp_for_payouts_eligibility {
    ($($path:ident::$connector:ident),*) => {
        $(
            impl api::PayoutEligibility for $path::$connector {}
            impl
            services::ConnectorIntegration<
            api::PoEligibility,
            types::PayoutsData,
            types::PayoutsResponseData,
        > for $path::$connector
        {}
    )*
    };
}

#[cfg(feature = "payouts")]
#[cfg(feature = "dummy_connector")]
impl<const T: u8> api::PayoutEligibility for connector::DummyConnector<T> {}
#[cfg(feature = "payouts")]
#[cfg(feature = "dummy_connector")]
impl<const T: u8>
    services::ConnectorIntegration<
        api::PoEligibility,
        types::PayoutsData,
        types::PayoutsResponseData,
    > for connector::DummyConnector<T>
{
}

#[cfg(feature = "payouts")]
default_imp_for_payouts_eligibility!(
    connector::Adyenplatform,
    connector::Aci,
    connector::Airwallex,
    connector::Authorizedotnet,
    connector::Bamboraapac,
    connector::Bankofamerica,
    connector::Billwerk,
    connector::Bluesnap,
    connector::Boku,
    connector::Braintree,
    connector::Checkout,
    connector::Cybersource,
    connector::Datatrans,
    connector::Globalpay,
    connector::Gocardless,
    connector::Gpayments,
    connector::Iatapay,
    connector::Itaubank,
    connector::Klarna,
    connector::Mifinity,
    connector::Multisafepay,
    connector::Netcetera,
    connector::Nmi,
    connector::Noon,
    connector::Nuvei,
    connector::Opayo,
    connector::Opennode,
    connector::Paybox,
    connector::Payme,
    connector::Payone,
    connector::Paypal,
    connector::Placetopay,
    connector::Plaid,
    connector::Prophetpay,
    connector::Rapyd,
    connector::Razorpay,
    connector::Riskified,
    connector::Signifyd,
    connector::Stripe,
    connector::Shift4,
    connector::Threedsecureio,
    connector::Trustpay,
    connector::Wellsfargo,
    connector::Wellsfargopayout,
    connector::Worldpay,
    connector::Zsl
);

#[cfg(feature = "payouts")]
macro_rules! default_imp_for_payouts_fulfill {
    ($($path:ident::$connector:ident),*) => {
        $(
            impl api::PayoutFulfill for $path::$connector {}
            impl
            services::ConnectorIntegration<
            api::PoFulfill,
            types::PayoutsData,
            types::PayoutsResponseData,
        > for $path::$connector
        {}
    )*
    };
}

#[cfg(feature = "payouts")]
#[cfg(feature = "dummy_connector")]
impl<const T: u8> api::PayoutFulfill for connector::DummyConnector<T> {}
#[cfg(feature = "payouts")]
#[cfg(feature = "dummy_connector")]
impl<const T: u8>
    services::ConnectorIntegration<api::PoFulfill, types::PayoutsData, types::PayoutsResponseData>
    for connector::DummyConnector<T>
{
}

#[cfg(feature = "payouts")]
default_imp_for_payouts_fulfill!(
    connector::Aci,
    connector::Airwallex,
    connector::Authorizedotnet,
    connector::Bamboraapac,
    connector::Bankofamerica,
    connector::Billwerk,
    connector::Bluesnap,
    connector::Boku,
    connector::Braintree,
    connector::Checkout,
    connector::Datatrans,
    connector::Globalpay,
    connector::Gocardless,
    connector::Gpayments,
    connector::Iatapay,
    connector::Itaubank,
    connector::Klarna,
    connector::Mifinity,
    connector::Multisafepay,
    connector::Netcetera,
    connector::Nmi,
    connector::Noon,
    connector::Nuvei,
    connector::Opayo,
    connector::Opennode,
    connector::Paybox,
    connector::Payme,
    connector::Placetopay,
    connector::Plaid,
    connector::Prophetpay,
    connector::Rapyd,
    connector::Razorpay,
    connector::Riskified,
    connector::Signifyd,
    connector::Shift4,
    connector::Threedsecureio,
    connector::Trustpay,
    connector::Wellsfargo,
    connector::Wellsfargopayout,
    connector::Worldpay,
    connector::Zsl
);

#[cfg(feature = "payouts")]
macro_rules! default_imp_for_payouts_cancel {
    ($($path:ident::$connector:ident),*) => {
        $(
            impl api::PayoutCancel for $path::$connector {}
            impl
            services::ConnectorIntegration<
            api::PoCancel,
            types::PayoutsData,
            types::PayoutsResponseData,
        > for $path::$connector
        {}
    )*
    };
}

#[cfg(feature = "payouts")]
#[cfg(feature = "dummy_connector")]
impl<const T: u8> api::PayoutCancel for connector::DummyConnector<T> {}
#[cfg(feature = "payouts")]
#[cfg(feature = "dummy_connector")]
impl<const T: u8>
    services::ConnectorIntegration<api::PoCancel, types::PayoutsData, types::PayoutsResponseData>
    for connector::DummyConnector<T>
{
}

#[cfg(feature = "payouts")]
default_imp_for_payouts_cancel!(
    connector::Adyenplatform,
    connector::Aci,
    connector::Airwallex,
    connector::Authorizedotnet,
    connector::Bamboraapac,
    connector::Bankofamerica,
    connector::Billwerk,
    connector::Bluesnap,
    connector::Boku,
    connector::Braintree,
    connector::Checkout,
    connector::Cybersource,
    connector::Datatrans,
    connector::Globalpay,
    connector::Gocardless,
    connector::Gpayments,
    connector::Iatapay,
    connector::Itaubank,
    connector::Klarna,
    connector::Mifinity,
    connector::Multisafepay,
    connector::Netcetera,
    connector::Nmi,
    connector::Noon,
    connector::Nuvei,
    connector::Opayo,
    connector::Opennode,
    connector::Paybox,
    connector::Payme,
    connector::Payone,
    connector::Paypal,
    connector::Placetopay,
    connector::Plaid,
    connector::Prophetpay,
    connector::Rapyd,
    connector::Razorpay,
    connector::Riskified,
    connector::Signifyd,
    connector::Shift4,
    connector::Threedsecureio,
    connector::Trustpay,
    connector::Wellsfargo,
    connector::Wellsfargopayout,
    connector::Worldpay,
    connector::Zsl
);

#[cfg(feature = "payouts")]
macro_rules! default_imp_for_payouts_quote {
    ($($path:ident::$connector:ident),*) => {
        $(
            impl api::PayoutQuote for $path::$connector {}
            impl
            services::ConnectorIntegration<
            api::PoQuote,
            types::PayoutsData,
            types::PayoutsResponseData,
        > for $path::$connector
        {}
    )*
    };
}

#[cfg(feature = "payouts")]
#[cfg(feature = "dummy_connector")]
impl<const T: u8> api::PayoutQuote for connector::DummyConnector<T> {}
#[cfg(feature = "payouts")]
#[cfg(feature = "dummy_connector")]
impl<const T: u8>
    services::ConnectorIntegration<api::PoQuote, types::PayoutsData, types::PayoutsResponseData>
    for connector::DummyConnector<T>
{
}

#[cfg(feature = "payouts")]
default_imp_for_payouts_quote!(
    connector::Adyenplatform,
    connector::Aci,
    connector::Adyen,
    connector::Airwallex,
    connector::Authorizedotnet,
    connector::Bamboraapac,
    connector::Bankofamerica,
    connector::Billwerk,
    connector::Bluesnap,
    connector::Boku,
    connector::Braintree,
    connector::Checkout,
    connector::Cybersource,
    connector::Datatrans,
    connector::Globalpay,
    connector::Gocardless,
    connector::Gpayments,
    connector::Iatapay,
    connector::Itaubank,
    connector::Klarna,
    connector::Mifinity,
    connector::Multisafepay,
    connector::Netcetera,
    connector::Nmi,
    connector::Noon,
    connector::Nuvei,
    connector::Opayo,
    connector::Opennode,
    connector::Paybox,
    connector::Payme,
    connector::Payone,
    connector::Paypal,
    connector::Placetopay,
    connector::Plaid,
    connector::Prophetpay,
    connector::Rapyd,
    connector::Razorpay,
    connector::Riskified,
    connector::Signifyd,
    connector::Stripe,
    connector::Shift4,
    connector::Threedsecureio,
    connector::Trustpay,
    connector::Wellsfargo,
    connector::Wellsfargopayout,
    connector::Worldpay,
    connector::Zsl
);

#[cfg(feature = "payouts")]
macro_rules! default_imp_for_payouts_recipient {
    ($($path:ident::$connector:ident),*) => {
        $(
            impl api::PayoutRecipient for $path::$connector {}
            impl
            services::ConnectorIntegration<
            api::PoRecipient,
            types::PayoutsData,
            types::PayoutsResponseData,
        > for $path::$connector
        {}
    )*
    };
}

#[cfg(feature = "payouts")]
#[cfg(feature = "dummy_connector")]
impl<const T: u8> api::PayoutRecipient for connector::DummyConnector<T> {}
#[cfg(feature = "payouts")]
#[cfg(feature = "dummy_connector")]
impl<const T: u8>
    services::ConnectorIntegration<api::PoRecipient, types::PayoutsData, types::PayoutsResponseData>
    for connector::DummyConnector<T>
{
}

#[cfg(feature = "payouts")]
default_imp_for_payouts_recipient!(
    connector::Adyenplatform,
    connector::Aci,
    connector::Adyen,
    connector::Airwallex,
    connector::Authorizedotnet,
    connector::Bamboraapac,
    connector::Bankofamerica,
    connector::Billwerk,
    connector::Bluesnap,
    connector::Boku,
    connector::Braintree,
    connector::Checkout,
    connector::Cybersource,
    connector::Datatrans,
    connector::Globalpay,
    connector::Gocardless,
    connector::Gpayments,
    connector::Iatapay,
    connector::Itaubank,
    connector::Klarna,
    connector::Mifinity,
    connector::Multisafepay,
    connector::Netcetera,
    connector::Nmi,
    connector::Noon,
    connector::Nuvei,
    connector::Opayo,
    connector::Opennode,
    connector::Paybox,
    connector::Payme,
    connector::Payone,
    connector::Paypal,
    connector::Placetopay,
    connector::Plaid,
    connector::Prophetpay,
    connector::Rapyd,
    connector::Razorpay,
    connector::Riskified,
    connector::Signifyd,
    connector::Shift4,
    connector::Threedsecureio,
    connector::Trustpay,
    connector::Wellsfargo,
    connector::Wellsfargopayout,
    connector::Worldpay,
    connector::Zsl
);

#[cfg(feature = "payouts")]
macro_rules! default_imp_for_payouts_recipient_account {
    ($($path:ident::$connector:ident),*) => {
        $(
            impl api::PayoutRecipientAccount for $path::$connector {}
            impl
            services::ConnectorIntegration<
            api::PoRecipientAccount,
            types::PayoutsData,
            types::PayoutsResponseData,
        > for $path::$connector
        {}
    )*
    };
}

#[cfg(feature = "payouts")]
#[cfg(feature = "dummy_connector")]
impl<const T: u8> api::PayoutRecipientAccount for connector::DummyConnector<T> {}
#[cfg(feature = "payouts")]
#[cfg(feature = "dummy_connector")]
impl<const T: u8>
    services::ConnectorIntegration<
        api::PoRecipientAccount,
        types::PayoutsData,
        types::PayoutsResponseData,
    > for connector::DummyConnector<T>
{
}

#[cfg(feature = "payouts")]
default_imp_for_payouts_recipient_account!(
    connector::Adyenplatform,
    connector::Aci,
    connector::Adyen,
    connector::Airwallex,
    connector::Authorizedotnet,
    connector::Bamboraapac,
    connector::Bankofamerica,
    connector::Billwerk,
    connector::Bluesnap,
    connector::Boku,
    connector::Braintree,
    connector::Checkout,
    connector::Cybersource,
    connector::Datatrans,
    connector::Ebanx,
    connector::Globalpay,
    connector::Gocardless,
    connector::Gpayments,
    connector::Iatapay,
    connector::Itaubank,
    connector::Klarna,
    connector::Mifinity,
    connector::Multisafepay,
    connector::Netcetera,
    connector::Nmi,
    connector::Noon,
    connector::Nuvei,
    connector::Opayo,
    connector::Opennode,
    connector::Paybox,
    connector::Payme,
    connector::Payone,
    connector::Paypal,
    connector::Placetopay,
    connector::Plaid,
    connector::Prophetpay,
    connector::Rapyd,
    connector::Razorpay,
    connector::Riskified,
    connector::Signifyd,
    connector::Shift4,
    connector::Threedsecureio,
    connector::Trustpay,
    connector::Wellsfargo,
    connector::Wellsfargopayout,
    connector::Wise,
    connector::Worldpay,
    connector::Zsl
);

macro_rules! default_imp_for_approve {
    ($($path:ident::$connector:ident),*) => {
        $(
            impl api::PaymentApprove for $path::$connector {}
            impl
            services::ConnectorIntegration<
            api::Approve,
            types::PaymentsApproveData,
            types::PaymentsResponseData,
        > for $path::$connector
        {}
    )*
    };
}

#[cfg(feature = "dummy_connector")]
impl<const T: u8> api::PaymentApprove for connector::DummyConnector<T> {}
#[cfg(feature = "dummy_connector")]
impl<const T: u8>
    services::ConnectorIntegration<
        api::Approve,
        types::PaymentsApproveData,
        types::PaymentsResponseData,
    > for connector::DummyConnector<T>
{
}

default_imp_for_approve!(
    connector::Adyenplatform,
    connector::Aci,
    connector::Adyen,
    connector::Airwallex,
    connector::Authorizedotnet,
    connector::Bamboraapac,
    connector::Bankofamerica,
    connector::Billwerk,
    connector::Bluesnap,
    connector::Boku,
    connector::Braintree,
    connector::Checkout,
    connector::Cybersource,
    connector::Datatrans,
    connector::Ebanx,
    connector::Globalpay,
    connector::Gocardless,
    connector::Gpayments,
    connector::Iatapay,
    connector::Itaubank,
    connector::Klarna,
    connector::Mifinity,
    connector::Multisafepay,
    connector::Netcetera,
    connector::Nmi,
    connector::Noon,
    connector::Nuvei,
    connector::Opayo,
    connector::Opennode,
    connector::Paybox,
    connector::Payme,
    connector::Payone,
    connector::Paypal,
    connector::Placetopay,
    connector::Plaid,
    connector::Prophetpay,
    connector::Rapyd,
    connector::Razorpay,
    connector::Riskified,
    connector::Signifyd,
    connector::Stripe,
    connector::Shift4,
    connector::Threedsecureio,
    connector::Trustpay,
    connector::Wellsfargo,
    connector::Wellsfargopayout,
    connector::Wise,
    connector::Worldpay,
    connector::Zsl
);

macro_rules! default_imp_for_reject {
    ($($path:ident::$connector:ident),*) => {
        $(
            impl api::PaymentReject for $path::$connector {}
            impl
            services::ConnectorIntegration<
            api::Reject,
            types::PaymentsRejectData,
            types::PaymentsResponseData,
        > for $path::$connector
        {}
    )*
    };
}

#[cfg(feature = "dummy_connector")]
impl<const T: u8> api::PaymentReject for connector::DummyConnector<T> {}
#[cfg(feature = "dummy_connector")]
impl<const T: u8>
    services::ConnectorIntegration<
        api::Reject,
        types::PaymentsRejectData,
        types::PaymentsResponseData,
    > for connector::DummyConnector<T>
{
}

default_imp_for_reject!(
    connector::Adyenplatform,
    connector::Aci,
    connector::Adyen,
    connector::Airwallex,
    connector::Authorizedotnet,
    connector::Bamboraapac,
    connector::Bankofamerica,
    connector::Billwerk,
    connector::Bluesnap,
    connector::Boku,
    connector::Braintree,
    connector::Checkout,
    connector::Cybersource,
    connector::Datatrans,
    connector::Ebanx,
    connector::Globalpay,
    connector::Gocardless,
    connector::Gpayments,
    connector::Iatapay,
    connector::Itaubank,
    connector::Klarna,
    connector::Mifinity,
    connector::Multisafepay,
    connector::Netcetera,
    connector::Nmi,
    connector::Noon,
    connector::Nuvei,
    connector::Opayo,
    connector::Opennode,
    connector::Paybox,
    connector::Payme,
    connector::Payone,
    connector::Paypal,
    connector::Placetopay,
    connector::Plaid,
    connector::Prophetpay,
    connector::Rapyd,
    connector::Razorpay,
    connector::Riskified,
    connector::Signifyd,
    connector::Stripe,
    connector::Shift4,
    connector::Threedsecureio,
    connector::Trustpay,
    connector::Wellsfargo,
    connector::Wellsfargopayout,
    connector::Wise,
    connector::Worldpay,
    connector::Zsl
);

macro_rules! default_imp_for_fraud_check {
    ($($path:ident::$connector:ident),*) => {
        $(
            impl api::FraudCheck for $path::$connector {}
    )*
    };
}

#[cfg(feature = "dummy_connector")]
impl<const T: u8> api::FraudCheck for connector::DummyConnector<T> {}

default_imp_for_fraud_check!(
    connector::Adyenplatform,
    connector::Aci,
    connector::Adyen,
    connector::Airwallex,
    connector::Authorizedotnet,
    connector::Bambora,
    connector::Bamboraapac,
    connector::Bankofamerica,
    connector::Billwerk,
    connector::Bitpay,
    connector::Bluesnap,
    connector::Boku,
    connector::Braintree,
    connector::Cashtocode,
    connector::Checkout,
    connector::Cryptopay,
    connector::Cybersource,
    connector::Coinbase,
    connector::Datatrans,
    connector::Deutschebank,
    connector::Digitalvirgo,
    connector::Dlocal,
    connector::Ebanx,
    connector::Fiserv,
    connector::Fiservemea,
    connector::Fiuu,
    connector::Forte,
    connector::Globalpay,
    connector::Globepay,
    connector::Gocardless,
    connector::Gpayments,
    connector::Helcim,
    connector::Iatapay,
    connector::Itaubank,
    connector::Klarna,
    connector::Mifinity,
    connector::Mollie,
    connector::Multisafepay,
    connector::Netcetera,
    connector::Nexinets,
    connector::Nexixpay,
    connector::Nmi,
    connector::Noon,
    connector::Novalnet,
    connector::Nuvei,
    connector::Opayo,
    connector::Opennode,
    connector::Paybox,
    connector::Payeezy,
    connector::Payme,
    connector::Payone,
    connector::Paypal,
    connector::Payu,
    connector::Placetopay,
    connector::Plaid,
    connector::Powertranz,
    connector::Prophetpay,
    connector::Rapyd,
    connector::Razorpay,
    connector::Square,
    connector::Stax,
    connector::Stripe,
    connector::Shift4,
    connector::Taxjar,
    connector::Threedsecureio,
    connector::Trustpay,
    connector::Tsys,
    connector::Volt,
    connector::Wellsfargo,
    connector::Wellsfargopayout,
    connector::Wise,
    connector::Worldline,
    connector::Worldpay,
    connector::Zen,
    connector::Zsl
);

#[cfg(feature = "frm")]
macro_rules! default_imp_for_frm_sale {
    ($($path:ident::$connector:ident),*) => {
        $(
            impl api::FraudCheckSale for $path::$connector {}
            impl
            services::ConnectorIntegration<
            api::Sale,
            frm_types::FraudCheckSaleData,
            frm_types::FraudCheckResponseData,
        > for $path::$connector
        {}
    )*
    };
}

#[cfg(all(feature = "frm", feature = "dummy_connector"))]
impl<const T: u8> api::FraudCheckSale for connector::DummyConnector<T> {}
#[cfg(all(feature = "frm", feature = "dummy_connector"))]
impl<const T: u8>
    services::ConnectorIntegration<
        api::Sale,
        frm_types::FraudCheckSaleData,
        frm_types::FraudCheckResponseData,
    > for connector::DummyConnector<T>
{
}

#[cfg(feature = "frm")]
default_imp_for_frm_sale!(
    connector::Adyenplatform,
    connector::Aci,
    connector::Adyen,
    connector::Airwallex,
    connector::Authorizedotnet,
    connector::Bamboraapac,
    connector::Bankofamerica,
    connector::Billwerk,
    connector::Bluesnap,
    connector::Boku,
    connector::Braintree,
    connector::Checkout,
    connector::Cybersource,
    connector::Datatrans,
    connector::Ebanx,
    connector::Globalpay,
    connector::Gocardless,
    connector::Gpayments,
    connector::Iatapay,
    connector::Itaubank,
    connector::Klarna,
    connector::Mifinity,
    connector::Multisafepay,
    connector::Netcetera,
    connector::Nmi,
    connector::Noon,
    connector::Nuvei,
    connector::Opayo,
    connector::Opennode,
    connector::Paybox,
    connector::Payme,
    connector::Payone,
    connector::Paypal,
    connector::Placetopay,
    connector::Plaid,
    connector::Prophetpay,
    connector::Rapyd,
    connector::Razorpay,
    connector::Stripe,
    connector::Shift4,
    connector::Threedsecureio,
    connector::Trustpay,
    connector::Wellsfargo,
    connector::Wellsfargopayout,
    connector::Wise,
    connector::Worldpay,
    connector::Zsl
);

#[cfg(feature = "frm")]
macro_rules! default_imp_for_frm_checkout {
    ($($path:ident::$connector:ident),*) => {
        $(
            impl api::FraudCheckCheckout for $path::$connector {}
            impl
            services::ConnectorIntegration<
            api::Checkout,
            frm_types::FraudCheckCheckoutData,
            frm_types::FraudCheckResponseData,
        > for $path::$connector
        {}
    )*
    };
}

#[cfg(all(feature = "frm", feature = "dummy_connector"))]
impl<const T: u8> api::FraudCheckCheckout for connector::DummyConnector<T> {}
#[cfg(all(feature = "frm", feature = "dummy_connector"))]
impl<const T: u8>
    services::ConnectorIntegration<
        api::Checkout,
        frm_types::FraudCheckCheckoutData,
        frm_types::FraudCheckResponseData,
    > for connector::DummyConnector<T>
{
}

#[cfg(feature = "frm")]
default_imp_for_frm_checkout!(
    connector::Adyenplatform,
    connector::Aci,
    connector::Adyen,
    connector::Airwallex,
    connector::Authorizedotnet,
    connector::Bamboraapac,
    connector::Bankofamerica,
    connector::Billwerk,
    connector::Bluesnap,
    connector::Boku,
    connector::Braintree,
    connector::Checkout,
    connector::Cybersource,
    connector::Datatrans,
    connector::Ebanx,
    connector::Globalpay,
    connector::Gocardless,
    connector::Gpayments,
    connector::Iatapay,
    connector::Itaubank,
    connector::Klarna,
    connector::Mifinity,
    connector::Multisafepay,
    connector::Netcetera,
    connector::Nmi,
    connector::Noon,
    connector::Nuvei,
    connector::Opayo,
    connector::Opennode,
    connector::Paybox,
    connector::Payme,
    connector::Payone,
    connector::Paypal,
    connector::Placetopay,
    connector::Plaid,
    connector::Prophetpay,
    connector::Rapyd,
    connector::Razorpay,
    connector::Stripe,
    connector::Shift4,
    connector::Threedsecureio,
    connector::Trustpay,
    connector::Wellsfargo,
    connector::Wellsfargopayout,
    connector::Wise,
    connector::Worldpay,
    connector::Zsl
);

#[cfg(feature = "frm")]
macro_rules! default_imp_for_frm_transaction {
    ($($path:ident::$connector:ident),*) => {
        $(
            impl api::FraudCheckTransaction for $path::$connector {}
            impl
            services::ConnectorIntegration<
            api::Transaction,
            frm_types::FraudCheckTransactionData,
            frm_types::FraudCheckResponseData,
        > for $path::$connector
        {}
    )*
    };
}

#[cfg(all(feature = "frm", feature = "dummy_connector"))]
impl<const T: u8> api::FraudCheckTransaction for connector::DummyConnector<T> {}
#[cfg(all(feature = "frm", feature = "dummy_connector"))]
impl<const T: u8>
    services::ConnectorIntegration<
        api::Transaction,
        frm_types::FraudCheckTransactionData,
        frm_types::FraudCheckResponseData,
    > for connector::DummyConnector<T>
{
}

#[cfg(feature = "frm")]
default_imp_for_frm_transaction!(
    connector::Adyenplatform,
    connector::Aci,
    connector::Adyen,
    connector::Airwallex,
    connector::Authorizedotnet,
    connector::Bamboraapac,
    connector::Bankofamerica,
    connector::Billwerk,
    connector::Bluesnap,
    connector::Boku,
    connector::Braintree,
    connector::Checkout,
    connector::Cybersource,
    connector::Datatrans,
    connector::Ebanx,
    connector::Globalpay,
    connector::Gocardless,
    connector::Gpayments,
    connector::Iatapay,
    connector::Itaubank,
    connector::Klarna,
    connector::Mifinity,
    connector::Multisafepay,
    connector::Netcetera,
    connector::Nmi,
    connector::Noon,
    connector::Nuvei,
    connector::Opayo,
    connector::Opennode,
    connector::Paybox,
    connector::Payme,
    connector::Payone,
    connector::Paypal,
    connector::Placetopay,
    connector::Plaid,
    connector::Prophetpay,
    connector::Rapyd,
    connector::Razorpay,
    connector::Stripe,
    connector::Shift4,
    connector::Threedsecureio,
    connector::Trustpay,
    connector::Wellsfargo,
    connector::Wellsfargopayout,
    connector::Wise,
    connector::Worldpay,
    connector::Zsl
);

#[cfg(feature = "frm")]
macro_rules! default_imp_for_frm_fulfillment {
    ($($path:ident::$connector:ident),*) => {
        $(
            impl api::FraudCheckFulfillment for $path::$connector {}
            impl
            services::ConnectorIntegration<
            api::Fulfillment,
            frm_types::FraudCheckFulfillmentData,
            frm_types::FraudCheckResponseData,
        > for $path::$connector
        {}
    )*
    };
}

#[cfg(all(feature = "frm", feature = "dummy_connector"))]
impl<const T: u8> api::FraudCheckFulfillment for connector::DummyConnector<T> {}
#[cfg(all(feature = "frm", feature = "dummy_connector"))]
impl<const T: u8>
    services::ConnectorIntegration<
        api::Fulfillment,
        frm_types::FraudCheckFulfillmentData,
        frm_types::FraudCheckResponseData,
    > for connector::DummyConnector<T>
{
}

#[cfg(feature = "frm")]
default_imp_for_frm_fulfillment!(
    connector::Adyenplatform,
    connector::Aci,
    connector::Adyen,
    connector::Airwallex,
    connector::Authorizedotnet,
    connector::Bamboraapac,
    connector::Bankofamerica,
    connector::Billwerk,
    connector::Bluesnap,
    connector::Boku,
    connector::Braintree,
    connector::Checkout,
    connector::Cybersource,
    connector::Datatrans,
    connector::Ebanx,
    connector::Globalpay,
    connector::Gocardless,
    connector::Gpayments,
    connector::Iatapay,
    connector::Itaubank,
    connector::Klarna,
    connector::Mifinity,
    connector::Multisafepay,
    connector::Netcetera,
    connector::Nmi,
    connector::Noon,
    connector::Nuvei,
    connector::Opayo,
    connector::Opennode,
    connector::Paybox,
    connector::Payme,
    connector::Payone,
    connector::Paypal,
    connector::Placetopay,
    connector::Plaid,
    connector::Prophetpay,
    connector::Rapyd,
    connector::Razorpay,
    connector::Stripe,
    connector::Shift4,
    connector::Threedsecureio,
    connector::Trustpay,
    connector::Wellsfargo,
    connector::Wellsfargopayout,
    connector::Wise,
    connector::Worldpay,
    connector::Zsl
);

#[cfg(feature = "frm")]
macro_rules! default_imp_for_frm_record_return {
    ($($path:ident::$connector:ident),*) => {
        $(
            impl api::FraudCheckRecordReturn for $path::$connector {}
            impl
            services::ConnectorIntegration<
            api::RecordReturn,
            frm_types::FraudCheckRecordReturnData,
            frm_types::FraudCheckResponseData,
        > for $path::$connector
        {}
    )*
    };
}

#[cfg(all(feature = "frm", feature = "dummy_connector"))]
impl<const T: u8> api::FraudCheckRecordReturn for connector::DummyConnector<T> {}
#[cfg(all(feature = "frm", feature = "dummy_connector"))]
impl<const T: u8>
    services::ConnectorIntegration<
        api::RecordReturn,
        frm_types::FraudCheckRecordReturnData,
        frm_types::FraudCheckResponseData,
    > for connector::DummyConnector<T>
{
}

#[cfg(feature = "frm")]
default_imp_for_frm_record_return!(
    connector::Adyenplatform,
    connector::Aci,
    connector::Adyen,
    connector::Airwallex,
    connector::Authorizedotnet,
    connector::Bamboraapac,
    connector::Bankofamerica,
    connector::Billwerk,
    connector::Bluesnap,
    connector::Boku,
    connector::Braintree,
    connector::Checkout,
    connector::Cybersource,
    connector::Datatrans,
    connector::Ebanx,
    connector::Globalpay,
    connector::Gocardless,
    connector::Gpayments,
    connector::Iatapay,
    connector::Itaubank,
    connector::Klarna,
    connector::Mifinity,
    connector::Multisafepay,
    connector::Netcetera,
    connector::Nmi,
    connector::Noon,
    connector::Nuvei,
    connector::Opayo,
    connector::Opennode,
    connector::Paybox,
    connector::Payme,
    connector::Payone,
    connector::Paypal,
    connector::Placetopay,
    connector::Plaid,
    connector::Prophetpay,
    connector::Rapyd,
    connector::Razorpay,
    connector::Stripe,
    connector::Shift4,
    connector::Threedsecureio,
    connector::Trustpay,
    connector::Wellsfargo,
    connector::Wellsfargopayout,
    connector::Wise,
    connector::Worldpay,
    connector::Zsl
);

macro_rules! default_imp_for_incremental_authorization {
    ($($path:ident::$connector:ident),*) => {
        $(
            impl api::PaymentIncrementalAuthorization for $path::$connector {}
            impl
            services::ConnectorIntegration<
            api::IncrementalAuthorization,
            types::PaymentsIncrementalAuthorizationData,
            types::PaymentsResponseData,
        > for $path::$connector
        {}
    )*
    };
}

#[cfg(feature = "dummy_connector")]
impl<const T: u8> api::PaymentIncrementalAuthorization for connector::DummyConnector<T> {}
#[cfg(feature = "dummy_connector")]
impl<const T: u8>
    services::ConnectorIntegration<
        api::IncrementalAuthorization,
        types::PaymentsIncrementalAuthorizationData,
        types::PaymentsResponseData,
    > for connector::DummyConnector<T>
{
}

default_imp_for_incremental_authorization!(
    connector::Adyenplatform,
    connector::Aci,
    connector::Adyen,
    connector::Airwallex,
    connector::Authorizedotnet,
    connector::Bamboraapac,
    connector::Bankofamerica,
    connector::Billwerk,
    connector::Bluesnap,
    connector::Boku,
    connector::Braintree,
    connector::Checkout,
    connector::Datatrans,
    connector::Ebanx,
    connector::Globalpay,
    connector::Gocardless,
    connector::Gpayments,
    connector::Iatapay,
    connector::Itaubank,
    connector::Klarna,
    connector::Mifinity,
    connector::Multisafepay,
    connector::Netcetera,
    connector::Nmi,
    connector::Noon,
    connector::Nuvei,
    connector::Opayo,
    connector::Opennode,
    connector::Paybox,
    connector::Payme,
    connector::Payone,
    connector::Paypal,
    connector::Placetopay,
    connector::Plaid,
    connector::Prophetpay,
    connector::Rapyd,
    connector::Razorpay,
    connector::Riskified,
    connector::Signifyd,
    connector::Stripe,
    connector::Shift4,
    connector::Threedsecureio,
    connector::Trustpay,
    connector::Wellsfargopayout,
    connector::Wise,
    connector::Worldpay,
    connector::Zsl
);

macro_rules! default_imp_for_revoking_mandates {
    ($($path:ident::$connector:ident),*) => {
        $( impl api::ConnectorMandateRevoke for $path::$connector {}
            impl
            services::ConnectorIntegration<
            api::MandateRevoke,
            types::MandateRevokeRequestData,
            types::MandateRevokeResponseData,
        > for $path::$connector
        {}
    )*
    };
}

#[cfg(feature = "dummy_connector")]
impl<const T: u8> api::ConnectorMandateRevoke for connector::DummyConnector<T> {}
#[cfg(feature = "dummy_connector")]
impl<const T: u8>
    services::ConnectorIntegration<
        api::MandateRevoke,
        types::MandateRevokeRequestData,
        types::MandateRevokeResponseData,
    > for connector::DummyConnector<T>
{
}
default_imp_for_revoking_mandates!(
    connector::Adyenplatform,
    connector::Aci,
    connector::Adyen,
    connector::Airwallex,
    connector::Authorizedotnet,
    connector::Bamboraapac,
    connector::Bankofamerica,
    connector::Billwerk,
    connector::Bluesnap,
    connector::Boku,
    connector::Braintree,
    connector::Checkout,
    connector::Datatrans,
    connector::Ebanx,
    connector::Globalpay,
    connector::Gocardless,
    connector::Gpayments,
    connector::Iatapay,
    connector::Itaubank,
    connector::Klarna,
    connector::Mifinity,
    connector::Multisafepay,
    connector::Netcetera,
    connector::Nmi,
    connector::Nuvei,
    connector::Opayo,
    connector::Opennode,
    connector::Paybox,
    connector::Payme,
    connector::Payone,
    connector::Paypal,
    connector::Placetopay,
    connector::Plaid,
    connector::Prophetpay,
    connector::Rapyd,
    connector::Razorpay,
    connector::Riskified,
    connector::Signifyd,
    connector::Stripe,
    connector::Shift4,
    connector::Threedsecureio,
    connector::Trustpay,
    connector::Wise,
    connector::Worldpay,
    connector::Zsl
);

macro_rules! default_imp_for_connector_authentication {
    ($($path:ident::$connector:ident),*) => {
        $( impl api::ExternalAuthentication for $path::$connector {}
            impl api::ConnectorAuthentication for $path::$connector {}
            impl api::ConnectorPreAuthentication for $path::$connector {}
            impl api::ConnectorPreAuthenticationVersionCall for $path::$connector {}
            impl api::ConnectorPostAuthentication for $path::$connector {}
            impl
            services::ConnectorIntegration<
            api::Authentication,
            types::authentication::ConnectorAuthenticationRequestData,
            types::authentication::AuthenticationResponseData,
        > for $path::$connector
        {}
        impl
            services::ConnectorIntegration<
            api::PreAuthentication,
            types::authentication::PreAuthNRequestData,
            types::authentication::AuthenticationResponseData,
        > for $path::$connector
        {}
        impl
            services::ConnectorIntegration<
            api::PreAuthenticationVersionCall,
            types::authentication::PreAuthNRequestData,
            types::authentication::AuthenticationResponseData,
        > for $path::$connector
        {}
        impl
            services::ConnectorIntegration<
            api::PostAuthentication,
            types::authentication::ConnectorPostAuthenticationRequestData,
            types::authentication::AuthenticationResponseData,
        > for $path::$connector
        {}
    )*
    };
}

#[cfg(feature = "dummy_connector")]
impl<const T: u8> api::ExternalAuthentication for connector::DummyConnector<T> {}
#[cfg(feature = "dummy_connector")]
impl<const T: u8> api::ConnectorPreAuthentication for connector::DummyConnector<T> {}
#[cfg(feature = "dummy_connector")]
impl<const T: u8> api::ConnectorPreAuthenticationVersionCall for connector::DummyConnector<T> {}
#[cfg(feature = "dummy_connector")]
impl<const T: u8> api::ConnectorAuthentication for connector::DummyConnector<T> {}
#[cfg(feature = "dummy_connector")]
impl<const T: u8> api::ConnectorPostAuthentication for connector::DummyConnector<T> {}

#[cfg(feature = "dummy_connector")]
impl<const T: u8>
    services::ConnectorIntegration<
        api::Authentication,
        types::authentication::ConnectorAuthenticationRequestData,
        types::authentication::AuthenticationResponseData,
    > for connector::DummyConnector<T>
{
}
#[cfg(feature = "dummy_connector")]
impl<const T: u8>
    services::ConnectorIntegration<
        api::PreAuthentication,
        types::authentication::PreAuthNRequestData,
        types::authentication::AuthenticationResponseData,
    > for connector::DummyConnector<T>
{
}
#[cfg(feature = "dummy_connector")]
impl<const T: u8>
    services::ConnectorIntegration<
        api::PreAuthenticationVersionCall,
        types::authentication::PreAuthNRequestData,
        types::authentication::AuthenticationResponseData,
    > for connector::DummyConnector<T>
{
}
#[cfg(feature = "dummy_connector")]
impl<const T: u8>
    services::ConnectorIntegration<
        api::PostAuthentication,
        types::authentication::ConnectorPostAuthenticationRequestData,
        types::authentication::AuthenticationResponseData,
    > for connector::DummyConnector<T>
{
}
default_imp_for_connector_authentication!(
    connector::Adyenplatform,
    connector::Aci,
    connector::Adyen,
    connector::Airwallex,
    connector::Authorizedotnet,
    connector::Bambora,
    connector::Bamboraapac,
    connector::Bankofamerica,
    connector::Billwerk,
    connector::Bitpay,
    connector::Bluesnap,
    connector::Boku,
    connector::Braintree,
    connector::Cashtocode,
    connector::Checkout,
    connector::Cryptopay,
    connector::Coinbase,
    connector::Cybersource,
    connector::Datatrans,
    connector::Deutschebank,
    connector::Digitalvirgo,
    connector::Dlocal,
    connector::Ebanx,
    connector::Fiserv,
    connector::Fiservemea,
    connector::Fiuu,
    connector::Forte,
    connector::Globalpay,
    connector::Globepay,
    connector::Gocardless,
    connector::Helcim,
    connector::Iatapay,
    connector::Itaubank,
    connector::Klarna,
    connector::Mifinity,
    connector::Mollie,
    connector::Multisafepay,
    connector::Nexinets,
    connector::Nexixpay,
    connector::Nmi,
    connector::Noon,
    connector::Novalnet,
    connector::Nuvei,
    connector::Opayo,
    connector::Opennode,
    connector::Paybox,
    connector::Payeezy,
    connector::Payme,
    connector::Payone,
    connector::Paypal,
    connector::Payu,
    connector::Placetopay,
    connector::Plaid,
    connector::Powertranz,
    connector::Prophetpay,
    connector::Rapyd,
    connector::Razorpay,
    connector::Riskified,
    connector::Signifyd,
    connector::Square,
    connector::Stax,
    connector::Stripe,
    connector::Shift4,
    connector::Taxjar,
    connector::Trustpay,
    connector::Tsys,
    connector::Volt,
    connector::Wellsfargo,
    connector::Wellsfargopayout,
    connector::Wise,
    connector::Worldline,
    connector::Worldpay,
    connector::Zen,
    connector::Zsl
);

macro_rules! default_imp_for_authorize_session_token {
    ($($path:ident::$connector:ident),*) => {
        $( impl api::PaymentAuthorizeSessionToken for $path::$connector {}
            impl
            services::ConnectorIntegration<
                api::AuthorizeSessionToken,
                types::AuthorizeSessionTokenData,
                types::PaymentsResponseData
        > for $path::$connector
        {}
    )*
    };
}
#[cfg(feature = "dummy_connector")]
impl<const T: u8> api::PaymentAuthorizeSessionToken for connector::DummyConnector<T> {}
#[cfg(feature = "dummy_connector")]
impl<const T: u8>
    services::ConnectorIntegration<
        api::AuthorizeSessionToken,
        types::AuthorizeSessionTokenData,
        types::PaymentsResponseData,
    > for connector::DummyConnector<T>
{
}
default_imp_for_authorize_session_token!(
    connector::Aci,
    connector::Adyen,
    connector::Adyenplatform,
    connector::Airwallex,
    connector::Authorizedotnet,
    connector::Bamboraapac,
    connector::Bankofamerica,
    connector::Billwerk,
    connector::Bluesnap,
    connector::Boku,
    connector::Braintree,
    connector::Checkout,
    connector::Cybersource,
    connector::Datatrans,
    connector::Ebanx,
    connector::Globalpay,
    connector::Gocardless,
    connector::Gpayments,
    connector::Iatapay,
    connector::Itaubank,
    connector::Klarna,
    connector::Mifinity,
    connector::Multisafepay,
    connector::Netcetera,
    connector::Nmi,
    connector::Noon,
    connector::Opayo,
    connector::Opennode,
    connector::Paybox,
    connector::Payme,
    connector::Payone,
    connector::Paypal,
    connector::Placetopay,
    connector::Plaid,
    connector::Prophetpay,
    connector::Rapyd,
    connector::Razorpay,
    connector::Riskified,
    connector::Signifyd,
    connector::Stripe,
    connector::Shift4,
    connector::Threedsecureio,
    connector::Trustpay,
    connector::Wellsfargo,
    connector::Wellsfargopayout,
    connector::Wise,
    connector::Worldpay,
    connector::Zsl
);

macro_rules! default_imp_for_calculate_tax {
    ($($path:ident::$connector:ident),*) => {
        $( impl api::TaxCalculation for $path::$connector {}
            impl
            services::ConnectorIntegration<
                api::CalculateTax,
                types::PaymentsTaxCalculationData,
                types::TaxCalculationResponseData
        > for $path::$connector
        {}
    )*
    };
}
#[cfg(feature = "dummy_connector")]
impl<const T: u8> api::TaxCalculation for connector::DummyConnector<T> {}
#[cfg(feature = "dummy_connector")]
impl<const T: u8>
    services::ConnectorIntegration<
        api::CalculateTax,
        types::PaymentsTaxCalculationData,
        types::TaxCalculationResponseData,
    > for connector::DummyConnector<T>
{
}

default_imp_for_calculate_tax!(
    connector::Aci,
    connector::Adyen,
    connector::Adyenplatform,
    connector::Airwallex,
    connector::Authorizedotnet,
    connector::Bamboraapac,
    connector::Bankofamerica,
    connector::Billwerk,
    connector::Bluesnap,
    connector::Boku,
    connector::Braintree,
    connector::Checkout,
    connector::Cybersource,
    connector::Datatrans,
    connector::Ebanx,
    connector::Globalpay,
    connector::Gocardless,
    connector::Gpayments,
    connector::Iatapay,
    connector::Itaubank,
    connector::Klarna,
    connector::Mifinity,
    connector::Multisafepay,
    connector::Netcetera,
    connector::Nuvei,
    connector::Nmi,
    connector::Noon,
    connector::Opayo,
    connector::Opennode,
    connector::Paybox,
    connector::Payme,
    connector::Payone,
    connector::Paypal,
    connector::Placetopay,
    connector::Plaid,
    connector::Prophetpay,
    connector::Rapyd,
    connector::Razorpay,
    connector::Riskified,
    connector::Signifyd,
    connector::Stripe,
    connector::Shift4,
    connector::Threedsecureio,
    connector::Trustpay,
    connector::Wellsfargo,
    connector::Wellsfargopayout,
    connector::Wise,
    connector::Worldpay,
    connector::Zsl
);

macro_rules! default_imp_for_session_update {
    ($($path:ident::$connector:ident),*) => {
        $( impl api::PaymentSessionUpdate for $path::$connector {}
            impl
            services::ConnectorIntegration<
                api::SdkSessionUpdate,
                types::SdkPaymentsSessionUpdateData,
                types::PaymentsResponseData
        > for $path::$connector
        {}
    )*
    };
}
#[cfg(feature = "dummy_connector")]
impl<const T: u8> api::PaymentSessionUpdate for connector::DummyConnector<T> {}
#[cfg(feature = "dummy_connector")]
impl<const T: u8>
    services::ConnectorIntegration<
        api::SdkSessionUpdate,
        types::SdkPaymentsSessionUpdateData,
        types::PaymentsResponseData,
    > for connector::DummyConnector<T>
{
}

default_imp_for_session_update!(
    connector::Aci,
    connector::Adyen,
    connector::Adyenplatform,
    connector::Airwallex,
    connector::Authorizedotnet,
    connector::Bamboraapac,
    connector::Bankofamerica,
    connector::Billwerk,
    connector::Bluesnap,
    connector::Boku,
    connector::Braintree,
    connector::Checkout,
    connector::Cybersource,
    connector::Datatrans,
    connector::Ebanx,
    connector::Globalpay,
    connector::Gocardless,
    connector::Gpayments,
    connector::Iatapay,
    connector::Itaubank,
    connector::Klarna,
    connector::Mifinity,
    connector::Multisafepay,
    connector::Netcetera,
    connector::Nuvei,
    connector::Nmi,
    connector::Noon,
    connector::Opayo,
    connector::Opennode,
    connector::Paybox,
    connector::Payme,
    connector::Payone,
<<<<<<< HEAD
    connector::Paypal,
=======
    connector::Payu,
    connector::Placetopay,
    connector::Plaid,
    connector::Prophetpay,
    connector::Rapyd,
    connector::Razorpay,
    connector::Riskified,
    connector::Signifyd,
    connector::Stripe,
    connector::Shift4,
    connector::Threedsecureio,
    connector::Trustpay,
    connector::Wellsfargo,
    connector::Wellsfargopayout,
    connector::Wise,
    connector::Worldpay,
    connector::Zen,
    connector::Zsl
);

macro_rules! default_imp_for_post_session_tokens {
    ($($path:ident::$connector:ident),*) => {
        $( impl api::PaymentPostSessionTokens for $path::$connector {}
            impl
            services::ConnectorIntegration<
                api::PostSessionTokens,
                types::PaymentsPostSessionTokensData,
                types::PaymentsResponseData
        > for $path::$connector
        {}
    )*
    };
}
#[cfg(feature = "dummy_connector")]
impl<const T: u8> api::PaymentPostSessionTokens for connector::DummyConnector<T> {}
#[cfg(feature = "dummy_connector")]
impl<const T: u8>
    services::ConnectorIntegration<
        api::PostSessionTokens,
        types::PaymentsPostSessionTokensData,
        types::PaymentsResponseData,
    > for connector::DummyConnector<T>
{
}

default_imp_for_post_session_tokens!(
    connector::Aci,
    connector::Adyen,
    connector::Adyenplatform,
    connector::Airwallex,
    connector::Authorizedotnet,
    connector::Bamboraapac,
    connector::Bankofamerica,
    connector::Billwerk,
    connector::Bluesnap,
    connector::Boku,
    connector::Braintree,
    connector::Checkout,
    connector::Cybersource,
    connector::Datatrans,
    connector::Ebanx,
    connector::Forte,
    connector::Globalpay,
    connector::Gocardless,
    connector::Gpayments,
    connector::Iatapay,
    connector::Itaubank,
    connector::Klarna,
    connector::Mifinity,
    connector::Multisafepay,
    connector::Netcetera,
    connector::Nexinets,
    connector::Nuvei,
    connector::Nmi,
    connector::Noon,
    connector::Opayo,
    connector::Opennode,
    connector::Paybox,
    connector::Payeezy,
    connector::Payme,
    connector::Payone,
    connector::Payu,
>>>>>>> 9576ee37
    connector::Placetopay,
    connector::Plaid,
    connector::Prophetpay,
    connector::Rapyd,
    connector::Razorpay,
    connector::Riskified,
    connector::Signifyd,
    connector::Stripe,
    connector::Shift4,
    connector::Threedsecureio,
    connector::Trustpay,
    connector::Wellsfargo,
    connector::Wellsfargopayout,
    connector::Wise,
    connector::Worldpay,
    connector::Zsl
);<|MERGE_RESOLUTION|>--- conflicted
+++ resolved
@@ -2894,9 +2894,6 @@
     connector::Paybox,
     connector::Payme,
     connector::Payone,
-<<<<<<< HEAD
-    connector::Paypal,
-=======
     connector::Payu,
     connector::Placetopay,
     connector::Plaid,
@@ -2978,8 +2975,6 @@
     connector::Payeezy,
     connector::Payme,
     connector::Payone,
-    connector::Payu,
->>>>>>> 9576ee37
     connector::Placetopay,
     connector::Plaid,
     connector::Prophetpay,
