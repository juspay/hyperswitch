pub mod approve_flow;
pub mod authorize_flow;
pub mod cancel_flow;
pub mod capture_flow;
pub mod complete_authorize_flow;
pub mod incremental_authorization_flow;
pub mod post_session_tokens_flow;
pub mod psync_flow;
pub mod reject_flow;
pub mod session_flow;
pub mod session_update_flow;
pub mod setup_mandate_flow;

use async_trait::async_trait;
use hyperswitch_domain_models::{
    mandates::CustomerAcceptance,
<<<<<<< HEAD
    router_flow_types::{
        Authenticate, AuthenticationConfirmation, PostAuthenticate, PreAuthenticate,
    },
    router_request_types::PaymentsCaptureData,
};
use hyperswitch_interfaces::api::{
    payouts::Payouts, UasAuthentication, UasAuthenticationConfirmation, UasPostAuthentication,
    UasPreAuthentication, UnifiedAuthenticationService,
=======
    router_flow_types::{Authenticate, PostAuthenticate, PreAuthenticate},
    router_request_types::PaymentsCaptureData,
};
use hyperswitch_interfaces::api::{
    payouts::Payouts, UasAuthentication, UasPostAuthentication, UasPreAuthentication,
    UnifiedAuthenticationService,
>>>>>>> 55bb284b
};

#[cfg(feature = "frm")]
use crate::types::fraud_check as frm_types;
use crate::{
    connector,
    core::{
        errors::{ApiErrorResponse, ConnectorError, CustomResult, RouterResult},
        payments::{self, helpers},
    },
    logger,
    routes::SessionState,
    services, types as router_types,
    types::{self, api, api::enums as api_enums, domain},
};

#[async_trait]
#[allow(clippy::too_many_arguments)]
pub trait ConstructFlowSpecificData<F, Req, Res> {
    #[cfg(feature = "v1")]
    async fn construct_router_data<'a>(
        &self,
        state: &SessionState,
        connector_id: &str,
        merchant_account: &domain::MerchantAccount,
        key_store: &domain::MerchantKeyStore,
        customer: &Option<domain::Customer>,
        merchant_connector_account: &helpers::MerchantConnectorAccountType,
        merchant_recipient_data: Option<types::MerchantRecipientData>,
        header_payload: Option<hyperswitch_domain_models::payments::HeaderPayload>,
    ) -> RouterResult<types::RouterData<F, Req, Res>>;

    #[cfg(feature = "v2")]
    async fn construct_router_data<'a>(
        &self,
        _state: &SessionState,
        _connector_id: &str,
        _merchant_account: &domain::MerchantAccount,
        _key_store: &domain::MerchantKeyStore,
        _customer: &Option<domain::Customer>,
        _merchant_connector_account: &domain::MerchantConnectorAccount,
        _merchant_recipient_data: Option<types::MerchantRecipientData>,
        _header_payload: Option<hyperswitch_domain_models::payments::HeaderPayload>,
    ) -> RouterResult<types::RouterData<F, Req, Res>>;

    async fn get_merchant_recipient_data<'a>(
        &self,
        state: &SessionState,
        merchant_account: &domain::MerchantAccount,
        key_store: &domain::MerchantKeyStore,
        merchant_connector_account: &helpers::MerchantConnectorAccountType,
        connector: &api::ConnectorData,
    ) -> RouterResult<Option<types::MerchantRecipientData>>;
}

#[allow(clippy::too_many_arguments)]
#[async_trait]
pub trait Feature<F, T> {
    async fn decide_flows<'a>(
        self,
        state: &SessionState,
        connector: &api::ConnectorData,
        call_connector_action: payments::CallConnectorAction,
        connector_request: Option<services::Request>,
        business_profile: &domain::Profile,
        header_payload: hyperswitch_domain_models::payments::HeaderPayload,
    ) -> RouterResult<Self>
    where
        Self: Sized,
        F: Clone,
        dyn api::Connector: services::ConnectorIntegration<F, T, types::PaymentsResponseData>;

    async fn add_access_token<'a>(
        &self,
        state: &SessionState,
        connector: &api::ConnectorData,
        merchant_account: &domain::MerchantAccount,
        creds_identifier: Option<&str>,
    ) -> RouterResult<types::AddAccessTokenResult>
    where
        F: Clone,
        Self: Sized,
        dyn api::Connector: services::ConnectorIntegration<F, T, types::PaymentsResponseData>;

    async fn add_session_token<'a>(
        self,
        _state: &SessionState,
        _connector: &api::ConnectorData,
    ) -> RouterResult<Self>
    where
        F: Clone,
        Self: Sized,
        dyn api::Connector: services::ConnectorIntegration<F, T, types::PaymentsResponseData>,
    {
        Ok(self)
    }

    async fn add_payment_method_token<'a>(
        &mut self,
        _state: &SessionState,
        _connector: &api::ConnectorData,
        _tokenization_action: &payments::TokenizationAction,
        _should_continue_payment: bool,
    ) -> RouterResult<types::PaymentMethodTokenResult>
    where
        F: Clone,
        Self: Sized,
        dyn api::Connector: services::ConnectorIntegration<F, T, types::PaymentsResponseData>,
    {
        Ok(types::PaymentMethodTokenResult {
            payment_method_token_result: Ok(None),
            is_payment_method_tokenization_performed: false,
        })
    }

    async fn preprocessing_steps<'a>(
        self,
        _state: &SessionState,
        _connector: &api::ConnectorData,
    ) -> RouterResult<Self>
    where
        F: Clone,
        Self: Sized,
        dyn api::Connector: services::ConnectorIntegration<F, T, types::PaymentsResponseData>,
    {
        Ok(self)
    }

    async fn postprocessing_steps<'a>(
        self,
        _state: &SessionState,
        _connector: &api::ConnectorData,
    ) -> RouterResult<Self>
    where
        F: Clone,
        Self: Sized,
        dyn api::Connector: services::ConnectorIntegration<F, T, types::PaymentsResponseData>,
    {
        Ok(self)
    }

    async fn create_connector_customer<'a>(
        &self,
        _state: &SessionState,
        _connector: &api::ConnectorData,
    ) -> RouterResult<Option<String>>
    where
        F: Clone,
        Self: Sized,
        dyn api::Connector: services::ConnectorIntegration<F, T, types::PaymentsResponseData>,
    {
        Ok(None)
    }

    /// Returns the connector request and a bool which specifies whether to proceed with further
    async fn build_flow_specific_connector_request(
        &mut self,
        _state: &SessionState,
        _connector: &api::ConnectorData,
        _call_connector_action: payments::CallConnectorAction,
    ) -> RouterResult<(Option<services::Request>, bool)> {
        Ok((None, true))
    }
}

macro_rules! default_imp_for_complete_authorize {
    ($($path:ident::$connector:ident),*) => {
        $(
            impl api::PaymentsCompleteAuthorize for $path::$connector {}
            impl
            services::ConnectorIntegration<
            api::CompleteAuthorize,
            types::CompleteAuthorizeData,
            types::PaymentsResponseData,
        > for $path::$connector
        {}
    )*
    };
}

#[cfg(feature = "dummy_connector")]
impl<const T: u8> api::PaymentsCompleteAuthorize for connector::DummyConnector<T> {}
#[cfg(feature = "dummy_connector")]
impl<const T: u8>
    services::ConnectorIntegration<
        api::CompleteAuthorize,
        types::CompleteAuthorizeData,
        types::PaymentsResponseData,
    > for connector::DummyConnector<T>
{
}

default_imp_for_complete_authorize!(
    connector::Adyenplatform,
    connector::Aci,
    connector::Adyen,
    connector::Checkout,
    connector::Ebanx,
    connector::Gpayments,
    connector::Iatapay,
    connector::Itaubank,
    connector::Klarna,
    connector::Mifinity,
    connector::Netcetera,
    connector::Noon,
    connector::Opayo,
    connector::Opennode,
    connector::Payone,
    connector::Plaid,
    connector::Riskified,
    connector::Signifyd,
    connector::Stripe,
    connector::Threedsecureio,
    connector::Trustpay,
    connector::Wise,
    connector::Wellsfargopayout
);
macro_rules! default_imp_for_webhook_source_verification {
    ($($path:ident::$connector:ident),*) => {
        $(
            impl api::ConnectorVerifyWebhookSource for $path::$connector {}
            impl
            services::ConnectorIntegration<
            api::VerifyWebhookSource,
            types::VerifyWebhookSourceRequestData,
            types::VerifyWebhookSourceResponseData,
        > for $path::$connector
        {}
    )*
    };
}

#[cfg(feature = "dummy_connector")]
impl<const T: u8> api::ConnectorVerifyWebhookSource for connector::DummyConnector<T> {}
#[cfg(feature = "dummy_connector")]
impl<const T: u8>
    services::ConnectorIntegration<
        api::VerifyWebhookSource,
        types::VerifyWebhookSourceRequestData,
        types::VerifyWebhookSourceResponseData,
    > for connector::DummyConnector<T>
{
}
default_imp_for_webhook_source_verification!(
    connector::Adyenplatform,
    connector::Aci,
    connector::Adyen,
    connector::Authorizedotnet,
    connector::Braintree,
    connector::Checkout,
    connector::Ebanx,
    connector::Globalpay,
    connector::Gpayments,
    connector::Iatapay,
    connector::Itaubank,
    connector::Klarna,
    connector::Mifinity,
    connector::Netcetera,
    connector::Nmi,
    connector::Noon,
    connector::Nuvei,
    connector::Opayo,
    connector::Opennode,
    connector::Payme,
    connector::Payone,
    connector::Plaid,
    connector::Riskified,
    connector::Signifyd,
    connector::Stripe,
    connector::Threedsecureio,
    connector::Trustpay,
    connector::Wellsfargopayout,
    connector::Wise
);

macro_rules! default_imp_for_create_customer {
    ($($path:ident::$connector:ident),*) => {
        $(
            impl api::ConnectorCustomer for $path::$connector {}
            impl
            services::ConnectorIntegration<
            api::CreateConnectorCustomer,
            types::ConnectorCustomerData,
            types::PaymentsResponseData,
        > for $path::$connector
        {}
    )*
    };
}

#[cfg(feature = "dummy_connector")]
impl<const T: u8> api::ConnectorCustomer for connector::DummyConnector<T> {}
#[cfg(feature = "dummy_connector")]
impl<const T: u8>
    services::ConnectorIntegration<
        api::CreateConnectorCustomer,
        types::ConnectorCustomerData,
        types::PaymentsResponseData,
    > for connector::DummyConnector<T>
{
}

default_imp_for_create_customer!(
    connector::Adyenplatform,
    connector::Aci,
    connector::Adyen,
    connector::Authorizedotnet,
    connector::Braintree,
    connector::Checkout,
    connector::Ebanx,
    connector::Globalpay,
    connector::Gpayments,
    connector::Iatapay,
    connector::Itaubank,
    connector::Klarna,
    connector::Mifinity,
    connector::Netcetera,
    connector::Nmi,
    connector::Noon,
    connector::Nuvei,
    connector::Opayo,
    connector::Opennode,
    connector::Payme,
    connector::Payone,
    connector::Paypal,
    connector::Plaid,
    connector::Riskified,
    connector::Signifyd,
    connector::Threedsecureio,
    connector::Trustpay,
    connector::Wellsfargopayout,
    connector::Wise
);

macro_rules! default_imp_for_connector_redirect_response {
    ($($path:ident::$connector:ident),*) => {
        $(
            impl services::ConnectorRedirectResponse for $path::$connector {
                fn get_flow_type(
                    &self,
                    _query_params: &str,
                    _json_payload: Option<serde_json::Value>,
                    _action: services::PaymentAction
                ) -> CustomResult<payments::CallConnectorAction, ConnectorError> {
                    Ok(payments::CallConnectorAction::Trigger)
                }
            }
    )*
    };
}

#[cfg(feature = "dummy_connector")]
impl<const T: u8> services::ConnectorRedirectResponse for connector::DummyConnector<T> {
    fn get_flow_type(
        &self,
        _query_params: &str,
        _json_payload: Option<serde_json::Value>,
        _action: services::PaymentAction,
    ) -> CustomResult<payments::CallConnectorAction, ConnectorError> {
        Ok(payments::CallConnectorAction::Trigger)
    }
}

default_imp_for_connector_redirect_response!(
    connector::Adyenplatform,
    connector::Aci,
    connector::Adyen,
    connector::Ebanx,
    connector::Gpayments,
    connector::Iatapay,
    connector::Itaubank,
    connector::Klarna,
    connector::Mifinity,
    connector::Netcetera,
    connector::Opayo,
    connector::Opennode,
    connector::Payone,
    connector::Plaid,
    connector::Riskified,
    connector::Signifyd,
    connector::Threedsecureio,
    connector::Wellsfargopayout,
    connector::Wise
);

macro_rules! default_imp_for_connector_request_id {
    ($($path:ident::$connector:ident),*) => {
        $(
            impl api::ConnectorTransactionId for $path::$connector {}
    )*
    };
}

#[cfg(feature = "dummy_connector")]
impl<const T: u8> api::ConnectorTransactionId for connector::DummyConnector<T> {}

default_imp_for_connector_request_id!(
    connector::Adyenplatform,
    connector::Aci,
    connector::Adyen,
    connector::Airwallex,
    connector::Amazonpay,
    connector::Authorizedotnet,
    connector::Bambora,
    connector::Bamboraapac,
    connector::Bankofamerica,
    connector::Billwerk,
    connector::Bitpay,
    connector::Bluesnap,
    connector::Boku,
    connector::Braintree,
    connector::Cashtocode,
    connector::Chargebee,
    connector::Checkout,
    connector::Coinbase,
    connector::Cryptopay,
    connector::Cybersource,
    connector::Datatrans,
    connector::Deutschebank,
    connector::Digitalvirgo,
    connector::Dlocal,
    connector::Ebanx,
    connector::Elavon,
    connector::Fiserv,
    connector::Fiservemea,
    connector::Fiuu,
    connector::Forte,
    connector::Globalpay,
    connector::Globepay,
    connector::Gocardless,
    connector::Gpayments,
    connector::Iatapay,
    connector::Inespay,
    connector::Itaubank,
    connector::Jpmorgan,
    connector::Klarna,
    connector::Mifinity,
    connector::Mollie,
    connector::Multisafepay,
    connector::Netcetera,
    connector::Nexixpay,
    connector::Nmi,
    connector::Nomupay,
    connector::Noon,
    connector::Novalnet,
    connector::Nuvei,
    connector::Opayo,
    connector::Opennode,
    connector::Paybox,
    connector::Payeezy,
    connector::Payme,
    connector::Payone,
    connector::Paypal,
    connector::Payu,
    connector::Placetopay,
    connector::Plaid,
    connector::Powertranz,
    connector::Prophetpay,
    connector::Rapyd,
    connector::Razorpay,
    connector::Redsys,
    connector::Riskified,
    connector::Shift4,
    connector::Signifyd,
    connector::Square,
    connector::Stax,
    connector::Stripe,
    connector::Taxjar,
    connector::Threedsecureio,
    connector::Trustpay,
    connector::Tsys,
    connector::UnifiedAuthenticationService,
    connector::Volt,
    connector::Wellsfargo,
    connector::Wellsfargopayout,
    connector::Wise,
    connector::Worldline,
    connector::Worldpay,
    connector::Xendit,
    connector::Zen,
    connector::Zsl,
    connector::CtpMastercard
);

macro_rules! default_imp_for_accept_dispute {
    ($($path:ident::$connector:ident),*) => {
        $(
            impl api::Dispute for $path::$connector {}
            impl api::AcceptDispute for $path::$connector {}
            impl
                services::ConnectorIntegration<
                api::Accept,
                types::AcceptDisputeRequestData,
                types::AcceptDisputeResponse,
            > for $path::$connector
            {}
    )*
    };
}

#[cfg(feature = "dummy_connector")]
impl<const T: u8> api::Dispute for connector::DummyConnector<T> {}
#[cfg(feature = "dummy_connector")]
impl<const T: u8> api::AcceptDispute for connector::DummyConnector<T> {}
#[cfg(feature = "dummy_connector")]
impl<const T: u8>
    services::ConnectorIntegration<
        api::Accept,
        types::AcceptDisputeRequestData,
        types::AcceptDisputeResponse,
    > for connector::DummyConnector<T>
{
}

default_imp_for_accept_dispute!(
    connector::Adyenplatform,
    connector::Aci,
    connector::Authorizedotnet,
    connector::Braintree,
    connector::Ebanx,
    connector::Globalpay,
    connector::Gpayments,
    connector::Iatapay,
    connector::Itaubank,
    connector::Klarna,
    connector::Mifinity,
    connector::Netcetera,
    connector::Nmi,
    connector::Noon,
    connector::Nuvei,
    connector::Opayo,
    connector::Opennode,
    connector::Payme,
    connector::Payone,
    connector::Paypal,
    connector::Plaid,
    connector::Riskified,
    connector::Signifyd,
    connector::Stripe,
    connector::Threedsecureio,
    connector::Trustpay,
    connector::Wellsfargopayout,
    connector::Wise
);

macro_rules! default_imp_for_file_upload {
    ($($path:ident::$connector:ident),*) => {
        $(
            impl api::FileUpload for $path::$connector {}
            impl api::UploadFile for $path::$connector {}
            impl
                services::ConnectorIntegration<
                api::Upload,
                types::UploadFileRequestData,
                types::UploadFileResponse,
            > for $path::$connector
            {}
            impl api::RetrieveFile for $path::$connector {}
            impl
                services::ConnectorIntegration<
                api::Retrieve,
                types::RetrieveFileRequestData,
                types::RetrieveFileResponse,
            > for $path::$connector
            {}
    )*
    };
}

#[cfg(feature = "dummy_connector")]
impl<const T: u8> api::FileUpload for connector::DummyConnector<T> {}
#[cfg(feature = "dummy_connector")]
impl<const T: u8> api::UploadFile for connector::DummyConnector<T> {}
#[cfg(feature = "dummy_connector")]
impl<const T: u8>
    services::ConnectorIntegration<
        api::Upload,
        types::UploadFileRequestData,
        types::UploadFileResponse,
    > for connector::DummyConnector<T>
{
}
#[cfg(feature = "dummy_connector")]
impl<const T: u8> api::RetrieveFile for connector::DummyConnector<T> {}
#[cfg(feature = "dummy_connector")]
impl<const T: u8>
    services::ConnectorIntegration<
        api::Retrieve,
        types::RetrieveFileRequestData,
        types::RetrieveFileResponse,
    > for connector::DummyConnector<T>
{
}

default_imp_for_file_upload!(
    connector::Adyenplatform,
    connector::Aci,
    connector::Authorizedotnet,
    connector::Braintree,
    connector::Ebanx,
    connector::Globalpay,
    connector::Gpayments,
    connector::Iatapay,
    connector::Itaubank,
    connector::Klarna,
    connector::Mifinity,
    connector::Netcetera,
    connector::Nmi,
    connector::Noon,
    connector::Nuvei,
    connector::Opayo,
    connector::Payme,
    connector::Payone,
    connector::Paypal,
    connector::Plaid,
    connector::Riskified,
    connector::Signifyd,
    connector::Threedsecureio,
    connector::Trustpay,
    connector::Opennode,
    connector::Wellsfargopayout,
    connector::Wise
);

macro_rules! default_imp_for_submit_evidence {
    ($($path:ident::$connector:ident),*) => {
        $(
            impl api::SubmitEvidence for $path::$connector {}
            impl
                services::ConnectorIntegration<
                api::Evidence,
                types::SubmitEvidenceRequestData,
                types::SubmitEvidenceResponse,
            > for $path::$connector
            {}
    )*
    };
}

#[cfg(feature = "dummy_connector")]
impl<const T: u8> api::SubmitEvidence for connector::DummyConnector<T> {}
#[cfg(feature = "dummy_connector")]
impl<const T: u8>
    services::ConnectorIntegration<
        api::Evidence,
        types::SubmitEvidenceRequestData,
        types::SubmitEvidenceResponse,
    > for connector::DummyConnector<T>
{
}

default_imp_for_submit_evidence!(
    connector::Adyenplatform,
    connector::Aci,
    connector::Authorizedotnet,
    connector::Braintree,
    connector::Ebanx,
    connector::Globalpay,
    connector::Gpayments,
    connector::Iatapay,
    connector::Itaubank,
    connector::Klarna,
    connector::Mifinity,
    connector::Netcetera,
    connector::Nmi,
    connector::Noon,
    connector::Nuvei,
    connector::Opayo,
    connector::Payme,
    connector::Payone,
    connector::Paypal,
    connector::Plaid,
    connector::Riskified,
    connector::Signifyd,
    connector::Threedsecureio,
    connector::Trustpay,
    connector::Opennode,
    connector::Wellsfargopayout,
    connector::Wise
);

macro_rules! default_imp_for_defend_dispute {
    ($($path:ident::$connector:ident),*) => {
        $(
            impl api::DefendDispute for $path::$connector {}
            impl
                services::ConnectorIntegration<
                api::Defend,
                types::DefendDisputeRequestData,
                types::DefendDisputeResponse,
            > for $path::$connector
            {}
        )*
    };
}

#[cfg(feature = "dummy_connector")]
impl<const T: u8> api::DefendDispute for connector::DummyConnector<T> {}
#[cfg(feature = "dummy_connector")]
impl<const T: u8>
    services::ConnectorIntegration<
        api::Defend,
        types::DefendDisputeRequestData,
        types::DefendDisputeResponse,
    > for connector::DummyConnector<T>
{
}

default_imp_for_defend_dispute!(
    connector::Adyenplatform,
    connector::Aci,
    connector::Authorizedotnet,
    connector::Braintree,
    connector::Ebanx,
    connector::Globalpay,
    connector::Gpayments,
    connector::Iatapay,
    connector::Itaubank,
    connector::Klarna,
    connector::Mifinity,
    connector::Netcetera,
    connector::Nmi,
    connector::Noon,
    connector::Nuvei,
    connector::Opayo,
    connector::Payme,
    connector::Payone,
    connector::Paypal,
    connector::Plaid,
    connector::Riskified,
    connector::Signifyd,
    connector::Stripe,
    connector::Threedsecureio,
    connector::Trustpay,
    connector::Opennode,
    connector::Wellsfargopayout,
    connector::Wise
);

macro_rules! default_imp_for_pre_processing_steps{
    ($($path:ident::$connector:ident),*)=> {
        $(
            impl api::PaymentsPreProcessing for $path::$connector {}
            impl
            services::ConnectorIntegration<
            api::PreProcessing,
            types::PaymentsPreProcessingData,
            types::PaymentsResponseData,
        > for $path::$connector
        {}
    )*
    };
}

macro_rules! default_imp_for_post_processing_steps{
    ($($path:ident::$connector:ident),*)=> {
        $(
            impl api::PaymentsPostProcessing for $path::$connector {}
            impl
            services::ConnectorIntegration<
            api::PostProcessing,
            types::PaymentsPostProcessingData,
            types::PaymentsResponseData,
        > for $path::$connector
        {}
    )*
    };
}

#[cfg(feature = "dummy_connector")]
impl<const T: u8> api::PaymentsPreProcessing for connector::DummyConnector<T> {}
#[cfg(feature = "dummy_connector")]
impl<const T: u8>
    services::ConnectorIntegration<
        api::PreProcessing,
        types::PaymentsPreProcessingData,
        types::PaymentsResponseData,
    > for connector::DummyConnector<T>
{
}

default_imp_for_pre_processing_steps!(
    connector::Adyenplatform,
    connector::Aci,
    connector::Authorizedotnet,
    connector::Braintree,
    connector::Checkout,
    connector::Ebanx,
    connector::Iatapay,
    connector::Itaubank,
    connector::Globalpay,
    connector::Gpayments,
    connector::Klarna,
    connector::Mifinity,
    connector::Netcetera,
    connector::Noon,
    connector::Opayo,
    connector::Opennode,
    connector::Payone,
    connector::Plaid,
    connector::Riskified,
    connector::Signifyd,
    connector::Threedsecureio,
    connector::Wellsfargopayout,
    connector::Wise
);

#[cfg(feature = "dummy_connector")]
impl<const T: u8> api::PaymentsPostProcessing for connector::DummyConnector<T> {}
#[cfg(feature = "dummy_connector")]
impl<const T: u8>
    services::ConnectorIntegration<
        api::PostProcessing,
        types::PaymentsPostProcessingData,
        types::PaymentsResponseData,
    > for connector::DummyConnector<T>
{
}

default_imp_for_post_processing_steps!(
    connector::Adyenplatform,
    connector::Adyen,
    connector::Nmi,
    connector::Nuvei,
    connector::Payme,
    connector::Paypal,
    connector::Stripe,
    connector::Trustpay,
    connector::Aci,
    connector::Authorizedotnet,
    connector::Braintree,
    connector::Checkout,
    connector::Ebanx,
    connector::Iatapay,
    connector::Itaubank,
    connector::Globalpay,
    connector::Gpayments,
    connector::Klarna,
    connector::Mifinity,
    connector::Netcetera,
    connector::Noon,
    connector::Opayo,
    connector::Opennode,
    connector::Payone,
    connector::Riskified,
    connector::Signifyd,
    connector::Threedsecureio,
    connector::Wellsfargopayout,
    connector::Wise
);

macro_rules! default_imp_for_payouts {
    ($($path:ident::$connector:ident),*) => {
        $(
            impl Payouts for $path::$connector {}
    )*
    };
}

#[cfg(feature = "dummy_connector")]
impl<const T: u8> Payouts for connector::DummyConnector<T> {}

default_imp_for_payouts!(
    connector::Aci,
    connector::Authorizedotnet,
    connector::Braintree,
    connector::Checkout,
    connector::Globalpay,
    connector::Gpayments,
    connector::Iatapay,
    connector::Itaubank,
    connector::Klarna,
    connector::Mifinity,
    connector::Netcetera,
    connector::Nmi,
    connector::Noon,
    connector::Nuvei,
    connector::Opayo,
    connector::Opennode,
    connector::Payme,
    connector::Plaid,
    connector::Riskified,
    connector::Signifyd,
    connector::Threedsecureio,
    connector::Trustpay,
    connector::Wellsfargopayout
);

#[cfg(feature = "payouts")]
macro_rules! default_imp_for_payouts_create {
    ($($path:ident::$connector:ident),*) => {
        $(
            impl api::PayoutCreate for $path::$connector {}
            impl
            services::ConnectorIntegration<
            api::PoCreate,
            types::PayoutsData,
            types::PayoutsResponseData,
        > for $path::$connector
        {}
    )*
    };
}

#[cfg(feature = "payouts")]
#[cfg(feature = "dummy_connector")]
impl<const T: u8> api::PayoutCreate for connector::DummyConnector<T> {}
#[cfg(feature = "payouts")]
#[cfg(feature = "dummy_connector")]
impl<const T: u8>
    services::ConnectorIntegration<api::PoCreate, types::PayoutsData, types::PayoutsResponseData>
    for connector::DummyConnector<T>
{
}

#[cfg(feature = "payouts")]
default_imp_for_payouts_create!(
    connector::Adyenplatform,
    connector::Aci,
    connector::Authorizedotnet,
    connector::Braintree,
    connector::Checkout,
    connector::Globalpay,
    connector::Gpayments,
    connector::Iatapay,
    connector::Itaubank,
    connector::Klarna,
    connector::Mifinity,
    connector::Netcetera,
    connector::Nmi,
    connector::Noon,
    connector::Nuvei,
    connector::Opayo,
    connector::Opennode,
    connector::Payme,
    connector::Payone,
    connector::Plaid,
    connector::Riskified,
    connector::Signifyd,
    connector::Threedsecureio,
    connector::Trustpay,
    connector::Wellsfargopayout
);

#[cfg(feature = "payouts")]
macro_rules! default_imp_for_payouts_retrieve {
    ($($path:ident::$connector:ident),*) => {
        $(
            impl api::PayoutSync for $path::$connector {}
            impl
            services::ConnectorIntegration<
            api::PoSync,
            types::PayoutsData,
            types::PayoutsResponseData,
        > for $path::$connector
        {}
    )*
    };
}

#[cfg(feature = "payouts")]
#[cfg(feature = "dummy_connector")]
impl<const T: u8> api::PayoutSync for connector::DummyConnector<T> {}
#[cfg(feature = "payouts")]
#[cfg(feature = "dummy_connector")]
impl<const T: u8>
    services::ConnectorIntegration<api::PoSync, types::PayoutsData, types::PayoutsResponseData>
    for connector::DummyConnector<T>
{
}

#[cfg(feature = "payouts")]
default_imp_for_payouts_retrieve!(
    connector::Adyenplatform,
    connector::Aci,
    connector::Adyen,
    connector::Authorizedotnet,
    connector::Braintree,
    connector::Checkout,
    connector::Ebanx,
    connector::Globalpay,
    connector::Gpayments,
    connector::Iatapay,
    connector::Itaubank,
    connector::Klarna,
    connector::Mifinity,
    connector::Netcetera,
    connector::Nmi,
    connector::Noon,
    connector::Nuvei,
    connector::Opayo,
    connector::Opennode,
    connector::Payme,
    connector::Payone,
    connector::Plaid,
    connector::Riskified,
    connector::Signifyd,
    connector::Stripe,
    connector::Threedsecureio,
    connector::Trustpay,
    connector::Wellsfargopayout,
    connector::Wise
);

#[cfg(feature = "payouts")]
macro_rules! default_imp_for_payouts_eligibility {
    ($($path:ident::$connector:ident),*) => {
        $(
            impl api::PayoutEligibility for $path::$connector {}
            impl
            services::ConnectorIntegration<
            api::PoEligibility,
            types::PayoutsData,
            types::PayoutsResponseData,
        > for $path::$connector
        {}
    )*
    };
}

#[cfg(feature = "payouts")]
#[cfg(feature = "dummy_connector")]
impl<const T: u8> api::PayoutEligibility for connector::DummyConnector<T> {}
#[cfg(feature = "payouts")]
#[cfg(feature = "dummy_connector")]
impl<const T: u8>
    services::ConnectorIntegration<
        api::PoEligibility,
        types::PayoutsData,
        types::PayoutsResponseData,
    > for connector::DummyConnector<T>
{
}

#[cfg(feature = "payouts")]
default_imp_for_payouts_eligibility!(
    connector::Adyenplatform,
    connector::Aci,
    connector::Authorizedotnet,
    connector::Braintree,
    connector::Checkout,
    connector::Globalpay,
    connector::Gpayments,
    connector::Iatapay,
    connector::Itaubank,
    connector::Klarna,
    connector::Mifinity,
    connector::Netcetera,
    connector::Nmi,
    connector::Noon,
    connector::Nuvei,
    connector::Opayo,
    connector::Opennode,
    connector::Payme,
    connector::Payone,
    connector::Paypal,
    connector::Plaid,
    connector::Riskified,
    connector::Signifyd,
    connector::Stripe,
    connector::Threedsecureio,
    connector::Trustpay,
    connector::Wellsfargopayout
);

#[cfg(feature = "payouts")]
macro_rules! default_imp_for_payouts_fulfill {
    ($($path:ident::$connector:ident),*) => {
        $(
            impl api::PayoutFulfill for $path::$connector {}
            impl
            services::ConnectorIntegration<
            api::PoFulfill,
            types::PayoutsData,
            types::PayoutsResponseData,
        > for $path::$connector
        {}
    )*
    };
}

#[cfg(feature = "payouts")]
#[cfg(feature = "dummy_connector")]
impl<const T: u8> api::PayoutFulfill for connector::DummyConnector<T> {}
#[cfg(feature = "payouts")]
#[cfg(feature = "dummy_connector")]
impl<const T: u8>
    services::ConnectorIntegration<api::PoFulfill, types::PayoutsData, types::PayoutsResponseData>
    for connector::DummyConnector<T>
{
}

#[cfg(feature = "payouts")]
default_imp_for_payouts_fulfill!(
    connector::Aci,
    connector::Authorizedotnet,
    connector::Braintree,
    connector::Checkout,
    connector::Globalpay,
    connector::Gpayments,
    connector::Iatapay,
    connector::Itaubank,
    connector::Klarna,
    connector::Mifinity,
    connector::Netcetera,
    connector::Nmi,
    connector::Noon,
    connector::Nuvei,
    connector::Opayo,
    connector::Opennode,
    connector::Payme,
    connector::Plaid,
    connector::Riskified,
    connector::Signifyd,
    connector::Threedsecureio,
    connector::Trustpay,
    connector::Wellsfargopayout
);

#[cfg(feature = "payouts")]
macro_rules! default_imp_for_payouts_cancel {
    ($($path:ident::$connector:ident),*) => {
        $(
            impl api::PayoutCancel for $path::$connector {}
            impl
            services::ConnectorIntegration<
            api::PoCancel,
            types::PayoutsData,
            types::PayoutsResponseData,
        > for $path::$connector
        {}
    )*
    };
}

#[cfg(feature = "payouts")]
#[cfg(feature = "dummy_connector")]
impl<const T: u8> api::PayoutCancel for connector::DummyConnector<T> {}
#[cfg(feature = "payouts")]
#[cfg(feature = "dummy_connector")]
impl<const T: u8>
    services::ConnectorIntegration<api::PoCancel, types::PayoutsData, types::PayoutsResponseData>
    for connector::DummyConnector<T>
{
}

#[cfg(feature = "payouts")]
default_imp_for_payouts_cancel!(
    connector::Adyenplatform,
    connector::Aci,
    connector::Authorizedotnet,
    connector::Braintree,
    connector::Checkout,
    connector::Globalpay,
    connector::Gpayments,
    connector::Iatapay,
    connector::Itaubank,
    connector::Klarna,
    connector::Mifinity,
    connector::Netcetera,
    connector::Nmi,
    connector::Noon,
    connector::Nuvei,
    connector::Opayo,
    connector::Opennode,
    connector::Payme,
    connector::Payone,
    connector::Paypal,
    connector::Plaid,
    connector::Riskified,
    connector::Signifyd,
    connector::Threedsecureio,
    connector::Trustpay,
    connector::Wellsfargopayout
);

#[cfg(feature = "payouts")]
macro_rules! default_imp_for_payouts_quote {
    ($($path:ident::$connector:ident),*) => {
        $(
            impl api::PayoutQuote for $path::$connector {}
            impl
            services::ConnectorIntegration<
            api::PoQuote,
            types::PayoutsData,
            types::PayoutsResponseData,
        > for $path::$connector
        {}
    )*
    };
}

#[cfg(feature = "payouts")]
#[cfg(feature = "dummy_connector")]
impl<const T: u8> api::PayoutQuote for connector::DummyConnector<T> {}
#[cfg(feature = "payouts")]
#[cfg(feature = "dummy_connector")]
impl<const T: u8>
    services::ConnectorIntegration<api::PoQuote, types::PayoutsData, types::PayoutsResponseData>
    for connector::DummyConnector<T>
{
}

#[cfg(feature = "payouts")]
default_imp_for_payouts_quote!(
    connector::Adyenplatform,
    connector::Aci,
    connector::Adyen,
    connector::Authorizedotnet,
    connector::Braintree,
    connector::Checkout,
    connector::Globalpay,
    connector::Gpayments,
    connector::Iatapay,
    connector::Itaubank,
    connector::Klarna,
    connector::Mifinity,
    connector::Netcetera,
    connector::Nmi,
    connector::Noon,
    connector::Nuvei,
    connector::Opayo,
    connector::Opennode,
    connector::Payme,
    connector::Payone,
    connector::Paypal,
    connector::Plaid,
    connector::Riskified,
    connector::Signifyd,
    connector::Stripe,
    connector::Threedsecureio,
    connector::Trustpay,
    connector::Wellsfargopayout
);

#[cfg(feature = "payouts")]
macro_rules! default_imp_for_payouts_recipient {
    ($($path:ident::$connector:ident),*) => {
        $(
            impl api::PayoutRecipient for $path::$connector {}
            impl
            services::ConnectorIntegration<
            api::PoRecipient,
            types::PayoutsData,
            types::PayoutsResponseData,
        > for $path::$connector
        {}
    )*
    };
}

#[cfg(feature = "payouts")]
#[cfg(feature = "dummy_connector")]
impl<const T: u8> api::PayoutRecipient for connector::DummyConnector<T> {}
#[cfg(feature = "payouts")]
#[cfg(feature = "dummy_connector")]
impl<const T: u8>
    services::ConnectorIntegration<api::PoRecipient, types::PayoutsData, types::PayoutsResponseData>
    for connector::DummyConnector<T>
{
}

#[cfg(feature = "payouts")]
default_imp_for_payouts_recipient!(
    connector::Adyenplatform,
    connector::Aci,
    connector::Adyen,
    connector::Authorizedotnet,
    connector::Braintree,
    connector::Checkout,
    connector::Globalpay,
    connector::Gpayments,
    connector::Iatapay,
    connector::Itaubank,
    connector::Klarna,
    connector::Mifinity,
    connector::Netcetera,
    connector::Nmi,
    connector::Noon,
    connector::Nuvei,
    connector::Opayo,
    connector::Opennode,
    connector::Payme,
    connector::Payone,
    connector::Paypal,
    connector::Plaid,
    connector::Riskified,
    connector::Signifyd,
    connector::Threedsecureio,
    connector::Trustpay,
    connector::Wellsfargopayout
);

#[cfg(feature = "payouts")]
macro_rules! default_imp_for_payouts_recipient_account {
    ($($path:ident::$connector:ident),*) => {
        $(
            impl api::PayoutRecipientAccount for $path::$connector {}
            impl
            services::ConnectorIntegration<
            api::PoRecipientAccount,
            types::PayoutsData,
            types::PayoutsResponseData,
        > for $path::$connector
        {}
    )*
    };
}

#[cfg(feature = "payouts")]
#[cfg(feature = "dummy_connector")]
impl<const T: u8> api::PayoutRecipientAccount for connector::DummyConnector<T> {}
#[cfg(feature = "payouts")]
#[cfg(feature = "dummy_connector")]
impl<const T: u8>
    services::ConnectorIntegration<
        api::PoRecipientAccount,
        types::PayoutsData,
        types::PayoutsResponseData,
    > for connector::DummyConnector<T>
{
}

#[cfg(feature = "payouts")]
default_imp_for_payouts_recipient_account!(
    connector::Adyenplatform,
    connector::Aci,
    connector::Adyen,
    connector::Authorizedotnet,
    connector::Braintree,
    connector::Checkout,
    connector::Ebanx,
    connector::Globalpay,
    connector::Gpayments,
    connector::Iatapay,
    connector::Itaubank,
    connector::Klarna,
    connector::Mifinity,
    connector::Netcetera,
    connector::Nmi,
    connector::Noon,
    connector::Nuvei,
    connector::Opayo,
    connector::Opennode,
    connector::Payme,
    connector::Payone,
    connector::Paypal,
    connector::Plaid,
    connector::Riskified,
    connector::Signifyd,
    connector::Threedsecureio,
    connector::Trustpay,
    connector::Wellsfargopayout,
    connector::Wise
);

macro_rules! default_imp_for_approve {
    ($($path:ident::$connector:ident),*) => {
        $(
            impl api::PaymentApprove for $path::$connector {}
            impl
            services::ConnectorIntegration<
            api::Approve,
            types::PaymentsApproveData,
            types::PaymentsResponseData,
        > for $path::$connector
        {}
    )*
    };
}

#[cfg(feature = "dummy_connector")]
impl<const T: u8> api::PaymentApprove for connector::DummyConnector<T> {}
#[cfg(feature = "dummy_connector")]
impl<const T: u8>
    services::ConnectorIntegration<
        api::Approve,
        types::PaymentsApproveData,
        types::PaymentsResponseData,
    > for connector::DummyConnector<T>
{
}

default_imp_for_approve!(
    connector::Adyenplatform,
    connector::Aci,
    connector::Adyen,
    connector::Authorizedotnet,
    connector::Braintree,
    connector::Checkout,
    connector::Ebanx,
    connector::Globalpay,
    connector::Gpayments,
    connector::Iatapay,
    connector::Itaubank,
    connector::Klarna,
    connector::Mifinity,
    connector::Netcetera,
    connector::Nmi,
    connector::Noon,
    connector::Nuvei,
    connector::Opayo,
    connector::Opennode,
    connector::Payme,
    connector::Payone,
    connector::Paypal,
    connector::Plaid,
    connector::Riskified,
    connector::Signifyd,
    connector::Stripe,
    connector::Threedsecureio,
    connector::Trustpay,
    connector::Wellsfargopayout,
    connector::Wise
);

macro_rules! default_imp_for_reject {
    ($($path:ident::$connector:ident),*) => {
        $(
            impl api::PaymentReject for $path::$connector {}
            impl
            services::ConnectorIntegration<
            api::Reject,
            types::PaymentsRejectData,
            types::PaymentsResponseData,
        > for $path::$connector
        {}
    )*
    };
}

#[cfg(feature = "dummy_connector")]
impl<const T: u8> api::PaymentReject for connector::DummyConnector<T> {}
#[cfg(feature = "dummy_connector")]
impl<const T: u8>
    services::ConnectorIntegration<
        api::Reject,
        types::PaymentsRejectData,
        types::PaymentsResponseData,
    > for connector::DummyConnector<T>
{
}

default_imp_for_reject!(
    connector::Adyenplatform,
    connector::Aci,
    connector::Adyen,
    connector::Authorizedotnet,
    connector::Braintree,
    connector::Checkout,
    connector::Ebanx,
    connector::Globalpay,
    connector::Gpayments,
    connector::Iatapay,
    connector::Itaubank,
    connector::Klarna,
    connector::Mifinity,
    connector::Netcetera,
    connector::Nmi,
    connector::Noon,
    connector::Nuvei,
    connector::Opayo,
    connector::Opennode,
    connector::Payme,
    connector::Payone,
    connector::Paypal,
    connector::Plaid,
    connector::Riskified,
    connector::Signifyd,
    connector::Stripe,
    connector::Threedsecureio,
    connector::Trustpay,
    connector::Wellsfargopayout,
    connector::Wise
);

macro_rules! default_imp_for_fraud_check {
    ($($path:ident::$connector:ident),*) => {
        $(
            impl api::FraudCheck for $path::$connector {}
    )*
    };
}

#[cfg(feature = "dummy_connector")]
impl<const T: u8> api::FraudCheck for connector::DummyConnector<T> {}

default_imp_for_fraud_check!(
    connector::Adyenplatform,
    connector::Aci,
    connector::Adyen,
    connector::Airwallex,
    connector::Amazonpay,
    connector::Authorizedotnet,
    connector::Bambora,
    connector::Bamboraapac,
    connector::Bankofamerica,
    connector::Billwerk,
    connector::Bitpay,
    connector::Bluesnap,
    connector::Boku,
    connector::Braintree,
    connector::Cashtocode,
    connector::Chargebee,
    connector::Checkout,
    connector::Cryptopay,
    connector::Cybersource,
    connector::Coinbase,
    connector::Datatrans,
    connector::Deutschebank,
    connector::Digitalvirgo,
    connector::Dlocal,
    connector::Ebanx,
    connector::Elavon,
    connector::Fiserv,
    connector::Fiservemea,
    connector::Fiuu,
    connector::Forte,
    connector::Globalpay,
    connector::Globepay,
    connector::Gocardless,
    connector::Gpayments,
    connector::Helcim,
    connector::Iatapay,
    connector::Inespay,
    connector::Itaubank,
    connector::Jpmorgan,
    connector::Klarna,
    connector::Mifinity,
    connector::Mollie,
    connector::Multisafepay,
    connector::Netcetera,
    connector::Nexinets,
    connector::Nexixpay,
    connector::Nmi,
    connector::Nomupay,
    connector::Noon,
    connector::Novalnet,
    connector::Nuvei,
    connector::Opayo,
    connector::Opennode,
    connector::Paybox,
    connector::Payeezy,
    connector::Payme,
    connector::Payone,
    connector::Paypal,
    connector::Payu,
    connector::Placetopay,
    connector::Plaid,
    connector::Powertranz,
    connector::Prophetpay,
    connector::Rapyd,
    connector::Razorpay,
    connector::Redsys,
    connector::Shift4,
    connector::Square,
    connector::Stax,
    connector::Stripe,
    connector::Taxjar,
    connector::Threedsecureio,
    connector::Trustpay,
    connector::Tsys,
    connector::UnifiedAuthenticationService,
    connector::Volt,
    connector::Wellsfargo,
    connector::Wellsfargopayout,
    connector::Wise,
    connector::Worldline,
    connector::Worldpay,
    connector::Xendit,
    connector::Zen,
    connector::Zsl,
    connector::CtpMastercard
);

#[cfg(feature = "frm")]
macro_rules! default_imp_for_frm_sale {
    ($($path:ident::$connector:ident),*) => {
        $(
            impl api::FraudCheckSale for $path::$connector {}
            impl
            services::ConnectorIntegration<
            api::Sale,
            frm_types::FraudCheckSaleData,
            frm_types::FraudCheckResponseData,
        > for $path::$connector
        {}
    )*
    };
}

#[cfg(all(feature = "frm", feature = "dummy_connector"))]
impl<const T: u8> api::FraudCheckSale for connector::DummyConnector<T> {}
#[cfg(all(feature = "frm", feature = "dummy_connector"))]
impl<const T: u8>
    services::ConnectorIntegration<
        api::Sale,
        frm_types::FraudCheckSaleData,
        frm_types::FraudCheckResponseData,
    > for connector::DummyConnector<T>
{
}

#[cfg(feature = "frm")]
default_imp_for_frm_sale!(
    connector::Adyenplatform,
    connector::Aci,
    connector::Adyen,
    connector::Authorizedotnet,
    connector::Braintree,
    connector::Checkout,
    connector::Ebanx,
    connector::Globalpay,
    connector::Gpayments,
    connector::Iatapay,
    connector::Itaubank,
    connector::Klarna,
    connector::Mifinity,
    connector::Netcetera,
    connector::Nmi,
    connector::Noon,
    connector::Nuvei,
    connector::Opayo,
    connector::Opennode,
    connector::Payme,
    connector::Payone,
    connector::Paypal,
    connector::Plaid,
    connector::Stripe,
    connector::Threedsecureio,
    connector::Trustpay,
    connector::Wellsfargopayout,
    connector::Wise
);

#[cfg(feature = "frm")]
macro_rules! default_imp_for_frm_checkout {
    ($($path:ident::$connector:ident),*) => {
        $(
            impl api::FraudCheckCheckout for $path::$connector {}
            impl
            services::ConnectorIntegration<
            api::Checkout,
            frm_types::FraudCheckCheckoutData,
            frm_types::FraudCheckResponseData,
        > for $path::$connector
        {}
    )*
    };
}

#[cfg(all(feature = "frm", feature = "dummy_connector"))]
impl<const T: u8> api::FraudCheckCheckout for connector::DummyConnector<T> {}
#[cfg(all(feature = "frm", feature = "dummy_connector"))]
impl<const T: u8>
    services::ConnectorIntegration<
        api::Checkout,
        frm_types::FraudCheckCheckoutData,
        frm_types::FraudCheckResponseData,
    > for connector::DummyConnector<T>
{
}

#[cfg(feature = "frm")]
default_imp_for_frm_checkout!(
    connector::Adyenplatform,
    connector::Aci,
    connector::Adyen,
    connector::Authorizedotnet,
    connector::Braintree,
    connector::Checkout,
    connector::Ebanx,
    connector::Globalpay,
    connector::Gpayments,
    connector::Iatapay,
    connector::Itaubank,
    connector::Klarna,
    connector::Mifinity,
    connector::Netcetera,
    connector::Nmi,
    connector::Noon,
    connector::Nuvei,
    connector::Opayo,
    connector::Opennode,
    connector::Payme,
    connector::Payone,
    connector::Paypal,
    connector::Plaid,
    connector::Stripe,
    connector::Threedsecureio,
    connector::Trustpay,
    connector::Wellsfargopayout,
    connector::Wise
);

#[cfg(feature = "frm")]
macro_rules! default_imp_for_frm_transaction {
    ($($path:ident::$connector:ident),*) => {
        $(
            impl api::FraudCheckTransaction for $path::$connector {}
            impl
            services::ConnectorIntegration<
            api::Transaction,
            frm_types::FraudCheckTransactionData,
            frm_types::FraudCheckResponseData,
        > for $path::$connector
        {}
    )*
    };
}

#[cfg(all(feature = "frm", feature = "dummy_connector"))]
impl<const T: u8> api::FraudCheckTransaction for connector::DummyConnector<T> {}
#[cfg(all(feature = "frm", feature = "dummy_connector"))]
impl<const T: u8>
    services::ConnectorIntegration<
        api::Transaction,
        frm_types::FraudCheckTransactionData,
        frm_types::FraudCheckResponseData,
    > for connector::DummyConnector<T>
{
}

#[cfg(feature = "frm")]
default_imp_for_frm_transaction!(
    connector::Adyenplatform,
    connector::Aci,
    connector::Adyen,
    connector::Authorizedotnet,
    connector::Braintree,
    connector::Checkout,
    connector::Ebanx,
    connector::Globalpay,
    connector::Gpayments,
    connector::Iatapay,
    connector::Itaubank,
    connector::Klarna,
    connector::Mifinity,
    connector::Netcetera,
    connector::Nmi,
    connector::Noon,
    connector::Nuvei,
    connector::Opayo,
    connector::Opennode,
    connector::Payme,
    connector::Payone,
    connector::Paypal,
    connector::Plaid,
    connector::Stripe,
    connector::Threedsecureio,
    connector::Trustpay,
    connector::Wellsfargopayout,
    connector::Wise
);

#[cfg(feature = "frm")]
macro_rules! default_imp_for_frm_fulfillment {
    ($($path:ident::$connector:ident),*) => {
        $(
            impl api::FraudCheckFulfillment for $path::$connector {}
            impl
            services::ConnectorIntegration<
            api::Fulfillment,
            frm_types::FraudCheckFulfillmentData,
            frm_types::FraudCheckResponseData,
        > for $path::$connector
        {}
    )*
    };
}

#[cfg(all(feature = "frm", feature = "dummy_connector"))]
impl<const T: u8> api::FraudCheckFulfillment for connector::DummyConnector<T> {}
#[cfg(all(feature = "frm", feature = "dummy_connector"))]
impl<const T: u8>
    services::ConnectorIntegration<
        api::Fulfillment,
        frm_types::FraudCheckFulfillmentData,
        frm_types::FraudCheckResponseData,
    > for connector::DummyConnector<T>
{
}

#[cfg(feature = "frm")]
default_imp_for_frm_fulfillment!(
    connector::Adyenplatform,
    connector::Aci,
    connector::Adyen,
    connector::Authorizedotnet,
    connector::Braintree,
    connector::Checkout,
    connector::Ebanx,
    connector::Globalpay,
    connector::Gpayments,
    connector::Iatapay,
    connector::Itaubank,
    connector::Klarna,
    connector::Mifinity,
    connector::Netcetera,
    connector::Nmi,
    connector::Noon,
    connector::Nuvei,
    connector::Opayo,
    connector::Opennode,
    connector::Payme,
    connector::Payone,
    connector::Paypal,
    connector::Plaid,
    connector::Stripe,
    connector::Threedsecureio,
    connector::Trustpay,
    connector::Wellsfargopayout,
    connector::Wise
);

#[cfg(feature = "frm")]
macro_rules! default_imp_for_frm_record_return {
    ($($path:ident::$connector:ident),*) => {
        $(
            impl api::FraudCheckRecordReturn for $path::$connector {}
            impl
            services::ConnectorIntegration<
            api::RecordReturn,
            frm_types::FraudCheckRecordReturnData,
            frm_types::FraudCheckResponseData,
        > for $path::$connector
        {}
    )*
    };
}

#[cfg(all(feature = "frm", feature = "dummy_connector"))]
impl<const T: u8> api::FraudCheckRecordReturn for connector::DummyConnector<T> {}
#[cfg(all(feature = "frm", feature = "dummy_connector"))]
impl<const T: u8>
    services::ConnectorIntegration<
        api::RecordReturn,
        frm_types::FraudCheckRecordReturnData,
        frm_types::FraudCheckResponseData,
    > for connector::DummyConnector<T>
{
}

#[cfg(feature = "frm")]
default_imp_for_frm_record_return!(
    connector::Adyenplatform,
    connector::Aci,
    connector::Adyen,
    connector::Authorizedotnet,
    connector::Braintree,
    connector::Checkout,
    connector::Ebanx,
    connector::Globalpay,
    connector::Gpayments,
    connector::Iatapay,
    connector::Itaubank,
    connector::Klarna,
    connector::Mifinity,
    connector::Netcetera,
    connector::Nmi,
    connector::Noon,
    connector::Nuvei,
    connector::Opayo,
    connector::Opennode,
    connector::Payme,
    connector::Payone,
    connector::Paypal,
    connector::Plaid,
    connector::Stripe,
    connector::Threedsecureio,
    connector::Trustpay,
    connector::Wellsfargopayout,
    connector::Wise
);

macro_rules! default_imp_for_incremental_authorization {
    ($($path:ident::$connector:ident),*) => {
        $(
            impl api::PaymentIncrementalAuthorization for $path::$connector {}
            impl
            services::ConnectorIntegration<
            api::IncrementalAuthorization,
            types::PaymentsIncrementalAuthorizationData,
            types::PaymentsResponseData,
        > for $path::$connector
        {}
    )*
    };
}

#[cfg(feature = "dummy_connector")]
impl<const T: u8> api::PaymentIncrementalAuthorization for connector::DummyConnector<T> {}
#[cfg(feature = "dummy_connector")]
impl<const T: u8>
    services::ConnectorIntegration<
        api::IncrementalAuthorization,
        types::PaymentsIncrementalAuthorizationData,
        types::PaymentsResponseData,
    > for connector::DummyConnector<T>
{
}

default_imp_for_incremental_authorization!(
    connector::Adyenplatform,
    connector::Aci,
    connector::Adyen,
    connector::Authorizedotnet,
    connector::Braintree,
    connector::Checkout,
    connector::Ebanx,
    connector::Globalpay,
    connector::Gpayments,
    connector::Iatapay,
    connector::Itaubank,
    connector::Klarna,
    connector::Mifinity,
    connector::Netcetera,
    connector::Nmi,
    connector::Noon,
    connector::Nuvei,
    connector::Opayo,
    connector::Opennode,
    connector::Payme,
    connector::Payone,
    connector::Paypal,
    connector::Plaid,
    connector::Riskified,
    connector::Signifyd,
    connector::Stripe,
    connector::Threedsecureio,
    connector::Trustpay,
    connector::Wellsfargopayout,
    connector::Wise
);

macro_rules! default_imp_for_revoking_mandates {
    ($($path:ident::$connector:ident),*) => {
        $( impl api::ConnectorMandateRevoke for $path::$connector {}
            impl
            services::ConnectorIntegration<
            api::MandateRevoke,
            types::MandateRevokeRequestData,
            types::MandateRevokeResponseData,
        > for $path::$connector
        {}
    )*
    };
}

#[cfg(feature = "dummy_connector")]
impl<const T: u8> api::ConnectorMandateRevoke for connector::DummyConnector<T> {}
#[cfg(feature = "dummy_connector")]
impl<const T: u8>
    services::ConnectorIntegration<
        api::MandateRevoke,
        types::MandateRevokeRequestData,
        types::MandateRevokeResponseData,
    > for connector::DummyConnector<T>
{
}
default_imp_for_revoking_mandates!(
    connector::Adyenplatform,
    connector::Aci,
    connector::Adyen,
    connector::Authorizedotnet,
    connector::Braintree,
    connector::Checkout,
    connector::Ebanx,
    connector::Globalpay,
    connector::Gpayments,
    connector::Iatapay,
    connector::Itaubank,
    connector::Klarna,
    connector::Mifinity,
    connector::Netcetera,
    connector::Nmi,
    connector::Nuvei,
    connector::Opayo,
    connector::Opennode,
    connector::Payme,
    connector::Payone,
    connector::Paypal,
    connector::Plaid,
    connector::Riskified,
    connector::Signifyd,
    connector::Stripe,
    connector::Threedsecureio,
    connector::Trustpay,
    connector::Wise
);

macro_rules! default_imp_for_connector_authentication {
    ($($path:ident::$connector:ident),*) => {
        $( impl api::ExternalAuthentication for $path::$connector {}
            impl api::ConnectorAuthentication for $path::$connector {}
            impl api::ConnectorPreAuthentication for $path::$connector {}
            impl api::ConnectorPreAuthenticationVersionCall for $path::$connector {}
            impl api::ConnectorPostAuthentication for $path::$connector {}
            impl
            services::ConnectorIntegration<
            api::Authentication,
            types::authentication::ConnectorAuthenticationRequestData,
            types::authentication::AuthenticationResponseData,
        > for $path::$connector
        {}
        impl
            services::ConnectorIntegration<
            api::PreAuthentication,
            types::authentication::PreAuthNRequestData,
            types::authentication::AuthenticationResponseData,
        > for $path::$connector
        {}
        impl
            services::ConnectorIntegration<
            api::PreAuthenticationVersionCall,
            types::authentication::PreAuthNRequestData,
            types::authentication::AuthenticationResponseData,
        > for $path::$connector
        {}
        impl
            services::ConnectorIntegration<
            api::PostAuthentication,
            types::authentication::ConnectorPostAuthenticationRequestData,
            types::authentication::AuthenticationResponseData,
        > for $path::$connector
        {}
    )*
    };
}

#[cfg(feature = "dummy_connector")]
impl<const T: u8> api::ExternalAuthentication for connector::DummyConnector<T> {}
#[cfg(feature = "dummy_connector")]
impl<const T: u8> api::ConnectorPreAuthentication for connector::DummyConnector<T> {}
#[cfg(feature = "dummy_connector")]
impl<const T: u8> api::ConnectorPreAuthenticationVersionCall for connector::DummyConnector<T> {}
#[cfg(feature = "dummy_connector")]
impl<const T: u8> api::ConnectorAuthentication for connector::DummyConnector<T> {}
#[cfg(feature = "dummy_connector")]
impl<const T: u8> api::ConnectorPostAuthentication for connector::DummyConnector<T> {}

#[cfg(feature = "dummy_connector")]
impl<const T: u8>
    services::ConnectorIntegration<
        api::Authentication,
        types::authentication::ConnectorAuthenticationRequestData,
        types::authentication::AuthenticationResponseData,
    > for connector::DummyConnector<T>
{
}
#[cfg(feature = "dummy_connector")]
impl<const T: u8>
    services::ConnectorIntegration<
        api::PreAuthentication,
        types::authentication::PreAuthNRequestData,
        types::authentication::AuthenticationResponseData,
    > for connector::DummyConnector<T>
{
}
#[cfg(feature = "dummy_connector")]
impl<const T: u8>
    services::ConnectorIntegration<
        api::PreAuthenticationVersionCall,
        types::authentication::PreAuthNRequestData,
        types::authentication::AuthenticationResponseData,
    > for connector::DummyConnector<T>
{
}
#[cfg(feature = "dummy_connector")]
impl<const T: u8>
    services::ConnectorIntegration<
        api::PostAuthentication,
        types::authentication::ConnectorPostAuthenticationRequestData,
        types::authentication::AuthenticationResponseData,
    > for connector::DummyConnector<T>
{
}
default_imp_for_connector_authentication!(
    connector::Adyenplatform,
    connector::Aci,
    connector::Adyen,
    connector::Airwallex,
    connector::Amazonpay,
    connector::Authorizedotnet,
    connector::Bambora,
    connector::Bamboraapac,
    connector::Bankofamerica,
    connector::Billwerk,
    connector::Bitpay,
    connector::Bluesnap,
    connector::Boku,
    connector::Braintree,
    connector::Cashtocode,
    connector::Chargebee,
    connector::Checkout,
    connector::Cryptopay,
    connector::Coinbase,
    connector::Cybersource,
    connector::Datatrans,
    connector::Deutschebank,
    connector::Digitalvirgo,
    connector::Dlocal,
    connector::Ebanx,
    connector::Elavon,
    connector::Fiserv,
    connector::Fiservemea,
    connector::Fiuu,
    connector::Forte,
    connector::Globalpay,
    connector::Globepay,
    connector::Gocardless,
    connector::Helcim,
    connector::Iatapay,
    connector::Inespay,
    connector::Itaubank,
    connector::Jpmorgan,
    connector::Klarna,
    connector::Mifinity,
    connector::Mollie,
    connector::Multisafepay,
    connector::Nexinets,
    connector::Nexixpay,
    connector::Nmi,
    connector::Nomupay,
    connector::Noon,
    connector::Novalnet,
    connector::Nuvei,
    connector::Opayo,
    connector::Opennode,
    connector::Paybox,
    connector::Payeezy,
    connector::Payme,
    connector::Payone,
    connector::Paypal,
    connector::Payu,
    connector::Placetopay,
    connector::Plaid,
    connector::Powertranz,
    connector::Prophetpay,
    connector::Rapyd,
    connector::Razorpay,
    connector::Redsys,
    connector::Riskified,
    connector::Shift4,
    connector::Signifyd,
    connector::Square,
    connector::Stax,
    connector::Stripe,
    connector::Taxjar,
    connector::Trustpay,
    connector::Tsys,
    connector::UnifiedAuthenticationService,
    connector::Volt,
    connector::Wellsfargo,
    connector::Wellsfargopayout,
    connector::Wise,
    connector::Worldline,
    connector::Worldpay,
    connector::Xendit,
    connector::Zen,
    connector::Zsl,
    connector::CtpMastercard
);

macro_rules! default_imp_for_authorize_session_token {
    ($($path:ident::$connector:ident),*) => {
        $( impl api::PaymentAuthorizeSessionToken for $path::$connector {}
            impl
            services::ConnectorIntegration<
                api::AuthorizeSessionToken,
                types::AuthorizeSessionTokenData,
                types::PaymentsResponseData
        > for $path::$connector
        {}
    )*
    };
}
#[cfg(feature = "dummy_connector")]
impl<const T: u8> api::PaymentAuthorizeSessionToken for connector::DummyConnector<T> {}
#[cfg(feature = "dummy_connector")]
impl<const T: u8>
    services::ConnectorIntegration<
        api::AuthorizeSessionToken,
        types::AuthorizeSessionTokenData,
        types::PaymentsResponseData,
    > for connector::DummyConnector<T>
{
}
default_imp_for_authorize_session_token!(
    connector::Aci,
    connector::Adyen,
    connector::Adyenplatform,
    connector::Authorizedotnet,
    connector::Braintree,
    connector::Checkout,
    connector::Ebanx,
    connector::Globalpay,
    connector::Gpayments,
    connector::Iatapay,
    connector::Itaubank,
    connector::Klarna,
    connector::Mifinity,
    connector::Netcetera,
    connector::Nmi,
    connector::Noon,
    connector::Opayo,
    connector::Opennode,
    connector::Payme,
    connector::Payone,
    connector::Paypal,
    connector::Plaid,
    connector::Riskified,
    connector::Signifyd,
    connector::Stripe,
    connector::Threedsecureio,
    connector::Trustpay,
    connector::Wellsfargopayout,
    connector::Wise
);

macro_rules! default_imp_for_calculate_tax {
    ($($path:ident::$connector:ident),*) => {
        $( impl api::TaxCalculation for $path::$connector {}
            impl
            services::ConnectorIntegration<
                api::CalculateTax,
                types::PaymentsTaxCalculationData,
                types::TaxCalculationResponseData
        > for $path::$connector
        {}
    )*
    };
}
#[cfg(feature = "dummy_connector")]
impl<const T: u8> api::TaxCalculation for connector::DummyConnector<T> {}
#[cfg(feature = "dummy_connector")]
impl<const T: u8>
    services::ConnectorIntegration<
        api::CalculateTax,
        types::PaymentsTaxCalculationData,
        types::TaxCalculationResponseData,
    > for connector::DummyConnector<T>
{
}

default_imp_for_calculate_tax!(
    connector::Aci,
    connector::Adyen,
    connector::Adyenplatform,
    connector::Authorizedotnet,
    connector::Braintree,
    connector::Checkout,
    connector::Ebanx,
    connector::Globalpay,
    connector::Gpayments,
    connector::Iatapay,
    connector::Itaubank,
    connector::Klarna,
    connector::Mifinity,
    connector::Netcetera,
    connector::Nuvei,
    connector::Nmi,
    connector::Noon,
    connector::Opayo,
    connector::Opennode,
    connector::Payme,
    connector::Payone,
    connector::Paypal,
    connector::Plaid,
    connector::Riskified,
    connector::Signifyd,
    connector::Stripe,
    connector::Threedsecureio,
    connector::Trustpay,
    connector::Wellsfargopayout,
    connector::Wise
);

macro_rules! default_imp_for_session_update {
    ($($path:ident::$connector:ident),*) => {
        $( impl api::PaymentSessionUpdate for $path::$connector {}
            impl
            services::ConnectorIntegration<
                api::SdkSessionUpdate,
                types::SdkPaymentsSessionUpdateData,
                types::PaymentsResponseData
        > for $path::$connector
        {}
    )*
    };
}
#[cfg(feature = "dummy_connector")]
impl<const T: u8> api::PaymentSessionUpdate for connector::DummyConnector<T> {}
#[cfg(feature = "dummy_connector")]
impl<const T: u8>
    services::ConnectorIntegration<
        api::SdkSessionUpdate,
        types::SdkPaymentsSessionUpdateData,
        types::PaymentsResponseData,
    > for connector::DummyConnector<T>
{
}

default_imp_for_session_update!(
    connector::Aci,
    connector::Adyen,
    connector::Adyenplatform,
    connector::Authorizedotnet,
    connector::Braintree,
    connector::Checkout,
    connector::Ebanx,
    connector::Globalpay,
    connector::Gpayments,
    connector::Iatapay,
    connector::Itaubank,
    connector::Klarna,
    connector::Mifinity,
    connector::Netcetera,
    connector::Nuvei,
    connector::Nmi,
    connector::Noon,
    connector::Opayo,
    connector::Opennode,
    connector::Payme,
    connector::Payone,
    connector::Plaid,
    connector::Riskified,
    connector::Signifyd,
    connector::Stripe,
    connector::Threedsecureio,
    connector::Trustpay,
    connector::Wellsfargopayout,
    connector::Wise
);

macro_rules! default_imp_for_post_session_tokens {
    ($($path:ident::$connector:ident),*) => {
        $( impl api::PaymentPostSessionTokens for $path::$connector {}
            impl
            services::ConnectorIntegration<
                api::PostSessionTokens,
                types::PaymentsPostSessionTokensData,
                types::PaymentsResponseData
        > for $path::$connector
        {}
    )*
    };
}
#[cfg(feature = "dummy_connector")]
impl<const T: u8> api::PaymentPostSessionTokens for connector::DummyConnector<T> {}
#[cfg(feature = "dummy_connector")]
impl<const T: u8>
    services::ConnectorIntegration<
        api::PostSessionTokens,
        types::PaymentsPostSessionTokensData,
        types::PaymentsResponseData,
    > for connector::DummyConnector<T>
{
}

default_imp_for_post_session_tokens!(
    connector::Aci,
    connector::Adyen,
    connector::Adyenplatform,
    connector::Authorizedotnet,
    connector::Braintree,
    connector::Checkout,
    connector::Ebanx,
    connector::Globalpay,
    connector::Gpayments,
    connector::Iatapay,
    connector::Itaubank,
    connector::Klarna,
    connector::Mifinity,
    connector::Netcetera,
    connector::Nuvei,
    connector::Nmi,
    connector::Noon,
    connector::Opayo,
    connector::Opennode,
    connector::Payme,
    connector::Payone,
    connector::Plaid,
    connector::Riskified,
    connector::Signifyd,
    connector::Stripe,
    connector::Threedsecureio,
    connector::Trustpay,
    connector::Wellsfargopayout,
    connector::Wise
);

macro_rules! default_imp_for_uas_pre_authentication {
    ($($path:ident::$connector:ident),*) => {
        $( impl UnifiedAuthenticationService for $path::$connector {}
            impl UasPreAuthentication for $path::$connector {}
            impl
            services::ConnectorIntegration<
            PreAuthenticate,
            types::UasPreAuthenticationRequestData,
            types::UasAuthenticationResponseData
        > for $path::$connector
        {}
    )*
    };
}
#[cfg(feature = "dummy_connector")]
impl<const T: u8> UasPreAuthentication for connector::DummyConnector<T> {}
#[cfg(feature = "dummy_connector")]
impl<const T: u8> UnifiedAuthenticationService for connector::DummyConnector<T> {}
#[cfg(feature = "dummy_connector")]
impl<const T: u8>
    services::ConnectorIntegration<
        PreAuthenticate,
        types::UasPreAuthenticationRequestData,
        types::UasAuthenticationResponseData,
    > for connector::DummyConnector<T>
{
}

default_imp_for_uas_pre_authentication!(
    connector::Adyenplatform,
    connector::Aci,
    connector::Adyen,
    connector::Authorizedotnet,
    connector::Braintree,
    connector::Checkout,
    connector::Ebanx,
    connector::Globalpay,
    connector::Gpayments,
    connector::Iatapay,
    connector::Itaubank,
    connector::Klarna,
    connector::Mifinity,
    connector::Netcetera,
    connector::Nmi,
    connector::Noon,
    connector::Nuvei,
    connector::Opayo,
    connector::Opennode,
    connector::Payme,
    connector::Payone,
    connector::Paypal,
    connector::Plaid,
    connector::Riskified,
    connector::Signifyd,
    connector::Stripe,
    connector::Threedsecureio,
    connector::Trustpay,
    connector::Wellsfargopayout,
    connector::Wise
);

macro_rules! default_imp_for_uas_post_authentication {
    ($($path:ident::$connector:ident),*) => {
        $( impl UasPostAuthentication for $path::$connector {}
            impl
            services::ConnectorIntegration<
                PostAuthenticate,
                types::UasPostAuthenticationRequestData,
                types::UasAuthenticationResponseData
        > for $path::$connector
        {}
    )*
    };
}
#[cfg(feature = "dummy_connector")]
impl<const T: u8> UasPostAuthentication for connector::DummyConnector<T> {}
#[cfg(feature = "dummy_connector")]
impl<const T: u8>
    services::ConnectorIntegration<
        PostAuthenticate,
        types::UasPostAuthenticationRequestData,
        types::UasAuthenticationResponseData,
    > for connector::DummyConnector<T>
{
}

default_imp_for_uas_post_authentication!(
    connector::Adyenplatform,
    connector::Aci,
    connector::Adyen,
    connector::Authorizedotnet,
    connector::Braintree,
    connector::Checkout,
    connector::Ebanx,
    connector::Globalpay,
    connector::Gpayments,
    connector::Iatapay,
    connector::Itaubank,
    connector::Klarna,
    connector::Mifinity,
    connector::Netcetera,
    connector::Nmi,
    connector::Noon,
    connector::Nuvei,
    connector::Opayo,
    connector::Opennode,
    connector::Payme,
    connector::Payone,
    connector::Paypal,
    connector::Plaid,
    connector::Riskified,
    connector::Signifyd,
    connector::Stripe,
    connector::Threedsecureio,
    connector::Trustpay,
    connector::Wellsfargopayout,
    connector::Wise
);

<<<<<<< HEAD
macro_rules! default_imp_for_uas_authentication_confirmation {
    ($($path:ident::$connector:ident),*) => {
        $( impl UasAuthenticationConfirmation for $path::$connector {}
            impl
            services::ConnectorIntegration<
            AuthenticationConfirmation,
            types::UasConfirmationRequestData,
            types::UasAuthenticationResponseData
            > for $path::$connector
            {}
        )*
    };
}

default_imp_for_uas_authentication_confirmation!(
    connector::Adyenplatform,
    connector::Aci,
    connector::Adyen,
    connector::Authorizedotnet,
    connector::Braintree,
    connector::Checkout,
    connector::Ebanx,
    connector::Globalpay,
    connector::Gpayments,
    connector::Iatapay,
    connector::Itaubank,
    connector::Klarna,
    connector::Mifinity,
    connector::Netcetera,
    connector::Nmi,
    connector::Noon,
    connector::Nuvei,
    connector::Opayo,
    connector::Opennode,
    connector::Payme,
    connector::Payone,
    connector::Paypal,
    connector::Plaid,
    connector::Riskified,
    connector::Signifyd,
    connector::Stripe,
    connector::Threedsecureio,
    connector::Trustpay,
    connector::Wellsfargopayout,
    connector::Wise
);

#[cfg(feature = "dummy_connector")]
impl<const T: u8> UasAuthenticationConfirmation for connector::DummyConnector<T> {}
#[cfg(feature = "dummy_connector")]
impl<const T: u8>
    services::ConnectorIntegration<
        AuthenticationConfirmation,
        types::UasConfirmationRequestData,
        types::UasAuthenticationResponseData,
    > for connector::DummyConnector<T>
{
}

=======
>>>>>>> 55bb284b
macro_rules! default_imp_for_uas_authentication {
    ($($path:ident::$connector:ident),*) => {
        $( impl UasAuthentication for $path::$connector {}
            impl
            services::ConnectorIntegration<
                Authenticate,
                types::UasAuthenticationRequestData,
                types::UasAuthenticationResponseData
        > for $path::$connector
        {}
    )*
    };
}
<<<<<<< HEAD
=======
#[cfg(feature = "dummy_connector")]
impl<const T: u8> UasAuthentication for connector::DummyConnector<T> {}
#[cfg(feature = "dummy_connector")]
impl<const T: u8>
    services::ConnectorIntegration<
        Authenticate,
        types::UasAuthenticationRequestData,
        types::UasAuthenticationResponseData,
    > for connector::DummyConnector<T>
{
}
>>>>>>> 55bb284b

default_imp_for_uas_authentication!(
    connector::Adyenplatform,
    connector::Aci,
    connector::Adyen,
    connector::Authorizedotnet,
    connector::Braintree,
    connector::Checkout,
    connector::Ebanx,
    connector::Globalpay,
    connector::Gpayments,
    connector::Iatapay,
    connector::Itaubank,
    connector::Klarna,
    connector::Mifinity,
    connector::Netcetera,
    connector::Nmi,
    connector::Noon,
    connector::Nuvei,
    connector::Opayo,
    connector::Opennode,
    connector::Payme,
    connector::Payone,
    connector::Paypal,
    connector::Plaid,
    connector::Riskified,
    connector::Signifyd,
    connector::Stripe,
    connector::Threedsecureio,
    connector::Trustpay,
    connector::Wellsfargopayout,
    connector::Wise
);
<<<<<<< HEAD

#[cfg(feature = "dummy_connector")]
impl<const T: u8> UasAuthentication for connector::DummyConnector<T> {}
#[cfg(feature = "dummy_connector")]
impl<const T: u8>
    services::ConnectorIntegration<
        Authenticate,
        types::UasAuthenticationRequestData,
        types::UasAuthenticationResponseData,
    > for connector::DummyConnector<T>
{
}

=======
>>>>>>> 55bb284b
/// Determines whether a capture API call should be made for a payment attempt
/// This function evaluates whether an authorized payment should proceed with a capture API call
/// based on various payment parameters. It's primarily used in two-step (auth + capture) payment flows for CaptureMethod SequentialAutomatic
///
pub fn should_initiate_capture_flow(
    connector_name: &router_types::Connector,
    customer_acceptance: Option<CustomerAcceptance>,
    capture_method: Option<api_enums::CaptureMethod>,
    setup_future_usage: Option<api_enums::FutureUsage>,
    status: common_enums::AttemptStatus,
) -> bool {
    match status {
        common_enums::AttemptStatus::Authorized => {
            if let Some(api_enums::CaptureMethod::SequentialAutomatic) = capture_method {
                match connector_name {
                    router_types::Connector::Paybox => {
                        // Check CIT conditions for Paybox
                        setup_future_usage == Some(api_enums::FutureUsage::OffSession)
                            && customer_acceptance.is_some()
                    }
                    _ => false,
                }
            } else {
                false
            }
        }
        _ => false,
    }
}

/// Executes a capture request by building a connector-specific request and deciding
/// the appropriate flow to send it to the payment connector.
pub async fn call_capture_request(
    mut capture_router_data: types::RouterData<
        api::Capture,
        PaymentsCaptureData,
        types::PaymentsResponseData,
    >,
    state: &SessionState,
    connector: &api::ConnectorData,
    call_connector_action: payments::CallConnectorAction,
    business_profile: &domain::Profile,
    header_payload: hyperswitch_domain_models::payments::HeaderPayload,
) -> RouterResult<types::RouterData<api::Capture, PaymentsCaptureData, types::PaymentsResponseData>>
{
    // Build capture-specific connector request
    let (connector_request, _should_continue_further) = capture_router_data
        .build_flow_specific_connector_request(state, connector, call_connector_action.clone())
        .await?;

    // Execute capture flow
    capture_router_data
        .decide_flows(
            state,
            connector,
            call_connector_action,
            connector_request,
            business_profile,
            header_payload.clone(),
        )
        .await
}

/// Processes the response from the capture flow and determines the final status and the response.
fn handle_post_capture_response(
    authorize_router_data_response: types::PaymentsResponseData,
    post_capture_router_data: Result<
        types::RouterData<api::Capture, PaymentsCaptureData, types::PaymentsResponseData>,
        error_stack::Report<ApiErrorResponse>,
    >,
) -> RouterResult<(common_enums::AttemptStatus, types::PaymentsResponseData)> {
    match post_capture_router_data {
        Err(err) => {
            logger::error!(
                "Capture flow encountered an error: {:?}. Proceeding without updating.",
                err
            );
            Ok((
                common_enums::AttemptStatus::Authorized,
                authorize_router_data_response,
            ))
        }
        Ok(post_capture_router_data) => {
            match (
                &post_capture_router_data.response,
                post_capture_router_data.status,
            ) {
                (Ok(post_capture_resp), common_enums::AttemptStatus::Charged) => Ok((
                    common_enums::AttemptStatus::Charged,
                    types::PaymentsResponseData::merge_transaction_responses(
                        &authorize_router_data_response,
                        post_capture_resp,
                    )?,
                )),
                _ => {
                    logger::error!(
                        "Error in post capture_router_data response: {:?}, Current Status: {:?}. Proceeding without updating.", 
                        post_capture_router_data.response,
                        post_capture_router_data.status,
                    );
                    Ok((
                        common_enums::AttemptStatus::Authorized,
                        authorize_router_data_response,
                    ))
                }
            }
        }
    }
}<|MERGE_RESOLUTION|>--- conflicted
+++ resolved
@@ -14,7 +14,6 @@
 use async_trait::async_trait;
 use hyperswitch_domain_models::{
     mandates::CustomerAcceptance,
-<<<<<<< HEAD
     router_flow_types::{
         Authenticate, AuthenticationConfirmation, PostAuthenticate, PreAuthenticate,
     },
@@ -23,14 +22,6 @@
 use hyperswitch_interfaces::api::{
     payouts::Payouts, UasAuthentication, UasAuthenticationConfirmation, UasPostAuthentication,
     UasPreAuthentication, UnifiedAuthenticationService,
-=======
-    router_flow_types::{Authenticate, PostAuthenticate, PreAuthenticate},
-    router_request_types::PaymentsCaptureData,
-};
-use hyperswitch_interfaces::api::{
-    payouts::Payouts, UasAuthentication, UasPostAuthentication, UasPreAuthentication,
-    UnifiedAuthenticationService,
->>>>>>> 55bb284b
 };
 
 #[cfg(feature = "frm")]
@@ -2542,7 +2533,6 @@
     connector::Wise
 );
 
-<<<<<<< HEAD
 macro_rules! default_imp_for_uas_authentication_confirmation {
     ($($path:ident::$connector:ident),*) => {
         $( impl UasAuthenticationConfirmation for $path::$connector {}
@@ -2602,8 +2592,6 @@
 {
 }
 
-=======
->>>>>>> 55bb284b
 macro_rules! default_imp_for_uas_authentication {
     ($($path:ident::$connector:ident),*) => {
         $( impl UasAuthentication for $path::$connector {}
@@ -2617,8 +2605,7 @@
     )*
     };
 }
-<<<<<<< HEAD
-=======
+
 #[cfg(feature = "dummy_connector")]
 impl<const T: u8> UasAuthentication for connector::DummyConnector<T> {}
 #[cfg(feature = "dummy_connector")]
@@ -2630,7 +2617,6 @@
     > for connector::DummyConnector<T>
 {
 }
->>>>>>> 55bb284b
 
 default_imp_for_uas_authentication!(
     connector::Adyenplatform,
@@ -2664,22 +2650,7 @@
     connector::Wellsfargopayout,
     connector::Wise
 );
-<<<<<<< HEAD
-
-#[cfg(feature = "dummy_connector")]
-impl<const T: u8> UasAuthentication for connector::DummyConnector<T> {}
-#[cfg(feature = "dummy_connector")]
-impl<const T: u8>
-    services::ConnectorIntegration<
-        Authenticate,
-        types::UasAuthenticationRequestData,
-        types::UasAuthenticationResponseData,
-    > for connector::DummyConnector<T>
-{
-}
-
-=======
->>>>>>> 55bb284b
+
 /// Determines whether a capture API call should be made for a payment attempt
 /// This function evaluates whether an authorized payment should proceed with a capture API call
 /// based on various payment parameters. It's primarily used in two-step (auth + capture) payment flows for CaptureMethod SequentialAutomatic
