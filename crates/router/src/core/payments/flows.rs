--- conflicted
+++ resolved
@@ -197,11 +197,8 @@
     connector::Fiserv,
     connector::Forte,
     connector::Globalpay,
-<<<<<<< HEAD
-    connector::Intuit,
-=======
-    connector::Iatapay,
->>>>>>> 6ba580ff
+    connector::Iatapay,
+    connector::Intuit,
     connector::Klarna,
     connector::Mollie,
     connector::Multisafepay,
@@ -285,11 +282,7 @@
 }
 
 #[cfg(feature = "dummy_connector")]
-<<<<<<< HEAD
-default_imp_for_connector_transaction_id!(connector::DummyConnector);
-=======
 impl<const T: u8> api::ConnectorTransactionId for connector::DummyConnector<T> {}
->>>>>>> 6ba580ff
 
 default_imp_for_connector_transaction_id!(
     connector::Aci,
@@ -307,11 +300,8 @@
     connector::Fiserv,
     connector::Forte,
     connector::Globalpay,
-<<<<<<< HEAD
-    connector::Intuit,
-=======
-    connector::Iatapay,
->>>>>>> 6ba580ff
+    connector::Iatapay,
+    connector::Intuit,
     connector::Klarna,
     connector::Mollie,
     connector::Multisafepay,
@@ -375,11 +365,8 @@
     connector::Fiserv,
     connector::Forte,
     connector::Globalpay,
-<<<<<<< HEAD
-    connector::Intuit,
-=======
-    connector::Iatapay,
->>>>>>> 6ba580ff
+    connector::Iatapay,
+    connector::Intuit,
     connector::Klarna,
     connector::Mollie,
     connector::Multisafepay,
@@ -464,11 +451,8 @@
     connector::Fiserv,
     connector::Forte,
     connector::Globalpay,
-<<<<<<< HEAD
-    connector::Intuit,
-=======
-    connector::Iatapay,
->>>>>>> 6ba580ff
+    connector::Iatapay,
+    connector::Intuit,
     connector::Klarna,
     connector::Mollie,
     connector::Multisafepay,
@@ -530,11 +514,8 @@
     connector::Fiserv,
     connector::Forte,
     connector::Globalpay,
-<<<<<<< HEAD
-    connector::Intuit,
-=======
-    connector::Iatapay,
->>>>>>> 6ba580ff
+    connector::Iatapay,
+    connector::Intuit,
     connector::Klarna,
     connector::Mollie,
     connector::Multisafepay,
@@ -596,11 +577,8 @@
     connector::Fiserv,
     connector::Forte,
     connector::Globalpay,
-<<<<<<< HEAD
-    connector::Intuit,
-=======
-    connector::Iatapay,
->>>>>>> 6ba580ff
+    connector::Iatapay,
+    connector::Intuit,
     connector::Klarna,
     connector::Mollie,
     connector::Multisafepay,
@@ -662,6 +640,7 @@
     connector::Cybersource,
     connector::Dlocal,
     connector::Iatapay,
+    connector::Intuit,
     connector::Fiserv,
     connector::Forte,
     connector::Globalpay,
