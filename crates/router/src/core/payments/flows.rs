pub mod authorize_flow;
pub mod cancel_flow;
pub mod capture_flow;
pub mod complete_authorize_flow;
pub mod psync_flow;
pub mod session_flow;
pub mod verfiy_flow;

use async_trait::async_trait;

use crate::{
    connector,
    core::{
        errors::{ConnectorError, CustomResult, RouterResult},
        payments,
    },
    routes::AppState,
    services,
    types::{self, api, storage},
};

#[async_trait]
pub trait ConstructFlowSpecificData<F, Req, Res> {
    async fn construct_router_data<'a>(
        &self,
        state: &AppState,
        connector_id: &str,
        merchant_account: &storage::MerchantAccount,
    ) -> RouterResult<types::RouterData<F, Req, Res>>;
}

#[async_trait]
pub trait Feature<F, T> {
    async fn decide_flows<'a>(
        self,
        state: &AppState,
        connector: &api::ConnectorData,
        maybe_customer: &Option<storage::Customer>,
        call_connector_action: payments::CallConnectorAction,
        merchant_account: &storage::MerchantAccount,
    ) -> RouterResult<Self>
    where
        Self: Sized,
        F: Clone,
        dyn api::Connector: services::ConnectorIntegration<F, T, types::PaymentsResponseData>;

    async fn add_access_token<'a>(
        &self,
        state: &AppState,
        connector: &api::ConnectorData,
        merchant_account: &storage::MerchantAccount,
    ) -> RouterResult<types::AddAccessTokenResult>
    where
        F: Clone,
        Self: Sized,
        dyn api::Connector: services::ConnectorIntegration<F, T, types::PaymentsResponseData>;

    async fn add_payment_method_token<'a>(
        &self,
        _state: &AppState,
        _connector: &api::ConnectorData,
        _tokenization_action: &payments::TokenizationAction,
    ) -> RouterResult<Option<String>>
    where
        F: Clone,
        Self: Sized,
        dyn api::Connector: services::ConnectorIntegration<F, T, types::PaymentsResponseData>,
    {
        Ok(None)
    }
}

macro_rules! default_imp_for_complete_authorize{
    ($($path:ident::$connector:ident),*)=> {
        $(
            impl api::PaymentsCompleteAuthorize for $path::$connector {}
            impl
            services::ConnectorIntegration<
            api::CompleteAuthorize,
            types::CompleteAuthorizeData,
            types::PaymentsResponseData,
        > for $path::$connector
        {}
    )*
    };
}

default_imp_for_complete_authorize!(
    connector::Aci,
    connector::Adyen,
    connector::Applepay,
    connector::Authorizedotnet,
    connector::Bambora,
    connector::Bluesnap,
    connector::Braintree,
    connector::Checkout,
    connector::Coinbase,
    connector::Cybersource,
    connector::Dlocal,
    connector::Fiserv,
<<<<<<< HEAD
    connector::Intuit,
=======
    connector::Forte,
>>>>>>> 29999fe5
    connector::Klarna,
    connector::Multisafepay,
    connector::Opennode,
    connector::Payeezy,
    connector::Payu,
    connector::Rapyd,
    connector::Stripe,
    connector::Trustpay,
    connector::Worldline,
    connector::Worldpay
);

macro_rules! default_imp_for_connector_redirect_response{
    ($($path:ident::$connector:ident),*)=> {
        $(
            impl services::ConnectorRedirectResponse for $path::$connector {
                fn get_flow_type(
                    &self,
                    _query_params: &str,
                    _json_payload: Option<serde_json::Value>,
                    _action: services::PaymentAction
                ) -> CustomResult<payments::CallConnectorAction, ConnectorError> {
                    Ok(payments::CallConnectorAction::Trigger)
                }
            }
    )*
    };
}

default_imp_for_connector_redirect_response!(
    connector::Aci,
    connector::Adyen,
    connector::Applepay,
    connector::Authorizedotnet,
    connector::Bambora,
    connector::Bluesnap,
    connector::Braintree,
    connector::Coinbase,
    connector::Cybersource,
    connector::Dlocal,
    connector::Fiserv,
    connector::Forte,
    connector::Klarna,
    connector::Multisafepay,
    connector::Opennode,
    connector::Payeezy,
    connector::Payu,
    connector::Rapyd,
    connector::Shift4,
    connector::Worldline,
    connector::Worldpay
);

macro_rules! default_imp_for_connector_transaction_id{
    ($($path:ident::$connector:ident),*)=> {
        $(
            impl api::ConnectorTransactionId for $path::$connector {}
    )*
    };
}

default_imp_for_connector_transaction_id!(
    connector::Aci,
    connector::Adyen,
    connector::Airwallex,
    connector::Applepay,
    connector::Authorizedotnet,
    connector::Bambora,
    connector::Bluesnap,
    connector::Braintree,
    connector::Checkout,
    connector::Coinbase,
    connector::Cybersource,
    connector::Dlocal,
    connector::Fiserv,
    connector::Forte,
    connector::Globalpay,
    connector::Intuit,
    connector::Klarna,
    connector::Mollie,
    connector::Multisafepay,
    connector::Nuvei,
    connector::Opennode,
    connector::Payeezy,
    connector::Payu,
    connector::Rapyd,
    connector::Shift4,
    connector::Stripe,
    connector::Trustpay,
    connector::Worldline,
    connector::Worldpay
);<|MERGE_RESOLUTION|>--- conflicted
+++ resolved
@@ -98,11 +98,8 @@
     connector::Cybersource,
     connector::Dlocal,
     connector::Fiserv,
-<<<<<<< HEAD
     connector::Intuit,
-=======
     connector::Forte,
->>>>>>> 29999fe5
     connector::Klarna,
     connector::Multisafepay,
     connector::Opennode,
