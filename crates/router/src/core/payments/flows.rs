pub mod approve_flow;
pub mod authorize_flow;
pub mod cancel_flow;
pub mod capture_flow;
pub mod complete_authorize_flow;
pub mod incremental_authorization_flow;
pub mod psync_flow;
pub mod reject_flow;
pub mod session_flow;
pub mod session_update_flow;
pub mod setup_mandate_flow;

use async_trait::async_trait;

#[cfg(feature = "frm")]
use crate::types::fraud_check as frm_types;
use crate::{
    connector,
    core::{
        errors::{ConnectorError, CustomResult, RouterResult},
        payments::{self, helpers},
    },
    routes::SessionState,
    services,
    types::{self, api, domain},
};

#[async_trait]
#[allow(clippy::too_many_arguments)]
pub trait ConstructFlowSpecificData<F, Req, Res> {
    #[cfg(all(any(feature = "v1", feature = "v2"), not(feature = "customer_v2")))]
    async fn construct_router_data<'a>(
        &self,
        state: &SessionState,
        connector_id: &str,
        merchant_account: &domain::MerchantAccount,
        key_store: &domain::MerchantKeyStore,
        customer: &Option<domain::Customer>,
        merchant_connector_account: &helpers::MerchantConnectorAccountType,
        merchant_recipient_data: Option<types::MerchantRecipientData>,
        header_payload: Option<api_models::payments::HeaderPayload>,
    ) -> RouterResult<types::RouterData<F, Req, Res>>;

    #[cfg(all(feature = "v2", feature = "customer_v2"))]
    async fn construct_router_data<'a>(
        &self,
        _state: &SessionState,
        _connector_id: &str,
        _merchant_account: &domain::MerchantAccount,
        _key_store: &domain::MerchantKeyStore,
        _customer: &Option<domain::Customer>,
        _merchant_connector_account: &helpers::MerchantConnectorAccountType,
        _merchant_recipient_data: Option<types::MerchantRecipientData>,
        _header_payload: Option<api_models::payments::HeaderPayload>,
    ) -> RouterResult<types::RouterData<F, Req, Res>>;

    async fn get_merchant_recipient_data<'a>(
        &self,
        state: &SessionState,
        merchant_account: &domain::MerchantAccount,
        key_store: &domain::MerchantKeyStore,
        merchant_connector_account: &helpers::MerchantConnectorAccountType,
        connector: &api::ConnectorData,
    ) -> RouterResult<Option<types::MerchantRecipientData>>;
}

#[allow(clippy::too_many_arguments)]
#[async_trait]
pub trait Feature<F, T> {
    async fn decide_flows<'a>(
        self,
        state: &SessionState,
        connector: &api::ConnectorData,
        call_connector_action: payments::CallConnectorAction,
        connector_request: Option<services::Request>,
        business_profile: &domain::Profile,
        header_payload: api_models::payments::HeaderPayload,
    ) -> RouterResult<Self>
    where
        Self: Sized,
        F: Clone,
        dyn api::Connector: services::ConnectorIntegration<F, T, types::PaymentsResponseData>;

    async fn add_access_token<'a>(
        &self,
        state: &SessionState,
        connector: &api::ConnectorData,
        merchant_account: &domain::MerchantAccount,
        creds_identifier: Option<&str>,
    ) -> RouterResult<types::AddAccessTokenResult>
    where
        F: Clone,
        Self: Sized,
        dyn api::Connector: services::ConnectorIntegration<F, T, types::PaymentsResponseData>;

    async fn add_session_token<'a>(
        self,
        _state: &SessionState,
        _connector: &api::ConnectorData,
    ) -> RouterResult<Self>
    where
        F: Clone,
        Self: Sized,
        dyn api::Connector: services::ConnectorIntegration<F, T, types::PaymentsResponseData>,
    {
        Ok(self)
    }

    async fn add_payment_method_token<'a>(
        &mut self,
        _state: &SessionState,
        _connector: &api::ConnectorData,
        _tokenization_action: &payments::TokenizationAction,
        _should_continue_payment: bool,
    ) -> RouterResult<types::PaymentMethodTokenResult>
    where
        F: Clone,
        Self: Sized,
        dyn api::Connector: services::ConnectorIntegration<F, T, types::PaymentsResponseData>,
    {
        Ok(types::PaymentMethodTokenResult {
            payment_method_token_result: Ok(None),
            is_payment_method_tokenization_performed: false,
        })
    }

    async fn preprocessing_steps<'a>(
        self,
        _state: &SessionState,
        _connector: &api::ConnectorData,
    ) -> RouterResult<Self>
    where
        F: Clone,
        Self: Sized,
        dyn api::Connector: services::ConnectorIntegration<F, T, types::PaymentsResponseData>,
    {
        Ok(self)
    }

    async fn postprocessing_steps<'a>(
        self,
        _state: &SessionState,
        _connector: &api::ConnectorData,
    ) -> RouterResult<Self>
    where
        F: Clone,
        Self: Sized,
        dyn api::Connector: services::ConnectorIntegration<F, T, types::PaymentsResponseData>,
    {
        Ok(self)
    }

    async fn create_connector_customer<'a>(
        &self,
        _state: &SessionState,
        _connector: &api::ConnectorData,
    ) -> RouterResult<Option<String>>
    where
        F: Clone,
        Self: Sized,
        dyn api::Connector: services::ConnectorIntegration<F, T, types::PaymentsResponseData>,
    {
        Ok(None)
    }

    /// Returns the connector request and a bool which specifies whether to proceed with further
    async fn build_flow_specific_connector_request(
        &mut self,
        _state: &SessionState,
        _connector: &api::ConnectorData,
        _call_connector_action: payments::CallConnectorAction,
    ) -> RouterResult<(Option<services::Request>, bool)> {
        Ok((None, true))
    }
}

macro_rules! default_imp_for_complete_authorize {
    ($($path:ident::$connector:ident),*) => {
        $(
            impl api::PaymentsCompleteAuthorize for $path::$connector {}
            impl
            services::ConnectorIntegration<
            api::CompleteAuthorize,
            types::CompleteAuthorizeData,
            types::PaymentsResponseData,
        > for $path::$connector
        {}
    )*
    };
}

#[cfg(feature = "dummy_connector")]
impl<const T: u8> api::PaymentsCompleteAuthorize for connector::DummyConnector<T> {}
#[cfg(feature = "dummy_connector")]
impl<const T: u8>
    services::ConnectorIntegration<
        api::CompleteAuthorize,
        types::CompleteAuthorizeData,
        types::PaymentsResponseData,
    > for connector::DummyConnector<T>
{
}

default_imp_for_complete_authorize!(
    connector::Adyenplatform,
    connector::Aci,
    connector::Adyen,
    connector::Bamboraapac,
    connector::Bankofamerica,
    connector::Billwerk,
    connector::Boku,
    connector::Checkout,
    connector::Datatrans,
    connector::Ebanx,
    connector::Gocardless,
    connector::Gpayments,
    connector::Iatapay,
    connector::Itaubank,
    connector::Klarna,
    connector::Mifinity,
    connector::Multisafepay,
    connector::Netcetera,
    connector::Nexinets,
    connector::Noon,
    connector::Opayo,
    connector::Opennode,
    connector::Payeezy,
    connector::Payone,
    connector::Payu,
    connector::Placetopay,
    connector::Plaid,
    connector::Rapyd,
    connector::Razorpay,
    connector::Riskified,
    connector::Signifyd,
    connector::Stripe,
    connector::Threedsecureio,
    connector::Trustpay,
    connector::Wise,
    connector::Wellsfargo,
    connector::Wellsfargopayout,
    connector::Worldpay,
    connector::Zen,
    connector::Zsl
);
macro_rules! default_imp_for_webhook_source_verification {
    ($($path:ident::$connector:ident),*) => {
        $(
            impl api::ConnectorVerifyWebhookSource for $path::$connector {}
            impl
            services::ConnectorIntegration<
            api::VerifyWebhookSource,
            types::VerifyWebhookSourceRequestData,
            types::VerifyWebhookSourceResponseData,
        > for $path::$connector
        {}
    )*
    };
}

#[cfg(feature = "dummy_connector")]
impl<const T: u8> api::ConnectorVerifyWebhookSource for connector::DummyConnector<T> {}
#[cfg(feature = "dummy_connector")]
impl<const T: u8>
    services::ConnectorIntegration<
        api::VerifyWebhookSource,
        types::VerifyWebhookSourceRequestData,
        types::VerifyWebhookSourceResponseData,
    > for connector::DummyConnector<T>
{
}
default_imp_for_webhook_source_verification!(
    connector::Adyenplatform,
    connector::Aci,
    connector::Adyen,
    connector::Airwallex,
    connector::Authorizedotnet,
    connector::Bamboraapac,
    connector::Bankofamerica,
    connector::Billwerk,
    connector::Bluesnap,
    connector::Braintree,
    connector::Boku,
    connector::Checkout,
    connector::Cybersource,
    connector::Datatrans,
    connector::Ebanx,
    connector::Globalpay,
    connector::Gocardless,
    connector::Gpayments,
    connector::Iatapay,
    connector::Itaubank,
    connector::Klarna,
    connector::Mifinity,
    connector::Multisafepay,
    connector::Netcetera,
    connector::Nexinets,
    connector::Nmi,
    connector::Noon,
    connector::Nuvei,
    connector::Opayo,
    connector::Opennode,
    connector::Paybox,
    connector::Payeezy,
    connector::Payme,
    connector::Payone,
    connector::Payu,
    connector::Placetopay,
    connector::Plaid,
    connector::Prophetpay,
    connector::Rapyd,
    connector::Razorpay,
    connector::Riskified,
    connector::Shift4,
    connector::Signifyd,
    connector::Stripe,
    connector::Threedsecureio,
    connector::Trustpay,
    connector::Wellsfargo,
    connector::Wellsfargopayout,
    connector::Wise,
    connector::Worldpay,
    connector::Zen,
    connector::Zsl
);

macro_rules! default_imp_for_create_customer {
    ($($path:ident::$connector:ident),*) => {
        $(
            impl api::ConnectorCustomer for $path::$connector {}
            impl
            services::ConnectorIntegration<
            api::CreateConnectorCustomer,
            types::ConnectorCustomerData,
            types::PaymentsResponseData,
        > for $path::$connector
        {}
    )*
    };
}

#[cfg(feature = "dummy_connector")]
impl<const T: u8> api::ConnectorCustomer for connector::DummyConnector<T> {}
#[cfg(feature = "dummy_connector")]
impl<const T: u8>
    services::ConnectorIntegration<
        api::CreateConnectorCustomer,
        types::ConnectorCustomerData,
        types::PaymentsResponseData,
    > for connector::DummyConnector<T>
{
}

default_imp_for_create_customer!(
    connector::Adyenplatform,
    connector::Aci,
    connector::Adyen,
    connector::Airwallex,
    connector::Authorizedotnet,
    connector::Bamboraapac,
    connector::Bankofamerica,
    connector::Billwerk,
    connector::Bluesnap,
    connector::Boku,
    connector::Braintree,
    connector::Checkout,
    connector::Cybersource,
    connector::Datatrans,
    connector::Ebanx,
    connector::Globalpay,
    connector::Gpayments,
    connector::Iatapay,
    connector::Itaubank,
    connector::Klarna,
    connector::Mifinity,
    connector::Multisafepay,
    connector::Netcetera,
    connector::Nexinets,
    connector::Nmi,
    connector::Noon,
    connector::Nuvei,
    connector::Opayo,
    connector::Opennode,
    connector::Paybox,
    connector::Payeezy,
    connector::Payme,
    connector::Payone,
    connector::Paypal,
    connector::Payu,
    connector::Placetopay,
    connector::Plaid,
    connector::Prophetpay,
    connector::Rapyd,
    connector::Razorpay,
    connector::Riskified,
    connector::Shift4,
    connector::Signifyd,
    connector::Threedsecureio,
    connector::Trustpay,
    connector::Wellsfargo,
    connector::Wellsfargopayout,
    connector::Wise,
    connector::Worldpay,
    connector::Zen,
    connector::Zsl
);

macro_rules! default_imp_for_connector_redirect_response {
    ($($path:ident::$connector:ident),*) => {
        $(
            impl services::ConnectorRedirectResponse for $path::$connector {
                fn get_flow_type(
                    &self,
                    _query_params: &str,
                    _json_payload: Option<serde_json::Value>,
                    _action: services::PaymentAction
                ) -> CustomResult<payments::CallConnectorAction, ConnectorError> {
                    Ok(payments::CallConnectorAction::Trigger)
                }
            }
    )*
    };
}

#[cfg(feature = "dummy_connector")]
impl<const T: u8> services::ConnectorRedirectResponse for connector::DummyConnector<T> {
    fn get_flow_type(
        &self,
        _query_params: &str,
        _json_payload: Option<serde_json::Value>,
        _action: services::PaymentAction,
    ) -> CustomResult<payments::CallConnectorAction, ConnectorError> {
        Ok(payments::CallConnectorAction::Trigger)
    }
}

default_imp_for_connector_redirect_response!(
    connector::Adyenplatform,
    connector::Aci,
    connector::Adyen,
    connector::Bamboraapac,
    connector::Bankofamerica,
    connector::Billwerk,
    connector::Boku,
    connector::Cybersource,
    connector::Datatrans,
    connector::Ebanx,
    connector::Gocardless,
    connector::Gpayments,
    connector::Iatapay,
    connector::Itaubank,
    connector::Klarna,
    connector::Mifinity,
    connector::Multisafepay,
    connector::Netcetera,
    connector::Nexinets,
    connector::Opayo,
    connector::Opennode,
    connector::Payeezy,
    connector::Payone,
    connector::Payu,
    connector::Placetopay,
    connector::Plaid,
    connector::Prophetpay,
    connector::Rapyd,
    connector::Razorpay,
    connector::Riskified,
    connector::Shift4,
    connector::Signifyd,
    connector::Threedsecureio,
    connector::Wellsfargo,
    connector::Wellsfargopayout,
    connector::Wise,
    connector::Worldpay,
    connector::Zsl
);

macro_rules! default_imp_for_connector_request_id {
    ($($path:ident::$connector:ident),*) => {
        $(
            impl api::ConnectorTransactionId for $path::$connector {}
    )*
    };
}

#[cfg(feature = "dummy_connector")]
impl<const T: u8> api::ConnectorTransactionId for connector::DummyConnector<T> {}

default_imp_for_connector_request_id!(
    connector::Adyenplatform,
    connector::Zsl,
    connector::Aci,
    connector::Adyen,
    connector::Airwallex,
    connector::Authorizedotnet,
    connector::Bambora,
    connector::Bamboraapac,
    connector::Bankofamerica,
    connector::Billwerk,
    connector::Bitpay,
    connector::Bluesnap,
    connector::Boku,
    connector::Braintree,
    connector::Cashtocode,
    connector::Checkout,
    connector::Coinbase,
    connector::Cryptopay,
    connector::Cybersource,
    connector::Datatrans,
    connector::Deutschebank,
    connector::Digitalvirgo,
    connector::Dlocal,
    connector::Ebanx,
    connector::Fiserv,
    connector::Fiservemea,
    connector::Fiuu,
    connector::Forte,
    connector::Globalpay,
    connector::Globepay,
    connector::Gocardless,
    connector::Gpayments,
    connector::Iatapay,
    connector::Itaubank,
    connector::Klarna,
    connector::Mifinity,
    connector::Mollie,
    connector::Multisafepay,
    connector::Netcetera,
    connector::Nexixpay,
    connector::Nmi,
    connector::Noon,
    connector::Novalnet,
    connector::Nuvei,
    connector::Opayo,
    connector::Opennode,
    connector::Paybox,
    connector::Payeezy,
    connector::Payme,
    connector::Payone,
    connector::Paypal,
    connector::Payu,
    connector::Placetopay,
    connector::Plaid,
    connector::Powertranz,
    connector::Prophetpay,
    connector::Rapyd,
    connector::Razorpay,
    connector::Riskified,
    connector::Shift4,
    connector::Signifyd,
    connector::Square,
    connector::Stax,
    connector::Stripe,
    connector::Taxjar,
    connector::Threedsecureio,
    connector::Trustpay,
    connector::Tsys,
    connector::Volt,
    connector::Wellsfargo,
    connector::Wellsfargopayout,
    connector::Wise,
    connector::Worldline,
    connector::Worldpay,
    connector::Zen
);

macro_rules! default_imp_for_accept_dispute {
    ($($path:ident::$connector:ident),*) => {
        $(
            impl api::Dispute for $path::$connector {}
            impl api::AcceptDispute for $path::$connector {}
            impl
                services::ConnectorIntegration<
                api::Accept,
                types::AcceptDisputeRequestData,
                types::AcceptDisputeResponse,
            > for $path::$connector
            {}
    )*
    };
}

#[cfg(feature = "dummy_connector")]
impl<const T: u8> api::Dispute for connector::DummyConnector<T> {}
#[cfg(feature = "dummy_connector")]
impl<const T: u8> api::AcceptDispute for connector::DummyConnector<T> {}
#[cfg(feature = "dummy_connector")]
impl<const T: u8>
    services::ConnectorIntegration<
        api::Accept,
        types::AcceptDisputeRequestData,
        types::AcceptDisputeResponse,
    > for connector::DummyConnector<T>
{
}

default_imp_for_accept_dispute!(
    connector::Adyenplatform,
    connector::Aci,
    connector::Airwallex,
    connector::Authorizedotnet,
    connector::Bamboraapac,
    connector::Bankofamerica,
    connector::Billwerk,
    connector::Bluesnap,
    connector::Boku,
    connector::Braintree,
    connector::Cybersource,
    connector::Datatrans,
    connector::Ebanx,
    connector::Globalpay,
    connector::Gocardless,
    connector::Gpayments,
    connector::Iatapay,
    connector::Itaubank,
    connector::Klarna,
    connector::Mifinity,
    connector::Multisafepay,
    connector::Netcetera,
    connector::Nexinets,
    connector::Nmi,
    connector::Noon,
    connector::Nuvei,
    connector::Opayo,
    connector::Opennode,
    connector::Paybox,
    connector::Payeezy,
    connector::Payme,
    connector::Payone,
    connector::Paypal,
    connector::Payu,
    connector::Placetopay,
    connector::Plaid,
    connector::Prophetpay,
    connector::Rapyd,
    connector::Razorpay,
    connector::Riskified,
    connector::Shift4,
    connector::Signifyd,
    connector::Stripe,
    connector::Threedsecureio,
    connector::Trustpay,
    connector::Wellsfargo,
    connector::Wellsfargopayout,
    connector::Wise,
    connector::Worldpay,
    connector::Zen,
    connector::Zsl
);

macro_rules! default_imp_for_file_upload {
    ($($path:ident::$connector:ident),*) => {
        $(
            impl api::FileUpload for $path::$connector {}
            impl api::UploadFile for $path::$connector {}
            impl
                services::ConnectorIntegration<
                api::Upload,
                types::UploadFileRequestData,
                types::UploadFileResponse,
            > for $path::$connector
            {}
            impl api::RetrieveFile for $path::$connector {}
            impl
                services::ConnectorIntegration<
                api::Retrieve,
                types::RetrieveFileRequestData,
                types::RetrieveFileResponse,
            > for $path::$connector
            {}
    )*
    };
}

#[cfg(feature = "dummy_connector")]
impl<const T: u8> api::FileUpload for connector::DummyConnector<T> {}
#[cfg(feature = "dummy_connector")]
impl<const T: u8> api::UploadFile for connector::DummyConnector<T> {}
#[cfg(feature = "dummy_connector")]
impl<const T: u8>
    services::ConnectorIntegration<
        api::Upload,
        types::UploadFileRequestData,
        types::UploadFileResponse,
    > for connector::DummyConnector<T>
{
}
#[cfg(feature = "dummy_connector")]
impl<const T: u8> api::RetrieveFile for connector::DummyConnector<T> {}
#[cfg(feature = "dummy_connector")]
impl<const T: u8>
    services::ConnectorIntegration<
        api::Retrieve,
        types::RetrieveFileRequestData,
        types::RetrieveFileResponse,
    > for connector::DummyConnector<T>
{
}

default_imp_for_file_upload!(
    connector::Adyenplatform,
    connector::Aci,
    connector::Airwallex,
    connector::Authorizedotnet,
    connector::Bamboraapac,
    connector::Bankofamerica,
    connector::Billwerk,
    connector::Bluesnap,
    connector::Boku,
    connector::Braintree,
    connector::Cybersource,
    connector::Datatrans,
    connector::Ebanx,
    connector::Globalpay,
    connector::Gocardless,
    connector::Gpayments,
    connector::Iatapay,
    connector::Itaubank,
    connector::Klarna,
    connector::Mifinity,
    connector::Multisafepay,
    connector::Netcetera,
    connector::Nexinets,
    connector::Nmi,
    connector::Noon,
    connector::Nuvei,
    connector::Opayo,
    connector::Paybox,
    connector::Payeezy,
    connector::Payme,
    connector::Payone,
    connector::Paypal,
    connector::Payu,
    connector::Placetopay,
    connector::Plaid,
    connector::Prophetpay,
    connector::Rapyd,
    connector::Razorpay,
    connector::Riskified,
    connector::Shift4,
    connector::Signifyd,
    connector::Threedsecureio,
    connector::Trustpay,
    connector::Opennode,
    connector::Wellsfargo,
    connector::Wellsfargopayout,
    connector::Wise,
    connector::Worldpay,
    connector::Zen,
    connector::Zsl
);

macro_rules! default_imp_for_submit_evidence {
    ($($path:ident::$connector:ident),*) => {
        $(
            impl api::SubmitEvidence for $path::$connector {}
            impl
                services::ConnectorIntegration<
                api::Evidence,
                types::SubmitEvidenceRequestData,
                types::SubmitEvidenceResponse,
            > for $path::$connector
            {}
    )*
    };
}

#[cfg(feature = "dummy_connector")]
impl<const T: u8> api::SubmitEvidence for connector::DummyConnector<T> {}
#[cfg(feature = "dummy_connector")]
impl<const T: u8>
    services::ConnectorIntegration<
        api::Evidence,
        types::SubmitEvidenceRequestData,
        types::SubmitEvidenceResponse,
    > for connector::DummyConnector<T>
{
}

default_imp_for_submit_evidence!(
    connector::Adyenplatform,
    connector::Aci,
    connector::Airwallex,
    connector::Authorizedotnet,
    connector::Bamboraapac,
    connector::Bankofamerica,
    connector::Billwerk,
    connector::Bluesnap,
    connector::Boku,
    connector::Braintree,
    connector::Cybersource,
    connector::Datatrans,
    connector::Ebanx,
    connector::Globalpay,
    connector::Gocardless,
    connector::Gpayments,
    connector::Iatapay,
    connector::Itaubank,
    connector::Klarna,
    connector::Mifinity,
    connector::Multisafepay,
    connector::Netcetera,
    connector::Nexinets,
    connector::Nmi,
    connector::Noon,
    connector::Nuvei,
    connector::Opayo,
    connector::Paybox,
    connector::Payeezy,
    connector::Payme,
    connector::Payone,
    connector::Paypal,
    connector::Payu,
    connector::Placetopay,
    connector::Plaid,
    connector::Prophetpay,
    connector::Rapyd,
    connector::Razorpay,
    connector::Riskified,
    connector::Shift4,
    connector::Signifyd,
    connector::Threedsecureio,
    connector::Trustpay,
    connector::Opennode,
    connector::Wellsfargo,
    connector::Wellsfargopayout,
    connector::Wise,
    connector::Worldpay,
    connector::Zen,
    connector::Zsl
);

macro_rules! default_imp_for_defend_dispute {
    ($($path:ident::$connector:ident),*) => {
        $(
            impl api::DefendDispute for $path::$connector {}
            impl
                services::ConnectorIntegration<
                api::Defend,
                types::DefendDisputeRequestData,
                types::DefendDisputeResponse,
            > for $path::$connector
            {}
        )*
    };
}

#[cfg(feature = "dummy_connector")]
impl<const T: u8> api::DefendDispute for connector::DummyConnector<T> {}
#[cfg(feature = "dummy_connector")]
impl<const T: u8>
    services::ConnectorIntegration<
        api::Defend,
        types::DefendDisputeRequestData,
        types::DefendDisputeResponse,
    > for connector::DummyConnector<T>
{
}

default_imp_for_defend_dispute!(
    connector::Adyenplatform,
    connector::Aci,
    connector::Airwallex,
    connector::Authorizedotnet,
    connector::Bamboraapac,
    connector::Bankofamerica,
    connector::Billwerk,
    connector::Bluesnap,
    connector::Boku,
    connector::Braintree,
    connector::Cybersource,
    connector::Datatrans,
    connector::Ebanx,
    connector::Globalpay,
    connector::Gocardless,
    connector::Gpayments,
    connector::Iatapay,
    connector::Itaubank,
    connector::Klarna,
    connector::Mifinity,
    connector::Multisafepay,
    connector::Netcetera,
    connector::Nexinets,
    connector::Nmi,
    connector::Noon,
    connector::Nuvei,
    connector::Opayo,
    connector::Paybox,
    connector::Payeezy,
    connector::Payme,
    connector::Payone,
    connector::Paypal,
    connector::Payu,
    connector::Placetopay,
    connector::Plaid,
    connector::Prophetpay,
    connector::Rapyd,
    connector::Razorpay,
    connector::Riskified,
    connector::Shift4,
    connector::Signifyd,
    connector::Stripe,
    connector::Threedsecureio,
    connector::Trustpay,
    connector::Opennode,
    connector::Wellsfargo,
    connector::Wellsfargopayout,
    connector::Wise,
    connector::Worldpay,
    connector::Zen,
    connector::Zsl
);

macro_rules! default_imp_for_pre_processing_steps{
    ($($path:ident::$connector:ident),*)=> {
        $(
            impl api::PaymentsPreProcessing for $path::$connector {}
            impl
            services::ConnectorIntegration<
            api::PreProcessing,
            types::PaymentsPreProcessingData,
            types::PaymentsResponseData,
        > for $path::$connector
        {}
    )*
    };
}

macro_rules! default_imp_for_post_processing_steps{
    ($($path:ident::$connector:ident),*)=> {
        $(
            impl api::PaymentsPostProcessing for $path::$connector {}
            impl
            services::ConnectorIntegration<
            api::PostProcessing,
            types::PaymentsPostProcessingData,
            types::PaymentsResponseData,
        > for $path::$connector
        {}
    )*
    };
}

#[cfg(feature = "dummy_connector")]
impl<const T: u8> api::PaymentsPreProcessing for connector::DummyConnector<T> {}
#[cfg(feature = "dummy_connector")]
impl<const T: u8>
    services::ConnectorIntegration<
        api::PreProcessing,
        types::PaymentsPreProcessingData,
        types::PaymentsResponseData,
    > for connector::DummyConnector<T>
{
}

default_imp_for_pre_processing_steps!(
    connector::Adyenplatform,
    connector::Aci,
    connector::Authorizedotnet,
    connector::Bamboraapac,
    connector::Bankofamerica,
    connector::Billwerk,
    connector::Bluesnap,
    connector::Boku,
    connector::Braintree,
    connector::Checkout,
    connector::Datatrans,
    connector::Ebanx,
    connector::Iatapay,
    connector::Itaubank,
    connector::Globalpay,
    connector::Gpayments,
    connector::Klarna,
    connector::Mifinity,
    connector::Multisafepay,
    connector::Netcetera,
    connector::Nexinets,
    connector::Noon,
    connector::Opayo,
    connector::Opennode,
    connector::Paybox,
    connector::Payeezy,
    connector::Payone,
    connector::Payu,
    connector::Placetopay,
    connector::Plaid,
    connector::Prophetpay,
    connector::Rapyd,
    connector::Razorpay,
    connector::Riskified,
    connector::Signifyd,
    connector::Threedsecureio,
    connector::Wellsfargo,
    connector::Wellsfargopayout,
    connector::Wise,
    connector::Worldpay,
    connector::Zen,
    connector::Zsl
);

#[cfg(feature = "dummy_connector")]
impl<const T: u8> api::PaymentsPostProcessing for connector::DummyConnector<T> {}
#[cfg(feature = "dummy_connector")]
impl<const T: u8>
    services::ConnectorIntegration<
        api::PostProcessing,
        types::PaymentsPostProcessingData,
        types::PaymentsResponseData,
    > for connector::DummyConnector<T>
{
}

default_imp_for_post_processing_steps!(
    connector::Adyenplatform,
    connector::Adyen,
    connector::Airwallex,
    connector::Bankofamerica,
    connector::Cybersource,
    connector::Gocardless,
    connector::Nmi,
    connector::Nuvei,
    connector::Payme,
    connector::Paypal,
    connector::Shift4,
    connector::Stripe,
    connector::Trustpay,
    connector::Aci,
    connector::Authorizedotnet,
    connector::Bamboraapac,
    connector::Billwerk,
    connector::Bluesnap,
    connector::Boku,
    connector::Braintree,
    connector::Checkout,
    connector::Datatrans,
    connector::Ebanx,
    connector::Iatapay,
    connector::Itaubank,
    connector::Globalpay,
    connector::Gpayments,
    connector::Klarna,
    connector::Mifinity,
    connector::Multisafepay,
    connector::Netcetera,
    connector::Nexinets,
    connector::Noon,
    connector::Opayo,
    connector::Opennode,
    connector::Paybox,
    connector::Payeezy,
    connector::Payone,
    connector::Payu,
    connector::Placetopay,
    connector::Prophetpay,
    connector::Rapyd,
    connector::Riskified,
    connector::Signifyd,
    connector::Threedsecureio,
    connector::Wellsfargo,
    connector::Wellsfargopayout,
    connector::Wise,
    connector::Worldpay,
    connector::Zen,
    connector::Zsl,
    connector::Razorpay
);

macro_rules! default_imp_for_payouts {
    ($($path:ident::$connector:ident),*) => {
        $(
            impl api::Payouts for $path::$connector {}
    )*
    };
}

#[cfg(feature = "dummy_connector")]
impl<const T: u8> api::Payouts for connector::DummyConnector<T> {}

default_imp_for_payouts!(
    connector::Aci,
    connector::Airwallex,
    connector::Authorizedotnet,
    connector::Bambora,
    connector::Bamboraapac,
    connector::Bankofamerica,
    connector::Billwerk,
    connector::Bitpay,
    connector::Bluesnap,
    connector::Boku,
    connector::Braintree,
    connector::Cashtocode,
    connector::Checkout,
    connector::Cryptopay,
    connector::Coinbase,
    connector::Datatrans,
    connector::Deutschebank,
    connector::Digitalvirgo,
    connector::Dlocal,
    connector::Fiserv,
    connector::Fiservemea,
    connector::Fiuu,
    connector::Forte,
    connector::Globalpay,
    connector::Globepay,
    connector::Gocardless,
    connector::Gpayments,
    connector::Helcim,
    connector::Iatapay,
    connector::Itaubank,
    connector::Klarna,
    connector::Mifinity,
    connector::Mollie,
    connector::Multisafepay,
    connector::Netcetera,
    connector::Nexinets,
    connector::Nexixpay,
    connector::Nmi,
    connector::Noon,
    connector::Novalnet,
    connector::Nuvei,
    connector::Opayo,
    connector::Opennode,
    connector::Paybox,
    connector::Payeezy,
    connector::Payme,
    connector::Payu,
    connector::Placetopay,
    connector::Plaid,
    connector::Powertranz,
    connector::Prophetpay,
    connector::Rapyd,
    connector::Razorpay,
    connector::Riskified,
    connector::Signifyd,
    connector::Square,
    connector::Stax,
    connector::Shift4,
    connector::Taxjar,
    connector::Threedsecureio,
    connector::Trustpay,
    connector::Tsys,
    connector::Volt,
    connector::Wellsfargo,
    connector::Wellsfargopayout,
    connector::Worldline,
    connector::Worldpay,
    connector::Zen,
    connector::Zsl
);

#[cfg(feature = "payouts")]
macro_rules! default_imp_for_payouts_create {
    ($($path:ident::$connector:ident),*) => {
        $(
            impl api::PayoutCreate for $path::$connector {}
            impl
            services::ConnectorIntegration<
            api::PoCreate,
            types::PayoutsData,
            types::PayoutsResponseData,
        > for $path::$connector
        {}
    )*
    };
}

#[cfg(feature = "payouts")]
#[cfg(feature = "dummy_connector")]
impl<const T: u8> api::PayoutCreate for connector::DummyConnector<T> {}
#[cfg(feature = "payouts")]
#[cfg(feature = "dummy_connector")]
impl<const T: u8>
    services::ConnectorIntegration<api::PoCreate, types::PayoutsData, types::PayoutsResponseData>
    for connector::DummyConnector<T>
{
}

#[cfg(feature = "payouts")]
default_imp_for_payouts_create!(
    connector::Adyenplatform,
    connector::Aci,
    connector::Airwallex,
    connector::Authorizedotnet,
    connector::Bamboraapac,
    connector::Bankofamerica,
    connector::Billwerk,
    connector::Bluesnap,
    connector::Boku,
    connector::Braintree,
    connector::Checkout,
    connector::Cybersource,
    connector::Datatrans,
<<<<<<< HEAD
    connector::Dlocal,
=======
    connector::Forte,
>>>>>>> edd09988
    connector::Globalpay,
    connector::Gocardless,
    connector::Gpayments,
    connector::Iatapay,
    connector::Itaubank,
    connector::Klarna,
    connector::Mifinity,
    connector::Multisafepay,
    connector::Netcetera,
    connector::Nexinets,
    connector::Nmi,
    connector::Noon,
    connector::Nuvei,
    connector::Opayo,
    connector::Opennode,
    connector::Paybox,
    connector::Payeezy,
    connector::Payme,
    connector::Payone,
    connector::Payu,
    connector::Placetopay,
    connector::Plaid,
    connector::Prophetpay,
    connector::Rapyd,
    connector::Razorpay,
    connector::Riskified,
    connector::Signifyd,
    connector::Shift4,
    connector::Threedsecureio,
    connector::Trustpay,
    connector::Wellsfargo,
    connector::Wellsfargopayout,
    connector::Worldpay,
    connector::Zen,
    connector::Zsl
);

#[cfg(feature = "payouts")]
macro_rules! default_imp_for_payouts_retrieve {
    ($($path:ident::$connector:ident),*) => {
        $(
            impl api::PayoutSync for $path::$connector {}
            impl
            services::ConnectorIntegration<
            api::PoSync,
            types::PayoutsData,
            types::PayoutsResponseData,
        > for $path::$connector
        {}
    )*
    };
}

#[cfg(feature = "payouts")]
#[cfg(feature = "dummy_connector")]
impl<const T: u8> api::PayoutSync for connector::DummyConnector<T> {}
#[cfg(feature = "payouts")]
#[cfg(feature = "dummy_connector")]
impl<const T: u8>
    services::ConnectorIntegration<api::PoSync, types::PayoutsData, types::PayoutsResponseData>
    for connector::DummyConnector<T>
{
}

#[cfg(feature = "payouts")]
default_imp_for_payouts_retrieve!(
    connector::Adyenplatform,
    connector::Aci,
    connector::Adyen,
    connector::Airwallex,
    connector::Authorizedotnet,
    connector::Bamboraapac,
    connector::Bankofamerica,
    connector::Billwerk,
    connector::Bluesnap,
    connector::Boku,
    connector::Braintree,
    connector::Checkout,
    connector::Cybersource,
    connector::Datatrans,
    connector::Ebanx,
    connector::Globalpay,
    connector::Gocardless,
    connector::Gpayments,
    connector::Iatapay,
    connector::Itaubank,
    connector::Klarna,
    connector::Mifinity,
    connector::Multisafepay,
    connector::Netcetera,
    connector::Nexinets,
    connector::Nmi,
    connector::Noon,
    connector::Nuvei,
    connector::Opayo,
    connector::Opennode,
    connector::Paybox,
    connector::Payeezy,
    connector::Payme,
    connector::Payone,
    connector::Payu,
    connector::Placetopay,
    connector::Plaid,
    connector::Prophetpay,
    connector::Rapyd,
    connector::Razorpay,
    connector::Riskified,
    connector::Signifyd,
    connector::Stripe,
    connector::Shift4,
    connector::Threedsecureio,
    connector::Trustpay,
    connector::Wellsfargo,
    connector::Wellsfargopayout,
    connector::Wise,
    connector::Worldpay,
    connector::Zen,
    connector::Zsl
);

#[cfg(feature = "payouts")]
macro_rules! default_imp_for_payouts_eligibility {
    ($($path:ident::$connector:ident),*) => {
        $(
            impl api::PayoutEligibility for $path::$connector {}
            impl
            services::ConnectorIntegration<
            api::PoEligibility,
            types::PayoutsData,
            types::PayoutsResponseData,
        > for $path::$connector
        {}
    )*
    };
}

#[cfg(feature = "payouts")]
#[cfg(feature = "dummy_connector")]
impl<const T: u8> api::PayoutEligibility for connector::DummyConnector<T> {}
#[cfg(feature = "payouts")]
#[cfg(feature = "dummy_connector")]
impl<const T: u8>
    services::ConnectorIntegration<
        api::PoEligibility,
        types::PayoutsData,
        types::PayoutsResponseData,
    > for connector::DummyConnector<T>
{
}

#[cfg(feature = "payouts")]
default_imp_for_payouts_eligibility!(
    connector::Adyenplatform,
    connector::Aci,
    connector::Airwallex,
    connector::Authorizedotnet,
    connector::Bamboraapac,
    connector::Bankofamerica,
    connector::Billwerk,
    connector::Bluesnap,
    connector::Boku,
    connector::Braintree,
    connector::Checkout,
    connector::Cybersource,
    connector::Datatrans,
<<<<<<< HEAD
    connector::Dlocal,
=======
    connector::Forte,
>>>>>>> edd09988
    connector::Globalpay,
    connector::Gocardless,
    connector::Gpayments,
    connector::Iatapay,
    connector::Itaubank,
    connector::Klarna,
    connector::Mifinity,
    connector::Multisafepay,
    connector::Netcetera,
    connector::Nexinets,
    connector::Nmi,
    connector::Noon,
    connector::Nuvei,
    connector::Opayo,
    connector::Opennode,
    connector::Paybox,
    connector::Payeezy,
    connector::Payme,
    connector::Payone,
    connector::Paypal,
    connector::Payu,
    connector::Placetopay,
    connector::Plaid,
    connector::Prophetpay,
    connector::Rapyd,
    connector::Razorpay,
    connector::Riskified,
    connector::Signifyd,
    connector::Stripe,
    connector::Shift4,
    connector::Threedsecureio,
    connector::Trustpay,
    connector::Wellsfargo,
    connector::Wellsfargopayout,
    connector::Worldpay,
    connector::Zen,
    connector::Zsl
);

#[cfg(feature = "payouts")]
macro_rules! default_imp_for_payouts_fulfill {
    ($($path:ident::$connector:ident),*) => {
        $(
            impl api::PayoutFulfill for $path::$connector {}
            impl
            services::ConnectorIntegration<
            api::PoFulfill,
            types::PayoutsData,
            types::PayoutsResponseData,
        > for $path::$connector
        {}
    )*
    };
}

#[cfg(feature = "payouts")]
#[cfg(feature = "dummy_connector")]
impl<const T: u8> api::PayoutFulfill for connector::DummyConnector<T> {}
#[cfg(feature = "payouts")]
#[cfg(feature = "dummy_connector")]
impl<const T: u8>
    services::ConnectorIntegration<api::PoFulfill, types::PayoutsData, types::PayoutsResponseData>
    for connector::DummyConnector<T>
{
}

#[cfg(feature = "payouts")]
default_imp_for_payouts_fulfill!(
    connector::Aci,
    connector::Airwallex,
    connector::Authorizedotnet,
    connector::Bamboraapac,
    connector::Bankofamerica,
    connector::Billwerk,
    connector::Bluesnap,
    connector::Boku,
    connector::Braintree,
    connector::Checkout,
    connector::Datatrans,
<<<<<<< HEAD
    connector::Dlocal,
=======
    connector::Forte,
>>>>>>> edd09988
    connector::Globalpay,
    connector::Gocardless,
    connector::Gpayments,
    connector::Iatapay,
    connector::Itaubank,
    connector::Klarna,
    connector::Mifinity,
    connector::Multisafepay,
    connector::Netcetera,
    connector::Nexinets,
    connector::Nmi,
    connector::Noon,
    connector::Nuvei,
    connector::Opayo,
    connector::Opennode,
    connector::Paybox,
    connector::Payeezy,
    connector::Payme,
    connector::Payu,
    connector::Placetopay,
    connector::Plaid,
    connector::Prophetpay,
    connector::Rapyd,
    connector::Razorpay,
    connector::Riskified,
    connector::Signifyd,
    connector::Shift4,
    connector::Threedsecureio,
    connector::Trustpay,
    connector::Wellsfargo,
    connector::Wellsfargopayout,
    connector::Worldpay,
    connector::Zen,
    connector::Zsl
);

#[cfg(feature = "payouts")]
macro_rules! default_imp_for_payouts_cancel {
    ($($path:ident::$connector:ident),*) => {
        $(
            impl api::PayoutCancel for $path::$connector {}
            impl
            services::ConnectorIntegration<
            api::PoCancel,
            types::PayoutsData,
            types::PayoutsResponseData,
        > for $path::$connector
        {}
    )*
    };
}

#[cfg(feature = "payouts")]
#[cfg(feature = "dummy_connector")]
impl<const T: u8> api::PayoutCancel for connector::DummyConnector<T> {}
#[cfg(feature = "payouts")]
#[cfg(feature = "dummy_connector")]
impl<const T: u8>
    services::ConnectorIntegration<api::PoCancel, types::PayoutsData, types::PayoutsResponseData>
    for connector::DummyConnector<T>
{
}

#[cfg(feature = "payouts")]
default_imp_for_payouts_cancel!(
    connector::Adyenplatform,
    connector::Aci,
    connector::Airwallex,
    connector::Authorizedotnet,
    connector::Bamboraapac,
    connector::Bankofamerica,
    connector::Billwerk,
    connector::Bluesnap,
    connector::Boku,
    connector::Braintree,
    connector::Checkout,
    connector::Cybersource,
    connector::Datatrans,
<<<<<<< HEAD
    connector::Dlocal,
=======
    connector::Forte,
>>>>>>> edd09988
    connector::Globalpay,
    connector::Gocardless,
    connector::Gpayments,
    connector::Iatapay,
    connector::Itaubank,
    connector::Klarna,
    connector::Mifinity,
    connector::Multisafepay,
    connector::Netcetera,
    connector::Nexinets,
    connector::Nmi,
    connector::Noon,
    connector::Nuvei,
    connector::Opayo,
    connector::Opennode,
    connector::Paybox,
    connector::Payeezy,
    connector::Payme,
    connector::Payone,
    connector::Paypal,
    connector::Payu,
    connector::Placetopay,
    connector::Plaid,
    connector::Prophetpay,
    connector::Rapyd,
    connector::Razorpay,
    connector::Riskified,
    connector::Signifyd,
    connector::Shift4,
    connector::Threedsecureio,
    connector::Trustpay,
    connector::Wellsfargo,
    connector::Wellsfargopayout,
    connector::Worldpay,
    connector::Zen,
    connector::Zsl
);

#[cfg(feature = "payouts")]
macro_rules! default_imp_for_payouts_quote {
    ($($path:ident::$connector:ident),*) => {
        $(
            impl api::PayoutQuote for $path::$connector {}
            impl
            services::ConnectorIntegration<
            api::PoQuote,
            types::PayoutsData,
            types::PayoutsResponseData,
        > for $path::$connector
        {}
    )*
    };
}

#[cfg(feature = "payouts")]
#[cfg(feature = "dummy_connector")]
impl<const T: u8> api::PayoutQuote for connector::DummyConnector<T> {}
#[cfg(feature = "payouts")]
#[cfg(feature = "dummy_connector")]
impl<const T: u8>
    services::ConnectorIntegration<api::PoQuote, types::PayoutsData, types::PayoutsResponseData>
    for connector::DummyConnector<T>
{
}

#[cfg(feature = "payouts")]
default_imp_for_payouts_quote!(
    connector::Adyenplatform,
    connector::Aci,
    connector::Adyen,
    connector::Airwallex,
    connector::Authorizedotnet,
    connector::Bamboraapac,
    connector::Bankofamerica,
    connector::Billwerk,
    connector::Bluesnap,
    connector::Boku,
    connector::Braintree,
    connector::Checkout,
    connector::Cybersource,
    connector::Datatrans,
<<<<<<< HEAD
    connector::Dlocal,
=======
    connector::Forte,
>>>>>>> edd09988
    connector::Globalpay,
    connector::Gocardless,
    connector::Gpayments,
    connector::Iatapay,
    connector::Itaubank,
    connector::Klarna,
    connector::Mifinity,
    connector::Multisafepay,
    connector::Netcetera,
    connector::Nexinets,
    connector::Nmi,
    connector::Noon,
    connector::Nuvei,
    connector::Opayo,
    connector::Opennode,
    connector::Paybox,
    connector::Payeezy,
    connector::Payme,
    connector::Payone,
    connector::Paypal,
    connector::Payu,
    connector::Placetopay,
    connector::Plaid,
    connector::Prophetpay,
    connector::Rapyd,
    connector::Razorpay,
    connector::Riskified,
    connector::Signifyd,
    connector::Stripe,
    connector::Shift4,
    connector::Threedsecureio,
    connector::Trustpay,
    connector::Wellsfargo,
    connector::Wellsfargopayout,
    connector::Worldpay,
    connector::Zen,
    connector::Zsl
);

#[cfg(feature = "payouts")]
macro_rules! default_imp_for_payouts_recipient {
    ($($path:ident::$connector:ident),*) => {
        $(
            impl api::PayoutRecipient for $path::$connector {}
            impl
            services::ConnectorIntegration<
            api::PoRecipient,
            types::PayoutsData,
            types::PayoutsResponseData,
        > for $path::$connector
        {}
    )*
    };
}

#[cfg(feature = "payouts")]
#[cfg(feature = "dummy_connector")]
impl<const T: u8> api::PayoutRecipient for connector::DummyConnector<T> {}
#[cfg(feature = "payouts")]
#[cfg(feature = "dummy_connector")]
impl<const T: u8>
    services::ConnectorIntegration<api::PoRecipient, types::PayoutsData, types::PayoutsResponseData>
    for connector::DummyConnector<T>
{
}

#[cfg(feature = "payouts")]
default_imp_for_payouts_recipient!(
    connector::Adyenplatform,
    connector::Aci,
    connector::Adyen,
    connector::Airwallex,
    connector::Authorizedotnet,
    connector::Bamboraapac,
    connector::Bankofamerica,
    connector::Billwerk,
    connector::Bluesnap,
    connector::Boku,
    connector::Braintree,
    connector::Checkout,
    connector::Cybersource,
    connector::Datatrans,
<<<<<<< HEAD
    connector::Dlocal,
=======
    connector::Forte,
>>>>>>> edd09988
    connector::Globalpay,
    connector::Gocardless,
    connector::Gpayments,
    connector::Iatapay,
    connector::Itaubank,
    connector::Klarna,
    connector::Mifinity,
    connector::Multisafepay,
    connector::Netcetera,
    connector::Nexinets,
    connector::Nmi,
    connector::Noon,
    connector::Nuvei,
    connector::Opayo,
    connector::Opennode,
    connector::Paybox,
    connector::Payeezy,
    connector::Payme,
    connector::Payone,
    connector::Paypal,
    connector::Payu,
    connector::Placetopay,
    connector::Plaid,
    connector::Prophetpay,
    connector::Rapyd,
    connector::Razorpay,
    connector::Riskified,
    connector::Signifyd,
    connector::Shift4,
    connector::Threedsecureio,
    connector::Trustpay,
    connector::Wellsfargo,
    connector::Wellsfargopayout,
    connector::Worldpay,
    connector::Zen,
    connector::Zsl
);

#[cfg(feature = "payouts")]
macro_rules! default_imp_for_payouts_recipient_account {
    ($($path:ident::$connector:ident),*) => {
        $(
            impl api::PayoutRecipientAccount for $path::$connector {}
            impl
            services::ConnectorIntegration<
            api::PoRecipientAccount,
            types::PayoutsData,
            types::PayoutsResponseData,
        > for $path::$connector
        {}
    )*
    };
}

#[cfg(feature = "payouts")]
#[cfg(feature = "dummy_connector")]
impl<const T: u8> api::PayoutRecipientAccount for connector::DummyConnector<T> {}
#[cfg(feature = "payouts")]
#[cfg(feature = "dummy_connector")]
impl<const T: u8>
    services::ConnectorIntegration<
        api::PoRecipientAccount,
        types::PayoutsData,
        types::PayoutsResponseData,
    > for connector::DummyConnector<T>
{
}

#[cfg(feature = "payouts")]
default_imp_for_payouts_recipient_account!(
    connector::Adyenplatform,
    connector::Aci,
    connector::Adyen,
    connector::Airwallex,
    connector::Authorizedotnet,
    connector::Bamboraapac,
    connector::Bankofamerica,
    connector::Billwerk,
    connector::Bluesnap,
    connector::Boku,
    connector::Braintree,
    connector::Checkout,
    connector::Cybersource,
    connector::Datatrans,
    connector::Ebanx,
    connector::Globalpay,
    connector::Gocardless,
    connector::Gpayments,
    connector::Iatapay,
    connector::Itaubank,
    connector::Klarna,
    connector::Mifinity,
    connector::Multisafepay,
    connector::Netcetera,
    connector::Nexinets,
    connector::Nmi,
    connector::Noon,
    connector::Nuvei,
    connector::Opayo,
    connector::Opennode,
    connector::Paybox,
    connector::Payeezy,
    connector::Payme,
    connector::Payone,
    connector::Paypal,
    connector::Payu,
    connector::Placetopay,
    connector::Plaid,
    connector::Prophetpay,
    connector::Rapyd,
    connector::Razorpay,
    connector::Riskified,
    connector::Signifyd,
    connector::Shift4,
    connector::Threedsecureio,
    connector::Trustpay,
    connector::Wellsfargo,
    connector::Wellsfargopayout,
    connector::Wise,
    connector::Worldpay,
    connector::Zen,
    connector::Zsl
);

macro_rules! default_imp_for_approve {
    ($($path:ident::$connector:ident),*) => {
        $(
            impl api::PaymentApprove for $path::$connector {}
            impl
            services::ConnectorIntegration<
            api::Approve,
            types::PaymentsApproveData,
            types::PaymentsResponseData,
        > for $path::$connector
        {}
    )*
    };
}

#[cfg(feature = "dummy_connector")]
impl<const T: u8> api::PaymentApprove for connector::DummyConnector<T> {}
#[cfg(feature = "dummy_connector")]
impl<const T: u8>
    services::ConnectorIntegration<
        api::Approve,
        types::PaymentsApproveData,
        types::PaymentsResponseData,
    > for connector::DummyConnector<T>
{
}

default_imp_for_approve!(
    connector::Adyenplatform,
    connector::Aci,
    connector::Adyen,
    connector::Airwallex,
    connector::Authorizedotnet,
    connector::Bamboraapac,
    connector::Bankofamerica,
    connector::Billwerk,
    connector::Bluesnap,
    connector::Boku,
    connector::Braintree,
    connector::Checkout,
    connector::Cybersource,
    connector::Datatrans,
    connector::Ebanx,
    connector::Globalpay,
    connector::Gocardless,
    connector::Gpayments,
    connector::Iatapay,
    connector::Itaubank,
    connector::Klarna,
    connector::Mifinity,
    connector::Multisafepay,
    connector::Netcetera,
    connector::Nexinets,
    connector::Nmi,
    connector::Noon,
    connector::Nuvei,
    connector::Opayo,
    connector::Opennode,
    connector::Paybox,
    connector::Payeezy,
    connector::Payme,
    connector::Payone,
    connector::Paypal,
    connector::Payu,
    connector::Placetopay,
    connector::Plaid,
    connector::Prophetpay,
    connector::Rapyd,
    connector::Razorpay,
    connector::Riskified,
    connector::Signifyd,
    connector::Stripe,
    connector::Shift4,
    connector::Threedsecureio,
    connector::Trustpay,
    connector::Wellsfargo,
    connector::Wellsfargopayout,
    connector::Wise,
    connector::Worldpay,
    connector::Zen,
    connector::Zsl
);

macro_rules! default_imp_for_reject {
    ($($path:ident::$connector:ident),*) => {
        $(
            impl api::PaymentReject for $path::$connector {}
            impl
            services::ConnectorIntegration<
            api::Reject,
            types::PaymentsRejectData,
            types::PaymentsResponseData,
        > for $path::$connector
        {}
    )*
    };
}

#[cfg(feature = "dummy_connector")]
impl<const T: u8> api::PaymentReject for connector::DummyConnector<T> {}
#[cfg(feature = "dummy_connector")]
impl<const T: u8>
    services::ConnectorIntegration<
        api::Reject,
        types::PaymentsRejectData,
        types::PaymentsResponseData,
    > for connector::DummyConnector<T>
{
}

default_imp_for_reject!(
    connector::Adyenplatform,
    connector::Aci,
    connector::Adyen,
    connector::Airwallex,
    connector::Authorizedotnet,
    connector::Bamboraapac,
    connector::Bankofamerica,
    connector::Billwerk,
    connector::Bluesnap,
    connector::Boku,
    connector::Braintree,
    connector::Checkout,
    connector::Cybersource,
    connector::Datatrans,
    connector::Ebanx,
    connector::Globalpay,
    connector::Gocardless,
    connector::Gpayments,
    connector::Iatapay,
    connector::Itaubank,
    connector::Klarna,
    connector::Mifinity,
    connector::Multisafepay,
    connector::Netcetera,
    connector::Nexinets,
    connector::Nmi,
    connector::Noon,
    connector::Nuvei,
    connector::Opayo,
    connector::Opennode,
    connector::Paybox,
    connector::Payeezy,
    connector::Payme,
    connector::Payone,
    connector::Paypal,
    connector::Payu,
    connector::Placetopay,
    connector::Plaid,
    connector::Prophetpay,
    connector::Rapyd,
    connector::Razorpay,
    connector::Riskified,
    connector::Signifyd,
    connector::Stripe,
    connector::Shift4,
    connector::Threedsecureio,
    connector::Trustpay,
    connector::Wellsfargo,
    connector::Wellsfargopayout,
    connector::Wise,
    connector::Worldpay,
    connector::Zen,
    connector::Zsl
);

macro_rules! default_imp_for_fraud_check {
    ($($path:ident::$connector:ident),*) => {
        $(
            impl api::FraudCheck for $path::$connector {}
    )*
    };
}

#[cfg(feature = "dummy_connector")]
impl<const T: u8> api::FraudCheck for connector::DummyConnector<T> {}

default_imp_for_fraud_check!(
    connector::Adyenplatform,
    connector::Aci,
    connector::Adyen,
    connector::Airwallex,
    connector::Authorizedotnet,
    connector::Bambora,
    connector::Bamboraapac,
    connector::Bankofamerica,
    connector::Billwerk,
    connector::Bitpay,
    connector::Bluesnap,
    connector::Boku,
    connector::Braintree,
    connector::Cashtocode,
    connector::Checkout,
    connector::Cryptopay,
    connector::Cybersource,
    connector::Coinbase,
    connector::Datatrans,
    connector::Deutschebank,
    connector::Digitalvirgo,
    connector::Dlocal,
    connector::Ebanx,
    connector::Fiserv,
    connector::Fiservemea,
    connector::Fiuu,
    connector::Forte,
    connector::Globalpay,
    connector::Globepay,
    connector::Gocardless,
    connector::Gpayments,
    connector::Helcim,
    connector::Iatapay,
    connector::Itaubank,
    connector::Klarna,
    connector::Mifinity,
    connector::Mollie,
    connector::Multisafepay,
    connector::Netcetera,
    connector::Nexinets,
    connector::Nexixpay,
    connector::Nmi,
    connector::Noon,
    connector::Novalnet,
    connector::Nuvei,
    connector::Opayo,
    connector::Opennode,
    connector::Paybox,
    connector::Payeezy,
    connector::Payme,
    connector::Payone,
    connector::Paypal,
    connector::Payu,
    connector::Placetopay,
    connector::Plaid,
    connector::Powertranz,
    connector::Prophetpay,
    connector::Rapyd,
    connector::Razorpay,
    connector::Square,
    connector::Stax,
    connector::Stripe,
    connector::Shift4,
    connector::Taxjar,
    connector::Threedsecureio,
    connector::Trustpay,
    connector::Tsys,
    connector::Volt,
    connector::Wellsfargo,
    connector::Wellsfargopayout,
    connector::Wise,
    connector::Worldline,
    connector::Worldpay,
    connector::Zen,
    connector::Zsl
);

#[cfg(feature = "frm")]
macro_rules! default_imp_for_frm_sale {
    ($($path:ident::$connector:ident),*) => {
        $(
            impl api::FraudCheckSale for $path::$connector {}
            impl
            services::ConnectorIntegration<
            api::Sale,
            frm_types::FraudCheckSaleData,
            frm_types::FraudCheckResponseData,
        > for $path::$connector
        {}
    )*
    };
}

#[cfg(all(feature = "frm", feature = "dummy_connector"))]
impl<const T: u8> api::FraudCheckSale for connector::DummyConnector<T> {}
#[cfg(all(feature = "frm", feature = "dummy_connector"))]
impl<const T: u8>
    services::ConnectorIntegration<
        api::Sale,
        frm_types::FraudCheckSaleData,
        frm_types::FraudCheckResponseData,
    > for connector::DummyConnector<T>
{
}

#[cfg(feature = "frm")]
default_imp_for_frm_sale!(
    connector::Adyenplatform,
    connector::Aci,
    connector::Adyen,
    connector::Airwallex,
    connector::Authorizedotnet,
    connector::Bamboraapac,
    connector::Bankofamerica,
    connector::Billwerk,
    connector::Bluesnap,
    connector::Boku,
    connector::Braintree,
    connector::Checkout,
    connector::Cybersource,
    connector::Datatrans,
    connector::Ebanx,
    connector::Globalpay,
    connector::Gocardless,
    connector::Gpayments,
    connector::Iatapay,
    connector::Itaubank,
    connector::Klarna,
    connector::Mifinity,
    connector::Multisafepay,
    connector::Netcetera,
    connector::Nexinets,
    connector::Nmi,
    connector::Noon,
    connector::Nuvei,
    connector::Opayo,
    connector::Opennode,
    connector::Paybox,
    connector::Payeezy,
    connector::Payme,
    connector::Payone,
    connector::Paypal,
    connector::Payu,
    connector::Placetopay,
    connector::Plaid,
    connector::Prophetpay,
    connector::Rapyd,
    connector::Razorpay,
    connector::Stripe,
    connector::Shift4,
    connector::Threedsecureio,
    connector::Trustpay,
    connector::Wellsfargo,
    connector::Wellsfargopayout,
    connector::Wise,
    connector::Worldpay,
    connector::Zen,
    connector::Zsl
);

#[cfg(feature = "frm")]
macro_rules! default_imp_for_frm_checkout {
    ($($path:ident::$connector:ident),*) => {
        $(
            impl api::FraudCheckCheckout for $path::$connector {}
            impl
            services::ConnectorIntegration<
            api::Checkout,
            frm_types::FraudCheckCheckoutData,
            frm_types::FraudCheckResponseData,
        > for $path::$connector
        {}
    )*
    };
}

#[cfg(all(feature = "frm", feature = "dummy_connector"))]
impl<const T: u8> api::FraudCheckCheckout for connector::DummyConnector<T> {}
#[cfg(all(feature = "frm", feature = "dummy_connector"))]
impl<const T: u8>
    services::ConnectorIntegration<
        api::Checkout,
        frm_types::FraudCheckCheckoutData,
        frm_types::FraudCheckResponseData,
    > for connector::DummyConnector<T>
{
}

#[cfg(feature = "frm")]
default_imp_for_frm_checkout!(
    connector::Adyenplatform,
    connector::Aci,
    connector::Adyen,
    connector::Airwallex,
    connector::Authorizedotnet,
    connector::Bamboraapac,
    connector::Bankofamerica,
    connector::Billwerk,
    connector::Bluesnap,
    connector::Boku,
    connector::Braintree,
    connector::Checkout,
    connector::Cybersource,
    connector::Datatrans,
    connector::Ebanx,
    connector::Globalpay,
    connector::Gocardless,
    connector::Gpayments,
    connector::Iatapay,
    connector::Itaubank,
    connector::Klarna,
    connector::Mifinity,
    connector::Multisafepay,
    connector::Netcetera,
    connector::Nexinets,
    connector::Nmi,
    connector::Noon,
    connector::Nuvei,
    connector::Opayo,
    connector::Opennode,
    connector::Paybox,
    connector::Payeezy,
    connector::Payme,
    connector::Payone,
    connector::Paypal,
    connector::Payu,
    connector::Placetopay,
    connector::Plaid,
    connector::Prophetpay,
    connector::Rapyd,
    connector::Razorpay,
    connector::Stripe,
    connector::Shift4,
    connector::Threedsecureio,
    connector::Trustpay,
    connector::Wellsfargo,
    connector::Wellsfargopayout,
    connector::Wise,
    connector::Worldpay,
    connector::Zen,
    connector::Zsl
);

#[cfg(feature = "frm")]
macro_rules! default_imp_for_frm_transaction {
    ($($path:ident::$connector:ident),*) => {
        $(
            impl api::FraudCheckTransaction for $path::$connector {}
            impl
            services::ConnectorIntegration<
            api::Transaction,
            frm_types::FraudCheckTransactionData,
            frm_types::FraudCheckResponseData,
        > for $path::$connector
        {}
    )*
    };
}

#[cfg(all(feature = "frm", feature = "dummy_connector"))]
impl<const T: u8> api::FraudCheckTransaction for connector::DummyConnector<T> {}
#[cfg(all(feature = "frm", feature = "dummy_connector"))]
impl<const T: u8>
    services::ConnectorIntegration<
        api::Transaction,
        frm_types::FraudCheckTransactionData,
        frm_types::FraudCheckResponseData,
    > for connector::DummyConnector<T>
{
}

#[cfg(feature = "frm")]
default_imp_for_frm_transaction!(
    connector::Adyenplatform,
    connector::Aci,
    connector::Adyen,
    connector::Airwallex,
    connector::Authorizedotnet,
    connector::Bamboraapac,
    connector::Bankofamerica,
    connector::Billwerk,
    connector::Bluesnap,
    connector::Boku,
    connector::Braintree,
    connector::Checkout,
    connector::Cybersource,
    connector::Datatrans,
    connector::Ebanx,
    connector::Globalpay,
    connector::Gocardless,
    connector::Gpayments,
    connector::Iatapay,
    connector::Itaubank,
    connector::Klarna,
    connector::Mifinity,
    connector::Multisafepay,
    connector::Netcetera,
    connector::Nexinets,
    connector::Nmi,
    connector::Noon,
    connector::Nuvei,
    connector::Opayo,
    connector::Opennode,
    connector::Paybox,
    connector::Payeezy,
    connector::Payme,
    connector::Payone,
    connector::Paypal,
    connector::Payu,
    connector::Placetopay,
    connector::Plaid,
    connector::Prophetpay,
    connector::Rapyd,
    connector::Razorpay,
    connector::Stripe,
    connector::Shift4,
    connector::Threedsecureio,
    connector::Trustpay,
    connector::Wellsfargo,
    connector::Wellsfargopayout,
    connector::Wise,
    connector::Worldpay,
    connector::Zen,
    connector::Zsl
);

#[cfg(feature = "frm")]
macro_rules! default_imp_for_frm_fulfillment {
    ($($path:ident::$connector:ident),*) => {
        $(
            impl api::FraudCheckFulfillment for $path::$connector {}
            impl
            services::ConnectorIntegration<
            api::Fulfillment,
            frm_types::FraudCheckFulfillmentData,
            frm_types::FraudCheckResponseData,
        > for $path::$connector
        {}
    )*
    };
}

#[cfg(all(feature = "frm", feature = "dummy_connector"))]
impl<const T: u8> api::FraudCheckFulfillment for connector::DummyConnector<T> {}
#[cfg(all(feature = "frm", feature = "dummy_connector"))]
impl<const T: u8>
    services::ConnectorIntegration<
        api::Fulfillment,
        frm_types::FraudCheckFulfillmentData,
        frm_types::FraudCheckResponseData,
    > for connector::DummyConnector<T>
{
}

#[cfg(feature = "frm")]
default_imp_for_frm_fulfillment!(
    connector::Adyenplatform,
    connector::Aci,
    connector::Adyen,
    connector::Airwallex,
    connector::Authorizedotnet,
    connector::Bamboraapac,
    connector::Bankofamerica,
    connector::Billwerk,
    connector::Bluesnap,
    connector::Boku,
    connector::Braintree,
    connector::Checkout,
    connector::Cybersource,
    connector::Datatrans,
    connector::Ebanx,
    connector::Globalpay,
    connector::Gocardless,
    connector::Gpayments,
    connector::Iatapay,
    connector::Itaubank,
    connector::Klarna,
    connector::Mifinity,
    connector::Multisafepay,
    connector::Netcetera,
    connector::Nexinets,
    connector::Nmi,
    connector::Noon,
    connector::Nuvei,
    connector::Opayo,
    connector::Opennode,
    connector::Paybox,
    connector::Payeezy,
    connector::Payme,
    connector::Payone,
    connector::Paypal,
    connector::Payu,
    connector::Placetopay,
    connector::Plaid,
    connector::Prophetpay,
    connector::Rapyd,
    connector::Razorpay,
    connector::Stripe,
    connector::Shift4,
    connector::Threedsecureio,
    connector::Trustpay,
    connector::Wellsfargo,
    connector::Wellsfargopayout,
    connector::Wise,
    connector::Worldpay,
    connector::Zen,
    connector::Zsl
);

#[cfg(feature = "frm")]
macro_rules! default_imp_for_frm_record_return {
    ($($path:ident::$connector:ident),*) => {
        $(
            impl api::FraudCheckRecordReturn for $path::$connector {}
            impl
            services::ConnectorIntegration<
            api::RecordReturn,
            frm_types::FraudCheckRecordReturnData,
            frm_types::FraudCheckResponseData,
        > for $path::$connector
        {}
    )*
    };
}

#[cfg(all(feature = "frm", feature = "dummy_connector"))]
impl<const T: u8> api::FraudCheckRecordReturn for connector::DummyConnector<T> {}
#[cfg(all(feature = "frm", feature = "dummy_connector"))]
impl<const T: u8>
    services::ConnectorIntegration<
        api::RecordReturn,
        frm_types::FraudCheckRecordReturnData,
        frm_types::FraudCheckResponseData,
    > for connector::DummyConnector<T>
{
}

#[cfg(feature = "frm")]
default_imp_for_frm_record_return!(
    connector::Adyenplatform,
    connector::Aci,
    connector::Adyen,
    connector::Airwallex,
    connector::Authorizedotnet,
    connector::Bamboraapac,
    connector::Bankofamerica,
    connector::Billwerk,
    connector::Bluesnap,
    connector::Boku,
    connector::Braintree,
    connector::Checkout,
    connector::Cybersource,
    connector::Datatrans,
    connector::Ebanx,
    connector::Globalpay,
    connector::Gocardless,
    connector::Gpayments,
    connector::Iatapay,
    connector::Itaubank,
    connector::Klarna,
    connector::Mifinity,
    connector::Multisafepay,
    connector::Netcetera,
    connector::Nexinets,
    connector::Nmi,
    connector::Noon,
    connector::Nuvei,
    connector::Opayo,
    connector::Opennode,
    connector::Paybox,
    connector::Payeezy,
    connector::Payme,
    connector::Payone,
    connector::Paypal,
    connector::Payu,
    connector::Placetopay,
    connector::Plaid,
    connector::Prophetpay,
    connector::Rapyd,
    connector::Razorpay,
    connector::Stripe,
    connector::Shift4,
    connector::Threedsecureio,
    connector::Trustpay,
    connector::Wellsfargo,
    connector::Wellsfargopayout,
    connector::Wise,
    connector::Worldpay,
    connector::Zen,
    connector::Zsl
);

macro_rules! default_imp_for_incremental_authorization {
    ($($path:ident::$connector:ident),*) => {
        $(
            impl api::PaymentIncrementalAuthorization for $path::$connector {}
            impl
            services::ConnectorIntegration<
            api::IncrementalAuthorization,
            types::PaymentsIncrementalAuthorizationData,
            types::PaymentsResponseData,
        > for $path::$connector
        {}
    )*
    };
}

#[cfg(feature = "dummy_connector")]
impl<const T: u8> api::PaymentIncrementalAuthorization for connector::DummyConnector<T> {}
#[cfg(feature = "dummy_connector")]
impl<const T: u8>
    services::ConnectorIntegration<
        api::IncrementalAuthorization,
        types::PaymentsIncrementalAuthorizationData,
        types::PaymentsResponseData,
    > for connector::DummyConnector<T>
{
}

default_imp_for_incremental_authorization!(
    connector::Adyenplatform,
    connector::Aci,
    connector::Adyen,
    connector::Airwallex,
    connector::Authorizedotnet,
    connector::Bamboraapac,
    connector::Bankofamerica,
    connector::Billwerk,
    connector::Bluesnap,
    connector::Boku,
    connector::Braintree,
    connector::Checkout,
    connector::Datatrans,
    connector::Ebanx,
    connector::Globalpay,
    connector::Gocardless,
    connector::Gpayments,
    connector::Iatapay,
    connector::Itaubank,
    connector::Klarna,
    connector::Mifinity,
    connector::Multisafepay,
    connector::Netcetera,
    connector::Nexinets,
    connector::Nmi,
    connector::Noon,
    connector::Nuvei,
    connector::Opayo,
    connector::Opennode,
    connector::Paybox,
    connector::Payeezy,
    connector::Payme,
    connector::Payone,
    connector::Paypal,
    connector::Payu,
    connector::Placetopay,
    connector::Plaid,
    connector::Prophetpay,
    connector::Rapyd,
    connector::Razorpay,
    connector::Riskified,
    connector::Signifyd,
    connector::Stripe,
    connector::Shift4,
    connector::Threedsecureio,
    connector::Trustpay,
    connector::Wellsfargopayout,
    connector::Wise,
    connector::Worldpay,
    connector::Zen,
    connector::Zsl
);

macro_rules! default_imp_for_revoking_mandates {
    ($($path:ident::$connector:ident),*) => {
        $( impl api::ConnectorMandateRevoke for $path::$connector {}
            impl
            services::ConnectorIntegration<
            api::MandateRevoke,
            types::MandateRevokeRequestData,
            types::MandateRevokeResponseData,
        > for $path::$connector
        {}
    )*
    };
}

#[cfg(feature = "dummy_connector")]
impl<const T: u8> api::ConnectorMandateRevoke for connector::DummyConnector<T> {}
#[cfg(feature = "dummy_connector")]
impl<const T: u8>
    services::ConnectorIntegration<
        api::MandateRevoke,
        types::MandateRevokeRequestData,
        types::MandateRevokeResponseData,
    > for connector::DummyConnector<T>
{
}
default_imp_for_revoking_mandates!(
    connector::Adyenplatform,
    connector::Aci,
    connector::Adyen,
    connector::Airwallex,
    connector::Authorizedotnet,
    connector::Bamboraapac,
    connector::Bankofamerica,
    connector::Billwerk,
    connector::Bluesnap,
    connector::Boku,
    connector::Braintree,
    connector::Checkout,
    connector::Datatrans,
    connector::Ebanx,
    connector::Globalpay,
    connector::Gocardless,
    connector::Gpayments,
    connector::Iatapay,
    connector::Itaubank,
    connector::Klarna,
    connector::Mifinity,
    connector::Multisafepay,
    connector::Netcetera,
    connector::Nexinets,
    connector::Nmi,
    connector::Nuvei,
    connector::Opayo,
    connector::Opennode,
    connector::Paybox,
    connector::Payeezy,
    connector::Payme,
    connector::Payone,
    connector::Paypal,
    connector::Payu,
    connector::Placetopay,
    connector::Plaid,
    connector::Prophetpay,
    connector::Rapyd,
    connector::Razorpay,
    connector::Riskified,
    connector::Signifyd,
    connector::Stripe,
    connector::Shift4,
    connector::Threedsecureio,
    connector::Trustpay,
    connector::Wise,
    connector::Worldpay,
    connector::Zen,
    connector::Zsl
);

macro_rules! default_imp_for_connector_authentication {
    ($($path:ident::$connector:ident),*) => {
        $( impl api::ExternalAuthentication for $path::$connector {}
            impl api::ConnectorAuthentication for $path::$connector {}
            impl api::ConnectorPreAuthentication for $path::$connector {}
            impl api::ConnectorPreAuthenticationVersionCall for $path::$connector {}
            impl api::ConnectorPostAuthentication for $path::$connector {}
            impl
            services::ConnectorIntegration<
            api::Authentication,
            types::authentication::ConnectorAuthenticationRequestData,
            types::authentication::AuthenticationResponseData,
        > for $path::$connector
        {}
        impl
            services::ConnectorIntegration<
            api::PreAuthentication,
            types::authentication::PreAuthNRequestData,
            types::authentication::AuthenticationResponseData,
        > for $path::$connector
        {}
        impl
            services::ConnectorIntegration<
            api::PreAuthenticationVersionCall,
            types::authentication::PreAuthNRequestData,
            types::authentication::AuthenticationResponseData,
        > for $path::$connector
        {}
        impl
            services::ConnectorIntegration<
            api::PostAuthentication,
            types::authentication::ConnectorPostAuthenticationRequestData,
            types::authentication::AuthenticationResponseData,
        > for $path::$connector
        {}
    )*
    };
}

#[cfg(feature = "dummy_connector")]
impl<const T: u8> api::ExternalAuthentication for connector::DummyConnector<T> {}
#[cfg(feature = "dummy_connector")]
impl<const T: u8> api::ConnectorPreAuthentication for connector::DummyConnector<T> {}
#[cfg(feature = "dummy_connector")]
impl<const T: u8> api::ConnectorPreAuthenticationVersionCall for connector::DummyConnector<T> {}
#[cfg(feature = "dummy_connector")]
impl<const T: u8> api::ConnectorAuthentication for connector::DummyConnector<T> {}
#[cfg(feature = "dummy_connector")]
impl<const T: u8> api::ConnectorPostAuthentication for connector::DummyConnector<T> {}

#[cfg(feature = "dummy_connector")]
impl<const T: u8>
    services::ConnectorIntegration<
        api::Authentication,
        types::authentication::ConnectorAuthenticationRequestData,
        types::authentication::AuthenticationResponseData,
    > for connector::DummyConnector<T>
{
}
#[cfg(feature = "dummy_connector")]
impl<const T: u8>
    services::ConnectorIntegration<
        api::PreAuthentication,
        types::authentication::PreAuthNRequestData,
        types::authentication::AuthenticationResponseData,
    > for connector::DummyConnector<T>
{
}
#[cfg(feature = "dummy_connector")]
impl<const T: u8>
    services::ConnectorIntegration<
        api::PreAuthenticationVersionCall,
        types::authentication::PreAuthNRequestData,
        types::authentication::AuthenticationResponseData,
    > for connector::DummyConnector<T>
{
}
#[cfg(feature = "dummy_connector")]
impl<const T: u8>
    services::ConnectorIntegration<
        api::PostAuthentication,
        types::authentication::ConnectorPostAuthenticationRequestData,
        types::authentication::AuthenticationResponseData,
    > for connector::DummyConnector<T>
{
}
default_imp_for_connector_authentication!(
    connector::Adyenplatform,
    connector::Aci,
    connector::Adyen,
    connector::Airwallex,
    connector::Authorizedotnet,
    connector::Bambora,
    connector::Bamboraapac,
    connector::Bankofamerica,
    connector::Billwerk,
    connector::Bitpay,
    connector::Bluesnap,
    connector::Boku,
    connector::Braintree,
    connector::Cashtocode,
    connector::Checkout,
    connector::Cryptopay,
    connector::Coinbase,
    connector::Cybersource,
    connector::Datatrans,
    connector::Deutschebank,
    connector::Digitalvirgo,
    connector::Dlocal,
    connector::Ebanx,
    connector::Fiserv,
    connector::Fiservemea,
    connector::Fiuu,
    connector::Forte,
    connector::Globalpay,
    connector::Globepay,
    connector::Gocardless,
    connector::Helcim,
    connector::Iatapay,
    connector::Itaubank,
    connector::Klarna,
    connector::Mifinity,
    connector::Mollie,
    connector::Multisafepay,
    connector::Nexinets,
    connector::Nexixpay,
    connector::Nmi,
    connector::Noon,
    connector::Novalnet,
    connector::Nuvei,
    connector::Opayo,
    connector::Opennode,
    connector::Paybox,
    connector::Payeezy,
    connector::Payme,
    connector::Payone,
    connector::Paypal,
    connector::Payu,
    connector::Placetopay,
    connector::Plaid,
    connector::Powertranz,
    connector::Prophetpay,
    connector::Rapyd,
    connector::Razorpay,
    connector::Riskified,
    connector::Signifyd,
    connector::Square,
    connector::Stax,
    connector::Stripe,
    connector::Shift4,
    connector::Taxjar,
    connector::Trustpay,
    connector::Tsys,
    connector::Volt,
    connector::Wellsfargo,
    connector::Wellsfargopayout,
    connector::Wise,
    connector::Worldline,
    connector::Worldpay,
    connector::Zen,
    connector::Zsl
);

macro_rules! default_imp_for_authorize_session_token {
    ($($path:ident::$connector:ident),*) => {
        $( impl api::PaymentAuthorizeSessionToken for $path::$connector {}
            impl
            services::ConnectorIntegration<
                api::AuthorizeSessionToken,
                types::AuthorizeSessionTokenData,
                types::PaymentsResponseData
        > for $path::$connector
        {}
    )*
    };
}
#[cfg(feature = "dummy_connector")]
impl<const T: u8> api::PaymentAuthorizeSessionToken for connector::DummyConnector<T> {}
#[cfg(feature = "dummy_connector")]
impl<const T: u8>
    services::ConnectorIntegration<
        api::AuthorizeSessionToken,
        types::AuthorizeSessionTokenData,
        types::PaymentsResponseData,
    > for connector::DummyConnector<T>
{
}
default_imp_for_authorize_session_token!(
    connector::Aci,
    connector::Adyen,
    connector::Adyenplatform,
    connector::Airwallex,
    connector::Authorizedotnet,
    connector::Bamboraapac,
    connector::Bankofamerica,
    connector::Billwerk,
    connector::Bluesnap,
    connector::Boku,
    connector::Braintree,
    connector::Checkout,
    connector::Cybersource,
    connector::Datatrans,
    connector::Ebanx,
    connector::Globalpay,
    connector::Gocardless,
    connector::Gpayments,
    connector::Iatapay,
    connector::Itaubank,
    connector::Klarna,
    connector::Mifinity,
    connector::Multisafepay,
    connector::Netcetera,
    connector::Nexinets,
    connector::Nmi,
    connector::Noon,
    connector::Opayo,
    connector::Opennode,
    connector::Paybox,
    connector::Payeezy,
    connector::Payme,
    connector::Payone,
    connector::Paypal,
    connector::Payu,
    connector::Placetopay,
    connector::Plaid,
    connector::Prophetpay,
    connector::Rapyd,
    connector::Razorpay,
    connector::Riskified,
    connector::Signifyd,
    connector::Stripe,
    connector::Shift4,
    connector::Threedsecureio,
    connector::Trustpay,
    connector::Wellsfargo,
    connector::Wellsfargopayout,
    connector::Wise,
    connector::Worldpay,
    connector::Zen,
    connector::Zsl
);

macro_rules! default_imp_for_calculate_tax {
    ($($path:ident::$connector:ident),*) => {
        $( impl api::TaxCalculation for $path::$connector {}
            impl
            services::ConnectorIntegration<
                api::CalculateTax,
                types::PaymentsTaxCalculationData,
                types::TaxCalculationResponseData
        > for $path::$connector
        {}
    )*
    };
}
#[cfg(feature = "dummy_connector")]
impl<const T: u8> api::TaxCalculation for connector::DummyConnector<T> {}
#[cfg(feature = "dummy_connector")]
impl<const T: u8>
    services::ConnectorIntegration<
        api::CalculateTax,
        types::PaymentsTaxCalculationData,
        types::TaxCalculationResponseData,
    > for connector::DummyConnector<T>
{
}

default_imp_for_calculate_tax!(
    connector::Aci,
    connector::Adyen,
    connector::Adyenplatform,
    connector::Airwallex,
    connector::Authorizedotnet,
    connector::Bamboraapac,
    connector::Bankofamerica,
    connector::Billwerk,
    connector::Bluesnap,
    connector::Boku,
    connector::Braintree,
    connector::Checkout,
    connector::Cybersource,
    connector::Datatrans,
    connector::Ebanx,
    connector::Globalpay,
    connector::Gocardless,
    connector::Gpayments,
    connector::Iatapay,
    connector::Itaubank,
    connector::Klarna,
    connector::Mifinity,
    connector::Multisafepay,
    connector::Netcetera,
    connector::Nexinets,
    connector::Nuvei,
    connector::Nmi,
    connector::Noon,
    connector::Opayo,
    connector::Opennode,
    connector::Paybox,
    connector::Payeezy,
    connector::Payme,
    connector::Payone,
    connector::Paypal,
    connector::Payu,
    connector::Placetopay,
    connector::Plaid,
    connector::Prophetpay,
    connector::Rapyd,
    connector::Razorpay,
    connector::Riskified,
    connector::Signifyd,
    connector::Stripe,
    connector::Shift4,
    connector::Threedsecureio,
    connector::Trustpay,
    connector::Wellsfargo,
    connector::Wellsfargopayout,
    connector::Wise,
    connector::Worldpay,
    connector::Zen,
    connector::Zsl
);

macro_rules! default_imp_for_session_update {
    ($($path:ident::$connector:ident),*) => {
        $( impl api::PaymentSessionUpdate for $path::$connector {}
            impl
            services::ConnectorIntegration<
                api::SdkSessionUpdate,
                types::SdkPaymentsSessionUpdateData,
                types::PaymentsResponseData
        > for $path::$connector
        {}
    )*
    };
}
#[cfg(feature = "dummy_connector")]
impl<const T: u8> api::PaymentSessionUpdate for connector::DummyConnector<T> {}
#[cfg(feature = "dummy_connector")]
impl<const T: u8>
    services::ConnectorIntegration<
        api::SdkSessionUpdate,
        types::SdkPaymentsSessionUpdateData,
        types::PaymentsResponseData,
    > for connector::DummyConnector<T>
{
}

default_imp_for_session_update!(
    connector::Aci,
    connector::Adyen,
    connector::Adyenplatform,
    connector::Airwallex,
    connector::Authorizedotnet,
    connector::Bamboraapac,
    connector::Bankofamerica,
    connector::Billwerk,
    connector::Bluesnap,
    connector::Boku,
    connector::Braintree,
    connector::Checkout,
    connector::Cybersource,
    connector::Datatrans,
    connector::Ebanx,
    connector::Globalpay,
    connector::Gocardless,
    connector::Gpayments,
    connector::Iatapay,
    connector::Itaubank,
    connector::Klarna,
    connector::Mifinity,
    connector::Multisafepay,
    connector::Netcetera,
    connector::Nexinets,
    connector::Nuvei,
    connector::Nmi,
    connector::Noon,
    connector::Opayo,
    connector::Opennode,
    connector::Paybox,
    connector::Payeezy,
    connector::Payme,
    connector::Payone,
    connector::Paypal,
    connector::Payu,
    connector::Placetopay,
    connector::Plaid,
    connector::Prophetpay,
    connector::Rapyd,
    connector::Razorpay,
    connector::Riskified,
    connector::Signifyd,
    connector::Stripe,
    connector::Shift4,
    connector::Threedsecureio,
    connector::Trustpay,
    connector::Wellsfargo,
    connector::Wellsfargopayout,
    connector::Wise,
    connector::Worldpay,
    connector::Zen,
    connector::Zsl
);<|MERGE_RESOLUTION|>--- conflicted
+++ resolved
@@ -1190,11 +1190,6 @@
     connector::Checkout,
     connector::Cybersource,
     connector::Datatrans,
-<<<<<<< HEAD
-    connector::Dlocal,
-=======
-    connector::Forte,
->>>>>>> edd09988
     connector::Globalpay,
     connector::Gocardless,
     connector::Gpayments,
@@ -1360,11 +1355,6 @@
     connector::Checkout,
     connector::Cybersource,
     connector::Datatrans,
-<<<<<<< HEAD
-    connector::Dlocal,
-=======
-    connector::Forte,
->>>>>>> edd09988
     connector::Globalpay,
     connector::Gocardless,
     connector::Gpayments,
@@ -1444,11 +1434,6 @@
     connector::Braintree,
     connector::Checkout,
     connector::Datatrans,
-<<<<<<< HEAD
-    connector::Dlocal,
-=======
-    connector::Forte,
->>>>>>> edd09988
     connector::Globalpay,
     connector::Gocardless,
     connector::Gpayments,
@@ -1527,11 +1512,6 @@
     connector::Checkout,
     connector::Cybersource,
     connector::Datatrans,
-<<<<<<< HEAD
-    connector::Dlocal,
-=======
-    connector::Forte,
->>>>>>> edd09988
     connector::Globalpay,
     connector::Gocardless,
     connector::Gpayments,
@@ -1613,11 +1593,6 @@
     connector::Checkout,
     connector::Cybersource,
     connector::Datatrans,
-<<<<<<< HEAD
-    connector::Dlocal,
-=======
-    connector::Forte,
->>>>>>> edd09988
     connector::Globalpay,
     connector::Gocardless,
     connector::Gpayments,
@@ -1700,11 +1675,6 @@
     connector::Checkout,
     connector::Cybersource,
     connector::Datatrans,
-<<<<<<< HEAD
-    connector::Dlocal,
-=======
-    connector::Forte,
->>>>>>> edd09988
     connector::Globalpay,
     connector::Gocardless,
     connector::Gpayments,
