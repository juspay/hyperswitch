--- conflicted
+++ resolved
@@ -161,6 +161,7 @@
     connector::Mollie,
     connector::Multisafepay,
     connector::Nexinets,
+    connector::Nmi,
     connector::Nuvei,
     connector::Opennode,
     connector::Payeezy,
@@ -241,11 +242,7 @@
     connector::Klarna,
     connector::Mollie,
     connector::Multisafepay,
-<<<<<<< HEAD
-    connector::Nexinets,
-    connector::Nmi,
-=======
->>>>>>> 36cc13d4
+    connector::Nmi,
     connector::Nuvei,
     connector::Opennode,
     connector::Payeezy,
