--- conflicted
+++ resolved
@@ -399,39 +399,29 @@
     connector::Authorizedotnet,
     connector::Bankofamerica,
     connector::Braintree,
-<<<<<<< HEAD
-    connector::Checkout,
-=======
     connector::Cashtocode,
     connector::Chargebee,
     connector::Checkout,
     connector::Coinbase,
     connector::Coingate,
     connector::Cryptopay,
->>>>>>> 9bcffa64
     connector::Cybersource,
     connector::Ebanx,
-<<<<<<< HEAD
-=======
     connector::Elavon,
     connector::Fiserv,
     connector::Fiservemea,
     connector::Fiuu,
     connector::Forte,
     connector::Getnet,
->>>>>>> 9bcffa64
     connector::Globalpay,
     connector::Gpayments,
     connector::Iatapay,
     connector::Itaubank,
     connector::Klarna,
     connector::Mifinity,
-<<<<<<< HEAD
-=======
     connector::Mollie,
     connector::Moneris,
     connector::Multisafepay,
->>>>>>> 9bcffa64
     connector::Netcetera,
     connector::Nmi,
     connector::Nuvei,
@@ -441,22 +431,15 @@
     connector::Payme,
     connector::Payone,
     connector::Paypal,
-<<<<<<< HEAD
-=======
     connector::Paystack,
     connector::Payu,
     connector::Placetopay,
->>>>>>> 9bcffa64
-    connector::Plaid,
-    connector::Riskified,
-    connector::Signifyd,
-    connector::Stripe,
-<<<<<<< HEAD
-    connector::Wellsfargo,
-=======
+    connector::Plaid,
+    connector::Riskified,
+    connector::Signifyd,
+    connector::Stripe,
     connector::Stripebilling,
     connector::Taxjar,
->>>>>>> 9bcffa64
     connector::Threedsecureio,
     connector::Trustpay,
     connector::Wise
@@ -1337,16 +1320,10 @@
     connector::Authorizedotnet,
     connector::Bankofamerica,
     connector::Braintree,
-<<<<<<< HEAD
-=======
     connector::Cashtocode,
     connector::Chargebee,
->>>>>>> 9bcffa64
     connector::Checkout,
     connector::Cybersource,
-<<<<<<< HEAD
-    connector::Ebanx,
-=======
     connector::Coinbase,
     connector::Coingate,
     connector::Datatrans,
@@ -1360,19 +1337,15 @@
     connector::Fiuu,
     connector::Forte,
     connector::Getnet,
->>>>>>> 9bcffa64
     connector::Globalpay,
     connector::Gpayments,
     connector::Iatapay,
     connector::Itaubank,
     connector::Klarna,
     connector::Mifinity,
-<<<<<<< HEAD
-=======
     connector::Mollie,
     connector::Moneris,
     connector::Multisafepay,
->>>>>>> 9bcffa64
     connector::Netcetera,
     connector::Nmi,
     connector::Noon,
@@ -1382,20 +1355,13 @@
     connector::Payme,
     connector::Payone,
     connector::Paypal,
-<<<<<<< HEAD
-=======
     connector::Paystack,
     connector::Payu,
     connector::Placetopay,
->>>>>>> 9bcffa64
-    connector::Plaid,
-    connector::Stripe,
-<<<<<<< HEAD
-    connector::Wellsfargo,
-=======
+    connector::Plaid,
+    connector::Stripe,
     connector::Stripebilling,
     connector::Taxjar,
->>>>>>> 9bcffa64
     connector::Threedsecureio,
     connector::Trustpay,
     connector::Wise
@@ -1854,40 +1820,30 @@
     connector::Authorizedotnet,
     connector::Bankofamerica,
     connector::Braintree,
-<<<<<<< HEAD
-    connector::Checkout,
-=======
     connector::Cashtocode,
     connector::Chargebee,
     connector::Checkout,
     connector::Cryptopay,
     connector::Coinbase,
     connector::Coingate,
->>>>>>> 9bcffa64
     connector::Cybersource,
     connector::Ebanx,
-<<<<<<< HEAD
-=======
     connector::Elavon,
     connector::Fiserv,
     connector::Fiservemea,
     connector::Fiuu,
     connector::Forte,
     connector::Getnet,
->>>>>>> 9bcffa64
     connector::Globalpay,
     connector::Iatapay,
     connector::Itaubank,
     connector::Klarna,
     connector::Mifinity,
-<<<<<<< HEAD
-=======
     connector::Mollie,
     connector::Moneris,
     connector::Multisafepay,
     connector::Nexinets,
     connector::Nexixpay,
->>>>>>> 9bcffa64
     connector::Nmi,
     connector::Nuvei,
     connector::Noon,
@@ -1896,21 +1852,15 @@
     connector::Payme,
     connector::Payone,
     connector::Paypal,
-<<<<<<< HEAD
-=======
     connector::Paystack,
     connector::Payu,
     connector::Placetopay,
->>>>>>> 9bcffa64
-    connector::Plaid,
-    connector::Riskified,
-    connector::Signifyd,
-    connector::Stripe,
-<<<<<<< HEAD
-=======
+    connector::Plaid,
+    connector::Riskified,
+    connector::Signifyd,
+    connector::Stripe,
     connector::Stripebilling,
     connector::Taxjar,
->>>>>>> 9bcffa64
     connector::Trustpay,
     connector::Wellsfargo,
     connector::Wise
