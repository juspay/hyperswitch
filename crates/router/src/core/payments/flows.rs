--- conflicted
+++ resolved
@@ -2016,7 +2016,48 @@
     connector::Wise
 );
 
-<<<<<<< HEAD
+#[cfg(all(feature = "v2", feature = "revenue_recovery"))]
+macro_rules! default_imp_for_billing_connector_invoice_sync {
+    ($($path:ident::$connector:ident),*) => {
+        $(
+            impl api::BillingConnectorInvoiceSyncIntegration for $path::$connector {}
+            impl
+            services::ConnectorIntegration<
+                BillingConnectorInvoiceSync,
+                types::BillingConnectorInvoiceSyncRequest,
+                types::BillingConnectorInvoiceSyncResponse,
+        > for $path::$connector
+        {}
+    )*
+    };
+}
+#[cfg(all(feature = "v2", feature = "revenue_recovery"))]
+#[cfg(feature = "dummy_connector")]
+impl<const T: u8> api::BillingConnectorInvoiceSyncIntegration for connector::DummyConnector<T> {}
+#[cfg(all(feature = "v2", feature = "revenue_recovery"))]
+#[cfg(feature = "dummy_connector")]
+impl<const T: u8>
+    services::ConnectorIntegration<
+        BillingConnectorInvoiceSync,
+        types::BillingConnectorInvoiceSyncRequest,
+        types::BillingConnectorInvoiceSyncResponse,
+    > for connector::DummyConnector<T>
+{
+}
+#[cfg(all(feature = "v2", feature = "revenue_recovery"))]
+default_imp_for_billing_connector_invoice_sync!(
+    connector::Adyenplatform,
+    connector::Ebanx,
+    connector::Gpayments,
+    connector::Netcetera,
+    connector::Plaid,
+    connector::Signifyd,
+    connector::Stripe,
+    connector::Threedsecureio,
+    connector::Wellsfargopayout,
+    connector::Wise
+);
+
 macro_rules! default_imp_for_vault {
     ($($path:ident::$connector:ident),*) => {
         $(
@@ -2126,24 +2167,11 @@
                 api::VaultDeleteFlow,
                 types::VaultRequestData,
                 types::VaultResponseData,
-=======
-#[cfg(all(feature = "v2", feature = "revenue_recovery"))]
-macro_rules! default_imp_for_billing_connector_invoice_sync {
-    ($($path:ident::$connector:ident),*) => {
-        $(
-            impl api::BillingConnectorInvoiceSyncIntegration for $path::$connector {}
-            impl
-            services::ConnectorIntegration<
-                BillingConnectorInvoiceSync,
-                types::BillingConnectorInvoiceSyncRequest,
-                types::BillingConnectorInvoiceSyncResponse,
->>>>>>> f5548870
-        > for $path::$connector
-        {}
-    )*
-    };
-}
-<<<<<<< HEAD
+        > for $path::$connector
+        {}
+    )*
+    };
+}
 #[cfg(feature = "dummy_connector")]
 impl<const T: u8> api::VaultDelete for connector::DummyConnector<T> {}
 #[cfg(feature = "dummy_connector")]
@@ -2156,23 +2184,6 @@
 {
 }
 default_imp_for_vault_delete!(
-=======
-#[cfg(all(feature = "v2", feature = "revenue_recovery"))]
-#[cfg(feature = "dummy_connector")]
-impl<const T: u8> api::BillingConnectorInvoiceSyncIntegration for connector::DummyConnector<T> {}
-#[cfg(all(feature = "v2", feature = "revenue_recovery"))]
-#[cfg(feature = "dummy_connector")]
-impl<const T: u8>
-    services::ConnectorIntegration<
-        BillingConnectorInvoiceSync,
-        types::BillingConnectorInvoiceSyncRequest,
-        types::BillingConnectorInvoiceSyncResponse,
-    > for connector::DummyConnector<T>
-{
-}
-#[cfg(all(feature = "v2", feature = "revenue_recovery"))]
-default_imp_for_billing_connector_invoice_sync!(
->>>>>>> f5548870
     connector::Adyenplatform,
     connector::Ebanx,
     connector::Gpayments,
