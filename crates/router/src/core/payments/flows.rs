--- conflicted
+++ resolved
@@ -236,11 +236,7 @@
     connector::Wise,
     connector::Wellsfargo,
     connector::Wellsfargopayout,
-<<<<<<< HEAD
-    connector::Worldpay,
-=======
-    connector::Zen,
->>>>>>> f3a869ea
+    connector::Worldpay,
     connector::Zsl
 );
 macro_rules! default_imp_for_webhook_source_verification {
