--- conflicted
+++ resolved
@@ -88,11 +88,6 @@
 default_imp_for_complete_authorize!(
     connector::Aci,
     connector::Adyen,
-<<<<<<< HEAD
-    connector::Airwallex,
-=======
-    connector::Applepay,
->>>>>>> 56952f28
     connector::Authorizedotnet,
     connector::Bambora,
     connector::Bluesnap,
@@ -135,11 +130,6 @@
 default_imp_for_connector_redirect_response!(
     connector::Aci,
     connector::Adyen,
-<<<<<<< HEAD
-    connector::Airwallex,
-=======
-    connector::Applepay,
->>>>>>> 56952f28
     connector::Authorizedotnet,
     connector::Bambora,
     connector::Bluesnap,
