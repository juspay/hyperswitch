pub mod authorize_flow;
pub mod cancel_flow;
pub mod capture_flow;
pub mod complete_authorize_flow;
pub mod psync_flow;
pub mod session_flow;
pub mod verfiy_flow;

use async_trait::async_trait;

use crate::{
    connector,
    core::{
        errors::{ConnectorError, CustomResult, RouterResult},
        payments,
    },
    routes::AppState,
    services,
    types::{self, api, storage},
};

#[async_trait]
pub trait ConstructFlowSpecificData<F, Req, Res> {
    async fn construct_router_data<'a>(
        &self,
        state: &AppState,
        connector_id: &str,
        merchant_account: &storage::MerchantAccount,
    ) -> RouterResult<types::RouterData<F, Req, Res>>;
}

#[async_trait]
pub trait Feature<F, T> {
    async fn decide_flows<'a>(
        self,
        state: &AppState,
        connector: &api::ConnectorData,
        maybe_customer: &Option<storage::Customer>,
        call_connector_action: payments::CallConnectorAction,
        merchant_account: &storage::MerchantAccount,
    ) -> RouterResult<Self>
    where
        Self: Sized,
        F: Clone,
        dyn api::Connector: services::ConnectorIntegration<F, T, types::PaymentsResponseData>;

    async fn add_access_token<'a>(
        &self,
        state: &AppState,
        connector: &api::ConnectorData,
        merchant_account: &storage::MerchantAccount,
    ) -> RouterResult<types::AddAccessTokenResult>
    where
        F: Clone,
        Self: Sized,
        dyn api::Connector: services::ConnectorIntegration<F, T, types::PaymentsResponseData>;

    async fn add_payment_method_token<'a>(
        &self,
        _state: &AppState,
        _connector: &api::ConnectorData,
        _tokenization_action: &payments::TokenizationAction,
    ) -> RouterResult<Option<String>>
    where
        F: Clone,
        Self: Sized,
        dyn api::Connector: services::ConnectorIntegration<F, T, types::PaymentsResponseData>,
    {
        Ok(None)
    }
}

macro_rules! default_imp_for_complete_authorize{
    ($($path:ident::$connector:ident),*)=> {
        $(
            impl api::PaymentsCompleteAuthorize for $path::$connector {}
            impl
            services::ConnectorIntegration<
            api::CompleteAuthorize,
            types::CompleteAuthorizeData,
            types::PaymentsResponseData,
        > for $path::$connector
        {}
    )*
    };
}

default_imp_for_complete_authorize!(
    connector::Aci,
    connector::Adyen,
    connector::Applepay,
    connector::Authorizedotnet,
    connector::Bambora,
    connector::Bluesnap,
    connector::Braintree,
    connector::Checkout,
    connector::Coinbase,
    connector::Cybersource,
    connector::Dlocal,
    connector::Fiserv,
    connector::Forte,
    connector::Klarna,
    connector::Multisafepay,
    connector::Opennode,
    connector::Payeezy,
    connector::Payu,
    connector::Rapyd,
<<<<<<< HEAD
    connector::Shift4,
=======
    connector::Stripe,
>>>>>>> 29999fe5
    connector::Trustpay,
    connector::Worldline,
    connector::Worldpay
);

macro_rules! default_imp_for_connector_redirect_response{
    ($($path:ident::$connector:ident),*)=> {
        $(
            impl services::ConnectorRedirectResponse for $path::$connector {
                fn get_flow_type(
                    &self,
                    _query_params: &str,
                    _json_payload: Option<serde_json::Value>,
                    _action: services::PaymentAction
                ) -> CustomResult<payments::CallConnectorAction, ConnectorError> {
                    Ok(payments::CallConnectorAction::Trigger)
                }
            }
    )*
    };
}

default_imp_for_connector_redirect_response!(
    connector::Aci,
    connector::Adyen,
    connector::Applepay,
    connector::Authorizedotnet,
    connector::Bambora,
    connector::Bluesnap,
    connector::Braintree,
    connector::Coinbase,
    connector::Cybersource,
    connector::Dlocal,
    connector::Fiserv,
    connector::Forte,
    connector::Klarna,
    connector::Multisafepay,
    connector::Opennode,
    connector::Payeezy,
    connector::Payu,
    connector::Rapyd,
    connector::Shift4,
    connector::Worldline,
    connector::Worldpay
);

macro_rules! default_imp_for_connector_request_id{
    ($($path:ident::$connector:ident),*)=> {
        $(
            impl api::ConnectorTransactionId for $path::$connector {}
    )*
    };
}

default_imp_for_connector_request_id!(
    connector::Aci,
    connector::Adyen,
    connector::Airwallex,
    connector::Applepay,
    connector::Authorizedotnet,
    connector::Bambora,
    connector::Bluesnap,
    connector::Braintree,
    connector::Checkout,
    connector::Coinbase,
    connector::Cybersource,
    connector::Dlocal,
    connector::Fiserv,
    connector::Forte,
    connector::Globalpay,
    connector::Klarna,
    connector::Mollie,
    connector::Multisafepay,
    connector::Nuvei,
    connector::Opennode,
    connector::Payeezy,
    connector::Payu,
    connector::Rapyd,
    connector::Shift4,
    connector::Stripe,
    connector::Trustpay,
    connector::Worldline,
    connector::Worldpay
);<|MERGE_RESOLUTION|>--- conflicted
+++ resolved
@@ -105,11 +105,6 @@
     connector::Payeezy,
     connector::Payu,
     connector::Rapyd,
-<<<<<<< HEAD
-    connector::Shift4,
-=======
-    connector::Stripe,
->>>>>>> 29999fe5
     connector::Trustpay,
     connector::Worldline,
     connector::Worldpay
