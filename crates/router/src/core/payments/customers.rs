--- conflicted
+++ resolved
@@ -76,7 +76,7 @@
 }
 
 pub fn get_connector_customer_details_if_present<'a>(
-    customer: &'a storage::Customer,
+    customer: &'a domain::Customer,
     connector_name: &str,
 ) -> Option<&'a str> {
     customer
@@ -89,19 +89,11 @@
 pub fn should_call_connector_create_customer<'a>(
     state: &AppState,
     connector: &api::ConnectorData,
-<<<<<<< HEAD
-    customer: &'a Option<storage::Customer>,
+    customer: &'a Option<domain::Customer>,
     connector_label: &str,
 ) -> (bool, Option<&'a str>) {
     // Check if create customer is required for the connector
     let connector_needs_customer = state
-=======
-    customer: &Option<domain::Customer>,
-) -> RouterResult<CreateCustomerCheck> {
-    let connector_name = connector.connector_name.to_string();
-    //Check if create customer is required for the connector
-    let connector_customer_filter = state
->>>>>>> fa392c40
         .conf
         .connector_customer
         .connector_list
@@ -121,7 +113,7 @@
 #[instrument]
 pub async fn update_connector_customer_in_customers(
     connector_label: &str,
-    customer: Option<&storage::Customer>,
+    customer: Option<&domain::Customer>,
     connector_customer_id: &Option<String>,
 ) -> Option<storage::CustomerUpdate> {
     let connector_customer_map = customer
