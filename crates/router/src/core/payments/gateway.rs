--- conflicted
+++ resolved
@@ -2,11 +2,8 @@
 pub mod authorize_gateway;
 pub mod context;
 pub mod create_customer_gateway;
-<<<<<<< HEAD
+pub mod create_order_gateway;
 pub mod payment_method_token_create_gateway;
-=======
-pub mod create_order_gateway;
->>>>>>> b1ec9a29
 pub mod psync_gateway;
 pub mod session_token_gateway;
 use std::sync;
