--- conflicted
+++ resolved
@@ -187,10 +187,6 @@
 #[instrument(skip_all)]
 #[allow(clippy::too_many_arguments)]
 pub async fn construct_external_vault_proxy_router_data_v2<'a>(
-<<<<<<< HEAD
-=======
-    //////
->>>>>>> e490e694
     state: &'a SessionState,
     merchant_account: &domain::MerchantAccount,
     merchant_connector_account: &domain::MerchantConnectorAccountTypeDetails,
@@ -272,86 +268,6 @@
 }
 
 #[cfg(feature = "v2")]
-<<<<<<< HEAD
-=======
-pub fn convert_payment_router_data_v2_to_v1<Flow, Request, Response>(
-    router_data_v2: hyperswitch_domain_models::router_data_v2::RouterDataV2<
-        Flow,
-        hyperswitch_domain_models::router_data_v2::PaymentFlowData,
-        Request,
-        Response,
-    >,
-    connector_id: &str,
-    payment_method: common_enums::PaymentMethod,
-    payment_data: &hyperswitch_domain_models::payments::PaymentConfirmData<Flow>,
-) -> types::RouterData<Flow, Request, Response>
-where
-    Flow: Clone,
-{
-    let resource_data = &router_data_v2.resource_common_data;
-
-    types::RouterData {
-        flow: router_data_v2.flow,
-        merchant_id: resource_data.merchant_id.clone(),
-        customer_id: resource_data.customer_id.clone(),
-        connector: connector_id.to_owned(),
-        payment_id: resource_data.payment_id.clone(),
-        tenant_id: router_data_v2.tenant_id,
-        attempt_id: resource_data.attempt_id.clone(),
-        status: resource_data.status,
-        payment_method,
-        connector_auth_type: router_data_v2.connector_auth_type,
-        description: resource_data.description.clone(),
-        address: resource_data.address.clone(),
-        auth_type: resource_data.auth_type,
-        connector_meta_data: resource_data.connector_meta_data.clone(),
-        connector_wallets_details: None,
-        request: router_data_v2.request,
-        response: router_data_v2.response,
-        amount_captured: resource_data.amount_captured,
-        minor_amount_captured: resource_data.minor_amount_captured,
-        access_token: resource_data.access_token.clone(),
-        session_token: resource_data.session_token.clone(),
-        reference_id: resource_data.reference_id.clone(),
-        payment_method_status: resource_data.payment_method_status,
-        payment_method_token: resource_data.payment_method_token.clone(),
-        connector_customer: resource_data.connector_customer.clone(),
-        recurring_mandate_payment_data: resource_data.recurring_mandate_payment_data.clone(),
-        connector_request_reference_id: resource_data.connector_request_reference_id.clone(),
-        preprocessing_id: resource_data.preprocessing_id.clone(),
-        #[cfg(feature = "payouts")]
-        payout_method_data: None,
-        #[cfg(feature = "payouts")]
-        quote_id: None,
-        test_mode: resource_data.test_mode,
-        payment_method_balance: resource_data.payment_method_balance.clone(),
-        connector_api_version: resource_data.connector_api_version.clone(),
-        connector_http_status_code: resource_data.connector_http_status_code,
-        external_latency: resource_data.external_latency,
-        apple_pay_flow: resource_data.apple_pay_flow.clone(),
-        frm_metadata: None,
-        refund_id: None,
-        dispute_id: None,
-        connector_response: resource_data.connector_response.clone(),
-        integrity_check: Ok(()),
-        additional_merchant_data: None,
-        header_payload: None,
-        connector_mandate_request_reference_id: payment_data
-            .payment_attempt
-            .connector_token_details
-            .as_ref()
-            .and_then(|detail| detail.get_connector_token_request_reference_id()),
-        authentication_id: None,
-        psd2_sca_exemption_type: None,
-        raw_connector_response: None,
-        is_payment_id_from_merchant: payment_data.payment_intent.is_payment_id_from_merchant,
-        l2_l3_data: None,
-        minor_amount_capturable: None,
-    }
-}
-
-#[cfg(feature = "v2")]
->>>>>>> e490e694
 #[instrument(skip_all)]
 #[allow(clippy::too_many_arguments)]
 pub async fn construct_payment_router_data_for_authorize<'a>(
