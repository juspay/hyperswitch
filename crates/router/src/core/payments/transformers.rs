--- conflicted
+++ resolved
@@ -1470,10 +1470,7 @@
             connector_transaction_id: payment_data.payment_attempt.connector_transaction_id,
             redirect_response,
             connector_meta: payment_data.payment_attempt.connector_metadata,
-<<<<<<< HEAD
-=======
             complete_authorize_url,
->>>>>>> b53916d6
             metadata: payment_data.payment_intent.metadata,
         })
     }
