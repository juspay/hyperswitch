--- conflicted
+++ resolved
@@ -74,12 +74,6 @@
         payment_data: payment_data.clone(),
     };
 
-    let webhook_url = Some(helpers::create_webhook_url(
-        &state.conf.server,
-        &payment_data.payment_attempt,
-        &connector_id.to_owned(),
-    ));
-
     router_data = types::RouterData {
         flow: PhantomData,
         merchant_id: merchant_account.merchant_id.clone(),
@@ -91,12 +85,6 @@
         connector_auth_type: auth_type,
         description: payment_data.payment_intent.description.clone(),
         return_url: payment_data.payment_intent.return_url.clone(),
-<<<<<<< HEAD
-        router_return_url,
-        webhook_url,
-        complete_authorize_url,
-=======
->>>>>>> 6ad518f3
         payment_method_id: payment_data.payment_attempt.payment_method_id.clone(),
         address: payment_data.address.clone(),
         auth_type: payment_data
