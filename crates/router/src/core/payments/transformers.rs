--- conflicted
+++ resolved
@@ -2508,12 +2508,9 @@
             order_tax_amount,
             connector_mandate_id,
             shipping_cost: payment_intent.shipping_cost,
-<<<<<<< HEAD
             capture_before: payment_attempt.capture_before,
             extended_authorization_applied: payment_attempt.extended_authorization_applied,
-=======
             card_discovery: payment_attempt.card_discovery,
->>>>>>> 0d5c6faa
         };
 
         services::ApplicationResponse::JsonWithHeaders((payments_response, headers))
