--- conflicted
+++ resolved
@@ -19,12 +19,8 @@
         payments::{self, helpers},
         utils as core_utils,
     },
-<<<<<<< HEAD
+    headers::X_PAYMENT_CONFIRM_SOURCE,
     routes::{metrics, SessionState},
-=======
-    headers::X_PAYMENT_CONFIRM_SOURCE,
-    routes::{metrics, AppState},
->>>>>>> 7e44bbca
     services::{self, RedirectForm},
     types::{
         self, api, domain,
