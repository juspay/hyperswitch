--- conflicted
+++ resolved
@@ -114,12 +114,8 @@
         session_token: None,
         reference_id: None,
         payment_method_token: payment_data.pm_token,
-<<<<<<< HEAD
+        connector_customer: payment_data.connector_customer_id,
         preprocessing_id: payment_data.payment_attempt.preprocessing_step_id,
-        customer_id: None,
-=======
-        connector_customer: payment_data.connector_customer_id,
->>>>>>> 3131bc84
     };
 
     Ok(router_data)
