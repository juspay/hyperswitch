--- conflicted
+++ resolved
@@ -3526,17 +3526,8 @@
             currency: intent_amount_details.currency,
             shipping_cost: attempt_amount_details.shipping_cost,
             order_tax_amount: attempt_amount_details.order_tax_amount,
-<<<<<<< HEAD
-            skip_external_tax_calculation: intent_amount_details.skip_external_tax_calculation,
-            skip_surcharge_calculation: intent_amount_details.skip_surcharge_calculation,
-=======
-            external_tax_calculation: common_enums::TaxCalculationOverride::foreign_from(
-                intent_amount_details.skip_external_tax_calculation,
-            ),
-            surcharge_calculation: common_enums::SurchargeCalculationOverride::foreign_from(
-                intent_amount_details.skip_surcharge_calculation,
-            ),
->>>>>>> 3a3e93cb
+            external_tax_calculation: intent_amount_details.skip_external_tax_calculation,
+            surcharge_calculation: intent_amount_details.skip_surcharge_calculation,
             surcharge_amount: attempt_amount_details.surcharge_amount,
             tax_on_surcharge: attempt_amount_details.tax_on_surcharge,
             net_amount: attempt_amount_details.net_amount,
@@ -3574,17 +3565,8 @@
                     .tax_details
                     .as_ref()
                     .and_then(|tax_details| tax_details.get_default_tax_amount())),
-<<<<<<< HEAD
-            skip_external_tax_calculation: intent_amount_details.skip_external_tax_calculation,
-            skip_surcharge_calculation: intent_amount_details.skip_surcharge_calculation,
-=======
-            external_tax_calculation: common_enums::TaxCalculationOverride::foreign_from(
-                intent_amount_details.skip_external_tax_calculation,
-            ),
-            surcharge_calculation: common_enums::SurchargeCalculationOverride::foreign_from(
-                intent_amount_details.skip_surcharge_calculation,
-            ),
->>>>>>> 3a3e93cb
+            external_tax_calculation: intent_amount_details.skip_external_tax_calculation,
+            surcharge_calculation: intent_amount_details.skip_surcharge_calculation,
             surcharge_amount: attempt_amount_details
                 .and_then(|attempt| attempt.surcharge_amount)
                 .or(intent_amount_details.surcharge_amount),
@@ -3639,17 +3621,8 @@
             order_tax_amount: amount_details.tax_details.and_then(|tax_details| {
                 tax_details.default.map(|default| default.order_tax_amount)
             }),
-<<<<<<< HEAD
-            skip_external_tax_calculation: amount_details.skip_external_tax_calculation,
-            skip_surcharge_calculation: amount_details.skip_surcharge_calculation,
-=======
-            external_tax_calculation: common_enums::TaxCalculationOverride::foreign_from(
-                amount_details.skip_external_tax_calculation,
-            ),
-            surcharge_calculation: common_enums::SurchargeCalculationOverride::foreign_from(
-                amount_details.skip_surcharge_calculation,
-            ),
->>>>>>> 3a3e93cb
+            external_tax_calculation: amount_details.skip_external_tax_calculation,
+            surcharge_calculation: amount_details.skip_surcharge_calculation,
             surcharge_amount: amount_details.surcharge_amount,
             tax_on_surcharge: amount_details.tax_on_surcharge,
         }
