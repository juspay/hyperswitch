--- conflicted
+++ resolved
@@ -435,11 +435,8 @@
             amount: payment_data.amount.into(),
             currency: payment_data.currency,
             browser_info,
-<<<<<<< HEAD
             email: payment_data.email,
-=======
             order_details,
->>>>>>> 6f62c71a
         })
     }
 }
