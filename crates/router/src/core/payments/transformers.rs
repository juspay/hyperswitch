--- conflicted
+++ resolved
@@ -2584,13 +2584,10 @@
             capture_before: payment_attempt.capture_before,
             extended_authorization_applied: payment_attempt.extended_authorization_applied,
             card_discovery: payment_attempt.card_discovery,
-<<<<<<< HEAD
             force_3ds_challenge_overwrite: payment_intent.force_3ds_challenge_overwrite,
             force_3ds_challenge_trigger: payment_intent.force_3ds_challenge_trigger,
-=======
             issuer_error_code: payment_attempt.issuer_error_code,
             issuer_error_message: payment_attempt.issuer_error_message,
->>>>>>> 3f18c944
         };
 
         services::ApplicationResponse::JsonWithHeaders((payments_response, headers))
@@ -2879,13 +2876,10 @@
             connector_mandate_id:None,
             shipping_cost: None,
             card_discovery: pa.card_discovery,
-<<<<<<< HEAD
             force_3ds_challenge_overwrite: pi.force_3ds_challenge_overwrite,
-            force_3ds_challenge_trigger: pi.force_3ds_challenge_trigger
-=======
+            force_3ds_challenge_trigger: pi.force_3ds_challenge_trigger,
             issuer_error_code: pa.issuer_error_code,
             issuer_error_message: pa.issuer_error_message,
->>>>>>> 3f18c944
         }
     }
 }
