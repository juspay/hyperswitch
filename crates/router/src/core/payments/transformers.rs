use std::{fmt::Debug, marker::PhantomData, str::FromStr};

use api_models::payments::FrmMessage;
use common_utils::fp_utils;
use diesel_models::{ephemeral_key, payment_attempt::PaymentListFilters};
use error_stack::{IntoReport, ResultExt};
use router_env::{instrument, tracing};

use super::{flows::Feature, PaymentAddress, PaymentData};
use crate::{
    configs::settings::{ConnectorRequestReferenceIdConfig, Server},
    connector::Nexinets,
    core::{
        errors::{self, RouterResponse, RouterResult},
        payments::{self, helpers},
        utils as core_utils,
    },
    routes::{metrics, AppState},
    services::{self, RedirectForm},
    types::{
        self, api, domain,
        storage::{self, enums},
        transformers::{ForeignFrom, ForeignInto, ForeignTryFrom},
        MultipleCaptureRequestData,
    },
    utils::{OptionExt, ValueExt},
};

#[instrument(skip_all)]
pub async fn construct_payment_router_data<'a, F, T>(
    state: &'a AppState,
    payment_data: PaymentData<F>,
    connector_id: &str,
    merchant_account: &domain::MerchantAccount,
    _key_store: &domain::MerchantKeyStore,
    customer: &Option<domain::Customer>,
    merchant_connector_account: &helpers::MerchantConnectorAccountType,
) -> RouterResult<types::RouterData<F, T, types::PaymentsResponseData>>
where
    T: TryFrom<PaymentAdditionalData<'a, F>>,
    types::RouterData<F, T, types::PaymentsResponseData>: Feature<F, T>,
    F: Clone,
    error_stack::Report<errors::ApiErrorResponse>:
        From<<T as TryFrom<PaymentAdditionalData<'a, F>>>::Error>,
{
<<<<<<< HEAD
    let (merchant_connector_account, payment_method, router_data);

    let profile_id = core_utils::get_profile_id_from_business_details(
        payment_data.payment_intent.business_country,
        payment_data.payment_intent.business_label.as_ref(),
        merchant_account,
        payment_data.payment_intent.profile_id.as_ref(),
        &*state.store,
    )
    .await
    .change_context(errors::ApiErrorResponse::InternalServerError)
    .attach_printable("profile_id is not set in payment_intent")?;

    merchant_connector_account = helpers::get_merchant_connector_account(
        state,
        merchant_account.merchant_id.as_str(),
        payment_data.creds_identifier.to_owned(),
        key_store,
        &profile_id,
        connector_id,
    )
    .await?;
=======
    let (payment_method, router_data);
>>>>>>> 576648b5

    fp_utils::when(merchant_connector_account.is_disabled(), || {
        Err(errors::ApiErrorResponse::MerchantConnectorAccountDisabled)
    })?;

    let test_mode: Option<bool> = merchant_connector_account.is_test_mode_on();

    let auth_type: types::ConnectorAuthType = merchant_connector_account
        .get_connector_account_details()
        .parse_value("ConnectorAuthType")
        .change_context(errors::ApiErrorResponse::InternalServerError)
        .attach_printable("Failed while parsing value for ConnectorAuthType")?;

    payment_method = payment_data
        .payment_attempt
        .payment_method
        .or(payment_data.payment_attempt.payment_method)
        .get_required_value("payment_method_type")?;

    let resource_id = match payment_data
        .payment_attempt
        .connector_transaction_id
        .clone()
    {
        Some(id) => types::ResponseId::ConnectorTransactionId(id),
        None => types::ResponseId::NoResponseId,
    };

    // [#44]: why should response be filled during request
    let response = Ok(types::PaymentsResponseData::TransactionResponse {
        resource_id,
        redirection_data: None,
        mandate_reference: None,
        connector_metadata: None,
        network_txn_id: None,
        connector_response_reference_id: None,
    });

    let additional_data = PaymentAdditionalData {
        router_base_url: state.conf.server.base_url.clone(),
        connector_name: connector_id.to_string(),
        payment_data: payment_data.clone(),
        state,
    };

    let customer_id = customer.to_owned().map(|customer| customer.customer_id);

    let supported_connector = &state
        .conf
        .multiple_api_version_supported_connectors
        .supported_connectors;
    let connector_enum = api_models::enums::Connector::from_str(connector_id)
        .into_report()
        .change_context(errors::ConnectorError::InvalidConnectorName)
        .change_context(errors::ApiErrorResponse::InvalidDataValue {
            field_name: "connector",
        })
        .attach_printable_lazy(|| format!("unable to parse connector name {connector_id:?}"))?;

    let connector_api_version = if supported_connector.contains(&connector_enum) {
        state
            .store
            .find_config_by_key_cached(&format!("connector_api_version_{connector_id}"))
            .await
            .map(|value| value.config)
            .ok()
    } else {
        None
    };

    router_data = types::RouterData {
        flow: PhantomData,
        merchant_id: merchant_account.merchant_id.clone(),
        customer_id,
        connector: connector_id.to_owned(),
        payment_id: payment_data.payment_attempt.payment_id.clone(),
        attempt_id: payment_data.payment_attempt.attempt_id.clone(),
        status: payment_data.payment_attempt.status,
        payment_method,
        connector_auth_type: auth_type,
        description: payment_data.payment_intent.description.clone(),
        return_url: payment_data.payment_intent.return_url.clone(),
        payment_method_id: payment_data.payment_attempt.payment_method_id.clone(),
        address: payment_data.address.clone(),
        auth_type: payment_data
            .payment_attempt
            .authentication_type
            .unwrap_or_default(),
        connector_meta_data: merchant_connector_account.get_metadata(),
        request: T::try_from(additional_data)?,
        response,
        amount_captured: payment_data.payment_intent.amount_captured,
        access_token: None,
        session_token: None,
        reference_id: None,
        payment_method_token: payment_data.pm_token.map(types::PaymentMethodToken::Token),
        connector_customer: payment_data.connector_customer_id,
        recurring_mandate_payment_data: payment_data.recurring_mandate_payment_data,
        connector_request_reference_id: core_utils::get_connector_request_reference_id(
            &state.conf,
            &merchant_account.merchant_id,
            &payment_data.payment_attempt,
        ),
        preprocessing_id: payment_data.payment_attempt.preprocessing_step_id,
        #[cfg(feature = "payouts")]
        payout_method_data: None,
        #[cfg(feature = "payouts")]
        quote_id: None,
        test_mode,
        payment_method_balance: None,
        connector_api_version,
        connector_http_status_code: None,
    };

    Ok(router_data)
}

pub trait ToResponse<Req, D, Op>
where
    Self: Sized,
    Op: Debug,
{
    #[allow(clippy::too_many_arguments)]
    fn generate_response(
        req: Option<Req>,
        data: D,
        customer: Option<domain::Customer>,
        auth_flow: services::AuthFlow,
        server: &Server,
        operation: Op,
        connector_request_reference_id_config: &ConnectorRequestReferenceIdConfig,
        connector_http_status_code: Option<u16>,
    ) -> RouterResponse<Self>;
}

impl<F, Req, Op> ToResponse<Req, PaymentData<F>, Op> for api::PaymentsResponse
where
    F: Clone,
    Op: Debug,
{
    #[allow(clippy::too_many_arguments)]
    fn generate_response(
        req: Option<Req>,
        payment_data: PaymentData<F>,
        customer: Option<domain::Customer>,
        auth_flow: services::AuthFlow,
        server: &Server,
        operation: Op,
        connector_request_reference_id_config: &ConnectorRequestReferenceIdConfig,
        connector_http_status_code: Option<u16>,
    ) -> RouterResponse<Self> {
        let captures = payment_data
            .multiple_capture_data
            .and_then(|multiple_capture_data| {
                multiple_capture_data
                    .expand_captures
                    .and_then(|should_expand| {
                        should_expand.then_some(
                            multiple_capture_data
                                .get_all_captures()
                                .into_iter()
                                .cloned()
                                .collect(),
                        )
                    })
            });
        payments_to_payments_response(
            req,
            payment_data.payment_attempt,
            payment_data.payment_intent,
            payment_data.refunds,
            payment_data.disputes,
            payment_data.attempts,
            captures,
            payment_data.payment_method_data,
            customer,
            auth_flow,
            payment_data.address,
            server,
            payment_data.connector_response.authentication_data,
            &operation,
            payment_data.ephemeral_key,
            payment_data.sessions_token,
            payment_data.frm_message,
            payment_data.setup_mandate,
            connector_request_reference_id_config,
            connector_http_status_code,
        )
    }
}

impl<F, Req, Op> ToResponse<Req, PaymentData<F>, Op> for api::PaymentsSessionResponse
where
    Self: From<Req>,
    F: Clone,
    Op: Debug,
{
    #[allow(clippy::too_many_arguments)]
    fn generate_response(
        _req: Option<Req>,
        payment_data: PaymentData<F>,
        _customer: Option<domain::Customer>,
        _auth_flow: services::AuthFlow,
        _server: &Server,
        _operation: Op,
        _connector_request_reference_id_config: &ConnectorRequestReferenceIdConfig,
        _connector_http_status_code: Option<u16>,
    ) -> RouterResponse<Self> {
        Ok(services::ApplicationResponse::JsonWithHeaders((
            Self {
                session_token: payment_data.sessions_token,
                payment_id: payment_data.payment_attempt.payment_id,
                client_secret: payment_data
                    .payment_intent
                    .client_secret
                    .get_required_value("client_secret")?
                    .into(),
            },
            vec![],
        )))
    }
}

impl<F, Req, Op> ToResponse<Req, PaymentData<F>, Op> for api::VerifyResponse
where
    Self: From<Req>,
    F: Clone,
    Op: Debug,
{
    #[allow(clippy::too_many_arguments)]
    fn generate_response(
        _req: Option<Req>,
        data: PaymentData<F>,
        customer: Option<domain::Customer>,
        _auth_flow: services::AuthFlow,
        _server: &Server,
        _operation: Op,
        _connector_request_reference_id_config: &ConnectorRequestReferenceIdConfig,
        _connector_http_status_code: Option<u16>,
    ) -> RouterResponse<Self> {
        let additional_payment_method_data: Option<api_models::payments::AdditionalPaymentData> =
            data.payment_attempt
                .payment_method_data
                .clone()
                .map(|data| data.parse_value("payment_method_data"))
                .transpose()
                .change_context(errors::ApiErrorResponse::InvalidDataValue {
                    field_name: "payment_method_data",
                })?;
        let payment_method_data_response =
            additional_payment_method_data.map(api::PaymentMethodDataResponse::from);
        Ok(services::ApplicationResponse::JsonWithHeaders((
            Self {
                verify_id: Some(data.payment_intent.payment_id),
                merchant_id: Some(data.payment_intent.merchant_id),
                client_secret: data.payment_intent.client_secret.map(masking::Secret::new),
                customer_id: customer.as_ref().map(|x| x.customer_id.clone()),
                email: customer
                    .as_ref()
                    .and_then(|cus| cus.email.as_ref().map(|s| s.to_owned())),
                name: customer
                    .as_ref()
                    .and_then(|cus| cus.name.as_ref().map(|s| s.to_owned())),
                phone: customer
                    .as_ref()
                    .and_then(|cus| cus.phone.as_ref().map(|s| s.to_owned())),
                mandate_id: data.mandate_id.map(|mandate_ids| mandate_ids.mandate_id),
                payment_method: data.payment_attempt.payment_method,
                payment_method_data: payment_method_data_response,
                payment_token: data.token,
                error_code: data.payment_attempt.error_code,
                error_message: data.payment_attempt.error_message,
            },
            vec![],
        )))
    }
}

#[instrument(skip_all)]
// try to use router data here so that already validated things , we don't want to repeat the validations.
// Add internal value not found and external value not found so that we can give 500 / Internal server error for internal value not found
#[allow(clippy::too_many_arguments)]
pub fn payments_to_payments_response<R, Op>(
    payment_request: Option<R>,
    payment_attempt: storage::PaymentAttempt,
    payment_intent: storage::PaymentIntent,
    refunds: Vec<storage::Refund>,
    disputes: Vec<storage::Dispute>,
    option_attempts: Option<Vec<storage::PaymentAttempt>>,
    captures: Option<Vec<storage::Capture>>,
    payment_method_data: Option<api::PaymentMethodData>,
    customer: Option<domain::Customer>,
    auth_flow: services::AuthFlow,
    address: PaymentAddress,
    server: &Server,
    redirection_data: Option<serde_json::Value>,
    operation: &Op,
    ephemeral_key_option: Option<ephemeral_key::EphemeralKey>,
    session_tokens: Vec<api::SessionToken>,
    fraud_check: Option<payments::FraudCheck>,
    mandate_data: Option<api_models::payments::MandateData>,
    connector_request_reference_id_config: &ConnectorRequestReferenceIdConfig,
    connector_http_status_code: Option<u16>,
) -> RouterResponse<api::PaymentsResponse>
where
    Op: Debug,
{
    let currency = payment_attempt
        .currency
        .as_ref()
        .get_required_value("currency")?;
    let amount = currency
        .to_currency_base_unit(payment_attempt.amount)
        .into_report()
        .change_context(errors::ApiErrorResponse::InvalidDataValue {
            field_name: "amount",
        })?;
    let mandate_id = payment_attempt.mandate_id.clone();
    let refunds_response = if refunds.is_empty() {
        None
    } else {
        Some(refunds.into_iter().map(ForeignInto::foreign_into).collect())
    };
    let disputes_response = if disputes.is_empty() {
        None
    } else {
        Some(
            disputes
                .into_iter()
                .map(ForeignInto::foreign_into)
                .collect(),
        )
    };
    let attempts_response = option_attempts.map(|attempts| {
        attempts
            .into_iter()
            .map(ForeignInto::foreign_into)
            .collect()
    });

    let captures_response = captures.map(|captures| {
        captures
            .into_iter()
            .map(ForeignInto::foreign_into)
            .collect()
    });

    let merchant_id = payment_attempt.merchant_id.to_owned();
    let payment_method_type = payment_attempt
        .payment_method_type
        .as_ref()
        .map(ToString::to_string)
        .unwrap_or("".to_owned());
    let payment_method = payment_attempt
        .payment_method
        .as_ref()
        .map(ToString::to_string)
        .unwrap_or("".to_owned());
    let additional_payment_method_data: Option<api_models::payments::AdditionalPaymentData> =
        payment_attempt
            .payment_method_data
            .clone()
            .map(|data| data.parse_value("payment_method_data"))
            .transpose()
            .change_context(errors::ApiErrorResponse::InvalidDataValue {
                field_name: "payment_method_data",
            })?;
    let merchant_decision = payment_intent.merchant_decision.to_owned();
    let frm_message = fraud_check.map(FrmMessage::foreign_from);

    let payment_method_data_response =
        additional_payment_method_data.map(api::PaymentMethodDataResponse::from);

    let headers = connector_http_status_code
        .map(|status_code| {
            vec![(
                "connector_http_status_code".to_string(),
                status_code.to_string(),
            )]
        })
        .unwrap_or(vec![]);

    let output = Ok(match payment_request {
        Some(_request) => {
            if payments::is_start_pay(&operation) && redirection_data.is_some() {
                let redirection_data = redirection_data.get_required_value("redirection_data")?;
                let form: RedirectForm = serde_json::from_value(redirection_data)
                    .map_err(|_| errors::ApiErrorResponse::InternalServerError)?;
                services::ApplicationResponse::Form(Box::new(services::RedirectionFormData {
                    redirect_form: form,
                    payment_method_data,
                    amount,
                    currency: currency.to_string(),
                }))
            } else {
                let mut next_action_response = None;

                let bank_transfer_next_steps =
                    bank_transfer_next_steps_check(payment_attempt.clone())?;

                let next_action_voucher = voucher_next_steps_check(payment_attempt.clone())?;

                let next_action_containing_qr_code_url =
                    qr_code_next_steps_check(payment_attempt.clone())?;

                let next_action_containing_wait_screen =
                    wait_screen_next_steps_check(payment_attempt.clone())?;

                if payment_intent.status == enums::IntentStatus::RequiresCustomerAction
                    || bank_transfer_next_steps.is_some()
                    || next_action_voucher.is_some()
                    || next_action_containing_qr_code_url.is_some()
                    || next_action_containing_wait_screen.is_some()
                {
                    next_action_response = bank_transfer_next_steps
                        .map(|bank_transfer| {
                            api_models::payments::NextActionData::DisplayBankTransferInformation {
                                bank_transfer_steps_and_charges_details: bank_transfer,
                            }
                        })
                        .or(next_action_voucher.map(|voucher_data| {
                            api_models::payments::NextActionData::DisplayVoucherInformation {
                                voucher_details: voucher_data,
                            }
                        }))
                        .or(next_action_containing_qr_code_url.map(|qr_code_data| {
                            api_models::payments::NextActionData::QrCodeInformation {
                                image_data_url: qr_code_data.image_data_url,
                                display_to_timestamp: qr_code_data.display_to_timestamp,
                            }
                        }))
                        .or(next_action_containing_wait_screen.map(|wait_screen_data| {
                            api_models::payments::NextActionData::WaitScreenInformation {
                                display_from_timestamp: wait_screen_data.display_from_timestamp,
                                display_to_timestamp: wait_screen_data.display_to_timestamp,
                            }
                        }))
                        .or(redirection_data.map(|_| {
                            api_models::payments::NextActionData::RedirectToUrl {
                                redirect_to_url: helpers::create_startpay_url(
                                    server,
                                    &payment_attempt,
                                    &payment_intent,
                                ),
                            }
                        }));
                };

                // next action check for third party sdk session (for ex: Apple pay through trustpay has third party sdk session response)
                if third_party_sdk_session_next_action(&payment_attempt, operation) {
                    next_action_response = Some(
                        api_models::payments::NextActionData::ThirdPartySdkSessionToken {
                            session_token: session_tokens.get(0).cloned(),
                        },
                    )
                }

                let mut response: api::PaymentsResponse = Default::default();
                let routed_through = payment_attempt.connector.clone();

                let connector_label = routed_through.as_ref().and_then(|connector_name| {
                    core_utils::get_connector_label(
                        payment_intent.business_country,
                        payment_intent.business_label.as_ref(),
                        payment_attempt.business_sub_label.as_ref(),
                        connector_name,
                    )
                });

                let amount_captured = payment_intent.amount_captured.unwrap_or_default();
                let amount_capturable = Some(payment_attempt.amount - amount_captured);
                services::ApplicationResponse::JsonWithHeaders((
                    response
                        .set_payment_id(Some(payment_attempt.payment_id))
                        .set_merchant_id(Some(payment_attempt.merchant_id))
                        .set_status(payment_intent.status)
                        .set_amount(payment_attempt.amount)
                        .set_amount_capturable(amount_capturable)
                        .set_amount_received(payment_intent.amount_captured)
                        .set_connector(routed_through)
                        .set_client_secret(payment_intent.client_secret.map(masking::Secret::new))
                        .set_created(Some(payment_intent.created_at))
                        .set_currency(currency.to_string())
                        .set_customer_id(customer.as_ref().map(|cus| cus.clone().customer_id))
                        .set_email(
                            customer
                                .as_ref()
                                .and_then(|cus| cus.email.as_ref().map(|s| s.to_owned())),
                        )
                        .set_name(
                            customer
                                .as_ref()
                                .and_then(|cus| cus.name.as_ref().map(|s| s.to_owned())),
                        )
                        .set_phone(
                            customer
                                .as_ref()
                                .and_then(|cus| cus.phone.as_ref().map(|s| s.to_owned())),
                        )
                        .set_mandate_id(mandate_id)
                        .set_mandate_data(
                            mandate_data.map(api::MandateData::from),
                            auth_flow == services::AuthFlow::Merchant,
                        )
                        .set_description(payment_intent.description)
                        .set_refunds(refunds_response) // refunds.iter().map(refund_to_refund_response),
                        .set_disputes(disputes_response)
                        .set_attempts(attempts_response)
                        .set_captures(captures_response)
                        .set_payment_method(
                            payment_attempt.payment_method,
                            auth_flow == services::AuthFlow::Merchant,
                        )
                        .set_payment_method_data(
                            payment_method_data_response,
                            auth_flow == services::AuthFlow::Merchant,
                        )
                        .set_payment_token(payment_attempt.payment_token)
                        .set_error_message(
                            payment_attempt
                                .error_reason
                                .or(payment_attempt.error_message),
                        )
                        .set_error_code(payment_attempt.error_code)
                        .set_shipping(address.shipping)
                        .set_billing(address.billing)
                        .set_next_action(next_action_response)
                        .set_return_url(payment_intent.return_url)
                        .set_cancellation_reason(payment_attempt.cancellation_reason)
                        .set_authentication_type(payment_attempt.authentication_type)
                        .set_statement_descriptor_name(payment_intent.statement_descriptor_name)
                        .set_statement_descriptor_suffix(payment_intent.statement_descriptor_suffix)
                        .set_setup_future_usage(payment_intent.setup_future_usage)
                        .set_capture_method(payment_attempt.capture_method)
                        .set_payment_experience(payment_attempt.payment_experience)
                        .set_payment_method_type(payment_attempt.payment_method_type)
                        .set_metadata(payment_intent.metadata)
                        .set_order_details(payment_intent.order_details)
                        .set_connector_label(connector_label)
                        .set_business_country(payment_intent.business_country)
                        .set_business_label(payment_intent.business_label)
                        .set_business_sub_label(payment_attempt.business_sub_label)
                        .set_allowed_payment_method_types(
                            payment_intent.allowed_payment_method_types,
                        )
                        .set_ephemeral_key(ephemeral_key_option.map(ForeignFrom::foreign_from))
                        .set_frm_message(frm_message)
                        .set_merchant_decision(merchant_decision)
                        .set_manual_retry_allowed(helpers::is_manual_retry_allowed(
                            &payment_intent.status,
                            &payment_attempt.status,
                            connector_request_reference_id_config,
                            &merchant_id,
                        ))
                        .set_connector_transaction_id(payment_attempt.connector_transaction_id)
                        .set_feature_metadata(payment_intent.feature_metadata)
                        .set_connector_metadata(payment_intent.connector_metadata)
                        .set_reference_id(payment_attempt.connector_response_reference_id)
                        .set_profile_id(payment_intent.profile_id)
                        .set_attempt_count(payment_intent.attempt_count)
                        .to_owned(),
                    headers,
                ))
            }
        }
        None => services::ApplicationResponse::JsonWithHeaders((
            api::PaymentsResponse {
                payment_id: Some(payment_attempt.payment_id),
                merchant_id: Some(payment_attempt.merchant_id),
                status: payment_intent.status,
                amount: payment_attempt.amount,
                amount_capturable: None,
                amount_received: payment_intent.amount_captured,
                client_secret: payment_intent.client_secret.map(masking::Secret::new),
                created: Some(payment_intent.created_at),
                currency: currency.to_string(),
                customer_id: payment_intent.customer_id,
                description: payment_intent.description,
                refunds: refunds_response,
                disputes: disputes_response,
                attempts: attempts_response,
                captures: captures_response,
                payment_method: payment_attempt.payment_method,
                capture_method: payment_attempt.capture_method,
                error_message: payment_attempt
                    .error_reason
                    .or(payment_attempt.error_message),
                error_code: payment_attempt.error_code,
                payment_method_data: payment_method_data_response,
                email: customer
                    .as_ref()
                    .and_then(|cus| cus.email.as_ref().map(|s| s.to_owned())),
                name: customer
                    .as_ref()
                    .and_then(|cus| cus.name.as_ref().map(|s| s.to_owned())),
                phone: customer
                    .as_ref()
                    .and_then(|cus| cus.phone.as_ref().map(|s| s.to_owned())),
                mandate_id,
                shipping: address.shipping,
                billing: address.billing,
                cancellation_reason: payment_attempt.cancellation_reason,
                payment_token: payment_attempt.payment_token,
                metadata: payment_intent.metadata,
                manual_retry_allowed: helpers::is_manual_retry_allowed(
                    &payment_intent.status,
                    &payment_attempt.status,
                    connector_request_reference_id_config,
                    &merchant_id,
                ),
                order_details: payment_intent.order_details,
                frm_message,
                connector_transaction_id: payment_attempt.connector_transaction_id,
                feature_metadata: payment_intent.feature_metadata,
                connector_metadata: payment_intent.connector_metadata,
                allowed_payment_method_types: payment_intent.allowed_payment_method_types,
                reference_id: payment_attempt.connector_response_reference_id,
                attempt_count: payment_intent.attempt_count,
                ..Default::default()
            },
            headers,
        )),
    });

    metrics::PAYMENT_OPS_COUNT.add(
        &metrics::CONTEXT,
        1,
        &[
            metrics::request::add_attributes("operation", format!("{:?}", operation)),
            metrics::request::add_attributes("merchant", merchant_id),
            metrics::request::add_attributes("payment_method_type", payment_method_type),
            metrics::request::add_attributes("payment_method", payment_method),
        ],
    );

    output
}

pub fn third_party_sdk_session_next_action<Op>(
    payment_attempt: &storage::PaymentAttempt,
    operation: &Op,
) -> bool
where
    Op: Debug,
{
    // If the operation is confirm, we will send session token response in next action
    if format!("{operation:?}").eq("PaymentConfirm") {
        payment_attempt
            .connector
            .as_ref()
            .map(|connector| {
                matches!(connector.as_str(), "trustpay") || matches!(connector.as_str(), "payme")
            })
            .and_then(|is_connector_supports_third_party_sdk| {
                if is_connector_supports_third_party_sdk {
                    payment_attempt
                        .payment_method
                        .map(|pm| matches!(pm, diesel_models::enums::PaymentMethod::Wallet))
                } else {
                    Some(false)
                }
            })
            .unwrap_or(false)
    } else {
        false
    }
}

pub fn qr_code_next_steps_check(
    payment_attempt: storage::PaymentAttempt,
) -> RouterResult<Option<api_models::payments::QrCodeNextStepsInstruction>> {
    let qr_code_steps: Option<Result<api_models::payments::QrCodeNextStepsInstruction, _>> =
        payment_attempt
            .connector_metadata
            .map(|metadata| metadata.parse_value("QrCodeNextStepsInstruction"));

    let qr_code_instructions = qr_code_steps.transpose().ok().flatten();
    Ok(qr_code_instructions)
}

pub fn wait_screen_next_steps_check(
    payment_attempt: storage::PaymentAttempt,
) -> RouterResult<Option<api_models::payments::WaitScreenInstructions>> {
    let display_info_with_timer_steps: Option<
        Result<api_models::payments::WaitScreenInstructions, _>,
    > = payment_attempt
        .connector_metadata
        .map(|metadata| metadata.parse_value("WaitScreenInstructions"));

    let display_info_with_timer_instructions =
        display_info_with_timer_steps.transpose().ok().flatten();
    Ok(display_info_with_timer_instructions)
}

impl ForeignFrom<(storage::PaymentIntent, storage::PaymentAttempt)> for api::PaymentsResponse {
    fn foreign_from(item: (storage::PaymentIntent, storage::PaymentAttempt)) -> Self {
        let pi = item.0;
        let pa = item.1;
        Self {
            payment_id: Some(pi.payment_id),
            merchant_id: Some(pi.merchant_id),
            status: pi.status,
            amount: pi.amount,
            amount_capturable: pi.amount_captured,
            client_secret: pi.client_secret.map(|s| s.into()),
            created: Some(pi.created_at),
            currency: pi.currency.map(|c| c.to_string()).unwrap_or_default(),
            description: pi.description,
            metadata: pi.metadata,
            order_details: pi.order_details,
            customer_id: pi.customer_id,
            connector: pa.connector,
            payment_method: pa.payment_method,
            payment_method_type: pa.payment_method_type,
            business_label: pi.business_label,
            business_country: pi.business_country,
            business_sub_label: pa.business_sub_label,
            setup_future_usage: pi.setup_future_usage,
            capture_method: pa.capture_method,
            authentication_type: pa.authentication_type,
            connector_transaction_id: pa.connector_transaction_id,
            attempt_count: pi.attempt_count,
            ..Default::default()
        }
    }
}

impl ForeignFrom<PaymentListFilters> for api_models::payments::PaymentListFilters {
    fn foreign_from(item: PaymentListFilters) -> Self {
        Self {
            connector: item.connector,
            currency: item.currency,
            status: item.status,
            payment_method: item.payment_method,
        }
    }
}

impl ForeignFrom<ephemeral_key::EphemeralKey> for api::ephemeral_key::EphemeralKeyCreateResponse {
    fn foreign_from(from: ephemeral_key::EphemeralKey) -> Self {
        Self {
            customer_id: from.customer_id,
            created_at: from.created_at,
            expires: from.expires,
            secret: from.secret,
        }
    }
}

pub fn bank_transfer_next_steps_check(
    payment_attempt: storage::PaymentAttempt,
) -> RouterResult<Option<api_models::payments::BankTransferNextStepsData>> {
    let bank_transfer_next_step = if let Some(diesel_models::enums::PaymentMethod::BankTransfer) =
        payment_attempt.payment_method
    {
        let bank_transfer_next_steps: Option<api_models::payments::BankTransferNextStepsData> =
            payment_attempt
                .connector_metadata
                .map(|metadata| {
                    metadata
                        .parse_value("NextStepsRequirements")
                        .change_context(errors::ApiErrorResponse::InternalServerError)
                        .attach_printable("Failed to parse the Value to NextRequirements struct")
                })
                .transpose()?;
        bank_transfer_next_steps
    } else {
        None
    };
    Ok(bank_transfer_next_step)
}

pub fn voucher_next_steps_check(
    payment_attempt: storage::PaymentAttempt,
) -> RouterResult<Option<api_models::payments::VoucherNextStepData>> {
    let voucher_next_step = if let Some(diesel_models::enums::PaymentMethod::Voucher) =
        payment_attempt.payment_method
    {
        let voucher_next_steps: Option<api_models::payments::VoucherNextStepData> = payment_attempt
            .connector_metadata
            .map(|metadata| {
                metadata
                    .parse_value("NextStepsRequirements")
                    .change_context(errors::ApiErrorResponse::InternalServerError)
                    .attach_printable("Failed to parse the Value to NextRequirements struct")
            })
            .transpose()?;
        voucher_next_steps
    } else {
        None
    };
    Ok(voucher_next_step)
}

pub fn change_order_details_to_new_type(
    order_amount: i64,
    order_details: api_models::payments::OrderDetails,
) -> Option<Vec<api_models::payments::OrderDetailsWithAmount>> {
    Some(vec![api_models::payments::OrderDetailsWithAmount {
        product_name: order_details.product_name,
        quantity: order_details.quantity,
        amount: order_amount,
    }])
}

#[derive(Clone)]
pub struct PaymentAdditionalData<'a, F>
where
    F: Clone,
{
    router_base_url: String,
    connector_name: String,
    payment_data: PaymentData<F>,
    state: &'a AppState,
}
impl<F: Clone> TryFrom<PaymentAdditionalData<'_, F>> for types::PaymentsAuthorizeData {
    type Error = error_stack::Report<errors::ApiErrorResponse>;

    fn try_from(additional_data: PaymentAdditionalData<'_, F>) -> Result<Self, Self::Error> {
        let payment_data = additional_data.payment_data.clone();
        let router_base_url = &additional_data.router_base_url;
        let connector_name = &additional_data.connector_name;
        let attempt = &payment_data.payment_attempt;
        let browser_info: Option<types::BrowserInformation> = attempt
            .browser_info
            .clone()
            .map(|b| b.parse_value("BrowserInformation"))
            .transpose()
            .change_context(errors::ApiErrorResponse::InvalidDataValue {
                field_name: "browser_info",
            })?;

        let order_category = additional_data
            .payment_data
            .payment_intent
            .connector_metadata
            .map(|cm| {
                cm.parse_value::<api_models::payments::ConnectorMetadata>("ConnectorMetadata")
                    .change_context(errors::ApiErrorResponse::InternalServerError)
                    .attach_printable("Failed parsing ConnectorMetadata")
            })
            .transpose()?
            .and_then(|cm| cm.noon.and_then(|noon| noon.order_category));

        let order_details = additional_data
            .payment_data
            .payment_intent
            .order_details
            .map(|order_details| {
                order_details
                    .iter()
                    .map(|data| {
                        data.to_owned()
                            .parse_value("OrderDetailsWithAmount")
                            .change_context(errors::ApiErrorResponse::InvalidDataValue {
                                field_name: "OrderDetailsWithAmount",
                            })
                            .attach_printable("Unable to parse OrderDetailsWithAmount")
                    })
                    .collect::<Result<Vec<_>, _>>()
            })
            .transpose()?;

        let complete_authorize_url = Some(helpers::create_complete_authorize_url(
            router_base_url,
            attempt,
            connector_name,
        ));

        let webhook_url = Some(helpers::create_webhook_url(
            router_base_url,
            &attempt.merchant_id,
            connector_name,
        ));
        let router_return_url = Some(helpers::create_redirect_url(
            router_base_url,
            attempt,
            connector_name,
            payment_data.creds_identifier.as_deref(),
        ));

        // payment_method_data is not required during recurring mandate payment, in such case keep default PaymentMethodData as MandatePayment
        let payment_method_data = payment_data.payment_method_data.or_else(|| {
            if payment_data.mandate_id.is_some() {
                Some(api_models::payments::PaymentMethodData::MandatePayment)
            } else {
                None
            }
        });
        Ok(Self {
            payment_method_data: payment_method_data.get_required_value("payment_method_data")?,
            setup_future_usage: payment_data.payment_intent.setup_future_usage,
            mandate_id: payment_data.mandate_id.clone(),
            off_session: payment_data.mandate_id.as_ref().map(|_| true),
            setup_mandate_details: payment_data.setup_mandate.clone(),
            confirm: payment_data.payment_attempt.confirm,
            statement_descriptor_suffix: payment_data.payment_intent.statement_descriptor_suffix,
            statement_descriptor: payment_data.payment_intent.statement_descriptor_name,
            capture_method: payment_data.payment_attempt.capture_method,
            amount: payment_data.amount.into(),
            currency: payment_data.currency,
            browser_info,
            email: payment_data.email,
            payment_experience: payment_data.payment_attempt.payment_experience,
            order_details,
            order_category,
            session_token: None,
            enrolled_for_3ds: true,
            related_transaction_id: None,
            payment_method_type: payment_data.payment_attempt.payment_method_type,
            router_return_url,
            webhook_url,
            complete_authorize_url,
            customer_id: None,
        })
    }
}

impl<F: Clone> TryFrom<PaymentAdditionalData<'_, F>> for types::PaymentsSyncData {
    type Error = errors::ApiErrorResponse;

    fn try_from(additional_data: PaymentAdditionalData<'_, F>) -> Result<Self, Self::Error> {
        let payment_data = additional_data.payment_data;
        Ok(Self {
            mandate_id: payment_data.mandate_id.clone(),
            connector_transaction_id: match payment_data.payment_attempt.connector_transaction_id {
                Some(connector_txn_id) => {
                    types::ResponseId::ConnectorTransactionId(connector_txn_id)
                }
                None => types::ResponseId::NoResponseId,
            },
            encoded_data: payment_data.connector_response.encoded_data,
            capture_method: payment_data.payment_attempt.capture_method,
            connector_meta: payment_data.payment_attempt.connector_metadata,
            sync_type: match payment_data.multiple_capture_data {
                Some(multiple_capture_data) => types::SyncRequestType::MultipleCaptureSync(
                    multiple_capture_data.get_pending_connector_capture_ids(),
                ),
                None => types::SyncRequestType::SinglePaymentSync,
            },
        })
    }
}

impl api::ConnectorTransactionId for Nexinets {
    fn connector_transaction_id(
        &self,
        payment_attempt: storage::PaymentAttempt,
    ) -> Result<Option<String>, errors::ApiErrorResponse> {
        let metadata = Self::connector_transaction_id(self, &payment_attempt.connector_metadata);
        metadata.map_err(|_| errors::ApiErrorResponse::ResourceIdNotFound)
    }
}

impl<F: Clone> TryFrom<PaymentAdditionalData<'_, F>> for types::PaymentsCaptureData {
    type Error = error_stack::Report<errors::ApiErrorResponse>;

    fn try_from(additional_data: PaymentAdditionalData<'_, F>) -> Result<Self, Self::Error> {
        let payment_data = additional_data.payment_data;
        let connector = api::ConnectorData::get_connector_by_name(
            &additional_data.state.conf.connectors,
            &additional_data.connector_name,
            api::GetToken::Connector,
        )?;
        let amount_to_capture: i64 = payment_data
            .payment_attempt
            .amount_to_capture
            .map_or(payment_data.amount.into(), |capture_amount| capture_amount);
        Ok(Self {
            amount_to_capture,
            currency: payment_data.currency,
            connector_transaction_id: connector
                .connector
                .connector_transaction_id(payment_data.payment_attempt.clone())?
                .ok_or(errors::ApiErrorResponse::ResourceIdNotFound)?,
            payment_amount: payment_data.amount.into(),
            connector_meta: payment_data.payment_attempt.connector_metadata,
            multiple_capture_data: match payment_data.multiple_capture_data {
                Some(multiple_capture_data) => Some(MultipleCaptureRequestData {
                    capture_sequence: multiple_capture_data.get_captures_count()?,
                    capture_reference: multiple_capture_data
                        .get_latest_capture()
                        .capture_id
                        .clone(),
                }),
                None => None,
            },
        })
    }
}

impl<F: Clone> TryFrom<PaymentAdditionalData<'_, F>> for types::PaymentsCancelData {
    type Error = error_stack::Report<errors::ApiErrorResponse>;

    fn try_from(additional_data: PaymentAdditionalData<'_, F>) -> Result<Self, Self::Error> {
        let payment_data = additional_data.payment_data;
        let connector = api::ConnectorData::get_connector_by_name(
            &additional_data.state.conf.connectors,
            &additional_data.connector_name,
            api::GetToken::Connector,
        )?;
        Ok(Self {
            amount: Some(payment_data.amount.into()),
            currency: Some(payment_data.currency),
            connector_transaction_id: connector
                .connector
                .connector_transaction_id(payment_data.payment_attempt.clone())?
                .ok_or(errors::ApiErrorResponse::ResourceIdNotFound)?,
            cancellation_reason: payment_data.payment_attempt.cancellation_reason,
            connector_meta: payment_data.payment_attempt.connector_metadata,
        })
    }
}

impl<F: Clone> TryFrom<PaymentAdditionalData<'_, F>> for types::PaymentsApproveData {
    type Error = error_stack::Report<errors::ApiErrorResponse>;

    fn try_from(additional_data: PaymentAdditionalData<'_, F>) -> Result<Self, Self::Error> {
        let payment_data = additional_data.payment_data;
        Ok(Self {
            amount: Some(payment_data.amount.into()),
            currency: Some(payment_data.currency),
        })
    }
}

impl<F: Clone> TryFrom<PaymentAdditionalData<'_, F>> for types::PaymentsRejectData {
    type Error = error_stack::Report<errors::ApiErrorResponse>;

    fn try_from(additional_data: PaymentAdditionalData<'_, F>) -> Result<Self, Self::Error> {
        let payment_data = additional_data.payment_data;
        Ok(Self {
            amount: Some(payment_data.amount.into()),
            currency: Some(payment_data.currency),
        })
    }
}

impl<F: Clone> TryFrom<PaymentAdditionalData<'_, F>> for types::PaymentsSessionData {
    type Error = error_stack::Report<errors::ApiErrorResponse>;

    fn try_from(additional_data: PaymentAdditionalData<'_, F>) -> Result<Self, Self::Error> {
        let payment_data = additional_data.payment_data.clone();

        let order_details = additional_data
            .payment_data
            .payment_intent
            .order_details
            .map(|order_details| {
                order_details
                    .iter()
                    .map(|data| {
                        data.to_owned()
                            .parse_value("OrderDetailsWithAmount")
                            .change_context(errors::ApiErrorResponse::InvalidDataValue {
                                field_name: "OrderDetailsWithAmount",
                            })
                            .attach_printable("Unable to parse OrderDetailsWithAmount")
                    })
                    .collect::<Result<Vec<_>, _>>()
            })
            .transpose()?;

        Ok(Self {
            amount: payment_data.amount.into(),
            currency: payment_data.currency,
            country: payment_data.address.billing.and_then(|billing_address| {
                billing_address.address.and_then(|address| address.country)
            }),
            order_details,
        })
    }
}

impl<F: Clone> TryFrom<PaymentAdditionalData<'_, F>> for types::VerifyRequestData {
    type Error = error_stack::Report<errors::ApiErrorResponse>;

    fn try_from(additional_data: PaymentAdditionalData<'_, F>) -> Result<Self, Self::Error> {
        let payment_data = additional_data.payment_data;
        let router_base_url = &additional_data.router_base_url;
        let connector_name = &additional_data.connector_name;
        let attempt = &payment_data.payment_attempt;
        let router_return_url = Some(helpers::create_redirect_url(
            router_base_url,
            attempt,
            connector_name,
            payment_data.creds_identifier.as_deref(),
        ));
        let browser_info: Option<types::BrowserInformation> = attempt
            .browser_info
            .clone()
            .map(|b| b.parse_value("BrowserInformation"))
            .transpose()
            .change_context(errors::ApiErrorResponse::InvalidDataValue {
                field_name: "browser_info",
            })?;
        Ok(Self {
            currency: payment_data.currency,
            confirm: true,
            amount: Some(payment_data.amount.into()),
            payment_method_data: payment_data
                .payment_method_data
                .get_required_value("payment_method_data")?,
            statement_descriptor_suffix: payment_data.payment_intent.statement_descriptor_suffix,
            setup_future_usage: payment_data.payment_intent.setup_future_usage,
            off_session: payment_data.mandate_id.as_ref().map(|_| true),
            mandate_id: payment_data.mandate_id.clone(),
            setup_mandate_details: payment_data.setup_mandate,
            router_return_url,
            email: payment_data.email,
            return_url: payment_data.payment_intent.return_url,
            browser_info,
            payment_method_type: attempt.payment_method_type,
        })
    }
}

impl TryFrom<types::CaptureSyncResponse> for storage::CaptureUpdate {
    type Error = error_stack::Report<errors::ApiErrorResponse>;

    fn try_from(capture_sync_response: types::CaptureSyncResponse) -> Result<Self, Self::Error> {
        match capture_sync_response {
            types::CaptureSyncResponse::Success {
                resource_id,
                status,
                connector_response_reference_id,
            } => {
                let connector_capture_id = match resource_id {
                    types::ResponseId::ConnectorTransactionId(id) => Some(id),
                    types::ResponseId::EncodedData(_) | types::ResponseId::NoResponseId => None,
                };
                Ok(Self::ResponseUpdate {
                    status: enums::CaptureStatus::foreign_try_from(status)?,
                    connector_capture_id,
                    connector_response_reference_id,
                })
            }
            types::CaptureSyncResponse::Error {
                code,
                message,
                reason,
                status_code,
            } => Ok(Self::ErrorUpdate {
                status: match status_code {
                    500..=511 => storage::enums::CaptureStatus::Pending,
                    _ => storage::enums::CaptureStatus::Failed,
                },
                error_code: Some(code),
                error_message: Some(message),
                error_reason: reason,
            }),
        }
    }
}

impl<F: Clone> TryFrom<PaymentAdditionalData<'_, F>> for types::CompleteAuthorizeData {
    type Error = error_stack::Report<errors::ApiErrorResponse>;

    fn try_from(additional_data: PaymentAdditionalData<'_, F>) -> Result<Self, Self::Error> {
        let payment_data = additional_data.payment_data;
        let browser_info: Option<types::BrowserInformation> = payment_data
            .payment_attempt
            .browser_info
            .clone()
            .map(|b| b.parse_value("BrowserInformation"))
            .transpose()
            .change_context(errors::ApiErrorResponse::InvalidDataValue {
                field_name: "browser_info",
            })?;

        let redirect_response = payment_data.redirect_response.map(|redirect| {
            types::CompleteAuthorizeRedirectResponse {
                params: redirect.param,
                payload: redirect.json_payload,
            }
        });

        Ok(Self {
            setup_future_usage: payment_data.payment_intent.setup_future_usage,
            mandate_id: payment_data.mandate_id.clone(),
            off_session: payment_data.mandate_id.as_ref().map(|_| true),
            setup_mandate_details: payment_data.setup_mandate.clone(),
            confirm: payment_data.payment_attempt.confirm,
            statement_descriptor_suffix: payment_data.payment_intent.statement_descriptor_suffix,
            capture_method: payment_data.payment_attempt.capture_method,
            amount: payment_data.amount.into(),
            currency: payment_data.currency,
            browser_info,
            email: payment_data.email,
            payment_method_data: payment_data.payment_method_data,
            connector_transaction_id: payment_data.connector_response.connector_transaction_id,
            redirect_response,
            connector_meta: payment_data.payment_attempt.connector_metadata,
        })
    }
}

impl<F: Clone> TryFrom<PaymentAdditionalData<'_, F>> for types::PaymentsPreProcessingData {
    type Error = error_stack::Report<errors::ApiErrorResponse>;

    fn try_from(additional_data: PaymentAdditionalData<'_, F>) -> Result<Self, Self::Error> {
        let payment_data = additional_data.payment_data;
        let payment_method_data = payment_data.payment_method_data;
        let router_base_url = &additional_data.router_base_url;
        let attempt = &payment_data.payment_attempt;
        let connector_name = &additional_data.connector_name;

        let order_details = payment_data
            .payment_intent
            .order_details
            .map(|order_details| {
                order_details
                    .iter()
                    .map(|data| {
                        data.to_owned()
                            .parse_value("OrderDetailsWithAmount")
                            .change_context(errors::ApiErrorResponse::InvalidDataValue {
                                field_name: "OrderDetailsWithAmount",
                            })
                            .attach_printable("Unable to parse OrderDetailsWithAmount")
                    })
                    .collect::<Result<Vec<_>, _>>()
            })
            .transpose()?;

        let webhook_url = Some(helpers::create_webhook_url(
            router_base_url,
            &attempt.merchant_id,
            connector_name,
        ));
        let router_return_url = Some(helpers::create_redirect_url(
            router_base_url,
            attempt,
            connector_name,
            payment_data.creds_identifier.as_deref(),
        ));
        let complete_authorize_url = Some(helpers::create_complete_authorize_url(
            router_base_url,
            attempt,
            connector_name,
        ));

        Ok(Self {
            payment_method_data,
            email: payment_data.email,
            currency: Some(payment_data.currency),
            amount: Some(payment_data.amount.into()),
            payment_method_type: payment_data.payment_attempt.payment_method_type,
            setup_mandate_details: payment_data.setup_mandate,
            capture_method: payment_data.payment_attempt.capture_method,
            order_details,
            router_return_url,
            webhook_url,
            complete_authorize_url,
        })
    }
}

impl ForeignFrom<payments::FraudCheck> for FrmMessage {
    fn foreign_from(fraud_check: payments::FraudCheck) -> Self {
        Self {
            frm_name: fraud_check.frm_name,
            frm_transaction_id: fraud_check.frm_transaction_id,
            frm_transaction_type: Some(fraud_check.frm_transaction_type.to_string()),
            frm_status: Some(fraud_check.frm_status.to_string()),
            frm_score: fraud_check.frm_score,
            frm_reason: fraud_check.frm_reason,
            frm_error: fraud_check.frm_error,
        }
    }
}<|MERGE_RESOLUTION|>--- conflicted
+++ resolved
@@ -43,32 +43,7 @@
     error_stack::Report<errors::ApiErrorResponse>:
         From<<T as TryFrom<PaymentAdditionalData<'a, F>>>::Error>,
 {
-<<<<<<< HEAD
-    let (merchant_connector_account, payment_method, router_data);
-
-    let profile_id = core_utils::get_profile_id_from_business_details(
-        payment_data.payment_intent.business_country,
-        payment_data.payment_intent.business_label.as_ref(),
-        merchant_account,
-        payment_data.payment_intent.profile_id.as_ref(),
-        &*state.store,
-    )
-    .await
-    .change_context(errors::ApiErrorResponse::InternalServerError)
-    .attach_printable("profile_id is not set in payment_intent")?;
-
-    merchant_connector_account = helpers::get_merchant_connector_account(
-        state,
-        merchant_account.merchant_id.as_str(),
-        payment_data.creds_identifier.to_owned(),
-        key_store,
-        &profile_id,
-        connector_id,
-    )
-    .await?;
-=======
     let (payment_method, router_data);
->>>>>>> 576648b5
 
     fp_utils::when(merchant_connector_account.is_disabled(), || {
         Err(errors::ApiErrorResponse::MerchantConnectorAccountDisabled)
