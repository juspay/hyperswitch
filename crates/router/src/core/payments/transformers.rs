--- conflicted
+++ resolved
@@ -1405,8 +1405,6 @@
                 field_name: "browser_info",
             })?;
 
-<<<<<<< HEAD
-=======
         let customer_name = additional_data
             .customer_data
             .as_ref()
@@ -1417,7 +1415,6 @@
                     .map(|customer| customer.clone().into_inner())
             });
 
->>>>>>> 98bf8f5b
         Ok(Self {
             currency: payment_data.currency,
             confirm: true,
