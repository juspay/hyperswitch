use std::{fmt::Debug, marker::PhantomData, str::FromStr};

use api_models::payments::{
    CustomerDetailsResponse, FrmMessage, GetAddressFromPaymentMethodData, PaymentChargeRequest,
    PaymentChargeResponse, RequestSurchargeDetails,
};
#[cfg(feature = "payouts")]
use api_models::payouts::PayoutAttemptResponse;
use common_enums::RequestIncrementalAuthorization;
use common_utils::{consts::X_HS_LATENCY, fp_utils, pii::Email, types::MinorUnit};
use diesel_models::ephemeral_key;
use error_stack::{report, ResultExt};
use hyperswitch_domain_models::payments::payment_intent::CustomerData;
use masking::{ExposeInterface, Maskable, PeekInterface, Secret};
use router_env::{instrument, metrics::add_attributes, tracing};

use super::{flows::Feature, types::AuthenticationData, PaymentData};
use crate::{
    configs::settings::ConnectorRequestReferenceIdConfig,
    connector::{Helcim, Nexinets},
    core::{
        errors::{self, RouterResponse, RouterResult},
        payments::{self, helpers},
        utils as core_utils,
    },
    headers::X_PAYMENT_CONFIRM_SOURCE,
    routes::{metrics, SessionState},
    services::{self, RedirectForm},
    types::{
        self, api,
        api::ConnectorTransactionId,
        domain,
        storage::{self, enums},
        transformers::{ForeignFrom, ForeignInto, ForeignTryFrom},
        MultipleCaptureRequestData,
    },
    utils::{OptionExt, ValueExt},
};

#[instrument(skip_all)]
pub async fn construct_payment_router_data<'a, F, T>(
    state: &'a SessionState,
    payment_data: PaymentData<F>,
    connector_id: &str,
    merchant_account: &domain::MerchantAccount,
    _key_store: &domain::MerchantKeyStore,
    customer: &'a Option<domain::Customer>,
    merchant_connector_account: &helpers::MerchantConnectorAccountType,
) -> RouterResult<types::RouterData<F, T, types::PaymentsResponseData>>
where
    T: TryFrom<PaymentAdditionalData<'a, F>>,
    types::RouterData<F, T, types::PaymentsResponseData>: Feature<F, T>,
    F: Clone,
    error_stack::Report<errors::ApiErrorResponse>:
        From<<T as TryFrom<PaymentAdditionalData<'a, F>>>::Error>,
{
    let (payment_method, router_data);

    fp_utils::when(merchant_connector_account.is_disabled(), || {
        Err(errors::ApiErrorResponse::MerchantConnectorAccountDisabled)
    })?;

    let test_mode = merchant_connector_account.is_test_mode_on();

    let auth_type: types::ConnectorAuthType = merchant_connector_account
        .get_connector_account_details()
        .parse_value("ConnectorAuthType")
        .change_context(errors::ApiErrorResponse::InternalServerError)
        .attach_printable("Failed while parsing value for ConnectorAuthType")?;

    payment_method = payment_data
        .payment_attempt
        .payment_method
        .or(payment_data.payment_attempt.payment_method)
        .get_required_value("payment_method_type")?;

    let resource_id = match payment_data
        .payment_attempt
        .connector_transaction_id
        .clone()
    {
        Some(id) => types::ResponseId::ConnectorTransactionId(id),
        None => types::ResponseId::NoResponseId,
    };

    // [#44]: why should response be filled during request
    let response = Ok(types::PaymentsResponseData::TransactionResponse {
        resource_id,
        redirection_data: None,
        mandate_reference: None,
        connector_metadata: None,
        network_txn_id: None,
        connector_response_reference_id: None,
        incremental_authorization_allowed: None,
        charge_id: None,
    });

    let additional_data = PaymentAdditionalData {
        router_base_url: state.base_url.clone(),
        connector_name: connector_id.to_string(),
        payment_data: payment_data.clone(),
        state,
        customer_data: customer,
    };

    let customer_id = customer.to_owned().map(|customer| customer.customer_id);

    let supported_connector = &state
        .conf
        .multiple_api_version_supported_connectors
        .supported_connectors;
    let connector_enum = api_models::enums::Connector::from_str(connector_id)
        .change_context(errors::ConnectorError::InvalidConnectorName)
        .change_context(errors::ApiErrorResponse::InvalidDataValue {
            field_name: "connector",
        })
        .attach_printable_lazy(|| format!("unable to parse connector name {connector_id:?}"))?;

    let connector_api_version = if supported_connector.contains(&connector_enum) {
        state
            .store
            .find_config_by_key(&format!("connector_api_version_{connector_id}"))
            .await
            .map(|value| value.config)
            .ok()
    } else {
        None
    };

    let apple_pay_flow = payments::decide_apple_pay_flow(
        state,
        &payment_data.payment_attempt.payment_method_type,
        Some(merchant_connector_account),
    );

    let payment_method_data_billing = payment_data
        .payment_method_data
        .as_ref()
        .and_then(|payment_method_data| payment_method_data.get_billing_address());

    router_data = types::RouterData {
        flow: PhantomData,
        merchant_id: merchant_account.merchant_id.clone(),
        customer_id,
        connector: connector_id.to_owned(),
        payment_id: payment_data.payment_attempt.payment_id.clone(),
        attempt_id: payment_data.payment_attempt.attempt_id.clone(),
        status: payment_data.payment_attempt.status,
        payment_method,
        connector_auth_type: auth_type,
        description: payment_data.payment_intent.description.clone(),
        return_url: payment_data.payment_intent.return_url.clone(),
        address: payment_data
            .address
            .unify_with_payment_method_data_billing(payment_method_data_billing),
        auth_type: payment_data
            .payment_attempt
            .authentication_type
            .unwrap_or_default(),
        connector_meta_data: merchant_connector_account.get_metadata(),
        connector_wallets_details: merchant_connector_account.get_connector_wallets_details(),
        request: T::try_from(additional_data)?,
        response,
        amount_captured: payment_data
            .payment_intent
            .amount_captured
            .map(|amt| amt.get_amount_as_i64()),
        minor_amount_captured: payment_data.payment_intent.amount_captured,
        access_token: None,
        session_token: None,
        reference_id: None,
        payment_method_status: payment_data.payment_method_info.map(|info| info.status),
        payment_method_token: payment_data
            .pm_token
            .map(|token| types::PaymentMethodToken::Token(Secret::new(token))),
        connector_customer: payment_data.connector_customer_id,
        recurring_mandate_payment_data: payment_data.recurring_mandate_payment_data,
        connector_request_reference_id: core_utils::get_connector_request_reference_id(
            &state.conf,
            &merchant_account.merchant_id,
            &payment_data.payment_attempt,
        ),
        preprocessing_id: payment_data.payment_attempt.preprocessing_step_id,
        #[cfg(feature = "payouts")]
        payout_method_data: None,
        #[cfg(feature = "payouts")]
        quote_id: None,
        test_mode,
        payment_method_balance: None,
        connector_api_version,
        connector_http_status_code: None,
        external_latency: None,
        apple_pay_flow,
        frm_metadata: None,
        refund_id: None,
        dispute_id: None,
        connector_response: None,
        integrity_check: Ok(()),
    };

    Ok(router_data)
}

pub trait ToResponse<D, Op>
where
    Self: Sized,
    Op: Debug,
{
    #[allow(clippy::too_many_arguments)]
    fn generate_response(
        data: D,
        customer: Option<domain::Customer>,
        auth_flow: services::AuthFlow,
        base_url: &str,
        operation: Op,
        connector_request_reference_id_config: &ConnectorRequestReferenceIdConfig,
        connector_http_status_code: Option<u16>,
        external_latency: Option<u128>,
        is_latency_header_enabled: Option<bool>,
    ) -> RouterResponse<Self>;
}

impl<F, Op> ToResponse<PaymentData<F>, Op> for api::PaymentsResponse
where
    F: Clone,
    Op: Debug,
{
    #[allow(clippy::too_many_arguments)]
    fn generate_response(
        payment_data: PaymentData<F>,
        customer: Option<domain::Customer>,
        auth_flow: services::AuthFlow,
        base_url: &str,
        operation: Op,
        connector_request_reference_id_config: &ConnectorRequestReferenceIdConfig,
        connector_http_status_code: Option<u16>,
        external_latency: Option<u128>,
        is_latency_header_enabled: Option<bool>,
    ) -> RouterResponse<Self> {
        let captures =
            payment_data
                .multiple_capture_data
                .clone()
                .and_then(|multiple_capture_data| {
                    multiple_capture_data
                        .expand_captures
                        .and_then(|should_expand| {
                            should_expand.then_some(
                                multiple_capture_data
                                    .get_all_captures()
                                    .into_iter()
                                    .cloned()
                                    .collect(),
                            )
                        })
                });

        payments_to_payments_response(
            payment_data,
            captures,
            customer,
            auth_flow,
            base_url,
            &operation,
            connector_request_reference_id_config,
            connector_http_status_code,
            external_latency,
            is_latency_header_enabled,
        )
    }
}

impl<F, Op> ToResponse<PaymentData<F>, Op> for api::PaymentsSessionResponse
where
    F: Clone,
    Op: Debug,
{
    #[allow(clippy::too_many_arguments)]
    fn generate_response(
        payment_data: PaymentData<F>,
        _customer: Option<domain::Customer>,
        _auth_flow: services::AuthFlow,
        _base_url: &str,
        _operation: Op,
        _connector_request_reference_id_config: &ConnectorRequestReferenceIdConfig,
        _connector_http_status_code: Option<u16>,
        _external_latency: Option<u128>,
        _is_latency_header_enabled: Option<bool>,
    ) -> RouterResponse<Self> {
        Ok(services::ApplicationResponse::JsonWithHeaders((
            Self {
                session_token: payment_data.sessions_token,
                payment_id: payment_data.payment_attempt.payment_id,
                client_secret: payment_data
                    .payment_intent
                    .client_secret
                    .get_required_value("client_secret")?
                    .into(),
            },
            vec![],
        )))
    }
}

impl<F, Op> ToResponse<PaymentData<F>, Op> for api::VerifyResponse
where
    F: Clone,
    Op: Debug,
{
    #[allow(clippy::too_many_arguments)]
    fn generate_response(
        data: PaymentData<F>,
        customer: Option<domain::Customer>,
        _auth_flow: services::AuthFlow,
        _base_url: &str,
        _operation: Op,
        _connector_request_reference_id_config: &ConnectorRequestReferenceIdConfig,
        _connector_http_status_code: Option<u16>,
        _external_latency: Option<u128>,
        _is_latency_header_enabled: Option<bool>,
    ) -> RouterResponse<Self> {
        let additional_payment_method_data: Option<api_models::payments::AdditionalPaymentData> =
            data.payment_attempt
                .payment_method_data
                .clone()
                .map(|data| data.parse_value("payment_method_data"))
                .transpose()
                .change_context(errors::ApiErrorResponse::InvalidDataValue {
                    field_name: "payment_method_data",
                })?;
        let payment_method_data_response =
            additional_payment_method_data.map(api::PaymentMethodDataResponse::from);
        Ok(services::ApplicationResponse::JsonWithHeaders((
            Self {
                verify_id: Some(data.payment_intent.payment_id),
                merchant_id: Some(data.payment_intent.merchant_id),
                client_secret: data.payment_intent.client_secret.map(Secret::new),
                customer_id: customer.as_ref().map(|x| x.customer_id.clone()),
                email: customer
                    .as_ref()
                    .and_then(|cus| cus.email.as_ref().map(|s| s.to_owned())),
                name: customer
                    .as_ref()
                    .and_then(|cus| cus.name.as_ref().map(|s| s.to_owned())),
                phone: customer
                    .as_ref()
                    .and_then(|cus| cus.phone.as_ref().map(|s| s.to_owned())),
                mandate_id: data
                    .mandate_id
                    .and_then(|mandate_ids| mandate_ids.mandate_id),
                payment_method: data.payment_attempt.payment_method,
                payment_method_data: payment_method_data_response,
                payment_token: data.token,
                error_code: data.payment_attempt.error_code,
                error_message: data.payment_attempt.error_message,
            },
            vec![],
        )))
    }
}

#[instrument(skip_all)]
// try to use router data here so that already validated things , we don't want to repeat the validations.
// Add internal value not found and external value not found so that we can give 500 / Internal server error for internal value not found
#[allow(clippy::too_many_arguments)]
pub fn payments_to_payments_response<Op, F: Clone>(
    payment_data: PaymentData<F>,
    captures: Option<Vec<storage::Capture>>,
    customer: Option<domain::Customer>,
    auth_flow: services::AuthFlow,
    base_url: &str,
    operation: &Op,
    connector_request_reference_id_config: &ConnectorRequestReferenceIdConfig,
    connector_http_status_code: Option<u16>,
    external_latency: Option<u128>,
    _is_latency_header_enabled: Option<bool>,
) -> RouterResponse<api::PaymentsResponse>
where
    Op: Debug,
{
    let payment_attempt = payment_data.payment_attempt;
    let payment_intent = payment_data.payment_intent;
    let payment_link_data = payment_data.payment_link_data;

    let currency = payment_attempt
        .currency
        .as_ref()
        .get_required_value("currency")?;
    let amount = currency
        .to_currency_base_unit(payment_attempt.amount.get_amount_as_i64())
        .change_context(errors::ApiErrorResponse::InvalidDataValue {
            field_name: "amount",
        })?;
    let mandate_id = payment_attempt.mandate_id.clone();
    let refunds_response = if payment_data.refunds.is_empty() {
        None
    } else {
        Some(
            payment_data
                .refunds
                .into_iter()
                .map(ForeignInto::foreign_into)
                .collect(),
        )
    };

    let disputes_response = if payment_data.disputes.is_empty() {
        None
    } else {
        Some(
            payment_data
                .disputes
                .into_iter()
                .map(ForeignInto::foreign_into)
                .collect(),
        )
    };

    let incremental_authorizations_response = if payment_data.authorizations.is_empty() {
        None
    } else {
        Some(
            payment_data
                .authorizations
                .into_iter()
                .map(ForeignInto::foreign_into)
                .collect(),
        )
    };

    let external_authentication_details = payment_data
        .authentication
        .as_ref()
        .map(ForeignInto::foreign_into);

    let attempts_response = payment_data.attempts.map(|attempts| {
        attempts
            .into_iter()
            .map(ForeignInto::foreign_into)
            .collect()
    });

    let captures_response = captures.map(|captures| {
        captures
            .into_iter()
            .map(ForeignInto::foreign_into)
            .collect()
    });

    let merchant_id = payment_attempt.merchant_id.to_owned();
    let payment_method_type = payment_attempt
        .payment_method_type
        .as_ref()
        .map(ToString::to_string)
        .unwrap_or("".to_owned());
    let payment_method = payment_attempt
        .payment_method
        .as_ref()
        .map(ToString::to_string)
        .unwrap_or("".to_owned());
    let additional_payment_method_data: Option<api_models::payments::AdditionalPaymentData> =
        payment_attempt
            .payment_method_data
            .clone()
            .map(|data| data.parse_value("payment_method_data"))
            .transpose()
            .change_context(errors::ApiErrorResponse::InvalidDataValue {
                field_name: "payment_method_data",
            })?;
    let surcharge_details =
        payment_attempt
            .surcharge_amount
            .map(|surcharge_amount| RequestSurchargeDetails {
                surcharge_amount,
                tax_amount: payment_attempt.tax_amount,
            });
    let merchant_decision = payment_intent.merchant_decision.to_owned();
    let frm_message = payment_data.frm_message.map(FrmMessage::foreign_from);

    let payment_method_data =
        additional_payment_method_data.map(api::PaymentMethodDataResponse::from);

    let payment_method_data_response = (payment_method_data.is_some()
        || payment_data
            .address
            .get_request_payment_method_billing()
            .is_some())
    .then_some(api_models::payments::PaymentMethodDataResponseWithBilling {
        payment_method_data,
        billing: payment_data
            .address
            .get_request_payment_method_billing()
            .cloned(),
    });

    let mut headers = connector_http_status_code
        .map(|status_code| {
            vec![(
                "connector_http_status_code".to_string(),
                Maskable::new_normal(status_code.to_string()),
            )]
        })
        .unwrap_or_default();
    if let Some(payment_confirm_source) = payment_intent.payment_confirm_source {
        headers.push((
            X_PAYMENT_CONFIRM_SOURCE.to_string(),
            Maskable::new_normal(payment_confirm_source.to_string()),
        ))
    }

    // For the case when we don't have Customer data directly stored in Payment intent
    let customer_table_response: Option<CustomerDetailsResponse> =
        customer.as_ref().map(ForeignInto::foreign_into);

    // If we have customer data in Payment Intent, We are populating the Retrieve response from the
    // same
    let customer_details_response =
        if let Some(customer_details_raw) = payment_intent.customer_details.clone() {
            let customer_details_encrypted =
                serde_json::from_value::<CustomerData>(customer_details_raw.into_inner().expose());
            if let Ok(customer_details_encrypted_data) = customer_details_encrypted {
                Some(CustomerDetailsResponse {
                    id: customer_table_response.and_then(|customer_data| customer_data.id),
                    name: customer_details_encrypted_data
                        .name
                        .or(customer.as_ref().and_then(|customer| {
                            customer.name.as_ref().map(|name| name.clone().into_inner())
                        })),
                    email: customer_details_encrypted_data.email.or(customer
                        .as_ref()
                        .and_then(|customer| customer.email.clone().map(Email::from))),
                    phone: customer_details_encrypted_data
                        .phone
                        .or(customer.as_ref().and_then(|customer| {
                            customer
                                .phone
                                .as_ref()
                                .map(|phone| phone.clone().into_inner())
                        })),
                    phone_country_code: customer_details_encrypted_data.phone_country_code.or(
                        customer
                            .as_ref()
                            .and_then(|customer| customer.phone_country_code.clone()),
                    ),
                })
            } else {
                customer_table_response
            }
        } else {
            customer_table_response
        };

    headers.extend(
        external_latency
            .map(|latency| {
                vec![(
                    X_HS_LATENCY.to_string(),
                    Maskable::new_normal(latency.to_string()),
                )]
            })
            .unwrap_or_default(),
    );

    let output = if payments::is_start_pay(&operation)
        && payment_attempt.authentication_data.is_some()
    {
        let redirection_data = payment_attempt
            .authentication_data
            .get_required_value("redirection_data")?;

        let form: RedirectForm = serde_json::from_value(redirection_data)
            .map_err(|_| errors::ApiErrorResponse::InternalServerError)?;

        services::ApplicationResponse::Form(Box::new(services::RedirectionFormData {
            redirect_form: form,
            payment_method_data: payment_data.payment_method_data,
            amount,
            currency: currency.to_string(),
        }))
    } else {
        let mut next_action_response = None;

        let bank_transfer_next_steps = bank_transfer_next_steps_check(payment_attempt.clone())?;

        let next_action_voucher = voucher_next_steps_check(payment_attempt.clone())?;

        let next_action_containing_qr_code_url = qr_code_next_steps_check(payment_attempt.clone())?;

        let papal_sdk_next_action = paypal_sdk_next_steps_check(payment_attempt.clone())?;

        let next_action_containing_fetch_qr_code_url =
            fetch_qr_code_url_next_steps_check(payment_attempt.clone())?;

        let next_action_containing_wait_screen =
            wait_screen_next_steps_check(payment_attempt.clone())?;

        if payment_intent.status == enums::IntentStatus::RequiresCustomerAction
            || bank_transfer_next_steps.is_some()
            || next_action_voucher.is_some()
            || next_action_containing_qr_code_url.is_some()
            || next_action_containing_wait_screen.is_some()
            || papal_sdk_next_action.is_some()
            || next_action_containing_fetch_qr_code_url.is_some()
            || payment_data.authentication.is_some()
        {
            next_action_response = bank_transfer_next_steps
                        .map(|bank_transfer| {
                            api_models::payments::NextActionData::DisplayBankTransferInformation {
                                bank_transfer_steps_and_charges_details: bank_transfer,
                            }
                        })
                        .or(next_action_voucher.map(|voucher_data| {
                            api_models::payments::NextActionData::DisplayVoucherInformation {
                                voucher_details: voucher_data,
                            }
                        }))
                        .or(next_action_containing_qr_code_url.map(|qr_code_data| {
                            api_models::payments::NextActionData::foreign_from(qr_code_data)
                        }))
                        .or(next_action_containing_fetch_qr_code_url.map(|fetch_qr_code_data| {
                            api_models::payments::NextActionData::FetchQrCodeInformation {
                                qr_code_fetch_url: fetch_qr_code_data.qr_code_fetch_url
                            }
                        }))
                        .or(papal_sdk_next_action.map(|paypal_next_action_data| {
                            api_models::payments::NextActionData::InvokeSdkClient{
                                next_action_data: paypal_next_action_data
                            }
                        }))
                        .or(next_action_containing_wait_screen.map(|wait_screen_data| {
                            api_models::payments::NextActionData::WaitScreenInformation {
                                display_from_timestamp: wait_screen_data.display_from_timestamp,
                                display_to_timestamp: wait_screen_data.display_to_timestamp,
                            }
                        }))
                        .or(payment_attempt.authentication_data.as_ref().map(|_| {
                            api_models::payments::NextActionData::RedirectToUrl {
                                redirect_to_url: helpers::create_startpay_url(
                                    base_url,
                                    &payment_attempt,
                                    &payment_intent,
                                ),
                            }
                        }))
                        .or(match payment_data.authentication.as_ref(){
                            Some(authentication) => {
                                if payment_intent.status == common_enums::IntentStatus::RequiresCustomerAction && authentication.cavv.is_none() && authentication.is_separate_authn_required(){
                                    // if preAuthn and separate authentication needed.
                                    let poll_config = payment_data.poll_config.unwrap_or_default();
                                    let request_poll_id = core_utils::get_external_authentication_request_poll_id(&payment_intent.payment_id);
                                    let payment_connector_name = payment_attempt.connector
                                        .as_ref()
                                        .get_required_value("connector")?;
                                    Some(api_models::payments::NextActionData::ThreeDsInvoke {
                                        three_ds_data: api_models::payments::ThreeDsData {
                                            three_ds_authentication_url: helpers::create_authentication_url(base_url, &payment_attempt),
                                            three_ds_authorize_url: helpers::create_authorize_url(
                                                base_url,
                                                &payment_attempt,
                                                payment_connector_name,
                                            ),
                                            three_ds_method_details: authentication.three_ds_method_url.as_ref().zip(authentication.three_ds_method_data.as_ref()).map(|(three_ds_method_url,three_ds_method_data )|{
                                                api_models::payments::ThreeDsMethodData::AcsThreeDsMethodData {
                                                    three_ds_method_data_submission: true,
                                                    three_ds_method_data: Some(three_ds_method_data.clone()),
                                                    three_ds_method_url: Some(three_ds_method_url.to_owned()),
                                                }
                                            }).unwrap_or(api_models::payments::ThreeDsMethodData::AcsThreeDsMethodData {
                                                    three_ds_method_data_submission: false,
                                                    three_ds_method_data: None,
                                                    three_ds_method_url: None,
                                            }),
                                            poll_config: api_models::payments::PollConfigResponse {poll_id: request_poll_id, delay_in_secs: poll_config.delay_in_secs, frequency: poll_config.frequency},
                                            message_version: authentication.message_version.as_ref()
                                            .map(|version| version.to_string()),
                                            directory_server_id: authentication.directory_server_id.clone(),
                                        },
                                    })
                                }else{
                                    None
                                }
                            },
                            None => None
                        });
        };

        // next action check for third party sdk session (for ex: Apple pay through trustpay has third party sdk session response)
        if third_party_sdk_session_next_action(&payment_attempt, operation) {
            next_action_response = Some(
                api_models::payments::NextActionData::ThirdPartySdkSessionToken {
                    session_token: payment_data.sessions_token.first().cloned(),
                },
            )
        }

        let mut response: api::PaymentsResponse = Default::default();
        let routed_through = payment_attempt.connector.clone();

        let connector_label = routed_through.as_ref().and_then(|connector_name| {
            core_utils::get_connector_label(
                payment_intent.business_country,
                payment_intent.business_label.as_ref(),
                payment_attempt.business_sub_label.as_ref(),
                connector_name,
            )
        });

        let charges_response = match payment_intent.charges {
            None => None,
            Some(charges) => {
                let payment_charges: PaymentChargeRequest = charges
                    .peek()
                    .clone()
                    .parse_value("PaymentChargeRequest")
                    .change_context(errors::ApiErrorResponse::InternalServerError)
                    .attach_printable(format!(
                        "Failed to parse PaymentChargeRequest for payment_intent {}",
                        payment_intent.payment_id
                    ))?;

                Some(PaymentChargeResponse {
                    charge_id: payment_attempt.charge_id,
                    charge_type: payment_charges.charge_type,
                    application_fees: payment_charges.fees,
                    transfer_account_id: payment_charges.transfer_account_id,
                })
            }
        };

        services::ApplicationResponse::JsonWithHeaders((
            response
                .set_net_amount(payment_attempt.net_amount)
                .set_payment_id(Some(payment_attempt.payment_id))
                .set_merchant_id(Some(payment_attempt.merchant_id))
                .set_status(payment_intent.status)
                .set_amount(payment_attempt.amount)
                .set_amount_capturable(Some(payment_attempt.amount_capturable))
                .set_amount_received(payment_intent.amount_captured)
                .set_surcharge_details(surcharge_details)
                .set_connector(routed_through)
                .set_client_secret(payment_intent.client_secret.map(Secret::new))
                .set_created(Some(payment_intent.created_at))
                .set_currency(currency.to_string())
                .set_customer_id(customer.as_ref().map(|cus| cus.clone().customer_id))
                .set_email(
                    customer
                        .as_ref()
                        .and_then(|cus| cus.email.as_ref().map(|s| s.to_owned())),
                )
                .set_name(
                    customer
                        .as_ref()
                        .and_then(|cus| cus.name.as_ref().map(|s| s.to_owned())),
                )
                .set_phone(
                    customer
                        .as_ref()
                        .and_then(|cus| cus.phone.as_ref().map(|s| s.to_owned())),
                )
                .set_mandate_id(mandate_id)
                .set_mandate_data(
                    payment_data.setup_mandate.map(|d| api::MandateData {
                        customer_acceptance: d.customer_acceptance.map(|d| {
                            api::CustomerAcceptance {
                                acceptance_type: match d.acceptance_type {
                                    hyperswitch_domain_models::mandates::AcceptanceType::Online => {
                                        api::AcceptanceType::Online
                                    }
                                    hyperswitch_domain_models::mandates::AcceptanceType::Offline => {
                                        api::AcceptanceType::Offline
                                    }
                                },
                                accepted_at: d.accepted_at,
                                online: d.online.map(|d| api::OnlineMandate {
                                    ip_address: d.ip_address,
                                    user_agent: d.user_agent,
                                }),
                            }
                        }),
                        mandate_type: d.mandate_type.map(|d| match d {
                            hyperswitch_domain_models::mandates::MandateDataType::MultiUse(Some(i)) => {
                                api::MandateType::MultiUse(Some(api::MandateAmountData {
                                    amount: i.amount,
                                    currency: i.currency,
                                    start_date: i.start_date,
                                    end_date: i.end_date,
                                    metadata: i.metadata,
                                }))
                            }
                            hyperswitch_domain_models::mandates::MandateDataType::SingleUse(i) => {
                                api::MandateType::SingleUse(api::payments::MandateAmountData {
                                    amount: i.amount,
                                    currency: i.currency,
                                    start_date: i.start_date,
                                    end_date: i.end_date,
                                    metadata: i.metadata,
                                })
                            }
                            hyperswitch_domain_models::mandates::MandateDataType::MultiUse(None) => {
                                api::MandateType::MultiUse(None)
                            }
                        }),
                        update_mandate_id: d.update_mandate_id,
                    }),
                    auth_flow == services::AuthFlow::Merchant,
                )
                .set_description(payment_intent.description)
                .set_refunds(refunds_response) // refunds.iter().map(refund_to_refund_response),
                .set_disputes(disputes_response)
                .set_attempts(attempts_response)
                .set_captures(captures_response)
                .set_payment_method(
                    payment_attempt.payment_method,
                    auth_flow == services::AuthFlow::Merchant,
                )
                .set_payment_method_data(
                    payment_method_data_response,
                    auth_flow == services::AuthFlow::Merchant,
                )
                .set_payment_token(payment_attempt.payment_token)
                .set_error_message(
                    payment_attempt
                        .error_reason
                        .or(payment_attempt.error_message),
                )
                .set_error_code(payment_attempt.error_code)
                .set_shipping(payment_data.address.get_shipping().cloned())
                .set_billing(payment_data.address.get_payment_billing().cloned())
                .set_next_action(next_action_response)
                .set_return_url(payment_intent.return_url)
                .set_cancellation_reason(payment_attempt.cancellation_reason)
                .set_authentication_type(payment_attempt.authentication_type)
                .set_statement_descriptor_name(payment_intent.statement_descriptor_name)
                .set_statement_descriptor_suffix(payment_intent.statement_descriptor_suffix)
                .set_setup_future_usage(payment_intent.setup_future_usage)
                .set_capture_method(payment_attempt.capture_method)
                .set_payment_experience(payment_attempt.payment_experience)
                .set_payment_method_type(payment_attempt.payment_method_type)
                .set_metadata(payment_intent.metadata)
                .set_order_details(payment_intent.order_details)
                .set_connector_label(connector_label)
                .set_business_country(payment_intent.business_country)
                .set_business_label(payment_intent.business_label)
                .set_business_sub_label(payment_attempt.business_sub_label)
                .set_allowed_payment_method_types(payment_intent.allowed_payment_method_types)
                .set_ephemeral_key(payment_data.ephemeral_key.map(ForeignFrom::foreign_from))
                .set_frm_message(frm_message)
                .set_merchant_decision(merchant_decision)
                .set_manual_retry_allowed(helpers::is_manual_retry_allowed(
                    &payment_intent.status,
                    &payment_attempt.status,
                    connector_request_reference_id_config,
                    &merchant_id,
                ))
                .set_connector_transaction_id(payment_attempt.connector_transaction_id)
                .set_feature_metadata(payment_intent.feature_metadata)
                .set_connector_metadata(payment_intent.connector_metadata)
                .set_reference_id(payment_attempt.connector_response_reference_id)
                .set_payment_link(payment_link_data)
                .set_profile_id(payment_intent.profile_id)
                .set_attempt_count(payment_intent.attempt_count)
                .set_merchant_connector_id(payment_attempt.merchant_connector_id)
                .set_unified_code(payment_attempt.unified_code)
                .set_unified_message(payment_attempt.unified_message)
                .set_incremental_authorization_allowed(
                    payment_intent.incremental_authorization_allowed,
                )
                .set_external_authentication_details(external_authentication_details)
                .set_fingerprint(payment_intent.fingerprint_id)
                .set_authorization_count(payment_intent.authorization_count)
                .set_incremental_authorizations(incremental_authorizations_response)
                .set_expires_on(payment_intent.session_expiry)
                .set_external_3ds_authentication_attempted(
                    payment_attempt.external_three_ds_authentication_attempted,
                )
                .set_payment_method_id(payment_attempt.payment_method_id)
                .set_payment_method_status(payment_data.payment_method_info.map(|info| info.status))
                .set_customer(customer_details_response.clone())
                .set_browser_info(payment_attempt.browser_info)
                .set_updated(Some(payment_intent.modified_at))
                .set_charges(charges_response)
                .set_frm_metadata(payment_intent.frm_metadata)
                .set_merchant_order_reference_id(payment_intent.merchant_order_reference_id)
                .to_owned(),
            headers,
        ))
    };

    metrics::PAYMENT_OPS_COUNT.add(
        &metrics::CONTEXT,
        1,
        &add_attributes([
            ("operation", format!("{:?}", operation)),
            ("merchant", merchant_id),
            ("payment_method_type", payment_method_type),
            ("payment_method", payment_method),
        ]),
    );

    Ok(output)
}

pub fn third_party_sdk_session_next_action<Op>(
    payment_attempt: &storage::PaymentAttempt,
    operation: &Op,
) -> bool
where
    Op: Debug,
{
    // If the operation is confirm, we will send session token response in next action
    if format!("{operation:?}").eq("PaymentConfirm") {
        payment_attempt
            .connector
            .as_ref()
            .map(|connector| {
                matches!(connector.as_str(), "trustpay") || matches!(connector.as_str(), "payme")
            })
            .and_then(|is_connector_supports_third_party_sdk| {
                if is_connector_supports_third_party_sdk {
                    payment_attempt
                        .payment_method
                        .map(|pm| matches!(pm, diesel_models::enums::PaymentMethod::Wallet))
                } else {
                    Some(false)
                }
            })
            .unwrap_or(false)
    } else {
        false
    }
}

pub fn qr_code_next_steps_check(
    payment_attempt: storage::PaymentAttempt,
) -> RouterResult<Option<api_models::payments::QrCodeInformation>> {
    let qr_code_steps: Option<Result<api_models::payments::QrCodeInformation, _>> = payment_attempt
        .connector_metadata
        .map(|metadata| metadata.parse_value("QrCodeInformation"));

    let qr_code_instructions = qr_code_steps.transpose().ok().flatten();
    Ok(qr_code_instructions)
}
pub fn paypal_sdk_next_steps_check(
    payment_attempt: storage::PaymentAttempt,
) -> RouterResult<Option<api_models::payments::SdkNextActionData>> {
    let paypal_connector_metadata: Option<Result<api_models::payments::SdkNextActionData, _>> =
        payment_attempt.connector_metadata.map(|metadata| {
            metadata.parse_value("SdkNextActionData").map_err(|_| {
                crate::logger::warn!(
                    "SdkNextActionData parsing failed for paypal_connector_metadata"
                )
            })
        });

    let paypal_next_steps = paypal_connector_metadata.transpose().ok().flatten();
    Ok(paypal_next_steps)
}

pub fn fetch_qr_code_url_next_steps_check(
    payment_attempt: storage::PaymentAttempt,
) -> RouterResult<Option<api_models::payments::FetchQrCodeInformation>> {
    let qr_code_steps: Option<Result<api_models::payments::FetchQrCodeInformation, _>> =
        payment_attempt
            .connector_metadata
            .map(|metadata| metadata.parse_value("FetchQrCodeInformation"));

    let qr_code_fetch_url = qr_code_steps.transpose().ok().flatten();
    Ok(qr_code_fetch_url)
}

pub fn wait_screen_next_steps_check(
    payment_attempt: storage::PaymentAttempt,
) -> RouterResult<Option<api_models::payments::WaitScreenInstructions>> {
    let display_info_with_timer_steps: Option<
        Result<api_models::payments::WaitScreenInstructions, _>,
    > = payment_attempt
        .connector_metadata
        .map(|metadata| metadata.parse_value("WaitScreenInstructions"));

    let display_info_with_timer_instructions =
        display_info_with_timer_steps.transpose().ok().flatten();
    Ok(display_info_with_timer_instructions)
}

impl ForeignFrom<(storage::PaymentIntent, storage::PaymentAttempt)> for api::PaymentsResponse {
    fn foreign_from(item: (storage::PaymentIntent, storage::PaymentAttempt)) -> Self {
        let pi = item.0;
        let pa = item.1;
        Self {
            payment_id: Some(pi.payment_id),
            merchant_id: Some(pi.merchant_id),
            status: pi.status,
            amount: pi.amount,
            amount_capturable: pi.amount_captured,
            client_secret: pi.client_secret.map(|s| s.into()),
            created: Some(pi.created_at),
            currency: pi.currency.map(|c| c.to_string()).unwrap_or_default(),
            description: pi.description,
            metadata: pi.metadata,
            order_details: pi.order_details,
            customer_id: pi.customer_id,
            connector: pa.connector,
            payment_method: pa.payment_method,
            payment_method_type: pa.payment_method_type,
            business_label: pi.business_label,
            business_country: pi.business_country,
            business_sub_label: pa.business_sub_label,
            setup_future_usage: pi.setup_future_usage,
            capture_method: pa.capture_method,
            authentication_type: pa.authentication_type,
            connector_transaction_id: pa.connector_transaction_id,
            attempt_count: pi.attempt_count,
            profile_id: pi.profile_id,
            merchant_connector_id: pa.merchant_connector_id,
            payment_method_data: pa.payment_method_data.and_then(|data| {
                match data.parse_value("PaymentMethodDataResponseWithBilling") {
                    Ok(parsed_data) => Some(parsed_data),
                    Err(e) => {
                        router_env::logger::error!("Failed to parse 'PaymentMethodDataResponseWithBilling' from payment method data. Error: {}", e);
                        None
                    }
                }
            }),
            ..Default::default()
        }
    }
}

#[cfg(feature = "payouts")]
impl ForeignFrom<(storage::Payouts, storage::PayoutAttempt, domain::Customer)>
    for api::PayoutCreateResponse
{
    fn foreign_from(item: (storage::Payouts, storage::PayoutAttempt, domain::Customer)) -> Self {
        let (payout, payout_attempt, customer) = item;
        let attempt = PayoutAttemptResponse {
            attempt_id: payout_attempt.payout_attempt_id,
            status: payout_attempt.status,
            amount: payout.amount,
            currency: Some(payout.destination_currency),
            connector: payout_attempt.connector.clone(),
            error_code: payout_attempt.error_code.clone(),
            error_message: payout_attempt.error_message.clone(),
            payment_method: payout.payout_type,
            payout_method_type: None,
            connector_transaction_id: payout_attempt.connector_payout_id,
            cancellation_reason: None,
            unified_code: None,
            unified_message: None,
        };
        Self {
            payout_id: payout.payout_id,
            merchant_id: payout.merchant_id,
            amount: payout.amount,
            currency: payout.destination_currency,
            connector: payout_attempt.connector,
            payout_type: payout.payout_type,
            customer_id: customer.customer_id,
            auto_fulfill: payout.auto_fulfill,
            email: customer.email,
            name: customer.name,
            phone: customer.phone,
            phone_country_code: customer.phone_country_code,
            return_url: payout.return_url,
            business_country: payout_attempt.business_country,
            business_label: payout_attempt.business_label,
            description: payout.description,
            entity_type: payout.entity_type,
            recurring: payout.recurring,
            metadata: payout.metadata,
            status: payout_attempt.status,
            error_message: payout_attempt.error_message,
            error_code: payout_attempt.error_code,
            profile_id: payout.profile_id,
            created: Some(payout.created_at),
            connector_transaction_id: attempt.connector_transaction_id.clone(),
            priority: payout.priority,
            attempts: Some(vec![attempt]),
            billing: None,
            client_secret: None,
            payout_link: None,
        }
    }
}

impl ForeignFrom<ephemeral_key::EphemeralKey> for api::ephemeral_key::EphemeralKeyCreateResponse {
    fn foreign_from(from: ephemeral_key::EphemeralKey) -> Self {
        Self {
            customer_id: from.customer_id,
            created_at: from.created_at,
            expires: from.expires,
            secret: from.secret,
        }
    }
}

pub fn bank_transfer_next_steps_check(
    payment_attempt: storage::PaymentAttempt,
) -> RouterResult<Option<api_models::payments::BankTransferNextStepsData>> {
    let bank_transfer_next_step = if let Some(diesel_models::enums::PaymentMethod::BankTransfer) =
        payment_attempt.payment_method
    {
        if payment_attempt.payment_method_type != Some(diesel_models::enums::PaymentMethodType::Pix)
        {
            let bank_transfer_next_steps: Option<api_models::payments::BankTransferNextStepsData> =
                payment_attempt
                    .connector_metadata
                    .map(|metadata| {
                        metadata
                            .parse_value("NextStepsRequirements")
                            .change_context(errors::ApiErrorResponse::InternalServerError)
                            .attach_printable(
                                "Failed to parse the Value to NextRequirements struct",
                            )
                    })
                    .transpose()?;
            bank_transfer_next_steps
        } else {
            None
        }
    } else {
        None
    };
    Ok(bank_transfer_next_step)
}

pub fn voucher_next_steps_check(
    payment_attempt: storage::PaymentAttempt,
) -> RouterResult<Option<api_models::payments::VoucherNextStepData>> {
    let voucher_next_step = if let Some(diesel_models::enums::PaymentMethod::Voucher) =
        payment_attempt.payment_method
    {
        let voucher_next_steps: Option<api_models::payments::VoucherNextStepData> = payment_attempt
            .connector_metadata
            .map(|metadata| {
                metadata
                    .parse_value("NextStepsRequirements")
                    .change_context(errors::ApiErrorResponse::InternalServerError)
                    .attach_printable("Failed to parse the Value to NextRequirements struct")
            })
            .transpose()?;
        voucher_next_steps
    } else {
        None
    };
    Ok(voucher_next_step)
}

pub fn change_order_details_to_new_type(
    order_amount: i64,
    order_details: api_models::payments::OrderDetails,
) -> Option<Vec<api_models::payments::OrderDetailsWithAmount>> {
    Some(vec![api_models::payments::OrderDetailsWithAmount {
        product_name: order_details.product_name,
        quantity: order_details.quantity,
        amount: order_amount,
        product_img_link: order_details.product_img_link,
        requires_shipping: order_details.requires_shipping,
        product_id: order_details.product_id,
        category: order_details.category,
        sub_category: order_details.sub_category,
        brand: order_details.brand,
        product_type: order_details.product_type,
    }])
}

impl ForeignFrom<api_models::payments::QrCodeInformation> for api_models::payments::NextActionData {
    fn foreign_from(qr_info: api_models::payments::QrCodeInformation) -> Self {
        match qr_info {
            api_models::payments::QrCodeInformation::QrCodeUrl {
                image_data_url,
                qr_code_url,
                display_to_timestamp,
            } => Self::QrCodeInformation {
                image_data_url: Some(image_data_url),
                qr_code_url: Some(qr_code_url),
                display_to_timestamp,
            },
            api_models::payments::QrCodeInformation::QrDataUrl {
                image_data_url,
                display_to_timestamp,
            } => Self::QrCodeInformation {
                image_data_url: Some(image_data_url),
                display_to_timestamp,
                qr_code_url: None,
            },
            api_models::payments::QrCodeInformation::QrCodeImageUrl {
                qr_code_url,
                display_to_timestamp,
            } => Self::QrCodeInformation {
                qr_code_url: Some(qr_code_url),
                image_data_url: None,
                display_to_timestamp,
            },
        }
    }
}

#[derive(Clone)]
pub struct PaymentAdditionalData<'a, F>
where
    F: Clone,
{
    router_base_url: String,
    connector_name: String,
    payment_data: PaymentData<F>,
    state: &'a SessionState,
    customer_data: &'a Option<domain::Customer>,
}
impl<F: Clone> TryFrom<PaymentAdditionalData<'_, F>> for types::PaymentsAuthorizeData {
    type Error = error_stack::Report<errors::ApiErrorResponse>;

    fn try_from(additional_data: PaymentAdditionalData<'_, F>) -> Result<Self, Self::Error> {
        let payment_data = additional_data.payment_data.clone();
        let router_base_url = &additional_data.router_base_url;
        let connector_name = &additional_data.connector_name;
        let attempt = &payment_data.payment_attempt;
        let browser_info: Option<types::BrowserInformation> = attempt
            .browser_info
            .clone()
            .map(|b| b.parse_value("BrowserInformation"))
            .transpose()
            .change_context(errors::ApiErrorResponse::InvalidDataValue {
                field_name: "browser_info",
            })?;

        let order_category = additional_data
            .payment_data
            .payment_intent
            .connector_metadata
            .map(|cm| {
                cm.parse_value::<api_models::payments::ConnectorMetadata>("ConnectorMetadata")
                    .change_context(errors::ApiErrorResponse::InternalServerError)
                    .attach_printable("Failed parsing ConnectorMetadata")
            })
            .transpose()?
            .and_then(|cm| cm.noon.and_then(|noon| noon.order_category));

        let order_details = additional_data
            .payment_data
            .payment_intent
            .order_details
            .map(|order_details| {
                order_details
                    .iter()
                    .map(|data| {
                        data.to_owned()
                            .parse_value("OrderDetailsWithAmount")
                            .change_context(errors::ApiErrorResponse::InvalidDataValue {
                                field_name: "OrderDetailsWithAmount",
                            })
                            .attach_printable("Unable to parse OrderDetailsWithAmount")
                    })
                    .collect::<Result<Vec<_>, _>>()
            })
            .transpose()?;

        let complete_authorize_url = Some(helpers::create_complete_authorize_url(
            router_base_url,
            attempt,
            connector_name,
        ));

        let webhook_url = Some(helpers::create_webhook_url(
            router_base_url,
            &attempt.merchant_id,
            connector_name,
        ));
        let router_return_url = Some(helpers::create_redirect_url(
            router_base_url,
            attempt,
            connector_name,
            payment_data.creds_identifier.as_deref(),
        ));

        // payment_method_data is not required during recurring mandate payment, in such case keep default PaymentMethodData as MandatePayment
        let payment_method_data = payment_data.payment_method_data.or_else(|| {
            if payment_data.mandate_id.is_some() {
                Some(api_models::payments::PaymentMethodData::MandatePayment)
            } else {
                None
            }
        });
        let amount = payment_data
            .surcharge_details
            .as_ref()
            .map(|surcharge_details| surcharge_details.final_amount)
            .unwrap_or(payment_data.amount.into());

        let customer_name = additional_data
            .customer_data
            .as_ref()
            .and_then(|customer_data| {
                customer_data
                    .name
                    .as_ref()
                    .map(|customer| customer.clone().into_inner())
            });

        let charges = match payment_data.payment_intent.charges {
            Some(charges) => charges
                .peek()
                .clone()
                .parse_value("PaymentCharges")
                .change_context(errors::ApiErrorResponse::InternalServerError)
                .attach_printable("Failed to parse charges in to PaymentCharges")?,
            None => None,
        };

        let merchant_order_reference_id = payment_data
            .payment_intent
            .merchant_order_reference_id
            .clone();

        Ok(Self {
            payment_method_data: From::from(
                payment_method_data.get_required_value("payment_method_data")?,
            ),
            setup_future_usage: payment_data.payment_intent.setup_future_usage,
            mandate_id: payment_data.mandate_id.clone(),
            off_session: payment_data.mandate_id.as_ref().map(|_| true),
            setup_mandate_details: payment_data.setup_mandate.clone(),
            confirm: payment_data.payment_attempt.confirm,
            statement_descriptor_suffix: payment_data.payment_intent.statement_descriptor_suffix,
            statement_descriptor: payment_data.payment_intent.statement_descriptor_name,
            capture_method: payment_data.payment_attempt.capture_method,
            amount: amount.get_amount_as_i64(),
            minor_amount: amount,
            currency: payment_data.currency,
            browser_info,
            email: payment_data.email,
            customer_name,
            payment_experience: payment_data.payment_attempt.payment_experience,
            order_details,
            order_category,
            session_token: None,
            enrolled_for_3ds: true,
            related_transaction_id: None,
            payment_method_type: payment_data.payment_attempt.payment_method_type,
            router_return_url,
            webhook_url,
            complete_authorize_url,
            customer_id: None,
            surcharge_details: payment_data.surcharge_details,
            request_incremental_authorization: matches!(
                payment_data
                    .payment_intent
                    .request_incremental_authorization,
                Some(RequestIncrementalAuthorization::True)
                    | Some(RequestIncrementalAuthorization::Default)
            ),
            metadata: additional_data.payment_data.payment_intent.metadata,
            authentication_data: payment_data
                .authentication
                .as_ref()
                .map(AuthenticationData::foreign_try_from)
                .transpose()?,
            customer_acceptance: payment_data.customer_acceptance,
            charges,
            merchant_order_reference_id,
            integrity_object: None,
        })
    }
}

impl<F: Clone> TryFrom<PaymentAdditionalData<'_, F>> for types::PaymentsSyncData {
    type Error = errors::ApiErrorResponse;

    fn try_from(additional_data: PaymentAdditionalData<'_, F>) -> Result<Self, Self::Error> {
        let payment_data = additional_data.payment_data;
        let amount = payment_data
            .surcharge_details
            .as_ref()
            .map(|surcharge_details| surcharge_details.final_amount)
            .unwrap_or(payment_data.amount.into());
        Ok(Self {
            amount,
            integrity_object: None,
            mandate_id: payment_data.mandate_id.clone(),
            connector_transaction_id: match payment_data.payment_attempt.connector_transaction_id {
                Some(connector_txn_id) => {
                    types::ResponseId::ConnectorTransactionId(connector_txn_id)
                }
                None => types::ResponseId::NoResponseId,
            },
            encoded_data: payment_data.payment_attempt.encoded_data,
            capture_method: payment_data.payment_attempt.capture_method,
            connector_meta: payment_data.payment_attempt.connector_metadata,
            sync_type: match payment_data.multiple_capture_data {
                Some(multiple_capture_data) => types::SyncRequestType::MultipleCaptureSync(
                    multiple_capture_data.get_pending_connector_capture_ids(),
                ),
                None => types::SyncRequestType::SinglePaymentSync,
            },
            payment_method_type: payment_data.payment_attempt.payment_method_type,
            currency: payment_data.currency,
            payment_experience: payment_data.payment_attempt.payment_experience,
        })
    }
}

impl<F: Clone> TryFrom<PaymentAdditionalData<'_, F>>
    for types::PaymentsIncrementalAuthorizationData
{
    type Error = error_stack::Report<errors::ApiErrorResponse>;

    fn try_from(additional_data: PaymentAdditionalData<'_, F>) -> Result<Self, Self::Error> {
        let payment_data = additional_data.payment_data;
        let connector = api::ConnectorData::get_connector_by_name(
            &additional_data.state.conf.connectors,
            &additional_data.connector_name,
            api::GetToken::Connector,
            payment_data.payment_attempt.merchant_connector_id.clone(),
        )?;
        let total_amount = payment_data
            .incremental_authorization_details
            .clone()
            .map(|details| details.total_amount)
            .ok_or(
                report!(errors::ApiErrorResponse::InternalServerError)
                    .attach_printable("missing incremental_authorization_details in payment_data"),
            )?;
        let additional_amount = payment_data
            .incremental_authorization_details
            .clone()
            .map(|details| details.additional_amount)
            .ok_or(
                report!(errors::ApiErrorResponse::InternalServerError)
                    .attach_printable("missing incremental_authorization_details in payment_data"),
            )?;
        Ok(Self {
            total_amount: total_amount.get_amount_as_i64(),
            additional_amount: additional_amount.get_amount_as_i64(),
            reason: payment_data
                .incremental_authorization_details
                .and_then(|details| details.reason),
            currency: payment_data.currency,
            connector_transaction_id: connector
                .connector
                .connector_transaction_id(payment_data.payment_attempt.clone())?
                .ok_or(errors::ApiErrorResponse::ResourceIdNotFound)?,
        })
    }
}

impl ConnectorTransactionId for Helcim {
    fn connector_transaction_id(
        &self,
        payment_attempt: storage::PaymentAttempt,
    ) -> Result<Option<String>, errors::ApiErrorResponse> {
        if payment_attempt.connector_transaction_id.is_none() {
            let metadata =
                Self::connector_transaction_id(self, &payment_attempt.connector_metadata);
            metadata.map_err(|_| errors::ApiErrorResponse::ResourceIdNotFound)
        } else {
            Ok(payment_attempt.connector_transaction_id)
        }
    }
}

impl ConnectorTransactionId for Nexinets {
    fn connector_transaction_id(
        &self,
        payment_attempt: storage::PaymentAttempt,
    ) -> Result<Option<String>, errors::ApiErrorResponse> {
        let metadata = Self::connector_transaction_id(self, &payment_attempt.connector_metadata);
        metadata.map_err(|_| errors::ApiErrorResponse::ResourceIdNotFound)
    }
}

impl<F: Clone> TryFrom<PaymentAdditionalData<'_, F>> for types::PaymentsCaptureData {
    type Error = error_stack::Report<errors::ApiErrorResponse>;

    fn try_from(additional_data: PaymentAdditionalData<'_, F>) -> Result<Self, Self::Error> {
        let payment_data = additional_data.payment_data;
        let connector = api::ConnectorData::get_connector_by_name(
            &additional_data.state.conf.connectors,
            &additional_data.connector_name,
            api::GetToken::Connector,
            payment_data.payment_attempt.merchant_connector_id.clone(),
        )?;
        let amount_to_capture = payment_data
            .payment_attempt
            .amount_to_capture
            .map_or(payment_data.amount.into(), |capture_amount| capture_amount);
        let browser_info: Option<types::BrowserInformation> = payment_data
            .payment_attempt
            .browser_info
            .clone()
            .map(|b| b.parse_value("BrowserInformation"))
            .transpose()
            .change_context(errors::ApiErrorResponse::InvalidDataValue {
                field_name: "browser_info",
            })?;
        let amount = MinorUnit::from(payment_data.amount);
        Ok(Self {
            amount_to_capture: amount_to_capture.get_amount_as_i64(), // This should be removed once we start moving to connector module
            minor_amount_to_capture: amount_to_capture,
            currency: payment_data.currency,
            connector_transaction_id: connector
                .connector
                .connector_transaction_id(payment_data.payment_attempt.clone())?
                .ok_or(errors::ApiErrorResponse::ResourceIdNotFound)?,
            payment_amount: amount.get_amount_as_i64(), // This should be removed once we start moving to connector module
            minor_payment_amount: amount,
            connector_meta: payment_data.payment_attempt.connector_metadata,
            multiple_capture_data: match payment_data.multiple_capture_data {
                Some(multiple_capture_data) => Some(MultipleCaptureRequestData {
                    capture_sequence: multiple_capture_data.get_captures_count()?,
                    capture_reference: multiple_capture_data
                        .get_latest_capture()
                        .capture_id
                        .clone(),
                }),
                None => None,
            },
            browser_info,
            metadata: payment_data.payment_intent.metadata,
        })
    }
}

impl<F: Clone> TryFrom<PaymentAdditionalData<'_, F>> for types::PaymentsCancelData {
    type Error = error_stack::Report<errors::ApiErrorResponse>;

    fn try_from(additional_data: PaymentAdditionalData<'_, F>) -> Result<Self, Self::Error> {
        let payment_data = additional_data.payment_data;
        let connector = api::ConnectorData::get_connector_by_name(
            &additional_data.state.conf.connectors,
            &additional_data.connector_name,
            api::GetToken::Connector,
            payment_data.payment_attempt.merchant_connector_id.clone(),
        )?;
        let browser_info: Option<types::BrowserInformation> = payment_data
            .payment_attempt
            .browser_info
            .clone()
            .map(|b| b.parse_value("BrowserInformation"))
            .transpose()
            .change_context(errors::ApiErrorResponse::InvalidDataValue {
                field_name: "browser_info",
            })?;
        let amount = MinorUnit::from(payment_data.amount);
        Ok(Self {
            amount: Some(amount.get_amount_as_i64()), // This should be removed once we start moving to connector module
            minor_amount: Some(amount),
            currency: Some(payment_data.currency),
            connector_transaction_id: connector
                .connector
                .connector_transaction_id(payment_data.payment_attempt.clone())?
                .ok_or(errors::ApiErrorResponse::ResourceIdNotFound)?,
            cancellation_reason: payment_data.payment_attempt.cancellation_reason,
            connector_meta: payment_data.payment_attempt.connector_metadata,
            browser_info,
            metadata: payment_data.payment_intent.metadata,
        })
    }
}

impl<F: Clone> TryFrom<PaymentAdditionalData<'_, F>> for types::PaymentsApproveData {
    type Error = error_stack::Report<errors::ApiErrorResponse>;

    fn try_from(additional_data: PaymentAdditionalData<'_, F>) -> Result<Self, Self::Error> {
        let payment_data = additional_data.payment_data;
        let amount = MinorUnit::from(payment_data.amount);
        Ok(Self {
            amount: Some(amount.get_amount_as_i64()), //need to change after we move to connector module
            currency: Some(payment_data.currency),
        })
    }
}

impl<F: Clone> TryFrom<PaymentAdditionalData<'_, F>> for types::PaymentsRejectData {
    type Error = error_stack::Report<errors::ApiErrorResponse>;

    fn try_from(additional_data: PaymentAdditionalData<'_, F>) -> Result<Self, Self::Error> {
        let payment_data = additional_data.payment_data;
        let amount = MinorUnit::from(payment_data.amount);
        Ok(Self {
            amount: Some(amount.get_amount_as_i64()), //need to change after we move to connector module
            currency: Some(payment_data.currency),
        })
    }
}
impl<F: Clone> TryFrom<PaymentAdditionalData<'_, F>> for types::PaymentsSessionData {
    type Error = error_stack::Report<errors::ApiErrorResponse>;

    fn try_from(additional_data: PaymentAdditionalData<'_, F>) -> Result<Self, Self::Error> {
        let payment_data = additional_data.payment_data.clone();

        let order_details = additional_data
            .payment_data
            .payment_intent
            .order_details
            .map(|order_details| {
                order_details
                    .iter()
                    .map(|data| {
                        data.to_owned()
                            .parse_value("OrderDetailsWithAmount")
                            .change_context(errors::ApiErrorResponse::InvalidDataValue {
                                field_name: "OrderDetailsWithAmount",
                            })
                            .attach_printable("Unable to parse OrderDetailsWithAmount")
                    })
                    .collect::<Result<Vec<_>, _>>()
            })
            .transpose()?;
        let amount = payment_data
            .surcharge_details
            .as_ref()
            .map(|surcharge_details| surcharge_details.final_amount)
            .unwrap_or(payment_data.amount.into());

        Ok(Self {
            amount: amount.get_amount_as_i64(), //need to change once we move to connector module
            minor_amount: amount,
            currency: payment_data.currency,
            country: payment_data.address.get_payment_method_billing().and_then(
                |billing_address| {
                    billing_address
                        .address
                        .as_ref()
                        .and_then(|address| address.country)
                },
            ),
            order_details,
            surcharge_details: payment_data.surcharge_details,
        })
    }
}

impl<F: Clone> TryFrom<PaymentAdditionalData<'_, F>> for types::SetupMandateRequestData {
    type Error = error_stack::Report<errors::ApiErrorResponse>;

    fn try_from(additional_data: PaymentAdditionalData<'_, F>) -> Result<Self, Self::Error> {
        let payment_data = additional_data.payment_data;
        let router_base_url = &additional_data.router_base_url;
        let connector_name = &additional_data.connector_name;
        let attempt = &payment_data.payment_attempt;
        let router_return_url = Some(helpers::create_redirect_url(
            router_base_url,
            attempt,
            connector_name,
            payment_data.creds_identifier.as_deref(),
        ));
        let browser_info: Option<types::BrowserInformation> = attempt
            .browser_info
            .clone()
            .map(|b| b.parse_value("BrowserInformation"))
            .transpose()
            .change_context(errors::ApiErrorResponse::InvalidDataValue {
                field_name: "browser_info",
            })?;

        let customer_name = additional_data
            .customer_data
            .as_ref()
            .and_then(|customer_data| {
                customer_data
                    .name
                    .as_ref()
                    .map(|customer| customer.clone().into_inner())
            });
        let amount = MinorUnit::from(payment_data.amount);
        Ok(Self {
            currency: payment_data.currency,
            confirm: true,
            amount: Some(amount.get_amount_as_i64()), //need to change once we move to connector module
            payment_method_data: From::from(
                payment_data
                    .payment_method_data
                    .get_required_value("payment_method_data")?,
            ),
            statement_descriptor_suffix: payment_data.payment_intent.statement_descriptor_suffix,
            setup_future_usage: payment_data.payment_intent.setup_future_usage,
            off_session: payment_data.mandate_id.as_ref().map(|_| true),
            mandate_id: payment_data.mandate_id.clone(),
            setup_mandate_details: payment_data.setup_mandate,
            customer_acceptance: payment_data.customer_acceptance,
            router_return_url,
            email: payment_data.email,
            customer_name,
            return_url: payment_data.payment_intent.return_url,
            browser_info,
            payment_method_type: attempt.payment_method_type,
            request_incremental_authorization: matches!(
                payment_data
                    .payment_intent
                    .request_incremental_authorization,
                Some(RequestIncrementalAuthorization::True)
                    | Some(RequestIncrementalAuthorization::Default)
            ),
<<<<<<< HEAD
            metadata: payment_data.payment_intent.metadata.clone(),
            minor_amount: Some(amount),
=======
            metadata: payment_data.payment_intent.metadata.clone().map(Into::into),
>>>>>>> ae2a34e0
        })
    }
}

impl ForeignTryFrom<types::CaptureSyncResponse> for storage::CaptureUpdate {
    type Error = error_stack::Report<errors::ApiErrorResponse>;

    fn foreign_try_from(
        capture_sync_response: types::CaptureSyncResponse,
    ) -> Result<Self, Self::Error> {
        match capture_sync_response {
            types::CaptureSyncResponse::Success {
                resource_id,
                status,
                connector_response_reference_id,
                ..
            } => {
                let connector_capture_id = match resource_id {
                    types::ResponseId::ConnectorTransactionId(id) => Some(id),
                    types::ResponseId::EncodedData(_) | types::ResponseId::NoResponseId => None,
                };
                Ok(Self::ResponseUpdate {
                    status: enums::CaptureStatus::foreign_try_from(status)?,
                    connector_capture_id,
                    connector_response_reference_id,
                })
            }
            types::CaptureSyncResponse::Error {
                code,
                message,
                reason,
                status_code,
                ..
            } => Ok(Self::ErrorUpdate {
                status: match status_code {
                    500..=511 => enums::CaptureStatus::Pending,
                    _ => enums::CaptureStatus::Failed,
                },
                error_code: Some(code),
                error_message: Some(message),
                error_reason: reason,
            }),
        }
    }
}

impl<F: Clone> TryFrom<PaymentAdditionalData<'_, F>> for types::CompleteAuthorizeData {
    type Error = error_stack::Report<errors::ApiErrorResponse>;

    fn try_from(additional_data: PaymentAdditionalData<'_, F>) -> Result<Self, Self::Error> {
        let payment_data = additional_data.payment_data;
        let router_base_url = &additional_data.router_base_url;
        let connector_name = &additional_data.connector_name;
        let attempt = &payment_data.payment_attempt;
        let browser_info: Option<types::BrowserInformation> = payment_data
            .payment_attempt
            .browser_info
            .clone()
            .map(|b| b.parse_value("BrowserInformation"))
            .transpose()
            .change_context(errors::ApiErrorResponse::InvalidDataValue {
                field_name: "browser_info",
            })?;

        let redirect_response = payment_data.redirect_response.map(|redirect| {
            types::CompleteAuthorizeRedirectResponse {
                params: redirect.param,
                payload: redirect.json_payload,
            }
        });
        let amount = payment_data
            .surcharge_details
            .as_ref()
            .map(|surcharge_details| surcharge_details.final_amount)
            .unwrap_or(payment_data.amount.into());
        let complete_authorize_url = Some(helpers::create_complete_authorize_url(
            router_base_url,
            attempt,
            connector_name,
        ));
        Ok(Self {
            setup_future_usage: payment_data.payment_intent.setup_future_usage,
            mandate_id: payment_data.mandate_id.clone(),
            off_session: payment_data.mandate_id.as_ref().map(|_| true),
            setup_mandate_details: payment_data.setup_mandate.clone(),
            confirm: payment_data.payment_attempt.confirm,
            statement_descriptor_suffix: payment_data.payment_intent.statement_descriptor_suffix,
            capture_method: payment_data.payment_attempt.capture_method,
            amount: amount.get_amount_as_i64(), // need to change once we move to connector module
            minor_amount: amount,
            currency: payment_data.currency,
            browser_info,
            email: payment_data.email,
            payment_method_data: payment_data.payment_method_data.map(From::from),
            connector_transaction_id: payment_data.payment_attempt.connector_transaction_id,
            redirect_response,
            connector_meta: payment_data.payment_attempt.connector_metadata,
            complete_authorize_url,
            metadata: payment_data.payment_intent.metadata,
            customer_acceptance: payment_data.customer_acceptance,
        })
    }
}

impl<F: Clone> TryFrom<PaymentAdditionalData<'_, F>> for types::PaymentsPreProcessingData {
    type Error = error_stack::Report<errors::ApiErrorResponse>;

    fn try_from(additional_data: PaymentAdditionalData<'_, F>) -> Result<Self, Self::Error> {
        let payment_data = additional_data.payment_data;
        let payment_method_data = payment_data.payment_method_data;
        let router_base_url = &additional_data.router_base_url;
        let attempt = &payment_data.payment_attempt;
        let connector_name = &additional_data.connector_name;

        let order_details = payment_data
            .payment_intent
            .order_details
            .map(|order_details| {
                order_details
                    .iter()
                    .map(|data| {
                        data.to_owned()
                            .parse_value("OrderDetailsWithAmount")
                            .change_context(errors::ApiErrorResponse::InvalidDataValue {
                                field_name: "OrderDetailsWithAmount",
                            })
                            .attach_printable("Unable to parse OrderDetailsWithAmount")
                    })
                    .collect::<Result<Vec<_>, _>>()
            })
            .transpose()?;

        let webhook_url = Some(helpers::create_webhook_url(
            router_base_url,
            &attempt.merchant_id,
            connector_name,
        ));
        let router_return_url = Some(helpers::create_redirect_url(
            router_base_url,
            attempt,
            connector_name,
            payment_data.creds_identifier.as_deref(),
        ));
        let complete_authorize_url = Some(helpers::create_complete_authorize_url(
            router_base_url,
            attempt,
            connector_name,
        ));
        let browser_info: Option<types::BrowserInformation> = payment_data
            .payment_attempt
            .browser_info
            .clone()
            .map(|b| b.parse_value("BrowserInformation"))
            .transpose()
            .change_context(errors::ApiErrorResponse::InvalidDataValue {
                field_name: "browser_info",
            })?;
        let amount = payment_data
            .surcharge_details
            .as_ref()
            .map(|surcharge_details| surcharge_details.final_amount)
            .unwrap_or(payment_data.amount.into());

        Ok(Self {
            payment_method_data: payment_method_data.map(From::from),
            email: payment_data.email,
            currency: Some(payment_data.currency),
            amount: Some(amount.get_amount_as_i64()), // need to change this once we move to connector module
            minor_amount: Some(amount),
            payment_method_type: payment_data.payment_attempt.payment_method_type,
            setup_mandate_details: payment_data.setup_mandate,
            capture_method: payment_data.payment_attempt.capture_method,
            order_details,
            router_return_url,
            webhook_url,
            complete_authorize_url,
            browser_info,
            surcharge_details: payment_data.surcharge_details,
            connector_transaction_id: payment_data.payment_attempt.connector_transaction_id,
            redirect_response: None,
            mandate_id: payment_data.mandate_id,
            related_transaction_id: None,
            enrolled_for_3ds: true,
        })
    }
}

impl ForeignFrom<payments::FraudCheck> for FrmMessage {
    fn foreign_from(fraud_check: payments::FraudCheck) -> Self {
        Self {
            frm_name: fraud_check.frm_name,
            frm_transaction_id: fraud_check.frm_transaction_id,
            frm_transaction_type: Some(fraud_check.frm_transaction_type.to_string()),
            frm_status: Some(fraud_check.frm_status.to_string()),
            frm_score: fraud_check.frm_score,
            frm_reason: fraud_check.frm_reason,
            frm_error: fraud_check.frm_error,
        }
    }
}<|MERGE_RESOLUTION|>--- conflicted
+++ resolved
@@ -1690,12 +1690,8 @@
                 Some(RequestIncrementalAuthorization::True)
                     | Some(RequestIncrementalAuthorization::Default)
             ),
-<<<<<<< HEAD
-            metadata: payment_data.payment_intent.metadata.clone(),
+            metadata: payment_data.payment_intent.metadata.clone().map(Into::into),
             minor_amount: Some(amount),
-=======
-            metadata: payment_data.payment_intent.metadata.clone().map(Into::into),
->>>>>>> ae2a34e0
         })
     }
 }
