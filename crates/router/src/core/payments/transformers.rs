use std::{fmt::Debug, marker::PhantomData, str::FromStr};

use api_models::payments::{
    Address, CustomerDetails, CustomerDetailsResponse, FrmMessage, GetAddressFromPaymentMethodData,
    PaymentChargeRequest, PaymentChargeResponse, RequestSurchargeDetails,
};
#[cfg(feature = "payouts")]
use api_models::payouts::PayoutAttemptResponse;
use common_enums::RequestIncrementalAuthorization;
use common_utils::{consts::X_HS_LATENCY, fp_utils, pii::Email, types::MinorUnit};
use diesel_models::ephemeral_key;
use error_stack::{report, ResultExt};
use hyperswitch_domain_models::{payments::payment_intent::CustomerData, router_request_types};
use masking::{ExposeInterface, Maskable, PeekInterface, Secret};
use router_env::{instrument, metrics::add_attributes, tracing};

use super::{flows::Feature, types::AuthenticationData, PaymentData};
use crate::{
    configs::settings::ConnectorRequestReferenceIdConfig,
    connector::{Helcim, Nexinets},
    core::{
        errors::{self, RouterResponse, RouterResult},
        payments::{self, helpers},
        utils as core_utils,
    },
    headers::X_PAYMENT_CONFIRM_SOURCE,
    routes::{metrics, SessionState},
    services::{self, RedirectForm},
    types::{
        self, api,
        api::ConnectorTransactionId,
        domain,
        storage::{self, enums},
        transformers::{ForeignFrom, ForeignInto, ForeignTryFrom},
        MultipleCaptureRequestData,
    },
    utils::{OptionExt, ValueExt},
};

#[instrument(skip_all)]
#[allow(clippy::too_many_arguments)]
pub async fn construct_payment_router_data<'a, F, T>(
    state: &'a SessionState,
    payment_data: PaymentData<F>,
    connector_id: &str,
    merchant_account: &domain::MerchantAccount,
    _key_store: &domain::MerchantKeyStore,
    customer: &'a Option<domain::Customer>,
    merchant_connector_account: &helpers::MerchantConnectorAccountType,
    merchant_recipient_data: Option<types::MerchantRecipientData>,
) -> RouterResult<types::RouterData<F, T, types::PaymentsResponseData>>
where
    T: TryFrom<PaymentAdditionalData<'a, F>>,
    types::RouterData<F, T, types::PaymentsResponseData>: Feature<F, T>,
    F: Clone,
    error_stack::Report<errors::ApiErrorResponse>:
        From<<T as TryFrom<PaymentAdditionalData<'a, F>>>::Error>,
{
    let (payment_method, router_data);

    fp_utils::when(merchant_connector_account.is_disabled(), || {
        Err(errors::ApiErrorResponse::MerchantConnectorAccountDisabled)
    })?;

    let test_mode = merchant_connector_account.is_test_mode_on();

    let auth_type: types::ConnectorAuthType = merchant_connector_account
        .get_connector_account_details()
        .parse_value("ConnectorAuthType")
        .change_context(errors::ApiErrorResponse::InternalServerError)
        .attach_printable("Failed while parsing value for ConnectorAuthType")?;

    payment_method = payment_data
        .payment_attempt
        .payment_method
        .or(payment_data.payment_attempt.payment_method)
        .get_required_value("payment_method_type")?;

    let resource_id = match payment_data
        .payment_attempt
        .connector_transaction_id
        .clone()
    {
        Some(id) => types::ResponseId::ConnectorTransactionId(id),
        None => types::ResponseId::NoResponseId,
    };

    // [#44]: why should response be filled during request
    let response = Ok(types::PaymentsResponseData::TransactionResponse {
        resource_id,
        redirection_data: None,
        mandate_reference: None,
        connector_metadata: None,
        network_txn_id: None,
        connector_response_reference_id: None,
        incremental_authorization_allowed: None,
        charge_id: None,
    });

    let additional_data = PaymentAdditionalData {
        router_base_url: state.base_url.clone(),
        connector_name: connector_id.to_string(),
        payment_data: payment_data.clone(),
        state,
        customer_data: customer,
    };

    let customer_id = customer
        .to_owned()
        .map(|customer| customer.get_customer_id());

    let supported_connector = &state
        .conf
        .multiple_api_version_supported_connectors
        .supported_connectors;
    let connector_enum = api_models::enums::Connector::from_str(connector_id)
        .change_context(errors::ConnectorError::InvalidConnectorName)
        .change_context(errors::ApiErrorResponse::InvalidDataValue {
            field_name: "connector",
        })
        .attach_printable_lazy(|| format!("unable to parse connector name {connector_id:?}"))?;

    let connector_api_version = if supported_connector.contains(&connector_enum) {
        state
            .store
            .find_config_by_key(&format!("connector_api_version_{connector_id}"))
            .await
            .map(|value| value.config)
            .ok()
    } else {
        None
    };

    let apple_pay_flow = payments::decide_apple_pay_flow(
        state,
        &payment_data.payment_attempt.payment_method_type,
        Some(merchant_connector_account),
    );

    let payment_method_data_billing = payment_data
        .payment_method_data
        .as_ref()
        .and_then(|payment_method_data| payment_method_data.get_billing_address());

    router_data = types::RouterData {
        flow: PhantomData,
        merchant_id: merchant_account.get_id().clone(),
        customer_id,
        connector: connector_id.to_owned(),
        payment_id: payment_data.payment_attempt.payment_id.clone(),
        attempt_id: payment_data.payment_attempt.attempt_id.clone(),
        status: payment_data.payment_attempt.status,
        payment_method,
        connector_auth_type: auth_type,
        description: payment_data.payment_intent.description.clone(),
        return_url: payment_data.payment_intent.return_url.clone(),
        address: payment_data
            .address
            .unify_with_payment_method_data_billing(payment_method_data_billing),
        auth_type: payment_data
            .payment_attempt
            .authentication_type
            .unwrap_or_default(),
        connector_meta_data: if let Some(data) = merchant_recipient_data {
            let val = serde_json::to_value(data)
                .change_context(errors::ApiErrorResponse::InternalServerError)
                .attach_printable("Failed while encoding MerchantRecipientData")?;
            Some(Secret::new(val))
        } else {
            merchant_connector_account.get_metadata()
        },
        connector_wallets_details: merchant_connector_account.get_connector_wallets_details(),
        request: T::try_from(additional_data)?,
        response,
        amount_captured: payment_data
            .payment_intent
            .amount_captured
            .map(|amt| amt.get_amount_as_i64()),
        minor_amount_captured: payment_data.payment_intent.amount_captured,
        access_token: None,
        session_token: None,
        reference_id: None,
        payment_method_status: payment_data.payment_method_info.map(|info| info.status),
        payment_method_token: payment_data
            .pm_token
            .map(|token| types::PaymentMethodToken::Token(Secret::new(token))),
        connector_customer: payment_data.connector_customer_id,
        recurring_mandate_payment_data: payment_data.recurring_mandate_payment_data,
        connector_request_reference_id: core_utils::get_connector_request_reference_id(
            &state.conf,
            merchant_account.get_id(),
            &payment_data.payment_attempt,
        ),
        preprocessing_id: payment_data.payment_attempt.preprocessing_step_id,
        #[cfg(feature = "payouts")]
        payout_method_data: None,
        #[cfg(feature = "payouts")]
        quote_id: None,
        test_mode,
        payment_method_balance: None,
        connector_api_version,
        connector_http_status_code: None,
        external_latency: None,
        apple_pay_flow,
        frm_metadata: None,
        refund_id: None,
        dispute_id: None,
        connector_response: None,
        integrity_check: Ok(()),
    };

    Ok(router_data)
}

pub trait ToResponse<D, Op>
where
    Self: Sized,
    Op: Debug,
{
    #[allow(clippy::too_many_arguments)]
    fn generate_response(
        data: D,
        customer: Option<domain::Customer>,
        auth_flow: services::AuthFlow,
        base_url: &str,
        operation: Op,
        connector_request_reference_id_config: &ConnectorRequestReferenceIdConfig,
        connector_http_status_code: Option<u16>,
        external_latency: Option<u128>,
        is_latency_header_enabled: Option<bool>,
    ) -> RouterResponse<Self>;
}

impl<F, Op> ToResponse<PaymentData<F>, Op> for api::PaymentsResponse
where
    F: Clone,
    Op: Debug,
{
    #[allow(clippy::too_many_arguments)]
    fn generate_response(
        payment_data: PaymentData<F>,
        customer: Option<domain::Customer>,
        auth_flow: services::AuthFlow,
        base_url: &str,
        operation: Op,
        connector_request_reference_id_config: &ConnectorRequestReferenceIdConfig,
        connector_http_status_code: Option<u16>,
        external_latency: Option<u128>,
        is_latency_header_enabled: Option<bool>,
    ) -> RouterResponse<Self> {
        let captures =
            payment_data
                .multiple_capture_data
                .clone()
                .and_then(|multiple_capture_data| {
                    multiple_capture_data
                        .expand_captures
                        .and_then(|should_expand| {
                            should_expand.then_some(
                                multiple_capture_data
                                    .get_all_captures()
                                    .into_iter()
                                    .cloned()
                                    .collect(),
                            )
                        })
                });

        payments_to_payments_response(
            payment_data,
            captures,
            customer,
            auth_flow,
            base_url,
            &operation,
            connector_request_reference_id_config,
            connector_http_status_code,
            external_latency,
            is_latency_header_enabled,
        )
    }
}

impl<F, Op> ToResponse<PaymentData<F>, Op> for api::PaymentsSessionResponse
where
    F: Clone,
    Op: Debug,
{
    #[allow(clippy::too_many_arguments)]
    fn generate_response(
        payment_data: PaymentData<F>,
        _customer: Option<domain::Customer>,
        _auth_flow: services::AuthFlow,
        _base_url: &str,
        _operation: Op,
        _connector_request_reference_id_config: &ConnectorRequestReferenceIdConfig,
        _connector_http_status_code: Option<u16>,
        _external_latency: Option<u128>,
        _is_latency_header_enabled: Option<bool>,
    ) -> RouterResponse<Self> {
        Ok(services::ApplicationResponse::JsonWithHeaders((
            Self {
                session_token: payment_data.sessions_token,
                payment_id: payment_data.payment_attempt.payment_id,
                client_secret: payment_data
                    .payment_intent
                    .client_secret
                    .get_required_value("client_secret")?
                    .into(),
            },
            vec![],
        )))
    }
}

impl<F, Op> ToResponse<PaymentData<F>, Op> for api::VerifyResponse
where
    F: Clone,
    Op: Debug,
{
    #[allow(clippy::too_many_arguments)]
    fn generate_response(
        data: PaymentData<F>,
        customer: Option<domain::Customer>,
        _auth_flow: services::AuthFlow,
        _base_url: &str,
        _operation: Op,
        _connector_request_reference_id_config: &ConnectorRequestReferenceIdConfig,
        _connector_http_status_code: Option<u16>,
        _external_latency: Option<u128>,
        _is_latency_header_enabled: Option<bool>,
    ) -> RouterResponse<Self> {
        let additional_payment_method_data: Option<api_models::payments::AdditionalPaymentData> =
            data.payment_attempt
                .payment_method_data
                .clone()
                .map(|data| data.parse_value("payment_method_data"))
                .transpose()
                .change_context(errors::ApiErrorResponse::InvalidDataValue {
                    field_name: "payment_method_data",
                })?;
        let payment_method_data_response =
            additional_payment_method_data.map(api::PaymentMethodDataResponse::from);
        Ok(services::ApplicationResponse::JsonWithHeaders((
            Self {
                verify_id: Some(data.payment_intent.payment_id),
                merchant_id: Some(data.payment_intent.merchant_id),
                client_secret: data.payment_intent.client_secret.map(Secret::new),
                customer_id: customer.as_ref().map(|x| x.get_customer_id().clone()),
                email: customer
                    .as_ref()
                    .and_then(|cus| cus.email.as_ref().map(|s| s.to_owned())),
                name: customer
                    .as_ref()
                    .and_then(|cus| cus.name.as_ref().map(|s| s.to_owned())),
                phone: customer
                    .as_ref()
                    .and_then(|cus| cus.phone.as_ref().map(|s| s.to_owned())),
                mandate_id: data
                    .mandate_id
                    .and_then(|mandate_ids| mandate_ids.mandate_id),
                payment_method: data.payment_attempt.payment_method,
                payment_method_data: payment_method_data_response,
                payment_token: data.token,
                error_code: data.payment_attempt.error_code,
                error_message: data.payment_attempt.error_message,
            },
            vec![],
        )))
    }
}

#[instrument(skip_all)]
// try to use router data here so that already validated things , we don't want to repeat the validations.
// Add internal value not found and external value not found so that we can give 500 / Internal server error for internal value not found
#[allow(clippy::too_many_arguments)]
pub fn payments_to_payments_response<Op, F: Clone>(
    payment_data: PaymentData<F>,
    captures: Option<Vec<storage::Capture>>,
    customer: Option<domain::Customer>,
    auth_flow: services::AuthFlow,
    base_url: &str,
    operation: &Op,
    connector_request_reference_id_config: &ConnectorRequestReferenceIdConfig,
    connector_http_status_code: Option<u16>,
    external_latency: Option<u128>,
    _is_latency_header_enabled: Option<bool>,
) -> RouterResponse<api::PaymentsResponse>
where
    Op: Debug,
{
    let payment_attempt = payment_data.payment_attempt;
    let payment_intent = payment_data.payment_intent;
    let payment_link_data = payment_data.payment_link_data;

    let currency = payment_attempt
        .currency
        .as_ref()
        .get_required_value("currency")?;
    let amount = currency
        .to_currency_base_unit(payment_attempt.amount.get_amount_as_i64())
        .change_context(errors::ApiErrorResponse::InvalidDataValue {
            field_name: "amount",
        })?;
    let mandate_id = payment_attempt.mandate_id.clone();
    let refunds_response = if payment_data.refunds.is_empty() {
        None
    } else {
        Some(
            payment_data
                .refunds
                .into_iter()
                .map(ForeignInto::foreign_into)
                .collect(),
        )
    };

    let disputes_response = if payment_data.disputes.is_empty() {
        None
    } else {
        Some(
            payment_data
                .disputes
                .into_iter()
                .map(ForeignInto::foreign_into)
                .collect(),
        )
    };

    let incremental_authorizations_response = if payment_data.authorizations.is_empty() {
        None
    } else {
        Some(
            payment_data
                .authorizations
                .into_iter()
                .map(ForeignInto::foreign_into)
                .collect(),
        )
    };

    let external_authentication_details = payment_data
        .authentication
        .as_ref()
        .map(ForeignInto::foreign_into);

    let attempts_response = payment_data.attempts.map(|attempts| {
        attempts
            .into_iter()
            .map(ForeignInto::foreign_into)
            .collect()
    });

    let captures_response = captures.map(|captures| {
        captures
            .into_iter()
            .map(ForeignInto::foreign_into)
            .collect()
    });

    let merchant_id = payment_attempt.merchant_id.to_owned();
    let payment_method_type = payment_attempt
        .payment_method_type
        .as_ref()
        .map(ToString::to_string)
        .unwrap_or("".to_owned());
    let payment_method = payment_attempt
        .payment_method
        .as_ref()
        .map(ToString::to_string)
        .unwrap_or("".to_owned());
    let additional_payment_method_data: Option<api_models::payments::AdditionalPaymentData> =
        payment_attempt
            .payment_method_data
            .clone()
            .map(|data| data.parse_value("payment_method_data"))
            .transpose()
            .change_context(errors::ApiErrorResponse::InvalidDataValue {
                field_name: "payment_method_data",
            })?;
    let surcharge_details =
        payment_attempt
            .surcharge_amount
            .map(|surcharge_amount| RequestSurchargeDetails {
                surcharge_amount,
                tax_amount: payment_attempt.tax_amount,
            });
    let merchant_decision = payment_intent.merchant_decision.to_owned();
    let frm_message = payment_data.frm_message.map(FrmMessage::foreign_from);

    let payment_method_data =
        additional_payment_method_data.map(api::PaymentMethodDataResponse::from);

    let payment_method_data_response = (payment_method_data.is_some()
        || payment_data
            .address
            .get_request_payment_method_billing()
            .is_some())
    .then_some(api_models::payments::PaymentMethodDataResponseWithBilling {
        payment_method_data,
        billing: payment_data
            .address
            .get_request_payment_method_billing()
            .cloned(),
    });

    let mut headers = connector_http_status_code
        .map(|status_code| {
            vec![(
                "connector_http_status_code".to_string(),
                Maskable::new_normal(status_code.to_string()),
            )]
        })
        .unwrap_or_default();
    if let Some(payment_confirm_source) = payment_intent.payment_confirm_source {
        headers.push((
            X_PAYMENT_CONFIRM_SOURCE.to_string(),
            Maskable::new_normal(payment_confirm_source.to_string()),
        ))
    }

    // For the case when we don't have Customer data directly stored in Payment intent
    let customer_table_response: Option<CustomerDetailsResponse> =
        customer.as_ref().map(ForeignInto::foreign_into);

    // If we have customer data in Payment Intent, We are populating the Retrieve response from the
    // same
    let customer_details_response =
        if let Some(customer_details_raw) = payment_intent.customer_details.clone() {
            let customer_details_encrypted =
                serde_json::from_value::<CustomerData>(customer_details_raw.into_inner().expose());
            if let Ok(customer_details_encrypted_data) = customer_details_encrypted {
                Some(CustomerDetailsResponse {
                    id: customer_table_response.and_then(|customer_data| customer_data.id),
                    name: customer_details_encrypted_data
                        .name
                        .or(customer.as_ref().and_then(|customer| {
                            customer.name.as_ref().map(|name| name.clone().into_inner())
                        })),
                    email: customer_details_encrypted_data.email.or(customer
                        .as_ref()
                        .and_then(|customer| customer.email.clone().map(Email::from))),
                    phone: customer_details_encrypted_data
                        .phone
                        .or(customer.as_ref().and_then(|customer| {
                            customer
                                .phone
                                .as_ref()
                                .map(|phone| phone.clone().into_inner())
                        })),
                    phone_country_code: customer_details_encrypted_data.phone_country_code.or(
                        customer
                            .as_ref()
                            .and_then(|customer| customer.phone_country_code.clone()),
                    ),
                })
            } else {
                customer_table_response
            }
        } else {
            customer_table_response
        };

    headers.extend(
        external_latency
            .map(|latency| {
                vec![(
                    X_HS_LATENCY.to_string(),
                    Maskable::new_normal(latency.to_string()),
                )]
            })
            .unwrap_or_default(),
    );

    let output = if payments::is_start_pay(&operation)
        && payment_attempt.authentication_data.is_some()
    {
        let redirection_data = payment_attempt
            .authentication_data
            .get_required_value("redirection_data")?;

        let form: RedirectForm = serde_json::from_value(redirection_data)
            .map_err(|_| errors::ApiErrorResponse::InternalServerError)?;

        services::ApplicationResponse::Form(Box::new(services::RedirectionFormData {
            redirect_form: form,
            payment_method_data: payment_data.payment_method_data,
            amount,
            currency: currency.to_string(),
        }))
    } else {
        let mut next_action_response = None;

        let bank_transfer_next_steps = bank_transfer_next_steps_check(payment_attempt.clone())?;

        let next_action_voucher = voucher_next_steps_check(payment_attempt.clone())?;

        let next_action_containing_qr_code_url = qr_code_next_steps_check(payment_attempt.clone())?;

        let papal_sdk_next_action = paypal_sdk_next_steps_check(payment_attempt.clone())?;

        let next_action_containing_fetch_qr_code_url =
            fetch_qr_code_url_next_steps_check(payment_attempt.clone())?;

        let next_action_containing_wait_screen =
            wait_screen_next_steps_check(payment_attempt.clone())?;

        if payment_intent.status == enums::IntentStatus::RequiresCustomerAction
            || bank_transfer_next_steps.is_some()
            || next_action_voucher.is_some()
            || next_action_containing_qr_code_url.is_some()
            || next_action_containing_wait_screen.is_some()
            || papal_sdk_next_action.is_some()
            || next_action_containing_fetch_qr_code_url.is_some()
            || payment_data.authentication.is_some()
        {
            next_action_response = bank_transfer_next_steps
                        .map(|bank_transfer| {
                            api_models::payments::NextActionData::DisplayBankTransferInformation {
                                bank_transfer_steps_and_charges_details: bank_transfer,
                            }
                        })
                        .or(next_action_voucher.map(|voucher_data| {
                            api_models::payments::NextActionData::DisplayVoucherInformation {
                                voucher_details: voucher_data,
                            }
                        }))
                        .or(next_action_containing_qr_code_url.map(|qr_code_data| {
                            api_models::payments::NextActionData::foreign_from(qr_code_data)
                        }))
                        .or(next_action_containing_fetch_qr_code_url.map(|fetch_qr_code_data| {
                            api_models::payments::NextActionData::FetchQrCodeInformation {
                                qr_code_fetch_url: fetch_qr_code_data.qr_code_fetch_url
                            }
                        }))
                        .or(papal_sdk_next_action.map(|paypal_next_action_data| {
                            api_models::payments::NextActionData::InvokeSdkClient{
                                next_action_data: paypal_next_action_data
                            }
                        }))
                        .or(next_action_containing_wait_screen.map(|wait_screen_data| {
                            api_models::payments::NextActionData::WaitScreenInformation {
                                display_from_timestamp: wait_screen_data.display_from_timestamp,
                                display_to_timestamp: wait_screen_data.display_to_timestamp,
                            }
                        }))
                        .or(payment_attempt.authentication_data.as_ref().map(|_| {
                            api_models::payments::NextActionData::RedirectToUrl {
                                redirect_to_url: helpers::create_startpay_url(
                                    base_url,
                                    &payment_attempt,
                                    &payment_intent,
                                ),
                            }
                        }))
                        .or(match payment_data.authentication.as_ref(){
                            Some(authentication) => {
                                if payment_intent.status == common_enums::IntentStatus::RequiresCustomerAction && authentication.cavv.is_none() && authentication.is_separate_authn_required(){
                                    // if preAuthn and separate authentication needed.
                                    let poll_config = payment_data.poll_config.unwrap_or_default();
                                    let request_poll_id = core_utils::get_external_authentication_request_poll_id(&payment_intent.payment_id);
                                    let payment_connector_name = payment_attempt.connector
                                        .as_ref()
                                        .get_required_value("connector")?;
                                    Some(api_models::payments::NextActionData::ThreeDsInvoke {
                                        three_ds_data: api_models::payments::ThreeDsData {
                                            three_ds_authentication_url: helpers::create_authentication_url(base_url, &payment_attempt),
                                            three_ds_authorize_url: helpers::create_authorize_url(
                                                base_url,
                                                &payment_attempt,
                                                payment_connector_name,
                                            ),
                                            three_ds_method_details: authentication.three_ds_method_url.as_ref().zip(authentication.three_ds_method_data.as_ref()).map(|(three_ds_method_url,three_ds_method_data )|{
                                                api_models::payments::ThreeDsMethodData::AcsThreeDsMethodData {
                                                    three_ds_method_data_submission: true,
                                                    three_ds_method_data: Some(three_ds_method_data.clone()),
                                                    three_ds_method_url: Some(three_ds_method_url.to_owned()),
                                                }
                                            }).unwrap_or(api_models::payments::ThreeDsMethodData::AcsThreeDsMethodData {
                                                    three_ds_method_data_submission: false,
                                                    three_ds_method_data: None,
                                                    three_ds_method_url: None,
                                            }),
                                            poll_config: api_models::payments::PollConfigResponse {poll_id: request_poll_id, delay_in_secs: poll_config.delay_in_secs, frequency: poll_config.frequency},
                                            message_version: authentication.message_version.as_ref()
                                            .map(|version| version.to_string()),
                                            directory_server_id: authentication.directory_server_id.clone(),
                                        },
                                    })
                                }else{
                                    None
                                }
                            },
                            None => None
                        });
        };

        // next action check for third party sdk session (for ex: Apple pay through trustpay has third party sdk session response)
        if third_party_sdk_session_next_action(&payment_attempt, operation) {
            next_action_response = Some(
                api_models::payments::NextActionData::ThirdPartySdkSessionToken {
                    session_token: payment_data.sessions_token.first().cloned(),
                },
            )
        }

        let mut response: api::PaymentsResponse = Default::default();
        let routed_through = payment_attempt.connector.clone();

        let connector_label = routed_through.as_ref().and_then(|connector_name| {
            core_utils::get_connector_label(
                payment_intent.business_country,
                payment_intent.business_label.as_ref(),
                payment_attempt.business_sub_label.as_ref(),
                connector_name,
            )
        });

        let charges_response = match payment_intent.charges {
            None => None,
            Some(charges) => {
                let payment_charges: PaymentChargeRequest = charges
                    .peek()
                    .clone()
                    .parse_value("PaymentChargeRequest")
                    .change_context(errors::ApiErrorResponse::InternalServerError)
                    .attach_printable(format!(
                        "Failed to parse PaymentChargeRequest for payment_intent {}",
                        payment_intent.payment_id
                    ))?;

                Some(PaymentChargeResponse {
                    charge_id: payment_attempt.charge_id,
                    charge_type: payment_charges.charge_type,
                    application_fees: payment_charges.fees,
                    transfer_account_id: payment_charges.transfer_account_id,
                })
            }
        };

        services::ApplicationResponse::JsonWithHeaders((
            response
                .set_net_amount(payment_attempt.net_amount)
                .set_payment_id(Some(payment_attempt.payment_id))
                .set_merchant_id(Some(payment_attempt.merchant_id))
                .set_status(payment_intent.status)
                .set_amount(payment_attempt.amount)
                .set_amount_capturable(Some(payment_attempt.amount_capturable))
                .set_amount_received(payment_intent.amount_captured)
                .set_surcharge_details(surcharge_details)
                .set_connector(routed_through)
                .set_client_secret(payment_intent.client_secret.map(Secret::new))
                .set_created(Some(payment_intent.created_at))
                .set_currency(currency.to_string())
                .set_customer_id(customer.as_ref().map(|cus| cus.clone().get_customer_id()))
                .set_email(
                    customer
                        .as_ref()
                        .and_then(|cus| cus.email.as_ref().map(|s| s.to_owned())),
                )
                .set_name(
                    customer
                        .as_ref()
                        .and_then(|cus| cus.name.as_ref().map(|s| s.to_owned())),
                )
                .set_phone(
                    customer
                        .as_ref()
                        .and_then(|cus| cus.phone.as_ref().map(|s| s.to_owned())),
                )
                .set_mandate_id(mandate_id)
                .set_mandate_data(
                    payment_data.setup_mandate.map(|d| api::MandateData {
                        customer_acceptance: d.customer_acceptance.map(|d| {
                            api::CustomerAcceptance {
                                acceptance_type: match d.acceptance_type {
                                    hyperswitch_domain_models::mandates::AcceptanceType::Online => {
                                        api::AcceptanceType::Online
                                    }
                                    hyperswitch_domain_models::mandates::AcceptanceType::Offline => {
                                        api::AcceptanceType::Offline
                                    }
                                },
                                accepted_at: d.accepted_at,
                                online: d.online.map(|d| api::OnlineMandate {
                                    ip_address: d.ip_address,
                                    user_agent: d.user_agent,
                                }),
                            }
                        }),
                        mandate_type: d.mandate_type.map(|d| match d {
                            hyperswitch_domain_models::mandates::MandateDataType::MultiUse(Some(i)) => {
                                api::MandateType::MultiUse(Some(api::MandateAmountData {
                                    amount: i.amount,
                                    currency: i.currency,
                                    start_date: i.start_date,
                                    end_date: i.end_date,
                                    metadata: i.metadata,
                                }))
                            }
                            hyperswitch_domain_models::mandates::MandateDataType::SingleUse(i) => {
                                api::MandateType::SingleUse(api::payments::MandateAmountData {
                                    amount: i.amount,
                                    currency: i.currency,
                                    start_date: i.start_date,
                                    end_date: i.end_date,
                                    metadata: i.metadata,
                                })
                            }
                            hyperswitch_domain_models::mandates::MandateDataType::MultiUse(None) => {
                                api::MandateType::MultiUse(None)
                            }
                        }),
                        update_mandate_id: d.update_mandate_id,
                    }),
                    auth_flow == services::AuthFlow::Merchant,
                )
                .set_description(payment_intent.description)
                .set_refunds(refunds_response) // refunds.iter().map(refund_to_refund_response),
                .set_disputes(disputes_response)
                .set_attempts(attempts_response)
                .set_captures(captures_response)
                .set_payment_method(
                    payment_attempt.payment_method,
                    auth_flow == services::AuthFlow::Merchant,
                )
                .set_payment_method_data(
                    payment_method_data_response,
                    auth_flow == services::AuthFlow::Merchant,
                )
                .set_payment_token(payment_attempt.payment_token)
                .set_error_message(
                    payment_attempt
                        .error_reason
                        .or(payment_attempt.error_message),
                )
                .set_error_code(payment_attempt.error_code)
                .set_shipping(payment_data.address.get_shipping().cloned())
                .set_billing(payment_data.address.get_payment_billing().cloned())
                .set_next_action(next_action_response)
                .set_return_url(payment_intent.return_url)
                .set_cancellation_reason(payment_attempt.cancellation_reason)
                .set_authentication_type(payment_attempt.authentication_type)
                .set_statement_descriptor_name(payment_intent.statement_descriptor_name)
                .set_statement_descriptor_suffix(payment_intent.statement_descriptor_suffix)
                .set_setup_future_usage(payment_intent.setup_future_usage)
                .set_capture_method(payment_attempt.capture_method)
                .set_payment_experience(payment_attempt.payment_experience)
                .set_payment_method_type(payment_attempt.payment_method_type)
                .set_metadata(payment_intent.metadata)
                .set_order_details(payment_intent.order_details)
                .set_connector_label(connector_label)
                .set_business_country(payment_intent.business_country)
                .set_business_label(payment_intent.business_label)
                .set_business_sub_label(payment_attempt.business_sub_label)
                .set_allowed_payment_method_types(payment_intent.allowed_payment_method_types)
                .set_ephemeral_key(payment_data.ephemeral_key.map(ForeignFrom::foreign_from))
                .set_frm_message(frm_message)
                .set_merchant_decision(merchant_decision)
                .set_manual_retry_allowed(helpers::is_manual_retry_allowed(
                    &payment_intent.status,
                    &payment_attempt.status,
                    connector_request_reference_id_config,
                    &merchant_id,
                ))
                .set_connector_transaction_id(payment_attempt.connector_transaction_id)
                .set_feature_metadata(payment_intent.feature_metadata)
                .set_connector_metadata(payment_intent.connector_metadata)
                .set_reference_id(payment_attempt.connector_response_reference_id)
                .set_payment_link(payment_link_data)
                .set_profile_id(payment_intent.profile_id)
                .set_attempt_count(payment_intent.attempt_count)
                .set_merchant_connector_id(payment_attempt.merchant_connector_id)
                .set_unified_code(payment_attempt.unified_code)
                .set_unified_message(payment_attempt.unified_message)
                .set_incremental_authorization_allowed(
                    payment_intent.incremental_authorization_allowed,
                )
                .set_external_authentication_details(external_authentication_details)
                .set_fingerprint(payment_intent.fingerprint_id)
                .set_authorization_count(payment_intent.authorization_count)
                .set_incremental_authorizations(incremental_authorizations_response)
                .set_expires_on(payment_intent.session_expiry)
                .set_external_3ds_authentication_attempted(
                    payment_attempt.external_three_ds_authentication_attempted,
                )
                .set_payment_method_id(payment_attempt.payment_method_id)
                .set_payment_method_status(payment_data.payment_method_info.map(|info| info.status))
                .set_customer(customer_details_response.clone())
                .set_browser_info(payment_attempt.browser_info)
                .set_updated(Some(payment_intent.modified_at))
                .set_charges(charges_response)
                .set_frm_metadata(payment_intent.frm_metadata)
                .set_merchant_order_reference_id(payment_intent.merchant_order_reference_id)
                .to_owned(),
            headers,
        ))
    };

    metrics::PAYMENT_OPS_COUNT.add(
        &metrics::CONTEXT,
        1,
        &add_attributes([
            ("operation", format!("{:?}", operation)),
            ("merchant", merchant_id.get_string_repr().to_owned()),
            ("payment_method_type", payment_method_type),
            ("payment_method", payment_method),
        ]),
    );

    Ok(output)
}

pub fn third_party_sdk_session_next_action<Op>(
    payment_attempt: &storage::PaymentAttempt,
    operation: &Op,
) -> bool
where
    Op: Debug,
{
    // If the operation is confirm, we will send session token response in next action
    if format!("{operation:?}").eq("PaymentConfirm") {
        let condition1 = payment_attempt
            .connector
            .as_ref()
            .map(|connector| {
                matches!(connector.as_str(), "trustpay") || matches!(connector.as_str(), "payme")
            })
            .and_then(|is_connector_supports_third_party_sdk| {
                if is_connector_supports_third_party_sdk {
                    payment_attempt
                        .payment_method
                        .map(|pm| matches!(pm, diesel_models::enums::PaymentMethod::Wallet))
                } else {
                    Some(false)
                }
            })
            .unwrap_or(false);

        // This condition to be triggered for open banking connectors, third party SDK session token will be provided
        let condition2 = payment_attempt
            .connector
            .as_ref()
            .map(|connector| matches!(connector.as_str(), "plaid"))
            .and_then(|is_connector_supports_third_party_sdk| {
                if is_connector_supports_third_party_sdk {
                    payment_attempt
                        .payment_method
                        .map(|pm| matches!(pm, diesel_models::enums::PaymentMethod::OpenBanking))
                        .and_then(|first_match| {
                            payment_attempt
                                .payment_method_type
                                .map(|pmt| {
                                    matches!(
                                        pmt,
                                        diesel_models::enums::PaymentMethodType::OpenBankingPIS
                                    )
                                })
                                .map(|second_match| first_match && second_match)
                        })
                } else {
                    Some(false)
                }
            })
            .unwrap_or(false);

        condition1 || condition2
    } else {
        false
    }
}

pub fn qr_code_next_steps_check(
    payment_attempt: storage::PaymentAttempt,
) -> RouterResult<Option<api_models::payments::QrCodeInformation>> {
    let qr_code_steps: Option<Result<api_models::payments::QrCodeInformation, _>> = payment_attempt
        .connector_metadata
        .map(|metadata| metadata.parse_value("QrCodeInformation"));

    let qr_code_instructions = qr_code_steps.transpose().ok().flatten();
    Ok(qr_code_instructions)
}
pub fn paypal_sdk_next_steps_check(
    payment_attempt: storage::PaymentAttempt,
) -> RouterResult<Option<api_models::payments::SdkNextActionData>> {
    let paypal_connector_metadata: Option<Result<api_models::payments::SdkNextActionData, _>> =
        payment_attempt.connector_metadata.map(|metadata| {
            metadata.parse_value("SdkNextActionData").map_err(|_| {
                crate::logger::warn!(
                    "SdkNextActionData parsing failed for paypal_connector_metadata"
                )
            })
        });

    let paypal_next_steps = paypal_connector_metadata.transpose().ok().flatten();
    Ok(paypal_next_steps)
}

pub fn fetch_qr_code_url_next_steps_check(
    payment_attempt: storage::PaymentAttempt,
) -> RouterResult<Option<api_models::payments::FetchQrCodeInformation>> {
    let qr_code_steps: Option<Result<api_models::payments::FetchQrCodeInformation, _>> =
        payment_attempt
            .connector_metadata
            .map(|metadata| metadata.parse_value("FetchQrCodeInformation"));

    let qr_code_fetch_url = qr_code_steps.transpose().ok().flatten();
    Ok(qr_code_fetch_url)
}

pub fn wait_screen_next_steps_check(
    payment_attempt: storage::PaymentAttempt,
) -> RouterResult<Option<api_models::payments::WaitScreenInstructions>> {
    let display_info_with_timer_steps: Option<
        Result<api_models::payments::WaitScreenInstructions, _>,
    > = payment_attempt
        .connector_metadata
        .map(|metadata| metadata.parse_value("WaitScreenInstructions"));

    let display_info_with_timer_instructions =
        display_info_with_timer_steps.transpose().ok().flatten();
    Ok(display_info_with_timer_instructions)
}

impl ForeignFrom<(storage::PaymentIntent, storage::PaymentAttempt)> for api::PaymentsResponse {
    fn foreign_from(item: (storage::PaymentIntent, storage::PaymentAttempt)) -> Self {
        let pi = item.0;
        let pa = item.1;
        Self {
            payment_id: Some(pi.payment_id),
            merchant_id: Some(pi.merchant_id),
            status: pi.status,
            amount: pi.amount,
            amount_capturable: pi.amount_captured,
            client_secret: pi.client_secret.map(|s| s.into()),
            created: Some(pi.created_at),
            currency: pi.currency.map(|c| c.to_string()).unwrap_or_default(),
            description: pi.description,
            metadata: pi.metadata,
            order_details: pi.order_details,
            customer_id: pi.customer_id.clone(),
            connector: pa.connector,
            payment_method: pa.payment_method,
            payment_method_type: pa.payment_method_type,
            business_label: pi.business_label,
            business_country: pi.business_country,
            business_sub_label: pa.business_sub_label,
            setup_future_usage: pi.setup_future_usage,
            capture_method: pa.capture_method,
            authentication_type: pa.authentication_type,
            connector_transaction_id: pa.connector_transaction_id,
            attempt_count: pi.attempt_count,
            profile_id: pi.profile_id,
            merchant_connector_id: pa.merchant_connector_id,
            payment_method_data: pa.payment_method_data.and_then(|data| {
                match data.parse_value("PaymentMethodDataResponseWithBilling") {
                    Ok(parsed_data) => Some(parsed_data),
                    Err(e) => {
                        router_env::logger::error!("Failed to parse 'PaymentMethodDataResponseWithBilling' from payment method data. Error: {e:?}");
                        None
                    }
                }
            }),
            merchant_order_reference_id: pi.merchant_order_reference_id,
            customer: pi.customer_details.and_then(|customer_details|
                match customer_details.into_inner().expose().parse_value::<CustomerData>("CustomerData"){
                    Ok(parsed_data) => Some(
                        CustomerDetailsResponse {
                            id: pi.customer_id,
                            name: parsed_data.name,
                            phone: parsed_data.phone,
                            email: parsed_data.email,
                            phone_country_code:parsed_data.phone_country_code
                    }),
                    Err(e) => {
                        router_env::logger::error!("Failed to parse 'CustomerDetailsResponse' from payment method data. Error: {e:?}");
                        None
                    }
                }
            ),
            billing: pi.billing_details.and_then(|billing_details|
                match billing_details.into_inner().expose().parse_value::<Address>("Address") {
                    Ok(parsed_data) => Some(parsed_data),
                    Err(e) => {
                        router_env::logger::error!("Failed to parse 'BillingAddress' from payment method data. Error: {e:?}");
                        None
                    }
                }
            ),
            shipping: pi.shipping_details.and_then(|shipping_details|
                match shipping_details.into_inner().expose().parse_value::<Address>("Address") {
                    Ok(parsed_data) => Some(parsed_data),
                    Err(e) => {
                        router_env::logger::error!("Failed to parse 'ShippingAddress' from payment method data. Error: {e:?}");
                        None
                    }
                }
            ),
            ..Default::default()
        }
    }
}

#[cfg(feature = "payouts")]
impl
    ForeignFrom<(
        storage::Payouts,
        storage::PayoutAttempt,
        Option<domain::Customer>,
    )> for api::PayoutCreateResponse
{
    fn foreign_from(
        item: (
            storage::Payouts,
            storage::PayoutAttempt,
            Option<domain::Customer>,
        ),
    ) -> Self {
        let (payout, payout_attempt, customer) = item;
        let attempt = PayoutAttemptResponse {
            attempt_id: payout_attempt.payout_attempt_id,
            status: payout_attempt.status,
            amount: payout.amount,
            currency: Some(payout.destination_currency),
            connector: payout_attempt.connector.clone(),
            error_code: payout_attempt.error_code.clone(),
            error_message: payout_attempt.error_message.clone(),
            payment_method: payout.payout_type,
            payout_method_type: None,
            connector_transaction_id: payout_attempt.connector_payout_id,
            cancellation_reason: None,
            unified_code: None,
            unified_message: None,
        };
        Self {
            payout_id: payout.payout_id,
            merchant_id: payout.merchant_id,
            amount: payout.amount,
            currency: payout.destination_currency,
            connector: payout_attempt.connector,
            payout_type: payout.payout_type,
<<<<<<< HEAD
=======
            customer_id: customer.get_customer_id(),
>>>>>>> 253f1be3
            auto_fulfill: payout.auto_fulfill,
            customer_id: customer.as_ref().map(|cust| cust.customer_id.clone()),
            customer: customer.as_ref().map(|cust| cust.foreign_into()),
            return_url: payout.return_url,
            business_country: payout_attempt.business_country,
            business_label: payout_attempt.business_label,
            description: payout.description,
            entity_type: payout.entity_type,
            recurring: payout.recurring,
            metadata: payout.metadata,
            status: payout_attempt.status,
            error_message: payout_attempt.error_message,
            error_code: payout_attempt.error_code,
            profile_id: payout.profile_id,
            created: Some(payout.created_at),
            connector_transaction_id: attempt.connector_transaction_id.clone(),
            priority: payout.priority,
            attempts: Some(vec![attempt]),
            billing: None,
            client_secret: None,
            payout_link: None,
        }
    }
}

impl ForeignFrom<ephemeral_key::EphemeralKey> for api::ephemeral_key::EphemeralKeyCreateResponse {
    fn foreign_from(from: ephemeral_key::EphemeralKey) -> Self {
        Self {
            customer_id: from.customer_id,
            created_at: from.created_at,
            expires: from.expires,
            secret: from.secret,
        }
    }
}

pub fn bank_transfer_next_steps_check(
    payment_attempt: storage::PaymentAttempt,
) -> RouterResult<Option<api_models::payments::BankTransferNextStepsData>> {
    let bank_transfer_next_step = if let Some(diesel_models::enums::PaymentMethod::BankTransfer) =
        payment_attempt.payment_method
    {
        if payment_attempt.payment_method_type != Some(diesel_models::enums::PaymentMethodType::Pix)
        {
            let bank_transfer_next_steps: Option<api_models::payments::BankTransferNextStepsData> =
                payment_attempt
                    .connector_metadata
                    .map(|metadata| {
                        metadata
                            .parse_value("NextStepsRequirements")
                            .change_context(errors::ApiErrorResponse::InternalServerError)
                            .attach_printable(
                                "Failed to parse the Value to NextRequirements struct",
                            )
                    })
                    .transpose()?;
            bank_transfer_next_steps
        } else {
            None
        }
    } else {
        None
    };
    Ok(bank_transfer_next_step)
}

pub fn voucher_next_steps_check(
    payment_attempt: storage::PaymentAttempt,
) -> RouterResult<Option<api_models::payments::VoucherNextStepData>> {
    let voucher_next_step = if let Some(diesel_models::enums::PaymentMethod::Voucher) =
        payment_attempt.payment_method
    {
        let voucher_next_steps: Option<api_models::payments::VoucherNextStepData> = payment_attempt
            .connector_metadata
            .map(|metadata| {
                metadata
                    .parse_value("NextStepsRequirements")
                    .change_context(errors::ApiErrorResponse::InternalServerError)
                    .attach_printable("Failed to parse the Value to NextRequirements struct")
            })
            .transpose()?;
        voucher_next_steps
    } else {
        None
    };
    Ok(voucher_next_step)
}

pub fn change_order_details_to_new_type(
    order_amount: i64,
    order_details: api_models::payments::OrderDetails,
) -> Option<Vec<api_models::payments::OrderDetailsWithAmount>> {
    Some(vec![api_models::payments::OrderDetailsWithAmount {
        product_name: order_details.product_name,
        quantity: order_details.quantity,
        amount: order_amount,
        product_img_link: order_details.product_img_link,
        requires_shipping: order_details.requires_shipping,
        product_id: order_details.product_id,
        category: order_details.category,
        sub_category: order_details.sub_category,
        brand: order_details.brand,
        product_type: order_details.product_type,
    }])
}

impl ForeignFrom<api_models::payments::QrCodeInformation> for api_models::payments::NextActionData {
    fn foreign_from(qr_info: api_models::payments::QrCodeInformation) -> Self {
        match qr_info {
            api_models::payments::QrCodeInformation::QrCodeUrl {
                image_data_url,
                qr_code_url,
                display_to_timestamp,
            } => Self::QrCodeInformation {
                image_data_url: Some(image_data_url),
                qr_code_url: Some(qr_code_url),
                display_to_timestamp,
            },
            api_models::payments::QrCodeInformation::QrDataUrl {
                image_data_url,
                display_to_timestamp,
            } => Self::QrCodeInformation {
                image_data_url: Some(image_data_url),
                display_to_timestamp,
                qr_code_url: None,
            },
            api_models::payments::QrCodeInformation::QrCodeImageUrl {
                qr_code_url,
                display_to_timestamp,
            } => Self::QrCodeInformation {
                qr_code_url: Some(qr_code_url),
                image_data_url: None,
                display_to_timestamp,
            },
        }
    }
}

#[derive(Clone)]
pub struct PaymentAdditionalData<'a, F>
where
    F: Clone,
{
    router_base_url: String,
    connector_name: String,
    payment_data: PaymentData<F>,
    state: &'a SessionState,
    customer_data: &'a Option<domain::Customer>,
}
impl<F: Clone> TryFrom<PaymentAdditionalData<'_, F>> for types::PaymentsAuthorizeData {
    type Error = error_stack::Report<errors::ApiErrorResponse>;

    fn try_from(additional_data: PaymentAdditionalData<'_, F>) -> Result<Self, Self::Error> {
        let payment_data = additional_data.payment_data.clone();
        let router_base_url = &additional_data.router_base_url;
        let connector_name = &additional_data.connector_name;
        let attempt = &payment_data.payment_attempt;
        let browser_info: Option<types::BrowserInformation> = attempt
            .browser_info
            .clone()
            .map(|b| b.parse_value("BrowserInformation"))
            .transpose()
            .change_context(errors::ApiErrorResponse::InvalidDataValue {
                field_name: "browser_info",
            })?;

        let order_category = additional_data
            .payment_data
            .payment_intent
            .connector_metadata
            .map(|cm| {
                cm.parse_value::<api_models::payments::ConnectorMetadata>("ConnectorMetadata")
                    .change_context(errors::ApiErrorResponse::InternalServerError)
                    .attach_printable("Failed parsing ConnectorMetadata")
            })
            .transpose()?
            .and_then(|cm| cm.noon.and_then(|noon| noon.order_category));

        let order_details = additional_data
            .payment_data
            .payment_intent
            .order_details
            .map(|order_details| {
                order_details
                    .iter()
                    .map(|data| {
                        data.to_owned()
                            .parse_value("OrderDetailsWithAmount")
                            .change_context(errors::ApiErrorResponse::InvalidDataValue {
                                field_name: "OrderDetailsWithAmount",
                            })
                            .attach_printable("Unable to parse OrderDetailsWithAmount")
                    })
                    .collect::<Result<Vec<_>, _>>()
            })
            .transpose()?;

        let complete_authorize_url = Some(helpers::create_complete_authorize_url(
            router_base_url,
            attempt,
            connector_name,
        ));

        let webhook_url = Some(helpers::create_webhook_url(
            router_base_url,
            &attempt.merchant_id,
            connector_name,
        ));
        let router_return_url = Some(helpers::create_redirect_url(
            router_base_url,
            attempt,
            connector_name,
            payment_data.creds_identifier.as_deref(),
        ));

        // payment_method_data is not required during recurring mandate payment, in such case keep default PaymentMethodData as MandatePayment
        let payment_method_data = payment_data.payment_method_data.or_else(|| {
            if payment_data.mandate_id.is_some() {
                Some(api_models::payments::PaymentMethodData::MandatePayment)
            } else {
                None
            }
        });
        let amount = payment_data
            .surcharge_details
            .as_ref()
            .map(|surcharge_details| surcharge_details.final_amount)
            .unwrap_or(payment_data.amount.into());

        let customer_name = additional_data
            .customer_data
            .as_ref()
            .and_then(|customer_data| {
                customer_data
                    .name
                    .as_ref()
                    .map(|customer| customer.clone().into_inner())
            });

        let customer_id = additional_data
            .customer_data
            .as_ref()
            .map(|data| data.get_customer_id().clone());

        let charges = match payment_data.payment_intent.charges {
            Some(charges) => charges
                .peek()
                .clone()
                .parse_value("PaymentCharges")
                .change_context(errors::ApiErrorResponse::InternalServerError)
                .attach_printable("Failed to parse charges in to PaymentCharges")?,
            None => None,
        };

        let merchant_order_reference_id = payment_data
            .payment_intent
            .merchant_order_reference_id
            .clone();

        Ok(Self {
            payment_method_data: From::from(
                payment_method_data.get_required_value("payment_method_data")?,
            ),
            setup_future_usage: payment_data.payment_intent.setup_future_usage,
            mandate_id: payment_data.mandate_id.clone(),
            off_session: payment_data.mandate_id.as_ref().map(|_| true),
            setup_mandate_details: payment_data.setup_mandate.clone(),
            confirm: payment_data.payment_attempt.confirm,
            statement_descriptor_suffix: payment_data.payment_intent.statement_descriptor_suffix,
            statement_descriptor: payment_data.payment_intent.statement_descriptor_name,
            capture_method: payment_data.payment_attempt.capture_method,
            amount: amount.get_amount_as_i64(),
            minor_amount: amount,
            currency: payment_data.currency,
            browser_info,
            email: payment_data.email,
            customer_name,
            payment_experience: payment_data.payment_attempt.payment_experience,
            order_details,
            order_category,
            session_token: None,
            enrolled_for_3ds: true,
            related_transaction_id: None,
            payment_method_type: payment_data.payment_attempt.payment_method_type,
            router_return_url,
            webhook_url,
            complete_authorize_url,
            customer_id,
            surcharge_details: payment_data.surcharge_details,
            request_incremental_authorization: matches!(
                payment_data
                    .payment_intent
                    .request_incremental_authorization,
                Some(RequestIncrementalAuthorization::True)
                    | Some(RequestIncrementalAuthorization::Default)
            ),
            metadata: additional_data.payment_data.payment_intent.metadata,
            authentication_data: payment_data
                .authentication
                .as_ref()
                .map(AuthenticationData::foreign_try_from)
                .transpose()?,
            customer_acceptance: payment_data.customer_acceptance,
            charges,
            merchant_order_reference_id,
            integrity_object: None,
        })
    }
}

impl<F: Clone> TryFrom<PaymentAdditionalData<'_, F>> for types::PaymentsSyncData {
    type Error = error_stack::Report<errors::ApiErrorResponse>;

    fn try_from(additional_data: PaymentAdditionalData<'_, F>) -> Result<Self, Self::Error> {
        let payment_data = additional_data.payment_data;
        let amount = payment_data
            .surcharge_details
            .as_ref()
            .map(|surcharge_details| surcharge_details.final_amount)
            .unwrap_or(payment_data.amount.into());
        Ok(Self {
            amount,
            integrity_object: None,
            mandate_id: payment_data.mandate_id.clone(),
            connector_transaction_id: match payment_data.payment_attempt.connector_transaction_id {
                Some(connector_txn_id) => {
                    types::ResponseId::ConnectorTransactionId(connector_txn_id)
                }
                None => types::ResponseId::NoResponseId,
            },
            encoded_data: payment_data.payment_attempt.encoded_data,
            capture_method: payment_data.payment_attempt.capture_method,
            connector_meta: payment_data.payment_attempt.connector_metadata,
            sync_type: match payment_data.multiple_capture_data {
                Some(multiple_capture_data) => types::SyncRequestType::MultipleCaptureSync(
                    multiple_capture_data.get_pending_connector_capture_ids(),
                ),
                None => types::SyncRequestType::SinglePaymentSync,
            },
            payment_method_type: payment_data.payment_attempt.payment_method_type,
            currency: payment_data.currency,
            payment_experience: payment_data.payment_attempt.payment_experience,
        })
    }
}

impl<F: Clone> TryFrom<PaymentAdditionalData<'_, F>>
    for types::PaymentsIncrementalAuthorizationData
{
    type Error = error_stack::Report<errors::ApiErrorResponse>;

    fn try_from(additional_data: PaymentAdditionalData<'_, F>) -> Result<Self, Self::Error> {
        let payment_data = additional_data.payment_data;
        let connector = api::ConnectorData::get_connector_by_name(
            &additional_data.state.conf.connectors,
            &additional_data.connector_name,
            api::GetToken::Connector,
            payment_data.payment_attempt.merchant_connector_id.clone(),
        )?;
        let total_amount = payment_data
            .incremental_authorization_details
            .clone()
            .map(|details| details.total_amount)
            .ok_or(
                report!(errors::ApiErrorResponse::InternalServerError)
                    .attach_printable("missing incremental_authorization_details in payment_data"),
            )?;
        let additional_amount = payment_data
            .incremental_authorization_details
            .clone()
            .map(|details| details.additional_amount)
            .ok_or(
                report!(errors::ApiErrorResponse::InternalServerError)
                    .attach_printable("missing incremental_authorization_details in payment_data"),
            )?;
        Ok(Self {
            total_amount: total_amount.get_amount_as_i64(),
            additional_amount: additional_amount.get_amount_as_i64(),
            reason: payment_data
                .incremental_authorization_details
                .and_then(|details| details.reason),
            currency: payment_data.currency,
            connector_transaction_id: connector
                .connector
                .connector_transaction_id(payment_data.payment_attempt.clone())?
                .ok_or(errors::ApiErrorResponse::ResourceIdNotFound)?,
        })
    }
}

impl ConnectorTransactionId for Helcim {
    fn connector_transaction_id(
        &self,
        payment_attempt: storage::PaymentAttempt,
    ) -> Result<Option<String>, errors::ApiErrorResponse> {
        if payment_attempt.connector_transaction_id.is_none() {
            let metadata =
                Self::connector_transaction_id(self, &payment_attempt.connector_metadata);
            metadata.map_err(|_| errors::ApiErrorResponse::ResourceIdNotFound)
        } else {
            Ok(payment_attempt.connector_transaction_id)
        }
    }
}

impl ConnectorTransactionId for Nexinets {
    fn connector_transaction_id(
        &self,
        payment_attempt: storage::PaymentAttempt,
    ) -> Result<Option<String>, errors::ApiErrorResponse> {
        let metadata = Self::connector_transaction_id(self, &payment_attempt.connector_metadata);
        metadata.map_err(|_| errors::ApiErrorResponse::ResourceIdNotFound)
    }
}

impl<F: Clone> TryFrom<PaymentAdditionalData<'_, F>> for types::PaymentsCaptureData {
    type Error = error_stack::Report<errors::ApiErrorResponse>;

    fn try_from(additional_data: PaymentAdditionalData<'_, F>) -> Result<Self, Self::Error> {
        let payment_data = additional_data.payment_data;
        let connector = api::ConnectorData::get_connector_by_name(
            &additional_data.state.conf.connectors,
            &additional_data.connector_name,
            api::GetToken::Connector,
            payment_data.payment_attempt.merchant_connector_id.clone(),
        )?;
        let amount_to_capture = payment_data
            .payment_attempt
            .amount_to_capture
            .map_or(payment_data.amount.into(), |capture_amount| capture_amount);
        let browser_info: Option<types::BrowserInformation> = payment_data
            .payment_attempt
            .browser_info
            .clone()
            .map(|b| b.parse_value("BrowserInformation"))
            .transpose()
            .change_context(errors::ApiErrorResponse::InvalidDataValue {
                field_name: "browser_info",
            })?;
        let amount = MinorUnit::from(payment_data.amount);
        Ok(Self {
            amount_to_capture: amount_to_capture.get_amount_as_i64(), // This should be removed once we start moving to connector module
            minor_amount_to_capture: amount_to_capture,
            currency: payment_data.currency,
            connector_transaction_id: connector
                .connector
                .connector_transaction_id(payment_data.payment_attempt.clone())?
                .ok_or(errors::ApiErrorResponse::ResourceIdNotFound)?,
            payment_amount: amount.get_amount_as_i64(), // This should be removed once we start moving to connector module
            minor_payment_amount: amount,
            connector_meta: payment_data.payment_attempt.connector_metadata,
            multiple_capture_data: match payment_data.multiple_capture_data {
                Some(multiple_capture_data) => Some(MultipleCaptureRequestData {
                    capture_sequence: multiple_capture_data.get_captures_count()?,
                    capture_reference: multiple_capture_data
                        .get_latest_capture()
                        .capture_id
                        .clone(),
                }),
                None => None,
            },
            browser_info,
            metadata: payment_data.payment_intent.metadata,
            integrity_object: None,
        })
    }
}

impl<F: Clone> TryFrom<PaymentAdditionalData<'_, F>> for types::PaymentsCancelData {
    type Error = error_stack::Report<errors::ApiErrorResponse>;

    fn try_from(additional_data: PaymentAdditionalData<'_, F>) -> Result<Self, Self::Error> {
        let payment_data = additional_data.payment_data;
        let connector = api::ConnectorData::get_connector_by_name(
            &additional_data.state.conf.connectors,
            &additional_data.connector_name,
            api::GetToken::Connector,
            payment_data.payment_attempt.merchant_connector_id.clone(),
        )?;
        let browser_info: Option<types::BrowserInformation> = payment_data
            .payment_attempt
            .browser_info
            .clone()
            .map(|b| b.parse_value("BrowserInformation"))
            .transpose()
            .change_context(errors::ApiErrorResponse::InvalidDataValue {
                field_name: "browser_info",
            })?;
        let amount = MinorUnit::from(payment_data.amount);
        Ok(Self {
            amount: Some(amount.get_amount_as_i64()), // This should be removed once we start moving to connector module
            minor_amount: Some(amount),
            currency: Some(payment_data.currency),
            connector_transaction_id: connector
                .connector
                .connector_transaction_id(payment_data.payment_attempt.clone())?
                .ok_or(errors::ApiErrorResponse::ResourceIdNotFound)?,
            cancellation_reason: payment_data.payment_attempt.cancellation_reason,
            connector_meta: payment_data.payment_attempt.connector_metadata,
            browser_info,
            metadata: payment_data.payment_intent.metadata,
        })
    }
}

impl<F: Clone> TryFrom<PaymentAdditionalData<'_, F>> for types::PaymentsApproveData {
    type Error = error_stack::Report<errors::ApiErrorResponse>;

    fn try_from(additional_data: PaymentAdditionalData<'_, F>) -> Result<Self, Self::Error> {
        let payment_data = additional_data.payment_data;
        let amount = MinorUnit::from(payment_data.amount);
        Ok(Self {
            amount: Some(amount.get_amount_as_i64()), //need to change after we move to connector module
            currency: Some(payment_data.currency),
        })
    }
}

impl<F: Clone> TryFrom<PaymentAdditionalData<'_, F>> for types::PaymentsRejectData {
    type Error = error_stack::Report<errors::ApiErrorResponse>;

    fn try_from(additional_data: PaymentAdditionalData<'_, F>) -> Result<Self, Self::Error> {
        let payment_data = additional_data.payment_data;
        let amount = MinorUnit::from(payment_data.amount);
        Ok(Self {
            amount: Some(amount.get_amount_as_i64()), //need to change after we move to connector module
            currency: Some(payment_data.currency),
        })
    }
}
impl<F: Clone> TryFrom<PaymentAdditionalData<'_, F>> for types::PaymentsSessionData {
    type Error = error_stack::Report<errors::ApiErrorResponse>;

    fn try_from(additional_data: PaymentAdditionalData<'_, F>) -> Result<Self, Self::Error> {
        let payment_data = additional_data.payment_data.clone();

        let order_details = additional_data
            .payment_data
            .payment_intent
            .order_details
            .map(|order_details| {
                order_details
                    .iter()
                    .map(|data| {
                        data.to_owned()
                            .parse_value("OrderDetailsWithAmount")
                            .change_context(errors::ApiErrorResponse::InvalidDataValue {
                                field_name: "OrderDetailsWithAmount",
                            })
                            .attach_printable("Unable to parse OrderDetailsWithAmount")
                    })
                    .collect::<Result<Vec<_>, _>>()
            })
            .transpose()?;
        let amount = payment_data
            .surcharge_details
            .as_ref()
            .map(|surcharge_details| surcharge_details.final_amount)
            .unwrap_or(payment_data.amount.into());

        Ok(Self {
            amount: amount.get_amount_as_i64(), //need to change once we move to connector module
            minor_amount: amount,
            currency: payment_data.currency,
            country: payment_data.address.get_payment_method_billing().and_then(
                |billing_address| {
                    billing_address
                        .address
                        .as_ref()
                        .and_then(|address| address.country)
                },
            ),
            order_details,
            surcharge_details: payment_data.surcharge_details,
        })
    }
}

impl<F: Clone> TryFrom<PaymentAdditionalData<'_, F>> for types::SetupMandateRequestData {
    type Error = error_stack::Report<errors::ApiErrorResponse>;

    fn try_from(additional_data: PaymentAdditionalData<'_, F>) -> Result<Self, Self::Error> {
        let payment_data = additional_data.payment_data;
        let router_base_url = &additional_data.router_base_url;
        let connector_name = &additional_data.connector_name;
        let attempt = &payment_data.payment_attempt;
        let router_return_url = Some(helpers::create_redirect_url(
            router_base_url,
            attempt,
            connector_name,
            payment_data.creds_identifier.as_deref(),
        ));
        let browser_info: Option<types::BrowserInformation> = attempt
            .browser_info
            .clone()
            .map(|b| b.parse_value("BrowserInformation"))
            .transpose()
            .change_context(errors::ApiErrorResponse::InvalidDataValue {
                field_name: "browser_info",
            })?;

        let customer_name = additional_data
            .customer_data
            .as_ref()
            .and_then(|customer_data| {
                customer_data
                    .name
                    .as_ref()
                    .map(|customer| customer.clone().into_inner())
            });
        let amount = MinorUnit::from(payment_data.amount);
        Ok(Self {
            currency: payment_data.currency,
            confirm: true,
            amount: Some(amount.get_amount_as_i64()), //need to change once we move to connector module
            minor_amount: Some(amount),
            payment_method_data: From::from(
                payment_data
                    .payment_method_data
                    .get_required_value("payment_method_data")?,
            ),
            statement_descriptor_suffix: payment_data.payment_intent.statement_descriptor_suffix,
            setup_future_usage: payment_data.payment_intent.setup_future_usage,
            off_session: payment_data.mandate_id.as_ref().map(|_| true),
            mandate_id: payment_data.mandate_id.clone(),
            setup_mandate_details: payment_data.setup_mandate,
            customer_acceptance: payment_data.customer_acceptance,
            router_return_url,
            email: payment_data.email,
            customer_name,
            return_url: payment_data.payment_intent.return_url,
            browser_info,
            payment_method_type: attempt.payment_method_type,
            request_incremental_authorization: matches!(
                payment_data
                    .payment_intent
                    .request_incremental_authorization,
                Some(RequestIncrementalAuthorization::True)
                    | Some(RequestIncrementalAuthorization::Default)
            ),
            metadata: payment_data.payment_intent.metadata.clone().map(Into::into),
        })
    }
}

impl ForeignTryFrom<types::CaptureSyncResponse> for storage::CaptureUpdate {
    type Error = error_stack::Report<errors::ApiErrorResponse>;

    fn foreign_try_from(
        capture_sync_response: types::CaptureSyncResponse,
    ) -> Result<Self, Self::Error> {
        match capture_sync_response {
            types::CaptureSyncResponse::Success {
                resource_id,
                status,
                connector_response_reference_id,
                ..
            } => {
                let connector_capture_id = match resource_id {
                    types::ResponseId::ConnectorTransactionId(id) => Some(id),
                    types::ResponseId::EncodedData(_) | types::ResponseId::NoResponseId => None,
                };
                Ok(Self::ResponseUpdate {
                    status: enums::CaptureStatus::foreign_try_from(status)?,
                    connector_capture_id,
                    connector_response_reference_id,
                })
            }
            types::CaptureSyncResponse::Error {
                code,
                message,
                reason,
                status_code,
                ..
            } => Ok(Self::ErrorUpdate {
                status: match status_code {
                    500..=511 => enums::CaptureStatus::Pending,
                    _ => enums::CaptureStatus::Failed,
                },
                error_code: Some(code),
                error_message: Some(message),
                error_reason: reason,
            }),
        }
    }
}

impl<F: Clone> TryFrom<PaymentAdditionalData<'_, F>> for types::CompleteAuthorizeData {
    type Error = error_stack::Report<errors::ApiErrorResponse>;

    fn try_from(additional_data: PaymentAdditionalData<'_, F>) -> Result<Self, Self::Error> {
        let payment_data = additional_data.payment_data;
        let router_base_url = &additional_data.router_base_url;
        let connector_name = &additional_data.connector_name;
        let attempt = &payment_data.payment_attempt;
        let browser_info: Option<types::BrowserInformation> = payment_data
            .payment_attempt
            .browser_info
            .clone()
            .map(|b| b.parse_value("BrowserInformation"))
            .transpose()
            .change_context(errors::ApiErrorResponse::InvalidDataValue {
                field_name: "browser_info",
            })?;

        let redirect_response = payment_data.redirect_response.map(|redirect| {
            types::CompleteAuthorizeRedirectResponse {
                params: redirect.param,
                payload: redirect.json_payload,
            }
        });
        let amount = payment_data
            .surcharge_details
            .as_ref()
            .map(|surcharge_details| surcharge_details.final_amount)
            .unwrap_or(payment_data.amount.into());
        let complete_authorize_url = Some(helpers::create_complete_authorize_url(
            router_base_url,
            attempt,
            connector_name,
        ));
        Ok(Self {
            setup_future_usage: payment_data.payment_intent.setup_future_usage,
            mandate_id: payment_data.mandate_id.clone(),
            off_session: payment_data.mandate_id.as_ref().map(|_| true),
            setup_mandate_details: payment_data.setup_mandate.clone(),
            confirm: payment_data.payment_attempt.confirm,
            statement_descriptor_suffix: payment_data.payment_intent.statement_descriptor_suffix,
            capture_method: payment_data.payment_attempt.capture_method,
            amount: amount.get_amount_as_i64(), // need to change once we move to connector module
            minor_amount: amount,
            currency: payment_data.currency,
            browser_info,
            email: payment_data.email,
            payment_method_data: payment_data.payment_method_data.map(From::from),
            connector_transaction_id: payment_data.payment_attempt.connector_transaction_id,
            redirect_response,
            connector_meta: payment_data.payment_attempt.connector_metadata,
            complete_authorize_url,
            metadata: payment_data.payment_intent.metadata,
            customer_acceptance: payment_data.customer_acceptance,
        })
    }
}

impl<F: Clone> TryFrom<PaymentAdditionalData<'_, F>> for types::PaymentsPreProcessingData {
    type Error = error_stack::Report<errors::ApiErrorResponse>;

    fn try_from(additional_data: PaymentAdditionalData<'_, F>) -> Result<Self, Self::Error> {
        let payment_data = additional_data.payment_data;
        let payment_method_data = payment_data.payment_method_data;
        let router_base_url = &additional_data.router_base_url;
        let attempt = &payment_data.payment_attempt;
        let connector_name = &additional_data.connector_name;

        let order_details = payment_data
            .payment_intent
            .order_details
            .map(|order_details| {
                order_details
                    .iter()
                    .map(|data| {
                        data.to_owned()
                            .parse_value("OrderDetailsWithAmount")
                            .change_context(errors::ApiErrorResponse::InvalidDataValue {
                                field_name: "OrderDetailsWithAmount",
                            })
                            .attach_printable("Unable to parse OrderDetailsWithAmount")
                    })
                    .collect::<Result<Vec<_>, _>>()
            })
            .transpose()?;

        let webhook_url = Some(helpers::create_webhook_url(
            router_base_url,
            &attempt.merchant_id,
            connector_name,
        ));
        let router_return_url = Some(helpers::create_redirect_url(
            router_base_url,
            attempt,
            connector_name,
            payment_data.creds_identifier.as_deref(),
        ));
        let complete_authorize_url = Some(helpers::create_complete_authorize_url(
            router_base_url,
            attempt,
            connector_name,
        ));
        let browser_info: Option<types::BrowserInformation> = payment_data
            .payment_attempt
            .browser_info
            .clone()
            .map(|b| b.parse_value("BrowserInformation"))
            .transpose()
            .change_context(errors::ApiErrorResponse::InvalidDataValue {
                field_name: "browser_info",
            })?;
        let amount = payment_data
            .surcharge_details
            .as_ref()
            .map(|surcharge_details| surcharge_details.final_amount)
            .unwrap_or(payment_data.amount.into());

        Ok(Self {
            payment_method_data: payment_method_data.map(From::from),
            email: payment_data.email,
            currency: Some(payment_data.currency),
            amount: Some(amount.get_amount_as_i64()), // need to change this once we move to connector module
            minor_amount: Some(amount),
            payment_method_type: payment_data.payment_attempt.payment_method_type,
            setup_mandate_details: payment_data.setup_mandate,
            capture_method: payment_data.payment_attempt.capture_method,
            order_details,
            router_return_url,
            webhook_url,
            complete_authorize_url,
            browser_info,
            surcharge_details: payment_data.surcharge_details,
            connector_transaction_id: payment_data.payment_attempt.connector_transaction_id,
            redirect_response: None,
            mandate_id: payment_data.mandate_id,
            related_transaction_id: None,
            enrolled_for_3ds: true,
        })
    }
}

impl ForeignFrom<payments::FraudCheck> for FrmMessage {
    fn foreign_from(fraud_check: payments::FraudCheck) -> Self {
        Self {
            frm_name: fraud_check.frm_name,
            frm_transaction_id: fraud_check.frm_transaction_id,
            frm_transaction_type: Some(fraud_check.frm_transaction_type.to_string()),
            frm_status: Some(fraud_check.frm_status.to_string()),
            frm_score: fraud_check.frm_score,
            frm_reason: fraud_check.frm_reason,
            frm_error: fraud_check.frm_error,
        }
    }
}

impl ForeignFrom<CustomerDetails> for router_request_types::CustomerDetails {
    fn foreign_from(customer: CustomerDetails) -> Self {
        Self {
            customer_id: Some(customer.id),
            name: customer.name,
            email: customer.email,
            phone: customer.phone,
            phone_country_code: customer.phone_country_code,
        }
    }
}<|MERGE_RESOLUTION|>--- conflicted
+++ resolved
@@ -1139,12 +1139,8 @@
             currency: payout.destination_currency,
             connector: payout_attempt.connector,
             payout_type: payout.payout_type,
-<<<<<<< HEAD
-=======
-            customer_id: customer.get_customer_id(),
->>>>>>> 253f1be3
             auto_fulfill: payout.auto_fulfill,
-            customer_id: customer.as_ref().map(|cust| cust.customer_id.clone()),
+            customer_id: customer.as_ref().map(|cust| cust.get_customer_id()),
             customer: customer.as_ref().map(|cust| cust.foreign_into()),
             return_url: payout.return_url,
             business_country: payout_attempt.business_country,
