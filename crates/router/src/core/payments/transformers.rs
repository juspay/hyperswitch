--- conflicted
+++ resolved
@@ -336,7 +336,6 @@
                                 .capture_method
                                 .map(ForeignInto::foreign_into),
                         )
-<<<<<<< HEAD
                         .set_payment_experience(
                             payment_attempt
                                 .payment_experience
@@ -347,9 +346,6 @@
                                 .payment_method_type
                                 .map(ForeignInto::foreign_into),
                         )
-=======
-                        .set_metadata(payment_intent.metadata)
->>>>>>> 301736fc
                         .to_owned(),
                 )
             }
@@ -441,10 +437,6 @@
             browser_info,
             email: payment_data.email,
             payment_experience: payment_data.payment_attempt.payment_experience,
-<<<<<<< HEAD
-=======
-            payment_issuer: payment_data.payment_attempt.payment_issuer,
->>>>>>> 301736fc
             order_details,
             payment_method_type: payment_data.payment_attempt.payment_method_type,
         })
