use std::{fmt::Debug, marker::PhantomData};

use common_utils::fp_utils;
use diesel_models::{ephemeral_key, payment_attempt::PaymentListFilters};
use error_stack::ResultExt;
use router_env::{instrument, tracing};

use super::{flows::Feature, PaymentAddress, PaymentData};
use crate::{
    configs::settings::{ConnectorRequestReferenceIdConfig, Server},
    connector::{Nexinets, Paypal},
    core::{
        errors::{self, RouterResponse, RouterResult},
        payments::{self, helpers},
        utils as core_utils,
    },
    routes::{metrics, AppState},
    services::{self, RedirectForm},
    types::{
        self, api, domain,
        storage::{self, enums},
        transformers::{ForeignFrom, ForeignInto},
    },
    utils::{self, OptionExt, ValueExt},
};

#[instrument(skip_all)]
pub async fn construct_payment_router_data<'a, F, T>(
    state: &'a AppState,
    payment_data: PaymentData<F>,
    connector_id: &str,
    merchant_account: &domain::MerchantAccount,
    key_store: &domain::MerchantKeyStore,
    customer: &Option<domain::Customer>,
) -> RouterResult<types::RouterData<F, T, types::PaymentsResponseData>>
where
    T: TryFrom<PaymentAdditionalData<'a, F>>,
    types::RouterData<F, T, types::PaymentsResponseData>: Feature<F, T>,
    F: Clone,
    error_stack::Report<errors::ApiErrorResponse>:
        From<<T as TryFrom<PaymentAdditionalData<'a, F>>>::Error>,
{
    let (merchant_connector_account, payment_method, router_data);
    let connector_label = helpers::get_connector_label(
        payment_data.payment_intent.business_country,
        &payment_data.payment_intent.business_label,
        payment_data.payment_attempt.business_sub_label.as_ref(),
        connector_id,
    );

    merchant_connector_account = helpers::get_merchant_connector_account(
        state,
        merchant_account.merchant_id.as_str(),
        &connector_label,
        payment_data.creds_identifier.to_owned(),
        key_store,
    )
    .await?;

    fp_utils::when(merchant_connector_account.is_disabled(), || {
        Err(errors::ApiErrorResponse::MerchantConnectorAccountDisabled)
    })?;

    let test_mode: Option<bool> = merchant_connector_account.is_test_mode_on();

    let auth_type: types::ConnectorAuthType = merchant_connector_account
        .get_connector_account_details()
        .parse_value("ConnectorAuthType")
        .change_context(errors::ApiErrorResponse::InternalServerError)
        .attach_printable("Failed while parsing value for ConnectorAuthType")?;

    payment_method = payment_data
        .payment_attempt
        .payment_method
        .or(payment_data.payment_attempt.payment_method)
        .get_required_value("payment_method_type")?;

    // [#44]: why should response be filled during request
    let response = payment_data
        .payment_attempt
        .connector_transaction_id
        .as_ref()
        .map(|id| types::PaymentsResponseData::TransactionResponse {
            resource_id: types::ResponseId::ConnectorTransactionId(id.to_string()),
            redirection_data: None,
            mandate_reference: None,
            connector_metadata: None,
            network_txn_id: None,
            connector_response_reference_id: None,
        });

    let additional_data = PaymentAdditionalData {
        router_base_url: state.conf.server.base_url.clone(),
        connector_name: connector_id.to_string(),
        payment_data: payment_data.clone(),
        state,
    };

    let customer_id = customer.to_owned().map(|customer| customer.customer_id);

    router_data = types::RouterData {
        flow: PhantomData,
        merchant_id: merchant_account.merchant_id.clone(),
        customer_id,
        connector: connector_id.to_owned(),
        payment_id: payment_data.payment_attempt.payment_id.clone(),
        attempt_id: payment_data.payment_attempt.attempt_id.clone(),
        status: payment_data.payment_attempt.status,
        payment_method,
        connector_auth_type: auth_type,
        description: payment_data.payment_intent.description.clone(),
        return_url: payment_data.payment_intent.return_url.clone(),
        payment_method_id: payment_data.payment_attempt.payment_method_id.clone(),
        address: payment_data.address.clone(),
        auth_type: payment_data
            .payment_attempt
            .authentication_type
            .unwrap_or_default(),
        connector_meta_data: merchant_connector_account.get_metadata(),
        request: T::try_from(additional_data)?,
        response: response.map_or_else(|| Err(types::ErrorResponse::default()), Ok),
        amount_captured: payment_data.payment_intent.amount_captured,
        access_token: None,
        session_token: None,
        reference_id: None,
        payment_method_token: payment_data.pm_token,
        connector_customer: payment_data.connector_customer_id,
        recurring_mandate_payment_data: payment_data.recurring_mandate_payment_data,
        connector_request_reference_id: core_utils::get_connector_request_reference_id(
            &state.conf,
            &merchant_account.merchant_id,
            &payment_data.payment_attempt,
        ),
        preprocessing_id: payment_data.payment_attempt.preprocessing_step_id,
<<<<<<< HEAD
        payment_method_balance: None,
=======
        #[cfg(feature = "payouts")]
        payout_method_data: None,
        #[cfg(feature = "payouts")]
        quote_id: None,
        test_mode,
>>>>>>> 7607b6b6
    };

    Ok(router_data)
}

pub trait ToResponse<Req, D, Op>
where
    Self: Sized,
    Op: Debug,
{
    fn generate_response(
        req: Option<Req>,
        data: D,
        customer: Option<domain::Customer>,
        auth_flow: services::AuthFlow,
        server: &Server,
        operation: Op,
        connector_request_reference_id_config: &ConnectorRequestReferenceIdConfig,
    ) -> RouterResponse<Self>;
}

impl<F, Req, Op> ToResponse<Req, PaymentData<F>, Op> for api::PaymentsResponse
where
    F: Clone,
    Op: Debug,
{
    fn generate_response(
        req: Option<Req>,
        payment_data: PaymentData<F>,
        customer: Option<domain::Customer>,
        auth_flow: services::AuthFlow,
        server: &Server,
        operation: Op,
        connector_request_reference_id_config: &ConnectorRequestReferenceIdConfig,
    ) -> RouterResponse<Self> {
        payments_to_payments_response(
            req,
            payment_data.payment_attempt,
            payment_data.payment_intent,
            payment_data.refunds,
            payment_data.disputes,
            payment_data.attempts,
            payment_data.payment_method_data,
            customer,
            auth_flow,
            payment_data.address,
            server,
            payment_data.connector_response.authentication_data,
            &operation,
            payment_data.ephemeral_key,
            payment_data.sessions_token,
            payment_data.frm_message,
            payment_data.setup_mandate,
            connector_request_reference_id_config,
        )
    }
}

impl<F, Req, Op> ToResponse<Req, PaymentData<F>, Op> for api::PaymentsSessionResponse
where
    Self: From<Req>,
    F: Clone,
    Op: Debug,
{
    fn generate_response(
        _req: Option<Req>,
        payment_data: PaymentData<F>,
        _customer: Option<domain::Customer>,
        _auth_flow: services::AuthFlow,
        _server: &Server,
        _operation: Op,
        _connector_request_reference_id_config: &ConnectorRequestReferenceIdConfig,
    ) -> RouterResponse<Self> {
        Ok(services::ApplicationResponse::Json(Self {
            session_token: payment_data.sessions_token,
            payment_id: payment_data.payment_attempt.payment_id,
            client_secret: payment_data
                .payment_intent
                .client_secret
                .get_required_value("client_secret")?
                .into(),
        }))
    }
}

impl<F, Req, Op> ToResponse<Req, PaymentData<F>, Op> for api::VerifyResponse
where
    Self: From<Req>,
    F: Clone,
    Op: Debug,
{
    fn generate_response(
        _req: Option<Req>,
        data: PaymentData<F>,
        customer: Option<domain::Customer>,
        _auth_flow: services::AuthFlow,
        _server: &Server,
        _operation: Op,
        _connector_request_reference_id_config: &ConnectorRequestReferenceIdConfig,
    ) -> RouterResponse<Self> {
        let additional_payment_method_data: Option<api_models::payments::AdditionalPaymentData> =
            data.payment_attempt
                .payment_method_data
                .clone()
                .map(|data| data.parse_value("payment_method_data"))
                .transpose()
                .change_context(errors::ApiErrorResponse::InvalidDataValue {
                    field_name: "payment_method_data",
                })?;
        let payment_method_data_response =
            additional_payment_method_data.map(api::PaymentMethodDataResponse::from);
        Ok(services::ApplicationResponse::Json(Self {
            verify_id: Some(data.payment_intent.payment_id),
            merchant_id: Some(data.payment_intent.merchant_id),
            client_secret: data.payment_intent.client_secret.map(masking::Secret::new),
            customer_id: customer.as_ref().map(|x| x.customer_id.clone()),
            email: customer
                .as_ref()
                .and_then(|cus| cus.email.as_ref().map(|s| s.to_owned())),
            name: customer
                .as_ref()
                .and_then(|cus| cus.name.as_ref().map(|s| s.to_owned())),
            phone: customer
                .as_ref()
                .and_then(|cus| cus.phone.as_ref().map(|s| s.to_owned())),
            mandate_id: data.mandate_id.map(|mandate_ids| mandate_ids.mandate_id),
            payment_method: data.payment_attempt.payment_method,
            payment_method_data: payment_method_data_response,
            payment_token: data.token,
            error_code: data.payment_attempt.error_code,
            error_message: data.payment_attempt.error_message,
        }))
    }
}

#[instrument(skip_all)]
// try to use router data here so that already validated things , we don't want to repeat the validations.
// Add internal value not found and external value not found so that we can give 500 / Internal server error for internal value not found
#[allow(clippy::too_many_arguments)]
pub fn payments_to_payments_response<R, Op>(
    payment_request: Option<R>,
    payment_attempt: storage::PaymentAttempt,
    payment_intent: storage::PaymentIntent,
    refunds: Vec<storage::Refund>,
    disputes: Vec<storage::Dispute>,
    option_attempts: Option<Vec<storage::PaymentAttempt>>,
    payment_method_data: Option<api::PaymentMethodData>,
    customer: Option<domain::Customer>,
    auth_flow: services::AuthFlow,
    address: PaymentAddress,
    server: &Server,
    redirection_data: Option<serde_json::Value>,
    operation: &Op,
    ephemeral_key_option: Option<ephemeral_key::EphemeralKey>,
    session_tokens: Vec<api::SessionToken>,
    frm_message: Option<payments::FrmMessage>,
    mandate_data: Option<api_models::payments::MandateData>,
    connector_request_reference_id_config: &ConnectorRequestReferenceIdConfig,
) -> RouterResponse<api::PaymentsResponse>
where
    Op: Debug,
{
    let currency = payment_attempt
        .currency
        .as_ref()
        .get_required_value("currency")?;
    let amount = utils::to_currency_base_unit(payment_attempt.amount, *currency).change_context(
        errors::ApiErrorResponse::InvalidDataValue {
            field_name: "amount",
        },
    )?;
    let mandate_id = payment_attempt.mandate_id.clone();
    let refunds_response = if refunds.is_empty() {
        None
    } else {
        Some(refunds.into_iter().map(ForeignInto::foreign_into).collect())
    };
    let disputes_response = if disputes.is_empty() {
        None
    } else {
        Some(
            disputes
                .into_iter()
                .map(ForeignInto::foreign_into)
                .collect(),
        )
    };
    let attempts_response = option_attempts.map(|attempts| {
        attempts
            .into_iter()
            .map(ForeignInto::foreign_into)
            .collect()
    });
    let merchant_id = payment_attempt.merchant_id.to_owned();
    let payment_method_type = payment_attempt
        .payment_method_type
        .as_ref()
        .map(ToString::to_string)
        .unwrap_or("".to_owned());
    let payment_method = payment_attempt
        .payment_method
        .as_ref()
        .map(ToString::to_string)
        .unwrap_or("".to_owned());
    let additional_payment_method_data: Option<api_models::payments::AdditionalPaymentData> =
        payment_attempt
            .payment_method_data
            .clone()
            .map(|data| data.parse_value("payment_method_data"))
            .transpose()
            .change_context(errors::ApiErrorResponse::InvalidDataValue {
                field_name: "payment_method_data",
            })?;

    let payment_method_data_response =
        additional_payment_method_data.map(api::PaymentMethodDataResponse::from);

    let output = Ok(match payment_request {
        Some(_request) => {
            if payments::is_start_pay(&operation) && redirection_data.is_some() {
                let redirection_data = redirection_data.get_required_value("redirection_data")?;
                let form: RedirectForm = serde_json::from_value(redirection_data)
                    .map_err(|_| errors::ApiErrorResponse::InternalServerError)?;
                services::ApplicationResponse::Form(Box::new(services::RedirectionFormData {
                    redirect_form: form,
                    payment_method_data,
                    amount,
                    currency: currency.to_string(),
                }))
            } else {
                let mut next_action_response = None;

                let bank_transfer_next_steps =
                    bank_transfer_next_steps_check(payment_attempt.clone())?;

                let next_action_containing_qr_code =
                    qr_code_next_steps_check(payment_attempt.clone())?;

                if payment_intent.status == enums::IntentStatus::RequiresCustomerAction
                    || bank_transfer_next_steps.is_some()
                {
                    next_action_response = bank_transfer_next_steps
                        .map(|bank_transfer| {
                            api_models::payments::NextActionData::DisplayBankTransferInformation {
                                bank_transfer_steps_and_charges_details: bank_transfer,
                            }
                        })
                        .or(next_action_containing_qr_code.map(|qr_code_data| {
                            api_models::payments::NextActionData::QrCodeInformation {
                                image_data_url: qr_code_data.image_data_url,
                            }
                        }))
                        .or(redirection_data.map(|_| {
                            api_models::payments::NextActionData::RedirectToUrl {
                                redirect_to_url: helpers::create_startpay_url(
                                    server,
                                    &payment_attempt,
                                    &payment_intent,
                                ),
                            }
                        }));
                };

                // next action check for third party sdk session (for ex: Apple pay through trustpay has third party sdk session response)
                if third_party_sdk_session_next_action(&payment_attempt, operation) {
                    next_action_response = Some(
                        api_models::payments::NextActionData::ThirdPartySdkSessionToken {
                            session_token: session_tokens.get(0).cloned(),
                        },
                    )
                }

                let mut response: api::PaymentsResponse = Default::default();
                let routed_through = payment_attempt.connector.clone();

                let connector_label = routed_through.as_ref().map(|connector_name| {
                    helpers::get_connector_label(
                        payment_intent.business_country,
                        &payment_intent.business_label,
                        payment_attempt.business_sub_label.as_ref(),
                        connector_name,
                    )
                });

                let amount_captured = payment_intent.amount_captured.unwrap_or_default();
                let amount_capturable = Some(payment_attempt.amount - amount_captured);
                services::ApplicationResponse::Json(
                    response
                        .set_payment_id(Some(payment_attempt.payment_id))
                        .set_merchant_id(Some(payment_attempt.merchant_id))
                        .set_status(payment_intent.status)
                        .set_amount(payment_attempt.amount)
                        .set_amount_capturable(amount_capturable)
                        .set_amount_received(payment_intent.amount_captured)
                        .set_connector(routed_through)
                        .set_client_secret(payment_intent.client_secret.map(masking::Secret::new))
                        .set_created(Some(payment_intent.created_at))
                        .set_currency(currency.to_string())
                        .set_customer_id(customer.as_ref().map(|cus| cus.clone().customer_id))
                        .set_email(
                            customer
                                .as_ref()
                                .and_then(|cus| cus.email.as_ref().map(|s| s.to_owned())),
                        )
                        .set_name(
                            customer
                                .as_ref()
                                .and_then(|cus| cus.name.as_ref().map(|s| s.to_owned())),
                        )
                        .set_phone(
                            customer
                                .as_ref()
                                .and_then(|cus| cus.phone.as_ref().map(|s| s.to_owned())),
                        )
                        .set_mandate_id(mandate_id)
                        .set_mandate_data(
                            mandate_data.map(api::MandateData::from),
                            auth_flow == services::AuthFlow::Merchant,
                        )
                        .set_description(payment_intent.description)
                        .set_refunds(refunds_response) // refunds.iter().map(refund_to_refund_response),
                        .set_disputes(disputes_response)
                        .set_attempts(attempts_response)
                        .set_payment_method(
                            payment_attempt.payment_method,
                            auth_flow == services::AuthFlow::Merchant,
                        )
                        .set_payment_method_data(
                            payment_method_data_response,
                            auth_flow == services::AuthFlow::Merchant,
                        )
                        .set_payment_token(payment_attempt.payment_token)
                        .set_error_message(payment_attempt.error_reason)
                        .set_error_code(payment_attempt.error_code)
                        .set_shipping(address.shipping)
                        .set_billing(address.billing)
                        .set_next_action(next_action_response)
                        .set_return_url(payment_intent.return_url)
                        .set_cancellation_reason(payment_attempt.cancellation_reason)
                        .set_authentication_type(payment_attempt.authentication_type)
                        .set_statement_descriptor_name(payment_intent.statement_descriptor_name)
                        .set_statement_descriptor_suffix(payment_intent.statement_descriptor_suffix)
                        .set_setup_future_usage(payment_intent.setup_future_usage)
                        .set_capture_method(payment_attempt.capture_method)
                        .set_payment_experience(payment_attempt.payment_experience)
                        .set_payment_method_type(payment_attempt.payment_method_type)
                        .set_metadata(payment_intent.metadata)
                        .set_order_details(payment_intent.order_details)
                        .set_connector_label(connector_label)
                        .set_business_country(payment_intent.business_country)
                        .set_business_label(payment_intent.business_label)
                        .set_business_sub_label(payment_attempt.business_sub_label)
                        .set_allowed_payment_method_types(
                            payment_intent.allowed_payment_method_types,
                        )
                        .set_ephemeral_key(ephemeral_key_option.map(ForeignFrom::foreign_from))
                        .set_frm_message(frm_message)
                        .set_manual_retry_allowed(helpers::is_manual_retry_allowed(
                            &payment_intent.status,
                            &payment_attempt.status,
                            connector_request_reference_id_config,
                            &merchant_id,
                        ))
                        .set_connector_transaction_id(payment_attempt.connector_transaction_id)
                        .set_feature_metadata(payment_intent.feature_metadata)
                        .set_connector_metadata(payment_intent.connector_metadata)
                        .set_reference_id(payment_attempt.connector_response_reference_id)
                        .to_owned(),
                )
            }
        }
        None => services::ApplicationResponse::Json(api::PaymentsResponse {
            payment_id: Some(payment_attempt.payment_id),
            merchant_id: Some(payment_attempt.merchant_id),
            status: payment_intent.status,
            amount: payment_attempt.amount,
            amount_capturable: None,
            amount_received: payment_intent.amount_captured,
            client_secret: payment_intent.client_secret.map(masking::Secret::new),
            created: Some(payment_intent.created_at),
            currency: currency.to_string(),
            customer_id: payment_intent.customer_id,
            description: payment_intent.description,
            refunds: refunds_response,
            disputes: disputes_response,
            attempts: attempts_response,
            payment_method: payment_attempt.payment_method,
            capture_method: payment_attempt.capture_method,
            error_message: payment_attempt.error_message,
            error_code: payment_attempt.error_code,
            payment_method_data: payment_method_data_response,
            email: customer
                .as_ref()
                .and_then(|cus| cus.email.as_ref().map(|s| s.to_owned())),
            name: customer
                .as_ref()
                .and_then(|cus| cus.name.as_ref().map(|s| s.to_owned())),
            phone: customer
                .as_ref()
                .and_then(|cus| cus.phone.as_ref().map(|s| s.to_owned())),
            mandate_id,
            shipping: address.shipping,
            billing: address.billing,
            cancellation_reason: payment_attempt.cancellation_reason,
            payment_token: payment_attempt.payment_token,
            metadata: payment_intent.metadata,
            manual_retry_allowed: helpers::is_manual_retry_allowed(
                &payment_intent.status,
                &payment_attempt.status,
                connector_request_reference_id_config,
                &merchant_id,
            ),
            order_details: payment_intent.order_details,
            frm_message,
            connector_transaction_id: payment_attempt.connector_transaction_id,
            feature_metadata: payment_intent.feature_metadata,
            connector_metadata: payment_intent.connector_metadata,
            allowed_payment_method_types: payment_intent.allowed_payment_method_types,
            reference_id: payment_attempt.connector_response_reference_id,
            ..Default::default()
        }),
    });

    metrics::PAYMENT_OPS_COUNT.add(
        &metrics::CONTEXT,
        1,
        &[
            metrics::request::add_attributes("operation", format!("{:?}", operation)),
            metrics::request::add_attributes("merchant", merchant_id),
            metrics::request::add_attributes("payment_method_type", payment_method_type),
            metrics::request::add_attributes("payment_method", payment_method),
        ],
    );

    output
}

pub fn third_party_sdk_session_next_action<Op>(
    payment_attempt: &storage::PaymentAttempt,
    operation: &Op,
) -> bool
where
    Op: Debug,
{
    // If the operation is confirm, we will send session token response in next action
    if format!("{operation:?}").eq("PaymentConfirm") {
        payment_attempt
            .connector
            .as_ref()
            .map(|connector| matches!(connector.as_str(), "trustpay"))
            .and_then(|is_connector_supports_third_party_sdk| {
                if is_connector_supports_third_party_sdk {
                    payment_attempt
                        .payment_method
                        .map(|pm| matches!(pm, diesel_models::enums::PaymentMethod::Wallet))
                } else {
                    Some(false)
                }
            })
            .unwrap_or(false)
    } else {
        false
    }
}

pub fn qr_code_next_steps_check(
    payment_attempt: storage::PaymentAttempt,
) -> RouterResult<Option<api_models::payments::QrCodeNextStepsInstruction>> {
    let qr_code_steps: Option<Result<api_models::payments::QrCodeNextStepsInstruction, _>> =
        payment_attempt
            .connector_metadata
            .map(|metadata| metadata.parse_value("QrCodeNextStepsInstruction"));

    let qr_code_instructions = qr_code_steps.transpose().ok().flatten();
    Ok(qr_code_instructions)
}

impl ForeignFrom<(storage::PaymentIntent, storage::PaymentAttempt)> for api::PaymentsResponse {
    fn foreign_from(item: (storage::PaymentIntent, storage::PaymentAttempt)) -> Self {
        let pi = item.0;
        let pa = item.1;
        Self {
            payment_id: Some(pi.payment_id),
            merchant_id: Some(pi.merchant_id),
            status: pi.status,
            amount: pi.amount,
            amount_capturable: pi.amount_captured,
            client_secret: pi.client_secret.map(|s| s.into()),
            created: Some(pi.created_at),
            currency: pi.currency.map(|c| c.to_string()).unwrap_or_default(),
            description: pi.description,
            metadata: pi.metadata,
            order_details: pi.order_details,
            customer_id: pi.customer_id,
            connector: pa.connector,
            payment_method: pa.payment_method,
            payment_method_type: pa.payment_method_type,
            ..Default::default()
        }
    }
}

impl ForeignFrom<PaymentListFilters> for api_models::payments::PaymentListFilters {
    fn foreign_from(item: PaymentListFilters) -> Self {
        Self {
            connector: item.connector,
            currency: item.currency,
            status: item.status,
            payment_method: item.payment_method,
        }
    }
}

impl ForeignFrom<ephemeral_key::EphemeralKey> for api::ephemeral_key::EphemeralKeyCreateResponse {
    fn foreign_from(from: ephemeral_key::EphemeralKey) -> Self {
        Self {
            customer_id: from.customer_id,
            created_at: from.created_at,
            expires: from.expires,
            secret: from.secret,
        }
    }
}

pub fn bank_transfer_next_steps_check(
    payment_attempt: storage::PaymentAttempt,
) -> RouterResult<Option<api_models::payments::BankTransferNextStepsData>> {
    let bank_transfer_next_step = if let Some(diesel_models::enums::PaymentMethod::BankTransfer) =
        payment_attempt.payment_method
    {
        let bank_transfer_next_steps: Option<api_models::payments::BankTransferNextStepsData> =
            payment_attempt
                .connector_metadata
                .map(|metadata| {
                    metadata
                        .parse_value("NextStepsRequirements")
                        .change_context(errors::ApiErrorResponse::InternalServerError)
                        .attach_printable("Failed to parse the Value to NextRequirements struct")
                })
                .transpose()?;
        bank_transfer_next_steps
    } else {
        None
    };
    Ok(bank_transfer_next_step)
}

pub fn change_order_details_to_new_type(
    order_amount: i64,
    order_details: api_models::payments::OrderDetails,
) -> Option<Vec<api_models::payments::OrderDetailsWithAmount>> {
    Some(vec![api_models::payments::OrderDetailsWithAmount {
        product_name: order_details.product_name,
        quantity: order_details.quantity,
        amount: order_amount,
    }])
}

#[derive(Clone)]
pub struct PaymentAdditionalData<'a, F>
where
    F: Clone,
{
    router_base_url: String,
    connector_name: String,
    payment_data: PaymentData<F>,
    state: &'a AppState,
}
impl<F: Clone> TryFrom<PaymentAdditionalData<'_, F>> for types::PaymentsAuthorizeData {
    type Error = error_stack::Report<errors::ApiErrorResponse>;

    fn try_from(additional_data: PaymentAdditionalData<'_, F>) -> Result<Self, Self::Error> {
        let payment_data = additional_data.payment_data.clone();
        let router_base_url = &additional_data.router_base_url;
        let connector_name = &additional_data.connector_name;
        let attempt = &payment_data.payment_attempt;
        let browser_info: Option<types::BrowserInformation> = attempt
            .browser_info
            .clone()
            .map(|b| b.parse_value("BrowserInformation"))
            .transpose()
            .change_context(errors::ApiErrorResponse::InvalidDataValue {
                field_name: "browser_info",
            })?;

        let order_category = additional_data
            .payment_data
            .payment_intent
            .connector_metadata
            .map(|cm| {
                cm.parse_value::<api_models::payments::ConnectorMetadata>("ConnectorMetadata")
                    .change_context(errors::ApiErrorResponse::InternalServerError)
                    .attach_printable("Failed parsing ConnectorMetadata")
            })
            .transpose()?
            .and_then(|cm| cm.noon.and_then(|noon| noon.order_category));

        let order_details = additional_data
            .payment_data
            .payment_intent
            .order_details
            .map(|order_details| {
                order_details
                    .iter()
                    .map(|data| {
                        data.to_owned()
                            .parse_value("OrderDetailsWithAmount")
                            .change_context(errors::ApiErrorResponse::InvalidDataValue {
                                field_name: "OrderDetailsWithAmount",
                            })
                            .attach_printable("Unable to parse OrderDetailsWithAmount")
                    })
                    .collect::<Result<Vec<_>, _>>()
            })
            .transpose()?;

        let complete_authorize_url = Some(helpers::create_complete_authorize_url(
            router_base_url,
            attempt,
            connector_name,
        ));

        let webhook_url = Some(helpers::create_webhook_url(
            router_base_url,
            &attempt.merchant_id,
            connector_name,
        ));
        let router_return_url = Some(helpers::create_redirect_url(
            router_base_url,
            attempt,
            connector_name,
            payment_data.creds_identifier.as_deref(),
        ));

        // payment_method_data is not required during recurring mandate payment, in such case keep default PaymentMethodData as MandatePayment
        let payment_method_data = payment_data.payment_method_data.or_else(|| {
            if payment_data.mandate_id.is_some() {
                Some(api_models::payments::PaymentMethodData::MandatePayment)
            } else {
                None
            }
        });
        Ok(Self {
            payment_method_data: payment_method_data.get_required_value("payment_method_data")?,
            setup_future_usage: payment_data.payment_intent.setup_future_usage,
            mandate_id: payment_data.mandate_id.clone(),
            off_session: payment_data.mandate_id.as_ref().map(|_| true),
            setup_mandate_details: payment_data.setup_mandate.clone(),
            confirm: payment_data.payment_attempt.confirm,
            statement_descriptor_suffix: payment_data.payment_intent.statement_descriptor_suffix,
            statement_descriptor: payment_data.payment_intent.statement_descriptor_name,
            capture_method: payment_data.payment_attempt.capture_method,
            amount: payment_data.amount.into(),
            currency: payment_data.currency,
            browser_info,
            email: payment_data.email,
            payment_experience: payment_data.payment_attempt.payment_experience,
            order_details,
            order_category,
            session_token: None,
            enrolled_for_3ds: true,
            related_transaction_id: None,
            payment_method_type: payment_data.payment_attempt.payment_method_type,
            router_return_url,
            webhook_url,
            complete_authorize_url,
            customer_id: None,
        })
    }
}

impl<F: Clone> TryFrom<PaymentAdditionalData<'_, F>> for types::PaymentsSyncData {
    type Error = errors::ApiErrorResponse;

    fn try_from(additional_data: PaymentAdditionalData<'_, F>) -> Result<Self, Self::Error> {
        let payment_data = additional_data.payment_data;
        Ok(Self {
            mandate_id: payment_data.mandate_id.clone(),
            connector_transaction_id: match payment_data.payment_attempt.connector_transaction_id {
                Some(connector_txn_id) => {
                    types::ResponseId::ConnectorTransactionId(connector_txn_id)
                }
                None => types::ResponseId::NoResponseId,
            },
            encoded_data: payment_data.connector_response.encoded_data,
            capture_method: payment_data.payment_attempt.capture_method,
            connector_meta: payment_data.payment_attempt.connector_metadata,
        })
    }
}

impl api::ConnectorTransactionId for Paypal {
    fn connector_transaction_id(
        &self,
        payment_attempt: storage::PaymentAttempt,
    ) -> Result<Option<String>, errors::ApiErrorResponse> {
        let payment_method = payment_attempt.payment_method;
        let metadata = Self::connector_transaction_id(
            self,
            payment_method,
            &payment_attempt.connector_metadata,
        );
        match metadata {
            Ok(data) => Ok(data),
            _ => Err(errors::ApiErrorResponse::ResourceIdNotFound),
        }
    }
}

impl api::ConnectorTransactionId for Nexinets {
    fn connector_transaction_id(
        &self,
        payment_attempt: storage::PaymentAttempt,
    ) -> Result<Option<String>, errors::ApiErrorResponse> {
        let metadata = Self::connector_transaction_id(self, &payment_attempt.connector_metadata);
        metadata.map_err(|_| errors::ApiErrorResponse::ResourceIdNotFound)
    }
}

impl<F: Clone> TryFrom<PaymentAdditionalData<'_, F>> for types::PaymentsCaptureData {
    type Error = error_stack::Report<errors::ApiErrorResponse>;

    fn try_from(additional_data: PaymentAdditionalData<'_, F>) -> Result<Self, Self::Error> {
        let payment_data = additional_data.payment_data;
        let connector = api::ConnectorData::get_connector_by_name(
            &additional_data.state.conf.connectors,
            &additional_data.connector_name,
            api::GetToken::Connector,
        )?;
        let amount_to_capture: i64 = payment_data
            .payment_attempt
            .amount_to_capture
            .map_or(payment_data.amount.into(), |capture_amount| capture_amount);
        Ok(Self {
            amount_to_capture,
            currency: payment_data.currency,
            connector_transaction_id: connector
                .connector
                .connector_transaction_id(payment_data.payment_attempt.clone())?
                .ok_or(errors::ApiErrorResponse::ResourceIdNotFound)?,
            payment_amount: payment_data.amount.into(),
            connector_meta: payment_data.payment_attempt.connector_metadata,
        })
    }
}

impl<F: Clone> TryFrom<PaymentAdditionalData<'_, F>> for types::PaymentsCancelData {
    type Error = error_stack::Report<errors::ApiErrorResponse>;

    fn try_from(additional_data: PaymentAdditionalData<'_, F>) -> Result<Self, Self::Error> {
        let payment_data = additional_data.payment_data;
        let connector = api::ConnectorData::get_connector_by_name(
            &additional_data.state.conf.connectors,
            &additional_data.connector_name,
            api::GetToken::Connector,
        )?;
        Ok(Self {
            amount: Some(payment_data.amount.into()),
            currency: Some(payment_data.currency),
            connector_transaction_id: connector
                .connector
                .connector_transaction_id(payment_data.payment_attempt.clone())?
                .ok_or(errors::ApiErrorResponse::ResourceIdNotFound)?,
            cancellation_reason: payment_data.payment_attempt.cancellation_reason,
            connector_meta: payment_data.payment_attempt.connector_metadata,
        })
    }
}

impl<F: Clone> TryFrom<PaymentAdditionalData<'_, F>> for types::PaymentsSessionData {
    type Error = error_stack::Report<errors::ApiErrorResponse>;

    fn try_from(additional_data: PaymentAdditionalData<'_, F>) -> Result<Self, Self::Error> {
        let payment_data = additional_data.payment_data.clone();

        let order_details = additional_data
            .payment_data
            .payment_intent
            .order_details
            .map(|order_details| {
                order_details
                    .iter()
                    .map(|data| {
                        data.to_owned()
                            .parse_value("OrderDetailsWithAmount")
                            .change_context(errors::ApiErrorResponse::InvalidDataValue {
                                field_name: "OrderDetailsWithAmount",
                            })
                            .attach_printable("Unable to parse OrderDetailsWithAmount")
                    })
                    .collect::<Result<Vec<_>, _>>()
            })
            .transpose()?;

        Ok(Self {
            amount: payment_data.amount.into(),
            currency: payment_data.currency,
            country: payment_data.address.billing.and_then(|billing_address| {
                billing_address.address.and_then(|address| address.country)
            }),
            order_details,
        })
    }
}

impl<F: Clone> TryFrom<PaymentAdditionalData<'_, F>> for types::VerifyRequestData {
    type Error = error_stack::Report<errors::ApiErrorResponse>;

    fn try_from(additional_data: PaymentAdditionalData<'_, F>) -> Result<Self, Self::Error> {
        let payment_data = additional_data.payment_data;
        let router_base_url = &additional_data.router_base_url;
        let connector_name = &additional_data.connector_name;
        let attempt = &payment_data.payment_attempt;
        let router_return_url = Some(helpers::create_redirect_url(
            router_base_url,
            attempt,
            connector_name,
            payment_data.creds_identifier.as_deref(),
        ));
        let browser_info: Option<types::BrowserInformation> = attempt
            .browser_info
            .clone()
            .map(|b| b.parse_value("BrowserInformation"))
            .transpose()
            .change_context(errors::ApiErrorResponse::InvalidDataValue {
                field_name: "browser_info",
            })?;
        Ok(Self {
            currency: payment_data.currency,
            confirm: true,
            payment_method_data: payment_data
                .payment_method_data
                .get_required_value("payment_method_data")?,
            statement_descriptor_suffix: payment_data.payment_intent.statement_descriptor_suffix,
            setup_future_usage: payment_data.payment_intent.setup_future_usage,
            off_session: payment_data.mandate_id.as_ref().map(|_| true),
            mandate_id: payment_data.mandate_id.clone(),
            setup_mandate_details: payment_data.setup_mandate,
            router_return_url,
            email: payment_data.email,
            return_url: payment_data.payment_intent.return_url,
            browser_info,
            payment_method_type: attempt.payment_method_type,
        })
    }
}

impl<F: Clone> TryFrom<PaymentAdditionalData<'_, F>> for types::CompleteAuthorizeData {
    type Error = error_stack::Report<errors::ApiErrorResponse>;

    fn try_from(additional_data: PaymentAdditionalData<'_, F>) -> Result<Self, Self::Error> {
        let payment_data = additional_data.payment_data;
        let browser_info: Option<types::BrowserInformation> = payment_data
            .payment_attempt
            .browser_info
            .clone()
            .map(|b| b.parse_value("BrowserInformation"))
            .transpose()
            .change_context(errors::ApiErrorResponse::InvalidDataValue {
                field_name: "browser_info",
            })?;

        let redirect_response = payment_data.redirect_response.map(|redirect| {
            types::CompleteAuthorizeRedirectResponse {
                params: redirect.param,
                payload: redirect.json_payload,
            }
        });

        Ok(Self {
            setup_future_usage: payment_data.payment_intent.setup_future_usage,
            mandate_id: payment_data.mandate_id.clone(),
            off_session: payment_data.mandate_id.as_ref().map(|_| true),
            setup_mandate_details: payment_data.setup_mandate.clone(),
            confirm: payment_data.payment_attempt.confirm,
            statement_descriptor_suffix: payment_data.payment_intent.statement_descriptor_suffix,
            capture_method: payment_data.payment_attempt.capture_method,
            amount: payment_data.amount.into(),
            currency: payment_data.currency,
            browser_info,
            email: payment_data.email,
            payment_method_data: payment_data.payment_method_data,
            connector_transaction_id: payment_data.connector_response.connector_transaction_id,
            redirect_response,
            connector_meta: payment_data.payment_attempt.connector_metadata,
        })
    }
}

impl<F: Clone> TryFrom<PaymentAdditionalData<'_, F>> for types::PaymentsPreProcessingData {
    type Error = error_stack::Report<errors::ApiErrorResponse>;

    fn try_from(additional_data: PaymentAdditionalData<'_, F>) -> Result<Self, Self::Error> {
        let payment_data = additional_data.payment_data;
        let payment_method_data = payment_data.payment_method_data;

        Ok(Self {
            payment_method_data,
            email: payment_data.email,
            currency: Some(payment_data.currency),
            amount: Some(payment_data.amount.into()),
            payment_method_type: payment_data.payment_attempt.payment_method_type,
        })
    }
}<|MERGE_RESOLUTION|>--- conflicted
+++ resolved
@@ -132,15 +132,12 @@
             &payment_data.payment_attempt,
         ),
         preprocessing_id: payment_data.payment_attempt.preprocessing_step_id,
-<<<<<<< HEAD
-        payment_method_balance: None,
-=======
         #[cfg(feature = "payouts")]
         payout_method_data: None,
         #[cfg(feature = "payouts")]
         quote_id: None,
         test_mode,
->>>>>>> 7607b6b6
+        payment_method_balance: None,
     };
 
     Ok(router_data)
