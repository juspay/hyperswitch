--- conflicted
+++ resolved
@@ -1112,7 +1112,6 @@
     }
 }
 
-<<<<<<< HEAD
 #[cfg(feature = "payouts")]
 impl
     ForeignFrom<(
@@ -1181,8 +1180,6 @@
     }
 }
 
-=======
->>>>>>> 72b61310
 impl ForeignFrom<ephemeral_key::EphemeralKey> for api::ephemeral_key::EphemeralKeyCreateResponse {
     fn foreign_from(from: ephemeral_key::EphemeralKey) -> Self {
         Self {
