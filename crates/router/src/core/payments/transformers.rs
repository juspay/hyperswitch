--- conflicted
+++ resolved
@@ -687,18 +687,6 @@
             .change_context(errors::ApiErrorResponse::InvalidDataValue {
                 field_name: "browser_info",
             })?;
-<<<<<<< HEAD
-        let connector = api::ConnectorData::get_connector_by_name(
-            &additional_data.state.conf.connectors,
-            &additional_data.connector_name,
-            api::GetToken::Connector,
-        );
-        let connectors = match connector {
-            Ok(conn) => *conn.connector,
-            _ => Err(errors::ApiErrorResponse::ResourceIdNotFound)?,
-        };
-
-=======
 
         let json_payload = payment_data
             .connector_response
@@ -707,7 +695,6 @@
             .transpose()
             .into_report()
             .change_context(errors::ApiErrorResponse::InternalServerError)?;
->>>>>>> b12762e7
         Ok(Self {
             setup_future_usage: payment_data.payment_intent.setup_future_usage,
             mandate_id: payment_data.mandate_id.clone(),
@@ -721,16 +708,8 @@
             browser_info,
             email: payment_data.email,
             payment_method_data: payment_data.payment_method_data,
-<<<<<<< HEAD
-            connector_transaction_id: Some(
-                connectors
-                    .connector_transaction_id(payment_data.payment_attempt.clone())?
-                    .ok_or(errors::ApiErrorResponse::ResourceIdNotFound)?,
-            ),
-=======
             connector_transaction_id: payment_data.connector_response.connector_transaction_id,
             payload: json_payload,
->>>>>>> b12762e7
             connector_meta: payment_data.payment_attempt.connector_metadata,
         })
     }
