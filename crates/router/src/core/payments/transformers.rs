--- conflicted
+++ resolved
@@ -10,14 +10,9 @@
 use common_utils::{consts::X_HS_LATENCY, fp_utils, types::MinorUnit};
 use diesel_models::ephemeral_key;
 use error_stack::{report, ResultExt};
-<<<<<<< HEAD
 use hyperswitch_domain_models::payments::payment_intent::CustomerData;
 use masking::{Maskable, PeekInterface, Secret, ExposeInterface};
-use router_env::{instrument, tracing};
-=======
-use masking::{Maskable, PeekInterface, Secret};
 use router_env::{instrument, metrics::add_attributes, tracing};
->>>>>>> a71fe033
 
 use super::{flows::Feature, types::AuthenticationData, PaymentData};
 use crate::{
@@ -511,20 +506,28 @@
     }
 
 
+    // For the case when we don't have Customer data directly stored in Payment intent
+    let customer_table_response: Option<CustomerDetailsResponse> = customer.as_ref().map(ForeignInto::foreign_into);
+
+    // If we have customer data in Payment Intent, We are populating the Retrieve response from the
+    // same
     let customer_details_response = if let Some(customer_details_raw) = payment_intent.customer_details.clone(){
         let customer_details_encrypted = serde_json::from_value::<CustomerData>(customer_details_raw.into_inner().expose());
         let mut response_cus_data = CustomerDetailsResponse::new();
         if let Ok(customer_details_encrypted_data) = customer_details_encrypted {
+            if let Some(customer_table_response) = customer_table_response {
+                customer_table_response.id.map(|id| response_cus_data.set_id(id));
+            }
             customer_details_encrypted_data.name.map(|name| response_cus_data.set_name(name));
             customer_details_encrypted_data.phone.map(|phone| response_cus_data.set_phone(phone));
             customer_details_encrypted_data.email.map(|email| response_cus_data.set_email(email));
             customer_details_encrypted_data.phone_country_code.map(|pcc| response_cus_data.set_phone_country_code(pcc));
             Some(response_cus_data)
         } else {
-            None
+           customer_table_response 
         }
     } else {
-        None
+       customer_table_response 
     };
 
     headers.extend(
