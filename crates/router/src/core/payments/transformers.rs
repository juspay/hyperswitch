--- conflicted
+++ resolved
@@ -1402,7 +1402,7 @@
             .clone()
             .map(api_models::payments::ErrorDetails::foreign_from);
 
-        let payment_address = payment_data.get_address();
+        let payment_address = self.payment_address;
 
         let payment_method_data =
             Some(api_models::payments::PaymentMethodDataResponseWithBilling {
@@ -1481,46 +1481,41 @@
             .and_then(|payment_attempt| payment_attempt.error.clone())
             .map(api_models::payments::ErrorDetails::foreign_from);
 
-<<<<<<< HEAD
-        let response = api_models::payments::PaymentsRetrieveResponse {
-=======
-        let payment_address = payment_data.get_address();
-
         let payment_method_data =
             Some(api_models::payments::PaymentMethodDataResponseWithBilling {
                 payment_method_data: None,
-                billing: payment_address
+                billing: self
+                    .payment_address
                     .get_request_payment_method_billing()
                     .cloned()
                     .map(From::from),
             });
 
-        let response = Self {
->>>>>>> 3a3e93cb
+        let response = api_models::payments::PaymentsRetrieveResponse {
             id: payment_intent.id.clone(),
             status: payment_intent.status,
             amount,
             connector,
-            billing: payment_address
+            billing: self
+                .payment_address
                 .get_payment_billing()
                 .cloned()
                 .map(From::from),
-            shipping: payment_address.get_shipping().cloned().map(From::from),
+            shipping: self.payment_address.get_shipping().cloned().map(From::from),
             client_secret: payment_intent.client_secret.clone(),
             created: payment_intent.created_at,
-<<<<<<< HEAD
-            payment_method_data: None,
-            payment_method_type: optional_payment_attempt
+            payment_method_data,
+            payment_method_type: self
+                .payment_attempt
+                .as_ref()
                 .map(|attempt| attempt.payment_method_type),
-            payment_method_subtype: optional_payment_attempt
+            payment_method_subtype: self
+                .payment_attempt
+                .as_ref()
                 .map(|attempt| attempt.payment_method_subtype),
-            connector_transaction_id: optional_payment_attempt
-=======
-            payment_method_data,
-            payment_method_type: payment_attempt.map(|attempt| attempt.payment_method_type),
-            payment_method_subtype: payment_attempt.map(|attempt| attempt.payment_method_subtype),
-            connector_transaction_id: payment_attempt
->>>>>>> 3a3e93cb
+            connector_transaction_id: self
+                .payment_attempt
+                .as_ref()
                 .and_then(|attempt| attempt.connector_payment_id.clone()),
             connector_reference_id: None,
             merchant_connector_id,
@@ -3090,7 +3085,7 @@
 
         let amount = payment_data.payment_attempt.get_total_amount();
         Ok(Self {
-            capture_method: payment_data.get_capture_method(),
+            capture_method: Some(payment_data.payment_intent.capture_method),
             amount_to_capture: amount_to_capture.get_amount_as_i64(), // This should be removed once we start moving to connector module
             minor_amount_to_capture: amount_to_capture,
             currency: payment_data.currency,
@@ -3786,15 +3781,9 @@
         Self {
             order_amount: intent_amount_details.order_amount,
             currency: intent_amount_details.currency,
-<<<<<<< HEAD
             shipping_cost: attempt_amount_details.get_shipping_cost(),
             order_tax_amount: attempt_amount_details.get_order_tax_amount(),
-            skip_external_tax_calculation: common_enums::TaxCalculationOverride::foreign_from(
-=======
-            shipping_cost: attempt_amount_details.shipping_cost,
-            order_tax_amount: attempt_amount_details.order_tax_amount,
             external_tax_calculation: common_enums::TaxCalculationOverride::foreign_from(
->>>>>>> 3a3e93cb
                 intent_amount_details.skip_external_tax_calculation,
             ),
             surcharge_calculation: common_enums::SurchargeCalculationOverride::foreign_from(
