--- conflicted
+++ resolved
@@ -1405,11 +1405,7 @@
             payment_method_type: payment_data.payment_attempt.payment_method_type,
             currency: payment_data.currency,
             payment_experience: payment_data.payment_attempt.payment_experience,
-<<<<<<< HEAD
-            captured_amount,
             browser_info,
-=======
->>>>>>> 34d2cec1
         })
     }
 }
