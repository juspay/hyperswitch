--- conflicted
+++ resolved
@@ -1356,11 +1356,8 @@
                 .transpose()?,
             customer_acceptance: payment_data.customer_acceptance,
             charges,
-<<<<<<< HEAD
             merchant_order_reference_id,
-=======
             integrity_object: None,
->>>>>>> c8c0cb76
         })
     }
 }
