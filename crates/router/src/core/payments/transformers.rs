use std::{fmt::Debug, marker::PhantomData};

use common_utils::fp_utils;
use diesel_models::{ephemeral_key, payment_attempt::PaymentListFilters};
use error_stack::{IntoReport, ResultExt};
use router_env::{instrument, tracing};

use super::{flows::Feature, PaymentAddress, PaymentData};
use crate::{
    configs::settings::{ConnectorRequestReferenceIdConfig, Server},
    connector::{Nexinets, Paypal},
    core::{
        errors::{self, RouterResponse, RouterResult},
        payments::{self, helpers},
        utils as core_utils,
    },
    routes::{metrics, AppState},
    services::{self, RedirectForm},
    types::{
        self, api, domain,
        storage::{self, enums},
        transformers::{ForeignFrom, ForeignInto},
    },
    utils::{OptionExt, ValueExt},
};

#[instrument(skip_all)]
pub async fn construct_payment_router_data<'a, F, T>(
    state: &'a AppState,
    payment_data: PaymentData<F>,
    connector_id: &str,
    merchant_account: &domain::MerchantAccount,
    key_store: &domain::MerchantKeyStore,
    customer: &Option<domain::Customer>,
) -> RouterResult<types::RouterData<F, T, types::PaymentsResponseData>>
where
    T: TryFrom<PaymentAdditionalData<'a, F>>,
    types::RouterData<F, T, types::PaymentsResponseData>: Feature<F, T>,
    F: Clone,
    error_stack::Report<errors::ApiErrorResponse>:
        From<<T as TryFrom<PaymentAdditionalData<'a, F>>>::Error>,
{
    let (merchant_connector_account, payment_method, router_data);
    let connector_label = helpers::get_connector_label(
        payment_data.payment_intent.business_country,
        &payment_data.payment_intent.business_label,
        payment_data.payment_attempt.business_sub_label.as_ref(),
        connector_id,
    );

    merchant_connector_account = helpers::get_merchant_connector_account(
        state,
        merchant_account.merchant_id.as_str(),
        &connector_label,
        payment_data.creds_identifier.to_owned(),
        key_store,
    )
    .await?;

    fp_utils::when(merchant_connector_account.is_disabled(), || {
        Err(errors::ApiErrorResponse::MerchantConnectorAccountDisabled)
    })?;

    let test_mode: Option<bool> = merchant_connector_account.is_test_mode_on();

    let auth_type: types::ConnectorAuthType = merchant_connector_account
        .get_connector_account_details()
        .parse_value("ConnectorAuthType")
        .change_context(errors::ApiErrorResponse::InternalServerError)
        .attach_printable("Failed while parsing value for ConnectorAuthType")?;

    payment_method = payment_data
        .payment_attempt
        .payment_method
        .or(payment_data.payment_attempt.payment_method)
        .get_required_value("payment_method_type")?;

    // [#44]: why should response be filled during request
    let response = payment_data
        .payment_attempt
        .connector_transaction_id
        .as_ref()
        .map(|id| types::PaymentsResponseData::TransactionResponse {
            resource_id: types::ResponseId::ConnectorTransactionId(id.to_string()),
            redirection_data: None,
            mandate_reference: None,
            connector_metadata: None,
            network_txn_id: None,
            connector_response_reference_id: None,
        });

    let additional_data = PaymentAdditionalData {
        router_base_url: state.conf.server.base_url.clone(),
        connector_name: connector_id.to_string(),
        payment_data: payment_data.clone(),
        state,
    };

    let customer_id = customer.to_owned().map(|customer| customer.customer_id);

    router_data = types::RouterData {
        flow: PhantomData,
        merchant_id: merchant_account.merchant_id.clone(),
        customer_id,
        connector: connector_id.to_owned(),
        payment_id: payment_data.payment_attempt.payment_id.clone(),
        attempt_id: payment_data.payment_attempt.attempt_id.clone(),
        status: payment_data.payment_attempt.status,
        payment_method,
        connector_auth_type: auth_type,
        description: payment_data.payment_intent.description.clone(),
        return_url: payment_data.payment_intent.return_url.clone(),
        payment_method_id: payment_data.payment_attempt.payment_method_id.clone(),
        address: payment_data.address.clone(),
        auth_type: payment_data
            .payment_attempt
            .authentication_type
            .unwrap_or_default(),
        connector_meta_data: merchant_connector_account.get_metadata(),
        request: T::try_from(additional_data)?,
        response: response.map_or_else(|| Err(types::ErrorResponse::default()), Ok),
        amount_captured: payment_data.payment_intent.amount_captured,
        access_token: None,
        session_token: None,
        reference_id: None,
        payment_method_token: payment_data.pm_token,
        connector_customer: payment_data.connector_customer_id,
        recurring_mandate_payment_data: payment_data.recurring_mandate_payment_data,
        connector_request_reference_id: core_utils::get_connector_request_reference_id(
            &state.conf,
            &merchant_account.merchant_id,
            &payment_data.payment_attempt,
        ),
        preprocessing_id: payment_data.payment_attempt.preprocessing_step_id,
        #[cfg(feature = "payouts")]
        payout_method_data: None,
        #[cfg(feature = "payouts")]
        quote_id: None,
        test_mode,
    };

    Ok(router_data)
}

pub trait ToResponse<Req, D, Op>
where
    Self: Sized,
    Op: Debug,
{
    fn generate_response(
        req: Option<Req>,
        data: D,
        customer: Option<domain::Customer>,
        auth_flow: services::AuthFlow,
        server: &Server,
        operation: Op,
        connector_request_reference_id_config: &ConnectorRequestReferenceIdConfig,
    ) -> RouterResponse<Self>;
}

impl<F, Req, Op> ToResponse<Req, PaymentData<F>, Op> for api::PaymentsResponse
where
    F: Clone,
    Op: Debug,
{
    fn generate_response(
        req: Option<Req>,
        payment_data: PaymentData<F>,
        customer: Option<domain::Customer>,
        auth_flow: services::AuthFlow,
        server: &Server,
        operation: Op,
        connector_request_reference_id_config: &ConnectorRequestReferenceIdConfig,
    ) -> RouterResponse<Self> {
        payments_to_payments_response(
            req,
            payment_data.payment_attempt,
            payment_data.payment_intent,
            payment_data.refunds,
            payment_data.disputes,
            payment_data.attempts,
            payment_data.payment_method_data,
            customer,
            auth_flow,
            payment_data.address,
            server,
            payment_data.connector_response.authentication_data,
            &operation,
            payment_data.ephemeral_key,
            payment_data.sessions_token,
            payment_data.frm_message,
            payment_data.setup_mandate,
            connector_request_reference_id_config,
        )
    }
}

impl<F, Req, Op> ToResponse<Req, PaymentData<F>, Op> for api::PaymentsSessionResponse
where
    Self: From<Req>,
    F: Clone,
    Op: Debug,
{
    fn generate_response(
        _req: Option<Req>,
        payment_data: PaymentData<F>,
        _customer: Option<domain::Customer>,
        _auth_flow: services::AuthFlow,
        _server: &Server,
        _operation: Op,
        _connector_request_reference_id_config: &ConnectorRequestReferenceIdConfig,
    ) -> RouterResponse<Self> {
        Ok(services::ApplicationResponse::Json(Self {
            session_token: payment_data.sessions_token,
            payment_id: payment_data.payment_attempt.payment_id,
            client_secret: payment_data
                .payment_intent
                .client_secret
                .get_required_value("client_secret")?
                .into(),
        }))
    }
}

impl<F, Req, Op> ToResponse<Req, PaymentData<F>, Op> for api::VerifyResponse
where
    Self: From<Req>,
    F: Clone,
    Op: Debug,
{
    fn generate_response(
        _req: Option<Req>,
        data: PaymentData<F>,
        customer: Option<domain::Customer>,
        _auth_flow: services::AuthFlow,
        _server: &Server,
        _operation: Op,
        _connector_request_reference_id_config: &ConnectorRequestReferenceIdConfig,
    ) -> RouterResponse<Self> {
        let additional_payment_method_data: Option<api_models::payments::AdditionalPaymentData> =
            data.payment_attempt
                .payment_method_data
                .clone()
                .map(|data| data.parse_value("payment_method_data"))
                .transpose()
                .change_context(errors::ApiErrorResponse::InvalidDataValue {
                    field_name: "payment_method_data",
                })?;
        let payment_method_data_response =
            additional_payment_method_data.map(api::PaymentMethodDataResponse::from);
        Ok(services::ApplicationResponse::Json(Self {
            verify_id: Some(data.payment_intent.payment_id),
            merchant_id: Some(data.payment_intent.merchant_id),
            client_secret: data.payment_intent.client_secret.map(masking::Secret::new),
            customer_id: customer.as_ref().map(|x| x.customer_id.clone()),
            email: customer
                .as_ref()
                .and_then(|cus| cus.email.as_ref().map(|s| s.to_owned())),
            name: customer
                .as_ref()
                .and_then(|cus| cus.name.as_ref().map(|s| s.to_owned())),
            phone: customer
                .as_ref()
                .and_then(|cus| cus.phone.as_ref().map(|s| s.to_owned())),
            mandate_id: data.mandate_id.map(|mandate_ids| mandate_ids.mandate_id),
            payment_method: data.payment_attempt.payment_method,
            payment_method_data: payment_method_data_response,
            payment_token: data.token,
            error_code: data.payment_attempt.error_code,
            error_message: data.payment_attempt.error_message,
        }))
    }
}

#[instrument(skip_all)]
// try to use router data here so that already validated things , we don't want to repeat the validations.
// Add internal value not found and external value not found so that we can give 500 / Internal server error for internal value not found
#[allow(clippy::too_many_arguments)]
pub fn payments_to_payments_response<R, Op>(
    payment_request: Option<R>,
    payment_attempt: storage::PaymentAttempt,
    payment_intent: storage::PaymentIntent,
    refunds: Vec<storage::Refund>,
    disputes: Vec<storage::Dispute>,
    option_attempts: Option<Vec<storage::PaymentAttempt>>,
    payment_method_data: Option<api::PaymentMethodData>,
    customer: Option<domain::Customer>,
    auth_flow: services::AuthFlow,
    address: PaymentAddress,
    server: &Server,
    redirection_data: Option<serde_json::Value>,
    operation: &Op,
    ephemeral_key_option: Option<ephemeral_key::EphemeralKey>,
    session_tokens: Vec<api::SessionToken>,
    frm_message: Option<payments::FrmMessage>,
    mandate_data: Option<api_models::payments::MandateData>,
    connector_request_reference_id_config: &ConnectorRequestReferenceIdConfig,
) -> RouterResponse<api::PaymentsResponse>
where
    Op: Debug,
{
    let currency = payment_attempt
        .currency
        .as_ref()
        .get_required_value("currency")?;
    let amount = currency
        .to_currency_base_unit(payment_attempt.amount)
        .into_report()
        .change_context(errors::ApiErrorResponse::InvalidDataValue {
            field_name: "amount",
        })?;
    let mandate_id = payment_attempt.mandate_id.clone();
    let refunds_response = if refunds.is_empty() {
        None
    } else {
        Some(refunds.into_iter().map(ForeignInto::foreign_into).collect())
    };
    let disputes_response = if disputes.is_empty() {
        None
    } else {
        Some(
            disputes
                .into_iter()
                .map(ForeignInto::foreign_into)
                .collect(),
        )
    };
    let attempts_response = option_attempts.map(|attempts| {
        attempts
            .into_iter()
            .map(ForeignInto::foreign_into)
            .collect()
    });
    let merchant_id = payment_attempt.merchant_id.to_owned();
    let payment_method_type = payment_attempt
        .payment_method_type
        .as_ref()
        .map(ToString::to_string)
        .unwrap_or("".to_owned());
    let payment_method = payment_attempt
        .payment_method
        .as_ref()
        .map(ToString::to_string)
        .unwrap_or("".to_owned());
    let additional_payment_method_data: Option<api_models::payments::AdditionalPaymentData> =
        payment_attempt
            .payment_method_data
            .clone()
            .map(|data| data.parse_value("payment_method_data"))
            .transpose()
            .change_context(errors::ApiErrorResponse::InvalidDataValue {
                field_name: "payment_method_data",
            })?;

    let payment_method_data_response =
        additional_payment_method_data.map(api::PaymentMethodDataResponse::from);

    let output = Ok(match payment_request {
        Some(_request) => {
            if payments::is_start_pay(&operation) && redirection_data.is_some() {
                let redirection_data = redirection_data.get_required_value("redirection_data")?;
                let form: RedirectForm = serde_json::from_value(redirection_data)
                    .map_err(|_| errors::ApiErrorResponse::InternalServerError)?;
                services::ApplicationResponse::Form(Box::new(services::RedirectionFormData {
                    redirect_form: form,
                    payment_method_data,
                    amount,
                    currency: currency.to_string(),
                }))
            } else {
                let mut next_action_response = None;

                let bank_transfer_next_steps =
                    bank_transfer_next_steps_check(payment_attempt.clone())?;

<<<<<<< HEAD
                let next_action_containing_qr_code_url =
=======
                let next_action_voucher = voucher_next_steps_check(payment_attempt.clone())?;

                let next_action_containing_qr_code =
>>>>>>> e047a11d
                    qr_code_next_steps_check(payment_attempt.clone())?;

                let next_action_containing_wait_screen =
                    wait_screen_next_steps_check(payment_attempt.clone())?;

                if payment_intent.status == enums::IntentStatus::RequiresCustomerAction
                    || bank_transfer_next_steps.is_some()
<<<<<<< HEAD
                    || next_action_containing_qr_code_url.is_some()
                    || next_action_containing_wait_screen.is_some()
=======
                    || next_action_voucher.is_some()
                    || next_action_containing_qr_code.is_some()
>>>>>>> e047a11d
                {
                    next_action_response = bank_transfer_next_steps
                        .map(|bank_transfer| {
                            api_models::payments::NextActionData::DisplayBankTransferInformation {
                                bank_transfer_steps_and_charges_details: bank_transfer,
                            }
                        })
<<<<<<< HEAD
                        .or(next_action_containing_qr_code_url.map(|qr_code_data| {
=======
                        .or(next_action_voucher.map(|voucher_data| {
                            api_models::payments::NextActionData::DisplayVoucherInformation {
                                voucher_details: voucher_data,
                            }
                        }))
                        .or(next_action_containing_qr_code.map(|qr_code_data| {
>>>>>>> e047a11d
                            api_models::payments::NextActionData::QrCodeInformation {
                                image_data_url: qr_code_data.image_data_url,
                            }
                        }))
                        .or(next_action_containing_wait_screen.map(|wait_screen_data| {
                            api_models::payments::NextActionData::WaitScreenInformation {
                                display_from_timestamp: wait_screen_data.display_from_timestamp,
                                display_to_timestamp: wait_screen_data.display_to_timestamp,
                            }
                        }))
                        .or(redirection_data.map(|_| {
                            api_models::payments::NextActionData::RedirectToUrl {
                                redirect_to_url: helpers::create_startpay_url(
                                    server,
                                    &payment_attempt,
                                    &payment_intent,
                                ),
                            }
                        }));
                };

                // next action check for third party sdk session (for ex: Apple pay through trustpay has third party sdk session response)
                if third_party_sdk_session_next_action(&payment_attempt, operation) {
                    next_action_response = Some(
                        api_models::payments::NextActionData::ThirdPartySdkSessionToken {
                            session_token: session_tokens.get(0).cloned(),
                        },
                    )
                }

                let mut response: api::PaymentsResponse = Default::default();
                let routed_through = payment_attempt.connector.clone();

                let connector_label = routed_through.as_ref().map(|connector_name| {
                    helpers::get_connector_label(
                        payment_intent.business_country,
                        &payment_intent.business_label,
                        payment_attempt.business_sub_label.as_ref(),
                        connector_name,
                    )
                });

                let amount_captured = payment_intent.amount_captured.unwrap_or_default();
                let amount_capturable = Some(payment_attempt.amount - amount_captured);
                services::ApplicationResponse::Json(
                    response
                        .set_payment_id(Some(payment_attempt.payment_id))
                        .set_merchant_id(Some(payment_attempt.merchant_id))
                        .set_status(payment_intent.status)
                        .set_amount(payment_attempt.amount)
                        .set_amount_capturable(amount_capturable)
                        .set_amount_received(payment_intent.amount_captured)
                        .set_connector(routed_through)
                        .set_client_secret(payment_intent.client_secret.map(masking::Secret::new))
                        .set_created(Some(payment_intent.created_at))
                        .set_currency(currency.to_string())
                        .set_customer_id(customer.as_ref().map(|cus| cus.clone().customer_id))
                        .set_email(
                            customer
                                .as_ref()
                                .and_then(|cus| cus.email.as_ref().map(|s| s.to_owned())),
                        )
                        .set_name(
                            customer
                                .as_ref()
                                .and_then(|cus| cus.name.as_ref().map(|s| s.to_owned())),
                        )
                        .set_phone(
                            customer
                                .as_ref()
                                .and_then(|cus| cus.phone.as_ref().map(|s| s.to_owned())),
                        )
                        .set_mandate_id(mandate_id)
                        .set_mandate_data(
                            mandate_data.map(api::MandateData::from),
                            auth_flow == services::AuthFlow::Merchant,
                        )
                        .set_description(payment_intent.description)
                        .set_refunds(refunds_response) // refunds.iter().map(refund_to_refund_response),
                        .set_disputes(disputes_response)
                        .set_attempts(attempts_response)
                        .set_payment_method(
                            payment_attempt.payment_method,
                            auth_flow == services::AuthFlow::Merchant,
                        )
                        .set_payment_method_data(
                            payment_method_data_response,
                            auth_flow == services::AuthFlow::Merchant,
                        )
                        .set_payment_token(payment_attempt.payment_token)
                        .set_error_message(payment_attempt.error_reason)
                        .set_error_code(payment_attempt.error_code)
                        .set_shipping(address.shipping)
                        .set_billing(address.billing)
                        .set_next_action(next_action_response)
                        .set_return_url(payment_intent.return_url)
                        .set_cancellation_reason(payment_attempt.cancellation_reason)
                        .set_authentication_type(payment_attempt.authentication_type)
                        .set_statement_descriptor_name(payment_intent.statement_descriptor_name)
                        .set_statement_descriptor_suffix(payment_intent.statement_descriptor_suffix)
                        .set_setup_future_usage(payment_intent.setup_future_usage)
                        .set_capture_method(payment_attempt.capture_method)
                        .set_payment_experience(payment_attempt.payment_experience)
                        .set_payment_method_type(payment_attempt.payment_method_type)
                        .set_metadata(payment_intent.metadata)
                        .set_order_details(payment_intent.order_details)
                        .set_connector_label(connector_label)
                        .set_business_country(payment_intent.business_country)
                        .set_business_label(payment_intent.business_label)
                        .set_business_sub_label(payment_attempt.business_sub_label)
                        .set_allowed_payment_method_types(
                            payment_intent.allowed_payment_method_types,
                        )
                        .set_ephemeral_key(ephemeral_key_option.map(ForeignFrom::foreign_from))
                        .set_frm_message(frm_message)
                        .set_manual_retry_allowed(helpers::is_manual_retry_allowed(
                            &payment_intent.status,
                            &payment_attempt.status,
                            connector_request_reference_id_config,
                            &merchant_id,
                        ))
                        .set_connector_transaction_id(payment_attempt.connector_transaction_id)
                        .set_feature_metadata(payment_intent.feature_metadata)
                        .set_connector_metadata(payment_intent.connector_metadata)
                        .set_reference_id(payment_attempt.connector_response_reference_id)
                        .to_owned(),
                )
            }
        }
        None => services::ApplicationResponse::Json(api::PaymentsResponse {
            payment_id: Some(payment_attempt.payment_id),
            merchant_id: Some(payment_attempt.merchant_id),
            status: payment_intent.status,
            amount: payment_attempt.amount,
            amount_capturable: None,
            amount_received: payment_intent.amount_captured,
            client_secret: payment_intent.client_secret.map(masking::Secret::new),
            created: Some(payment_intent.created_at),
            currency: currency.to_string(),
            customer_id: payment_intent.customer_id,
            description: payment_intent.description,
            refunds: refunds_response,
            disputes: disputes_response,
            attempts: attempts_response,
            payment_method: payment_attempt.payment_method,
            capture_method: payment_attempt.capture_method,
            error_message: payment_attempt.error_message,
            error_code: payment_attempt.error_code,
            payment_method_data: payment_method_data_response,
            email: customer
                .as_ref()
                .and_then(|cus| cus.email.as_ref().map(|s| s.to_owned())),
            name: customer
                .as_ref()
                .and_then(|cus| cus.name.as_ref().map(|s| s.to_owned())),
            phone: customer
                .as_ref()
                .and_then(|cus| cus.phone.as_ref().map(|s| s.to_owned())),
            mandate_id,
            shipping: address.shipping,
            billing: address.billing,
            cancellation_reason: payment_attempt.cancellation_reason,
            payment_token: payment_attempt.payment_token,
            metadata: payment_intent.metadata,
            manual_retry_allowed: helpers::is_manual_retry_allowed(
                &payment_intent.status,
                &payment_attempt.status,
                connector_request_reference_id_config,
                &merchant_id,
            ),
            order_details: payment_intent.order_details,
            frm_message,
            connector_transaction_id: payment_attempt.connector_transaction_id,
            feature_metadata: payment_intent.feature_metadata,
            connector_metadata: payment_intent.connector_metadata,
            allowed_payment_method_types: payment_intent.allowed_payment_method_types,
            reference_id: payment_attempt.connector_response_reference_id,
            ..Default::default()
        }),
    });

    metrics::PAYMENT_OPS_COUNT.add(
        &metrics::CONTEXT,
        1,
        &[
            metrics::request::add_attributes("operation", format!("{:?}", operation)),
            metrics::request::add_attributes("merchant", merchant_id),
            metrics::request::add_attributes("payment_method_type", payment_method_type),
            metrics::request::add_attributes("payment_method", payment_method),
        ],
    );

    output
}

pub fn third_party_sdk_session_next_action<Op>(
    payment_attempt: &storage::PaymentAttempt,
    operation: &Op,
) -> bool
where
    Op: Debug,
{
    // If the operation is confirm, we will send session token response in next action
    if format!("{operation:?}").eq("PaymentConfirm") {
        payment_attempt
            .connector
            .as_ref()
            .map(|connector| matches!(connector.as_str(), "trustpay"))
            .and_then(|is_connector_supports_third_party_sdk| {
                if is_connector_supports_third_party_sdk {
                    payment_attempt
                        .payment_method
                        .map(|pm| matches!(pm, diesel_models::enums::PaymentMethod::Wallet))
                } else {
                    Some(false)
                }
            })
            .unwrap_or(false)
    } else {
        false
    }
}

pub fn qr_code_next_steps_check(
    payment_attempt: storage::PaymentAttempt,
) -> RouterResult<Option<api_models::payments::QrCodeNextStepsInstruction>> {
    let qr_code_steps: Option<Result<api_models::payments::QrCodeNextStepsInstruction, _>> =
        payment_attempt
            .connector_metadata
            .map(|metadata| metadata.parse_value("QrCodeNextStepsInstruction"));

    let qr_code_instructions = qr_code_steps.transpose().ok().flatten();
    Ok(qr_code_instructions)
}

pub fn wait_screen_next_steps_check(
    payment_attempt: storage::PaymentAttempt,
) -> RouterResult<Option<api_models::payments::WaitScreenInstructions>> {
    let display_info_with_timer_steps: Option<
        Result<api_models::payments::WaitScreenInstructions, _>,
    > = payment_attempt
        .connector_metadata
        .map(|metadata| metadata.parse_value("WaitScreenInstructions"));

    let display_info_with_timer_instructions =
        display_info_with_timer_steps.transpose().ok().flatten();
    Ok(display_info_with_timer_instructions)
}

impl ForeignFrom<(storage::PaymentIntent, storage::PaymentAttempt)> for api::PaymentsResponse {
    fn foreign_from(item: (storage::PaymentIntent, storage::PaymentAttempt)) -> Self {
        let pi = item.0;
        let pa = item.1;
        Self {
            payment_id: Some(pi.payment_id),
            merchant_id: Some(pi.merchant_id),
            status: pi.status,
            amount: pi.amount,
            amount_capturable: pi.amount_captured,
            client_secret: pi.client_secret.map(|s| s.into()),
            created: Some(pi.created_at),
            currency: pi.currency.map(|c| c.to_string()).unwrap_or_default(),
            description: pi.description,
            metadata: pi.metadata,
            order_details: pi.order_details,
            customer_id: pi.customer_id,
            connector: pa.connector,
            payment_method: pa.payment_method,
            payment_method_type: pa.payment_method_type,
            ..Default::default()
        }
    }
}

impl ForeignFrom<PaymentListFilters> for api_models::payments::PaymentListFilters {
    fn foreign_from(item: PaymentListFilters) -> Self {
        Self {
            connector: item.connector,
            currency: item.currency,
            status: item.status,
            payment_method: item.payment_method,
        }
    }
}

impl ForeignFrom<ephemeral_key::EphemeralKey> for api::ephemeral_key::EphemeralKeyCreateResponse {
    fn foreign_from(from: ephemeral_key::EphemeralKey) -> Self {
        Self {
            customer_id: from.customer_id,
            created_at: from.created_at,
            expires: from.expires,
            secret: from.secret,
        }
    }
}

pub fn bank_transfer_next_steps_check(
    payment_attempt: storage::PaymentAttempt,
) -> RouterResult<Option<api_models::payments::BankTransferNextStepsData>> {
    let bank_transfer_next_step = if let Some(diesel_models::enums::PaymentMethod::BankTransfer) =
        payment_attempt.payment_method
    {
        let bank_transfer_next_steps: Option<api_models::payments::BankTransferNextStepsData> =
            payment_attempt
                .connector_metadata
                .map(|metadata| {
                    metadata
                        .parse_value("NextStepsRequirements")
                        .change_context(errors::ApiErrorResponse::InternalServerError)
                        .attach_printable("Failed to parse the Value to NextRequirements struct")
                })
                .transpose()?;
        bank_transfer_next_steps
    } else {
        None
    };
    Ok(bank_transfer_next_step)
}

pub fn voucher_next_steps_check(
    payment_attempt: storage::PaymentAttempt,
) -> RouterResult<Option<api_models::payments::VoucherNextStepData>> {
    let voucher_next_step = if let Some(diesel_models::enums::PaymentMethod::Voucher) =
        payment_attempt.payment_method
    {
        let voucher_next_steps: Option<api_models::payments::VoucherNextStepData> = payment_attempt
            .connector_metadata
            .map(|metadata| {
                metadata
                    .parse_value("NextStepsRequirements")
                    .change_context(errors::ApiErrorResponse::InternalServerError)
                    .attach_printable("Failed to parse the Value to NextRequirements struct")
            })
            .transpose()?;
        voucher_next_steps
    } else {
        None
    };
    Ok(voucher_next_step)
}

pub fn change_order_details_to_new_type(
    order_amount: i64,
    order_details: api_models::payments::OrderDetails,
) -> Option<Vec<api_models::payments::OrderDetailsWithAmount>> {
    Some(vec![api_models::payments::OrderDetailsWithAmount {
        product_name: order_details.product_name,
        quantity: order_details.quantity,
        amount: order_amount,
    }])
}

#[derive(Clone)]
pub struct PaymentAdditionalData<'a, F>
where
    F: Clone,
{
    router_base_url: String,
    connector_name: String,
    payment_data: PaymentData<F>,
    state: &'a AppState,
}
impl<F: Clone> TryFrom<PaymentAdditionalData<'_, F>> for types::PaymentsAuthorizeData {
    type Error = error_stack::Report<errors::ApiErrorResponse>;

    fn try_from(additional_data: PaymentAdditionalData<'_, F>) -> Result<Self, Self::Error> {
        let payment_data = additional_data.payment_data.clone();
        let router_base_url = &additional_data.router_base_url;
        let connector_name = &additional_data.connector_name;
        let attempt = &payment_data.payment_attempt;
        let browser_info: Option<types::BrowserInformation> = attempt
            .browser_info
            .clone()
            .map(|b| b.parse_value("BrowserInformation"))
            .transpose()
            .change_context(errors::ApiErrorResponse::InvalidDataValue {
                field_name: "browser_info",
            })?;

        let order_category = additional_data
            .payment_data
            .payment_intent
            .connector_metadata
            .map(|cm| {
                cm.parse_value::<api_models::payments::ConnectorMetadata>("ConnectorMetadata")
                    .change_context(errors::ApiErrorResponse::InternalServerError)
                    .attach_printable("Failed parsing ConnectorMetadata")
            })
            .transpose()?
            .and_then(|cm| cm.noon.and_then(|noon| noon.order_category));

        let order_details = additional_data
            .payment_data
            .payment_intent
            .order_details
            .map(|order_details| {
                order_details
                    .iter()
                    .map(|data| {
                        data.to_owned()
                            .parse_value("OrderDetailsWithAmount")
                            .change_context(errors::ApiErrorResponse::InvalidDataValue {
                                field_name: "OrderDetailsWithAmount",
                            })
                            .attach_printable("Unable to parse OrderDetailsWithAmount")
                    })
                    .collect::<Result<Vec<_>, _>>()
            })
            .transpose()?;

        let complete_authorize_url = Some(helpers::create_complete_authorize_url(
            router_base_url,
            attempt,
            connector_name,
        ));

        let webhook_url = Some(helpers::create_webhook_url(
            router_base_url,
            &attempt.merchant_id,
            connector_name,
        ));
        let router_return_url = Some(helpers::create_redirect_url(
            router_base_url,
            attempt,
            connector_name,
            payment_data.creds_identifier.as_deref(),
        ));

        // payment_method_data is not required during recurring mandate payment, in such case keep default PaymentMethodData as MandatePayment
        let payment_method_data = payment_data.payment_method_data.or_else(|| {
            if payment_data.mandate_id.is_some() {
                Some(api_models::payments::PaymentMethodData::MandatePayment)
            } else {
                None
            }
        });
        Ok(Self {
            payment_method_data: payment_method_data.get_required_value("payment_method_data")?,
            setup_future_usage: payment_data.payment_intent.setup_future_usage,
            mandate_id: payment_data.mandate_id.clone(),
            off_session: payment_data.mandate_id.as_ref().map(|_| true),
            setup_mandate_details: payment_data.setup_mandate.clone(),
            confirm: payment_data.payment_attempt.confirm,
            statement_descriptor_suffix: payment_data.payment_intent.statement_descriptor_suffix,
            statement_descriptor: payment_data.payment_intent.statement_descriptor_name,
            capture_method: payment_data.payment_attempt.capture_method,
            amount: payment_data.amount.into(),
            currency: payment_data.currency,
            browser_info,
            email: payment_data.email,
            payment_experience: payment_data.payment_attempt.payment_experience,
            order_details,
            order_category,
            session_token: None,
            enrolled_for_3ds: true,
            related_transaction_id: None,
            payment_method_type: payment_data.payment_attempt.payment_method_type,
            router_return_url,
            webhook_url,
            complete_authorize_url,
            customer_id: None,
        })
    }
}

impl<F: Clone> TryFrom<PaymentAdditionalData<'_, F>> for types::PaymentsSyncData {
    type Error = errors::ApiErrorResponse;

    fn try_from(additional_data: PaymentAdditionalData<'_, F>) -> Result<Self, Self::Error> {
        let payment_data = additional_data.payment_data;
        Ok(Self {
            mandate_id: payment_data.mandate_id.clone(),
            connector_transaction_id: match payment_data.payment_attempt.connector_transaction_id {
                Some(connector_txn_id) => {
                    types::ResponseId::ConnectorTransactionId(connector_txn_id)
                }
                None => types::ResponseId::NoResponseId,
            },
            encoded_data: payment_data.connector_response.encoded_data,
            capture_method: payment_data.payment_attempt.capture_method,
            connector_meta: payment_data.payment_attempt.connector_metadata,
        })
    }
}

impl api::ConnectorTransactionId for Paypal {
    fn connector_transaction_id(
        &self,
        payment_attempt: storage::PaymentAttempt,
    ) -> Result<Option<String>, errors::ApiErrorResponse> {
        let payment_method = payment_attempt.payment_method;
        let metadata = Self::connector_transaction_id(
            self,
            payment_method,
            &payment_attempt.connector_metadata,
        );
        match metadata {
            Ok(data) => Ok(data),
            _ => Err(errors::ApiErrorResponse::ResourceIdNotFound),
        }
    }
}

impl api::ConnectorTransactionId for Nexinets {
    fn connector_transaction_id(
        &self,
        payment_attempt: storage::PaymentAttempt,
    ) -> Result<Option<String>, errors::ApiErrorResponse> {
        let metadata = Self::connector_transaction_id(self, &payment_attempt.connector_metadata);
        metadata.map_err(|_| errors::ApiErrorResponse::ResourceIdNotFound)
    }
}

impl<F: Clone> TryFrom<PaymentAdditionalData<'_, F>> for types::PaymentsCaptureData {
    type Error = error_stack::Report<errors::ApiErrorResponse>;

    fn try_from(additional_data: PaymentAdditionalData<'_, F>) -> Result<Self, Self::Error> {
        let payment_data = additional_data.payment_data;
        let connector = api::ConnectorData::get_connector_by_name(
            &additional_data.state.conf.connectors,
            &additional_data.connector_name,
            api::GetToken::Connector,
        )?;
        let amount_to_capture: i64 = payment_data
            .payment_attempt
            .amount_to_capture
            .map_or(payment_data.amount.into(), |capture_amount| capture_amount);
        Ok(Self {
            amount_to_capture,
            currency: payment_data.currency,
            connector_transaction_id: connector
                .connector
                .connector_transaction_id(payment_data.payment_attempt.clone())?
                .ok_or(errors::ApiErrorResponse::ResourceIdNotFound)?,
            payment_amount: payment_data.amount.into(),
            connector_meta: payment_data.payment_attempt.connector_metadata,
        })
    }
}

impl<F: Clone> TryFrom<PaymentAdditionalData<'_, F>> for types::PaymentsCancelData {
    type Error = error_stack::Report<errors::ApiErrorResponse>;

    fn try_from(additional_data: PaymentAdditionalData<'_, F>) -> Result<Self, Self::Error> {
        let payment_data = additional_data.payment_data;
        let connector = api::ConnectorData::get_connector_by_name(
            &additional_data.state.conf.connectors,
            &additional_data.connector_name,
            api::GetToken::Connector,
        )?;
        Ok(Self {
            amount: Some(payment_data.amount.into()),
            currency: Some(payment_data.currency),
            connector_transaction_id: connector
                .connector
                .connector_transaction_id(payment_data.payment_attempt.clone())?
                .ok_or(errors::ApiErrorResponse::ResourceIdNotFound)?,
            cancellation_reason: payment_data.payment_attempt.cancellation_reason,
            connector_meta: payment_data.payment_attempt.connector_metadata,
        })
    }
}

impl<F: Clone> TryFrom<PaymentAdditionalData<'_, F>> for types::PaymentsSessionData {
    type Error = error_stack::Report<errors::ApiErrorResponse>;

    fn try_from(additional_data: PaymentAdditionalData<'_, F>) -> Result<Self, Self::Error> {
        let payment_data = additional_data.payment_data.clone();

        let order_details = additional_data
            .payment_data
            .payment_intent
            .order_details
            .map(|order_details| {
                order_details
                    .iter()
                    .map(|data| {
                        data.to_owned()
                            .parse_value("OrderDetailsWithAmount")
                            .change_context(errors::ApiErrorResponse::InvalidDataValue {
                                field_name: "OrderDetailsWithAmount",
                            })
                            .attach_printable("Unable to parse OrderDetailsWithAmount")
                    })
                    .collect::<Result<Vec<_>, _>>()
            })
            .transpose()?;

        Ok(Self {
            amount: payment_data.amount.into(),
            currency: payment_data.currency,
            country: payment_data.address.billing.and_then(|billing_address| {
                billing_address.address.and_then(|address| address.country)
            }),
            order_details,
        })
    }
}

impl<F: Clone> TryFrom<PaymentAdditionalData<'_, F>> for types::VerifyRequestData {
    type Error = error_stack::Report<errors::ApiErrorResponse>;

    fn try_from(additional_data: PaymentAdditionalData<'_, F>) -> Result<Self, Self::Error> {
        let payment_data = additional_data.payment_data;
        let router_base_url = &additional_data.router_base_url;
        let connector_name = &additional_data.connector_name;
        let attempt = &payment_data.payment_attempt;
        let router_return_url = Some(helpers::create_redirect_url(
            router_base_url,
            attempt,
            connector_name,
            payment_data.creds_identifier.as_deref(),
        ));
        let browser_info: Option<types::BrowserInformation> = attempt
            .browser_info
            .clone()
            .map(|b| b.parse_value("BrowserInformation"))
            .transpose()
            .change_context(errors::ApiErrorResponse::InvalidDataValue {
                field_name: "browser_info",
            })?;
        Ok(Self {
            currency: payment_data.currency,
            confirm: true,
            payment_method_data: payment_data
                .payment_method_data
                .get_required_value("payment_method_data")?,
            statement_descriptor_suffix: payment_data.payment_intent.statement_descriptor_suffix,
            setup_future_usage: payment_data.payment_intent.setup_future_usage,
            off_session: payment_data.mandate_id.as_ref().map(|_| true),
            mandate_id: payment_data.mandate_id.clone(),
            setup_mandate_details: payment_data.setup_mandate,
            router_return_url,
            email: payment_data.email,
            return_url: payment_data.payment_intent.return_url,
            browser_info,
            payment_method_type: attempt.payment_method_type,
        })
    }
}

impl<F: Clone> TryFrom<PaymentAdditionalData<'_, F>> for types::CompleteAuthorizeData {
    type Error = error_stack::Report<errors::ApiErrorResponse>;

    fn try_from(additional_data: PaymentAdditionalData<'_, F>) -> Result<Self, Self::Error> {
        let payment_data = additional_data.payment_data;
        let browser_info: Option<types::BrowserInformation> = payment_data
            .payment_attempt
            .browser_info
            .clone()
            .map(|b| b.parse_value("BrowserInformation"))
            .transpose()
            .change_context(errors::ApiErrorResponse::InvalidDataValue {
                field_name: "browser_info",
            })?;

        let redirect_response = payment_data.redirect_response.map(|redirect| {
            types::CompleteAuthorizeRedirectResponse {
                params: redirect.param,
                payload: redirect.json_payload,
            }
        });

        Ok(Self {
            setup_future_usage: payment_data.payment_intent.setup_future_usage,
            mandate_id: payment_data.mandate_id.clone(),
            off_session: payment_data.mandate_id.as_ref().map(|_| true),
            setup_mandate_details: payment_data.setup_mandate.clone(),
            confirm: payment_data.payment_attempt.confirm,
            statement_descriptor_suffix: payment_data.payment_intent.statement_descriptor_suffix,
            capture_method: payment_data.payment_attempt.capture_method,
            amount: payment_data.amount.into(),
            currency: payment_data.currency,
            browser_info,
            email: payment_data.email,
            payment_method_data: payment_data.payment_method_data,
            connector_transaction_id: payment_data.connector_response.connector_transaction_id,
            redirect_response,
            connector_meta: payment_data.payment_attempt.connector_metadata,
        })
    }
}

impl<F: Clone> TryFrom<PaymentAdditionalData<'_, F>> for types::PaymentsPreProcessingData {
    type Error = error_stack::Report<errors::ApiErrorResponse>;

    fn try_from(additional_data: PaymentAdditionalData<'_, F>) -> Result<Self, Self::Error> {
        let payment_data = additional_data.payment_data;
        let payment_method_data = payment_data.payment_method_data;

        Ok(Self {
            payment_method_data,
            email: payment_data.email,
            currency: Some(payment_data.currency),
            amount: Some(payment_data.amount.into()),
            payment_method_type: payment_data.payment_attempt.payment_method_type,
        })
    }
}<|MERGE_RESOLUTION|>--- conflicted
+++ resolved
@@ -373,13 +373,9 @@
                 let bank_transfer_next_steps =
                     bank_transfer_next_steps_check(payment_attempt.clone())?;
 
-<<<<<<< HEAD
+                let next_action_voucher = voucher_next_steps_check(payment_attempt.clone())?;
+
                 let next_action_containing_qr_code_url =
-=======
-                let next_action_voucher = voucher_next_steps_check(payment_attempt.clone())?;
-
-                let next_action_containing_qr_code =
->>>>>>> e047a11d
                     qr_code_next_steps_check(payment_attempt.clone())?;
 
                 let next_action_containing_wait_screen =
@@ -387,13 +383,9 @@
 
                 if payment_intent.status == enums::IntentStatus::RequiresCustomerAction
                     || bank_transfer_next_steps.is_some()
-<<<<<<< HEAD
+                    || next_action_voucher.is_some()
                     || next_action_containing_qr_code_url.is_some()
                     || next_action_containing_wait_screen.is_some()
-=======
-                    || next_action_voucher.is_some()
-                    || next_action_containing_qr_code.is_some()
->>>>>>> e047a11d
                 {
                     next_action_response = bank_transfer_next_steps
                         .map(|bank_transfer| {
@@ -401,16 +393,12 @@
                                 bank_transfer_steps_and_charges_details: bank_transfer,
                             }
                         })
-<<<<<<< HEAD
-                        .or(next_action_containing_qr_code_url.map(|qr_code_data| {
-=======
                         .or(next_action_voucher.map(|voucher_data| {
                             api_models::payments::NextActionData::DisplayVoucherInformation {
                                 voucher_details: voucher_data,
                             }
                         }))
-                        .or(next_action_containing_qr_code.map(|qr_code_data| {
->>>>>>> e047a11d
+                        .or(next_action_containing_qr_code_url.map(|qr_code_data| {
                             api_models::payments::NextActionData::QrCodeInformation {
                                 image_data_url: qr_code_data.image_data_url,
                             }
