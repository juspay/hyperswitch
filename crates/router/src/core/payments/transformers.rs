--- conflicted
+++ resolved
@@ -3660,11 +3660,8 @@
             network_details: payment_attempt
                 .network_details
                 .map(NetworkDetails::foreign_from),
-<<<<<<< HEAD
             is_stored_credential: payment_attempt.is_stored_credential,
-=======
             request_extended_authorization: payment_attempt.request_extended_authorization,
->>>>>>> 1ff66a72
         };
 
         services::ApplicationResponse::JsonWithHeaders((payments_response, headers))
@@ -3965,11 +3962,8 @@
             enable_overcapture: pi.enable_overcapture,
             is_overcapture_enabled: pa.is_overcapture_enabled,
             network_details: pa.network_details.map(NetworkDetails::foreign_from),
-<<<<<<< HEAD
             is_stored_credential:pa.is_stored_credential
-=======
             request_extended_authorization: pa.request_extended_authorization,
->>>>>>> 1ff66a72
         }
     }
 }
