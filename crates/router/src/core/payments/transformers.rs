--- conflicted
+++ resolved
@@ -427,11 +427,8 @@
         locale: None,
         payment_channel: None,
         enable_partial_authorization: None,
-<<<<<<< HEAD
+        enable_overcapture: None,
         feature_metadata: None,
-=======
-        enable_overcapture: None,
->>>>>>> 72c0f896
     };
     let connector_mandate_request_reference_id = payment_data
         .payment_attempt
@@ -4040,11 +4037,8 @@
             locale: None,
             payment_channel: None,
             enable_partial_authorization: None,
-<<<<<<< HEAD
+            enable_overcapture: None,
             feature_metadata: None,
-=======
-            enable_overcapture: None,
->>>>>>> 72c0f896
         })
     }
 }
@@ -4289,11 +4283,8 @@
             locale: Some(additional_data.state.locale.clone()),
             payment_channel: payment_data.payment_intent.payment_channel,
             enable_partial_authorization: payment_data.payment_intent.enable_partial_authorization,
-<<<<<<< HEAD
+            enable_overcapture: payment_data.payment_intent.enable_overcapture,
             feature_metadata,
-=======
-            enable_overcapture: payment_data.payment_intent.enable_overcapture,
->>>>>>> 72c0f896
         })
     }
 }
