use std::{fmt::Debug, marker::PhantomData};

use error_stack::{IntoReport, ResultExt};
use router_env::{instrument, tracing};

use super::{flows::Feature, PaymentAddress, PaymentData};
use crate::{
    configs::settings::Server,
    core::{
        errors::{self, RouterResponse, RouterResult, StorageErrorExt},
        payments::{self, helpers},
    },
    routes::AppState,
    services::{self, RedirectForm},
    types::{
        self, api,
        storage::{self, enums},
        transformers::{ForeignFrom, ForeignInto},
    },
    utils::{OptionExt, ValueExt},
};

#[instrument(skip_all)]
pub async fn construct_payment_router_data<'a, F, T>(
    state: &'a AppState,
    payment_data: PaymentData<F>,
    connector_id: &str,
    merchant_account: &storage::MerchantAccount,
) -> RouterResult<types::RouterData<F, T, types::PaymentsResponseData>>
where
    T: TryFrom<PaymentData<F>>,
    types::RouterData<F, T, types::PaymentsResponseData>: Feature<F, T>,
    F: Clone,
    error_stack::Report<errors::ApiErrorResponse>: From<<T as TryFrom<PaymentData<F>>>::Error>,
{
    let (merchant_connector_account, payment_method, router_data);
    let db = &*state.store;
    merchant_connector_account = db
        .find_merchant_connector_account_by_merchant_id_connector(
            &merchant_account.merchant_id,
            connector_id,
        )
        .await
        .map_err(|error| {
            error.to_not_found_response(errors::ApiErrorResponse::MerchantConnectorAccountNotFound)
        })?;

    let auth_type: types::ConnectorAuthType = merchant_connector_account
        .connector_account_details
        .parse_value("ConnectorAuthType")
        .change_context(errors::ApiErrorResponse::InternalServerError)
        .attach_printable("Failed while parsing value for ConnectorAuthType")?;

    payment_method = payment_data
        .payment_attempt
        .payment_method
        .or(payment_data.payment_attempt.payment_method)
        .get_required_value("payment_method_type")?;

    // [#44]: why should response be filled during request
    let response = payment_data
        .payment_attempt
        .connector_transaction_id
        .as_ref()
        .map(|id| types::PaymentsResponseData::TransactionResponse {
            resource_id: types::ResponseId::ConnectorTransactionId(id.to_string()),
            redirection_data: None,
            mandate_reference: None,
            connector_metadata: None,
        });

    let router_return_url = Some(helpers::create_redirect_url(
        &state.conf.server,
        &payment_data.payment_attempt,
        &merchant_connector_account.connector_name,
    ));
    let complete_authorize_url = Some(helpers::create_complete_authorize_url(
        &state.conf.server,
        &payment_data.payment_attempt,
        &merchant_connector_account.connector_name,
    ));

    router_data = types::RouterData {
        flow: PhantomData,
        merchant_id: merchant_account.merchant_id.clone(),
        connector: merchant_connector_account.connector_name,
        payment_id: payment_data.payment_attempt.payment_id.clone(),
        attempt_id: payment_data.payment_attempt.attempt_id.clone(),
        status: payment_data.payment_attempt.status,
        payment_method,
        connector_auth_type: auth_type,
        description: payment_data.payment_intent.description.clone(),
        return_url: payment_data.payment_intent.return_url.clone(),
        router_return_url,
        complete_authorize_url,
        payment_method_id: payment_data.payment_attempt.payment_method_id.clone(),
        address: payment_data.address.clone(),
        auth_type: payment_data
            .payment_attempt
            .authentication_type
            .unwrap_or_default(),
        connector_meta_data: merchant_connector_account.metadata,
        request: T::try_from(payment_data.clone())?,
        response: response.map_or_else(|| Err(types::ErrorResponse::default()), Ok),
        amount_captured: payment_data.payment_intent.amount_captured,
        access_token: None,
        session_token: None,
        reference_id: None,
    };

    Ok(router_data)
}

pub trait ToResponse<Req, D, Op>
where
    Self: Sized,
    Op: Debug,
{
    fn generate_response(
        req: Option<Req>,
        data: D,
        customer: Option<storage::Customer>,
        auth_flow: services::AuthFlow,
        server: &Server,
        operation: Op,
    ) -> RouterResponse<Self>;
}

impl<F, Req, Op> ToResponse<Req, PaymentData<F>, Op> for api::PaymentsResponse
where
    F: Clone,
    Op: Debug,
{
    fn generate_response(
        req: Option<Req>,
        payment_data: PaymentData<F>,
        customer: Option<storage::Customer>,
        auth_flow: services::AuthFlow,
        server: &Server,
        operation: Op,
    ) -> RouterResponse<Self> {
        payments_to_payments_response(
            req,
            payment_data.payment_attempt,
            payment_data.payment_intent,
            payment_data.refunds,
            payment_data.payment_method_data,
            customer,
            auth_flow,
            payment_data.address,
            server,
            payment_data.connector_response.authentication_data,
            operation,
        )
    }
}

impl<F, Req, Op> ToResponse<Req, PaymentData<F>, Op> for api::PaymentsSessionResponse
where
    Self: From<Req>,
    F: Clone,
    Op: Debug,
{
    fn generate_response(
        _req: Option<Req>,
        payment_data: PaymentData<F>,
        _customer: Option<storage::Customer>,
        _auth_flow: services::AuthFlow,
        _server: &Server,
        _operation: Op,
    ) -> RouterResponse<Self> {
        Ok(services::ApplicationResponse::Json(Self {
            session_token: payment_data.sessions_token,
            payment_id: payment_data.payment_attempt.payment_id,
            client_secret: payment_data
                .payment_intent
                .client_secret
                .get_required_value("client_secret")?
                .into(),
        }))
    }
}

impl<F, Req, Op> ToResponse<Req, PaymentData<F>, Op> for api::VerifyResponse
where
    Self: From<Req>,
    F: Clone,
    Op: Debug,
{
    fn generate_response(
        _req: Option<Req>,
        data: PaymentData<F>,
        customer: Option<storage::Customer>,
        _auth_flow: services::AuthFlow,
        _server: &Server,
        _operation: Op,
    ) -> RouterResponse<Self> {
        Ok(services::ApplicationResponse::Json(Self {
            verify_id: Some(data.payment_intent.payment_id),
            merchant_id: Some(data.payment_intent.merchant_id),
            client_secret: data.payment_intent.client_secret.map(masking::Secret::new),
            customer_id: customer.as_ref().map(|x| x.customer_id.clone()),
            email: customer
                .as_ref()
                .and_then(|cus| cus.email.as_ref().map(|s| s.to_owned())),
            name: customer
                .as_ref()
                .and_then(|cus| cus.name.as_ref().map(|s| s.to_owned().into())),
            phone: customer
                .as_ref()
                .and_then(|cus| cus.phone.as_ref().map(|s| s.to_owned())),
            mandate_id: data.mandate_id.map(|mandate_ids| mandate_ids.mandate_id),
            payment_method: data
                .payment_attempt
                .payment_method
                .map(ForeignInto::foreign_into),
            payment_method_data: data
                .payment_method_data
                .map(api::PaymentMethodDataResponse::from),
            payment_token: data.token,
            error_code: data.payment_attempt.error_code,
            error_message: data.payment_attempt.error_message,
        }))
    }
}

#[instrument(skip_all)]
// try to use router data here so that already validated things , we don't want to repeat the validations.
// Add internal value not found and external value not found so that we can give 500 / Internal server error for internal value not found
#[allow(clippy::too_many_arguments)]
pub fn payments_to_payments_response<R, Op>(
    payment_request: Option<R>,
    payment_attempt: storage::PaymentAttempt,
    payment_intent: storage::PaymentIntent,
    refunds: Vec<storage::Refund>,
    payment_method_data: Option<api::PaymentMethodData>,
    customer: Option<storage::Customer>,
    auth_flow: services::AuthFlow,
    address: PaymentAddress,
    server: &Server,
    redirection_data: Option<serde_json::Value>,
    operation: Op,
) -> RouterResponse<api::PaymentsResponse>
where
    Op: Debug,
{
    let currency = payment_attempt
        .currency
        .as_ref()
        .get_required_value("currency")?
        .to_string();
    let mandate_id = payment_attempt.mandate_id.clone();
    let refunds_response = if refunds.is_empty() {
        None
    } else {
        Some(refunds.into_iter().map(ForeignInto::foreign_into).collect())
    };

    Ok(match payment_request {
        Some(_request) => {
            if payments::is_start_pay(&operation) && redirection_data.is_some() {
                let redirection_data = redirection_data.get_required_value("redirection_data")?;
                let form: RedirectForm = serde_json::from_value(redirection_data)
                    .map_err(|_| errors::ApiErrorResponse::InternalServerError)?;
                services::ApplicationResponse::Form(form)
            } else {
                let mut next_action_response = None;
                if payment_intent.status == enums::IntentStatus::RequiresCustomerAction {
                    next_action_response = Some(api::NextAction {
                        next_action_type: api::NextActionType::RedirectToUrl,
                        redirect_to_url: Some(helpers::create_startpay_url(
                            server,
                            &payment_attempt,
                            &payment_intent,
                        )),
                    })
                }
                let mut response: api::PaymentsResponse = Default::default();
                services::ApplicationResponse::Json(
                    response
                        .set_payment_id(Some(payment_attempt.payment_id))
                        .set_merchant_id(Some(payment_attempt.merchant_id))
                        .set_status(payment_intent.status.foreign_into())
                        .set_amount(payment_attempt.amount)
                        .set_amount_capturable(None)
                        .set_amount_received(payment_intent.amount_captured)
                        .set_connector(payment_attempt.connector)
                        .set_client_secret(payment_intent.client_secret.map(masking::Secret::new))
                        .set_created(Some(payment_intent.created_at))
                        .set_currency(currency)
                        .set_customer_id(customer.as_ref().map(|cus| cus.clone().customer_id))
                        .set_email(
                            customer
                                .as_ref()
                                .and_then(|cus| cus.email.as_ref().map(|s| s.to_owned())),
                        )
                        .set_name(
                            customer
                                .as_ref()
                                .and_then(|cus| cus.name.as_ref().map(|s| s.to_owned().into())),
                        )
                        .set_phone(
                            customer
                                .as_ref()
                                .and_then(|cus| cus.phone.as_ref().map(|s| s.to_owned())),
                        )
                        .set_mandate_id(mandate_id)
                        .set_description(payment_intent.description)
                        .set_refunds(refunds_response) // refunds.iter().map(refund_to_refund_response),
                        .set_payment_method(
                            payment_attempt
                                .payment_method
                                .map(ForeignInto::foreign_into),
                            auth_flow == services::AuthFlow::Merchant,
                        )
                        .set_payment_method_data(
                            payment_method_data.map(api::PaymentMethodDataResponse::from),
                            auth_flow == services::AuthFlow::Merchant,
                        )
                        .set_payment_token(payment_attempt.payment_token)
                        .set_error_message(payment_attempt.error_message)
                        .set_error_code(payment_attempt.error_code)
                        .set_shipping(address.shipping)
                        .set_billing(address.billing)
                        .set_next_action(next_action_response)
                        .set_return_url(payment_intent.return_url)
                        .set_cancellation_reason(payment_attempt.cancellation_reason)
                        .set_authentication_type(
                            payment_attempt
                                .authentication_type
                                .map(ForeignInto::foreign_into),
                        )
                        .set_statement_descriptor_name(payment_intent.statement_descriptor_name)
                        .set_statement_descriptor_suffix(payment_intent.statement_descriptor_suffix)
                        .set_setup_future_usage(
                            payment_intent
                                .setup_future_usage
                                .map(ForeignInto::foreign_into),
                        )
                        .set_capture_method(
                            payment_attempt
                                .capture_method
                                .map(ForeignInto::foreign_into),
                        )
                        .set_payment_experience(
                            payment_attempt
                                .payment_experience
                                .map(ForeignInto::foreign_into),
                        )
                        .set_payment_method_type(
                            payment_attempt
                                .payment_method_type
                                .map(ForeignInto::foreign_into),
                        )
                        .set_metadata(payment_intent.metadata)
                        .to_owned(),
                )
            }
        }
        None => services::ApplicationResponse::Json(api::PaymentsResponse {
            payment_id: Some(payment_attempt.payment_id),
            merchant_id: Some(payment_attempt.merchant_id),
            status: payment_intent.status.foreign_into(),
            amount: payment_attempt.amount,
            amount_capturable: None,
            amount_received: payment_intent.amount_captured,
            client_secret: payment_intent.client_secret.map(masking::Secret::new),
            created: Some(payment_intent.created_at),
            currency,
            customer_id: payment_intent.customer_id,
            description: payment_intent.description,
            refunds: refunds_response,
            payment_method: payment_attempt
                .payment_method
                .map(ForeignInto::foreign_into),
            capture_method: payment_attempt
                .capture_method
                .map(ForeignInto::foreign_into),
            error_message: payment_attempt.error_message,
            error_code: payment_attempt.error_code,
            payment_method_data: payment_method_data.map(api::PaymentMethodDataResponse::from),
            email: customer
                .as_ref()
                .and_then(|cus| cus.email.as_ref().map(|s| s.to_owned())),
            name: customer
                .as_ref()
                .and_then(|cus| cus.name.as_ref().map(|s| s.to_owned().into())),
            phone: customer
                .as_ref()
                .and_then(|cus| cus.phone.as_ref().map(|s| s.to_owned())),
            mandate_id,
            shipping: address.shipping,
            billing: address.billing,
            cancellation_reason: payment_attempt.cancellation_reason,
            payment_token: payment_attempt.payment_token,
            metadata: payment_intent.metadata,
            ..Default::default()
        }),
    })
}

impl ForeignFrom<(storage::PaymentIntent, storage::PaymentAttempt)> for api::PaymentsResponse {
    fn foreign_from(item: (storage::PaymentIntent, storage::PaymentAttempt)) -> Self {
        let pi = item.0;
        let pa = item.1;
        Self {
            payment_id: Some(pi.payment_id),
            merchant_id: Some(pi.merchant_id),
            status: pi.status.foreign_into(),
            amount: pi.amount,
            amount_capturable: pi.amount_captured,
            client_secret: pi.client_secret.map(|s| s.into()),
            created: Some(pi.created_at),
            currency: pi.currency.map(|c| c.to_string()).unwrap_or_default(),
            description: pi.description,
            metadata: pi.metadata,
            customer_id: pi.customer_id,
            connector: pa.connector,
            payment_method: pa.payment_method.map(ForeignInto::foreign_into),
            payment_method_type: pa.payment_method_type.map(ForeignInto::foreign_into),
            ..Default::default()
        }
    }
}

impl<F: Clone> TryFrom<PaymentData<F>> for types::PaymentsAuthorizeData {
    type Error = error_stack::Report<errors::ApiErrorResponse>;

    fn try_from(payment_data: PaymentData<F>) -> Result<Self, Self::Error> {
        let browser_info: Option<types::BrowserInformation> = payment_data
            .payment_attempt
            .browser_info
            .map(|b| b.parse_value("BrowserInformation"))
            .transpose()
            .change_context(errors::ApiErrorResponse::InvalidDataValue {
                field_name: "browser_info",
            })?;

        let parsed_metadata: Option<api_models::payments::Metadata> = payment_data
            .payment_intent
            .metadata
            .map(|metadata_value| {
                metadata_value
                    .parse_value("metadata")
                    .change_context(errors::ApiErrorResponse::InvalidDataValue {
                        field_name: "metadata",
                    })
                    .attach_printable("unable to parse metadata")
            })
            .transpose()
            .unwrap_or_default();

        let order_details = parsed_metadata.and_then(|data| data.order_details);

        Ok(Self {
            payment_method_data: payment_data
                .payment_method_data
                .get_required_value("payment_method_data")?,
            setup_future_usage: payment_data.payment_intent.setup_future_usage,
            mandate_id: payment_data.mandate_id.clone(),
            off_session: payment_data.mandate_id.as_ref().map(|_| true),
            setup_mandate_details: payment_data.setup_mandate.clone(),
            confirm: payment_data.payment_attempt.confirm,
            statement_descriptor_suffix: payment_data.payment_intent.statement_descriptor_suffix,
            statement_descriptor: payment_data.payment_intent.statement_descriptor_name,
            capture_method: payment_data.payment_attempt.capture_method,
            amount: payment_data.amount.into(),
            currency: payment_data.currency,
            browser_info,
            email: payment_data.email,
            payment_experience: payment_data.payment_attempt.payment_experience,
            order_details,
            session_token: None,
            enrolled_for_3ds: false,
            related_transaction_id: None,
            payment_method_type: payment_data.payment_attempt.payment_method_type,
        })
    }
}

impl<F: Clone> TryFrom<PaymentData<F>> for types::PaymentsSyncData {
    type Error = errors::ApiErrorResponse;

    fn try_from(payment_data: PaymentData<F>) -> Result<Self, Self::Error> {
        Ok(Self {
            connector_transaction_id: match payment_data.payment_attempt.connector_transaction_id {
                Some(connector_txn_id) => {
                    types::ResponseId::ConnectorTransactionId(connector_txn_id)
                }
                None => types::ResponseId::NoResponseId,
            },
            encoded_data: payment_data.connector_response.encoded_data,
            capture_method: payment_data.payment_attempt.capture_method,
            connector_meta: payment_data.payment_attempt.connector_metadata,
        })
    }
}

impl<F: Clone> TryFrom<PaymentData<F>> for types::PaymentsCaptureData {
    type Error = errors::ApiErrorResponse;

    fn try_from(payment_data: PaymentData<F>) -> Result<Self, Self::Error> {
        Ok(Self {
            amount_to_capture: payment_data.payment_attempt.amount_to_capture,
            currency: payment_data.currency,
            connector_transaction_id: payment_data
                .payment_attempt
                .connector_transaction_id
                .ok_or(errors::ApiErrorResponse::MerchantConnectorAccountNotFound)?,
            amount: payment_data.amount.into(),
        })
    }
}

impl<F: Clone> TryFrom<PaymentData<F>> for types::PaymentsCancelData {
    type Error = errors::ApiErrorResponse;

    fn try_from(payment_data: PaymentData<F>) -> Result<Self, Self::Error> {
        Ok(Self {
            amount: Some(payment_data.amount.into()),
            currency: Some(payment_data.currency),
            connector_transaction_id: payment_data
                .payment_attempt
                .connector_transaction_id
                .ok_or(errors::ApiErrorResponse::MissingRequiredField {
                    field_name: "connector_transaction_id",
                })?,
            cancellation_reason: payment_data.payment_attempt.cancellation_reason,
        })
    }
}

impl<F: Clone> TryFrom<PaymentData<F>> for types::PaymentsSessionData {
    type Error = error_stack::Report<errors::ApiErrorResponse>;

    fn try_from(payment_data: PaymentData<F>) -> Result<Self, Self::Error> {
        let parsed_metadata: Option<api_models::payments::Metadata> = payment_data
            .payment_intent
            .metadata
            .map(|metadata_value| {
                metadata_value
                    .parse_value("metadata")
                    .change_context(errors::ApiErrorResponse::InvalidDataValue {
                        field_name: "metadata",
                    })
                    .attach_printable("unable to parse metadata")
            })
            .transpose()
            .unwrap_or_default();

        let order_details = parsed_metadata.and_then(|data| data.order_details);

        Ok(Self {
            amount: payment_data.amount.into(),
            currency: payment_data.currency,
            country: payment_data
                .address
                .billing
                .and_then(|billing_address| billing_address.address.map(|address| address.country))
                .flatten(),
            order_details,
        })
    }
}

impl<F: Clone> TryFrom<PaymentData<F>> for types::VerifyRequestData {
    type Error = error_stack::Report<errors::ApiErrorResponse>;

    fn try_from(payment_data: PaymentData<F>) -> Result<Self, Self::Error> {
        Ok(Self {
            currency: payment_data.currency,
            confirm: true,
            payment_method_data: payment_data
                .payment_method_data
                .get_required_value("payment_method_data")?,
            statement_descriptor_suffix: payment_data.payment_intent.statement_descriptor_suffix,
            setup_future_usage: payment_data.payment_intent.setup_future_usage,
            off_session: payment_data.mandate_id.as_ref().map(|_| true),
            mandate_id: payment_data.mandate_id.clone(),
            setup_mandate_details: payment_data.setup_mandate,
        })
    }
}

impl<F: Clone> TryFrom<PaymentData<F>> for types::CompleteAuthorizeData {
    type Error = error_stack::Report<errors::ApiErrorResponse>;

    fn try_from(payment_data: PaymentData<F>) -> Result<Self, Self::Error> {
        let browser_info: Option<types::BrowserInformation> = payment_data
            .payment_attempt
            .browser_info
            .map(|b| b.parse_value("BrowserInformation"))
            .transpose()
            .change_context(errors::ApiErrorResponse::InvalidDataValue {
                field_name: "browser_info",
            })?;
<<<<<<< HEAD

        let json_payload = payment_data
            .connector_response
            .encoded_data
            .map(serde_json::to_value)
            .transpose()
            .into_report()
            .change_context(errors::ApiErrorResponse::InternalServerError)?;
=======
>>>>>>> 168fa32f
        Ok(Self {
            setup_future_usage: payment_data.payment_intent.setup_future_usage,
            mandate_id: payment_data.mandate_id.clone(),
            off_session: payment_data.mandate_id.as_ref().map(|_| true),
            setup_mandate_details: payment_data.setup_mandate.clone(),
            confirm: payment_data.payment_attempt.confirm,
            statement_descriptor_suffix: payment_data.payment_intent.statement_descriptor_suffix,
            capture_method: payment_data.payment_attempt.capture_method,
            amount: payment_data.amount.into(),
            currency: payment_data.currency,
            browser_info,
            email: payment_data.email,
            payment_method_data: payment_data.payment_method_data,
            connector_transaction_id: payment_data.connector_response.connector_transaction_id,
<<<<<<< HEAD
            payload: json_payload,
=======
>>>>>>> 168fa32f
            connector_meta: payment_data.payment_attempt.connector_metadata,
        })
    }
}<|MERGE_RESOLUTION|>--- conflicted
+++ resolved
@@ -594,7 +594,6 @@
             .change_context(errors::ApiErrorResponse::InvalidDataValue {
                 field_name: "browser_info",
             })?;
-<<<<<<< HEAD
 
         let json_payload = payment_data
             .connector_response
@@ -603,8 +602,7 @@
             .transpose()
             .into_report()
             .change_context(errors::ApiErrorResponse::InternalServerError)?;
-=======
->>>>>>> 168fa32f
+
         Ok(Self {
             setup_future_usage: payment_data.payment_intent.setup_future_usage,
             mandate_id: payment_data.mandate_id.clone(),
@@ -619,10 +617,7 @@
             email: payment_data.email,
             payment_method_data: payment_data.payment_method_data,
             connector_transaction_id: payment_data.connector_response.connector_transaction_id,
-<<<<<<< HEAD
             payload: json_payload,
-=======
->>>>>>> 168fa32f
             connector_meta: payment_data.payment_attempt.connector_metadata,
         })
     }
