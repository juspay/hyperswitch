use std::{fmt::Debug, marker::PhantomData, str::FromStr};

#[cfg(feature = "v2")]
use api_models::enums as api_enums;
use api_models::payments::{
    Address, ConnectorMandateReferenceId, CustomerDetails, CustomerDetailsResponse, FrmMessage,
    MandateIds, NetworkDetails, RequestSurchargeDetails,
};
use common_enums::{Currency, RequestIncrementalAuthorization};
#[cfg(feature = "v1")]
use common_utils::{
    consts::X_HS_LATENCY,
    fp_utils, pii,
    types::{
        self as common_utils_type, AmountConvertor, MinorUnit, StringMajorUnit,
        StringMajorUnitForConnector,
    },
};
#[cfg(feature = "v2")]
use common_utils::{
    ext_traits::Encode,
    fp_utils, pii,
    types::{
        self as common_utils_type, AmountConvertor, MinorUnit, StringMajorUnit,
        StringMajorUnitForConnector,
    },
};
use diesel_models::{
    ephemeral_key,
    payment_attempt::{
        ConnectorMandateReferenceId as DieselConnectorMandateReferenceId,
        NetworkDetails as DieselNetworkDetails,
    },
};
use error_stack::{report, ResultExt};
use hyperswitch_domain_models::{payments::payment_intent::CustomerData, router_request_types};
#[cfg(feature = "v2")]
use hyperswitch_domain_models::{
    router_data_v2::{flow_common_types, RouterDataV2},
    ApiModelToDieselModelConvertor,
};
#[cfg(feature = "v2")]
use hyperswitch_interfaces::api::ConnectorSpecifications;
#[cfg(feature = "v2")]
use hyperswitch_interfaces::connector_integration_interface::RouterDataConversion;
use masking::{ExposeInterface, Maskable, Secret};
#[cfg(feature = "v2")]
use masking::{ExposeOptionInterface, PeekInterface};
use router_env::{instrument, tracing};

use super::{flows::Feature, types::AuthenticationData, OperationSessionGetters, PaymentData};
use crate::{
    configs::settings::ConnectorRequestReferenceIdConfig,
    core::{
        errors::{self, RouterResponse, RouterResult},
        payments::{self, helpers},
        utils as core_utils,
    },
    headers::{X_CONNECTOR_HTTP_STATUS_CODE, X_PAYMENT_CONFIRM_SOURCE},
    routes::{metrics, SessionState},
    services::{self, RedirectForm},
    types::{
        self,
        api::{self, ConnectorTransactionId},
        domain, payment_methods as pm_types,
        storage::{self, enums},
        transformers::{ForeignFrom, ForeignInto, ForeignTryFrom},
        MultipleCaptureRequestData,
    },
    utils::{OptionExt, ValueExt},
};

#[cfg(feature = "v2")]
pub async fn construct_router_data_to_update_calculated_tax<'a, F, T>(
    state: &'a SessionState,
    payment_data: PaymentData<F>,
    connector_id: &str,
    merchant_context: &domain::MerchantContext,
    customer: &'a Option<domain::Customer>,
    merchant_connector_account: &helpers::MerchantConnectorAccountType,
) -> RouterResult<types::RouterData<F, T, types::PaymentsResponseData>>
where
    T: TryFrom<PaymentAdditionalData<'a, F>>,
    types::RouterData<F, T, types::PaymentsResponseData>: Feature<F, T>,
    F: Clone,
    error_stack::Report<errors::ApiErrorResponse>:
        From<<T as TryFrom<PaymentAdditionalData<'a, F>>>::Error>,
{
    todo!()
}

#[cfg(feature = "v1")]
pub async fn construct_router_data_to_update_calculated_tax<'a, F, T>(
    state: &'a SessionState,
    payment_data: PaymentData<F>,
    connector_id: &str,
    merchant_context: &domain::MerchantContext,
    customer: &'a Option<domain::Customer>,
    merchant_connector_account: &helpers::MerchantConnectorAccountType,
) -> RouterResult<types::RouterData<F, T, types::PaymentsResponseData>>
where
    T: TryFrom<PaymentAdditionalData<'a, F>>,
    types::RouterData<F, T, types::PaymentsResponseData>: Feature<F, T>,
    F: Clone,
    error_stack::Report<errors::ApiErrorResponse>:
        From<<T as TryFrom<PaymentAdditionalData<'a, F>>>::Error>,
{
    fp_utils::when(merchant_connector_account.is_disabled(), || {
        Err(errors::ApiErrorResponse::MerchantConnectorAccountDisabled)
    })?;

    let test_mode = merchant_connector_account.is_test_mode_on();

    let auth_type: types::ConnectorAuthType = merchant_connector_account
        .get_connector_account_details()
        .parse_value("ConnectorAuthType")
        .change_context(errors::ApiErrorResponse::InternalServerError)
        .attach_printable("Failed while parsing value for ConnectorAuthType")?;

    let additional_data = PaymentAdditionalData {
        router_base_url: state.base_url.clone(),
        connector_name: connector_id.to_string(),
        payment_data: payment_data.clone(),
        state,
        customer_data: customer,
    };

    let connector_mandate_request_reference_id = payment_data
        .payment_attempt
        .connector_mandate_detail
        .as_ref()
        .and_then(|detail| detail.get_connector_mandate_request_reference_id());

    let router_data = types::RouterData {
        flow: PhantomData,
        merchant_id: merchant_context.get_merchant_account().get_id().clone(),
        customer_id: None,
        connector: connector_id.to_owned(),
        payment_id: payment_data
            .payment_attempt
            .payment_id
            .get_string_repr()
            .to_owned(),
        tenant_id: state.tenant.tenant_id.clone(),
        attempt_id: payment_data.payment_attempt.get_id().to_owned(),
        status: payment_data.payment_attempt.status,
        payment_method: diesel_models::enums::PaymentMethod::default(),
        payment_method_type: payment_data.payment_attempt.payment_method_type,
        connector_auth_type: auth_type,
        description: None,
        address: payment_data.address.clone(),
        auth_type: payment_data
            .payment_attempt
            .authentication_type
            .unwrap_or_default(),
        connector_meta_data: None,
        connector_wallets_details: None,
        request: T::try_from(additional_data)?,
        response: Err(hyperswitch_domain_models::router_data::ErrorResponse::default()),
        amount_captured: None,
        minor_amount_captured: None,
        access_token: None,
        session_token: None,
        reference_id: None,
        payment_method_status: None,
        payment_method_token: None,
        connector_customer: None,
        recurring_mandate_payment_data: None,
        connector_request_reference_id: core_utils::get_connector_request_reference_id(
            &state.conf,
            merchant_context.get_merchant_account().get_id(),
            &payment_data.payment_intent,
            &payment_data.payment_attempt,
            connector_id,
        )?,
        preprocessing_id: None,
        #[cfg(feature = "payouts")]
        payout_method_data: None,
        #[cfg(feature = "payouts")]
        quote_id: None,
        test_mode,
        payment_method_balance: None,
        connector_api_version: None,
        connector_http_status_code: None,
        external_latency: None,
        apple_pay_flow: None,
        frm_metadata: None,
        refund_id: None,
        dispute_id: None,
        connector_response: None,
        integrity_check: Ok(()),
        additional_merchant_data: None,
        header_payload: None,
        connector_mandate_request_reference_id,
        authentication_id: None,
        psd2_sca_exemption_type: None,
        raw_connector_response: None,
        is_payment_id_from_merchant: payment_data.payment_intent.is_payment_id_from_merchant,
        l2_l3_data: None,
        minor_amount_capturable: None,
        authorized_amount: None,
    };
    Ok(router_data)
}

#[cfg(feature = "v2")]
#[instrument(skip_all)]
#[allow(clippy::too_many_arguments)]
pub async fn construct_external_vault_proxy_router_data_v2<'a>(
    state: &'a SessionState,
    merchant_account: &domain::MerchantAccount,
    merchant_connector_account: &domain::MerchantConnectorAccountTypeDetails,
    payment_data: &hyperswitch_domain_models::payments::PaymentConfirmData<api::ExternalVaultProxy>,
    request: types::ExternalVaultProxyPaymentsData,
    connector_request_reference_id: String,
    connector_customer_id: Option<String>,
    customer_id: Option<common_utils::id_type::CustomerId>,
    header_payload: Option<hyperswitch_domain_models::payments::HeaderPayload>,
) -> RouterResult<
    RouterDataV2<
        api::ExternalVaultProxy,
        hyperswitch_domain_models::router_data_v2::ExternalVaultProxyFlowData,
        types::ExternalVaultProxyPaymentsData,
        types::PaymentsResponseData,
    >,
> {
    use hyperswitch_domain_models::router_data_v2::{ExternalVaultProxyFlowData, RouterDataV2};

    let auth_type = merchant_connector_account
        .get_connector_account_details()
        .change_context(errors::ApiErrorResponse::InternalServerError)
        .attach_printable("Failed while parsing value for ConnectorAuthType")?;

    let external_vault_proxy_flow_data = ExternalVaultProxyFlowData {
        merchant_id: merchant_account.get_id().clone(),
        customer_id,
        connector_customer: connector_customer_id,
        payment_id: payment_data
            .payment_attempt
            .payment_id
            .get_string_repr()
            .to_owned(),
        attempt_id: payment_data
            .payment_attempt
            .get_id()
            .get_string_repr()
            .to_owned(),
        status: payment_data.payment_attempt.status,
        payment_method: payment_data.payment_attempt.payment_method_type,
        description: payment_data
            .payment_intent
            .description
            .as_ref()
            .map(|description| description.get_string_repr())
            .map(ToOwned::to_owned),
        address: payment_data.payment_address.clone(),
        auth_type: payment_data.payment_attempt.authentication_type,
        connector_meta_data: merchant_connector_account.get_metadata(),
        amount_captured: None,
        minor_amount_captured: None,
        access_token: None,
        session_token: None,
        reference_id: None,
        payment_method_token: None,
        recurring_mandate_payment_data: None,
        preprocessing_id: payment_data.payment_attempt.preprocessing_step_id.clone(),
        payment_method_balance: None,
        connector_api_version: None,
        connector_request_reference_id,
        test_mode: Some(true),
        connector_http_status_code: None,
        external_latency: None,
        apple_pay_flow: None,
        connector_response: None,
        payment_method_status: None,
    };

    let router_data_v2 = RouterDataV2 {
        flow: PhantomData,
        tenant_id: state.tenant.tenant_id.clone(),
        resource_common_data: external_vault_proxy_flow_data,
        connector_auth_type: auth_type,
        request,
        response: Err(hyperswitch_domain_models::router_data::ErrorResponse::default()),
    };

    Ok(router_data_v2)
}

#[cfg(feature = "v2")]
#[instrument(skip_all)]
#[allow(clippy::too_many_arguments)]
pub async fn construct_payment_router_data_for_authorize<'a>(
    state: &'a SessionState,
    payment_data: hyperswitch_domain_models::payments::PaymentConfirmData<api::Authorize>,
    connector_id: &str,
    merchant_context: &domain::MerchantContext,
    customer: &'a Option<domain::Customer>,
    merchant_connector_account: &domain::MerchantConnectorAccountTypeDetails,
    _merchant_recipient_data: Option<types::MerchantRecipientData>,
    header_payload: Option<hyperswitch_domain_models::payments::HeaderPayload>,
) -> RouterResult<types::PaymentsAuthorizeRouterData> {
    use masking::ExposeOptionInterface;

    fp_utils::when(merchant_connector_account.is_disabled(), || {
        Err(errors::ApiErrorResponse::MerchantConnectorAccountDisabled)
    })?;

    let auth_type = merchant_connector_account
        .get_connector_account_details()
        .change_context(errors::ApiErrorResponse::InternalServerError)
        .attach_printable("Failed while parsing value for ConnectorAuthType")?;

    // TODO: Take Globalid and convert to connector reference id
    let customer_id = customer
        .to_owned()
        .map(|customer| common_utils::id_type::CustomerId::try_from(customer.id.clone()))
        .transpose()
        .change_context(errors::ApiErrorResponse::InternalServerError)
        .attach_printable(
            "Invalid global customer generated, not able to convert to reference id",
        )?;

    let connector_customer_id =
        payment_data.get_connector_customer_id(customer.as_ref(), merchant_connector_account);

    let payment_method = payment_data.payment_attempt.payment_method_type;

    let router_base_url = &state.base_url;
    let attempt = &payment_data.payment_attempt;

    let complete_authorize_url = Some(helpers::create_complete_authorize_url(
        router_base_url,
        attempt,
        connector_id,
        None,
    ));

    let webhook_url = match merchant_connector_account {
        domain::MerchantConnectorAccountTypeDetails::MerchantConnectorAccount(
            merchant_connector_account,
        ) => Some(helpers::create_webhook_url(
            router_base_url,
            &attempt.merchant_id,
            merchant_connector_account.get_id().get_string_repr(),
        )),
        domain::MerchantConnectorAccountTypeDetails::MerchantConnectorDetails(_) => {
            payment_data.webhook_url
        }
    };

    let router_return_url = payment_data
        .payment_intent
        .create_finish_redirection_url(
            router_base_url,
            merchant_context
                .get_merchant_account()
                .publishable_key
                .as_ref(),
        )
        .change_context(errors::ApiErrorResponse::InternalServerError)
        .attach_printable("Unable to construct finish redirection url")?
        .to_string();

    let connector_request_reference_id = payment_data
        .payment_attempt
        .connector_request_reference_id
        .clone()
        .ok_or(errors::ApiErrorResponse::InternalServerError)
        .attach_printable("connector_request_reference_id not found in payment_attempt")?;

    let email = customer
        .as_ref()
        .and_then(|customer| customer.email.clone())
        .map(pii::Email::from);

    let browser_info = payment_data
        .payment_attempt
        .browser_info
        .clone()
        .map(types::BrowserInformation::from);
    let additional_payment_method_data: Option<api_models::payments::AdditionalPaymentData> =
            payment_data.payment_attempt
                .payment_method_data
                .as_ref().map(|data| data.clone().parse_value("AdditionalPaymentData"))
                .transpose()
                .change_context(errors::ApiErrorResponse::InternalServerError)
                .attach_printable("Failed to parse AdditionalPaymentData from payment_data.payment_attempt.payment_method_data")?;

    let connector_metadata = payment_data.payment_intent.connector_metadata.clone();

    let order_category = connector_metadata.as_ref().and_then(|cm| {
        cm.noon
            .as_ref()
            .and_then(|noon| noon.order_category.clone())
    });

    // TODO: few fields are repeated in both routerdata and request
    let request = types::PaymentsAuthorizeData {
        payment_method_data: payment_data
            .payment_method_data
            .get_required_value("payment_method_data")?,
        setup_future_usage: Some(payment_data.payment_intent.setup_future_usage),
        mandate_id: payment_data.mandate_data.clone(),
        off_session: None,
        setup_mandate_details: None,
        confirm: true,
        statement_descriptor_suffix: None,
        statement_descriptor: None,
        capture_method: Some(payment_data.payment_intent.capture_method),
        amount: payment_data
            .payment_attempt
            .amount_details
            .get_net_amount()
            .get_amount_as_i64(),
        minor_amount: payment_data.payment_attempt.amount_details.get_net_amount(),
        order_tax_amount: None,
        currency: payment_data.payment_intent.amount_details.currency,
        browser_info,
        email,
        customer_name: None,
        payment_experience: None,
        order_details: None,
        order_category,
        session_token: None,
        enrolled_for_3ds: true,
        related_transaction_id: None,
        payment_method_type: Some(payment_data.payment_attempt.payment_method_subtype),
        router_return_url: Some(router_return_url),
        webhook_url,
        complete_authorize_url,
        customer_id: customer_id.clone(),
        surcharge_details: None,
        request_extended_authorization: None,
        request_incremental_authorization: matches!(
            payment_data
                .payment_intent
                .request_incremental_authorization,
            RequestIncrementalAuthorization::True
        ),
        metadata: payment_data.payment_intent.metadata.expose_option(),
        authentication_data: None,
        customer_acceptance: None,
        split_payments: None,
        merchant_order_reference_id: payment_data
            .payment_intent
            .merchant_reference_id
            .map(|reference_id| reference_id.get_string_repr().to_owned()),
        integrity_object: None,
        shipping_cost: payment_data.payment_intent.amount_details.shipping_cost,
        additional_payment_method_data,
        merchant_account_id: None,
        merchant_config_currency: None,
        connector_testing_data: None,
        order_id: None,
        locale: None,
        mit_category: None,
        payment_channel: None,
        enable_partial_authorization: payment_data.payment_intent.enable_partial_authorization,
        enable_overcapture: None,
        is_stored_credential: None,
    };
    let connector_mandate_request_reference_id = payment_data
        .payment_attempt
        .connector_token_details
        .as_ref()
        .and_then(|detail| detail.get_connector_token_request_reference_id());

    // TODO: evaluate the fields in router data, if they are required or not
    let router_data = types::RouterData {
        flow: PhantomData,
        merchant_id: merchant_context.get_merchant_account().get_id().clone(),
        tenant_id: state.tenant.tenant_id.clone(),
        // TODO: evaluate why we need customer id at the connector level. We already have connector customer id.
        customer_id,
        connector: connector_id.to_owned(),
        // TODO: evaluate why we need payment id at the connector level. We already have connector reference id
        payment_id: payment_data
            .payment_attempt
            .payment_id
            .get_string_repr()
            .to_owned(),
        // TODO: evaluate why we need attempt id at the connector level. We already have connector reference id
        attempt_id: payment_data
            .payment_attempt
            .get_id()
            .get_string_repr()
            .to_owned(),
        status: payment_data.payment_attempt.status,
        payment_method,
        payment_method_type: Some(payment_data.payment_attempt.payment_method_subtype),
        connector_auth_type: auth_type,
        description: payment_data
            .payment_intent
            .description
            .as_ref()
            .map(|description| description.get_string_repr())
            .map(ToOwned::to_owned),
        // TODO: Create unified address
        address: payment_data.payment_address.clone(),
        auth_type: payment_data.payment_attempt.authentication_type,
        connector_meta_data: merchant_connector_account.get_metadata(),
        connector_wallets_details: None,
        request,
        response: Err(hyperswitch_domain_models::router_data::ErrorResponse::default()),
        amount_captured: payment_data
            .payment_intent
            .amount_captured
            .map(|amt| amt.get_amount_as_i64()),
        minor_amount_captured: payment_data.payment_intent.amount_captured,
        access_token: None,
        session_token: None,
        reference_id: None,
        payment_method_status: None,
        payment_method_token: None,
        connector_customer: connector_customer_id,
        recurring_mandate_payment_data: None,
        // TODO: This has to be generated as the reference id based on the connector configuration
        // Some connectros might not accept accept the global id. This has to be done when generating the reference id
        connector_request_reference_id,
        preprocessing_id: payment_data.payment_attempt.preprocessing_step_id,
        #[cfg(feature = "payouts")]
        payout_method_data: None,
        #[cfg(feature = "payouts")]
        quote_id: None,
        // TODO: take this based on the env
        test_mode: Some(true),
        payment_method_balance: None,
        connector_api_version: None,
        connector_http_status_code: None,
        external_latency: None,
        apple_pay_flow: None,
        frm_metadata: None,
        refund_id: None,
        dispute_id: None,
        connector_response: None,
        integrity_check: Ok(()),
        additional_merchant_data: None,
        header_payload,
        connector_mandate_request_reference_id,
        authentication_id: None,
        psd2_sca_exemption_type: None,
        raw_connector_response: None,
        is_payment_id_from_merchant: payment_data.payment_intent.is_payment_id_from_merchant,
        l2_l3_data: None,
        minor_amount_capturable: None,
        authorized_amount: None,
    };

    Ok(router_data)
}
#[cfg(feature = "v2")]
#[instrument(skip_all)]
#[allow(clippy::too_many_arguments)]
pub async fn construct_external_vault_proxy_payment_router_data<'a>(
    state: &'a SessionState,
    payment_data: hyperswitch_domain_models::payments::PaymentConfirmData<api::ExternalVaultProxy>,
    connector_id: &str,
    merchant_context: &domain::MerchantContext,
    customer: &'a Option<domain::Customer>,
    merchant_connector_account: &domain::MerchantConnectorAccountTypeDetails,
    _merchant_recipient_data: Option<types::MerchantRecipientData>,
    header_payload: Option<hyperswitch_domain_models::payments::HeaderPayload>,
) -> RouterResult<types::ExternalVaultProxyPaymentsRouterData> {
    use masking::ExposeOptionInterface;

    fp_utils::when(merchant_connector_account.is_disabled(), || {
        Err(errors::ApiErrorResponse::MerchantConnectorAccountDisabled)
    })?;

    let auth_type = merchant_connector_account
        .get_connector_account_details()
        .change_context(errors::ApiErrorResponse::InternalServerError)
        .attach_printable("Failed while parsing value for ConnectorAuthType")?;

    // TODO: Take Globalid and convert to connector reference id
    let customer_id = customer
        .to_owned()
        .map(|customer| common_utils::id_type::CustomerId::try_from(customer.id.clone()))
        .transpose()
        .change_context(errors::ApiErrorResponse::InternalServerError)
        .attach_printable(
            "Invalid global customer generated, not able to convert to reference id",
        )?;

    let connector_customer_id =
        payment_data.get_connector_customer_id(customer.as_ref(), merchant_connector_account);

    let payment_method = payment_data.payment_attempt.payment_method_type;

    let router_base_url = &state.base_url;
    let attempt = &payment_data.payment_attempt;

    let complete_authorize_url = Some(helpers::create_complete_authorize_url(
        router_base_url,
        attempt,
        connector_id,
        None,
    ));

    let webhook_url = match merchant_connector_account {
        domain::MerchantConnectorAccountTypeDetails::MerchantConnectorAccount(
            merchant_connector_account,
        ) => Some(helpers::create_webhook_url(
            router_base_url,
            &attempt.merchant_id,
            merchant_connector_account.get_id().get_string_repr(),
        )),
        domain::MerchantConnectorAccountTypeDetails::MerchantConnectorDetails(_) => {
            payment_data.webhook_url.clone()
        }
    };

    let router_return_url = payment_data
        .payment_intent
        .create_finish_redirection_url(
            router_base_url,
            merchant_context
                .get_merchant_account()
                .publishable_key
                .as_ref(),
        )
        .change_context(errors::ApiErrorResponse::InternalServerError)
        .attach_printable("Unable to construct finish redirection url")?
        .to_string();

    let connector_request_reference_id = payment_data
        .payment_attempt
        .connector_request_reference_id
        .clone()
        .ok_or(errors::ApiErrorResponse::InternalServerError)
        .attach_printable("connector_request_reference_id not found in payment_attempt")?;

    let email = customer
        .as_ref()
        .and_then(|customer| customer.email.clone())
        .map(pii::Email::from);

    let browser_info = payment_data
        .payment_attempt
        .browser_info
        .clone()
        .map(types::BrowserInformation::from);
    // TODO: few fields are repeated in both routerdata and request
    let request = types::ExternalVaultProxyPaymentsData {
        payment_method_data: payment_data
            .external_vault_pmd
            .clone()
            .get_required_value("external vault proxy payment_method_data")?,
        setup_future_usage: Some(payment_data.payment_intent.setup_future_usage),
        mandate_id: payment_data.mandate_data.clone(),
        off_session: None,
        setup_mandate_details: None,
        confirm: true,
        statement_descriptor_suffix: None,
        statement_descriptor: None,
        capture_method: Some(payment_data.payment_intent.capture_method),
        amount: payment_data
            .payment_attempt
            .amount_details
            .get_net_amount()
            .get_amount_as_i64(),
        minor_amount: payment_data.payment_attempt.amount_details.get_net_amount(),
        order_tax_amount: None,
        currency: payment_data.payment_intent.amount_details.currency,
        browser_info,
        email,
        customer_name: None,
        payment_experience: None,
        order_details: None,
        order_category: None,
        session_token: None,
        enrolled_for_3ds: true,
        related_transaction_id: None,
        payment_method_type: Some(payment_data.payment_attempt.payment_method_subtype),
        router_return_url: Some(router_return_url),
        webhook_url,
        complete_authorize_url,
        customer_id: customer_id.clone(),
        surcharge_details: None,
        request_extended_authorization: None,
        request_incremental_authorization: matches!(
            payment_data
                .payment_intent
                .request_incremental_authorization,
            RequestIncrementalAuthorization::True
        ),
        metadata: payment_data.payment_intent.metadata.clone().expose_option(),
        authentication_data: None,
        customer_acceptance: None,
        split_payments: None,
        merchant_order_reference_id: payment_data.payment_intent.merchant_reference_id.clone(),
        integrity_object: None,
        shipping_cost: payment_data.payment_intent.amount_details.shipping_cost,
        additional_payment_method_data: None,
        merchant_account_id: None,
        merchant_config_currency: None,
        connector_testing_data: None,
        order_id: None,
    };
    let connector_mandate_request_reference_id = payment_data
        .payment_attempt
        .connector_token_details
        .as_ref()
        .and_then(|detail| detail.get_connector_token_request_reference_id());

    // Construct RouterDataV2 for external vault proxy
    let router_data_v2 = construct_external_vault_proxy_router_data_v2(
        state,
        merchant_context.get_merchant_account(),
        merchant_connector_account,
        &payment_data,
        request,
        connector_request_reference_id.clone(),
        connector_customer_id.clone(),
        customer_id.clone(),
        header_payload.clone(),
    )
    .await?;

    // Convert RouterDataV2 to old RouterData (v1) using the existing RouterDataConversion trait
    let router_data =
        flow_common_types::ExternalVaultProxyFlowData::to_old_router_data(router_data_v2)
            .change_context(errors::ApiErrorResponse::InternalServerError)
            .attach_printable(
                "Cannot construct router data for making the unified connector service call",
            )?;

    Ok(router_data)
}
#[cfg(feature = "v2")]
#[instrument(skip_all)]
#[allow(clippy::too_many_arguments)]
pub async fn construct_payment_router_data_for_capture<'a>(
    state: &'a SessionState,
    payment_data: hyperswitch_domain_models::payments::PaymentCaptureData<api::Capture>,
    connector_id: &str,
    merchant_context: &domain::MerchantContext,
    customer: &'a Option<domain::Customer>,
    merchant_connector_account: &domain::MerchantConnectorAccountTypeDetails,
    _merchant_recipient_data: Option<types::MerchantRecipientData>,
    header_payload: Option<hyperswitch_domain_models::payments::HeaderPayload>,
) -> RouterResult<types::PaymentsCaptureRouterData> {
    use masking::ExposeOptionInterface;

    fp_utils::when(merchant_connector_account.is_disabled(), || {
        Err(errors::ApiErrorResponse::MerchantConnectorAccountDisabled)
    })?;

    let auth_type = merchant_connector_account
        .get_connector_account_details()
        .change_context(errors::ApiErrorResponse::InternalServerError)
        .attach_printable("Failed while parsing value for ConnectorAuthType")?;

    let customer_id = customer
        .to_owned()
        .map(|customer| common_utils::id_type::CustomerId::try_from(customer.id.clone()))
        .transpose()
        .change_context(errors::ApiErrorResponse::InternalServerError)
        .attach_printable(
            "Invalid global customer generated, not able to convert to reference id",
        )?;

    let payment_method = payment_data.payment_attempt.payment_method_type;

    let connector_mandate_request_reference_id = payment_data
        .payment_attempt
        .connector_token_details
        .as_ref()
        .and_then(|detail| detail.get_connector_token_request_reference_id());

    let connector = api::ConnectorData::get_connector_by_name(
        &state.conf.connectors,
        connector_id,
        api::GetToken::Connector,
        payment_data.payment_attempt.merchant_connector_id.clone(),
    )?;

    let connector_request_reference_id = payment_data
        .payment_attempt
        .connector_request_reference_id
        .clone()
        .ok_or(errors::ApiErrorResponse::InternalServerError)
        .attach_printable("connector_request_reference_id not found in payment_attempt")?;

    let amount_to_capture = payment_data
        .payment_attempt
        .amount_details
        .get_amount_to_capture()
        .unwrap_or(payment_data.payment_attempt.amount_details.get_net_amount());

    let amount = payment_data.payment_attempt.amount_details.get_net_amount();
    let request = types::PaymentsCaptureData {
        capture_method: Some(payment_data.payment_intent.capture_method),
        amount_to_capture: amount_to_capture.get_amount_as_i64(), // This should be removed once we start moving to connector module
        minor_amount_to_capture: amount_to_capture,
        currency: payment_data.payment_intent.amount_details.currency,
        connector_transaction_id: connector
            .connector
            .connector_transaction_id(&payment_data.payment_attempt)?
            .ok_or(errors::ApiErrorResponse::ResourceIdNotFound)?,
        payment_amount: amount.get_amount_as_i64(), // This should be removed once we start moving to connector module
        minor_payment_amount: amount,
        connector_meta: payment_data
            .payment_attempt
            .connector_metadata
            .clone()
            .expose_option(),
        // TODO: add multiple capture data
        multiple_capture_data: None,
        // TODO: why do we need browser info during capture?
        browser_info: None,
        metadata: payment_data.payment_intent.metadata.expose_option(),
        integrity_object: None,
        split_payments: None,
        webhook_url: None,
    };

    // TODO: evaluate the fields in router data, if they are required or not
    let router_data = types::RouterData {
        flow: PhantomData,
        merchant_id: merchant_context.get_merchant_account().get_id().clone(),
        // TODO: evaluate why we need customer id at the connector level. We already have connector customer id.
        customer_id,
        connector: connector_id.to_owned(),
        tenant_id: state.tenant.tenant_id.clone(),
        // TODO: evaluate why we need payment id at the connector level. We already have connector reference id
        payment_id: payment_data
            .payment_attempt
            .payment_id
            .get_string_repr()
            .to_owned(),
        // TODO: evaluate why we need attempt id at the connector level. We already have connector reference id
        attempt_id: payment_data
            .payment_attempt
            .get_id()
            .get_string_repr()
            .to_owned(),
        status: payment_data.payment_attempt.status,
        payment_method,
        payment_method_type: Some(payment_data.payment_attempt.payment_method_subtype),
        connector_auth_type: auth_type,
        description: payment_data
            .payment_intent
            .description
            .as_ref()
            .map(|description| description.get_string_repr())
            .map(ToOwned::to_owned),
        // TODO: Create unified address
        address: hyperswitch_domain_models::payment_address::PaymentAddress::default(),
        auth_type: payment_data.payment_attempt.authentication_type,
        connector_meta_data: None,
        connector_wallets_details: None,
        request,
        response: Err(hyperswitch_domain_models::router_data::ErrorResponse::default()),
        amount_captured: None,
        minor_amount_captured: None,
        access_token: None,
        session_token: None,
        reference_id: None,
        payment_method_status: None,
        payment_method_token: None,
        connector_customer: None,
        recurring_mandate_payment_data: None,
        // TODO: This has to be generated as the reference id based on the connector configuration
        // Some connectros might not accept accept the global id. This has to be done when generating the reference id
        connector_request_reference_id,
        preprocessing_id: payment_data.payment_attempt.preprocessing_step_id,
        #[cfg(feature = "payouts")]
        payout_method_data: None,
        #[cfg(feature = "payouts")]
        quote_id: None,
        // TODO: take this based on the env
        test_mode: Some(true),
        payment_method_balance: None,
        connector_api_version: None,
        connector_http_status_code: None,
        external_latency: None,
        apple_pay_flow: None,
        frm_metadata: None,
        refund_id: None,
        dispute_id: None,
        connector_response: None,
        integrity_check: Ok(()),
        additional_merchant_data: None,
        header_payload,
        connector_mandate_request_reference_id,
        psd2_sca_exemption_type: None,
        authentication_id: None,
        raw_connector_response: None,
        is_payment_id_from_merchant: None,
        l2_l3_data: None,
        minor_amount_capturable: None,
        authorized_amount: None,
    };

    Ok(router_data)
}

#[cfg(feature = "v2")]
#[instrument(skip_all)]
#[allow(clippy::too_many_arguments)]
pub async fn construct_router_data_for_psync<'a>(
    state: &'a SessionState,
    payment_data: hyperswitch_domain_models::payments::PaymentStatusData<api::PSync>,
    connector_id: &str,
    merchant_context: &domain::MerchantContext,
    customer: &'a Option<domain::Customer>,
    merchant_connector_account: &domain::MerchantConnectorAccountTypeDetails,
    _merchant_recipient_data: Option<types::MerchantRecipientData>,
    header_payload: Option<hyperswitch_domain_models::payments::HeaderPayload>,
) -> RouterResult<types::PaymentsSyncRouterData> {
    use masking::ExposeOptionInterface;

    fp_utils::when(merchant_connector_account.is_disabled(), || {
        Err(errors::ApiErrorResponse::MerchantConnectorAccountDisabled)
    })?;

    // TODO: Take Globalid / CustomerReferenceId and convert to connector reference id
    let customer_id = None;

    let payment_intent = payment_data.payment_intent;

    let auth_type: types::ConnectorAuthType = merchant_connector_account
        .get_connector_account_details()
        .change_context(errors::ApiErrorResponse::InternalServerError)
        .attach_printable("Failed while parsing value for ConnectorAuthType")?;

    let attempt = &payment_data.payment_attempt;

    let connector_request_reference_id = payment_data
        .payment_attempt
        .connector_request_reference_id
        .clone()
        .ok_or(errors::ApiErrorResponse::InternalServerError)
        .attach_printable("connector_request_reference_id not found in payment_attempt")?;

    let request = types::PaymentsSyncData {
        amount: attempt.amount_details.get_net_amount(),
        integrity_object: None,
        mandate_id: None,
        connector_transaction_id: match attempt.get_connector_payment_id() {
            Some(connector_txn_id) => {
                types::ResponseId::ConnectorTransactionId(connector_txn_id.to_owned())
            }
            None => types::ResponseId::NoResponseId,
        },
        encoded_data: attempt.encoded_data.clone().expose_option(),
        capture_method: Some(payment_intent.capture_method),
        connector_meta: attempt.connector_metadata.clone().expose_option(),
        sync_type: types::SyncRequestType::SinglePaymentSync,
        payment_method_type: Some(attempt.payment_method_subtype),
        currency: payment_intent.amount_details.currency,
        // TODO: Get the charges object from feature metadata
        split_payments: None,
        payment_experience: None,
        connector_reference_id: attempt.connector_response_reference_id.clone(),
        setup_future_usage: Some(payment_intent.setup_future_usage),
    };

    // TODO: evaluate the fields in router data, if they are required or not
    let router_data = types::RouterData {
        flow: PhantomData,
        merchant_id: merchant_context.get_merchant_account().get_id().clone(),
        // TODO: evaluate why we need customer id at the connector level. We already have connector customer id.
        customer_id,
        tenant_id: state.tenant.tenant_id.clone(),
        connector: connector_id.to_owned(),
        // TODO: evaluate why we need payment id at the connector level. We already have connector reference id
        payment_id: payment_intent.id.get_string_repr().to_owned(),
        // TODO: evaluate why we need attempt id at the connector level. We already have connector reference id
        attempt_id: attempt.get_id().get_string_repr().to_owned(),
        status: attempt.status,
        payment_method: attempt.payment_method_type,
        payment_method_type: Some(attempt.payment_method_subtype),
        connector_auth_type: auth_type,
        description: payment_intent
            .description
            .as_ref()
            .map(|description| description.get_string_repr())
            .map(ToOwned::to_owned),
        // TODO: Create unified address
        address: hyperswitch_domain_models::payment_address::PaymentAddress::default(),
        auth_type: attempt.authentication_type,
        connector_meta_data: None,
        connector_wallets_details: None,
        request,
        response: Err(hyperswitch_domain_models::router_data::ErrorResponse::default()),
        amount_captured: None,
        minor_amount_captured: None,
        access_token: None,
        session_token: None,
        reference_id: None,
        payment_method_status: None,
        payment_method_token: None,
        connector_customer: None,
        recurring_mandate_payment_data: None,
        // TODO: This has to be generated as the reference id based on the connector configuration
        // Some connectros might not accept accept the global id. This has to be done when generating the reference id
        connector_request_reference_id,
        preprocessing_id: attempt.preprocessing_step_id.clone(),
        #[cfg(feature = "payouts")]
        payout_method_data: None,
        #[cfg(feature = "payouts")]
        quote_id: None,
        // TODO: take this based on the env
        test_mode: Some(true),
        payment_method_balance: None,
        connector_api_version: None,
        connector_http_status_code: None,
        external_latency: None,
        apple_pay_flow: None,
        frm_metadata: None,
        refund_id: None,
        dispute_id: None,
        connector_response: None,
        integrity_check: Ok(()),
        additional_merchant_data: None,
        header_payload,
        connector_mandate_request_reference_id: None,
        authentication_id: None,
        psd2_sca_exemption_type: None,
        raw_connector_response: None,
        is_payment_id_from_merchant: None,
        l2_l3_data: None,
        minor_amount_capturable: None,
        authorized_amount: None,
    };

    Ok(router_data)
}

#[cfg(feature = "v2")]
#[instrument(skip_all)]
#[allow(clippy::too_many_arguments)]
pub async fn construct_cancel_router_data_v2<'a>(
    state: &'a SessionState,
    merchant_account: &domain::MerchantAccount,
    merchant_connector_account: &domain::MerchantConnectorAccountTypeDetails,
    payment_data: &hyperswitch_domain_models::payments::PaymentCancelData<api::Void>,
    request: types::PaymentsCancelData,
    connector_request_reference_id: String,
    customer_id: Option<common_utils::id_type::CustomerId>,
    connector_id: &str,
    header_payload: Option<hyperswitch_domain_models::payments::HeaderPayload>,
) -> RouterResult<
    RouterDataV2<
        api::Void,
        flow_common_types::PaymentFlowData,
        types::PaymentsCancelData,
        types::PaymentsResponseData,
    >,
> {
    let auth_type: types::ConnectorAuthType = merchant_connector_account
        .get_connector_account_details()
        .change_context(errors::ApiErrorResponse::InternalServerError)
        .attach_printable("Failed while parsing value for ConnectorAuthType")?;

    let payment_cancel_data = flow_common_types::PaymentFlowData {
        merchant_id: merchant_account.get_id().clone(),
        customer_id,
        connector_customer: None,
        connector: connector_id.to_owned(),
        payment_id: payment_data
            .payment_attempt
            .payment_id
            .get_string_repr()
            .to_owned(),
        attempt_id: payment_data
            .payment_attempt
            .get_id()
            .get_string_repr()
            .to_owned(),
        status: payment_data.payment_attempt.status,
        payment_method: payment_data.payment_attempt.payment_method_type,
        description: payment_data
            .payment_intent
            .description
            .as_ref()
            .map(|description| description.get_string_repr())
            .map(ToOwned::to_owned),
        address: hyperswitch_domain_models::payment_address::PaymentAddress::default(),
        auth_type: payment_data.payment_attempt.authentication_type,
        connector_meta_data: merchant_connector_account.get_metadata(),
        amount_captured: None,
        minor_amount_captured: None,
        access_token: None,
        session_token: None,
        reference_id: None,
        payment_method_token: None,
        recurring_mandate_payment_data: None,
        preprocessing_id: payment_data.payment_attempt.preprocessing_step_id.clone(),
        payment_method_balance: None,
        connector_api_version: None,
        connector_request_reference_id,
        test_mode: Some(true),
        connector_http_status_code: None,
        external_latency: None,
        apple_pay_flow: None,
        connector_response: None,
        payment_method_status: None,
    };

    let router_data_v2 = RouterDataV2 {
        flow: PhantomData,
        tenant_id: state.tenant.tenant_id.clone(),
        resource_common_data: payment_cancel_data,
        connector_auth_type: auth_type,
        request,
        response: Err(hyperswitch_domain_models::router_data::ErrorResponse::default()),
    };

    Ok(router_data_v2)
}

#[cfg(feature = "v2")]
#[instrument(skip_all)]
#[allow(clippy::too_many_arguments)]
pub async fn construct_router_data_for_cancel<'a>(
    state: &'a SessionState,
    payment_data: hyperswitch_domain_models::payments::PaymentCancelData<
        hyperswitch_domain_models::router_flow_types::Void,
    >,
    connector_id: &str,
    merchant_context: &domain::MerchantContext,
    customer: &'a Option<domain::Customer>,
    merchant_connector_account: &domain::MerchantConnectorAccountTypeDetails,
    _merchant_recipient_data: Option<types::MerchantRecipientData>,
    header_payload: Option<hyperswitch_domain_models::payments::HeaderPayload>,
) -> RouterResult<types::PaymentsCancelRouterData> {
    fp_utils::when(merchant_connector_account.is_disabled(), || {
        Err(errors::ApiErrorResponse::MerchantConnectorAccountDisabled)
    })?;

    // TODO: Take Globalid and convert to connector reference id
    let customer_id = customer
        .to_owned()
        .map(|customer| common_utils::id_type::CustomerId::try_from(customer.id.clone()))
        .transpose()
        .change_context(errors::ApiErrorResponse::InternalServerError)
        .attach_printable(
            "Invalid global customer generated, not able to convert to reference id",
        )?;
    let payment_intent = payment_data.get_payment_intent();
    let attempt = payment_data.get_payment_attempt();
    let connector_request_reference_id = payment_data
        .payment_attempt
        .connector_request_reference_id
        .clone()
        .ok_or(errors::ApiErrorResponse::InternalServerError)
        .attach_printable("connector_request_reference_id not found in payment_attempt")?;

    let request = types::PaymentsCancelData {
        amount: Some(attempt.amount_details.get_net_amount().get_amount_as_i64()),
        currency: Some(payment_intent.amount_details.currency),
        connector_transaction_id: attempt
            .get_connector_payment_id()
            .unwrap_or_default()
            .to_string(),
        cancellation_reason: attempt.cancellation_reason.clone(),
        connector_meta: attempt.connector_metadata.clone().expose_option(),
        browser_info: None,
        metadata: None,
        minor_amount: Some(attempt.amount_details.get_net_amount()),
        webhook_url: None,
        capture_method: Some(payment_intent.capture_method),
    };

    // Construct RouterDataV2 for cancel operation
    let router_data_v2 = construct_cancel_router_data_v2(
        state,
        merchant_context.get_merchant_account(),
        merchant_connector_account,
        &payment_data,
        request,
        connector_request_reference_id.clone(),
        customer_id.clone(),
        connector_id,
        header_payload.clone(),
    )
    .await?;

    // Convert RouterDataV2 to old RouterData (v1) using the existing RouterDataConversion trait
    let router_data = flow_common_types::PaymentFlowData::to_old_router_data(router_data_v2)
        .change_context(errors::ApiErrorResponse::InternalServerError)
        .attach_printable(
            "Cannot construct router data for making the unified connector service call",
        )?;

    Ok(router_data)
}

#[cfg(feature = "v2")]
#[instrument(skip_all)]
#[allow(clippy::too_many_arguments)]
pub async fn construct_payment_router_data_for_sdk_session<'a>(
    state: &'a SessionState,
    payment_data: hyperswitch_domain_models::payments::PaymentIntentData<api::Session>,
    connector_id: &str,
    merchant_context: &domain::MerchantContext,
    customer: &'a Option<domain::Customer>,
    merchant_connector_account: &domain::MerchantConnectorAccountTypeDetails,
    _merchant_recipient_data: Option<types::MerchantRecipientData>,
    header_payload: Option<hyperswitch_domain_models::payments::HeaderPayload>,
) -> RouterResult<types::PaymentsSessionRouterData> {
    fp_utils::when(merchant_connector_account.is_disabled(), || {
        Err(errors::ApiErrorResponse::MerchantConnectorAccountDisabled)
    })?;

    let auth_type: types::ConnectorAuthType = merchant_connector_account
        .get_connector_account_details()
        .change_context(errors::ApiErrorResponse::InternalServerError)
        .attach_printable("Failed while parsing value for ConnectorAuthType")?;

    // TODO: Take Globalid and convert to connector reference id
    let customer_id = customer
        .to_owned()
        .map(|customer| common_utils::id_type::CustomerId::try_from(customer.id.clone()))
        .transpose()
        .change_context(errors::ApiErrorResponse::InternalServerError)
        .attach_printable(
            "Invalid global customer generated, not able to convert to reference id",
        )?;
    let billing_address = payment_data
        .payment_intent
        .billing_address
        .as_ref()
        .map(|billing_address| billing_address.clone().into_inner());
    // fetch email from customer or billing address (fallback)
    let email = customer
        .as_ref()
        .and_then(|customer| customer.email.clone())
        .map(pii::Email::from)
        .or(billing_address
            .as_ref()
            .and_then(|address| address.email.clone()));
    // fetch customer name from customer or billing address (fallback)
    let customer_name = customer
        .as_ref()
        .and_then(|customer| customer.name.clone())
        .map(|name| name.into_inner())
        .or(billing_address.and_then(|address| {
            address
                .address
                .as_ref()
                .and_then(|address_details| address_details.get_optional_full_name())
        }));
    let order_details = payment_data
        .payment_intent
        .order_details
        .clone()
        .map(|order_details| {
            order_details
                .into_iter()
                .map(|order_detail| order_detail.expose())
                .collect()
        });
    let required_amount_type = StringMajorUnitForConnector;

    let apple_pay_amount = required_amount_type
        .convert(
            payment_data.payment_intent.amount_details.order_amount,
            payment_data.payment_intent.amount_details.currency,
        )
        .change_context(errors::ApiErrorResponse::PreconditionFailed {
            message: "Failed to convert amount to string major unit for applePay".to_string(),
        })?;

    let apple_pay_recurring_details = payment_data
        .payment_intent
        .feature_metadata
        .clone()
        .and_then(|feature_metadata| feature_metadata.apple_pay_recurring_details)
        .map(|apple_pay_recurring_details| {
            ForeignInto::foreign_into((apple_pay_recurring_details, apple_pay_amount))
        });

    let order_tax_amount = payment_data
        .payment_intent
        .amount_details
        .tax_details
        .clone()
        .and_then(|tax| tax.get_default_tax_amount());

    let payment_attempt = payment_data.get_payment_attempt();
    let payment_method = Some(payment_attempt.payment_method_type);
    let payment_method_type = Some(payment_attempt.payment_method_subtype);

    // TODO: few fields are repeated in both routerdata and request
    let request = types::PaymentsSessionData {
        amount: payment_data
            .payment_intent
            .amount_details
            .order_amount
            .get_amount_as_i64(),
        currency: payment_data.payment_intent.amount_details.currency,
        country: payment_data
            .payment_intent
            .billing_address
            .and_then(|billing_address| {
                billing_address
                    .get_inner()
                    .address
                    .as_ref()
                    .and_then(|address| address.country)
            }),
        // TODO: populate surcharge here
        surcharge_details: None,
        order_details,
        email,
        minor_amount: payment_data.payment_intent.amount_details.order_amount,
        apple_pay_recurring_details,
        customer_name,
        metadata: payment_data.payment_intent.metadata,
        order_tax_amount,
        shipping_cost: payment_data.payment_intent.amount_details.shipping_cost,
        payment_method,
        payment_method_type,
    };

    // TODO: evaluate the fields in router data, if they are required or not
    let router_data = types::RouterData {
        flow: PhantomData,
        merchant_id: merchant_context.get_merchant_account().get_id().clone(),
        // TODO: evaluate why we need customer id at the connector level. We already have connector customer id.
        customer_id,
        connector: connector_id.to_owned(),
        tenant_id: state.tenant.tenant_id.clone(),
        // TODO: evaluate why we need payment id at the connector level. We already have connector reference id
        payment_id: payment_data.payment_intent.id.get_string_repr().to_owned(),
        // TODO: evaluate why we need attempt id at the connector level. We already have connector reference id
        attempt_id: "".to_string(),
        status: enums::AttemptStatus::Started,
        payment_method: enums::PaymentMethod::Wallet,
        payment_method_type,
        connector_auth_type: auth_type,
        description: payment_data
            .payment_intent
            .description
            .as_ref()
            .map(|description| description.get_string_repr())
            .map(ToOwned::to_owned),
        // TODO: Create unified address
        address: hyperswitch_domain_models::payment_address::PaymentAddress::default(),
        auth_type: payment_data
            .payment_intent
            .authentication_type
            .unwrap_or_default(),
        connector_meta_data: merchant_connector_account.get_metadata(),
        connector_wallets_details: None,
        request,
        response: Err(hyperswitch_domain_models::router_data::ErrorResponse::default()),
        amount_captured: None,
        minor_amount_captured: None,
        access_token: None,
        session_token: None,
        reference_id: None,
        payment_method_status: None,
        payment_method_token: None,
        connector_customer: None,
        recurring_mandate_payment_data: None,
        // TODO: This has to be generated as the reference id based on the connector configuration
        // Some connectros might not accept accept the global id. This has to be done when generating the reference id
        connector_request_reference_id: "".to_string(),
        preprocessing_id: None,
        #[cfg(feature = "payouts")]
        payout_method_data: None,
        #[cfg(feature = "payouts")]
        quote_id: None,
        // TODO: take this based on the env
        test_mode: Some(true),
        payment_method_balance: None,
        connector_api_version: None,
        connector_http_status_code: None,
        external_latency: None,
        apple_pay_flow: None,
        frm_metadata: None,
        refund_id: None,
        dispute_id: None,
        connector_response: None,
        integrity_check: Ok(()),
        additional_merchant_data: None,
        header_payload,
        connector_mandate_request_reference_id: None,
        psd2_sca_exemption_type: None,
        authentication_id: None,
        raw_connector_response: None,
        is_payment_id_from_merchant: None,
        l2_l3_data: None,
        minor_amount_capturable: None,
        authorized_amount: None,
    };

    Ok(router_data)
}

#[cfg(feature = "v2")]
#[instrument(skip_all)]
#[allow(clippy::too_many_arguments)]
pub async fn construct_payment_router_data_for_setup_mandate<'a>(
    state: &'a SessionState,
    payment_data: hyperswitch_domain_models::payments::PaymentConfirmData<api::SetupMandate>,
    connector_id: &str,
    merchant_context: &domain::MerchantContext,
    customer: &'a Option<domain::Customer>,
    merchant_connector_account: &domain::MerchantConnectorAccountTypeDetails,
    _merchant_recipient_data: Option<types::MerchantRecipientData>,
    header_payload: Option<hyperswitch_domain_models::payments::HeaderPayload>,
) -> RouterResult<types::SetupMandateRouterData> {
    fp_utils::when(merchant_connector_account.is_disabled(), || {
        Err(errors::ApiErrorResponse::MerchantConnectorAccountDisabled)
    })?;

    let auth_type = merchant_connector_account
        .get_connector_account_details()
        .change_context(errors::ApiErrorResponse::InternalServerError)
        .attach_printable("Failed while parsing value for ConnectorAuthType")?;

    // TODO: Take Globalid and convert to connector reference id
    let customer_id = customer
        .to_owned()
        .map(|customer| common_utils::id_type::CustomerId::try_from(customer.id.clone()))
        .transpose()
        .change_context(errors::ApiErrorResponse::InternalServerError)
        .attach_printable(
            "Invalid global customer generated, not able to convert to reference id",
        )?;

    let connector_customer_id = customer.as_ref().and_then(|customer| {
        customer
            .get_connector_customer_id(merchant_connector_account)
            .map(String::from)
    });

    let payment_method = payment_data.payment_attempt.payment_method_type;

    let router_base_url = &state.base_url;
    let attempt = &payment_data.payment_attempt;

    let complete_authorize_url = Some(helpers::create_complete_authorize_url(
        router_base_url,
        attempt,
        connector_id,
        None,
    ));

    let webhook_url = match merchant_connector_account {
        domain::MerchantConnectorAccountTypeDetails::MerchantConnectorAccount(
            merchant_connector_account,
        ) => Some(helpers::create_webhook_url(
            router_base_url,
            &attempt.merchant_id,
            merchant_connector_account.get_id().get_string_repr(),
        )),
        domain::MerchantConnectorAccountTypeDetails::MerchantConnectorDetails(_) => {
            payment_data.webhook_url
        }
    };

    let router_return_url = payment_data
        .payment_intent
        .create_finish_redirection_url(
            router_base_url,
            merchant_context
                .get_merchant_account()
                .publishable_key
                .as_ref(),
        )
        .change_context(errors::ApiErrorResponse::InternalServerError)
        .attach_printable("Unable to construct finish redirection url")?
        .to_string();

    let connector_request_reference_id = payment_data
        .payment_attempt
        .connector_request_reference_id
        .clone()
        .ok_or(errors::ApiErrorResponse::InternalServerError)
        .attach_printable("connector_request_reference_id not found in payment_attempt")?;

    let email = customer
        .as_ref()
        .and_then(|customer| customer.email.clone())
        .map(pii::Email::from);

    let browser_info = payment_data
        .payment_attempt
        .browser_info
        .clone()
        .map(types::BrowserInformation::from);

    // TODO: few fields are repeated in both routerdata and request
    let request = types::SetupMandateRequestData {
        currency: payment_data.payment_intent.amount_details.currency,
        payment_method_data: payment_data
            .payment_method_data
            .get_required_value("payment_method_data")?,
        amount: Some(
            payment_data
                .payment_attempt
                .amount_details
                .get_net_amount()
                .get_amount_as_i64(),
        ),
        confirm: true,
        statement_descriptor_suffix: None,
        customer_acceptance: None,
        mandate_id: None,
        setup_future_usage: Some(payment_data.payment_intent.setup_future_usage),
        off_session: None,
        setup_mandate_details: None,
        router_return_url: Some(router_return_url.clone()),
        webhook_url,
        browser_info,
        email,
        customer_name: None,
        return_url: Some(router_return_url),
        payment_method_type: Some(payment_data.payment_attempt.payment_method_subtype),
        request_incremental_authorization: matches!(
            payment_data
                .payment_intent
                .request_incremental_authorization,
            RequestIncrementalAuthorization::True
        ),
        metadata: payment_data.payment_intent.metadata,
        minor_amount: Some(payment_data.payment_attempt.amount_details.get_net_amount()),
        shipping_cost: payment_data.payment_intent.amount_details.shipping_cost,
        capture_method: Some(payment_data.payment_intent.capture_method),
        complete_authorize_url,
        connector_testing_data: None,
        customer_id: None,
        enable_partial_authorization: None,
        payment_channel: None,
        enrolled_for_3ds: true,
        related_transaction_id: None,
        is_stored_credential: None,
    };
    let connector_mandate_request_reference_id = payment_data
        .payment_attempt
        .connector_token_details
        .as_ref()
        .and_then(|detail| detail.get_connector_token_request_reference_id());

    // TODO: evaluate the fields in router data, if they are required or not
    let router_data = types::RouterData {
        flow: PhantomData,
        merchant_id: merchant_context.get_merchant_account().get_id().clone(),
        tenant_id: state.tenant.tenant_id.clone(),
        // TODO: evaluate why we need customer id at the connector level. We already have connector customer id.
        customer_id,
        connector: connector_id.to_owned(),
        // TODO: evaluate why we need payment id at the connector level. We already have connector reference id
        payment_id: payment_data
            .payment_attempt
            .payment_id
            .get_string_repr()
            .to_owned(),
        // TODO: evaluate why we need attempt id at the connector level. We already have connector reference id
        attempt_id: payment_data
            .payment_attempt
            .get_id()
            .get_string_repr()
            .to_owned(),
        status: payment_data.payment_attempt.status,
        payment_method,
        payment_method_type: Some(payment_data.payment_attempt.payment_method_subtype),
        connector_auth_type: auth_type,
        description: payment_data
            .payment_intent
            .description
            .as_ref()
            .map(|description| description.get_string_repr())
            .map(ToOwned::to_owned),
        // TODO: Create unified address
        address: payment_data.payment_address.clone(),
        auth_type: payment_data.payment_attempt.authentication_type,
        connector_meta_data: None,
        connector_wallets_details: None,
        request,
        response: Err(hyperswitch_domain_models::router_data::ErrorResponse::default()),
        amount_captured: None,
        minor_amount_captured: None,
        access_token: None,
        session_token: None,
        reference_id: None,
        payment_method_status: None,
        payment_method_token: None,
        connector_customer: connector_customer_id,
        recurring_mandate_payment_data: None,
        // TODO: This has to be generated as the reference id based on the connector configuration
        // Some connectros might not accept accept the global id. This has to be done when generating the reference id
        connector_request_reference_id,
        preprocessing_id: payment_data.payment_attempt.preprocessing_step_id,
        #[cfg(feature = "payouts")]
        payout_method_data: None,
        #[cfg(feature = "payouts")]
        quote_id: None,
        // TODO: take this based on the env
        test_mode: Some(true),
        payment_method_balance: None,
        connector_api_version: None,
        connector_http_status_code: None,
        external_latency: None,
        apple_pay_flow: None,
        frm_metadata: None,
        refund_id: None,
        dispute_id: None,
        connector_response: None,
        integrity_check: Ok(()),
        additional_merchant_data: None,
        header_payload,
        connector_mandate_request_reference_id,
        authentication_id: None,
        psd2_sca_exemption_type: None,
        raw_connector_response: None,
        is_payment_id_from_merchant: None,
        l2_l3_data: None,
        minor_amount_capturable: None,
        authorized_amount: None,
    };

    Ok(router_data)
}

#[cfg(feature = "v1")]
#[instrument(skip_all)]
#[allow(clippy::too_many_arguments)]
pub async fn construct_payment_router_data<'a, F, T>(
    state: &'a SessionState,
    payment_data: PaymentData<F>,
    connector_id: &str,
    merchant_context: &domain::MerchantContext,
    customer: &'a Option<domain::Customer>,
    merchant_connector_account: &helpers::MerchantConnectorAccountType,
    merchant_recipient_data: Option<types::MerchantRecipientData>,
    header_payload: Option<hyperswitch_domain_models::payments::HeaderPayload>,
    payment_method: Option<common_enums::PaymentMethod>,
    payment_method_type: Option<common_enums::PaymentMethodType>,
) -> RouterResult<types::RouterData<F, T, types::PaymentsResponseData>>
where
    T: TryFrom<PaymentAdditionalData<'a, F>>,
    types::RouterData<F, T, types::PaymentsResponseData>: Feature<F, T>,
    F: Clone,
    error_stack::Report<errors::ApiErrorResponse>:
        From<<T as TryFrom<PaymentAdditionalData<'a, F>>>::Error>,
{
    fp_utils::when(merchant_connector_account.is_disabled(), || {
        Err(errors::ApiErrorResponse::MerchantConnectorAccountDisabled)
    })?;

    let test_mode = merchant_connector_account.is_test_mode_on();

    let auth_type: types::ConnectorAuthType = merchant_connector_account
        .get_connector_account_details()
        .parse_value("ConnectorAuthType")
        .change_context(errors::ApiErrorResponse::InternalServerError)
        .attach_printable("Failed while parsing value for ConnectorAuthType")?;

    let payment_method = payment_data
        .payment_attempt
        .payment_method
        .or(payment_method)
        .get_required_value("payment_method")?;

    let payment_method_type = payment_data
        .payment_attempt
        .payment_method_type
        .or(payment_method_type);

    let resource_id = match payment_data
        .payment_attempt
        .get_connector_payment_id()
        .map(ToString::to_string)
    {
        Some(id) => types::ResponseId::ConnectorTransactionId(id),
        None => types::ResponseId::NoResponseId,
    };

    // [#44]: why should response be filled during request
    let response = Ok(types::PaymentsResponseData::TransactionResponse {
        resource_id,
        redirection_data: Box::new(None),
        mandate_reference: Box::new(None),
        connector_metadata: None,
        network_txn_id: None,
        connector_response_reference_id: None,
        incremental_authorization_allowed: None,
        charges: None,
    });

    let additional_data = PaymentAdditionalData {
        router_base_url: state.base_url.clone(),
        connector_name: connector_id.to_string(),
        payment_data: payment_data.clone(),
        state,
        customer_data: customer,
    };

    let customer_id = customer.to_owned().map(|customer| customer.customer_id);

    let supported_connector = &state
        .conf
        .multiple_api_version_supported_connectors
        .supported_connectors;
    let connector_enum = api_models::enums::Connector::from_str(connector_id)
        .change_context(errors::ConnectorError::InvalidConnectorName)
        .change_context(errors::ApiErrorResponse::InvalidDataValue {
            field_name: "connector",
        })
        .attach_printable_lazy(|| format!("unable to parse connector name {connector_id:?}"))?;

    let connector_api_version = if supported_connector.contains(&connector_enum) {
        state
            .store
            .find_config_by_key(&format!("connector_api_version_{connector_id}"))
            .await
            .map(|value| value.config)
            .ok()
    } else {
        None
    };

    let apple_pay_flow = payments::decide_apple_pay_flow(
        state,
        payment_data.payment_attempt.payment_method_type,
        Some(merchant_connector_account),
    );

    let unified_address = if let Some(payment_method_info) =
        payment_data.payment_method_info.clone()
    {
        let payment_method_billing = payment_method_info
            .payment_method_billing_address
            .map(|decrypted_data| decrypted_data.into_inner().expose())
            .map(|decrypted_value| decrypted_value.parse_value("payment_method_billing_address"))
            .transpose()
            .change_context(errors::ApiErrorResponse::InternalServerError)
            .attach_printable("unable to parse payment_method_billing_address")?;
        payment_data
            .address
            .clone()
            .unify_with_payment_data_billing(payment_method_billing)
    } else {
        payment_data.address
    };
    let connector_mandate_request_reference_id = payment_data
        .payment_attempt
        .connector_mandate_detail
        .as_ref()
        .and_then(|detail| detail.get_connector_mandate_request_reference_id());
    let order_details = payment_data
        .payment_intent
        .order_details
        .as_ref()
        .map(|order_details| {
            order_details
                .iter()
                .map(|data| {
                    data.to_owned()
                        .parse_value("OrderDetailsWithAmount")
                        .change_context(errors::ApiErrorResponse::InvalidDataValue {
                            field_name: "OrderDetailsWithAmount",
                        })
                        .attach_printable("Unable to parse OrderDetailsWithAmount")
                })
                .collect::<Result<Vec<_>, _>>()
        })
        .transpose()?;
    let l2_l3_data =
        (state.conf.l2_l3_data_config.enabled && payment_data.is_l2_l3_enabled).then(|| {
            let shipping_address = unified_address.get_shipping();
            let billing_address = unified_address.get_payment_billing();
            let merchant_tax_registration_id = merchant_context
                .get_merchant_account()
                .get_merchant_tax_registration_id();

            types::L2L3Data {
                order_date: payment_data.payment_intent.order_date,
                tax_status: payment_data.payment_intent.tax_status,
                customer_tax_registration_id: customer.as_ref().and_then(|c| {
                    c.tax_registration_id
                        .as_ref()
                        .map(|e| e.clone().into_inner())
                }),
                order_details: order_details.clone(),
                discount_amount: payment_data.payment_intent.discount_amount,
                shipping_cost: payment_data.payment_intent.shipping_cost,
                shipping_amount_tax: payment_data.payment_intent.shipping_amount_tax,
                duty_amount: payment_data.payment_intent.duty_amount,
                order_tax_amount: payment_data
                    .payment_attempt
                    .net_amount
                    .get_order_tax_amount(),
                merchant_order_reference_id: payment_data
                    .payment_intent
                    .merchant_order_reference_id
                    .clone(),
                customer_id: payment_data.payment_intent.customer_id.clone(),
                shipping_origin_zip: shipping_address
                    .and_then(|addr| addr.address.as_ref())
                    .and_then(|details| details.origin_zip.clone()),
                shipping_state: shipping_address
                    .as_ref()
<<<<<<< HEAD
                    .map(|e| e.clone().into_inner())
            }),
            order_details: order_details.clone(),
            discount_amount: payment_data.payment_intent.discount_amount,
            shipping_cost: payment_data.payment_intent.shipping_cost,
            shipping_amount_tax: payment_data.payment_intent.shipping_amount_tax,
            duty_amount: payment_data.payment_intent.duty_amount,
            order_tax_amount: payment_data
                .payment_attempt
                .net_amount
                .get_order_tax_amount(),
            merchant_order_reference_id: payment_data
                .payment_intent
                .merchant_order_reference_id
                .clone(),
            customer_id: payment_data.payment_intent.customer_id.clone(),
            billing_address_city: billing_address
                .as_ref()
                .and_then(|addr| addr.address.as_ref())
                .and_then(|details| details.city.clone()),
            merchant_tax_registration_id,
            customer_name: customer
                .as_ref()
                .and_then(|c| c.name.as_ref().map(|e| e.clone().into_inner())),
            customer_email: payment_data.email,
            customer_phone_number: customer
                .as_ref()
                .and_then(|c| c.phone.as_ref().map(|e| e.clone().into_inner())),
            customer_phone_country_code: customer
                .as_ref()
                .and_then(|c| c.phone_country_code.clone()),
            shipping_details: shipping_address
                .and_then(|address| address.address.as_ref())
                .cloned(),
        }
    });
=======
                    .and_then(|addr| addr.address.as_ref())
                    .and_then(|details| details.state.clone()),
                shipping_country: shipping_address
                    .as_ref()
                    .and_then(|addr| addr.address.as_ref())
                    .and_then(|details| details.country),
                shipping_destination_zip: shipping_address
                    .as_ref()
                    .and_then(|addr| addr.address.as_ref())
                    .and_then(|details| details.zip.clone()),
                billing_address_city: billing_address
                    .as_ref()
                    .and_then(|addr| addr.address.as_ref())
                    .and_then(|details| details.city.clone()),
                merchant_tax_registration_id,
            }
        });
>>>>>>> aec12880
    crate::logger::debug!("unified address details {:?}", unified_address);

    let router_data = types::RouterData {
        flow: PhantomData,
        merchant_id: merchant_context.get_merchant_account().get_id().clone(),
        customer_id,
        tenant_id: state.tenant.tenant_id.clone(),
        connector: connector_id.to_owned(),
        payment_id: payment_data
            .payment_attempt
            .payment_id
            .get_string_repr()
            .to_owned(),
        attempt_id: payment_data.payment_attempt.attempt_id.clone(),
        status: payment_data.payment_attempt.status,
        payment_method,
        payment_method_type,
        connector_auth_type: auth_type,
        description: payment_data.payment_intent.description.clone(),
        address: unified_address,
        auth_type: payment_data
            .payment_attempt
            .authentication_type
            .unwrap_or_default(),
        connector_meta_data: merchant_connector_account.get_metadata(),
        connector_wallets_details: merchant_connector_account.get_connector_wallets_details(),
        request: T::try_from(additional_data)?,
        response,
        amount_captured: payment_data
            .payment_intent
            .amount_captured
            .map(|amt| amt.get_amount_as_i64()),
        minor_amount_captured: payment_data.payment_intent.amount_captured,
        access_token: None,
        session_token: None,
        reference_id: None,
        payment_method_status: payment_data.payment_method_info.map(|info| info.status),
        payment_method_token: payment_data
            .pm_token
            .map(|token| types::PaymentMethodToken::Token(Secret::new(token))),
        connector_customer: payment_data.connector_customer_id,
        recurring_mandate_payment_data: payment_data.recurring_mandate_payment_data,
        connector_request_reference_id: core_utils::get_connector_request_reference_id(
            &state.conf,
            merchant_context.get_merchant_account().get_id(),
            &payment_data.payment_intent,
            &payment_data.payment_attempt,
            connector_id,
        )?,
        preprocessing_id: payment_data.payment_attempt.preprocessing_step_id,
        #[cfg(feature = "payouts")]
        payout_method_data: None,
        #[cfg(feature = "payouts")]
        quote_id: None,
        test_mode,
        payment_method_balance: None,
        connector_api_version,
        connector_http_status_code: None,
        external_latency: None,
        apple_pay_flow,
        frm_metadata: None,
        refund_id: None,
        dispute_id: None,
        connector_response: None,
        integrity_check: Ok(()),
        additional_merchant_data: merchant_recipient_data.map(|data| {
            api_models::admin::AdditionalMerchantData::foreign_from(
                types::AdditionalMerchantData::OpenBankingRecipientData(data),
            )
        }),
        header_payload,
        connector_mandate_request_reference_id,
        authentication_id: None,
        psd2_sca_exemption_type: payment_data.payment_intent.psd2_sca_exemption_type,
        raw_connector_response: None,
        is_payment_id_from_merchant: payment_data.payment_intent.is_payment_id_from_merchant,
        l2_l3_data,
        minor_amount_capturable: None,
        authorized_amount: None,
    };

    Ok(router_data)
}

#[cfg(feature = "v1")]
#[instrument(skip_all)]
#[allow(clippy::too_many_arguments)]
pub async fn construct_payment_router_data_for_update_metadata<'a>(
    state: &'a SessionState,
    payment_data: PaymentData<api::UpdateMetadata>,
    connector_id: &str,
    merchant_context: &domain::MerchantContext,
    customer: &'a Option<domain::Customer>,
    merchant_connector_account: &helpers::MerchantConnectorAccountType,
    merchant_recipient_data: Option<types::MerchantRecipientData>,
    header_payload: Option<hyperswitch_domain_models::payments::HeaderPayload>,
) -> RouterResult<
    types::RouterData<
        api::UpdateMetadata,
        types::PaymentsUpdateMetadataData,
        types::PaymentsResponseData,
    >,
> {
    let (payment_method, router_data);

    fp_utils::when(merchant_connector_account.is_disabled(), || {
        Err(errors::ApiErrorResponse::MerchantConnectorAccountDisabled)
    })?;

    let test_mode = merchant_connector_account.is_test_mode_on();

    let auth_type: types::ConnectorAuthType = merchant_connector_account
        .get_connector_account_details()
        .parse_value("ConnectorAuthType")
        .change_context(errors::ApiErrorResponse::InternalServerError)
        .attach_printable("Failed while parsing value for ConnectorAuthType")?;

    payment_method = payment_data
        .payment_attempt
        .payment_method
        .or(payment_data.payment_attempt.payment_method)
        .get_required_value("payment_method_type")?;

    // [#44]: why should response be filled during request
    let response = Err(hyperswitch_domain_models::router_data::ErrorResponse {
        code: "IR_20".to_string(),
        message: "Update metadata is not implemented for this connector".to_string(),
        reason: None,
        status_code: http::StatusCode::BAD_REQUEST.as_u16(),
        attempt_status: None,
        connector_transaction_id: None,
        network_decline_code: None,
        network_advice_code: None,
        network_error_message: None,
        connector_metadata: None,
    });

    let additional_data = PaymentAdditionalData {
        router_base_url: state.base_url.clone(),
        connector_name: connector_id.to_string(),
        payment_data: payment_data.clone(),
        state,
        customer_data: customer,
    };

    let customer_id = customer.to_owned().map(|customer| customer.customer_id);

    let supported_connector = &state
        .conf
        .multiple_api_version_supported_connectors
        .supported_connectors;
    let connector_enum = api_models::enums::Connector::from_str(connector_id)
        .change_context(errors::ConnectorError::InvalidConnectorName)
        .change_context(errors::ApiErrorResponse::InvalidDataValue {
            field_name: "connector",
        })
        .attach_printable_lazy(|| format!("unable to parse connector name {connector_id:?}"))?;

    let connector_api_version = if supported_connector.contains(&connector_enum) {
        state
            .store
            .find_config_by_key(&format!("connector_api_version_{connector_id}"))
            .await
            .map(|value| value.config)
            .ok()
    } else {
        None
    };

    let apple_pay_flow = payments::decide_apple_pay_flow(
        state,
        payment_data.payment_attempt.payment_method_type,
        Some(merchant_connector_account),
    );

    let unified_address = if let Some(payment_method_info) =
        payment_data.payment_method_info.clone()
    {
        let payment_method_billing = payment_method_info
            .payment_method_billing_address
            .map(|decrypted_data| decrypted_data.into_inner().expose())
            .map(|decrypted_value| decrypted_value.parse_value("payment_method_billing_address"))
            .transpose()
            .change_context(errors::ApiErrorResponse::InternalServerError)
            .attach_printable("unable to parse payment_method_billing_address")?;
        payment_data
            .address
            .clone()
            .unify_with_payment_data_billing(payment_method_billing)
    } else {
        payment_data.address
    };
    let connector_mandate_request_reference_id = payment_data
        .payment_attempt
        .connector_mandate_detail
        .as_ref()
        .and_then(|detail| detail.get_connector_mandate_request_reference_id());

    crate::logger::debug!("unified address details {:?}", unified_address);

    router_data = types::RouterData {
        flow: PhantomData,
        merchant_id: merchant_context.get_merchant_account().get_id().clone(),
        customer_id,
        tenant_id: state.tenant.tenant_id.clone(),
        connector: connector_id.to_owned(),
        payment_id: payment_data
            .payment_attempt
            .payment_id
            .get_string_repr()
            .to_owned(),
        attempt_id: payment_data.payment_attempt.attempt_id.clone(),
        status: payment_data.payment_attempt.status,
        payment_method,
        payment_method_type: payment_data.payment_attempt.payment_method_type,
        connector_auth_type: auth_type,
        description: payment_data.payment_intent.description.clone(),
        address: unified_address,
        auth_type: payment_data
            .payment_attempt
            .authentication_type
            .unwrap_or_default(),
        connector_meta_data: merchant_connector_account.get_metadata(),
        connector_wallets_details: merchant_connector_account.get_connector_wallets_details(),
        request: types::PaymentsUpdateMetadataData::try_from(additional_data)?,
        response,
        amount_captured: payment_data
            .payment_intent
            .amount_captured
            .map(|amt| amt.get_amount_as_i64()),
        minor_amount_captured: payment_data.payment_intent.amount_captured,
        access_token: None,
        session_token: None,
        reference_id: None,
        payment_method_status: payment_data.payment_method_info.map(|info| info.status),
        payment_method_token: payment_data
            .pm_token
            .map(|token| types::PaymentMethodToken::Token(Secret::new(token))),
        connector_customer: payment_data.connector_customer_id,
        recurring_mandate_payment_data: payment_data.recurring_mandate_payment_data,
        connector_request_reference_id: core_utils::get_connector_request_reference_id(
            &state.conf,
            merchant_context.get_merchant_account().get_id(),
            &payment_data.payment_intent,
            &payment_data.payment_attempt,
            connector_id,
        )?,
        preprocessing_id: payment_data.payment_attempt.preprocessing_step_id,
        #[cfg(feature = "payouts")]
        payout_method_data: None,
        #[cfg(feature = "payouts")]
        quote_id: None,
        test_mode,
        payment_method_balance: None,
        connector_api_version,
        connector_http_status_code: None,
        external_latency: None,
        apple_pay_flow,
        frm_metadata: None,
        refund_id: None,
        dispute_id: None,
        connector_response: None,
        integrity_check: Ok(()),
        additional_merchant_data: merchant_recipient_data.map(|data| {
            api_models::admin::AdditionalMerchantData::foreign_from(
                types::AdditionalMerchantData::OpenBankingRecipientData(data),
            )
        }),
        header_payload,
        connector_mandate_request_reference_id,
        authentication_id: None,
        psd2_sca_exemption_type: payment_data.payment_intent.psd2_sca_exemption_type,
        raw_connector_response: None,
        is_payment_id_from_merchant: payment_data.payment_intent.is_payment_id_from_merchant,
        l2_l3_data: None,
        minor_amount_capturable: None,
        authorized_amount: None,
    };

    Ok(router_data)
}

pub trait ToResponse<F, D, Op>
where
    Self: Sized,
    Op: Debug,
    D: OperationSessionGetters<F>,
{
    #[cfg(feature = "v1")]
    #[allow(clippy::too_many_arguments)]
    fn generate_response(
        data: D,
        customer: Option<domain::Customer>,
        auth_flow: services::AuthFlow,
        base_url: &str,
        operation: Op,
        connector_request_reference_id_config: &ConnectorRequestReferenceIdConfig,
        connector_http_status_code: Option<u16>,
        external_latency: Option<u128>,
        is_latency_header_enabled: Option<bool>,
    ) -> RouterResponse<Self>;

    #[cfg(feature = "v2")]
    #[allow(clippy::too_many_arguments)]
    fn generate_response(
        data: D,
        customer: Option<domain::Customer>,
        base_url: &str,
        operation: Op,
        connector_request_reference_id_config: &ConnectorRequestReferenceIdConfig,
        connector_http_status_code: Option<u16>,
        external_latency: Option<u128>,
        is_latency_header_enabled: Option<bool>,
        merchant_context: &domain::MerchantContext,
    ) -> RouterResponse<Self>;
}

/// Generate a response from the given Data. This should be implemented on a payment data object
pub trait GenerateResponse<Response>
where
    Self: Sized,
{
    #[cfg(feature = "v2")]
    #[allow(clippy::too_many_arguments)]
    fn generate_response(
        self,
        state: &SessionState,
        connector_http_status_code: Option<u16>,
        external_latency: Option<u128>,
        is_latency_header_enabled: Option<bool>,
        merchant_context: &domain::MerchantContext,
        profile: &domain::Profile,
        connector_response_data: Option<common_types::domain::ConnectorResponseData>,
    ) -> RouterResponse<Response>;
}

#[cfg(feature = "v2")]
impl<F> GenerateResponse<api_models::payments::PaymentsCaptureResponse>
    for hyperswitch_domain_models::payments::PaymentCaptureData<F>
where
    F: Clone,
{
    fn generate_response(
        self,
        state: &SessionState,
        connector_http_status_code: Option<u16>,
        external_latency: Option<u128>,
        is_latency_header_enabled: Option<bool>,
        merchant_context: &domain::MerchantContext,
        profile: &domain::Profile,
        _connector_response_data: Option<common_types::domain::ConnectorResponseData>,
    ) -> RouterResponse<api_models::payments::PaymentsCaptureResponse> {
        let payment_intent = &self.payment_intent;
        let payment_attempt = &self.payment_attempt;

        let amount = api_models::payments::PaymentAmountDetailsResponse::foreign_from((
            &payment_intent.amount_details,
            &payment_attempt.amount_details,
        ));

        let response = api_models::payments::PaymentsCaptureResponse {
            id: payment_intent.id.clone(),
            amount,
            status: payment_intent.status,
        };

        let headers = connector_http_status_code
            .map(|status_code| {
                vec![(
                    X_CONNECTOR_HTTP_STATUS_CODE.to_string(),
                    Maskable::new_normal(status_code.to_string()),
                )]
            })
            .unwrap_or_default();

        Ok(services::ApplicationResponse::JsonWithHeaders((
            response, headers,
        )))
    }
}

#[cfg(feature = "v2")]
impl<F> GenerateResponse<api_models::payments::PaymentsCancelResponse>
    for hyperswitch_domain_models::payments::PaymentCancelData<F>
where
    F: Clone,
{
    fn generate_response(
        self,
        state: &SessionState,
        connector_http_status_code: Option<u16>,
        external_latency: Option<u128>,
        is_latency_header_enabled: Option<bool>,
        merchant_context: &domain::MerchantContext,
        profile: &domain::Profile,
        _connector_response_data: Option<common_types::domain::ConnectorResponseData>,
    ) -> RouterResponse<api_models::payments::PaymentsCancelResponse> {
        let payment_intent = &self.payment_intent;
        let payment_attempt = &self.payment_attempt;

        let amount = api_models::payments::PaymentAmountDetailsResponse::foreign_from((
            &payment_intent.amount_details,
            &payment_attempt.amount_details,
        ));

        let connector = payment_attempt
            .connector
            .as_ref()
            .and_then(|conn| api_enums::Connector::from_str(conn).ok());
        let error = payment_attempt
            .error
            .as_ref()
            .map(api_models::payments::ErrorDetails::foreign_from);

        let response = api_models::payments::PaymentsCancelResponse {
            id: payment_intent.id.clone(),
            status: payment_intent.status,
            cancellation_reason: payment_attempt.cancellation_reason.clone(),
            amount,
            customer_id: payment_intent.customer_id.clone(),
            connector,
            created: payment_intent.created_at,
            payment_method_type: Some(payment_attempt.payment_method_type),
            payment_method_subtype: Some(payment_attempt.payment_method_subtype),
            attempts: None,
            return_url: payment_intent.return_url.clone(),
            error,
        };

        let headers = connector_http_status_code
            .map(|status_code| {
                vec![(
                    X_CONNECTOR_HTTP_STATUS_CODE.to_string(),
                    Maskable::new_normal(status_code.to_string()),
                )]
            })
            .unwrap_or_default();

        Ok(services::ApplicationResponse::JsonWithHeaders((
            response, headers,
        )))
    }
}

#[cfg(feature = "v1")]
impl<F, Op, D> ToResponse<F, D, Op> for api::PaymentsResponse
where
    F: Clone,
    Op: Debug,
    D: OperationSessionGetters<F>,
{
    #[allow(clippy::too_many_arguments)]
    fn generate_response(
        payment_data: D,
        customer: Option<domain::Customer>,
        auth_flow: services::AuthFlow,
        base_url: &str,
        operation: Op,
        connector_request_reference_id_config: &ConnectorRequestReferenceIdConfig,
        connector_http_status_code: Option<u16>,
        external_latency: Option<u128>,
        is_latency_header_enabled: Option<bool>,
    ) -> RouterResponse<Self> {
        let captures = payment_data
            .get_multiple_capture_data()
            .and_then(|multiple_capture_data| {
                multiple_capture_data
                    .expand_captures
                    .and_then(|should_expand| {
                        should_expand.then_some(
                            multiple_capture_data
                                .get_all_captures()
                                .into_iter()
                                .cloned()
                                .collect(),
                        )
                    })
            });

        payments_to_payments_response(
            payment_data,
            captures,
            customer,
            auth_flow,
            base_url,
            &operation,
            connector_request_reference_id_config,
            connector_http_status_code,
            external_latency,
            is_latency_header_enabled,
        )
    }
}

#[cfg(feature = "v1")]
impl<F, Op, D> ToResponse<F, D, Op> for api::PaymentsSessionResponse
where
    F: Clone,
    Op: Debug,
    D: OperationSessionGetters<F>,
{
    #[allow(clippy::too_many_arguments)]
    fn generate_response(
        payment_data: D,
        _customer: Option<domain::Customer>,
        _auth_flow: services::AuthFlow,
        _base_url: &str,
        _operation: Op,
        _connector_request_reference_id_config: &ConnectorRequestReferenceIdConfig,
        _connector_http_status_code: Option<u16>,
        _external_latency: Option<u128>,
        _is_latency_header_enabled: Option<bool>,
    ) -> RouterResponse<Self> {
        Ok(services::ApplicationResponse::JsonWithHeaders((
            Self {
                session_token: payment_data.get_sessions_token(),
                payment_id: payment_data.get_payment_attempt().payment_id.clone(),
                client_secret: payment_data
                    .get_payment_intent()
                    .client_secret
                    .clone()
                    .get_required_value("client_secret")?
                    .into(),
            },
            vec![],
        )))
    }
}

#[cfg(feature = "v2")]
impl<F, Op, D> ToResponse<F, D, Op> for api::PaymentsSessionResponse
where
    F: Clone,
    Op: Debug,
    D: OperationSessionGetters<F>,
{
    #[allow(clippy::too_many_arguments)]
    fn generate_response(
        payment_data: D,
        _customer: Option<domain::Customer>,
        _base_url: &str,
        _operation: Op,
        _connector_request_reference_id_config: &ConnectorRequestReferenceIdConfig,
        _connector_http_status_code: Option<u16>,
        _external_latency: Option<u128>,
        _is_latency_header_enabled: Option<bool>,
        _merchant_context: &domain::MerchantContext,
    ) -> RouterResponse<Self> {
        Ok(services::ApplicationResponse::JsonWithHeaders((
            Self {
                session_token: payment_data.get_sessions_token(),
                payment_id: payment_data.get_payment_intent().id.clone(),
                vault_details: payment_data.get_optional_external_vault_session_details(),
            },
            vec![],
        )))
    }
}

#[cfg(feature = "v1")]
impl<F, Op, D> ToResponse<F, D, Op> for api::PaymentsDynamicTaxCalculationResponse
where
    F: Clone,
    Op: Debug,
    D: OperationSessionGetters<F>,
{
    #[allow(clippy::too_many_arguments)]
    fn generate_response(
        payment_data: D,
        _customer: Option<domain::Customer>,
        _auth_flow: services::AuthFlow,
        _base_url: &str,
        _operation: Op,
        _connector_request_reference_id_config: &ConnectorRequestReferenceIdConfig,
        _connector_http_status_code: Option<u16>,
        _external_latency: Option<u128>,
        _is_latency_header_enabled: Option<bool>,
    ) -> RouterResponse<Self> {
        let mut amount = payment_data.get_payment_intent().amount;
        let shipping_cost = payment_data.get_payment_intent().shipping_cost;
        if let Some(shipping_cost) = shipping_cost {
            amount = amount + shipping_cost;
        }
        let order_tax_amount = payment_data
            .get_payment_intent()
            .tax_details
            .clone()
            .and_then(|tax| {
                tax.payment_method_type
                    .map(|a| a.order_tax_amount)
                    .or_else(|| tax.default.map(|a| a.order_tax_amount))
            });
        if let Some(tax_amount) = order_tax_amount {
            amount = amount + tax_amount;
        }

        let currency = payment_data
            .get_payment_attempt()
            .currency
            .get_required_value("currency")?;

        Ok(services::ApplicationResponse::JsonWithHeaders((
            Self {
                net_amount: amount,
                payment_id: payment_data.get_payment_attempt().payment_id.clone(),
                order_tax_amount,
                shipping_cost,
                display_amount: api_models::payments::DisplayAmountOnSdk::foreign_try_from((
                    amount,
                    shipping_cost,
                    order_tax_amount,
                    currency,
                ))?,
            },
            vec![],
        )))
    }
}

#[cfg(feature = "v2")]
impl<F, Op, D> ToResponse<F, D, Op> for api::PaymentsIntentResponse
where
    F: Clone,
    Op: Debug,
    D: OperationSessionGetters<F>,
{
    #[allow(clippy::too_many_arguments)]
    fn generate_response(
        payment_data: D,
        _customer: Option<domain::Customer>,
        _base_url: &str,
        operation: Op,
        _connector_request_reference_id_config: &ConnectorRequestReferenceIdConfig,
        _connector_http_status_code: Option<u16>,
        _external_latency: Option<u128>,
        _is_latency_header_enabled: Option<bool>,
        _merchant_context: &domain::MerchantContext,
    ) -> RouterResponse<Self> {
        let payment_intent = payment_data.get_payment_intent();
        let client_secret = payment_data.get_client_secret();

        let is_cit_transaction = payment_intent.setup_future_usage.is_off_session();

        let mandate_type = if payment_intent.customer_present
            == common_enums::PresenceOfCustomerDuringPayment::Absent
        {
            Some(api::MandateTransactionType::RecurringMandateTransaction)
        } else if is_cit_transaction {
            Some(api::MandateTransactionType::NewMandateTransaction)
        } else {
            None
        };

        let payment_type = helpers::infer_payment_type(
            payment_intent.amount_details.order_amount.into(),
            mandate_type.as_ref(),
        );

        Ok(services::ApplicationResponse::JsonWithHeaders((
            Self {
                id: payment_intent.id.clone(),
                profile_id: payment_intent.profile_id.clone(),
                status: payment_intent.status,
                amount_details: api_models::payments::AmountDetailsResponse::foreign_from(
                    payment_intent.amount_details.clone(),
                ),
                client_secret: client_secret.clone(),
                merchant_reference_id: payment_intent.merchant_reference_id.clone(),
                routing_algorithm_id: payment_intent.routing_algorithm_id.clone(),
                capture_method: payment_intent.capture_method,
                authentication_type: payment_intent.authentication_type,
                billing: payment_intent
                    .billing_address
                    .clone()
                    .map(|billing| billing.into_inner())
                    .map(From::from),
                shipping: payment_intent
                    .shipping_address
                    .clone()
                    .map(|shipping| shipping.into_inner())
                    .map(From::from),
                customer_id: payment_intent.customer_id.clone(),
                customer_present: payment_intent.customer_present,
                description: payment_intent.description.clone(),
                return_url: payment_intent.return_url.clone(),
                setup_future_usage: payment_intent.setup_future_usage,
                apply_mit_exemption: payment_intent.apply_mit_exemption,
                statement_descriptor: payment_intent.statement_descriptor.clone(),
                order_details: payment_intent.order_details.clone().map(|order_details| {
                    order_details
                        .into_iter()
                        .map(|order_detail| order_detail.expose().convert_back())
                        .collect()
                }),
                allowed_payment_method_types: payment_intent.allowed_payment_method_types.clone(),
                metadata: payment_intent.metadata.clone(),
                connector_metadata: payment_intent.connector_metadata.clone(),
                feature_metadata: payment_intent
                    .feature_metadata
                    .clone()
                    .map(|feature_metadata| feature_metadata.convert_back()),
                payment_link_enabled: payment_intent.enable_payment_link,
                payment_link_config: payment_intent
                    .payment_link_config
                    .clone()
                    .map(ForeignFrom::foreign_from),
                request_incremental_authorization: payment_intent.request_incremental_authorization,
                split_txns_enabled: payment_intent.split_txns_enabled,
                expires_on: payment_intent.session_expiry,
                frm_metadata: payment_intent.frm_metadata.clone(),
                request_external_three_ds_authentication: payment_intent
                    .request_external_three_ds_authentication,
                payment_type,
                enable_partial_authorization: payment_intent.enable_partial_authorization,
            },
            vec![],
        )))
    }
}

#[cfg(feature = "v2")]
impl<F, Op, D> ToResponse<F, D, Op> for api::PaymentAttemptListResponse
where
    F: Clone,
    Op: Debug,
    D: OperationSessionGetters<F>,
{
    #[allow(clippy::too_many_arguments)]
    fn generate_response(
        payment_data: D,
        _customer: Option<domain::Customer>,
        _base_url: &str,
        _operation: Op,
        _connector_request_reference_id_config: &ConnectorRequestReferenceIdConfig,
        _connector_http_status_code: Option<u16>,
        _external_latency: Option<u128>,
        _is_latency_header_enabled: Option<bool>,
        _merchant_context: &domain::MerchantContext,
    ) -> RouterResponse<Self> {
        Ok(services::ApplicationResponse::JsonWithHeaders((
            Self {
                payment_attempt_list: payment_data
                    .list_payments_attempts()
                    .iter()
                    .map(api_models::payments::PaymentAttemptResponse::foreign_from)
                    .collect(),
            },
            vec![],
        )))
    }
}

#[cfg(feature = "v2")]
impl<F> GenerateResponse<api_models::payments::PaymentsResponse>
    for hyperswitch_domain_models::payments::PaymentConfirmData<F>
where
    F: Clone,
{
    fn generate_response(
        self,
        state: &SessionState,
        connector_http_status_code: Option<u16>,
        external_latency: Option<u128>,
        is_latency_header_enabled: Option<bool>,
        merchant_context: &domain::MerchantContext,
        profile: &domain::Profile,
        connector_response_data: Option<common_types::domain::ConnectorResponseData>,
    ) -> RouterResponse<api_models::payments::PaymentsResponse> {
        let payment_intent = self.payment_intent;
        let payment_attempt = self.payment_attempt;

        let amount = api_models::payments::PaymentAmountDetailsResponse::foreign_from((
            &payment_intent.amount_details,
            &payment_attempt.amount_details,
        ));

        let connector = payment_attempt
            .connector
            .clone()
            .get_required_value("connector")
            .change_context(errors::ApiErrorResponse::InternalServerError)
            .attach_printable("Connector is none when constructing response")?;

        let merchant_connector_id = payment_attempt.merchant_connector_id.clone();

        let error = payment_attempt
            .error
            .as_ref()
            .map(api_models::payments::ErrorDetails::foreign_from);

        let payment_address = self.payment_address;

        let raw_connector_response =
            connector_response_data.and_then(|data| data.raw_connector_response);

        let payment_method_data =
            Some(api_models::payments::PaymentMethodDataResponseWithBilling {
                payment_method_data: None,
                billing: payment_address
                    .get_request_payment_method_billing()
                    .cloned()
                    .map(From::from),
            });

        // TODO: Add support for other next actions, currently only supporting redirect to url
        let redirect_to_url = payment_intent.create_start_redirection_url(
            &state.base_url,
            merchant_context
                .get_merchant_account()
                .publishable_key
                .clone(),
        )?;

        let next_action = if payment_intent.status.is_in_terminal_state() {
            None
        } else {
            let next_action_containing_wait_screen =
                wait_screen_next_steps_check(payment_attempt.clone())?;

            let next_action_containing_sdk_upi_intent =
                extract_sdk_uri_information(payment_attempt.clone())?;

            payment_attempt
                .redirection_data
                .as_ref()
                .map(|_| api_models::payments::NextActionData::RedirectToUrl { redirect_to_url })
                .or(next_action_containing_sdk_upi_intent.map(|sdk_uri_data| {
                    api_models::payments::NextActionData::SdkUpiIntentInformation {
                        sdk_uri: sdk_uri_data.sdk_uri,
                    }
                }))
                .or(next_action_containing_wait_screen.map(|wait_screen_data| {
                    api_models::payments::NextActionData::WaitScreenInformation {
                        display_from_timestamp: wait_screen_data.display_from_timestamp,
                        display_to_timestamp: wait_screen_data.display_to_timestamp,
                        poll_config: wait_screen_data.poll_config,
                    }
                }))
        };

        let connector_token_details = payment_attempt
            .connector_token_details
            .and_then(Option::<api_models::payments::ConnectorTokenDetails>::foreign_from);

        let return_url = payment_intent
            .return_url
            .clone()
            .or(profile.return_url.clone());

        let headers = connector_http_status_code
            .map(|status_code| {
                vec![(
                    X_CONNECTOR_HTTP_STATUS_CODE.to_string(),
                    Maskable::new_normal(status_code.to_string()),
                )]
            })
            .unwrap_or_default();

        let response = api_models::payments::PaymentsResponse {
            id: payment_intent.id.clone(),
            status: payment_intent.status,
            amount,
            customer_id: payment_intent.customer_id.clone(),
            connector: Some(connector),
            created: payment_intent.created_at,
            modified_at: payment_intent.modified_at,
            payment_method_data,
            payment_method_type: Some(payment_attempt.payment_method_type),
            payment_method_subtype: Some(payment_attempt.payment_method_subtype),
            next_action,
            connector_transaction_id: payment_attempt.connector_payment_id.clone(),
            connector_reference_id: payment_attempt.connector_response_reference_id.clone(),
            connector_token_details,
            merchant_connector_id,
            browser_info: None,
            error,
            return_url,
            authentication_type: payment_intent.authentication_type,
            authentication_type_applied: Some(payment_attempt.authentication_type),
            payment_method_id: payment_attempt.payment_method_id,
            attempts: None,
            billing: None,  //TODO: add this
            shipping: None, //TODO: add this
            is_iframe_redirection_enabled: None,
            merchant_reference_id: payment_intent.merchant_reference_id.clone(),
            raw_connector_response,
            feature_metadata: payment_intent
                .feature_metadata
                .map(|feature_metadata| feature_metadata.convert_back()),
            metadata: payment_intent.metadata,
        };

        Ok(services::ApplicationResponse::JsonWithHeaders((
            response, headers,
        )))
    }
}

#[cfg(feature = "v2")]
impl<F> GenerateResponse<api_models::payments::PaymentsResponse>
    for hyperswitch_domain_models::payments::PaymentStatusData<F>
where
    F: Clone,
{
    fn generate_response(
        self,
        state: &SessionState,
        connector_http_status_code: Option<u16>,
        external_latency: Option<u128>,
        is_latency_header_enabled: Option<bool>,
        merchant_context: &domain::MerchantContext,
        profile: &domain::Profile,
        connector_response_data: Option<common_types::domain::ConnectorResponseData>,
    ) -> RouterResponse<api_models::payments::PaymentsResponse> {
        let payment_intent = self.payment_intent;
        let payment_attempt = &self.payment_attempt;

        let amount = api_models::payments::PaymentAmountDetailsResponse::foreign_from((
            &payment_intent.amount_details,
            &payment_attempt.amount_details,
        ));

        let connector = payment_attempt.connector.clone();

        let merchant_connector_id = payment_attempt.merchant_connector_id.clone();

        let error = payment_attempt
            .error
            .as_ref()
            .map(api_models::payments::ErrorDetails::foreign_from);
        let attempts = self.attempts.as_ref().map(|attempts| {
            attempts
                .iter()
                .map(api_models::payments::PaymentAttemptResponse::foreign_from)
                .collect()
        });

        let payment_method_data =
            Some(api_models::payments::PaymentMethodDataResponseWithBilling {
                payment_method_data: None,
                billing: self
                    .payment_address
                    .get_request_payment_method_billing()
                    .cloned()
                    .map(From::from),
            });

        let raw_connector_response =
            connector_response_data.and_then(|data| data.raw_connector_response);

        let connector_token_details = self
            .payment_attempt
            .connector_token_details
            .clone()
            .and_then(Option::<api_models::payments::ConnectorTokenDetails>::foreign_from);

        let return_url = payment_intent.return_url.or(profile.return_url.clone());

        let headers = connector_http_status_code
            .map(|status_code| {
                vec![(
                    X_CONNECTOR_HTTP_STATUS_CODE.to_string(),
                    Maskable::new_normal(status_code.to_string()),
                )]
            })
            .unwrap_or_default();

        let response = api_models::payments::PaymentsResponse {
            id: payment_intent.id.clone(),
            status: payment_intent.status,
            amount,
            customer_id: payment_intent.customer_id.clone(),
            connector,
            billing: self
                .payment_address
                .get_payment_billing()
                .cloned()
                .map(From::from),
            shipping: self.payment_address.get_shipping().cloned().map(From::from),
            created: payment_intent.created_at,
            modified_at: payment_intent.modified_at,
            payment_method_data,
            payment_method_type: Some(payment_attempt.payment_method_type),
            payment_method_subtype: Some(payment_attempt.payment_method_subtype),
            connector_transaction_id: payment_attempt.connector_payment_id.clone(),
            connector_reference_id: payment_attempt.connector_response_reference_id.clone(),
            merchant_connector_id,
            browser_info: None,
            connector_token_details,
            payment_method_id: payment_attempt.payment_method_id.clone(),
            error,
            authentication_type_applied: payment_attempt.authentication_applied,
            authentication_type: payment_intent.authentication_type,
            next_action: None,
            attempts,
            return_url,
            is_iframe_redirection_enabled: payment_intent.is_iframe_redirection_enabled,
            merchant_reference_id: payment_intent.merchant_reference_id.clone(),
            raw_connector_response,
            feature_metadata: payment_intent
                .feature_metadata
                .map(|feature_metadata| feature_metadata.convert_back()),
            metadata: payment_intent.metadata,
        };

        Ok(services::ApplicationResponse::JsonWithHeaders((
            response, headers,
        )))
    }
}

#[cfg(feature = "v2")]
impl<F> GenerateResponse<api_models::payments::PaymentAttemptResponse>
    for hyperswitch_domain_models::payments::PaymentAttemptRecordData<F>
where
    F: Clone,
{
    fn generate_response(
        self,
        _state: &SessionState,
        _connector_http_status_code: Option<u16>,
        _external_latency: Option<u128>,
        _is_latency_header_enabled: Option<bool>,
        _merchant_context: &domain::MerchantContext,
        _profile: &domain::Profile,
        _connector_response_data: Option<common_types::domain::ConnectorResponseData>,
    ) -> RouterResponse<api_models::payments::PaymentAttemptResponse> {
        let payment_attempt = self.payment_attempt;
        let response = api_models::payments::PaymentAttemptResponse::foreign_from(&payment_attempt);
        Ok(services::ApplicationResponse::JsonWithHeaders((
            response,
            vec![],
        )))
    }
}

#[cfg(feature = "v2")]
impl<F> GenerateResponse<api_models::payments::PaymentAttemptRecordResponse>
    for hyperswitch_domain_models::payments::PaymentAttemptRecordData<F>
where
    F: Clone,
{
    fn generate_response(
        self,
        _state: &SessionState,
        _connector_http_status_code: Option<u16>,
        _external_latency: Option<u128>,
        _is_latency_header_enabled: Option<bool>,
        _merchant_context: &domain::MerchantContext,
        _profile: &domain::Profile,
        _connector_response_data: Option<common_types::domain::ConnectorResponseData>,
    ) -> RouterResponse<api_models::payments::PaymentAttemptRecordResponse> {
        let payment_attempt = self.payment_attempt;
        let payment_intent = self.payment_intent;
        let response = api_models::payments::PaymentAttemptRecordResponse {
            id: payment_attempt.id.clone(),
            status: payment_attempt.status,
            amount: payment_attempt.amount_details.get_net_amount(),
            payment_intent_feature_metadata: payment_intent
                .feature_metadata
                .as_ref()
                .map(api_models::payments::FeatureMetadata::foreign_from),
            payment_attempt_feature_metadata: payment_attempt
                .feature_metadata
                .as_ref()
                .map(api_models::payments::PaymentAttemptFeatureMetadata::foreign_from),
            error_details: payment_attempt
                .error
                .map(api_models::payments::RecordAttemptErrorDetails::from),
            created_at: payment_attempt.created_at,
        };
        Ok(services::ApplicationResponse::JsonWithHeaders((
            response,
            vec![],
        )))
    }
}

#[cfg(feature = "v1")]
impl<F, Op, D> ToResponse<F, D, Op> for api::PaymentsPostSessionTokensResponse
where
    F: Clone,
    Op: Debug,
    D: OperationSessionGetters<F>,
{
    fn generate_response(
        payment_data: D,
        _customer: Option<domain::Customer>,
        _auth_flow: services::AuthFlow,
        _base_url: &str,
        _operation: Op,
        _connector_request_reference_id_config: &ConnectorRequestReferenceIdConfig,
        _connector_http_status_code: Option<u16>,
        _external_latency: Option<u128>,
        _is_latency_header_enabled: Option<bool>,
    ) -> RouterResponse<Self> {
        let papal_sdk_next_action =
            paypal_sdk_next_steps_check(payment_data.get_payment_attempt().clone())?;
        let next_action = papal_sdk_next_action.map(|paypal_next_action_data| {
            api_models::payments::NextActionData::InvokeSdkClient {
                next_action_data: paypal_next_action_data,
            }
        });
        Ok(services::ApplicationResponse::JsonWithHeaders((
            Self {
                payment_id: payment_data.get_payment_intent().payment_id.clone(),
                next_action,
                status: payment_data.get_payment_intent().status,
            },
            vec![],
        )))
    }
}

#[cfg(feature = "v1")]
impl<F, Op, D> ToResponse<F, D, Op> for api::PaymentsUpdateMetadataResponse
where
    F: Clone,
    Op: Debug,
    D: OperationSessionGetters<F>,
{
    fn generate_response(
        payment_data: D,
        _customer: Option<domain::Customer>,
        _auth_flow: services::AuthFlow,
        _base_url: &str,
        _operation: Op,
        _connector_request_reference_id_config: &ConnectorRequestReferenceIdConfig,
        _connector_http_status_code: Option<u16>,
        _external_latency: Option<u128>,
        _is_latency_header_enabled: Option<bool>,
    ) -> RouterResponse<Self> {
        Ok(services::ApplicationResponse::JsonWithHeaders((
            Self {
                payment_id: payment_data.get_payment_intent().payment_id.clone(),
                metadata: payment_data
                    .get_payment_intent()
                    .metadata
                    .clone()
                    .map(Secret::new),
            },
            vec![],
        )))
    }
}

impl ForeignTryFrom<(MinorUnit, Option<MinorUnit>, Option<MinorUnit>, Currency)>
    for api_models::payments::DisplayAmountOnSdk
{
    type Error = error_stack::Report<errors::ApiErrorResponse>;

    fn foreign_try_from(
        (net_amount, shipping_cost, order_tax_amount, currency): (
            MinorUnit,
            Option<MinorUnit>,
            Option<MinorUnit>,
            Currency,
        ),
    ) -> Result<Self, Self::Error> {
        let major_unit_convertor = StringMajorUnitForConnector;

        let sdk_net_amount = major_unit_convertor
            .convert(net_amount, currency)
            .change_context(errors::ApiErrorResponse::PreconditionFailed {
                message: "Failed to convert net_amount to base unit".to_string(),
            })
            .attach_printable("Failed to convert net_amount to string major unit")?;

        let sdk_shipping_cost = shipping_cost
            .map(|cost| {
                major_unit_convertor
                    .convert(cost, currency)
                    .change_context(errors::ApiErrorResponse::PreconditionFailed {
                        message: "Failed to convert shipping_cost to base unit".to_string(),
                    })
                    .attach_printable("Failed to convert shipping_cost to string major unit")
            })
            .transpose()?;

        let sdk_order_tax_amount = order_tax_amount
            .map(|cost| {
                major_unit_convertor
                    .convert(cost, currency)
                    .change_context(errors::ApiErrorResponse::PreconditionFailed {
                        message: "Failed to convert order_tax_amount to base unit".to_string(),
                    })
                    .attach_printable("Failed to convert order_tax_amount to string major unit")
            })
            .transpose()?;
        Ok(Self {
            net_amount: sdk_net_amount,
            shipping_cost: sdk_shipping_cost,
            order_tax_amount: sdk_order_tax_amount,
        })
    }
}

#[cfg(feature = "v1")]
impl<F, Op, D> ToResponse<F, D, Op> for api::VerifyResponse
where
    F: Clone,
    Op: Debug,
    D: OperationSessionGetters<F>,
{
    #[cfg(feature = "v2")]
    #[allow(clippy::too_many_arguments)]
    fn generate_response(
        _data: D,
        _customer: Option<domain::Customer>,
        _auth_flow: services::AuthFlow,
        _base_url: &str,
        _operation: Op,
        _connector_request_reference_id_config: &ConnectorRequestReferenceIdConfig,
        _connector_http_status_code: Option<u16>,
        _external_latency: Option<u128>,
        _is_latency_header_enabled: Option<bool>,
    ) -> RouterResponse<Self> {
        todo!()
    }

    #[cfg(feature = "v1")]
    #[allow(clippy::too_many_arguments)]
    fn generate_response(
        payment_data: D,
        customer: Option<domain::Customer>,
        _auth_flow: services::AuthFlow,
        _base_url: &str,
        _operation: Op,
        _connector_request_reference_id_config: &ConnectorRequestReferenceIdConfig,
        _connector_http_status_code: Option<u16>,
        _external_latency: Option<u128>,
        _is_latency_header_enabled: Option<bool>,
    ) -> RouterResponse<Self> {
        let additional_payment_method_data: Option<api_models::payments::AdditionalPaymentData> =
            payment_data
                .get_payment_attempt()
                .payment_method_data
                .clone()
                .map(|data| data.parse_value("payment_method_data"))
                .transpose()
                .change_context(errors::ApiErrorResponse::InvalidDataValue {
                    field_name: "payment_method_data",
                })?;
        let payment_method_data_response =
            additional_payment_method_data.map(api::PaymentMethodDataResponse::from);
        Ok(services::ApplicationResponse::JsonWithHeaders((
            Self {
                verify_id: Some(payment_data.get_payment_intent().payment_id.clone()),
                merchant_id: Some(payment_data.get_payment_intent().merchant_id.clone()),
                client_secret: payment_data
                    .get_payment_intent()
                    .client_secret
                    .clone()
                    .map(Secret::new),
                customer_id: customer.as_ref().map(|x| x.customer_id.clone()),
                email: customer
                    .as_ref()
                    .and_then(|cus| cus.email.as_ref().map(|s| s.to_owned())),
                name: customer
                    .as_ref()
                    .and_then(|cus| cus.name.as_ref().map(|s| s.to_owned())),
                phone: customer
                    .as_ref()
                    .and_then(|cus| cus.phone.as_ref().map(|s| s.to_owned())),
                mandate_id: payment_data
                    .get_mandate_id()
                    .and_then(|mandate_ids| mandate_ids.mandate_id.clone()),
                payment_method: payment_data.get_payment_attempt().payment_method,
                payment_method_data: payment_method_data_response,
                payment_token: payment_data.get_token().map(ToString::to_string),
                error_code: payment_data.get_payment_attempt().clone().error_code,
                error_message: payment_data.get_payment_attempt().clone().error_message,
            },
            vec![],
        )))
    }
}

#[cfg(feature = "v2")]
#[instrument(skip_all)]
// try to use router data here so that already validated things , we don't want to repeat the validations.
// Add internal value not found and external value not found so that we can give 500 / Internal server error for internal value not found
#[allow(clippy::too_many_arguments)]
pub fn payments_to_payments_response<Op, F: Clone, D>(
    _payment_data: D,
    _captures: Option<Vec<storage::Capture>>,
    _customer: Option<domain::Customer>,
    _auth_flow: services::AuthFlow,
    _base_url: &str,
    _operation: &Op,
    _connector_request_reference_id_config: &ConnectorRequestReferenceIdConfig,
    _connector_http_status_code: Option<u16>,
    _external_latency: Option<u128>,
    _is_latency_header_enabled: Option<bool>,
) -> RouterResponse<api_models::payments::PaymentsResponse>
where
    Op: Debug,
    D: OperationSessionGetters<F>,
{
    todo!()
}

#[cfg(feature = "v1")]
#[instrument(skip_all)]
// try to use router data here so that already validated things , we don't want to repeat the validations.
// Add internal value not found and external value not found so that we can give 500 / Internal server error for internal value not found
#[allow(clippy::too_many_arguments)]
pub fn payments_to_payments_response<Op, F: Clone, D>(
    payment_data: D,
    captures: Option<Vec<storage::Capture>>,
    customer: Option<domain::Customer>,
    _auth_flow: services::AuthFlow,
    base_url: &str,
    operation: &Op,
    connector_request_reference_id_config: &ConnectorRequestReferenceIdConfig,
    connector_http_status_code: Option<u16>,
    external_latency: Option<u128>,
    _is_latency_header_enabled: Option<bool>,
) -> RouterResponse<api::PaymentsResponse>
where
    Op: Debug,
    D: OperationSessionGetters<F>,
{
    use std::ops::Not;

    use hyperswitch_interfaces::consts::{NO_ERROR_CODE, NO_ERROR_MESSAGE};

    let payment_attempt = payment_data.get_payment_attempt().clone();
    let payment_intent = payment_data.get_payment_intent().clone();
    let payment_link_data = payment_data.get_payment_link_data();

    let currency = payment_attempt
        .currency
        .as_ref()
        .get_required_value("currency")?;
    let amount = currency
        .to_currency_base_unit(
            payment_attempt
                .net_amount
                .get_total_amount()
                .get_amount_as_i64(),
        )
        .change_context(errors::ApiErrorResponse::InvalidDataValue {
            field_name: "amount",
        })?;
    let mandate_id = payment_attempt.mandate_id.clone();

    let refunds_response = payment_data.get_refunds().is_empty().not().then(|| {
        payment_data
            .get_refunds()
            .into_iter()
            .map(ForeignInto::foreign_into)
            .collect()
    });

    let disputes_response = payment_data.get_disputes().is_empty().not().then(|| {
        payment_data
            .get_disputes()
            .into_iter()
            .map(ForeignInto::foreign_into)
            .collect()
    });

    let incremental_authorizations_response =
        payment_data.get_authorizations().is_empty().not().then(|| {
            payment_data
                .get_authorizations()
                .into_iter()
                .map(ForeignInto::foreign_into)
                .collect()
        });

    let external_authentication_details = payment_data
        .get_authentication()
        .map(ForeignInto::foreign_into);

    let attempts_response = payment_data.get_attempts().map(|attempts| {
        attempts
            .into_iter()
            .map(ForeignInto::foreign_into)
            .collect()
    });

    let captures_response = captures.map(|captures| {
        captures
            .into_iter()
            .map(ForeignInto::foreign_into)
            .collect()
    });

    let merchant_id = payment_attempt.merchant_id.to_owned();
    let payment_method_type = payment_attempt
        .payment_method_type
        .as_ref()
        .map(ToString::to_string)
        .unwrap_or("".to_owned());
    let payment_method = payment_attempt
        .payment_method
        .as_ref()
        .map(ToString::to_string)
        .unwrap_or("".to_owned());
    let additional_payment_method_data: Option<api_models::payments::AdditionalPaymentData> =
        payment_attempt
            .payment_method_data
            .clone()
            .and_then(|data| match data {
                serde_json::Value::Null => None, // This is to handle the case when the payment_method_data is null
                _ => Some(data.parse_value("AdditionalPaymentData")),
            })
            .transpose()
            .change_context(errors::ApiErrorResponse::InternalServerError)
            .attach_printable("Failed to parse the AdditionalPaymentData from payment_attempt.payment_method_data")?;

    let surcharge_details =
        payment_attempt
            .net_amount
            .get_surcharge_amount()
            .map(|surcharge_amount| RequestSurchargeDetails {
                surcharge_amount,
                tax_amount: payment_attempt.net_amount.get_tax_on_surcharge(),
            });
    let merchant_decision = payment_intent.merchant_decision.to_owned();
    let frm_message = payment_data.get_frm_message().map(FrmMessage::foreign_from);

    let payment_method_data =
        additional_payment_method_data.map(api::PaymentMethodDataResponse::from);

    let payment_method_data_response = (payment_method_data.is_some()
        || payment_data
            .get_address()
            .get_request_payment_method_billing()
            .is_some())
    .then_some(api_models::payments::PaymentMethodDataResponseWithBilling {
        payment_method_data,
        billing: payment_data
            .get_address()
            .get_request_payment_method_billing()
            .cloned()
            .map(From::from),
    });

    let mut headers = connector_http_status_code
        .map(|status_code| {
            vec![(
                X_CONNECTOR_HTTP_STATUS_CODE.to_string(),
                Maskable::new_normal(status_code.to_string()),
            )]
        })
        .unwrap_or_default();
    if let Some(payment_confirm_source) = payment_intent.payment_confirm_source {
        headers.push((
            X_PAYMENT_CONFIRM_SOURCE.to_string(),
            Maskable::new_normal(payment_confirm_source.to_string()),
        ))
    }

    // For the case when we don't have Customer data directly stored in Payment intent
    let customer_table_response: Option<CustomerDetailsResponse> =
        customer.as_ref().map(ForeignInto::foreign_into);

    // If we have customer data in Payment Intent and if the customer is not deleted, We are populating the Retrieve response from the
    // same. If the customer is deleted then we use the customer table to populate customer details
    let customer_details_response =
        if let Some(customer_details_raw) = payment_intent.customer_details.clone() {
            let customer_details_encrypted =
                serde_json::from_value::<CustomerData>(customer_details_raw.into_inner().expose());
            if let Ok(customer_details_encrypted_data) = customer_details_encrypted {
                Some(CustomerDetailsResponse {
                    id: customer_table_response
                        .as_ref()
                        .and_then(|customer_data| customer_data.id.clone()),
                    name: customer_table_response
                        .as_ref()
                        .and_then(|customer_data| customer_data.name.clone())
                        .or(customer_details_encrypted_data
                            .name
                            .or(customer.as_ref().and_then(|customer| {
                                customer.name.as_ref().map(|name| name.clone().into_inner())
                            }))),
                    email: customer_table_response
                        .as_ref()
                        .and_then(|customer_data| customer_data.email.clone())
                        .or(customer_details_encrypted_data.email.or(customer
                            .as_ref()
                            .and_then(|customer| customer.email.clone().map(pii::Email::from)))),
                    phone: customer_table_response
                        .as_ref()
                        .and_then(|customer_data| customer_data.phone.clone())
                        .or(customer_details_encrypted_data
                            .phone
                            .or(customer.as_ref().and_then(|customer| {
                                customer
                                    .phone
                                    .as_ref()
                                    .map(|phone| phone.clone().into_inner())
                            }))),
                    phone_country_code: customer_table_response
                        .as_ref()
                        .and_then(|customer_data| customer_data.phone_country_code.clone())
                        .or(customer_details_encrypted_data
                            .phone_country_code
                            .or(customer
                                .as_ref()
                                .and_then(|customer| customer.phone_country_code.clone()))),
                })
            } else {
                customer_table_response
            }
        } else {
            customer_table_response
        };

    headers.extend(
        external_latency
            .map(|latency| {
                vec![(
                    X_HS_LATENCY.to_string(),
                    Maskable::new_normal(latency.to_string()),
                )]
            })
            .unwrap_or_default(),
    );
    let connector_name = payment_attempt.connector.as_deref().unwrap_or_default();
    let router_return_url = helpers::create_redirect_url(
        &base_url.to_string(),
        &payment_attempt,
        connector_name,
        payment_data.get_creds_identifier(),
    );

    let output = if payments::is_start_pay(&operation)
        && payment_attempt.authentication_data.is_some()
    {
        let redirection_data = payment_attempt
            .authentication_data
            .clone()
            .get_required_value("redirection_data")?;

        let form: RedirectForm = serde_json::from_value(redirection_data)
            .map_err(|_| errors::ApiErrorResponse::InternalServerError)?;

        services::ApplicationResponse::Form(Box::new(services::RedirectionFormData {
            redirect_form: form,
            payment_method_data: payment_data.get_payment_method_data().cloned(),
            amount,
            currency: currency.to_string(),
        }))
    } else {
        let mut next_action_response = None;

        // Early exit for terminal payment statuses - don't evaluate next_action at all
        if payment_intent.status.is_in_terminal_state() {
            next_action_response = None;
        } else {
            let bank_transfer_next_steps = bank_transfer_next_steps_check(payment_attempt.clone())?;

            let next_action_voucher = voucher_next_steps_check(payment_attempt.clone())?;

            let next_action_mobile_payment = mobile_payment_next_steps_check(&payment_attempt)?;

            let next_action_containing_qr_code_url =
                qr_code_next_steps_check(payment_attempt.clone())?;

            let papal_sdk_next_action = paypal_sdk_next_steps_check(payment_attempt.clone())?;

            let next_action_containing_fetch_qr_code_url =
                fetch_qr_code_url_next_steps_check(payment_attempt.clone())?;

            let next_action_containing_wait_screen =
                wait_screen_next_steps_check(payment_attempt.clone())?;

            let next_action_containing_sdk_upi_intent =
                extract_sdk_uri_information(payment_attempt.clone())?;

            let next_action_invoke_hidden_frame =
                next_action_invoke_hidden_frame(&payment_attempt)?;

            if payment_intent.status == enums::IntentStatus::RequiresCustomerAction
                || bank_transfer_next_steps.is_some()
                || next_action_voucher.is_some()
                || next_action_containing_qr_code_url.is_some()
                || next_action_containing_wait_screen.is_some()
                || next_action_containing_sdk_upi_intent.is_some()
                || papal_sdk_next_action.is_some()
                || next_action_containing_fetch_qr_code_url.is_some()
                || payment_data.get_authentication().is_some()
            {
                next_action_response = bank_transfer_next_steps
                            .map(|bank_transfer| {
                                api_models::payments::NextActionData::DisplayBankTransferInformation {
                                    bank_transfer_steps_and_charges_details: bank_transfer,
                                }
                            })
                            .or(next_action_voucher.map(|voucher_data| {
                                api_models::payments::NextActionData::DisplayVoucherInformation {
                                    voucher_details: voucher_data,
                                }
                            }))
                            .or(next_action_mobile_payment.map(|mobile_payment_data| {
                                api_models::payments::NextActionData::CollectOtp {
                                    consent_data_required: mobile_payment_data.consent_data_required,
                                }
                            }))
                            .or(next_action_containing_qr_code_url.map(|qr_code_data| {
                                api_models::payments::NextActionData::foreign_from(qr_code_data)
                            }))
                            .or(next_action_containing_fetch_qr_code_url.map(|fetch_qr_code_data| {
                                api_models::payments::NextActionData::FetchQrCodeInformation {
                                    qr_code_fetch_url: fetch_qr_code_data.qr_code_fetch_url
                                }
                            }))
                            .or(papal_sdk_next_action.map(|paypal_next_action_data| {
                                api_models::payments::NextActionData::InvokeSdkClient{
                                    next_action_data: paypal_next_action_data
                                }
                            }))
                            .or(next_action_containing_sdk_upi_intent.map(|sdk_uri_data| {
                                api_models::payments::NextActionData::SdkUpiIntentInformation {
                                    sdk_uri: sdk_uri_data.sdk_uri,
                                }
                            }))
                            .or(next_action_containing_wait_screen.map(|wait_screen_data| {
                                api_models::payments::NextActionData::WaitScreenInformation {
                                    display_from_timestamp: wait_screen_data.display_from_timestamp,
                                    display_to_timestamp: wait_screen_data.display_to_timestamp,
                                    poll_config: wait_screen_data.poll_config,
                                }
                            }))
                            .or(payment_attempt.authentication_data.as_ref().map(|_| {
                                // Check if iframe redirection is enabled in the business profile
                                let redirect_url = helpers::create_startpay_url(
                                    base_url,
                                    &payment_attempt,
                                    &payment_intent,
                                );
                                // Check if redirection inside popup is enabled in the payment intent
                                if payment_intent.is_iframe_redirection_enabled.unwrap_or(false) {
                                    api_models::payments::NextActionData::RedirectInsidePopup {
                                        popup_url: redirect_url,
                                        redirect_response_url:router_return_url
                                    }
                                } else {
                                    api_models::payments::NextActionData::RedirectToUrl {
                                        redirect_to_url: redirect_url,
                                    }
                                }
                            }))
                            .or(match payment_data.get_authentication(){
                                Some(authentication_store) => {
                                    let authentication = &authentication_store.authentication;
                                    if payment_intent.status == common_enums::IntentStatus::RequiresCustomerAction && authentication_store.cavv.is_none() && authentication.is_separate_authn_required(){
                                        // if preAuthn and separate authentication needed.
                                        let poll_config = payment_data.get_poll_config().unwrap_or_default();
                                        let request_poll_id = core_utils::get_external_authentication_request_poll_id(&payment_intent.payment_id);
                                        let payment_connector_name = payment_attempt.connector
                                            .as_ref()
                                            .get_required_value("connector")?;
                                        let is_jwt_flow = authentication.is_jwt_flow()
                                            .change_context(errors::ApiErrorResponse::InternalServerError)
                                            .attach_printable("Failed to determine if the authentication is JWT flow")?;
                                        Some(api_models::payments::NextActionData::ThreeDsInvoke {
                                            three_ds_data: api_models::payments::ThreeDsData {
                                                three_ds_authentication_url: helpers::create_authentication_url(base_url, &payment_attempt),
                                                three_ds_authorize_url: helpers::create_authorize_url(
                                                    base_url,
                                                    &payment_attempt,
                                                    payment_connector_name,
                                                ),
                                                three_ds_method_details: authentication.three_ds_method_url.as_ref().zip(authentication.three_ds_method_data.as_ref()).map(|(three_ds_method_url,three_ds_method_data )|{
                                                    api_models::payments::ThreeDsMethodData::AcsThreeDsMethodData {
                                                        three_ds_method_data_submission: true,
                                                        three_ds_method_data: Some(three_ds_method_data.clone()),
                                                        three_ds_method_url: Some(three_ds_method_url.to_owned()),
                                                        three_ds_method_key: if is_jwt_flow {
                                                            Some(api_models::payments::ThreeDsMethodKey::JWT)
                                                        } else {
                                                            Some(api_models::payments::ThreeDsMethodKey::ThreeDsMethodData)
                                                        },
                                                        // In JWT flow, we need to wait for post message to get the result
                                                        consume_post_message_for_three_ds_method_completion: is_jwt_flow,
                                                    }
                                                }).unwrap_or(api_models::payments::ThreeDsMethodData::AcsThreeDsMethodData {
                                                        three_ds_method_data_submission: false,
                                                        three_ds_method_data: None,
                                                        three_ds_method_url: None,
                                                        three_ds_method_key: None,
                                                        consume_post_message_for_three_ds_method_completion: false,
                                                }),
                                                poll_config: api_models::payments::PollConfigResponse {poll_id: request_poll_id, delay_in_secs: poll_config.delay_in_secs, frequency: poll_config.frequency},
                                                message_version: authentication.message_version.as_ref()
                                                .map(|version| version.to_string()),
                                                directory_server_id: authentication.directory_server_id.clone(),
                                            },
                                        })
                                    }else{
                                        None
                                    }
                                },
                                None => None
                            })
                            .or(match next_action_invoke_hidden_frame{
                                Some(threeds_invoke_data) => Some(construct_connector_invoke_hidden_frame(
                                    threeds_invoke_data,
                                )?),
                                None => None
                            });
            }
        };

        // next action check for third party sdk session (for ex: Apple pay through trustpay has third party sdk session response)
        if third_party_sdk_session_next_action(&payment_attempt, operation) {
            next_action_response = Some(
                api_models::payments::NextActionData::ThirdPartySdkSessionToken {
                    session_token: payment_data.get_sessions_token().first().cloned(),
                },
            )
        }

        let routed_through = payment_attempt.connector.clone();

        let connector_label = routed_through.as_ref().and_then(|connector_name| {
            core_utils::get_connector_label(
                payment_intent.business_country,
                payment_intent.business_label.as_ref(),
                payment_attempt.business_sub_label.as_ref(),
                connector_name,
            )
        });

        let mandate_data = payment_data.get_setup_mandate().map(|d| api::MandateData {
            customer_acceptance: d.customer_acceptance.clone(),

            mandate_type: d.mandate_type.clone().map(|d| match d {
                hyperswitch_domain_models::mandates::MandateDataType::MultiUse(Some(i)) => {
                    api::MandateType::MultiUse(Some(api::MandateAmountData {
                        amount: i.amount,
                        currency: i.currency,
                        start_date: i.start_date,
                        end_date: i.end_date,
                        metadata: i.metadata,
                    }))
                }
                hyperswitch_domain_models::mandates::MandateDataType::SingleUse(i) => {
                    api::MandateType::SingleUse(api::payments::MandateAmountData {
                        amount: i.amount,
                        currency: i.currency,
                        start_date: i.start_date,
                        end_date: i.end_date,
                        metadata: i.metadata,
                    })
                }
                hyperswitch_domain_models::mandates::MandateDataType::MultiUse(None) => {
                    api::MandateType::MultiUse(None)
                }
            }),
            update_mandate_id: d.update_mandate_id.clone(),
        });

        let order_tax_amount = payment_data
            .get_payment_attempt()
            .net_amount
            .get_order_tax_amount()
            .or_else(|| {
                payment_data
                    .get_payment_intent()
                    .tax_details
                    .clone()
                    .and_then(|tax| {
                        tax.payment_method_type
                            .map(|a| a.order_tax_amount)
                            .or_else(|| tax.default.map(|a| a.order_tax_amount))
                    })
            });
        let connector_mandate_id = payment_data.get_mandate_id().and_then(|mandate| {
            mandate
                .mandate_reference_id
                .as_ref()
                .and_then(|mandate_ref| match mandate_ref {
                    api_models::payments::MandateReferenceId::ConnectorMandateId(
                        connector_mandate_reference_id,
                    ) => connector_mandate_reference_id.get_connector_mandate_id(),
                    _ => None,
                })
        });

        let connector_transaction_id = payment_attempt
            .get_connector_payment_id()
            .map(ToString::to_string);

        let manual_retry_allowed = match payment_data.get_is_manual_retry_enabled() {
            Some(true) => helpers::is_manual_retry_allowed(
                &payment_intent.status,
                &payment_attempt.status,
                connector_request_reference_id_config,
                &merchant_id,
            ),
            Some(false) | None => None,
        };

        let payments_response = api::PaymentsResponse {
            payment_id: payment_intent.payment_id,
            merchant_id: payment_intent.merchant_id,
            status: payment_intent.status,
            amount: payment_attempt.net_amount.get_order_amount(),
            net_amount: payment_attempt.get_total_amount(),
            amount_capturable: payment_attempt.amount_capturable,
            amount_received: payment_intent.amount_captured,
            connector: routed_through,
            client_secret: payment_intent.client_secret.map(Secret::new),
            created: Some(payment_intent.created_at),
            currency: currency.to_string(),
            customer_id: customer.as_ref().map(|cus| cus.clone().customer_id),
            customer: customer_details_response,
            description: payment_intent.description,
            refunds: refunds_response,
            disputes: disputes_response,
            attempts: attempts_response,
            captures: captures_response,
            mandate_id,
            mandate_data,
            setup_future_usage: payment_attempt.setup_future_usage_applied,
            off_session: payment_intent.off_session,
            capture_on: None,
            capture_method: payment_attempt.capture_method,
            payment_method: payment_attempt.payment_method,
            payment_method_data: payment_method_data_response,
            payment_token: payment_attempt.payment_token,
            shipping: payment_data
                .get_address()
                .get_shipping()
                .cloned()
                .map(From::from),
            billing: payment_data
                .get_address()
                .get_payment_billing()
                .cloned()
                .map(From::from),
            order_details: payment_intent.order_details,
            email: customer
                .as_ref()
                .and_then(|cus| cus.email.as_ref().map(|s| s.to_owned())),
            name: customer
                .as_ref()
                .and_then(|cus| cus.name.as_ref().map(|s| s.to_owned())),
            phone: customer
                .as_ref()
                .and_then(|cus| cus.phone.as_ref().map(|s| s.to_owned())),
            return_url: payment_intent.return_url,
            authentication_type: payment_attempt.authentication_type,
            statement_descriptor_name: payment_intent.statement_descriptor_name,
            statement_descriptor_suffix: payment_intent.statement_descriptor_suffix,
            next_action: next_action_response,
            cancellation_reason: payment_attempt.cancellation_reason,
            error_code: payment_attempt
                .error_code
                .filter(|code| code != NO_ERROR_CODE),
            error_message: payment_attempt
                .error_reason
                .or(payment_attempt.error_message)
                .filter(|message| message != NO_ERROR_MESSAGE),
            unified_code: payment_attempt.unified_code,
            unified_message: payment_attempt.unified_message,
            payment_experience: payment_attempt.payment_experience,
            payment_method_type: payment_attempt.payment_method_type,
            connector_label,
            business_country: payment_intent.business_country,
            business_label: payment_intent.business_label,
            business_sub_label: payment_attempt.business_sub_label,
            allowed_payment_method_types: payment_intent.allowed_payment_method_types,
            ephemeral_key: payment_data
                .get_ephemeral_key()
                .map(ForeignFrom::foreign_from),
            manual_retry_allowed,
            connector_transaction_id,
            frm_message,
            metadata: payment_intent.metadata,
            connector_metadata: payment_intent.connector_metadata,
            feature_metadata: payment_intent.feature_metadata,
            reference_id: payment_attempt.connector_response_reference_id,
            payment_link: payment_link_data,
            profile_id: payment_intent.profile_id,
            surcharge_details,
            attempt_count: payment_intent.attempt_count,
            merchant_decision,
            merchant_connector_id: payment_attempt.merchant_connector_id,
            incremental_authorization_allowed: payment_intent.incremental_authorization_allowed,
            authorization_count: payment_intent.authorization_count,
            incremental_authorizations: incremental_authorizations_response,
            external_authentication_details,
            external_3ds_authentication_attempted: payment_attempt
                .external_three_ds_authentication_attempted,
            expires_on: payment_intent.session_expiry,
            fingerprint: payment_intent.fingerprint_id,
            browser_info: payment_attempt.browser_info,
            payment_method_id: payment_attempt.payment_method_id,
            network_transaction_id: payment_attempt.network_transaction_id,
            payment_method_status: payment_data
                .get_payment_method_info()
                .map(|info| info.status),
            updated: Some(payment_intent.modified_at),
            split_payments: payment_attempt.charges,
            frm_metadata: payment_intent.frm_metadata,
            merchant_order_reference_id: payment_intent.merchant_order_reference_id,
            order_tax_amount,
            connector_mandate_id,
            mit_category: payment_intent.mit_category,
            shipping_cost: payment_intent.shipping_cost,
            capture_before: payment_attempt.capture_before,
            extended_authorization_applied: payment_attempt.extended_authorization_applied,
            card_discovery: payment_attempt.card_discovery,
            force_3ds_challenge: payment_intent.force_3ds_challenge,
            force_3ds_challenge_trigger: payment_intent.force_3ds_challenge_trigger,
            issuer_error_code: payment_attempt.issuer_error_code,
            issuer_error_message: payment_attempt.issuer_error_message,
            is_iframe_redirection_enabled: payment_intent.is_iframe_redirection_enabled,
            whole_connector_response: payment_data.get_whole_connector_response(),
            payment_channel: payment_intent.payment_channel,
            enable_partial_authorization: payment_intent.enable_partial_authorization,
            enable_overcapture: payment_intent.enable_overcapture,
            is_overcapture_enabled: payment_attempt.is_overcapture_enabled,
            network_details: payment_attempt
                .network_details
                .map(NetworkDetails::foreign_from),
            is_stored_credential: payment_attempt.is_stored_credential,
            request_extended_authorization: payment_attempt.request_extended_authorization,
        };

        services::ApplicationResponse::JsonWithHeaders((payments_response, headers))
    };

    metrics::PAYMENT_OPS_COUNT.add(
        1,
        router_env::metric_attributes!(
            ("operation", format!("{:?}", operation)),
            ("merchant", merchant_id.clone()),
            ("payment_method_type", payment_method_type),
            ("payment_method", payment_method),
        ),
    );

    Ok(output)
}

#[cfg(feature = "v1")]
pub fn third_party_sdk_session_next_action<Op>(
    payment_attempt: &storage::PaymentAttempt,
    operation: &Op,
) -> bool
where
    Op: Debug,
{
    // If the operation is confirm, we will send session token response in next action
    if format!("{operation:?}").eq("PaymentConfirm") {
        let condition1 = payment_attempt
            .connector
            .as_ref()
            .map(|connector| {
                matches!(connector.as_str(), "trustpay") || matches!(connector.as_str(), "payme")
            })
            .and_then(|is_connector_supports_third_party_sdk| {
                if is_connector_supports_third_party_sdk {
                    payment_attempt
                        .payment_method
                        .map(|pm| matches!(pm, diesel_models::enums::PaymentMethod::Wallet))
                } else {
                    Some(false)
                }
            })
            .unwrap_or(false);

        // This condition to be triggered for open banking connectors, third party SDK session token will be provided
        let condition2 = payment_attempt
            .connector
            .as_ref()
            .map(|connector| matches!(connector.as_str(), "plaid"))
            .and_then(|is_connector_supports_third_party_sdk| {
                if is_connector_supports_third_party_sdk {
                    payment_attempt
                        .payment_method
                        .map(|pm| matches!(pm, diesel_models::enums::PaymentMethod::OpenBanking))
                        .and_then(|first_match| {
                            payment_attempt
                                .payment_method_type
                                .map(|pmt| {
                                    matches!(
                                        pmt,
                                        diesel_models::enums::PaymentMethodType::OpenBankingPIS
                                    )
                                })
                                .map(|second_match| first_match && second_match)
                        })
                } else {
                    Some(false)
                }
            })
            .unwrap_or(false);

        condition1 || condition2
    } else {
        false
    }
}

pub fn qr_code_next_steps_check(
    payment_attempt: storage::PaymentAttempt,
) -> RouterResult<Option<api_models::payments::QrCodeInformation>> {
    let qr_code_steps: Option<Result<api_models::payments::QrCodeInformation, _>> = payment_attempt
        .connector_metadata
        .map(|metadata| metadata.parse_value("QrCodeInformation"));

    let qr_code_instructions = qr_code_steps.transpose().ok().flatten();
    Ok(qr_code_instructions)
}
pub fn paypal_sdk_next_steps_check(
    payment_attempt: storage::PaymentAttempt,
) -> RouterResult<Option<api_models::payments::SdkNextActionData>> {
    let paypal_connector_metadata: Option<Result<api_models::payments::SdkNextActionData, _>> =
        payment_attempt.connector_metadata.map(|metadata| {
            metadata.parse_value("SdkNextActionData").map_err(|_| {
                crate::logger::warn!(
                    "SdkNextActionData parsing failed for paypal_connector_metadata"
                )
            })
        });

    let paypal_next_steps = paypal_connector_metadata.transpose().ok().flatten();
    Ok(paypal_next_steps)
}

pub fn fetch_qr_code_url_next_steps_check(
    payment_attempt: storage::PaymentAttempt,
) -> RouterResult<Option<api_models::payments::FetchQrCodeInformation>> {
    let qr_code_steps: Option<Result<api_models::payments::FetchQrCodeInformation, _>> =
        payment_attempt
            .connector_metadata
            .map(|metadata| metadata.parse_value("FetchQrCodeInformation"));

    let qr_code_fetch_url = qr_code_steps.transpose().ok().flatten();
    Ok(qr_code_fetch_url)
}

pub fn extract_sdk_uri_information(
    payment_attempt: storage::PaymentAttempt,
) -> RouterResult<Option<api_models::payments::SdkUpiIntentInformation>> {
    let sdk_uri_steps: Option<Result<api_models::payments::SdkUpiIntentInformation, _>> =
        payment_attempt
            .connector_metadata
            .map(|metadata| metadata.parse_value("SdkUpiIntentInformation"));

    let sdk_uri_information = sdk_uri_steps.transpose().ok().flatten();
    Ok(sdk_uri_information)
}

pub fn wait_screen_next_steps_check(
    payment_attempt: storage::PaymentAttempt,
) -> RouterResult<Option<api_models::payments::WaitScreenInstructions>> {
    let display_info_with_timer_steps: Option<
        Result<api_models::payments::WaitScreenInstructions, _>,
    > = payment_attempt
        .connector_metadata
        .map(|metadata| metadata.parse_value("WaitScreenInstructions"));

    let display_info_with_timer_instructions =
        display_info_with_timer_steps.transpose().ok().flatten();
    Ok(display_info_with_timer_instructions)
}

pub fn next_action_invoke_hidden_frame(
    payment_attempt: &storage::PaymentAttempt,
) -> RouterResult<Option<api_models::payments::PaymentsConnectorThreeDsInvokeData>> {
    let connector_three_ds_invoke_data: Option<
        Result<api_models::payments::PaymentsConnectorThreeDsInvokeData, _>,
    > = payment_attempt
        .connector_metadata
        .clone()
        .map(|metadata| metadata.parse_value("PaymentsConnectorThreeDsInvokeData"));

    let three_ds_invoke_data = connector_three_ds_invoke_data.transpose().ok().flatten();
    Ok(three_ds_invoke_data)
}

pub fn construct_connector_invoke_hidden_frame(
    connector_three_ds_invoke_data: api_models::payments::PaymentsConnectorThreeDsInvokeData,
) -> RouterResult<api_models::payments::NextActionData> {
    let iframe_data = api_models::payments::IframeData::ThreedsInvokeAndCompleteAutorize {
        three_ds_method_data_submission: connector_three_ds_invoke_data
            .three_ds_method_data_submission,
        three_ds_method_data: Some(connector_three_ds_invoke_data.three_ds_method_data),
        three_ds_method_url: connector_three_ds_invoke_data.three_ds_method_url,
        directory_server_id: connector_three_ds_invoke_data.directory_server_id,
        message_version: connector_three_ds_invoke_data.message_version,
    };

    Ok(api_models::payments::NextActionData::InvokeHiddenIframe { iframe_data })
}

#[cfg(feature = "v1")]
impl ForeignFrom<(storage::PaymentIntent, storage::PaymentAttempt)> for api::PaymentsResponse {
    fn foreign_from((pi, pa): (storage::PaymentIntent, storage::PaymentAttempt)) -> Self {
        let connector_transaction_id = pa.get_connector_payment_id().map(ToString::to_string);
        Self {
            payment_id: pi.payment_id,
            merchant_id: pi.merchant_id,
            status: pi.status,
            amount: pi.amount,
            amount_capturable: pa.amount_capturable,
            client_secret: pi.client_secret.map(|s| s.into()),
            created: Some(pi.created_at),
            currency: pi.currency.map(|c| c.to_string()).unwrap_or_default(),
            description: pi.description,
            metadata: pi.metadata,
            order_details: pi.order_details,
            customer_id: pi.customer_id.clone(),
            connector: pa.connector,
            payment_method: pa.payment_method,
            payment_method_type: pa.payment_method_type,
            business_label: pi.business_label,
            business_country: pi.business_country,
            business_sub_label: pa.business_sub_label,
            setup_future_usage: pi.setup_future_usage,
            capture_method: pa.capture_method,
            authentication_type: pa.authentication_type,
            connector_transaction_id,
            attempt_count: pi.attempt_count,
            profile_id: pi.profile_id,
            merchant_connector_id: pa.merchant_connector_id,
            payment_method_data: pa.payment_method_data.and_then(|data| {
                match data.parse_value("PaymentMethodDataResponseWithBilling") {
                    Ok(parsed_data) => Some(parsed_data),
                    Err(e) => {
                        router_env::logger::error!("Failed to parse 'PaymentMethodDataResponseWithBilling' from payment method data. Error: {e:?}");
                        None
                    }
                }
            }),
            merchant_order_reference_id: pi.merchant_order_reference_id,
            customer: pi.customer_details.and_then(|customer_details|
                match customer_details.into_inner().expose().parse_value::<CustomerData>("CustomerData"){
                    Ok(parsed_data) => Some(
                        CustomerDetailsResponse {
                            id: pi.customer_id,
                            name: parsed_data.name,
                            phone: parsed_data.phone,
                            email: parsed_data.email,
                            phone_country_code:parsed_data.phone_country_code
                    }),
                    Err(e) => {
                        router_env::logger::error!("Failed to parse 'CustomerDetailsResponse' from payment method data. Error: {e:?}");
                        None
                    }
                }
            ),
            billing: pi.billing_details.and_then(|billing_details|
                match billing_details.into_inner().expose().parse_value::<Address>("Address") {
                    Ok(parsed_data) => Some(parsed_data),
                    Err(e) => {
                        router_env::logger::error!("Failed to parse 'BillingAddress' from payment method data. Error: {e:?}");
                        None
                    }
                }
            ),
            shipping: pi.shipping_details.and_then(|shipping_details|
                match shipping_details.into_inner().expose().parse_value::<Address>("Address") {
                    Ok(parsed_data) => Some(parsed_data),
                    Err(e) => {
                        router_env::logger::error!("Failed to parse 'ShippingAddress' from payment method data. Error: {e:?}");
                        None
                    }
                }
            ),
            // TODO: fill in details based on requirement
            net_amount: pa.net_amount.get_total_amount(),
            amount_received: None,
            refunds: None,
            disputes: None,
            attempts: None,
            captures: None,
            mandate_id: None,
            mandate_data: None,
            off_session: None,
            capture_on: None,
            payment_token: None,
            email: None,
            name: None,
            phone: None,
            return_url: None,
            statement_descriptor_name: None,
            statement_descriptor_suffix: None,
            next_action: None,
            cancellation_reason: None,
            error_code: None,
            error_message: None,
            unified_code: None,
            unified_message: None,
            payment_experience: None,
            connector_label: None,
            allowed_payment_method_types: None,
            ephemeral_key: None,
            manual_retry_allowed: None,
            frm_message: None,
            connector_metadata: None,
            feature_metadata: None,
            reference_id: None,
            payment_link: None,
            surcharge_details: None,
            merchant_decision: None,
            incremental_authorization_allowed: None,
            authorization_count: None,
            incremental_authorizations: None,
            external_authentication_details: None,
            external_3ds_authentication_attempted: None,
            expires_on: None,
            fingerprint: None,
            browser_info: None,
            payment_method_id: None,
            payment_method_status: None,
            updated: None,
            split_payments: None,
            frm_metadata: None,
            capture_before: pa.capture_before,
            extended_authorization_applied: pa.extended_authorization_applied,
            order_tax_amount: None,
            connector_mandate_id:None,
            shipping_cost: None,
            card_discovery: pa.card_discovery,
            mit_category: pi.mit_category,
            force_3ds_challenge: pi.force_3ds_challenge,
            force_3ds_challenge_trigger: pi.force_3ds_challenge_trigger,
            whole_connector_response: None,
            issuer_error_code: pa.issuer_error_code,
            issuer_error_message: pa.issuer_error_message,
            is_iframe_redirection_enabled:pi.is_iframe_redirection_enabled,
            payment_channel: pi.payment_channel,
            network_transaction_id: None,
            enable_partial_authorization: pi.enable_partial_authorization,
            enable_overcapture: pi.enable_overcapture,
            is_overcapture_enabled: pa.is_overcapture_enabled,
            network_details: pa.network_details.map(NetworkDetails::foreign_from),
            is_stored_credential:pa.is_stored_credential,
            request_extended_authorization: pa.request_extended_authorization,
        }
    }
}

#[cfg(feature = "v2")]
impl ForeignFrom<(storage::PaymentIntent, Option<storage::PaymentAttempt>)>
    for api_models::payments::PaymentsListResponseItem
{
    fn foreign_from((pi, pa): (storage::PaymentIntent, Option<storage::PaymentAttempt>)) -> Self {
        Self {
            id: pi.id,
            merchant_id: pi.merchant_id,
            profile_id: pi.profile_id,
            customer_id: pi.customer_id,
            payment_method_id: pa.as_ref().and_then(|p| p.payment_method_id.clone()),
            status: pi.status,
            amount: api_models::payments::PaymentAmountDetailsResponse::foreign_from((
                &pi.amount_details,
                pa.as_ref().map(|p| &p.amount_details),
            )),
            created: pi.created_at,
            payment_method_type: pa.as_ref().and_then(|p| p.payment_method_type.into()),
            payment_method_subtype: pa.as_ref().and_then(|p| p.payment_method_subtype.into()),
            connector: pa.as_ref().and_then(|p| p.connector.clone()),
            merchant_connector_id: pa.as_ref().and_then(|p| p.merchant_connector_id.clone()),
            customer: None,
            merchant_reference_id: pi.merchant_reference_id,
            connector_payment_id: pa.as_ref().and_then(|p| p.connector_payment_id.clone()),
            connector_response_reference_id: pa
                .as_ref()
                .and_then(|p| p.connector_response_reference_id.clone()),
            metadata: pi.metadata,
            description: pi.description.map(|val| val.get_string_repr().to_string()),
            authentication_type: pi.authentication_type,
            capture_method: Some(pi.capture_method),
            setup_future_usage: Some(pi.setup_future_usage),
            attempt_count: pi.attempt_count,
            error: pa
                .as_ref()
                .and_then(|p| p.error.as_ref())
                .map(api_models::payments::ErrorDetails::foreign_from),
            cancellation_reason: pa.as_ref().and_then(|p| p.cancellation_reason.clone()),
            order_details: None,
            return_url: pi.return_url,
            statement_descriptor: pi.statement_descriptor,
            allowed_payment_method_types: pi.allowed_payment_method_types,
            authorization_count: pi.authorization_count,
            modified_at: pa.as_ref().map(|p| p.modified_at),
        }
    }
}

#[cfg(feature = "v1")]
impl ForeignFrom<ephemeral_key::EphemeralKey> for api::ephemeral_key::EphemeralKeyCreateResponse {
    fn foreign_from(from: ephemeral_key::EphemeralKey) -> Self {
        Self {
            customer_id: from.customer_id,
            created_at: from.created_at,
            expires: from.expires,
            secret: from.secret,
        }
    }
}

#[cfg(feature = "v1")]
pub fn bank_transfer_next_steps_check(
    payment_attempt: storage::PaymentAttempt,
) -> RouterResult<Option<api_models::payments::BankTransferNextStepsData>> {
    let bank_transfer_next_step = if let Some(diesel_models::enums::PaymentMethod::BankTransfer) =
        payment_attempt.payment_method
    {
        if payment_attempt.payment_method_type != Some(diesel_models::enums::PaymentMethodType::Pix)
        {
            let bank_transfer_next_steps: Option<api_models::payments::BankTransferNextStepsData> =
                payment_attempt
                    .connector_metadata
                    .map(|metadata| {
                        metadata
                            .parse_value("NextStepsRequirements")
                            .change_context(errors::ApiErrorResponse::InternalServerError)
                            .attach_printable(
                                "Failed to parse the Value to NextRequirements struct",
                            )
                    })
                    .transpose()?;
            bank_transfer_next_steps
        } else {
            None
        }
    } else {
        None
    };
    Ok(bank_transfer_next_step)
}

#[cfg(feature = "v1")]
pub fn voucher_next_steps_check(
    payment_attempt: storage::PaymentAttempt,
) -> RouterResult<Option<api_models::payments::VoucherNextStepData>> {
    let voucher_next_step = if let Some(diesel_models::enums::PaymentMethod::Voucher) =
        payment_attempt.payment_method
    {
        let voucher_next_steps: Option<api_models::payments::VoucherNextStepData> = payment_attempt
            .connector_metadata
            .map(|metadata| {
                metadata
                    .parse_value("NextStepsRequirements")
                    .change_context(errors::ApiErrorResponse::InternalServerError)
                    .attach_printable("Failed to parse the Value to NextRequirements struct")
            })
            .transpose()?;
        voucher_next_steps
    } else {
        None
    };
    Ok(voucher_next_step)
}

#[cfg(feature = "v1")]
pub fn mobile_payment_next_steps_check(
    payment_attempt: &storage::PaymentAttempt,
) -> RouterResult<Option<api_models::payments::MobilePaymentNextStepData>> {
    let mobile_payment_next_step = if let Some(diesel_models::enums::PaymentMethod::MobilePayment) =
        payment_attempt.payment_method
    {
        let mobile_paymebnt_next_steps: Option<api_models::payments::MobilePaymentNextStepData> =
            payment_attempt
                .connector_metadata
                .clone()
                .map(|metadata| {
                    metadata
                        .parse_value("MobilePaymentNextStepData")
                        .change_context(errors::ApiErrorResponse::InternalServerError)
                        .attach_printable("Failed to parse the Value to NextRequirements struct")
                })
                .transpose()?;
        mobile_paymebnt_next_steps
    } else {
        None
    };
    Ok(mobile_payment_next_step)
}

impl ForeignFrom<api_models::payments::QrCodeInformation> for api_models::payments::NextActionData {
    fn foreign_from(qr_info: api_models::payments::QrCodeInformation) -> Self {
        match qr_info {
            api_models::payments::QrCodeInformation::QrCodeUrl {
                image_data_url,
                qr_code_url,
                display_to_timestamp,
            } => Self::QrCodeInformation {
                image_data_url: Some(image_data_url),
                qr_code_url: Some(qr_code_url),
                display_to_timestamp,
                border_color: None,
                display_text: None,
            },
            api_models::payments::QrCodeInformation::QrDataUrl {
                image_data_url,
                display_to_timestamp,
            } => Self::QrCodeInformation {
                image_data_url: Some(image_data_url),
                display_to_timestamp,
                qr_code_url: None,
                border_color: None,
                display_text: None,
            },
            api_models::payments::QrCodeInformation::QrCodeImageUrl {
                qr_code_url,
                display_to_timestamp,
            } => Self::QrCodeInformation {
                qr_code_url: Some(qr_code_url),
                image_data_url: None,
                display_to_timestamp,
                border_color: None,
                display_text: None,
            },
            api_models::payments::QrCodeInformation::QrColorDataUrl {
                color_image_data_url,
                display_to_timestamp,
                border_color,
                display_text,
            } => Self::QrCodeInformation {
                qr_code_url: None,
                image_data_url: Some(color_image_data_url),
                display_to_timestamp,
                border_color,
                display_text,
            },
        }
    }
}

#[derive(Clone)]
pub struct PaymentAdditionalData<'a, F>
where
    F: Clone,
{
    router_base_url: String,
    connector_name: String,
    payment_data: PaymentData<F>,
    state: &'a SessionState,
    customer_data: &'a Option<domain::Customer>,
}

#[cfg(feature = "v2")]
impl<F: Clone> TryFrom<PaymentAdditionalData<'_, F>> for types::PaymentsAuthorizeData {
    type Error = error_stack::Report<errors::ApiErrorResponse>;

    fn try_from(additional_data: PaymentAdditionalData<'_, F>) -> Result<Self, Self::Error> {
        let payment_data = additional_data.payment_data.clone();
        let router_base_url = &additional_data.router_base_url;
        let connector_name = &additional_data.connector_name;
        let attempt = &payment_data.payment_attempt;
        let browser_info: Option<types::BrowserInformation> = attempt
            .browser_info
            .clone()
            .map(types::BrowserInformation::from);

        let complete_authorize_url = Some(helpers::create_complete_authorize_url(
            router_base_url,
            attempt,
            connector_name,
            payment_data.creds_identifier.as_deref(),
        ));

        let merchant_connector_account_id_or_connector_name = payment_data
            .payment_attempt
            .merchant_connector_id
            .as_ref()
            .map(|mca_id| mca_id.get_string_repr())
            .unwrap_or(connector_name);

        let webhook_url = Some(helpers::create_webhook_url(
            router_base_url,
            &attempt.merchant_id,
            merchant_connector_account_id_or_connector_name,
        ));
        let router_return_url = Some(helpers::create_redirect_url(
            router_base_url,
            attempt,
            connector_name,
            payment_data.creds_identifier.as_deref(),
        ));

        let payment_method_data = payment_data.payment_method_data.or_else(|| {
            if payment_data.mandate_id.is_some() {
                Some(domain::PaymentMethodData::MandatePayment)
            } else {
                None
            }
        });

        let amount = payment_data
            .payment_attempt
            .get_total_amount()
            .get_amount_as_i64();

        let customer_name = additional_data
            .customer_data
            .as_ref()
            .and_then(|customer_data| {
                customer_data
                    .name
                    .as_ref()
                    .map(|customer| customer.clone().into_inner())
            });

        let customer_id = additional_data
            .customer_data
            .as_ref()
            .and_then(|data| data.get_id().clone().try_into().ok());

        let merchant_order_reference_id = payment_data
            .payment_intent
            .merchant_reference_id
            .map(|s| s.get_string_repr().to_string());

        let shipping_cost = payment_data.payment_intent.amount_details.shipping_cost;

        Ok(Self {
            payment_method_data: payment_method_data
                .unwrap_or(domain::PaymentMethodData::Card(domain::Card::default())),
            amount,
            order_tax_amount: None, // V2 doesn't currently support order tax amount
            email: None,            // V2 doesn't store email directly in payment_intent
            customer_name,
            currency: payment_data.currency,
            confirm: true,
            statement_descriptor_suffix: None,
            statement_descriptor: None,
            capture_method: Some(payment_data.payment_intent.capture_method),
            router_return_url,
            webhook_url,
            complete_authorize_url,
            setup_future_usage: Some(payment_data.payment_intent.setup_future_usage),
            mandate_id: payment_data.mandate_id.clone(),
            off_session: get_off_session(payment_data.mandate_id.as_ref(), None),
            customer_acceptance: None,
            setup_mandate_details: None,
            browser_info,
            order_details: None,
            order_category: None,
            session_token: None,
            enrolled_for_3ds: false,
            related_transaction_id: None,
            payment_experience: None,
            payment_method_type: Some(payment_data.payment_attempt.payment_method_subtype),
            surcharge_details: None,
            customer_id,
            request_incremental_authorization: false,
            metadata: payment_data
                .payment_intent
                .metadata
                .clone()
                .map(|m| m.expose()),
            authentication_data: None,
            request_extended_authorization: None,
            split_payments: None,
            minor_amount: payment_data.payment_attempt.get_total_amount(),
            merchant_order_reference_id,
            integrity_object: None,
            shipping_cost,
            additional_payment_method_data: None,
            merchant_account_id: None,
            merchant_config_currency: None,
            connector_testing_data: None,
            order_id: None,
            mit_category: None,
            locale: None,
            payment_channel: None,
            enable_partial_authorization: None,
            enable_overcapture: None,
            is_stored_credential: None,
        })
    }
}

fn get_off_session(
    mandate_id: Option<&MandateIds>,
    off_session_flag: Option<bool>,
) -> Option<bool> {
    match (mandate_id, off_session_flag) {
        (_, Some(false)) => Some(false),
        (Some(_), _) | (_, Some(true)) => Some(true),
        (None, None) => None,
    }
}

#[cfg(feature = "v1")]
impl<F: Clone> TryFrom<PaymentAdditionalData<'_, F>> for types::PaymentsAuthorizeData {
    type Error = error_stack::Report<errors::ApiErrorResponse>;

    fn try_from(additional_data: PaymentAdditionalData<'_, F>) -> Result<Self, Self::Error> {
        let payment_data = additional_data.payment_data.clone();
        let router_base_url = &additional_data.router_base_url;
        let connector_name = &additional_data.connector_name;
        let attempt = &payment_data.payment_attempt;
        let browser_info: Option<types::BrowserInformation> = attempt
            .browser_info
            .clone()
            .map(|b| b.parse_value("BrowserInformation"))
            .transpose()
            .change_context(errors::ApiErrorResponse::InvalidDataValue {
                field_name: "browser_info",
            })?;

        let connector_metadata = additional_data
            .payment_data
            .payment_intent
            .connector_metadata
            .clone()
            .map(|cm| {
                cm.parse_value::<api_models::payments::ConnectorMetadata>("ConnectorMetadata")
                    .change_context(errors::ApiErrorResponse::InternalServerError)
                    .attach_printable("Failed parsing ConnectorMetadata")
            })
            .transpose()?;

        let order_category = connector_metadata.as_ref().and_then(|cm| {
            cm.noon
                .as_ref()
                .and_then(|noon| noon.order_category.clone())
        });

        let braintree_metadata = connector_metadata
            .as_ref()
            .and_then(|cm| cm.braintree.clone());

        let merchant_account_id = braintree_metadata
            .as_ref()
            .and_then(|braintree| braintree.merchant_account_id.clone());
        let merchant_config_currency =
            braintree_metadata.and_then(|braintree| braintree.merchant_config_currency);

        let order_details = additional_data
            .payment_data
            .payment_intent
            .order_details
            .map(|order_details| {
                order_details
                    .iter()
                    .map(|data| {
                        data.to_owned()
                            .parse_value("OrderDetailsWithAmount")
                            .change_context(errors::ApiErrorResponse::InvalidDataValue {
                                field_name: "OrderDetailsWithAmount",
                            })
                            .attach_printable("Unable to parse OrderDetailsWithAmount")
                    })
                    .collect::<Result<Vec<_>, _>>()
            })
            .transpose()?;

        let complete_authorize_url = Some(helpers::create_complete_authorize_url(
            router_base_url,
            attempt,
            connector_name,
            payment_data.creds_identifier.as_deref(),
        ));

        let merchant_connector_account_id_or_connector_name = payment_data
            .payment_attempt
            .merchant_connector_id
            .as_ref()
            .map(|mca_id| mca_id.get_string_repr())
            .unwrap_or(connector_name);

        let webhook_url = Some(helpers::create_webhook_url(
            router_base_url,
            &attempt.merchant_id,
            merchant_connector_account_id_or_connector_name,
        ));
        let router_return_url = Some(helpers::create_redirect_url(
            router_base_url,
            attempt,
            connector_name,
            payment_data.creds_identifier.as_deref(),
        ));

        let additional_payment_method_data: Option<api_models::payments::AdditionalPaymentData> =
            payment_data.payment_attempt
                .payment_method_data
                .as_ref().map(|data| data.clone().parse_value("AdditionalPaymentData"))
                .transpose()
                .change_context(errors::ApiErrorResponse::InternalServerError)
                .attach_printable("Failed to parse AdditionalPaymentData from payment_data.payment_attempt.payment_method_data")?;

        let payment_method_data = payment_data.payment_method_data.or_else(|| {
            if payment_data.mandate_id.is_some() {
                Some(domain::PaymentMethodData::MandatePayment)
            } else {
                None
            }
        });

        let amount = payment_data.payment_attempt.get_total_amount();

        let customer_name = additional_data
            .customer_data
            .as_ref()
            .and_then(|customer_data| {
                customer_data
                    .name
                    .as_ref()
                    .map(|customer| customer.clone().into_inner())
            });

        let customer_id = additional_data
            .customer_data
            .as_ref()
            .map(|data| data.customer_id.clone());

        let split_payments = payment_data.payment_intent.split_payments.clone();

        let merchant_order_reference_id = payment_data
            .payment_intent
            .merchant_order_reference_id
            .clone();
        let shipping_cost = payment_data.payment_intent.shipping_cost;

        let connector = api_models::enums::Connector::from_str(connector_name)
            .change_context(errors::ConnectorError::InvalidConnectorName)
            .change_context(errors::ApiErrorResponse::InvalidDataValue {
                field_name: "connector",
            })
            .attach_printable_lazy(|| {
                format!("unable to parse connector name {connector_name:?}")
            })?;

        let connector_testing_data = connector_metadata
            .and_then(|cm| match connector {
                api_models::enums::Connector::Adyen => cm
                    .adyen
                    .map(|adyen_cm| adyen_cm.testing)
                    .map(|testing_data| {
                        serde_json::to_value(testing_data)
                            .change_context(errors::ApiErrorResponse::InternalServerError)
                            .attach_printable("Failed to parse Adyen testing data")
                    }),
                _ => None,
            })
            .transpose()?
            .map(pii::SecretSerdeValue::new);
        let is_off_session = get_off_session(
            payment_data.mandate_id.as_ref(),
            payment_data.payment_intent.off_session,
        );

        Ok(Self {
            payment_method_data: (payment_method_data.get_required_value("payment_method_data")?),
            setup_future_usage: payment_data.payment_attempt.setup_future_usage_applied,
            mandate_id: payment_data.mandate_id.clone(),
            off_session: is_off_session,
            setup_mandate_details: payment_data.setup_mandate.clone(),
            confirm: payment_data.payment_attempt.confirm,
            statement_descriptor_suffix: payment_data.payment_intent.statement_descriptor_suffix,
            statement_descriptor: payment_data.payment_intent.statement_descriptor_name,
            capture_method: payment_data.payment_attempt.capture_method,
            amount: amount.get_amount_as_i64(),
            order_tax_amount: payment_data
                .payment_attempt
                .net_amount
                .get_order_tax_amount(),
            minor_amount: amount,
            currency: payment_data.currency,
            browser_info,
            email: payment_data.email,
            customer_name,
            payment_experience: payment_data.payment_attempt.payment_experience,
            order_details,
            order_category,
            session_token: None,
            enrolled_for_3ds: true,
            related_transaction_id: None,
            payment_method_type: payment_data.payment_attempt.payment_method_type,
            router_return_url,
            webhook_url,
            complete_authorize_url,
            customer_id,
            surcharge_details: payment_data.surcharge_details,
            request_incremental_authorization: matches!(
                payment_data
                    .payment_intent
                    .request_incremental_authorization,
                Some(RequestIncrementalAuthorization::True)
            ),
            metadata: additional_data.payment_data.payment_intent.metadata,
            authentication_data: payment_data
                .authentication
                .as_ref()
                .map(AuthenticationData::foreign_try_from)
                .transpose()?,
            customer_acceptance: payment_data.customer_acceptance,
            request_extended_authorization: attempt.request_extended_authorization,
            split_payments,
            merchant_order_reference_id,
            integrity_object: None,
            additional_payment_method_data,
            shipping_cost,
            merchant_account_id,
            merchant_config_currency,
            connector_testing_data,
            mit_category: payment_data.payment_intent.mit_category,
            order_id: None,
            locale: Some(additional_data.state.locale.clone()),
            payment_channel: payment_data.payment_intent.payment_channel,
            enable_partial_authorization: payment_data.payment_intent.enable_partial_authorization,
            enable_overcapture: payment_data.payment_intent.enable_overcapture,
            is_stored_credential: payment_data.payment_attempt.is_stored_credential,
        })
    }
}

#[cfg(feature = "v2")]
impl<F: Clone> TryFrom<PaymentAdditionalData<'_, F>> for types::PaymentsSyncData {
    type Error = error_stack::Report<errors::ApiErrorResponse>;

    fn try_from(additional_data: PaymentAdditionalData<'_, F>) -> Result<Self, Self::Error> {
        todo!()
    }
}

#[cfg(feature = "v1")]
impl<F: Clone> TryFrom<PaymentAdditionalData<'_, F>> for types::PaymentsSyncData {
    type Error = error_stack::Report<errors::ApiErrorResponse>;

    fn try_from(additional_data: PaymentAdditionalData<'_, F>) -> Result<Self, Self::Error> {
        let payment_data = additional_data.payment_data;
        let capture_method = payment_data.get_capture_method();
        let amount = payment_data.payment_attempt.get_total_amount();

        let payment_method_type = payment_data
            .payment_attempt
            .get_payment_method_type()
            .to_owned();
        Ok(Self {
            amount,
            integrity_object: None,
            mandate_id: payment_data.mandate_id.clone(),
            connector_transaction_id: match payment_data.payment_attempt.get_connector_payment_id()
            {
                Some(connector_txn_id) => {
                    types::ResponseId::ConnectorTransactionId(connector_txn_id.to_owned())
                }
                None => types::ResponseId::NoResponseId,
            },
            encoded_data: payment_data.payment_attempt.encoded_data,
            capture_method,
            connector_meta: payment_data.payment_attempt.connector_metadata,
            sync_type: match payment_data.multiple_capture_data {
                Some(multiple_capture_data) => types::SyncRequestType::MultipleCaptureSync(
                    multiple_capture_data.get_pending_connector_capture_ids(),
                ),
                None => types::SyncRequestType::SinglePaymentSync,
            },
            payment_method_type,
            currency: payment_data.currency,
            split_payments: payment_data.payment_intent.split_payments,
            payment_experience: payment_data.payment_attempt.payment_experience,
            connector_reference_id: payment_data
                .payment_attempt
                .connector_response_reference_id
                .clone(),
            setup_future_usage: payment_data.payment_intent.setup_future_usage,
        })
    }
}

#[cfg(feature = "v1")]
impl<F: Clone> TryFrom<PaymentAdditionalData<'_, F>>
    for types::PaymentsIncrementalAuthorizationData
{
    type Error = error_stack::Report<errors::ApiErrorResponse>;

    fn try_from(additional_data: PaymentAdditionalData<'_, F>) -> Result<Self, Self::Error> {
        let payment_data = additional_data.payment_data;
        let payment_attempt = &payment_data.payment_attempt;
        let connector = api::ConnectorData::get_connector_by_name(
            &additional_data.state.conf.connectors,
            &additional_data.connector_name,
            api::GetToken::Connector,
            payment_attempt.merchant_connector_id.clone(),
        )?;
        let incremental_details = payment_data
            .incremental_authorization_details
            .as_ref()
            .ok_or(
                report!(errors::ApiErrorResponse::InternalServerError)
                    .attach_printable("missing incremental_authorization_details in payment_data"),
            )?;
        Ok(Self {
            total_amount: incremental_details.total_amount.get_amount_as_i64(),
            additional_amount: incremental_details.additional_amount.get_amount_as_i64(),
            reason: incremental_details.reason.clone(),
            currency: payment_data.currency,
            connector_transaction_id: connector
                .connector
                .connector_transaction_id(payment_attempt)?
                .ok_or(errors::ApiErrorResponse::ResourceIdNotFound)?,
            connector_meta: payment_attempt.connector_metadata.clone(),
        })
    }
}

#[cfg(feature = "v2")]
impl<F: Clone> TryFrom<PaymentAdditionalData<'_, F>>
    for types::PaymentsIncrementalAuthorizationData
{
    type Error = error_stack::Report<errors::ApiErrorResponse>;

    fn try_from(additional_data: PaymentAdditionalData<'_, F>) -> Result<Self, Self::Error> {
        let payment_data = additional_data.payment_data;
        let connector = api::ConnectorData::get_connector_by_name(
            &additional_data.state.conf.connectors,
            &additional_data.connector_name,
            api::GetToken::Connector,
            payment_data.payment_attempt.merchant_connector_id.clone(),
        )?;
        let incremental_details = payment_data
            .incremental_authorization_details
            .as_ref()
            .ok_or(
                report!(errors::ApiErrorResponse::InternalServerError)
                    .attach_printable("missing incremental_authorization_details in payment_data"),
            )?;
        Ok(Self {
            total_amount: incremental_details.total_amount.get_amount_as_i64(),
            additional_amount: incremental_details.additional_amount.get_amount_as_i64(),
            reason: incremental_details.reason.clone(),
            currency: payment_data.currency,
            connector_transaction_id: connector
                .connector
                .connector_transaction_id(&payment_data.payment_attempt)?
                .ok_or(errors::ApiErrorResponse::ResourceIdNotFound)?,
            connector_meta: payment_data
                .payment_attempt
                .connector_metadata
                .map(|secret| secret.expose()),
        })
    }
}

#[cfg(feature = "v2")]
impl<F: Clone> TryFrom<PaymentAdditionalData<'_, F>> for types::PaymentsCaptureData {
    type Error = error_stack::Report<errors::ApiErrorResponse>;

    fn try_from(additional_data: PaymentAdditionalData<'_, F>) -> Result<Self, Self::Error> {
        use masking::ExposeOptionInterface;

        let payment_data = additional_data.payment_data;
        let connector = api::ConnectorData::get_connector_by_name(
            &additional_data.state.conf.connectors,
            &additional_data.connector_name,
            api::GetToken::Connector,
            payment_data.payment_attempt.merchant_connector_id.clone(),
        )?;
        let amount_to_capture = payment_data
            .payment_attempt
            .amount_details
            .get_amount_to_capture()
            .unwrap_or(payment_data.payment_attempt.get_total_amount());

        let amount = payment_data.payment_attempt.get_total_amount();
        Ok(Self {
            capture_method: Some(payment_data.payment_intent.capture_method),
            amount_to_capture: amount_to_capture.get_amount_as_i64(), // This should be removed once we start moving to connector module
            minor_amount_to_capture: amount_to_capture,
            currency: payment_data.currency,
            connector_transaction_id: connector
                .connector
                .connector_transaction_id(&payment_data.payment_attempt)?
                .ok_or(errors::ApiErrorResponse::ResourceIdNotFound)?,
            payment_amount: amount.get_amount_as_i64(), // This should be removed once we start moving to connector module
            minor_payment_amount: amount,
            connector_meta: payment_data
                .payment_attempt
                .connector_metadata
                .expose_option(),
            // TODO: add multiple capture data
            multiple_capture_data: None,
            // TODO: why do we need browser info during capture?
            browser_info: None,
            metadata: payment_data.payment_intent.metadata.expose_option(),
            integrity_object: None,
            split_payments: None,
            webhook_url: None,
        })
    }
}

#[cfg(feature = "v1")]
impl<F: Clone> TryFrom<PaymentAdditionalData<'_, F>> for types::PaymentsCaptureData {
    type Error = error_stack::Report<errors::ApiErrorResponse>;

    fn try_from(additional_data: PaymentAdditionalData<'_, F>) -> Result<Self, Self::Error> {
        let payment_data = additional_data.payment_data;
        let connector = api::ConnectorData::get_connector_by_name(
            &additional_data.state.conf.connectors,
            &additional_data.connector_name,
            api::GetToken::Connector,
            payment_data.payment_attempt.merchant_connector_id.clone(),
        )?;
        let amount_to_capture = payment_data
            .payment_attempt
            .amount_to_capture
            .unwrap_or(payment_data.payment_attempt.get_total_amount());
        let browser_info: Option<types::BrowserInformation> = payment_data
            .payment_attempt
            .browser_info
            .clone()
            .map(|b| b.parse_value("BrowserInformation"))
            .transpose()
            .change_context(errors::ApiErrorResponse::InvalidDataValue {
                field_name: "browser_info",
            })?;
        let amount = payment_data.payment_attempt.get_total_amount();

        let router_base_url = &additional_data.router_base_url;
        let attempt = &payment_data.payment_attempt;

        let merchant_connector_account_id = payment_data
            .payment_attempt
            .merchant_connector_id
            .as_ref()
            .map(|mca_id| mca_id.get_string_repr())
            .ok_or(errors::ApiErrorResponse::MerchantAccountNotFound)?;
        let webhook_url: Option<_> = Some(helpers::create_webhook_url(
            router_base_url,
            &attempt.merchant_id,
            merchant_connector_account_id,
        ));
        Ok(Self {
            capture_method: payment_data.get_capture_method(),
            amount_to_capture: amount_to_capture.get_amount_as_i64(), // This should be removed once we start moving to connector module
            minor_amount_to_capture: amount_to_capture,
            currency: payment_data.currency,
            connector_transaction_id: connector
                .connector
                .connector_transaction_id(&payment_data.payment_attempt)?
                .ok_or(errors::ApiErrorResponse::ResourceIdNotFound)?,
            payment_amount: amount.get_amount_as_i64(), // This should be removed once we start moving to connector module
            minor_payment_amount: amount,
            connector_meta: payment_data.payment_attempt.connector_metadata,
            multiple_capture_data: match payment_data.multiple_capture_data {
                Some(multiple_capture_data) => Some(MultipleCaptureRequestData {
                    capture_sequence: multiple_capture_data.get_captures_count()?,
                    capture_reference: multiple_capture_data
                        .get_latest_capture()
                        .capture_id
                        .clone(),
                }),
                None => None,
            },
            browser_info,
            metadata: payment_data.payment_intent.metadata,
            integrity_object: None,
            split_payments: payment_data.payment_intent.split_payments,
            webhook_url,
        })
    }
}

#[cfg(feature = "v2")]
impl<F: Clone> TryFrom<PaymentAdditionalData<'_, F>> for types::PaymentsCancelData {
    type Error = error_stack::Report<errors::ApiErrorResponse>;

    fn try_from(additional_data: PaymentAdditionalData<'_, F>) -> Result<Self, Self::Error> {
        let payment_data = additional_data.payment_data;
        let connector = api::ConnectorData::get_connector_by_name(
            &additional_data.state.conf.connectors,
            &additional_data.connector_name,
            api::GetToken::Connector,
            payment_data.payment_attempt.merchant_connector_id.clone(),
        )?;
        let browser_info: Option<types::BrowserInformation> = payment_data
            .payment_attempt
            .browser_info
            .clone()
            .map(types::BrowserInformation::from);

        let amount = payment_data.payment_attempt.amount_details.get_net_amount();

        let router_base_url = &additional_data.router_base_url;
        let attempt = &payment_data.payment_attempt;

        let merchant_connector_account_id = payment_data
            .payment_attempt
            .merchant_connector_id
            .as_ref()
            .map(|mca_id| mca_id.get_string_repr())
            .ok_or(errors::ApiErrorResponse::MerchantAccountNotFound)?;
        let webhook_url: Option<_> = Some(helpers::create_webhook_url(
            router_base_url,
            &attempt.merchant_id,
            merchant_connector_account_id,
        ));
        let capture_method = payment_data.payment_intent.capture_method;
        Ok(Self {
            amount: Some(amount.get_amount_as_i64()), // This should be removed once we start moving to connector module
            minor_amount: Some(amount),
            currency: Some(payment_data.payment_intent.amount_details.currency),
            connector_transaction_id: connector
                .connector
                .connector_transaction_id(&payment_data.payment_attempt)?
                .ok_or(errors::ApiErrorResponse::ResourceIdNotFound)?,
            cancellation_reason: payment_data.payment_attempt.cancellation_reason,
            connector_meta: payment_data
                .payment_attempt
                .connector_metadata
                .clone()
                .expose_option(),
            browser_info,
            metadata: payment_data.payment_intent.metadata.expose_option(),
            webhook_url,
            capture_method: Some(capture_method),
        })
    }
}

#[cfg(feature = "v1")]
impl<F: Clone> TryFrom<PaymentAdditionalData<'_, F>> for types::PaymentsCancelData {
    type Error = error_stack::Report<errors::ApiErrorResponse>;

    fn try_from(additional_data: PaymentAdditionalData<'_, F>) -> Result<Self, Self::Error> {
        let payment_data = additional_data.payment_data;
        let connector = api::ConnectorData::get_connector_by_name(
            &additional_data.state.conf.connectors,
            &additional_data.connector_name,
            api::GetToken::Connector,
            payment_data.payment_attempt.merchant_connector_id.clone(),
        )?;
        let browser_info: Option<types::BrowserInformation> = payment_data
            .payment_attempt
            .browser_info
            .clone()
            .map(|b| b.parse_value("BrowserInformation"))
            .transpose()
            .change_context(errors::ApiErrorResponse::InvalidDataValue {
                field_name: "browser_info",
            })?;
        let amount = payment_data.payment_attempt.get_total_amount();

        let router_base_url = &additional_data.router_base_url;
        let attempt = &payment_data.payment_attempt;

        let merchant_connector_account_id = payment_data
            .payment_attempt
            .merchant_connector_id
            .as_ref()
            .map(|mca_id| mca_id.get_string_repr())
            .ok_or(errors::ApiErrorResponse::MerchantAccountNotFound)?;
        let webhook_url: Option<_> = Some(helpers::create_webhook_url(
            router_base_url,
            &attempt.merchant_id,
            merchant_connector_account_id,
        ));
        let capture_method = payment_data.payment_attempt.capture_method;
        Ok(Self {
            amount: Some(amount.get_amount_as_i64()), // This should be removed once we start moving to connector module
            minor_amount: Some(amount),
            currency: Some(payment_data.currency),
            connector_transaction_id: connector
                .connector
                .connector_transaction_id(&payment_data.payment_attempt)?
                .ok_or(errors::ApiErrorResponse::ResourceIdNotFound)?,
            cancellation_reason: payment_data.payment_attempt.cancellation_reason,
            connector_meta: payment_data.payment_attempt.connector_metadata,
            browser_info,
            metadata: payment_data.payment_intent.metadata,
            webhook_url,
            capture_method,
        })
    }
}

#[cfg(feature = "v2")]
impl<F: Clone> TryFrom<PaymentAdditionalData<'_, F>> for types::PaymentsCancelPostCaptureData {
    type Error = error_stack::Report<errors::ApiErrorResponse>;

    fn try_from(additional_data: PaymentAdditionalData<'_, F>) -> Result<Self, Self::Error> {
        todo!()
    }
}

#[cfg(feature = "v1")]
impl<F: Clone> TryFrom<PaymentAdditionalData<'_, F>> for types::PaymentsCancelPostCaptureData {
    type Error = error_stack::Report<errors::ApiErrorResponse>;

    fn try_from(additional_data: PaymentAdditionalData<'_, F>) -> Result<Self, Self::Error> {
        let payment_data = additional_data.payment_data;
        let connector = api::ConnectorData::get_connector_by_name(
            &additional_data.state.conf.connectors,
            &additional_data.connector_name,
            api::GetToken::Connector,
            payment_data.payment_attempt.merchant_connector_id.clone(),
        )?;
        let amount = payment_data.payment_attempt.get_total_amount();

        Ok(Self {
            minor_amount: Some(amount),
            currency: Some(payment_data.currency),
            connector_transaction_id: connector
                .connector
                .connector_transaction_id(&payment_data.payment_attempt)?
                .ok_or(errors::ApiErrorResponse::ResourceIdNotFound)?,
            cancellation_reason: payment_data.payment_attempt.cancellation_reason,
            connector_meta: payment_data.payment_attempt.connector_metadata,
        })
    }
}

impl<F: Clone> TryFrom<PaymentAdditionalData<'_, F>> for types::PaymentsApproveData {
    type Error = error_stack::Report<errors::ApiErrorResponse>;

    fn try_from(additional_data: PaymentAdditionalData<'_, F>) -> Result<Self, Self::Error> {
        let payment_data = additional_data.payment_data;
        let amount = payment_data.payment_attempt.get_total_amount();
        Ok(Self {
            amount: Some(amount.get_amount_as_i64()), //need to change after we move to connector module
            currency: Some(payment_data.currency),
        })
    }
}

#[cfg(feature = "v2")]
impl<F: Clone> TryFrom<PaymentAdditionalData<'_, F>> for types::SdkPaymentsSessionUpdateData {
    type Error = error_stack::Report<errors::ApiErrorResponse>;

    fn try_from(additional_data: PaymentAdditionalData<'_, F>) -> Result<Self, Self::Error> {
        todo!()
    }
}

#[cfg(feature = "v1")]
impl<F: Clone> TryFrom<PaymentAdditionalData<'_, F>> for types::SdkPaymentsSessionUpdateData {
    type Error = error_stack::Report<errors::ApiErrorResponse>;
    fn try_from(additional_data: PaymentAdditionalData<'_, F>) -> Result<Self, Self::Error> {
        let payment_data = additional_data.payment_data;
        let order_tax_amount = payment_data
            .payment_intent
            .tax_details
            .clone()
            .and_then(|tax| tax.payment_method_type.map(|pmt| pmt.order_tax_amount))
            .ok_or(errors::ApiErrorResponse::MissingRequiredField {
                field_name: "order_tax_amount",
            })?;
        let surcharge_amount = payment_data
            .surcharge_details
            .as_ref()
            .map(|surcharge_details| surcharge_details.get_total_surcharge_amount())
            .unwrap_or_default();
        let shipping_cost = payment_data
            .payment_intent
            .shipping_cost
            .unwrap_or_default();
        // net_amount here would include amount, order_tax_amount, surcharge_amount and shipping_cost
        let net_amount = payment_data.payment_intent.amount
            + order_tax_amount
            + shipping_cost
            + surcharge_amount;
        Ok(Self {
            amount: net_amount,
            order_tax_amount,
            currency: payment_data.currency,
            order_amount: payment_data.payment_intent.amount,
            session_id: payment_data.session_id,
            shipping_cost: payment_data.payment_intent.shipping_cost,
        })
    }
}

#[cfg(feature = "v2")]
impl<F: Clone> TryFrom<PaymentAdditionalData<'_, F>> for types::PaymentsPostSessionTokensData {
    type Error = error_stack::Report<errors::ApiErrorResponse>;

    fn try_from(additional_data: PaymentAdditionalData<'_, F>) -> Result<Self, Self::Error> {
        todo!()
    }
}

#[cfg(feature = "v1")]
impl<F: Clone> TryFrom<PaymentAdditionalData<'_, F>> for types::PaymentsPostSessionTokensData {
    type Error = error_stack::Report<errors::ApiErrorResponse>;

    fn try_from(additional_data: PaymentAdditionalData<'_, F>) -> Result<Self, Self::Error> {
        let payment_data = additional_data.payment_data.clone();
        let surcharge_amount = payment_data
            .surcharge_details
            .as_ref()
            .map(|surcharge_details| surcharge_details.get_total_surcharge_amount())
            .unwrap_or_default();
        let shipping_cost = payment_data
            .payment_intent
            .shipping_cost
            .unwrap_or_default();
        // amount here would include amount, surcharge_amount and shipping_cost
        let amount = payment_data.payment_intent.amount + shipping_cost + surcharge_amount;
        let merchant_order_reference_id = payment_data
            .payment_intent
            .merchant_order_reference_id
            .clone();
        let router_base_url = &additional_data.router_base_url;
        let connector_name = &additional_data.connector_name;
        let attempt = &payment_data.payment_attempt;
        let router_return_url = Some(helpers::create_redirect_url(
            router_base_url,
            attempt,
            connector_name,
            payment_data.creds_identifier.as_deref(),
        ));
        Ok(Self {
            amount, //need to change after we move to connector module
            order_amount: payment_data.payment_intent.amount,
            currency: payment_data.currency,
            merchant_order_reference_id,
            capture_method: payment_data.payment_attempt.capture_method,
            shipping_cost: payment_data.payment_intent.shipping_cost,
            setup_future_usage: payment_data.payment_attempt.setup_future_usage_applied,
            router_return_url,
        })
    }
}

#[cfg(feature = "v2")]
impl<F: Clone> TryFrom<PaymentAdditionalData<'_, F>> for types::PaymentsUpdateMetadataData {
    type Error = error_stack::Report<errors::ApiErrorResponse>;

    fn try_from(additional_data: PaymentAdditionalData<'_, F>) -> Result<Self, Self::Error> {
        todo!()
    }
}

#[cfg(feature = "v1")]
impl<F: Clone> TryFrom<PaymentAdditionalData<'_, F>> for types::PaymentsUpdateMetadataData {
    type Error = error_stack::Report<errors::ApiErrorResponse>;

    fn try_from(additional_data: PaymentAdditionalData<'_, F>) -> Result<Self, Self::Error> {
        let payment_data = additional_data.payment_data.clone();
        let connector = api::ConnectorData::get_connector_by_name(
            &additional_data.state.conf.connectors,
            &additional_data.connector_name,
            api::GetToken::Connector,
            payment_data.payment_attempt.merchant_connector_id.clone(),
        )?;
        Ok(Self {
            metadata: payment_data
                .payment_intent
                .metadata
                .map(Secret::new)
                .ok_or(errors::ApiErrorResponse::InternalServerError)
                .attach_printable("payment_intent.metadata not found")?,
            connector_transaction_id: connector
                .connector
                .connector_transaction_id(&payment_data.payment_attempt)?
                .ok_or(errors::ApiErrorResponse::ResourceIdNotFound)?,
        })
    }
}

impl<F: Clone> TryFrom<PaymentAdditionalData<'_, F>> for types::PaymentsRejectData {
    type Error = error_stack::Report<errors::ApiErrorResponse>;

    fn try_from(additional_data: PaymentAdditionalData<'_, F>) -> Result<Self, Self::Error> {
        let payment_data = additional_data.payment_data;
        let amount = payment_data.payment_attempt.get_total_amount();
        Ok(Self {
            amount: Some(amount.get_amount_as_i64()), //need to change after we move to connector module
            currency: Some(payment_data.currency),
        })
    }
}

#[cfg(feature = "v2")]
impl<F: Clone> TryFrom<PaymentAdditionalData<'_, F>> for types::PaymentsSessionData {
    type Error = error_stack::Report<errors::ApiErrorResponse>;

    fn try_from(additional_data: PaymentAdditionalData<'_, F>) -> Result<Self, Self::Error> {
        let payment_data = additional_data.payment_data.clone();

        let order_details = additional_data
            .payment_data
            .payment_intent
            .order_details
            .map(|order_details| {
                order_details
                    .iter()
                    .map(|data| data.to_owned().expose())
                    .collect()
            });

        let surcharge_amount = payment_data
            .surcharge_details
            .as_ref()
            .map(|surcharge_details| surcharge_details.get_total_surcharge_amount())
            .unwrap_or_default();

        let amount = payment_data.payment_intent.amount_details.order_amount;

        let shipping_cost = payment_data
            .payment_intent
            .amount_details
            .shipping_cost
            .unwrap_or_default();

        // net_amount here would include amount, surcharge_amount and shipping_cost
        let net_amount = amount + surcharge_amount + shipping_cost;

        let required_amount_type = StringMajorUnitForConnector;

        let apple_pay_amount = required_amount_type
            .convert(net_amount, payment_data.currency)
            .change_context(errors::ApiErrorResponse::PreconditionFailed {
                message: "Failed to convert amount to string major unit for applePay".to_string(),
            })?;

        let apple_pay_recurring_details = payment_data
            .payment_intent
            .feature_metadata
            .and_then(|feature_metadata| feature_metadata.apple_pay_recurring_details)
            .map(|apple_pay_recurring_details| {
                ForeignInto::foreign_into((apple_pay_recurring_details, apple_pay_amount))
            });

        let order_tax_amount = payment_data
            .payment_intent
            .amount_details
            .tax_details
            .clone()
            .and_then(|tax| tax.get_default_tax_amount());

        Ok(Self {
            amount: amount.get_amount_as_i64(), //need to change once we move to connector module
            minor_amount: amount,
            currency: payment_data.currency,
            country: payment_data.address.get_payment_method_billing().and_then(
                |billing_address| {
                    billing_address
                        .address
                        .as_ref()
                        .and_then(|address| address.country)
                },
            ),
            order_details,
            surcharge_details: payment_data.surcharge_details,
            email: payment_data.email,
            apple_pay_recurring_details,
            customer_name: None,
            metadata: payment_data.payment_intent.metadata,
            order_tax_amount,
            shipping_cost: payment_data.payment_intent.amount_details.shipping_cost,
            payment_method: Some(payment_data.payment_attempt.payment_method_type),
            payment_method_type: Some(payment_data.payment_attempt.payment_method_subtype),
        })
    }
}

#[cfg(feature = "v1")]
impl<F: Clone> TryFrom<PaymentAdditionalData<'_, F>> for types::PaymentsSessionData {
    type Error = error_stack::Report<errors::ApiErrorResponse>;

    fn try_from(additional_data: PaymentAdditionalData<'_, F>) -> Result<Self, Self::Error> {
        let payment_data = additional_data.payment_data.clone();

        let order_details = additional_data
            .payment_data
            .payment_intent
            .order_details
            .map(|order_details| {
                order_details
                    .iter()
                    .map(|data| {
                        data.to_owned()
                            .parse_value("OrderDetailsWithAmount")
                            .change_context(errors::ApiErrorResponse::InvalidDataValue {
                                field_name: "OrderDetailsWithAmount",
                            })
                            .attach_printable("Unable to parse OrderDetailsWithAmount")
                    })
                    .collect::<Result<Vec<_>, _>>()
            })
            .transpose()?;

        let surcharge_amount = payment_data
            .surcharge_details
            .as_ref()
            .map(|surcharge_details| surcharge_details.get_total_surcharge_amount())
            .unwrap_or_default();

        let amount = payment_data.payment_intent.amount;

        let shipping_cost = payment_data
            .payment_intent
            .shipping_cost
            .unwrap_or_default();

        // net_amount here would include amount, surcharge_amount and shipping_cost
        let net_amount = amount + surcharge_amount + shipping_cost;

        let required_amount_type = StringMajorUnitForConnector;

        let apple_pay_amount = required_amount_type
            .convert(net_amount, payment_data.currency)
            .change_context(errors::ApiErrorResponse::PreconditionFailed {
                message: "Failed to convert amount to string major unit for applePay".to_string(),
            })?;

        let apple_pay_recurring_details = payment_data
            .payment_intent
            .feature_metadata
            .map(|feature_metadata| {
                feature_metadata
                    .parse_value::<diesel_models::types::FeatureMetadata>("FeatureMetadata")
                    .change_context(errors::ApiErrorResponse::InternalServerError)
                    .attach_printable("Failed parsing FeatureMetadata")
            })
            .transpose()?
            .and_then(|feature_metadata| feature_metadata.apple_pay_recurring_details)
            .map(|apple_pay_recurring_details| {
                ForeignFrom::foreign_from((apple_pay_recurring_details, apple_pay_amount))
            });

        let order_tax_amount = payment_data
            .payment_intent
            .tax_details
            .clone()
            .and_then(|tax| tax.get_default_tax_amount());

        let shipping_cost = payment_data.payment_intent.shipping_cost;

        let metadata = payment_data
            .payment_intent
            .metadata
            .clone()
            .map(Secret::new);

        Ok(Self {
            amount: net_amount.get_amount_as_i64(), //need to change once we move to connector module
            minor_amount: amount,
            currency: payment_data.currency,
            country: payment_data.address.get_payment_method_billing().and_then(
                |billing_address| {
                    billing_address
                        .address
                        .as_ref()
                        .and_then(|address| address.country)
                },
            ),
            order_details,
            email: payment_data.email,
            surcharge_details: payment_data.surcharge_details,
            apple_pay_recurring_details,
            customer_name: None,
            order_tax_amount,
            shipping_cost,
            metadata,
            payment_method: payment_data.payment_attempt.payment_method,
            payment_method_type: payment_data.payment_attempt.payment_method_type,
        })
    }
}

impl
    ForeignFrom<(
        diesel_models::types::ApplePayRecurringDetails,
        StringMajorUnit,
    )> for api_models::payments::ApplePayRecurringPaymentRequest
{
    fn foreign_from(
        (apple_pay_recurring_details, net_amount): (
            diesel_models::types::ApplePayRecurringDetails,
            StringMajorUnit,
        ),
    ) -> Self {
        Self {
            payment_description: apple_pay_recurring_details.payment_description,
            regular_billing: api_models::payments::ApplePayRegularBillingRequest {
                amount: net_amount,
                label: apple_pay_recurring_details.regular_billing.label,
                payment_timing: api_models::payments::ApplePayPaymentTiming::Recurring,
                recurring_payment_start_date: apple_pay_recurring_details
                    .regular_billing
                    .recurring_payment_start_date,
                recurring_payment_end_date: apple_pay_recurring_details
                    .regular_billing
                    .recurring_payment_end_date,
                recurring_payment_interval_unit: apple_pay_recurring_details
                    .regular_billing
                    .recurring_payment_interval_unit
                    .map(ForeignFrom::foreign_from),
                recurring_payment_interval_count: apple_pay_recurring_details
                    .regular_billing
                    .recurring_payment_interval_count,
            },
            billing_agreement: apple_pay_recurring_details.billing_agreement,
            management_u_r_l: apple_pay_recurring_details.management_url,
        }
    }
}

impl ForeignFrom<diesel_models::types::ApplePayRecurringDetails>
    for api_models::payments::ApplePayRecurringDetails
{
    fn foreign_from(
        apple_pay_recurring_details: diesel_models::types::ApplePayRecurringDetails,
    ) -> Self {
        Self {
            payment_description: apple_pay_recurring_details.payment_description,
            regular_billing: ForeignFrom::foreign_from(apple_pay_recurring_details.regular_billing),
            billing_agreement: apple_pay_recurring_details.billing_agreement,
            management_url: apple_pay_recurring_details.management_url,
        }
    }
}

impl ForeignFrom<diesel_models::types::ApplePayRegularBillingDetails>
    for api_models::payments::ApplePayRegularBillingDetails
{
    fn foreign_from(
        apple_pay_regular_billing: diesel_models::types::ApplePayRegularBillingDetails,
    ) -> Self {
        Self {
            label: apple_pay_regular_billing.label,
            recurring_payment_start_date: apple_pay_regular_billing.recurring_payment_start_date,
            recurring_payment_end_date: apple_pay_regular_billing.recurring_payment_end_date,
            recurring_payment_interval_unit: apple_pay_regular_billing
                .recurring_payment_interval_unit
                .map(ForeignFrom::foreign_from),
            recurring_payment_interval_count: apple_pay_regular_billing
                .recurring_payment_interval_count,
        }
    }
}

impl ForeignFrom<diesel_models::types::RecurringPaymentIntervalUnit>
    for api_models::payments::RecurringPaymentIntervalUnit
{
    fn foreign_from(
        apple_pay_recurring_payment_interval_unit: diesel_models::types::RecurringPaymentIntervalUnit,
    ) -> Self {
        match apple_pay_recurring_payment_interval_unit {
            diesel_models::types::RecurringPaymentIntervalUnit::Day => Self::Day,
            diesel_models::types::RecurringPaymentIntervalUnit::Month => Self::Month,
            diesel_models::types::RecurringPaymentIntervalUnit::Year => Self::Year,
            diesel_models::types::RecurringPaymentIntervalUnit::Hour => Self::Hour,
            diesel_models::types::RecurringPaymentIntervalUnit::Minute => Self::Minute,
        }
    }
}

impl ForeignFrom<diesel_models::types::RedirectResponse>
    for api_models::payments::RedirectResponse
{
    fn foreign_from(redirect_res: diesel_models::types::RedirectResponse) -> Self {
        Self {
            param: redirect_res.param,
            json_payload: redirect_res.json_payload,
        }
    }
}

#[cfg(feature = "v1")]
impl<F: Clone> TryFrom<PaymentAdditionalData<'_, F>> for types::SetupMandateRequestData {
    type Error = error_stack::Report<errors::ApiErrorResponse>;

    fn try_from(additional_data: PaymentAdditionalData<'_, F>) -> Result<Self, Self::Error> {
        let payment_data = additional_data.payment_data;
        let router_base_url = &additional_data.router_base_url;
        let connector_name = &additional_data.connector_name;
        let attempt = &payment_data.payment_attempt;
        let router_return_url = Some(helpers::create_redirect_url(
            router_base_url,
            attempt,
            connector_name,
            payment_data.creds_identifier.as_deref(),
        ));
        let browser_info: Option<types::BrowserInformation> = attempt
            .browser_info
            .clone()
            .map(|b| b.parse_value("BrowserInformation"))
            .transpose()
            .change_context(errors::ApiErrorResponse::InvalidDataValue {
                field_name: "browser_info",
            })?;

        let customer_name = additional_data
            .customer_data
            .as_ref()
            .and_then(|customer_data| {
                customer_data
                    .name
                    .as_ref()
                    .map(|customer| customer.clone().into_inner())
            });
        let amount = payment_data.payment_attempt.get_total_amount();
        let merchant_connector_account_id_or_connector_name = payment_data
            .payment_attempt
            .merchant_connector_id
            .as_ref()
            .map(|mca_id| mca_id.get_string_repr())
            .unwrap_or(connector_name);
        let webhook_url = Some(helpers::create_webhook_url(
            router_base_url,
            &attempt.merchant_id,
            merchant_connector_account_id_or_connector_name,
        ));
        let complete_authorize_url = Some(helpers::create_complete_authorize_url(
            router_base_url,
            attempt,
            connector_name,
            payment_data.creds_identifier.as_deref(),
        ));

        let connector = api_models::enums::Connector::from_str(connector_name)
            .change_context(errors::ConnectorError::InvalidConnectorName)
            .change_context(errors::ApiErrorResponse::InvalidDataValue {
                field_name: "connector",
            })
            .attach_printable_lazy(|| {
                format!("unable to parse connector name {connector_name:?}")
            })?;

        let connector_testing_data = payment_data
            .payment_intent
            .connector_metadata
            .as_ref()
            .map(|cm| {
                cm.clone()
                    .parse_value::<api_models::payments::ConnectorMetadata>("ConnectorMetadata")
                    .change_context(errors::ApiErrorResponse::InternalServerError)
                    .attach_printable("Failed parsing ConnectorMetadata")
            })
            .transpose()?
            .and_then(|cm| match connector {
                api_models::enums::Connector::Adyen => cm
                    .adyen
                    .map(|adyen_cm| adyen_cm.testing)
                    .map(|testing_data| {
                        serde_json::to_value(testing_data)
                            .change_context(errors::ApiErrorResponse::InternalServerError)
                            .attach_printable("Failed to parse Adyen testing data")
                    }),
                _ => None,
            })
            .transpose()?
            .map(pii::SecretSerdeValue::new);

        let is_off_session = get_off_session(
            payment_data.mandate_id.as_ref(),
            payment_data.payment_intent.off_session,
        );

        Ok(Self {
            currency: payment_data.currency,
            confirm: true,
            amount: Some(amount.get_amount_as_i64()), //need to change once we move to connector module
            minor_amount: Some(amount),
            payment_method_data: (payment_data
                .payment_method_data
                .get_required_value("payment_method_data")?),
            statement_descriptor_suffix: payment_data.payment_intent.statement_descriptor_suffix,
            setup_future_usage: payment_data.payment_attempt.setup_future_usage_applied,
            off_session: is_off_session,
            mandate_id: payment_data.mandate_id.clone(),
            setup_mandate_details: payment_data.setup_mandate,
            customer_acceptance: payment_data.customer_acceptance,
            router_return_url,
            email: payment_data.email,
            customer_name,
            return_url: payment_data.payment_intent.return_url,
            browser_info,
            payment_method_type: attempt.payment_method_type,
            request_incremental_authorization: matches!(
                payment_data
                    .payment_intent
                    .request_incremental_authorization,
                Some(RequestIncrementalAuthorization::True)
            ),
            metadata: payment_data.payment_intent.metadata.clone().map(Into::into),
            shipping_cost: payment_data.payment_intent.shipping_cost,
            webhook_url,
            complete_authorize_url,
            capture_method: payment_data.payment_attempt.capture_method,
            connector_testing_data,
            customer_id: payment_data.payment_intent.customer_id,
            enable_partial_authorization: payment_data.payment_intent.enable_partial_authorization,
            payment_channel: payment_data.payment_intent.payment_channel,
            related_transaction_id: None,
            enrolled_for_3ds: true,
            is_stored_credential: payment_data.payment_attempt.is_stored_credential,
        })
    }
}

#[cfg(feature = "v2")]
impl<F: Clone> TryFrom<PaymentAdditionalData<'_, F>> for types::SetupMandateRequestData {
    type Error = error_stack::Report<errors::ApiErrorResponse>;

    fn try_from(additional_data: PaymentAdditionalData<'_, F>) -> Result<Self, Self::Error> {
        todo!()
    }
}

impl ForeignTryFrom<types::CaptureSyncResponse> for storage::CaptureUpdate {
    type Error = error_stack::Report<errors::ApiErrorResponse>;

    fn foreign_try_from(
        capture_sync_response: types::CaptureSyncResponse,
    ) -> Result<Self, Self::Error> {
        match capture_sync_response {
            types::CaptureSyncResponse::Success {
                resource_id,
                status,
                connector_response_reference_id,
                ..
            } => {
                let (connector_capture_id, processor_capture_data) = match resource_id {
                    types::ResponseId::EncodedData(_) | types::ResponseId::NoResponseId => {
                        (None, None)
                    }
                    types::ResponseId::ConnectorTransactionId(id) => {
                        let (txn_id, txn_data) =
                            common_utils_type::ConnectorTransactionId::form_id_and_data(id);
                        (Some(txn_id), txn_data)
                    }
                };
                Ok(Self::ResponseUpdate {
                    status: enums::CaptureStatus::foreign_try_from(status)?,
                    connector_capture_id,
                    connector_response_reference_id,
                    processor_capture_data,
                })
            }
            types::CaptureSyncResponse::Error {
                code,
                message,
                reason,
                status_code,
                ..
            } => Ok(Self::ErrorUpdate {
                status: match status_code {
                    500..=511 => enums::CaptureStatus::Pending,
                    _ => enums::CaptureStatus::Failed,
                },
                error_code: Some(code),
                error_message: Some(message),
                error_reason: reason,
            }),
        }
    }
}

#[cfg(feature = "v1")]
impl<F: Clone> TryFrom<PaymentAdditionalData<'_, F>> for types::CompleteAuthorizeData {
    type Error = error_stack::Report<errors::ApiErrorResponse>;

    fn try_from(additional_data: PaymentAdditionalData<'_, F>) -> Result<Self, Self::Error> {
        let payment_data = additional_data.payment_data;
        let router_base_url = &additional_data.router_base_url;
        let connector_name = &additional_data.connector_name;
        let attempt = &payment_data.payment_attempt;
        let browser_info: Option<types::BrowserInformation> = payment_data
            .payment_attempt
            .browser_info
            .clone()
            .map(|b| b.parse_value("BrowserInformation"))
            .transpose()
            .change_context(errors::ApiErrorResponse::InvalidDataValue {
                field_name: "browser_info",
            })?;

        let redirect_response = payment_data.redirect_response.map(|redirect| {
            types::CompleteAuthorizeRedirectResponse {
                params: redirect.param,
                payload: redirect.json_payload,
            }
        });
        let amount = payment_data.payment_attempt.get_total_amount();
        let complete_authorize_url = Some(helpers::create_complete_authorize_url(
            router_base_url,
            attempt,
            connector_name,
            payment_data.creds_identifier.as_deref(),
        ));
        let braintree_metadata = payment_data
            .payment_intent
            .connector_metadata
            .clone()
            .map(|cm| {
                cm.parse_value::<api_models::payments::ConnectorMetadata>("ConnectorMetadata")
                    .change_context(errors::ApiErrorResponse::InternalServerError)
                    .attach_printable("Failed parsing ConnectorMetadata")
            })
            .transpose()?
            .and_then(|cm| cm.braintree);

        let merchant_account_id = braintree_metadata
            .as_ref()
            .and_then(|braintree| braintree.merchant_account_id.clone());
        let merchant_config_currency =
            braintree_metadata.and_then(|braintree| braintree.merchant_config_currency);

        let is_off_session = get_off_session(
            payment_data.mandate_id.as_ref(),
            payment_data.payment_intent.off_session,
        );

        Ok(Self {
            setup_future_usage: payment_data.payment_intent.setup_future_usage,
            mandate_id: payment_data.mandate_id.clone(),
            off_session: is_off_session,
            setup_mandate_details: payment_data.setup_mandate.clone(),
            confirm: payment_data.payment_attempt.confirm,
            statement_descriptor_suffix: payment_data.payment_intent.statement_descriptor_suffix,
            capture_method: payment_data.payment_attempt.capture_method,
            amount: amount.get_amount_as_i64(), // need to change once we move to connector module
            minor_amount: amount,
            currency: payment_data.currency,
            browser_info,
            email: payment_data.email,
            payment_method_data: payment_data.payment_method_data,
            connector_transaction_id: payment_data
                .payment_attempt
                .get_connector_payment_id()
                .map(ToString::to_string),
            redirect_response,
            connector_meta: payment_data.payment_attempt.connector_metadata,
            complete_authorize_url,
            metadata: payment_data.payment_intent.metadata,
            customer_acceptance: payment_data.customer_acceptance,
            merchant_account_id,
            merchant_config_currency,
            threeds_method_comp_ind: payment_data.threeds_method_comp_ind,
            is_stored_credential: payment_data.payment_attempt.is_stored_credential,
        })
    }
}

#[cfg(feature = "v2")]
impl<F: Clone> TryFrom<PaymentAdditionalData<'_, F>> for types::CompleteAuthorizeData {
    type Error = error_stack::Report<errors::ApiErrorResponse>;

    fn try_from(additional_data: PaymentAdditionalData<'_, F>) -> Result<Self, Self::Error> {
        todo!()
    }
}

#[cfg(feature = "v2")]
impl<F: Clone> TryFrom<PaymentAdditionalData<'_, F>> for types::PaymentsPreProcessingData {
    type Error = error_stack::Report<errors::ApiErrorResponse>;

    fn try_from(additional_data: PaymentAdditionalData<'_, F>) -> Result<Self, Self::Error> {
        todo!()
    }
}

#[cfg(feature = "v1")]
impl<F: Clone> TryFrom<PaymentAdditionalData<'_, F>> for types::PaymentsPreProcessingData {
    type Error = error_stack::Report<errors::ApiErrorResponse>;

    fn try_from(additional_data: PaymentAdditionalData<'_, F>) -> Result<Self, Self::Error> {
        let payment_data = additional_data.payment_data;
        let payment_method_data = payment_data.payment_method_data;
        let router_base_url = &additional_data.router_base_url;
        let attempt = &payment_data.payment_attempt;
        let connector_name = &additional_data.connector_name;

        let order_details = payment_data
            .payment_intent
            .order_details
            .map(|order_details| {
                order_details
                    .iter()
                    .map(|data| {
                        data.to_owned()
                            .parse_value("OrderDetailsWithAmount")
                            .change_context(errors::ApiErrorResponse::InvalidDataValue {
                                field_name: "OrderDetailsWithAmount",
                            })
                            .attach_printable("Unable to parse OrderDetailsWithAmount")
                    })
                    .collect::<Result<Vec<_>, _>>()
            })
            .transpose()?;
        let merchant_connector_account_id_or_connector_name = payment_data
            .payment_attempt
            .merchant_connector_id
            .as_ref()
            .map(|mca_id| mca_id.get_string_repr())
            .unwrap_or(connector_name);
        let webhook_url = Some(helpers::create_webhook_url(
            router_base_url,
            &attempt.merchant_id,
            merchant_connector_account_id_or_connector_name,
        ));
        let router_return_url = Some(helpers::create_redirect_url(
            router_base_url,
            attempt,
            connector_name,
            payment_data.creds_identifier.as_deref(),
        ));
        let complete_authorize_url = Some(helpers::create_complete_authorize_url(
            router_base_url,
            attempt,
            connector_name,
            payment_data.creds_identifier.as_deref(),
        ));
        let browser_info: Option<types::BrowserInformation> = payment_data
            .payment_attempt
            .browser_info
            .clone()
            .map(|b| b.parse_value("BrowserInformation"))
            .transpose()
            .change_context(errors::ApiErrorResponse::InvalidDataValue {
                field_name: "browser_info",
            })?;
        let amount = payment_data.payment_attempt.get_total_amount();
        Ok(Self {
            payment_method_data,
            email: payment_data.email,
            currency: Some(payment_data.currency),
            amount: Some(amount.get_amount_as_i64()), // need to change this once we move to connector module
            minor_amount: Some(amount),
            payment_method_type: payment_data.payment_attempt.payment_method_type,
            setup_mandate_details: payment_data.setup_mandate,
            capture_method: payment_data.payment_attempt.capture_method,
            order_details,
            router_return_url,
            webhook_url,
            complete_authorize_url,
            browser_info,
            surcharge_details: payment_data.surcharge_details,
            connector_transaction_id: payment_data
                .payment_attempt
                .get_connector_payment_id()
                .map(ToString::to_string),
            redirect_response: None,
            mandate_id: payment_data.mandate_id,
            related_transaction_id: None,
            enrolled_for_3ds: true,
            split_payments: payment_data.payment_intent.split_payments,
            metadata: payment_data.payment_intent.metadata.map(Secret::new),
            customer_acceptance: payment_data.customer_acceptance,
            setup_future_usage: payment_data.payment_intent.setup_future_usage,
            is_stored_credential: payment_data.payment_attempt.is_stored_credential,
        })
    }
}

impl ForeignFrom<payments::FraudCheck> for FrmMessage {
    fn foreign_from(fraud_check: payments::FraudCheck) -> Self {
        Self {
            frm_name: fraud_check.frm_name,
            frm_transaction_id: fraud_check.frm_transaction_id,
            frm_transaction_type: Some(fraud_check.frm_transaction_type.to_string()),
            frm_status: Some(fraud_check.frm_status.to_string()),
            frm_score: fraud_check.frm_score,
            frm_reason: fraud_check.frm_reason,
            frm_error: fraud_check.frm_error,
        }
    }
}

impl ForeignFrom<CustomerDetails> for router_request_types::CustomerDetails {
    fn foreign_from(customer: CustomerDetails) -> Self {
        Self {
            customer_id: Some(customer.id),
            name: customer.name,
            email: customer.email,
            phone: customer.phone,
            phone_country_code: customer.phone_country_code,
            tax_registration_id: customer.tax_registration_id,
        }
    }
}

/// The response amount details in the confirm intent response will have the combined fields from
/// intent amount details and attempt amount details.
#[cfg(feature = "v2")]
impl
    ForeignFrom<(
        &hyperswitch_domain_models::payments::AmountDetails,
        &hyperswitch_domain_models::payments::payment_attempt::AttemptAmountDetails,
    )> for api_models::payments::PaymentAmountDetailsResponse
{
    fn foreign_from(
        (intent_amount_details, attempt_amount_details): (
            &hyperswitch_domain_models::payments::AmountDetails,
            &hyperswitch_domain_models::payments::payment_attempt::AttemptAmountDetails,
        ),
    ) -> Self {
        Self {
            order_amount: intent_amount_details.order_amount,
            currency: intent_amount_details.currency,
            shipping_cost: attempt_amount_details.get_shipping_cost(),
            order_tax_amount: attempt_amount_details.get_order_tax_amount(),
            external_tax_calculation: intent_amount_details.skip_external_tax_calculation,
            surcharge_calculation: intent_amount_details.skip_surcharge_calculation,
            surcharge_amount: attempt_amount_details.get_surcharge_amount(),
            tax_on_surcharge: attempt_amount_details.get_tax_on_surcharge(),
            net_amount: attempt_amount_details.get_net_amount(),
            amount_to_capture: attempt_amount_details.get_amount_to_capture(),
            amount_capturable: attempt_amount_details.get_amount_capturable(),
            amount_captured: intent_amount_details.amount_captured,
        }
    }
}

/// The response amount details in the confirm intent response will have the combined fields from
/// intent amount details and attempt amount details.
#[cfg(feature = "v2")]
impl
    ForeignFrom<(
        &hyperswitch_domain_models::payments::AmountDetails,
        Option<&hyperswitch_domain_models::payments::payment_attempt::AttemptAmountDetails>,
    )> for api_models::payments::PaymentAmountDetailsResponse
{
    fn foreign_from(
        (intent_amount_details, attempt_amount_details): (
            &hyperswitch_domain_models::payments::AmountDetails,
            Option<&hyperswitch_domain_models::payments::payment_attempt::AttemptAmountDetails>,
        ),
    ) -> Self {
        Self {
            order_amount: intent_amount_details.order_amount,
            currency: intent_amount_details.currency,
            shipping_cost: attempt_amount_details
                .and_then(|attempt_amount| attempt_amount.get_shipping_cost())
                .or(intent_amount_details.shipping_cost),
            order_tax_amount: attempt_amount_details
                .and_then(|attempt_amount| attempt_amount.get_order_tax_amount())
                .or(intent_amount_details
                    .tax_details
                    .as_ref()
                    .and_then(|tax_details| tax_details.get_default_tax_amount())),
            external_tax_calculation: intent_amount_details.skip_external_tax_calculation,
            surcharge_calculation: intent_amount_details.skip_surcharge_calculation,
            surcharge_amount: attempt_amount_details
                .and_then(|attempt| attempt.get_surcharge_amount())
                .or(intent_amount_details.surcharge_amount),
            tax_on_surcharge: attempt_amount_details
                .and_then(|attempt| attempt.get_tax_on_surcharge())
                .or(intent_amount_details.tax_on_surcharge),
            net_amount: attempt_amount_details
                .map(|attempt| attempt.get_net_amount())
                .unwrap_or(intent_amount_details.calculate_net_amount()),
            amount_to_capture: attempt_amount_details
                .and_then(|attempt| attempt.get_amount_to_capture()),
            amount_capturable: attempt_amount_details
                .map(|attempt| attempt.get_amount_capturable())
                .unwrap_or(MinorUnit::zero()),
            amount_captured: intent_amount_details.amount_captured,
        }
    }
}

#[cfg(feature = "v2")]
impl ForeignFrom<&hyperswitch_domain_models::payments::payment_attempt::PaymentAttempt>
    for api_models::payments::PaymentAttemptResponse
{
    fn foreign_from(
        attempt: &hyperswitch_domain_models::payments::payment_attempt::PaymentAttempt,
    ) -> Self {
        let payment_method_data: Option<
            api_models::payments::PaymentMethodDataResponseWithBilling,
        > = attempt
            .payment_method_data
            .clone()
            .and_then(|data| serde_json::from_value(data.expose().clone()).ok());
        Self {
            id: attempt.get_id().to_owned(),
            status: attempt.status,
            amount: api_models::payments::PaymentAttemptAmountDetails::foreign_from(
                &attempt.amount_details,
            ),
            connector: attempt.connector.clone(),
            error: attempt
                .error
                .as_ref()
                .map(api_models::payments::ErrorDetails::foreign_from),
            authentication_type: attempt.authentication_type,
            created_at: attempt.created_at,
            modified_at: attempt.modified_at,
            cancellation_reason: attempt.cancellation_reason.clone(),
            payment_token: attempt
                .connector_token_details
                .as_ref()
                .and_then(|details| details.connector_mandate_id.clone()),
            connector_metadata: attempt.connector_metadata.clone(),
            payment_experience: attempt.payment_experience,
            payment_method_type: attempt.payment_method_type,
            connector_reference_id: attempt.connector_response_reference_id.clone(),
            payment_method_subtype: attempt.get_payment_method_type(),
            connector_payment_id: attempt
                .get_connector_payment_id()
                .map(|str| common_utils::types::ConnectorTransactionId::from(str.to_owned())),
            payment_method_id: attempt.payment_method_id.clone(),
            client_source: attempt.client_source.clone(),
            client_version: attempt.client_version.clone(),
            feature_metadata: attempt
                .feature_metadata
                .as_ref()
                .map(api_models::payments::PaymentAttemptFeatureMetadata::foreign_from),
            payment_method_data,
        }
    }
}

#[cfg(feature = "v2")]
impl ForeignFrom<&hyperswitch_domain_models::payments::payment_attempt::AttemptAmountDetails>
    for api_models::payments::PaymentAttemptAmountDetails
{
    fn foreign_from(
        amount: &hyperswitch_domain_models::payments::payment_attempt::AttemptAmountDetails,
    ) -> Self {
        Self {
            net_amount: amount.get_net_amount(),
            amount_to_capture: amount.get_amount_to_capture(),
            surcharge_amount: amount.get_surcharge_amount(),
            tax_on_surcharge: amount.get_tax_on_surcharge(),
            amount_capturable: amount.get_amount_capturable(),
            shipping_cost: amount.get_shipping_cost(),
            order_tax_amount: amount.get_order_tax_amount(),
        }
    }
}

#[cfg(feature = "v2")]
impl ForeignFrom<&diesel_models::types::BillingConnectorPaymentDetails>
    for api_models::payments::BillingConnectorPaymentDetails
{
    fn foreign_from(metadata: &diesel_models::types::BillingConnectorPaymentDetails) -> Self {
        Self {
            payment_processor_token: metadata.payment_processor_token.clone(),
            connector_customer_id: metadata.connector_customer_id.clone(),
        }
    }
}

#[cfg(feature = "v2")]
impl ForeignFrom<&diesel_models::types::BillingConnectorPaymentMethodDetails>
    for api_models::payments::BillingConnectorPaymentMethodDetails
{
    fn foreign_from(metadata: &diesel_models::types::BillingConnectorPaymentMethodDetails) -> Self {
        match metadata {
            diesel_models::types::BillingConnectorPaymentMethodDetails::Card(card_details) => {
                Self::Card(api_models::payments::BillingConnectorAdditionalCardInfo {
                    card_issuer: card_details.card_issuer.clone(),
                    card_network: card_details.card_network.clone(),
                })
            }
        }
    }
}

#[cfg(feature = "v2")]
impl ForeignFrom<&hyperswitch_domain_models::payments::payment_attempt::ErrorDetails>
    for api_models::payments::ErrorDetails
{
    fn foreign_from(
        error_details: &hyperswitch_domain_models::payments::payment_attempt::ErrorDetails,
    ) -> Self {
        Self {
            code: error_details.code.to_owned(),
            message: error_details.message.to_owned(),
            reason: error_details.reason.clone(),
            unified_code: error_details.unified_code.clone(),
            unified_message: error_details.unified_message.clone(),
            network_advice_code: error_details.network_advice_code.clone(),
            network_decline_code: error_details.network_decline_code.clone(),
            network_error_message: error_details.network_error_message.clone(),
        }
    }
}

#[cfg(feature = "v2")]
impl
    ForeignFrom<
        &hyperswitch_domain_models::payments::payment_attempt::PaymentAttemptFeatureMetadata,
    > for api_models::payments::PaymentAttemptFeatureMetadata
{
    fn foreign_from(
        feature_metadata: &hyperswitch_domain_models::payments::payment_attempt::PaymentAttemptFeatureMetadata,
    ) -> Self {
        let revenue_recovery = feature_metadata.revenue_recovery.as_ref().map(|recovery| {
            api_models::payments::PaymentAttemptRevenueRecoveryData {
                attempt_triggered_by: recovery.attempt_triggered_by,
                charge_id: recovery.charge_id.clone(),
            }
        });
        Self { revenue_recovery }
    }
}

#[cfg(feature = "v2")]
impl ForeignFrom<&diesel_models::types::FeatureMetadata> for api_models::payments::FeatureMetadata {
    fn foreign_from(feature_metadata: &diesel_models::types::FeatureMetadata) -> Self {
        let revenue_recovery = feature_metadata
            .payment_revenue_recovery_metadata
            .as_ref()
            .map(|payment_revenue_recovery_metadata| {
                api_models::payments::PaymentRevenueRecoveryMetadata {
                    total_retry_count: payment_revenue_recovery_metadata.total_retry_count,
                    payment_connector_transmission: Some(
                        payment_revenue_recovery_metadata.payment_connector_transmission,
                    ),
                    connector: payment_revenue_recovery_metadata.connector,
                    billing_connector_id: payment_revenue_recovery_metadata
                        .billing_connector_id
                        .clone(),
                    active_attempt_payment_connector_id: payment_revenue_recovery_metadata
                        .active_attempt_payment_connector_id
                        .clone(),
                    payment_method_type: payment_revenue_recovery_metadata.payment_method_type,
                    payment_method_subtype: payment_revenue_recovery_metadata
                        .payment_method_subtype,
                    billing_connector_payment_details:
                        api_models::payments::BillingConnectorPaymentDetails::foreign_from(
                            &payment_revenue_recovery_metadata.billing_connector_payment_details,
                        ),
                    invoice_next_billing_time: payment_revenue_recovery_metadata
                        .invoice_next_billing_time,
                        billing_connector_payment_method_details:payment_revenue_recovery_metadata
                        .billing_connector_payment_method_details.as_ref().map(api_models::payments::BillingConnectorPaymentMethodDetails::foreign_from),
                    first_payment_attempt_network_advice_code: payment_revenue_recovery_metadata
                        .first_payment_attempt_network_advice_code
                        .clone(),
                    first_payment_attempt_network_decline_code: payment_revenue_recovery_metadata
                        .first_payment_attempt_network_decline_code
                        .clone(),
                    first_payment_attempt_pg_error_code: payment_revenue_recovery_metadata
                        .first_payment_attempt_pg_error_code
                        .clone(),
                    invoice_billing_started_at_time: payment_revenue_recovery_metadata
                        .invoice_billing_started_at_time,
                }
            });
        let apple_pay_details = feature_metadata
            .apple_pay_recurring_details
            .clone()
            .map(api_models::payments::ApplePayRecurringDetails::foreign_from);
        let redirect_res = feature_metadata
            .redirect_response
            .clone()
            .map(api_models::payments::RedirectResponse::foreign_from);
        Self {
            revenue_recovery,
            apple_pay_recurring_details: apple_pay_details,
            redirect_response: redirect_res,
            search_tags: feature_metadata.search_tags.clone(),
        }
    }
}

#[cfg(feature = "v2")]
impl ForeignFrom<hyperswitch_domain_models::payments::AmountDetails>
    for api_models::payments::AmountDetailsResponse
{
    fn foreign_from(amount_details: hyperswitch_domain_models::payments::AmountDetails) -> Self {
        Self {
            order_amount: amount_details.order_amount,
            currency: amount_details.currency,
            shipping_cost: amount_details.shipping_cost,
            order_tax_amount: amount_details.tax_details.and_then(|tax_details| {
                tax_details.default.map(|default| default.order_tax_amount)
            }),
            external_tax_calculation: amount_details.skip_external_tax_calculation,
            surcharge_calculation: amount_details.skip_surcharge_calculation,
            surcharge_amount: amount_details.surcharge_amount,
            tax_on_surcharge: amount_details.tax_on_surcharge,
        }
    }
}

#[cfg(feature = "v2")]
impl ForeignFrom<api_models::admin::PaymentLinkConfigRequest>
    for diesel_models::PaymentLinkConfigRequestForPayments
{
    fn foreign_from(config: api_models::admin::PaymentLinkConfigRequest) -> Self {
        Self {
            theme: config.theme,
            logo: config.logo,
            seller_name: config.seller_name,
            sdk_layout: config.sdk_layout,
            display_sdk_only: config.display_sdk_only,
            enabled_saved_payment_method: config.enabled_saved_payment_method,
            hide_card_nickname_field: config.hide_card_nickname_field,
            show_card_form_by_default: config.show_card_form_by_default,
            details_layout: config.details_layout,
            transaction_details: config.transaction_details.map(|transaction_details| {
                transaction_details
                    .iter()
                    .map(|details| {
                        diesel_models::PaymentLinkTransactionDetails::foreign_from(details.clone())
                    })
                    .collect()
            }),
            background_image: config.background_image.map(|background_image| {
                diesel_models::business_profile::PaymentLinkBackgroundImageConfig::foreign_from(
                    background_image.clone(),
                )
            }),
            payment_button_text: config.payment_button_text,
            custom_message_for_card_terms: config.custom_message_for_card_terms,
            payment_button_colour: config.payment_button_colour,
            skip_status_screen: config.skip_status_screen,
            background_colour: config.background_colour,
            payment_button_text_colour: config.payment_button_text_colour,
            sdk_ui_rules: config.sdk_ui_rules,
            payment_link_ui_rules: config.payment_link_ui_rules,
            enable_button_only_on_form_ready: config.enable_button_only_on_form_ready,
            payment_form_header_text: config.payment_form_header_text,
            payment_form_label_type: config.payment_form_label_type,
            show_card_terms: config.show_card_terms,
            is_setup_mandate_flow: config.is_setup_mandate_flow,
            color_icon_card_cvc_error: config.color_icon_card_cvc_error,
        }
    }
}

#[cfg(feature = "v2")]
impl ForeignFrom<api_models::admin::PaymentLinkTransactionDetails>
    for diesel_models::PaymentLinkTransactionDetails
{
    fn foreign_from(from: api_models::admin::PaymentLinkTransactionDetails) -> Self {
        Self {
            key: from.key,
            value: from.value,
            ui_configuration: from
                .ui_configuration
                .map(diesel_models::TransactionDetailsUiConfiguration::foreign_from),
        }
    }
}

#[cfg(feature = "v2")]
impl ForeignFrom<api_models::admin::TransactionDetailsUiConfiguration>
    for diesel_models::TransactionDetailsUiConfiguration
{
    fn foreign_from(from: api_models::admin::TransactionDetailsUiConfiguration) -> Self {
        Self {
            position: from.position,
            is_key_bold: from.is_key_bold,
            is_value_bold: from.is_value_bold,
        }
    }
}

#[cfg(feature = "v2")]
impl ForeignFrom<diesel_models::PaymentLinkConfigRequestForPayments>
    for api_models::admin::PaymentLinkConfigRequest
{
    fn foreign_from(config: diesel_models::PaymentLinkConfigRequestForPayments) -> Self {
        Self {
            theme: config.theme,
            logo: config.logo,
            seller_name: config.seller_name,
            sdk_layout: config.sdk_layout,
            display_sdk_only: config.display_sdk_only,
            enabled_saved_payment_method: config.enabled_saved_payment_method,
            hide_card_nickname_field: config.hide_card_nickname_field,
            show_card_form_by_default: config.show_card_form_by_default,
            details_layout: config.details_layout,
            transaction_details: config.transaction_details.map(|transaction_details| {
                transaction_details
                    .iter()
                    .map(|details| {
                        api_models::admin::PaymentLinkTransactionDetails::foreign_from(
                            details.clone(),
                        )
                    })
                    .collect()
            }),
            background_image: config.background_image.map(|background_image| {
                api_models::admin::PaymentLinkBackgroundImageConfig::foreign_from(
                    background_image.clone(),
                )
            }),
            payment_button_text: config.payment_button_text,
            custom_message_for_card_terms: config.custom_message_for_card_terms,
            payment_button_colour: config.payment_button_colour,
            skip_status_screen: config.skip_status_screen,
            background_colour: config.background_colour,
            payment_button_text_colour: config.payment_button_text_colour,
            sdk_ui_rules: config.sdk_ui_rules,
            payment_link_ui_rules: config.payment_link_ui_rules,
            enable_button_only_on_form_ready: config.enable_button_only_on_form_ready,
            payment_form_header_text: config.payment_form_header_text,
            payment_form_label_type: config.payment_form_label_type,
            show_card_terms: config.show_card_terms,
            is_setup_mandate_flow: config.is_setup_mandate_flow,
            color_icon_card_cvc_error: config.color_icon_card_cvc_error,
        }
    }
}

#[cfg(feature = "v2")]
impl ForeignFrom<diesel_models::PaymentLinkTransactionDetails>
    for api_models::admin::PaymentLinkTransactionDetails
{
    fn foreign_from(from: diesel_models::PaymentLinkTransactionDetails) -> Self {
        Self {
            key: from.key,
            value: from.value,
            ui_configuration: from
                .ui_configuration
                .map(api_models::admin::TransactionDetailsUiConfiguration::foreign_from),
        }
    }
}

#[cfg(feature = "v2")]
impl ForeignFrom<diesel_models::TransactionDetailsUiConfiguration>
    for api_models::admin::TransactionDetailsUiConfiguration
{
    fn foreign_from(from: diesel_models::TransactionDetailsUiConfiguration) -> Self {
        Self {
            position: from.position,
            is_key_bold: from.is_key_bold,
            is_value_bold: from.is_value_bold,
        }
    }
}

impl ForeignFrom<DieselConnectorMandateReferenceId> for ConnectorMandateReferenceId {
    fn foreign_from(value: DieselConnectorMandateReferenceId) -> Self {
        Self::new(
            value.connector_mandate_id,
            value.payment_method_id,
            None,
            value.mandate_metadata,
            value.connector_mandate_request_reference_id,
        )
    }
}

impl ForeignFrom<ConnectorMandateReferenceId> for DieselConnectorMandateReferenceId {
    fn foreign_from(value: ConnectorMandateReferenceId) -> Self {
        Self {
            connector_mandate_id: value.get_connector_mandate_id(),
            payment_method_id: value.get_payment_method_id(),
            mandate_metadata: value.get_mandate_metadata(),
            connector_mandate_request_reference_id: value
                .get_connector_mandate_request_reference_id(),
        }
    }
}

impl ForeignFrom<DieselNetworkDetails> for NetworkDetails {
    fn foreign_from(value: DieselNetworkDetails) -> Self {
        Self {
            network_advice_code: value.network_advice_code,
        }
    }
}

impl ForeignFrom<NetworkDetails> for DieselNetworkDetails {
    fn foreign_from(value: NetworkDetails) -> Self {
        Self {
            network_advice_code: value.network_advice_code,
        }
    }
}

#[cfg(feature = "v2")]
impl ForeignFrom<diesel_models::ConnectorTokenDetails>
    for Option<api_models::payments::ConnectorTokenDetails>
{
    fn foreign_from(value: diesel_models::ConnectorTokenDetails) -> Self {
        let connector_token_request_reference_id =
            value.connector_token_request_reference_id.clone();
        value.connector_mandate_id.clone().map(|mandate_id| {
            api_models::payments::ConnectorTokenDetails {
                token: mandate_id,
                connector_token_request_reference_id,
            }
        })
    }
}

impl
    ForeignFrom<(
        Self,
        Option<&api_models::payments::AdditionalPaymentData>,
        Option<enums::PaymentMethod>,
    )> for Option<enums::PaymentMethodType>
{
    fn foreign_from(
        req: (
            Self,
            Option<&api_models::payments::AdditionalPaymentData>,
            Option<enums::PaymentMethod>,
        ),
    ) -> Self {
        let (payment_method_type, additional_pm_data, payment_method) = req;

        match (additional_pm_data, payment_method, payment_method_type) {
            (
                Some(api_models::payments::AdditionalPaymentData::Card(card_info)),
                Some(enums::PaymentMethod::Card),
                original_type,
            ) => {
                let bin_card_type = card_info.card_type.as_ref().and_then(|card_type_str| {
                    let normalized_type = card_type_str.trim().to_lowercase();
                    if normalized_type.is_empty() {
                        return None;
                    }
                    api_models::enums::PaymentMethodType::from_str(&normalized_type)
                        .map_err(|_| {
                            crate::logger::warn!("Invalid BIN card_type: '{}'", card_type_str);
                        })
                        .ok()
                });

                match (original_type, bin_card_type) {
                    // Override when there's a mismatch
                    (
                        Some(
                            original @ (enums::PaymentMethodType::Debit
                            | enums::PaymentMethodType::Credit),
                        ),
                        Some(bin_type),
                    ) if original != bin_type => {
                        crate::logger::info!("BIN lookup override: {} -> {}", original, bin_type);
                        bin_card_type
                    }
                    // Use BIN lookup if no original type exists
                    (None, Some(bin_type)) => {
                        crate::logger::info!(
                            "BIN lookup override: No original payment method type, using BIN result={}",
                            bin_type
                        );
                        Some(bin_type)
                    }
                    // Default
                    _ => original_type,
                }
            }
            // Skip BIN lookup for non-card payments
            _ => payment_method_type,
        }
    }
}

#[cfg(feature = "v1")]
impl From<pm_types::TokenResponse> for domain::NetworkTokenData {
    fn from(token_response: pm_types::TokenResponse) -> Self {
        Self {
            token_number: token_response.authentication_details.token,
            token_exp_month: token_response.token_details.exp_month,
            token_exp_year: token_response.token_details.exp_year,
            token_cryptogram: Some(token_response.authentication_details.cryptogram),
            card_issuer: None,
            card_network: Some(token_response.network),
            card_type: None,
            card_issuing_country: None,
            bank_code: None,
            nick_name: None,
            eci: None,
        }
    }
}
impl ForeignFrom<&hyperswitch_domain_models::router_data::ErrorResponse> for DieselNetworkDetails {
    fn foreign_from(err: &hyperswitch_domain_models::router_data::ErrorResponse) -> Self {
        Self {
            network_advice_code: err.network_advice_code.clone(),
        }
    }
}

impl ForeignFrom<common_types::three_ds_decision_rule_engine::ThreeDSDecision>
    for common_enums::AuthenticationType
{
    fn foreign_from(
        three_ds_decision: common_types::three_ds_decision_rule_engine::ThreeDSDecision,
    ) -> Self {
        match three_ds_decision {
            common_types::three_ds_decision_rule_engine::ThreeDSDecision::NoThreeDs => Self::NoThreeDs,
            common_types::three_ds_decision_rule_engine::ThreeDSDecision::ChallengeRequested
            | common_types::three_ds_decision_rule_engine::ThreeDSDecision::ChallengePreferred
            | common_types::three_ds_decision_rule_engine::ThreeDSDecision::ThreeDsExemptionRequestedTra
            | common_types::three_ds_decision_rule_engine::ThreeDSDecision::ThreeDsExemptionRequestedLowValue
            | common_types::three_ds_decision_rule_engine::ThreeDSDecision::IssuerThreeDsExemptionRequested => Self::ThreeDs,
        }
    }
}

impl ForeignFrom<common_types::three_ds_decision_rule_engine::ThreeDSDecision>
    for Option<common_enums::ScaExemptionType>
{
    fn foreign_from(
        three_ds_decision: common_types::three_ds_decision_rule_engine::ThreeDSDecision,
    ) -> Self {
        match three_ds_decision {
            common_types::three_ds_decision_rule_engine::ThreeDSDecision::ThreeDsExemptionRequestedTra => {
                Some(common_enums::ScaExemptionType::TransactionRiskAnalysis)
            }
            common_types::three_ds_decision_rule_engine::ThreeDSDecision::ThreeDsExemptionRequestedLowValue => {
                Some(common_enums::ScaExemptionType::LowValue)
            }
            common_types::three_ds_decision_rule_engine::ThreeDSDecision::NoThreeDs
            | common_types::three_ds_decision_rule_engine::ThreeDSDecision::ChallengeRequested
            | common_types::three_ds_decision_rule_engine::ThreeDSDecision::ChallengePreferred
            | common_types::three_ds_decision_rule_engine::ThreeDSDecision::IssuerThreeDsExemptionRequested => {
                None
            }
        }
    }
}<|MERGE_RESOLUTION|>--- conflicted
+++ resolved
@@ -1773,34 +1773,12 @@
                 .get_merchant_account()
                 .get_merchant_tax_registration_id();
 
-            types::L2L3Data {
-                order_date: payment_data.payment_intent.order_date,
-                tax_status: payment_data.payment_intent.tax_status,
-                customer_tax_registration_id: customer.as_ref().and_then(|c| {
-                    c.tax_registration_id
-                        .as_ref()
-                        .map(|e| e.clone().into_inner())
-                }),
-                order_details: order_details.clone(),
-                discount_amount: payment_data.payment_intent.discount_amount,
-                shipping_cost: payment_data.payment_intent.shipping_cost,
-                shipping_amount_tax: payment_data.payment_intent.shipping_amount_tax,
-                duty_amount: payment_data.payment_intent.duty_amount,
-                order_tax_amount: payment_data
-                    .payment_attempt
-                    .net_amount
-                    .get_order_tax_amount(),
-                merchant_order_reference_id: payment_data
-                    .payment_intent
-                    .merchant_order_reference_id
-                    .clone(),
-                customer_id: payment_data.payment_intent.customer_id.clone(),
-                shipping_origin_zip: shipping_address
-                    .and_then(|addr| addr.address.as_ref())
-                    .and_then(|details| details.origin_zip.clone()),
-                shipping_state: shipping_address
+        types::L2L3Data {
+            order_date: payment_data.payment_intent.order_date,
+            tax_status: payment_data.payment_intent.tax_status,
+            customer_tax_registration_id: customer.as_ref().and_then(|c| {
+                c.tax_registration_id
                     .as_ref()
-<<<<<<< HEAD
                     .map(|e| e.clone().into_inner())
             }),
             order_details: order_details.clone(),
@@ -1837,25 +1815,6 @@
                 .cloned(),
         }
     });
-=======
-                    .and_then(|addr| addr.address.as_ref())
-                    .and_then(|details| details.state.clone()),
-                shipping_country: shipping_address
-                    .as_ref()
-                    .and_then(|addr| addr.address.as_ref())
-                    .and_then(|details| details.country),
-                shipping_destination_zip: shipping_address
-                    .as_ref()
-                    .and_then(|addr| addr.address.as_ref())
-                    .and_then(|details| details.zip.clone()),
-                billing_address_city: billing_address
-                    .as_ref()
-                    .and_then(|addr| addr.address.as_ref())
-                    .and_then(|details| details.city.clone()),
-                merchant_tax_registration_id,
-            }
-        });
->>>>>>> aec12880
     crate::logger::debug!("unified address details {:?}", unified_address);
 
     let router_data = types::RouterData {
