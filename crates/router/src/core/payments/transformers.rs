use std::{fmt::Debug, marker::PhantomData};

use error_stack::ResultExt;
use router_env::{instrument, tracing};

use super::{flows::Feature, PaymentAddress, PaymentData};
use crate::{
    configs::settings::Server,
    core::{
        errors::{self, RouterResponse, RouterResult, StorageErrorExt},
        payments::{self, helpers},
    },
    routes::AppState,
    services::{self, RedirectForm},
    types::{
        self,
        api::{self, NextAction, PaymentsResponse},
        storage::{self, enums},
        transformers::ForeignInto,
    },
    utils::{OptionExt, ValueExt},
};

#[instrument(skip_all)]
pub async fn construct_payment_router_data<'a, F, T>(
    state: &'a AppState,
    payment_data: PaymentData<F>,
    connector_id: &str,
    merchant_account: &storage::MerchantAccount,
) -> RouterResult<types::RouterData<F, T, types::PaymentsResponseData>>
where
    T: TryFrom<PaymentData<F>>,
    types::RouterData<F, T, types::PaymentsResponseData>: Feature<F, T>,
    F: Clone,
    error_stack::Report<errors::ApiErrorResponse>:
        std::convert::From<<T as TryFrom<PaymentData<F>>>::Error>,
{
    //TODO: everytime parsing the json may have impact?

    let (merchant_connector_account, payment_method, router_data);
    let db = &*state.store;
    merchant_connector_account = db
        .find_merchant_connector_account_by_merchant_id_connector(
            &merchant_account.merchant_id,
            connector_id,
        )
        .await
        .map_err(|error| {
            error.to_not_found_response(errors::ApiErrorResponse::MerchantConnectorAccountNotFound)
        })?;

    let auth_type: types::ConnectorAuthType = merchant_connector_account
        .connector_account_details
        .parse_value("ConnectorAuthType")
        .change_context(errors::ApiErrorResponse::InternalServerError)?;

    payment_method = payment_data
        .payment_attempt
        .payment_method
        .or(payment_data.payment_attempt.payment_method)
        .get_required_value("payment_method_type")?;

    //FIXME[#44]: why should response be filled during request
    let response = payment_data
        .payment_attempt
        .connector_transaction_id
        .as_ref()
        .map(|id| types::PaymentsResponseData::TransactionResponse {
            resource_id: types::ResponseId::ConnectorTransactionId(id.to_string()),
            redirection_data: None,
            redirect: false,
            mandate_reference: None,
        });

    let orca_return_url = Some(helpers::create_redirect_url(
        &state.conf.server,
        &payment_data.payment_attempt,
        &merchant_connector_account.connector_name,
    ));

    router_data = types::RouterData {
        flow: PhantomData,
        merchant_id: merchant_account.merchant_id.clone(),
        connector: merchant_connector_account.connector_name,
        payment_id: payment_data.payment_attempt.payment_id.clone(),
        status: payment_data.payment_attempt.status,
        payment_method,
        connector_auth_type: auth_type,
        description: payment_data.payment_intent.description.clone(),
        return_url: payment_data.payment_intent.return_url.clone(),
        orca_return_url,
        payment_method_id: payment_data.payment_attempt.payment_method_id.clone(),
        address: payment_data.address.clone(),
        auth_type: payment_data
            .payment_attempt
            .authentication_type
            .unwrap_or_default(),

        request: T::try_from(payment_data.clone())?,
        response: response.map_or_else(|| Err(types::ErrorResponse::default()), Ok),
    };

    Ok(router_data)
}

pub trait ToResponse<Req, D, Op>
where
    Self: From<Req>,
    Op: Debug,
{
    fn generate_response(
        req: Option<Req>,
        data: D,
        customer: Option<storage::Customer>,
        auth_flow: services::AuthFlow,
        server: &Server,
        operation: Op,
    ) -> RouterResponse<Self>;
}

impl<F, Req, Op> ToResponse<Req, PaymentData<F>, Op> for api::PaymentsResponse
where
    Self: From<Req>,
    F: Clone,
    Op: Debug,
{
    fn generate_response(
        req: Option<Req>,
        payment_data: PaymentData<F>,
        customer: Option<storage::Customer>,
        auth_flow: services::AuthFlow,
        server: &Server,
        operation: Op,
    ) -> RouterResponse<Self> {
        payments_to_payments_response(
            req,
            payment_data.payment_attempt,
            payment_data.payment_intent,
            payment_data.refunds,
            payment_data.payment_method_data,
            customer,
            auth_flow,
            payment_data.address,
            server,
            payment_data.connector_response.authentication_data,
            payment_data.token,
            operation,
        )
    }
}

impl<F, Req, Op> ToResponse<Req, PaymentData<F>, Op> for api::PaymentsSessionResponse
where
    Self: From<Req>,
    F: Clone,
    Op: Debug,
{
    fn generate_response(
        _req: Option<Req>,
        payment_data: PaymentData<F>,
        _customer: Option<storage::Customer>,
        _auth_flow: services::AuthFlow,
        _server: &Server,
        _operation: Op,
    ) -> RouterResponse<Self> {
        Ok(services::BachResponse::Json(Self {
            session_token: payment_data.sessions_token,
        }))
    }
}

impl<F, Req, Op> ToResponse<Req, PaymentData<F>, Op> for api::VerifyResponse
where
    Self: From<Req>,
    F: Clone,
    Op: Debug,
{
    fn generate_response(
        _req: Option<Req>,
        data: PaymentData<F>,
        customer: Option<storage::Customer>,
        _auth_flow: services::AuthFlow,
        _server: &Server,
        _operation: Op,
    ) -> RouterResponse<Self> {
        Ok(services::BachResponse::Json(Self {
            verify_id: Some(data.payment_intent.payment_id),
            merchant_id: Some(data.payment_intent.merchant_id),
            client_secret: data.payment_intent.client_secret.map(masking::Secret::new),
            customer_id: customer.as_ref().map(|x| x.customer_id.clone()),
            email: customer
                .as_ref()
                .and_then(|cus| cus.email.as_ref().map(|s| s.to_owned())),
            name: customer
                .as_ref()
                .and_then(|cus| cus.name.as_ref().map(|s| s.to_owned().into())),
            phone: customer
                .as_ref()
                .and_then(|cus| cus.phone.as_ref().map(|s| s.to_owned())),
            mandate_id: data.mandate_id,
            payment_method: data
                .payment_attempt
                .payment_method
                .map(ForeignInto::foreign_into),
            payment_method_data: data
                .payment_method_data
                .map(api::PaymentMethodDataResponse::from),
            payment_token: data.token,
            error_code: None,
            error_message: data.payment_attempt.error_message,
        }))
    }
}

#[instrument(skip_all)]
// try to use router data here so that already validated things , we don't want to repeat the validations.
// Add internal value not found and external value not found so that we can give 500 / Internal server error for internal value not found
#[allow(clippy::too_many_arguments)]
pub fn payments_to_payments_response<R, Op>(
    payment_request: Option<R>,
    payment_attempt: storage::PaymentAttempt,
    payment_intent: storage::PaymentIntent,
    refunds: Vec<storage::Refund>,
    payment_method_data: Option<api::PaymentMethod>,
    customer: Option<storage::Customer>,
    auth_flow: services::AuthFlow,
    address: PaymentAddress,
    server: &Server,
    redirection_data: Option<serde_json::Value>,
    payment_token: Option<String>,
    operation: Op,
) -> RouterResponse<api::PaymentsResponse>
where
    api::PaymentsResponse: From<R>,
    Op: Debug,
{
    let currency = payment_attempt
        .currency
        .as_ref()
        .get_required_value("currency")?
        .to_string();
    let mandate_id = payment_attempt.mandate_id.clone();
    let refunds_response = if refunds.is_empty() {
        None
    } else {
        Some(refunds.into_iter().map(ForeignInto::foreign_into).collect())
    };

    Ok(match payment_request {
        Some(request) => {
            if payments::is_start_pay(&operation) && redirection_data.is_some() {
                let redirection_data = redirection_data.get_required_value("redirection_data")?;
                let form: RedirectForm = serde_json::from_value(redirection_data)
                    .map_err(|_| errors::ApiErrorResponse::InternalServerError)?;
                services::BachResponse::Form(form)
            } else {
                let mut response: PaymentsResponse = request.into();
                let mut next_action_response = None;
                if payment_intent.status == enums::IntentStatus::RequiresCustomerAction {
                    next_action_response = Some(NextAction {
                        next_action_type: api::NextActionType::RedirectToUrl,
                        redirect_to_url: Some(helpers::create_startpay_url(
                            server,
                            &payment_attempt,
                            &payment_intent,
                        )),
                    })
                }

                services::BachResponse::Json(
                    response
                        .set_payment_id(Some(payment_attempt.payment_id))
                        .set_merchant_id(Some(payment_attempt.merchant_id))
                        .set_status(payment_intent.status.foreign_into())
                        .set_amount(payment_attempt.amount)
                        .set_amount_capturable(None)
                        .set_amount_received(payment_intent.amount_captured)
                        .set_client_secret(payment_intent.client_secret.map(masking::Secret::new))
                        .set_created(Some(payment_intent.created_at))
                        .set_currency(currency)
                        .set_customer_id(customer.as_ref().map(|cus| cus.clone().customer_id))
                        .set_email(
                            customer
                                .as_ref()
                                .and_then(|cus| cus.email.as_ref().map(|s| s.to_owned())),
                        )
                        .set_name(
                            customer
                                .as_ref()
                                .and_then(|cus| cus.name.as_ref().map(|s| s.to_owned().into())),
                        )
                        .set_phone(
                            customer
                                .as_ref()
                                .and_then(|cus| cus.phone.as_ref().map(|s| s.to_owned())),
                        )
                        .set_mandate_id(mandate_id)
                        .set_description(payment_intent.description)
                        .set_refunds(refunds_response) // refunds.iter().map(refund_to_refund_response),
                        .set_payment_method(
                            payment_attempt
                                .payment_method
                                .map(ForeignInto::foreign_into),
                            auth_flow == services::AuthFlow::Merchant,
                        )
                        .set_payment_method_data(
                            payment_method_data.map(api::PaymentMethodDataResponse::from),
                            auth_flow == services::AuthFlow::Merchant,
                        )
                        .set_payment_token(payment_token)
                        .set_error_message(payment_attempt.error_message)
                        .set_shipping(address.shipping)
                        .set_billing(address.billing)
                        .to_owned()
                        .set_next_action(next_action_response)
                        .set_return_url(payment_intent.return_url)
                        .set_authentication_type(
                            payment_attempt
                                .authentication_type
                                .map(ForeignInto::foreign_into),
                        )
                        .set_statement_descriptor_name(payment_intent.statement_descriptor_name)
                        .set_statement_descriptor_suffix(payment_intent.statement_descriptor_suffix)
                        .set_setup_future_usage(
                            payment_intent
                                .setup_future_usage
                                .map(ForeignInto::foreign_into),
                        )
                        .set_capture_method(
                            payment_attempt
                                .capture_method
                                .map(ForeignInto::foreign_into),
                        )
                        .to_owned(),
                )
            }
        }
        None => services::BachResponse::Json(PaymentsResponse {
            payment_id: Some(payment_attempt.payment_id),
            merchant_id: Some(payment_attempt.merchant_id),
            status: payment_intent.status.foreign_into(),
            amount: payment_attempt.amount,
            amount_capturable: None,
            amount_received: payment_intent.amount_captured,
            client_secret: payment_intent.client_secret.map(masking::Secret::new),
            created: Some(payment_intent.created_at),
            currency,
            customer_id: payment_intent.customer_id,
            description: payment_intent.description,
            refunds: refunds_response,
            payment_method: payment_attempt
                .payment_method
                .map(ForeignInto::foreign_into),
            capture_method: payment_attempt
                .capture_method
                .map(ForeignInto::foreign_into),
            error_message: payment_attempt.error_message,
            payment_method_data: payment_method_data.map(api::PaymentMethodDataResponse::from),
            email: customer
                .as_ref()
                .and_then(|cus| cus.email.as_ref().map(|s| s.to_owned())),
            name: customer
                .as_ref()
                .and_then(|cus| cus.name.as_ref().map(|s| s.to_owned().into())),
            phone: customer
                .as_ref()
                .and_then(|cus| cus.phone.as_ref().map(|s| s.to_owned())),
            mandate_id,
            shipping: address.shipping,
            billing: address.billing,
            ..Default::default()
        }),
    })
}

impl<F: Clone> TryFrom<PaymentData<F>> for types::PaymentsAuthorizeData {
    type Error = error_stack::Report<errors::ApiErrorResponse>;

    fn try_from(payment_data: PaymentData<F>) -> Result<Self, Self::Error> {
        let browser_info: Option<types::BrowserInformation> = payment_data
            .payment_attempt
            .browser_info
            .map(|b| b.parse_value("BrowserInformation"))
            .transpose()
            .change_context(errors::ApiErrorResponse::InvalidDataValue {
                field_name: "browser_info",
            })?;
        Ok(Self {
            payment_method_data: {
                let payment_method_type = payment_data
                    .payment_attempt
                    .payment_method
                    .get_required_value("payment_method_type")?;

                match payment_method_type {
                    enums::PaymentMethodType::Paypal => api::PaymentMethod::Paypal,
                    _ => payment_data
                        .payment_method_data
                        .get_required_value("payment_method_data")?,
                }
            },
            setup_future_usage: payment_data.payment_intent.setup_future_usage,
            mandate_id: payment_data.mandate_id.clone(),
            off_session: payment_data.mandate_id.as_ref().map(|_| true),
            setup_mandate_details: payment_data.setup_mandate.clone(),
            confirm: payment_data.payment_attempt.confirm,
            statement_descriptor_suffix: payment_data.payment_intent.statement_descriptor_suffix,
            capture_method: payment_data.payment_attempt.capture_method,
            amount: payment_data.amount.into(),
            currency: payment_data.currency,
            browser_info,
        })
    }
}

impl<F: Clone> TryFrom<PaymentData<F>> for types::PaymentsSyncData {
    type Error = errors::ApiErrorResponse;

    fn try_from(payment_data: PaymentData<F>) -> Result<Self, Self::Error> {
        Ok(Self {
            connector_transaction_id: match payment_data.payment_attempt.connector_transaction_id {
                Some(connector_txn_id) => {
                    types::ResponseId::ConnectorTransactionId(connector_txn_id)
                }
                None => types::ResponseId::NoResponseId,
            },
            encoded_data: payment_data.connector_response.encoded_data,
        })
    }
}

impl<F: Clone> TryFrom<PaymentData<F>> for types::PaymentsCaptureData {
    type Error = errors::ApiErrorResponse;

    fn try_from(payment_data: PaymentData<F>) -> Result<Self, Self::Error> {
        Ok(Self {
            amount_to_capture: payment_data.payment_attempt.amount_to_capture,
            connector_transaction_id: payment_data
                .payment_attempt
                .connector_transaction_id
                .ok_or(errors::ApiErrorResponse::MerchantConnectorAccountNotFound)?,
        })
    }
}

impl<F: Clone> TryFrom<PaymentData<F>> for types::PaymentsCancelData {
    type Error = errors::ApiErrorResponse;

    fn try_from(payment_data: PaymentData<F>) -> Result<Self, Self::Error> {
        Ok(Self {
            connector_transaction_id: payment_data
                .payment_attempt
                .connector_transaction_id
                .ok_or(errors::ApiErrorResponse::MissingRequiredField {
                    field_name: "connector_transaction_id".to_string(),
                })?,
            cancellation_reason: payment_data.payment_attempt.cancellation_reason,
        })
    }
}

impl<F: Clone> TryFrom<PaymentData<F>> for types::PaymentsSessionData {
    type Error = errors::ApiErrorResponse;

<<<<<<< HEAD
    fn try_from(_payment_data: PaymentData<F>) -> Result<Self, Self::Error> {
        Ok(Self {
            certificate: None,
            certificate_keys: None,
            requestor_domain: None,
            merchant_identifier: None,
            display_name: None,
            initiative: None,
=======
    fn try_from(payment_data: PaymentData<F>) -> Result<Self, Self::Error> {
        Ok(Self {
            amount: payment_data.amount.into(),
            currency: payment_data.currency,
>>>>>>> 529c28fe
        })
    }
}

impl<F: Clone> TryFrom<PaymentData<F>> for types::VerifyRequestData {
    type Error = error_stack::Report<errors::ApiErrorResponse>;

    fn try_from(payment_data: PaymentData<F>) -> Result<Self, Self::Error> {
        Ok(Self {
            confirm: true,
            payment_method_data: {
                let payment_method_type = payment_data
                    .payment_attempt
                    .payment_method
                    .get_required_value("payment_method_type")?;

                match payment_method_type {
                    enums::PaymentMethodType::Paypal => api::PaymentMethod::Paypal,
                    _ => payment_data
                        .payment_method_data
                        .get_required_value("payment_method_data")?,
                }
            },
            statement_descriptor_suffix: payment_data.payment_intent.statement_descriptor_suffix,
            setup_future_usage: payment_data.payment_intent.setup_future_usage,
            mandate_id: payment_data.mandate_id.clone(),
            off_session: payment_data.mandate_id.as_ref().map(|_| true),
            setup_mandate_details: payment_data.setup_mandate,
        })
    }
}<|MERGE_RESOLUTION|>--- conflicted
+++ resolved
@@ -462,21 +462,16 @@
 impl<F: Clone> TryFrom<PaymentData<F>> for types::PaymentsSessionData {
     type Error = errors::ApiErrorResponse;
 
-<<<<<<< HEAD
-    fn try_from(_payment_data: PaymentData<F>) -> Result<Self, Self::Error> {
+    fn try_from(payment_data: PaymentData<F>) -> Result<Self, Self::Error> {
         Ok(Self {
+            amount: Some(payment_data.amount.into()),
+            currency: Some(payment_data.currency),
             certificate: None,
             certificate_keys: None,
             requestor_domain: None,
             merchant_identifier: None,
             display_name: None,
             initiative: None,
-=======
-    fn try_from(payment_data: PaymentData<F>) -> Result<Self, Self::Error> {
-        Ok(Self {
-            amount: payment_data.amount.into(),
-            currency: payment_data.currency,
->>>>>>> 529c28fe
         })
     }
 }
