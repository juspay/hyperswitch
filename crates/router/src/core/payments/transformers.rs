use std::{fmt::Debug, marker::PhantomData, str::FromStr};

use api_models::payments::{
    Address, ConnectorMandateReferenceId, CustomerDetails, CustomerDetailsResponse, FrmMessage,
    PaymentChargeRequest, PaymentChargeResponse, RequestSurchargeDetails,
};
use common_enums::{Currency, RequestIncrementalAuthorization};
use common_utils::{
    consts::X_HS_LATENCY,
    fp_utils, pii,
    types::{self as common_utils_type, AmountConvertor, MinorUnit, StringMajorUnitForConnector},
};
use diesel_models::{
    ephemeral_key,
    payment_attempt::ConnectorMandateReferenceId as DieselConnectorMandateReferenceId,
};
use error_stack::{report, ResultExt};
#[cfg(feature = "v2")]
<<<<<<< HEAD
=======
use hyperswitch_domain_models::payments::{PaymentConfirmData, PaymentIntentData};
#[cfg(feature = "v2")]
>>>>>>> f6dde13d
use hyperswitch_domain_models::ApiModelToDieselModelConvertor;
use hyperswitch_domain_models::{payments::payment_intent::CustomerData, router_request_types};
use masking::{ExposeInterface, Maskable, PeekInterface, Secret};
use router_env::{instrument, metrics::add_attributes, tracing};

use super::{flows::Feature, types::AuthenticationData, OperationSessionGetters, PaymentData};
use crate::{
    configs::settings::ConnectorRequestReferenceIdConfig,
    connector::{Helcim, Nexinets},
    core::{
        errors::{self, RouterResponse, RouterResult},
        payments::{self, helpers},
        utils as core_utils,
    },
    headers::X_PAYMENT_CONFIRM_SOURCE,
    routes::{metrics, SessionState},
    services::{self, RedirectForm},
    types::{
        self,
        api::{self, ConnectorTransactionId},
        domain,
        storage::{self, enums},
        transformers::{ForeignFrom, ForeignInto, ForeignTryFrom},
        MultipleCaptureRequestData,
    },
    utils::{OptionExt, ValueExt},
};

#[cfg(feature = "v2")]
pub async fn construct_router_data_to_update_calculated_tax<'a, F, T>(
    state: &'a SessionState,
    payment_data: PaymentData<F>,
    connector_id: &str,
    merchant_account: &domain::MerchantAccount,
    _key_store: &domain::MerchantKeyStore,
    customer: &'a Option<domain::Customer>,
    merchant_connector_account: &helpers::MerchantConnectorAccountType,
) -> RouterResult<types::RouterData<F, T, types::PaymentsResponseData>>
where
    T: TryFrom<PaymentAdditionalData<'a, F>>,
    types::RouterData<F, T, types::PaymentsResponseData>: Feature<F, T>,
    F: Clone,
    error_stack::Report<errors::ApiErrorResponse>:
        From<<T as TryFrom<PaymentAdditionalData<'a, F>>>::Error>,
{
    todo!()
}

#[cfg(feature = "v1")]
pub async fn construct_router_data_to_update_calculated_tax<'a, F, T>(
    state: &'a SessionState,
    payment_data: PaymentData<F>,
    connector_id: &str,
    merchant_account: &domain::MerchantAccount,
    _key_store: &domain::MerchantKeyStore,
    customer: &'a Option<domain::Customer>,
    merchant_connector_account: &helpers::MerchantConnectorAccountType,
) -> RouterResult<types::RouterData<F, T, types::PaymentsResponseData>>
where
    T: TryFrom<PaymentAdditionalData<'a, F>>,
    types::RouterData<F, T, types::PaymentsResponseData>: Feature<F, T>,
    F: Clone,
    error_stack::Report<errors::ApiErrorResponse>:
        From<<T as TryFrom<PaymentAdditionalData<'a, F>>>::Error>,
{
    fp_utils::when(merchant_connector_account.is_disabled(), || {
        Err(errors::ApiErrorResponse::MerchantConnectorAccountDisabled)
    })?;

    let test_mode = merchant_connector_account.is_test_mode_on();

    let auth_type: types::ConnectorAuthType = merchant_connector_account
        .get_connector_account_details()
        .parse_value("ConnectorAuthType")
        .change_context(errors::ApiErrorResponse::InternalServerError)
        .attach_printable("Failed while parsing value for ConnectorAuthType")?;

    let additional_data = PaymentAdditionalData {
        router_base_url: state.base_url.clone(),
        connector_name: connector_id.to_string(),
        payment_data: payment_data.clone(),
        state,
        customer_data: customer,
    };

    let connector_mandate_request_reference_id = payment_data
        .payment_attempt
        .connector_mandate_detail
        .as_ref()
        .and_then(|detail| detail.get_connector_mandate_request_reference_id());

    let router_data = types::RouterData {
        flow: PhantomData,
        merchant_id: merchant_account.get_id().clone(),
        customer_id: None,
        connector: connector_id.to_owned(),
        payment_id: payment_data
            .payment_attempt
            .payment_id
            .get_string_repr()
            .to_owned(),
        attempt_id: payment_data.payment_attempt.get_id().to_owned(),
        status: payment_data.payment_attempt.status,
        payment_method: diesel_models::enums::PaymentMethod::default(),
        connector_auth_type: auth_type,
        description: None,
        return_url: None,
        address: payment_data.address.clone(),
        auth_type: payment_data
            .payment_attempt
            .authentication_type
            .unwrap_or_default(),
        connector_meta_data: None,
        connector_wallets_details: None,
        request: T::try_from(additional_data)?,
        response: Err(hyperswitch_domain_models::router_data::ErrorResponse::default()),
        amount_captured: None,
        minor_amount_captured: None,
        access_token: None,
        session_token: None,
        reference_id: None,
        payment_method_status: None,
        payment_method_token: None,
        connector_customer: None,
        recurring_mandate_payment_data: None,
        connector_request_reference_id: core_utils::get_connector_request_reference_id(
            &state.conf,
            merchant_account.get_id(),
            &payment_data.payment_attempt,
        ),
        preprocessing_id: None,
        #[cfg(feature = "payouts")]
        payout_method_data: None,
        #[cfg(feature = "payouts")]
        quote_id: None,
        test_mode,
        payment_method_balance: None,
        connector_api_version: None,
        connector_http_status_code: None,
        external_latency: None,
        apple_pay_flow: None,
        frm_metadata: None,
        refund_id: None,
        dispute_id: None,
        connector_response: None,
        integrity_check: Ok(()),
        additional_merchant_data: None,
        header_payload: None,
        connector_mandate_request_reference_id,
        psd2_sca_exemption_type: None,
    };
    Ok(router_data)
}

#[cfg(feature = "v2")]
#[instrument(skip_all)]
#[allow(clippy::too_many_arguments)]
pub async fn construct_payment_router_data_for_authorize<'a>(
    state: &'a SessionState,
    payment_data: hyperswitch_domain_models::payments::PaymentConfirmData<api::Authorize>,
    connector_id: &str,
    merchant_account: &domain::MerchantAccount,
    _key_store: &domain::MerchantKeyStore,
    customer: &'a Option<domain::Customer>,
    merchant_connector_account: &domain::MerchantConnectorAccount,
    _merchant_recipient_data: Option<types::MerchantRecipientData>,
    header_payload: Option<hyperswitch_domain_models::payments::HeaderPayload>,
) -> RouterResult<types::PaymentsAuthorizeRouterData> {
    use masking::ExposeOptionInterface;

    fp_utils::when(merchant_connector_account.is_disabled(), || {
        Err(errors::ApiErrorResponse::MerchantConnectorAccountDisabled)
    })?;

    let auth_type = merchant_connector_account
        .get_connector_account_details()
        .change_context(errors::ApiErrorResponse::InternalServerError)
        .attach_printable("Failed while parsing value for ConnectorAuthType")?;

    // TODO: Take Globalid and convert to connector reference id
    let customer_id = customer
        .to_owned()
        .map(|customer| customer.id.clone())
        .map(std::borrow::Cow::Owned)
        .map(common_utils::id_type::CustomerId::try_from)
        .transpose()
        .change_context(errors::ApiErrorResponse::InternalServerError)
        .attach_printable(
            "Invalid global customer generated, not able to convert to reference id",
        )?;

    let payment_method = payment_data.payment_attempt.payment_method_type;

    let router_base_url = &state.base_url;
    let attempt = &payment_data.payment_attempt;

    let complete_authorize_url = Some(helpers::create_complete_authorize_url(
        router_base_url,
        attempt,
        connector_id,
    ));

    let webhook_url = Some(helpers::create_webhook_url(
        router_base_url,
        &attempt.merchant_id,
        connector_id,
    ));

    let router_return_url = payment_data
        .payment_intent
        .create_finish_redirection_url(router_base_url, &merchant_account.publishable_key)
        .change_context(errors::ApiErrorResponse::InternalServerError)
        .attach_printable("Unable to construct finish redirection url")?
        .to_string();

    let connector_request_reference_id = payment_data
        .payment_intent
        .merchant_reference_id
        .map(|id| id.get_string_repr().to_owned())
        .unwrap_or(payment_data.payment_attempt.id.get_string_repr().to_owned());

    // TODO: few fields are repeated in both routerdata and request
    let request = types::PaymentsAuthorizeData {
        payment_method_data: payment_data
            .payment_method_data
            .get_required_value("payment_method_data")?,
        setup_future_usage: Some(payment_data.payment_intent.setup_future_usage),
        mandate_id: None,
        off_session: None,
        setup_mandate_details: None,
        confirm: true,
        statement_descriptor_suffix: None,
        statement_descriptor: None,
        capture_method: Some(payment_data.payment_intent.capture_method),
        amount: payment_data
            .payment_attempt
            .amount_details
            .get_net_amount()
            .get_amount_as_i64(),
        minor_amount: payment_data.payment_attempt.amount_details.get_net_amount(),
        currency: payment_data.payment_intent.amount_details.currency,
        browser_info: None,
        email: None,
        customer_name: None,
        payment_experience: None,
        order_details: None,
        order_category: None,
        session_token: None,
        enrolled_for_3ds: true,
        related_transaction_id: None,
        payment_method_type: Some(payment_data.payment_attempt.payment_method_subtype),
        router_return_url: Some(router_return_url),
        webhook_url,
        complete_authorize_url,
        customer_id: None,
        surcharge_details: None,
        request_incremental_authorization: matches!(
            payment_data
                .payment_intent
                .request_incremental_authorization,
            RequestIncrementalAuthorization::True | RequestIncrementalAuthorization::Default
        ),
        metadata: payment_data.payment_intent.metadata.expose_option(),
        authentication_data: None,
        customer_acceptance: None,
        charges: None,
        merchant_order_reference_id: None,
        integrity_object: None,
        shipping_cost: payment_data.payment_intent.amount_details.shipping_cost,
        additional_payment_method_data: None,
    };
    let connector_mandate_request_reference_id = payment_data
        .payment_attempt
        .connector_mandate_detail
        .as_ref()
        .and_then(|detail| detail.get_connector_mandate_request_reference_id());

    // TODO: evaluate the fields in router data, if they are required or not
    let router_data = types::RouterData {
        flow: PhantomData,
        merchant_id: merchant_account.get_id().clone(),
        // TODO: evaluate why we need customer id at the connector level. We already have connector customer id.
        customer_id,
        connector: connector_id.to_owned(),
        // TODO: evaluate why we need payment id at the connector level. We already have connector reference id
        payment_id: payment_data
            .payment_attempt
            .payment_id
            .get_string_repr()
            .to_owned(),
        // TODO: evaluate why we need attempt id at the connector level. We already have connector reference id
        attempt_id: payment_data
            .payment_attempt
            .get_id()
            .get_string_repr()
            .to_owned(),
        status: payment_data.payment_attempt.status,
        payment_method,
        connector_auth_type: auth_type,
        description: payment_data
            .payment_intent
            .description
            .as_ref()
            .map(|description| description.get_string_repr())
            .map(ToOwned::to_owned),
        // TODO: evaluate why we need to send merchant's return url here
        // This should be the return url of application, since application takes care of the redirection
        return_url: payment_data
            .payment_intent
            .return_url
            .as_ref()
            .map(|description| description.get_string_repr())
            .map(ToOwned::to_owned),
        // TODO: Create unified address
        address: hyperswitch_domain_models::payment_address::PaymentAddress::default(),
        auth_type: payment_data.payment_attempt.authentication_type,
        connector_meta_data: None,
        connector_wallets_details: None,
        request,
        response: Err(hyperswitch_domain_models::router_data::ErrorResponse::default()),
        amount_captured: None,
        minor_amount_captured: None,
        access_token: None,
        session_token: None,
        reference_id: None,
        payment_method_status: None,
        payment_method_token: None,
        connector_customer: None,
        recurring_mandate_payment_data: None,
        // TODO: This has to be generated as the reference id based on the connector configuration
        // Some connectros might not accept accept the global id. This has to be done when generating the reference id
        connector_request_reference_id,
        preprocessing_id: payment_data.payment_attempt.preprocessing_step_id,
        #[cfg(feature = "payouts")]
        payout_method_data: None,
        #[cfg(feature = "payouts")]
        quote_id: None,
        // TODO: take this based on the env
        test_mode: Some(true),
        payment_method_balance: None,
        connector_api_version: None,
        connector_http_status_code: None,
        external_latency: None,
        apple_pay_flow: None,
        frm_metadata: None,
        refund_id: None,
        dispute_id: None,
        connector_response: None,
        integrity_check: Ok(()),
        additional_merchant_data: None,
        header_payload,
        connector_mandate_request_reference_id,
        psd2_sca_exemption_type: None,
    };

    Ok(router_data)
}

#[cfg(feature = "v2")]
#[instrument(skip_all)]
#[allow(clippy::too_many_arguments)]
pub async fn construct_payment_router_data_for_capture<'a>(
    state: &'a SessionState,
    payment_data: hyperswitch_domain_models::payments::PaymentCaptureData<api::Capture>,
    connector_id: &str,
    merchant_account: &domain::MerchantAccount,
    _key_store: &domain::MerchantKeyStore,
    customer: &'a Option<domain::Customer>,
    merchant_connector_account: &domain::MerchantConnectorAccount,
    _merchant_recipient_data: Option<types::MerchantRecipientData>,
    header_payload: Option<hyperswitch_domain_models::payments::HeaderPayload>,
) -> RouterResult<types::PaymentsCaptureRouterData> {
    use masking::ExposeOptionInterface;

    fp_utils::when(merchant_connector_account.is_disabled(), || {
        Err(errors::ApiErrorResponse::MerchantConnectorAccountDisabled)
    })?;

    let auth_type = merchant_connector_account
        .get_connector_account_details()
        .change_context(errors::ApiErrorResponse::InternalServerError)
        .attach_printable("Failed while parsing value for ConnectorAuthType")?;

    // TODO: Take Globalid and convert to connector reference id
    let customer_id = customer
        .to_owned()
        .map(|customer| customer.id.clone())
        .map(std::borrow::Cow::Owned)
        .map(common_utils::id_type::CustomerId::try_from)
        .transpose()
        .change_context(errors::ApiErrorResponse::InternalServerError)
        .attach_printable(
            "Invalid global customer generated, not able to convert to reference id",
        )?;

    let payment_method = payment_data.payment_attempt.payment_method_type;

    let connector_request_reference_id = payment_data
        .payment_intent
        .merchant_reference_id
        .map(|id| id.get_string_repr().to_owned())
        .unwrap_or(payment_data.payment_attempt.id.get_string_repr().to_owned());

    let connector_mandate_request_reference_id = payment_data
        .payment_attempt
        .connector_mandate_detail
        .as_ref()
        .and_then(|detail| detail.get_connector_mandate_request_reference_id());

    let connector = api::ConnectorData::get_connector_by_name(
        &state.conf.connectors,
        &connector_id,
        api::GetToken::Connector,
        payment_data.payment_attempt.merchant_connector_id.clone(),
    )?;

    let amount_to_capture = payment_data
        .payment_attempt
        .amount_details
        .get_amount_to_capture()
        .unwrap_or(payment_data.payment_attempt.amount_details.get_net_amount());

    let amount = payment_data.payment_attempt.amount_details.get_net_amount();
    let request = types::PaymentsCaptureData {
        capture_method: Some(payment_data.payment_intent.capture_method),
        amount_to_capture: amount_to_capture.get_amount_as_i64(), // This should be removed once we start moving to connector module
        minor_amount_to_capture: amount_to_capture,
        currency: payment_data.payment_intent.amount_details.currency,
        connector_transaction_id: connector
            .connector
            .connector_transaction_id(payment_data.payment_attempt.clone())?
            .ok_or(errors::ApiErrorResponse::ResourceIdNotFound)?,
        payment_amount: amount.get_amount_as_i64(), // This should be removed once we start moving to connector module
        minor_payment_amount: amount,
        connector_meta: payment_data
            .payment_attempt
            .connector_metadata
            .clone()
            .expose_option(),
        // TODO: add multiple capture data
        multiple_capture_data: None,
        // TODO: why do we need browser info during capture?
        browser_info: None,
        metadata: payment_data.payment_intent.metadata.expose_option(),
        integrity_object: None,
    };

    // TODO: evaluate the fields in router data, if they are required or not
    let router_data = types::RouterData {
        flow: PhantomData,
        merchant_id: merchant_account.get_id().clone(),
        // TODO: evaluate why we need customer id at the connector level. We already have connector customer id.
        customer_id,
        connector: connector_id.to_owned(),
        // TODO: evaluate why we need payment id at the connector level. We already have connector reference id
        payment_id: payment_data
            .payment_attempt
            .payment_id
            .get_string_repr()
            .to_owned(),
        // TODO: evaluate why we need attempt id at the connector level. We already have connector reference id
        attempt_id: payment_data
            .payment_attempt
            .get_id()
            .get_string_repr()
            .to_owned(),
        status: payment_data.payment_attempt.status,
        payment_method,
        connector_auth_type: auth_type,
        description: payment_data
            .payment_intent
            .description
            .as_ref()
            .map(|description| description.get_string_repr())
            .map(ToOwned::to_owned),
        // TODO: evaluate why we need to send merchant's return url here
        // This should be the return url of application, since application takes care of the redirection
        return_url: payment_data
            .payment_intent
            .return_url
            .as_ref()
            .map(|description| description.get_string_repr())
            .map(ToOwned::to_owned),
        // TODO: Create unified address
        address: hyperswitch_domain_models::payment_address::PaymentAddress::default(),
        auth_type: payment_data.payment_attempt.authentication_type,
        connector_meta_data: None,
        connector_wallets_details: None,
        request,
        response: Err(hyperswitch_domain_models::router_data::ErrorResponse::default()),
        amount_captured: None,
        minor_amount_captured: None,
        access_token: None,
        session_token: None,
        reference_id: None,
        payment_method_status: None,
        payment_method_token: None,
        connector_customer: None,
        recurring_mandate_payment_data: None,
        // TODO: This has to be generated as the reference id based on the connector configuration
        // Some connectros might not accept accept the global id. This has to be done when generating the reference id
        connector_request_reference_id,
        preprocessing_id: payment_data.payment_attempt.preprocessing_step_id,
        #[cfg(feature = "payouts")]
        payout_method_data: None,
        #[cfg(feature = "payouts")]
        quote_id: None,
        // TODO: take this based on the env
        test_mode: Some(true),
        payment_method_balance: None,
        connector_api_version: None,
        connector_http_status_code: None,
        external_latency: None,
        apple_pay_flow: None,
        frm_metadata: None,
        refund_id: None,
        dispute_id: None,
        connector_response: None,
        integrity_check: Ok(()),
        additional_merchant_data: None,
        header_payload,
        connector_mandate_request_reference_id,
    };

    Ok(router_data)
}

#[cfg(feature = "v2")]
#[instrument(skip_all)]
#[allow(clippy::too_many_arguments)]
pub async fn construct_router_data_for_psync<'a>(
    state: &'a SessionState,
    payment_data: hyperswitch_domain_models::payments::PaymentStatusData<api::PSync>,
    connector_id: &str,
    merchant_account: &domain::MerchantAccount,
    _key_store: &domain::MerchantKeyStore,
    customer: &'a Option<domain::Customer>,
    merchant_connector_account: &domain::MerchantConnectorAccount,
    _merchant_recipient_data: Option<types::MerchantRecipientData>,
    header_payload: Option<hyperswitch_domain_models::payments::HeaderPayload>,
) -> RouterResult<types::PaymentsSyncRouterData> {
    use masking::ExposeOptionInterface;

    fp_utils::when(merchant_connector_account.is_disabled(), || {
        Err(errors::ApiErrorResponse::MerchantConnectorAccountDisabled)
    })?;

    // TODO: Take Globalid / CustomerReferenceId and convert to connector reference id
    let customer_id = None;

    let payment_intent = payment_data.payment_intent;

    let auth_type: types::ConnectorAuthType = merchant_connector_account
        .get_connector_account_details()
        .change_context(errors::ApiErrorResponse::InternalServerError)
        .attach_printable("Failed while parsing value for ConnectorAuthType")?;

    let attempt = &payment_data
        .payment_attempt
        .get_required_value("attempt")
        .change_context(errors::ApiErrorResponse::InternalServerError)
        .attach_printable("Payment Attempt is not available in payment data")?;

    let connector_request_reference_id = payment_intent
        .merchant_reference_id
        .map(|id| id.get_string_repr().to_owned())
        .unwrap_or(attempt.id.get_string_repr().to_owned());

    let request = types::PaymentsSyncData {
        amount: attempt.amount_details.get_net_amount(),
        integrity_object: None,
        mandate_id: None,
        connector_transaction_id: match attempt.get_connector_payment_id() {
            Some(connector_txn_id) => {
                types::ResponseId::ConnectorTransactionId(connector_txn_id.to_owned())
            }
            None => types::ResponseId::NoResponseId,
        },
        encoded_data: attempt.encoded_data.clone().expose_option(),
        capture_method: Some(payment_intent.capture_method),
        connector_meta: attempt.connector_metadata.clone().expose_option(),
        sync_type: types::SyncRequestType::SinglePaymentSync,
        payment_method_type: Some(attempt.payment_method_subtype),
        currency: payment_intent.amount_details.currency,
        // TODO: Get the charges object from
        charges: None,
        payment_experience: None,
    };

    // TODO: evaluate the fields in router data, if they are required or not
    let router_data = types::RouterData {
        flow: PhantomData,
        merchant_id: merchant_account.get_id().clone(),
        // TODO: evaluate why we need customer id at the connector level. We already have connector customer id.
        customer_id,
        connector: connector_id.to_owned(),
        // TODO: evaluate why we need payment id at the connector level. We already have connector reference id
        payment_id: payment_intent.id.get_string_repr().to_owned(),
        // TODO: evaluate why we need attempt id at the connector level. We already have connector reference id
        attempt_id: attempt.get_id().get_string_repr().to_owned(),
        status: attempt.status,
        payment_method: attempt.payment_method_type,
        connector_auth_type: auth_type,
        description: payment_intent
            .description
            .as_ref()
            .map(|description| description.get_string_repr())
            .map(ToOwned::to_owned),
        // TODO: evaluate why we need to send merchant's return url here
        // This should be the return url of application, since application takes care of the redirection
        return_url: payment_intent
            .return_url
            .as_ref()
            .map(|description| description.get_string_repr())
            .map(ToOwned::to_owned),
        // TODO: Create unified address
        address: hyperswitch_domain_models::payment_address::PaymentAddress::default(),
        auth_type: attempt.authentication_type,
        connector_meta_data: None,
        connector_wallets_details: None,
        request,
        response: Err(hyperswitch_domain_models::router_data::ErrorResponse::default()),
        amount_captured: None,
        minor_amount_captured: None,
        access_token: None,
        session_token: None,
        reference_id: None,
        payment_method_status: None,
        payment_method_token: None,
        connector_customer: None,
        recurring_mandate_payment_data: None,
        // TODO: This has to be generated as the reference id based on the connector configuration
        // Some connectros might not accept accept the global id. This has to be done when generating the reference id
        connector_request_reference_id,
        preprocessing_id: attempt.preprocessing_step_id.clone(),
        #[cfg(feature = "payouts")]
        payout_method_data: None,
        #[cfg(feature = "payouts")]
        quote_id: None,
        // TODO: take this based on the env
        test_mode: Some(true),
        payment_method_balance: None,
        connector_api_version: None,
        connector_http_status_code: None,
        external_latency: None,
        apple_pay_flow: None,
        frm_metadata: None,
        refund_id: None,
        dispute_id: None,
        connector_response: None,
        integrity_check: Ok(()),
        additional_merchant_data: None,
        header_payload,
        connector_mandate_request_reference_id: None,
        psd2_sca_exemption_type: None,
    };

    Ok(router_data)
}

#[cfg(feature = "v2")]
#[instrument(skip_all)]
#[allow(clippy::too_many_arguments)]
pub async fn construct_payment_router_data_for_sdk_session<'a>(
    _state: &'a SessionState,
    payment_data: PaymentIntentData<api::Session>,
    connector_id: &str,
    merchant_account: &domain::MerchantAccount,
    _key_store: &domain::MerchantKeyStore,
    customer: &'a Option<domain::Customer>,
    merchant_connector_account: &domain::MerchantConnectorAccount,
    _merchant_recipient_data: Option<types::MerchantRecipientData>,
    header_payload: Option<hyperswitch_domain_models::payments::HeaderPayload>,
) -> RouterResult<types::PaymentsSessionRouterData> {
    fp_utils::when(merchant_connector_account.is_disabled(), || {
        Err(errors::ApiErrorResponse::MerchantConnectorAccountDisabled)
    })?;

    let auth_type: types::ConnectorAuthType = merchant_connector_account
        .get_connector_account_details()
        .change_context(errors::ApiErrorResponse::InternalServerError)
        .attach_printable("Failed while parsing value for ConnectorAuthType")?;

    // TODO: Take Globalid and convert to connector reference id
    let customer_id = customer
        .to_owned()
        .map(|customer| customer.id.clone())
        .map(std::borrow::Cow::Owned)
        .map(common_utils::id_type::CustomerId::try_from)
        .transpose()
        .change_context(errors::ApiErrorResponse::InternalServerError)
        .attach_printable(
            "Invalid global customer generated, not able to convert to reference id",
        )?;
    let email = customer
        .as_ref()
        .and_then(|customer| customer.email.clone())
        .map(pii::Email::from);
    let order_details = payment_data
        .payment_intent
        .order_details
        .clone()
        .map(|order_details| {
            order_details
                .into_iter()
                .map(|order_detail| order_detail.expose())
                .collect()
        });
    // TODO: few fields are repeated in both routerdata and request
    let request = types::PaymentsSessionData {
        amount: payment_data
            .payment_intent
            .amount_details
            .order_amount
            .get_amount_as_i64(),
        currency: payment_data.payment_intent.amount_details.currency,
        country: payment_data
            .payment_intent
            .billing_address
            .and_then(|billing_address| {
                billing_address
                    .get_inner()
                    .address
                    .as_ref()
                    .and_then(|address| address.country)
            }),
        // TODO: populate surcharge here
        surcharge_details: None,
        order_details,
        email,
        minor_amount: payment_data.payment_intent.amount_details.order_amount,
    };

    // TODO: evaluate the fields in router data, if they are required or not
    let router_data = types::RouterData {
        flow: PhantomData,
        merchant_id: merchant_account.get_id().clone(),
        // TODO: evaluate why we need customer id at the connector level. We already have connector customer id.
        customer_id,
        connector: connector_id.to_owned(),
        // TODO: evaluate why we need payment id at the connector level. We already have connector reference id
        payment_id: payment_data.payment_intent.id.get_string_repr().to_owned(),
        // TODO: evaluate why we need attempt id at the connector level. We already have connector reference id
        attempt_id: "".to_string(),
        status: enums::AttemptStatus::Started,
        payment_method: enums::PaymentMethod::Wallet,
        connector_auth_type: auth_type,
        description: payment_data
            .payment_intent
            .description
            .as_ref()
            .map(|description| description.get_string_repr())
            .map(ToOwned::to_owned),
        // TODO: evaluate why we need to send merchant's return url here
        // This should be the return url of application, since application takes care of the redirection
        return_url: payment_data
            .payment_intent
            .return_url
            .as_ref()
            .map(|description| description.get_string_repr())
            .map(ToOwned::to_owned),
        // TODO: Create unified address
        address: hyperswitch_domain_models::payment_address::PaymentAddress::default(),
        auth_type: payment_data.payment_intent.authentication_type,
        connector_meta_data: merchant_connector_account.get_metadata(),
        connector_wallets_details: None,
        request,
        response: Err(hyperswitch_domain_models::router_data::ErrorResponse::default()),
        amount_captured: None,
        minor_amount_captured: None,
        access_token: None,
        session_token: None,
        reference_id: None,
        payment_method_status: None,
        payment_method_token: None,
        connector_customer: None,
        recurring_mandate_payment_data: None,
        // TODO: This has to be generated as the reference id based on the connector configuration
        // Some connectros might not accept accept the global id. This has to be done when generating the reference id
        connector_request_reference_id: "".to_string(),
        preprocessing_id: None,
        #[cfg(feature = "payouts")]
        payout_method_data: None,
        #[cfg(feature = "payouts")]
        quote_id: None,
        // TODO: take this based on the env
        test_mode: Some(true),
        payment_method_balance: None,
        connector_api_version: None,
        connector_http_status_code: None,
        external_latency: None,
        apple_pay_flow: None,
        frm_metadata: None,
        refund_id: None,
        dispute_id: None,
        connector_response: None,
        integrity_check: Ok(()),
        additional_merchant_data: None,
        header_payload,
        connector_mandate_request_reference_id: None,
        psd2_sca_exemption_type: None,
    };

    Ok(router_data)
}

#[cfg(feature = "v2")]
#[instrument(skip_all)]
#[allow(clippy::too_many_arguments)]
pub async fn construct_payment_router_data<'a, F, T>(
    state: &'a SessionState,
    payment_data: PaymentData<F>,
    connector_id: &str,
    merchant_account: &domain::MerchantAccount,
    _key_store: &domain::MerchantKeyStore,
    customer: &'a Option<domain::Customer>,
    merchant_connector_account: &helpers::MerchantConnectorAccountType,
    merchant_recipient_data: Option<types::MerchantRecipientData>,
    header_payload: Option<hyperswitch_domain_models::payments::HeaderPayload>,
) -> RouterResult<types::RouterData<F, T, types::PaymentsResponseData>>
where
    T: TryFrom<PaymentAdditionalData<'a, F>>,
    types::RouterData<F, T, types::PaymentsResponseData>: Feature<F, T>,
    F: Clone,
    error_stack::Report<errors::ApiErrorResponse>:
        From<<T as TryFrom<PaymentAdditionalData<'a, F>>>::Error>,
{
    todo!()
}

#[cfg(all(any(feature = "v1", feature = "v2"), not(feature = "customer_v2")))]
#[instrument(skip_all)]
#[allow(clippy::too_many_arguments)]
pub async fn construct_payment_router_data<'a, F, T>(
    state: &'a SessionState,
    payment_data: PaymentData<F>,
    connector_id: &str,
    merchant_account: &domain::MerchantAccount,
    _key_store: &domain::MerchantKeyStore,
    customer: &'a Option<domain::Customer>,
    merchant_connector_account: &helpers::MerchantConnectorAccountType,
    merchant_recipient_data: Option<types::MerchantRecipientData>,
    header_payload: Option<hyperswitch_domain_models::payments::HeaderPayload>,
) -> RouterResult<types::RouterData<F, T, types::PaymentsResponseData>>
where
    T: TryFrom<PaymentAdditionalData<'a, F>>,
    types::RouterData<F, T, types::PaymentsResponseData>: Feature<F, T>,
    F: Clone,
    error_stack::Report<errors::ApiErrorResponse>:
        From<<T as TryFrom<PaymentAdditionalData<'a, F>>>::Error>,
{
    let (payment_method, router_data);

    fp_utils::when(merchant_connector_account.is_disabled(), || {
        Err(errors::ApiErrorResponse::MerchantConnectorAccountDisabled)
    })?;

    let test_mode = merchant_connector_account.is_test_mode_on();

    let auth_type: types::ConnectorAuthType = merchant_connector_account
        .get_connector_account_details()
        .parse_value("ConnectorAuthType")
        .change_context(errors::ApiErrorResponse::InternalServerError)
        .attach_printable("Failed while parsing value for ConnectorAuthType")?;

    payment_method = payment_data
        .payment_attempt
        .payment_method
        .or(payment_data.payment_attempt.payment_method)
        .get_required_value("payment_method_type")?;

    let resource_id = match payment_data
        .payment_attempt
        .get_connector_payment_id()
        .map(ToString::to_string)
    {
        Some(id) => types::ResponseId::ConnectorTransactionId(id),
        None => types::ResponseId::NoResponseId,
    };

    // [#44]: why should response be filled during request
    let response = Ok(types::PaymentsResponseData::TransactionResponse {
        resource_id,
        redirection_data: Box::new(None),
        mandate_reference: Box::new(None),
        connector_metadata: None,
        network_txn_id: None,
        connector_response_reference_id: None,
        incremental_authorization_allowed: None,
        charge_id: None,
    });

    let additional_data = PaymentAdditionalData {
        router_base_url: state.base_url.clone(),
        connector_name: connector_id.to_string(),
        payment_data: payment_data.clone(),
        state,
        customer_data: customer,
    };

    let customer_id = customer.to_owned().map(|customer| customer.customer_id);

    let supported_connector = &state
        .conf
        .multiple_api_version_supported_connectors
        .supported_connectors;
    let connector_enum = api_models::enums::Connector::from_str(connector_id)
        .change_context(errors::ConnectorError::InvalidConnectorName)
        .change_context(errors::ApiErrorResponse::InvalidDataValue {
            field_name: "connector",
        })
        .attach_printable_lazy(|| format!("unable to parse connector name {connector_id:?}"))?;

    let connector_api_version = if supported_connector.contains(&connector_enum) {
        state
            .store
            .find_config_by_key(&format!("connector_api_version_{connector_id}"))
            .await
            .map(|value| value.config)
            .ok()
    } else {
        None
    };

    let apple_pay_flow = payments::decide_apple_pay_flow(
        state,
        &payment_data.payment_attempt.payment_method_type,
        Some(merchant_connector_account),
    );

    let unified_address = if let Some(payment_method_info) =
        payment_data.payment_method_info.clone()
    {
        let payment_method_billing = payment_method_info
            .payment_method_billing_address
            .map(|decrypted_data| decrypted_data.into_inner().expose())
            .map(|decrypted_value| decrypted_value.parse_value("payment_method_billing_address"))
            .transpose()
            .change_context(errors::ApiErrorResponse::InternalServerError)
            .attach_printable("unable to parse payment_method_billing_address")?;
        payment_data
            .address
            .clone()
            .unify_with_payment_data_billing(payment_method_billing)
    } else {
        payment_data.address
    };
    let connector_mandate_request_reference_id = payment_data
        .payment_attempt
        .connector_mandate_detail
        .as_ref()
        .and_then(|detail| detail.get_connector_mandate_request_reference_id());

    crate::logger::debug!("unified address details {:?}", unified_address);

    router_data = types::RouterData {
        flow: PhantomData,
        merchant_id: merchant_account.get_id().clone(),
        customer_id,
        connector: connector_id.to_owned(),
        payment_id: payment_data
            .payment_attempt
            .payment_id
            .get_string_repr()
            .to_owned(),
        attempt_id: payment_data.payment_attempt.attempt_id.clone(),
        status: payment_data.payment_attempt.status,
        payment_method,
        connector_auth_type: auth_type,
        description: payment_data.payment_intent.description.clone(),
        return_url: payment_data.payment_intent.return_url.clone(),
        address: unified_address,
        auth_type: payment_data
            .payment_attempt
            .authentication_type
            .unwrap_or_default(),
        connector_meta_data: merchant_connector_account.get_metadata(),
        connector_wallets_details: merchant_connector_account.get_connector_wallets_details(),
        request: T::try_from(additional_data)?,
        response,
        amount_captured: payment_data
            .payment_intent
            .amount_captured
            .map(|amt| amt.get_amount_as_i64()),
        minor_amount_captured: payment_data.payment_intent.amount_captured,
        access_token: None,
        session_token: None,
        reference_id: None,
        payment_method_status: payment_data.payment_method_info.map(|info| info.status),
        payment_method_token: payment_data
            .pm_token
            .map(|token| types::PaymentMethodToken::Token(Secret::new(token))),
        connector_customer: payment_data.connector_customer_id,
        recurring_mandate_payment_data: payment_data.recurring_mandate_payment_data,
        connector_request_reference_id: core_utils::get_connector_request_reference_id(
            &state.conf,
            merchant_account.get_id(),
            &payment_data.payment_attempt,
        ),
        preprocessing_id: payment_data.payment_attempt.preprocessing_step_id,
        #[cfg(feature = "payouts")]
        payout_method_data: None,
        #[cfg(feature = "payouts")]
        quote_id: None,
        test_mode,
        payment_method_balance: None,
        connector_api_version,
        connector_http_status_code: None,
        external_latency: None,
        apple_pay_flow,
        frm_metadata: None,
        refund_id: None,
        dispute_id: None,
        connector_response: None,
        integrity_check: Ok(()),
        additional_merchant_data: merchant_recipient_data.map(|data| {
            api_models::admin::AdditionalMerchantData::foreign_from(
                types::AdditionalMerchantData::OpenBankingRecipientData(data),
            )
        }),
        header_payload,
        connector_mandate_request_reference_id,
        psd2_sca_exemption_type: payment_data.payment_intent.psd2_sca_exemption_type,
    };

    Ok(router_data)
}

pub trait ToResponse<F, D, Op>
where
    Self: Sized,
    Op: Debug,
    D: OperationSessionGetters<F>,
{
    #[cfg(feature = "v1")]
    #[allow(clippy::too_many_arguments)]
    fn generate_response(
        data: D,
        customer: Option<domain::Customer>,
        auth_flow: services::AuthFlow,
        base_url: &str,
        operation: Op,
        connector_request_reference_id_config: &ConnectorRequestReferenceIdConfig,
        connector_http_status_code: Option<u16>,
        external_latency: Option<u128>,
        is_latency_header_enabled: Option<bool>,
    ) -> RouterResponse<Self>;

    #[cfg(feature = "v2")]
    #[allow(clippy::too_many_arguments)]
    fn generate_response(
        data: D,
        customer: Option<domain::Customer>,
        base_url: &str,
        operation: Op,
        connector_request_reference_id_config: &ConnectorRequestReferenceIdConfig,
        connector_http_status_code: Option<u16>,
        external_latency: Option<u128>,
        is_latency_header_enabled: Option<bool>,
        merchant_account: &domain::MerchantAccount,
    ) -> RouterResponse<Self>;
}

/// Generate a response from the given Data. This should be implemented on a payment data object
pub trait GenerateResponse<Response>
where
    Self: Sized,
{
    #[cfg(feature = "v2")]
    fn generate_response(
        self,
        state: &SessionState,
        connector_http_status_code: Option<u16>,
        external_latency: Option<u128>,
        is_latency_header_enabled: Option<bool>,
        merchant_account: &domain::MerchantAccount,
    ) -> RouterResponse<Response>;
}

#[cfg(feature = "v2")]
impl<F> GenerateResponse<api_models::payments::PaymentsCaptureResponse>
    for hyperswitch_domain_models::payments::PaymentCaptureData<F>
where
    F: Clone,
{
    fn generate_response(
        self,
        state: &SessionState,
        connector_http_status_code: Option<u16>,
        external_latency: Option<u128>,
        is_latency_header_enabled: Option<bool>,
        merchant_account: &domain::MerchantAccount,
    ) -> RouterResponse<api_models::payments::PaymentsCaptureResponse> {
        let payment_intent = &self.payment_intent;
        let payment_attempt = &self.payment_attempt;

        let amount = api_models::payments::PaymentAmountDetailsResponse::foreign_from((
            &payment_intent.amount_details,
            &payment_attempt.amount_details,
        ));

        let response = api_models::payments::PaymentsCaptureResponse {
            id: payment_intent.id.clone(),
            amount,
            status: payment_intent.status,
        };

        Ok(services::ApplicationResponse::JsonWithHeaders((
            response,
            vec![],
        )))
    }
}

#[cfg(feature = "v1")]
impl<F, Op, D> ToResponse<F, D, Op> for api::PaymentsResponse
where
    F: Clone,
    Op: Debug,
    D: OperationSessionGetters<F>,
{
    #[allow(clippy::too_many_arguments)]
    fn generate_response(
        payment_data: D,
        customer: Option<domain::Customer>,
        auth_flow: services::AuthFlow,
        base_url: &str,
        operation: Op,
        connector_request_reference_id_config: &ConnectorRequestReferenceIdConfig,
        connector_http_status_code: Option<u16>,
        external_latency: Option<u128>,
        is_latency_header_enabled: Option<bool>,
    ) -> RouterResponse<Self> {
        let captures = payment_data
            .get_multiple_capture_data()
            .and_then(|multiple_capture_data| {
                multiple_capture_data
                    .expand_captures
                    .and_then(|should_expand| {
                        should_expand.then_some(
                            multiple_capture_data
                                .get_all_captures()
                                .into_iter()
                                .cloned()
                                .collect(),
                        )
                    })
            });

        payments_to_payments_response(
            payment_data,
            captures,
            customer,
            auth_flow,
            base_url,
            &operation,
            connector_request_reference_id_config,
            connector_http_status_code,
            external_latency,
            is_latency_header_enabled,
        )
    }
}

#[cfg(feature = "v1")]
impl<F, Op, D> ToResponse<F, D, Op> for api::PaymentsSessionResponse
where
    F: Clone,
    Op: Debug,
    D: OperationSessionGetters<F>,
{
    #[allow(clippy::too_many_arguments)]
    fn generate_response(
        payment_data: D,
        _customer: Option<domain::Customer>,
        _auth_flow: services::AuthFlow,
        _base_url: &str,
        _operation: Op,
        _connector_request_reference_id_config: &ConnectorRequestReferenceIdConfig,
        _connector_http_status_code: Option<u16>,
        _external_latency: Option<u128>,
        _is_latency_header_enabled: Option<bool>,
    ) -> RouterResponse<Self> {
        Ok(services::ApplicationResponse::JsonWithHeaders((
            Self {
                session_token: payment_data.get_sessions_token(),
                payment_id: payment_data.get_payment_attempt().payment_id.clone(),
                client_secret: payment_data
                    .get_payment_intent()
                    .client_secret
                    .clone()
                    .get_required_value("client_secret")?
                    .into(),
            },
            vec![],
        )))
    }
}

#[cfg(feature = "v2")]
impl<F, Op, D> ToResponse<F, D, Op> for api::PaymentsSessionResponse
where
    F: Clone,
    Op: Debug,
    D: OperationSessionGetters<F>,
{
    #[allow(clippy::too_many_arguments)]
    fn generate_response(
        payment_data: D,
        _customer: Option<domain::Customer>,
        _base_url: &str,
        _operation: Op,
        _connector_request_reference_id_config: &ConnectorRequestReferenceIdConfig,
        _connector_http_status_code: Option<u16>,
        _external_latency: Option<u128>,
        _is_latency_header_enabled: Option<bool>,
        _merchant_account: &domain::MerchantAccount,
    ) -> RouterResponse<Self> {
        Ok(services::ApplicationResponse::JsonWithHeaders((
            Self {
                session_token: payment_data.get_sessions_token(),
                payment_id: payment_data.get_payment_intent().id.clone(),
            },
            vec![],
        )))
    }
}

#[cfg(feature = "v1")]
impl<F, Op, D> ToResponse<F, D, Op> for api::PaymentsDynamicTaxCalculationResponse
where
    F: Clone,
    Op: Debug,
    D: OperationSessionGetters<F>,
{
    #[allow(clippy::too_many_arguments)]
    fn generate_response(
        payment_data: D,
        _customer: Option<domain::Customer>,
        _auth_flow: services::AuthFlow,
        _base_url: &str,
        _operation: Op,
        _connector_request_reference_id_config: &ConnectorRequestReferenceIdConfig,
        _connector_http_status_code: Option<u16>,
        _external_latency: Option<u128>,
        _is_latency_header_enabled: Option<bool>,
    ) -> RouterResponse<Self> {
        let mut amount = payment_data.get_payment_intent().amount;
        let shipping_cost = payment_data.get_payment_intent().shipping_cost;
        if let Some(shipping_cost) = shipping_cost {
            amount = amount + shipping_cost;
        }
        let order_tax_amount = payment_data
            .get_payment_intent()
            .tax_details
            .clone()
            .and_then(|tax| {
                tax.payment_method_type
                    .map(|a| a.order_tax_amount)
                    .or_else(|| tax.default.map(|a| a.order_tax_amount))
            });
        if let Some(tax_amount) = order_tax_amount {
            amount = amount + tax_amount;
        }

        let currency = payment_data
            .get_payment_attempt()
            .currency
            .get_required_value("currency")?;

        Ok(services::ApplicationResponse::JsonWithHeaders((
            Self {
                net_amount: amount,
                payment_id: payment_data.get_payment_attempt().payment_id.clone(),
                order_tax_amount,
                shipping_cost,
                display_amount: api_models::payments::DisplayAmountOnSdk::foreign_try_from((
                    amount,
                    shipping_cost,
                    order_tax_amount,
                    currency,
                ))?,
            },
            vec![],
        )))
    }
}

#[cfg(feature = "v2")]
impl<F, Op, D> ToResponse<F, D, Op> for api::PaymentsIntentResponse
where
    F: Clone,
    Op: Debug,
    D: OperationSessionGetters<F>,
{
    #[allow(clippy::too_many_arguments)]
    fn generate_response(
        payment_data: D,
        _customer: Option<domain::Customer>,
        _base_url: &str,
        operation: Op,
        _connector_request_reference_id_config: &ConnectorRequestReferenceIdConfig,
        _connector_http_status_code: Option<u16>,
        _external_latency: Option<u128>,
        _is_latency_header_enabled: Option<bool>,
        _merchant_account: &domain::MerchantAccount,
    ) -> RouterResponse<Self> {
        let payment_intent = payment_data.get_payment_intent();
        Ok(services::ApplicationResponse::JsonWithHeaders((
            Self {
                id: payment_intent.id.clone(),
                status: payment_intent.status,
                amount_details: api_models::payments::AmountDetailsResponse::foreign_from(
                    payment_intent.amount_details.clone(),
                ),
                client_secret: payment_intent.client_secret.clone(),
                merchant_reference_id: payment_intent.merchant_reference_id.clone(),
                routing_algorithm_id: payment_intent.routing_algorithm_id.clone(),
                capture_method: payment_intent.capture_method,
                authentication_type: payment_intent.authentication_type,
                billing: payment_intent
                    .billing_address
                    .clone()
                    .map(|billing| billing.into_inner())
                    .map(From::from),
                shipping: payment_intent
                    .shipping_address
                    .clone()
                    .map(|shipping| shipping.into_inner())
                    .map(From::from),
                customer_id: payment_intent.customer_id.clone(),
                customer_present: payment_intent.customer_present.clone(),
                description: payment_intent.description.clone(),
                return_url: payment_intent.return_url.clone(),
                setup_future_usage: payment_intent.setup_future_usage,
                apply_mit_exemption: payment_intent.apply_mit_exemption.clone(),
                statement_descriptor: payment_intent.statement_descriptor.clone(),
                order_details: payment_intent.order_details.clone().map(|order_details| {
                    order_details
                        .into_iter()
                        .map(|order_detail| order_detail.expose().convert_back())
                        .collect()
                }),
                allowed_payment_method_types: payment_intent.allowed_payment_method_types.clone(),
                metadata: payment_intent.metadata.clone(),
                connector_metadata: payment_intent.connector_metadata.clone(),
                feature_metadata: payment_intent
                    .feature_metadata
                    .clone()
                    .map(|feature_metadata| feature_metadata.convert_back()),
                payment_link_enabled: payment_intent.enable_payment_link.clone(),
                payment_link_config: payment_intent
                    .payment_link_config
                    .clone()
                    .map(ForeignFrom::foreign_from),
                request_incremental_authorization: payment_intent.request_incremental_authorization,
                expires_on: payment_intent.session_expiry,
                frm_metadata: payment_intent.frm_metadata.clone(),
                request_external_three_ds_authentication: payment_intent
                    .request_external_three_ds_authentication
                    .clone(),
            },
            vec![],
        )))
    }
}

#[cfg(feature = "v2")]
impl<F> GenerateResponse<api_models::payments::PaymentsConfirmIntentResponse>
    for hyperswitch_domain_models::payments::PaymentConfirmData<F>
where
    F: Clone,
{
    fn generate_response(
        self,
        state: &SessionState,
        connector_http_status_code: Option<u16>,
        external_latency: Option<u128>,
        is_latency_header_enabled: Option<bool>,
        merchant_account: &domain::MerchantAccount,
    ) -> RouterResponse<api_models::payments::PaymentsConfirmIntentResponse> {
        let payment_intent = self.payment_intent;
        let payment_attempt = self.payment_attempt;

        let amount = api_models::payments::PaymentAmountDetailsResponse::foreign_from((
            &payment_intent.amount_details,
            &payment_attempt.amount_details,
        ));

        let connector = payment_attempt
            .connector
            .clone()
            .get_required_value("connector")
            .change_context(errors::ApiErrorResponse::InternalServerError)
            .attach_printable("Connector is none when constructing response")?;

        let merchant_connector_id = payment_attempt
            .merchant_connector_id
            .clone()
            .get_required_value("merchant_connector_id")
            .change_context(errors::ApiErrorResponse::InternalServerError)
            .attach_printable("Merchant connector id is none when constructing response")?;

        let error = payment_attempt
            .error
            .clone()
            .map(api_models::payments::ErrorDetails::foreign_from);

        // TODO: Add support for other next actions, currently only supporting redirect to url
        let redirect_to_url = payment_intent.create_start_redirection_url(
            &state.base_url,
            merchant_account.publishable_key.clone(),
        )?;

        let next_action = payment_attempt
            .redirection_data
            .as_ref()
            .map(|_| api_models::payments::NextActionData::RedirectToUrl { redirect_to_url });

        let response = api_models::payments::PaymentsConfirmIntentResponse {
            id: payment_intent.id.clone(),
            status: payment_intent.status,
            amount,
            connector,
            client_secret: payment_intent.client_secret.clone(),
            created: payment_intent.created_at,
            payment_method_data: None,
            payment_method_type: payment_attempt.payment_method_type,
            payment_method_subtype: payment_attempt.payment_method_subtype,
            next_action,
            connector_transaction_id: payment_attempt.connector_payment_id.clone(),
            connector_reference_id: None,
            merchant_connector_id,
            browser_info: None,
            error,
        };

        Ok(services::ApplicationResponse::JsonWithHeaders((
            response,
            vec![],
        )))
    }
}

#[cfg(feature = "v2")]
impl<F> GenerateResponse<api_models::payments::PaymentsRetrieveResponse>
    for hyperswitch_domain_models::payments::PaymentStatusData<F>
where
    F: Clone,
{
    fn generate_response(
        self,
        state: &SessionState,
        connector_http_status_code: Option<u16>,
        external_latency: Option<u128>,
        is_latency_header_enabled: Option<bool>,
        merchant_account: &domain::MerchantAccount,
    ) -> RouterResponse<api_models::payments::PaymentsRetrieveResponse> {
        let payment_intent = self.payment_intent;
        let optional_payment_attempt = self.payment_attempt.as_ref();

        let amount = api_models::payments::PaymentAmountDetailsResponse::foreign_from((
            &payment_intent.amount_details,
            optional_payment_attempt.map(|payment_attempt| &payment_attempt.amount_details),
        ));

        let connector =
            optional_payment_attempt.and_then(|payment_attempt| payment_attempt.connector.clone());

        let merchant_connector_id = optional_payment_attempt
            .and_then(|payment_attempt| payment_attempt.merchant_connector_id.clone());

        let error = optional_payment_attempt
            .and_then(|payment_attempt| payment_attempt.error.clone())
            .map(api_models::payments::ErrorDetails::foreign_from);

        let response = api_models::payments::PaymentsRetrieveResponse {
            id: payment_intent.id.clone(),
            status: payment_intent.status,
            amount,
            connector,
            client_secret: payment_intent.client_secret.clone(),
            created: payment_intent.created_at,
            payment_method_data: None,
            payment_method_type: optional_payment_attempt
                .map(|attempt| attempt.payment_method_type),
            payment_method_subtype: optional_payment_attempt
                .map(|attempt| attempt.payment_method_subtype),
            connector_transaction_id: optional_payment_attempt
                .and_then(|attempt| attempt.connector_payment_id.clone()),
            connector_reference_id: None,
            merchant_connector_id,
            browser_info: None,
            error,
        };

        Ok(services::ApplicationResponse::JsonWithHeaders((
            response,
            vec![],
        )))
    }
}

#[cfg(feature = "v1")]
impl<F, Op, D> ToResponse<F, D, Op> for api::PaymentsPostSessionTokensResponse
where
    F: Clone,
    Op: Debug,
    D: OperationSessionGetters<F>,
{
    fn generate_response(
        payment_data: D,
        _customer: Option<domain::Customer>,
        _auth_flow: services::AuthFlow,
        _base_url: &str,
        _operation: Op,
        _connector_request_reference_id_config: &ConnectorRequestReferenceIdConfig,
        _connector_http_status_code: Option<u16>,
        _external_latency: Option<u128>,
        _is_latency_header_enabled: Option<bool>,
    ) -> RouterResponse<Self> {
        let papal_sdk_next_action =
            paypal_sdk_next_steps_check(payment_data.get_payment_attempt().clone())?;
        let next_action = papal_sdk_next_action.map(|paypal_next_action_data| {
            api_models::payments::NextActionData::InvokeSdkClient {
                next_action_data: paypal_next_action_data,
            }
        });
        Ok(services::ApplicationResponse::JsonWithHeaders((
            Self {
                payment_id: payment_data.get_payment_intent().payment_id.clone(),
                next_action,
                status: payment_data.get_payment_intent().status,
            },
            vec![],
        )))
    }
}

impl ForeignTryFrom<(MinorUnit, Option<MinorUnit>, Option<MinorUnit>, Currency)>
    for api_models::payments::DisplayAmountOnSdk
{
    type Error = error_stack::Report<errors::ApiErrorResponse>;

    fn foreign_try_from(
        (net_amount, shipping_cost, order_tax_amount, currency): (
            MinorUnit,
            Option<MinorUnit>,
            Option<MinorUnit>,
            Currency,
        ),
    ) -> Result<Self, Self::Error> {
        let major_unit_convertor = StringMajorUnitForConnector;

        let sdk_net_amount = major_unit_convertor
            .convert(net_amount, currency)
            .change_context(errors::ApiErrorResponse::PreconditionFailed {
                message: "Failed to convert net_amount to base unit".to_string(),
            })
            .attach_printable("Failed to convert net_amount to string major unit")?;

        let sdk_shipping_cost = shipping_cost
            .map(|cost| {
                major_unit_convertor
                    .convert(cost, currency)
                    .change_context(errors::ApiErrorResponse::PreconditionFailed {
                        message: "Failed to convert shipping_cost to base unit".to_string(),
                    })
                    .attach_printable("Failed to convert shipping_cost to string major unit")
            })
            .transpose()?;

        let sdk_order_tax_amount = order_tax_amount
            .map(|cost| {
                major_unit_convertor
                    .convert(cost, currency)
                    .change_context(errors::ApiErrorResponse::PreconditionFailed {
                        message: "Failed to convert order_tax_amount to base unit".to_string(),
                    })
                    .attach_printable("Failed to convert order_tax_amount to string major unit")
            })
            .transpose()?;
        Ok(Self {
            net_amount: sdk_net_amount,
            shipping_cost: sdk_shipping_cost,
            order_tax_amount: sdk_order_tax_amount,
        })
    }
}

#[cfg(feature = "v1")]
impl<F, Op, D> ToResponse<F, D, Op> for api::VerifyResponse
where
    F: Clone,
    Op: Debug,
    D: OperationSessionGetters<F>,
{
    #[cfg(all(feature = "v2", feature = "customer_v2"))]
    #[allow(clippy::too_many_arguments)]
    fn generate_response(
        _data: D,
        _customer: Option<domain::Customer>,
        _auth_flow: services::AuthFlow,
        _base_url: &str,
        _operation: Op,
        _connector_request_reference_id_config: &ConnectorRequestReferenceIdConfig,
        _connector_http_status_code: Option<u16>,
        _external_latency: Option<u128>,
        _is_latency_header_enabled: Option<bool>,
    ) -> RouterResponse<Self> {
        todo!()
    }

    #[cfg(all(any(feature = "v1", feature = "v2"), not(feature = "customer_v2")))]
    #[allow(clippy::too_many_arguments)]
    fn generate_response(
        payment_data: D,
        customer: Option<domain::Customer>,
        _auth_flow: services::AuthFlow,
        _base_url: &str,
        _operation: Op,
        _connector_request_reference_id_config: &ConnectorRequestReferenceIdConfig,
        _connector_http_status_code: Option<u16>,
        _external_latency: Option<u128>,
        _is_latency_header_enabled: Option<bool>,
    ) -> RouterResponse<Self> {
        let additional_payment_method_data: Option<api_models::payments::AdditionalPaymentData> =
            payment_data
                .get_payment_attempt()
                .payment_method_data
                .clone()
                .map(|data| data.parse_value("payment_method_data"))
                .transpose()
                .change_context(errors::ApiErrorResponse::InvalidDataValue {
                    field_name: "payment_method_data",
                })?;
        let payment_method_data_response =
            additional_payment_method_data.map(api::PaymentMethodDataResponse::from);
        Ok(services::ApplicationResponse::JsonWithHeaders((
            Self {
                verify_id: Some(payment_data.get_payment_intent().payment_id.clone()),
                merchant_id: Some(payment_data.get_payment_intent().merchant_id.clone()),
                client_secret: payment_data
                    .get_payment_intent()
                    .client_secret
                    .clone()
                    .map(Secret::new),
                customer_id: customer.as_ref().map(|x| x.customer_id.clone()),
                email: customer
                    .as_ref()
                    .and_then(|cus| cus.email.as_ref().map(|s| s.to_owned())),
                name: customer
                    .as_ref()
                    .and_then(|cus| cus.name.as_ref().map(|s| s.to_owned())),
                phone: customer
                    .as_ref()
                    .and_then(|cus| cus.phone.as_ref().map(|s| s.to_owned())),
                mandate_id: payment_data
                    .get_mandate_id()
                    .and_then(|mandate_ids| mandate_ids.mandate_id.clone()),
                payment_method: payment_data.get_payment_attempt().payment_method,
                payment_method_data: payment_method_data_response,
                payment_token: payment_data.get_token().map(ToString::to_string),
                error_code: payment_data.get_payment_attempt().clone().error_code,
                error_message: payment_data.get_payment_attempt().clone().error_message,
            },
            vec![],
        )))
    }
}

#[cfg(all(feature = "v2", feature = "customer_v2"))]
#[instrument(skip_all)]
// try to use router data here so that already validated things , we don't want to repeat the validations.
// Add internal value not found and external value not found so that we can give 500 / Internal server error for internal value not found
#[allow(clippy::too_many_arguments)]
pub fn payments_to_payments_response<Op, F: Clone, D>(
    _payment_data: D,
    _captures: Option<Vec<storage::Capture>>,
    _customer: Option<domain::Customer>,
    _auth_flow: services::AuthFlow,
    _base_url: &str,
    _operation: &Op,
    _connector_request_reference_id_config: &ConnectorRequestReferenceIdConfig,
    _connector_http_status_code: Option<u16>,
    _external_latency: Option<u128>,
    _is_latency_header_enabled: Option<bool>,
) -> RouterResponse<api::PaymentsResponse>
where
    Op: Debug,
    D: OperationSessionGetters<F>,
{
    todo!()
}

#[cfg(all(any(feature = "v1", feature = "v2"), not(feature = "customer_v2")))]
#[instrument(skip_all)]
// try to use router data here so that already validated things , we don't want to repeat the validations.
// Add internal value not found and external value not found so that we can give 500 / Internal server error for internal value not found
#[allow(clippy::too_many_arguments)]
pub fn payments_to_payments_response<Op, F: Clone, D>(
    payment_data: D,
    captures: Option<Vec<storage::Capture>>,
    customer: Option<domain::Customer>,
    _auth_flow: services::AuthFlow,
    base_url: &str,
    operation: &Op,
    connector_request_reference_id_config: &ConnectorRequestReferenceIdConfig,
    connector_http_status_code: Option<u16>,
    external_latency: Option<u128>,
    _is_latency_header_enabled: Option<bool>,
) -> RouterResponse<api::PaymentsResponse>
where
    Op: Debug,
    D: OperationSessionGetters<F>,
{
    use std::ops::Not;

    let payment_attempt = payment_data.get_payment_attempt().clone();
    let payment_intent = payment_data.get_payment_intent().clone();
    let payment_link_data = payment_data.get_payment_link_data();

    let currency = payment_attempt
        .currency
        .as_ref()
        .get_required_value("currency")?;
    let amount = currency
        .to_currency_base_unit(
            payment_attempt
                .net_amount
                .get_total_amount()
                .get_amount_as_i64(),
        )
        .change_context(errors::ApiErrorResponse::InvalidDataValue {
            field_name: "amount",
        })?;
    let mandate_id = payment_attempt.mandate_id.clone();

    let refunds_response = payment_data.get_refunds().is_empty().not().then(|| {
        payment_data
            .get_refunds()
            .into_iter()
            .map(ForeignInto::foreign_into)
            .collect()
    });

    let disputes_response = payment_data.get_disputes().is_empty().not().then(|| {
        payment_data
            .get_disputes()
            .into_iter()
            .map(ForeignInto::foreign_into)
            .collect()
    });

    let incremental_authorizations_response =
        payment_data.get_authorizations().is_empty().not().then(|| {
            payment_data
                .get_authorizations()
                .into_iter()
                .map(ForeignInto::foreign_into)
                .collect()
        });

    let external_authentication_details = payment_data
        .get_authentication()
        .map(ForeignInto::foreign_into);

    let attempts_response = payment_data.get_attempts().map(|attempts| {
        attempts
            .into_iter()
            .map(ForeignInto::foreign_into)
            .collect()
    });

    let captures_response = captures.map(|captures| {
        captures
            .into_iter()
            .map(ForeignInto::foreign_into)
            .collect()
    });

    let merchant_id = payment_attempt.merchant_id.to_owned();
    let payment_method_type = payment_attempt
        .payment_method_type
        .as_ref()
        .map(ToString::to_string)
        .unwrap_or("".to_owned());
    let payment_method = payment_attempt
        .payment_method
        .as_ref()
        .map(ToString::to_string)
        .unwrap_or("".to_owned());
    let additional_payment_method_data: Option<api_models::payments::AdditionalPaymentData> =
        payment_attempt
            .payment_method_data
            .clone()
            .and_then(|data| match data {
                serde_json::Value::Null => None, // This is to handle the case when the payment_method_data is null
                _ => Some(data.parse_value("AdditionalPaymentData")),
            })
            .transpose()
            .change_context(errors::ApiErrorResponse::InternalServerError)
            .attach_printable("Failed to parse the AdditionalPaymentData from payment_attempt.payment_method_data")?;

    let surcharge_details =
        payment_attempt
            .net_amount
            .get_surcharge_amount()
            .map(|surcharge_amount| RequestSurchargeDetails {
                surcharge_amount,
                tax_amount: payment_attempt.net_amount.get_tax_on_surcharge(),
            });
    let merchant_decision = payment_intent.merchant_decision.to_owned();
    let frm_message = payment_data.get_frm_message().map(FrmMessage::foreign_from);

    let payment_method_data =
        additional_payment_method_data.map(api::PaymentMethodDataResponse::from);

    let payment_method_data_response = (payment_method_data.is_some()
        || payment_data
            .get_address()
            .get_request_payment_method_billing()
            .is_some())
    .then_some(api_models::payments::PaymentMethodDataResponseWithBilling {
        payment_method_data,
        billing: payment_data
            .get_address()
            .get_request_payment_method_billing()
            .cloned(),
    });

    let mut headers = connector_http_status_code
        .map(|status_code| {
            vec![(
                "connector_http_status_code".to_string(),
                Maskable::new_normal(status_code.to_string()),
            )]
        })
        .unwrap_or_default();
    if let Some(payment_confirm_source) = payment_intent.payment_confirm_source {
        headers.push((
            X_PAYMENT_CONFIRM_SOURCE.to_string(),
            Maskable::new_normal(payment_confirm_source.to_string()),
        ))
    }

    // For the case when we don't have Customer data directly stored in Payment intent
    let customer_table_response: Option<CustomerDetailsResponse> =
        customer.as_ref().map(ForeignInto::foreign_into);

    // If we have customer data in Payment Intent and if the customer is not deleted, We are populating the Retrieve response from the
    // same. If the customer is deleted then we use the customer table to populate customer details
    let customer_details_response =
        if let Some(customer_details_raw) = payment_intent.customer_details.clone() {
            let customer_details_encrypted =
                serde_json::from_value::<CustomerData>(customer_details_raw.into_inner().expose());
            if let Ok(customer_details_encrypted_data) = customer_details_encrypted {
                Some(CustomerDetailsResponse {
                    id: customer_table_response
                        .as_ref()
                        .and_then(|customer_data| customer_data.id.clone()),
                    name: customer_table_response
                        .as_ref()
                        .and_then(|customer_data| customer_data.name.clone())
                        .or(customer_details_encrypted_data
                            .name
                            .or(customer.as_ref().and_then(|customer| {
                                customer.name.as_ref().map(|name| name.clone().into_inner())
                            }))),
                    email: customer_table_response
                        .as_ref()
                        .and_then(|customer_data| customer_data.email.clone())
                        .or(customer_details_encrypted_data.email.or(customer
                            .as_ref()
                            .and_then(|customer| customer.email.clone().map(pii::Email::from)))),
                    phone: customer_table_response
                        .as_ref()
                        .and_then(|customer_data| customer_data.phone.clone())
                        .or(customer_details_encrypted_data
                            .phone
                            .or(customer.as_ref().and_then(|customer| {
                                customer
                                    .phone
                                    .as_ref()
                                    .map(|phone| phone.clone().into_inner())
                            }))),
                    phone_country_code: customer_table_response
                        .as_ref()
                        .and_then(|customer_data| customer_data.phone_country_code.clone())
                        .or(customer_details_encrypted_data
                            .phone_country_code
                            .or(customer
                                .as_ref()
                                .and_then(|customer| customer.phone_country_code.clone()))),
                })
            } else {
                customer_table_response
            }
        } else {
            customer_table_response
        };

    headers.extend(
        external_latency
            .map(|latency| {
                vec![(
                    X_HS_LATENCY.to_string(),
                    Maskable::new_normal(latency.to_string()),
                )]
            })
            .unwrap_or_default(),
    );

    let output = if payments::is_start_pay(&operation)
        && payment_attempt.authentication_data.is_some()
    {
        let redirection_data = payment_attempt
            .authentication_data
            .clone()
            .get_required_value("redirection_data")?;

        let form: RedirectForm = serde_json::from_value(redirection_data)
            .map_err(|_| errors::ApiErrorResponse::InternalServerError)?;

        services::ApplicationResponse::Form(Box::new(services::RedirectionFormData {
            redirect_form: form,
            payment_method_data: payment_data.get_payment_method_data().cloned(),
            amount,
            currency: currency.to_string(),
        }))
    } else {
        let mut next_action_response = None;

        let bank_transfer_next_steps = bank_transfer_next_steps_check(payment_attempt.clone())?;

        let next_action_voucher = voucher_next_steps_check(payment_attempt.clone())?;

        let next_action_mobile_payment = mobile_payment_next_steps_check(&payment_attempt)?;

        let next_action_containing_qr_code_url = qr_code_next_steps_check(payment_attempt.clone())?;

        let papal_sdk_next_action = paypal_sdk_next_steps_check(payment_attempt.clone())?;

        let next_action_containing_fetch_qr_code_url =
            fetch_qr_code_url_next_steps_check(payment_attempt.clone())?;

        let next_action_containing_wait_screen =
            wait_screen_next_steps_check(payment_attempt.clone())?;

        if payment_intent.status == enums::IntentStatus::RequiresCustomerAction
            || bank_transfer_next_steps.is_some()
            || next_action_voucher.is_some()
            || next_action_containing_qr_code_url.is_some()
            || next_action_containing_wait_screen.is_some()
            || papal_sdk_next_action.is_some()
            || next_action_containing_fetch_qr_code_url.is_some()
            || payment_data.get_authentication().is_some()
        {
            next_action_response = bank_transfer_next_steps
                        .map(|bank_transfer| {
                            api_models::payments::NextActionData::DisplayBankTransferInformation {
                                bank_transfer_steps_and_charges_details: bank_transfer,
                            }
                        })
                        .or(next_action_voucher.map(|voucher_data| {
                            api_models::payments::NextActionData::DisplayVoucherInformation {
                                voucher_details: voucher_data,
                            }
                        }))
                        .or(next_action_mobile_payment.map(|mobile_payment_data| {
                            api_models::payments::NextActionData::CollectOtp {
                                consent_data_required: mobile_payment_data.consent_data_required,
                            }
                        }))
                        .or(next_action_containing_qr_code_url.map(|qr_code_data| {
                            api_models::payments::NextActionData::foreign_from(qr_code_data)
                        }))
                        .or(next_action_containing_fetch_qr_code_url.map(|fetch_qr_code_data| {
                            api_models::payments::NextActionData::FetchQrCodeInformation {
                                qr_code_fetch_url: fetch_qr_code_data.qr_code_fetch_url
                            }
                        }))
                        .or(papal_sdk_next_action.map(|paypal_next_action_data| {
                            api_models::payments::NextActionData::InvokeSdkClient{
                                next_action_data: paypal_next_action_data
                            }
                        }))
                        .or(next_action_containing_wait_screen.map(|wait_screen_data| {
                            api_models::payments::NextActionData::WaitScreenInformation {
                                display_from_timestamp: wait_screen_data.display_from_timestamp,
                                display_to_timestamp: wait_screen_data.display_to_timestamp,
                            }
                        }))
                        .or(payment_attempt.authentication_data.as_ref().map(|_| {
                            api_models::payments::NextActionData::RedirectToUrl {
                                redirect_to_url: helpers::create_startpay_url(
                                    base_url,
                                    &payment_attempt,
                                    &payment_intent,
                                ),
                            }
                        }))
                        .or(match payment_data.get_authentication().as_ref(){
                            Some(authentication) => {
                                if payment_intent.status == common_enums::IntentStatus::RequiresCustomerAction && authentication.cavv.is_none() && authentication.is_separate_authn_required(){
                                    // if preAuthn and separate authentication needed.
                                    let poll_config = payment_data.get_poll_config().unwrap_or_default();
                                    let request_poll_id = core_utils::get_external_authentication_request_poll_id(&payment_intent.payment_id);
                                    let payment_connector_name = payment_attempt.connector
                                        .as_ref()
                                        .get_required_value("connector")?;
                                    Some(api_models::payments::NextActionData::ThreeDsInvoke {
                                        three_ds_data: api_models::payments::ThreeDsData {
                                            three_ds_authentication_url: helpers::create_authentication_url(base_url, &payment_attempt),
                                            three_ds_authorize_url: helpers::create_authorize_url(
                                                base_url,
                                                &payment_attempt,
                                                payment_connector_name,
                                            ),
                                            three_ds_method_details: authentication.three_ds_method_url.as_ref().zip(authentication.three_ds_method_data.as_ref()).map(|(three_ds_method_url,three_ds_method_data )|{
                                                api_models::payments::ThreeDsMethodData::AcsThreeDsMethodData {
                                                    three_ds_method_data_submission: true,
                                                    three_ds_method_data: Some(three_ds_method_data.clone()),
                                                    three_ds_method_url: Some(three_ds_method_url.to_owned()),
                                                }
                                            }).unwrap_or(api_models::payments::ThreeDsMethodData::AcsThreeDsMethodData {
                                                    three_ds_method_data_submission: false,
                                                    three_ds_method_data: None,
                                                    three_ds_method_url: None,
                                            }),
                                            poll_config: api_models::payments::PollConfigResponse {poll_id: request_poll_id, delay_in_secs: poll_config.delay_in_secs, frequency: poll_config.frequency},
                                            message_version: authentication.message_version.as_ref()
                                            .map(|version| version.to_string()),
                                            directory_server_id: authentication.directory_server_id.clone(),
                                        },
                                    })
                                }else{
                                    None
                                }
                            },
                            None => None
                        });
        };

        // next action check for third party sdk session (for ex: Apple pay through trustpay has third party sdk session response)
        if third_party_sdk_session_next_action(&payment_attempt, operation) {
            next_action_response = Some(
                api_models::payments::NextActionData::ThirdPartySdkSessionToken {
                    session_token: payment_data.get_sessions_token().first().cloned(),
                },
            )
        }

        let routed_through = payment_attempt.connector.clone();

        let connector_label = routed_through.as_ref().and_then(|connector_name| {
            core_utils::get_connector_label(
                payment_intent.business_country,
                payment_intent.business_label.as_ref(),
                payment_attempt.business_sub_label.as_ref(),
                connector_name,
            )
        });

        let charges_response = match payment_intent.charges {
            None => None,
            Some(charges) => {
                let payment_charges: PaymentChargeRequest = charges
                    .peek()
                    .clone()
                    .parse_value("PaymentChargeRequest")
                    .change_context(errors::ApiErrorResponse::InternalServerError)
                    .attach_printable(format!(
                        "Failed to parse PaymentChargeRequest for payment_intent {:?}",
                        payment_intent.payment_id
                    ))?;

                Some(PaymentChargeResponse {
                    charge_id: payment_attempt.charge_id.clone(),
                    charge_type: payment_charges.charge_type,
                    application_fees: payment_charges.fees,
                    transfer_account_id: payment_charges.transfer_account_id,
                })
            }
        };

        let mandate_data = payment_data.get_setup_mandate().map(|d| api::MandateData {
            customer_acceptance: d
                .customer_acceptance
                .clone()
                .map(|d| api::CustomerAcceptance {
                    acceptance_type: match d.acceptance_type {
                        hyperswitch_domain_models::mandates::AcceptanceType::Online => {
                            api::AcceptanceType::Online
                        }
                        hyperswitch_domain_models::mandates::AcceptanceType::Offline => {
                            api::AcceptanceType::Offline
                        }
                    },
                    accepted_at: d.accepted_at,
                    online: d.online.map(|d| api::OnlineMandate {
                        ip_address: d.ip_address,
                        user_agent: d.user_agent,
                    }),
                }),
            mandate_type: d.mandate_type.clone().map(|d| match d {
                hyperswitch_domain_models::mandates::MandateDataType::MultiUse(Some(i)) => {
                    api::MandateType::MultiUse(Some(api::MandateAmountData {
                        amount: i.amount,
                        currency: i.currency,
                        start_date: i.start_date,
                        end_date: i.end_date,
                        metadata: i.metadata,
                    }))
                }
                hyperswitch_domain_models::mandates::MandateDataType::SingleUse(i) => {
                    api::MandateType::SingleUse(api::payments::MandateAmountData {
                        amount: i.amount,
                        currency: i.currency,
                        start_date: i.start_date,
                        end_date: i.end_date,
                        metadata: i.metadata,
                    })
                }
                hyperswitch_domain_models::mandates::MandateDataType::MultiUse(None) => {
                    api::MandateType::MultiUse(None)
                }
            }),
            update_mandate_id: d.update_mandate_id.clone(),
        });

        let order_tax_amount = payment_data
            .get_payment_attempt()
            .net_amount
            .get_order_tax_amount()
            .or_else(|| {
                payment_data
                    .get_payment_intent()
                    .tax_details
                    .clone()
                    .and_then(|tax| {
                        tax.payment_method_type
                            .map(|a| a.order_tax_amount)
                            .or_else(|| tax.default.map(|a| a.order_tax_amount))
                    })
            });
        let connector_mandate_id = payment_data.get_mandate_id().and_then(|mandate| {
            mandate
                .mandate_reference_id
                .as_ref()
                .and_then(|mandate_ref| match mandate_ref {
                    api_models::payments::MandateReferenceId::ConnectorMandateId(
                        connector_mandate_reference_id,
                    ) => connector_mandate_reference_id.get_connector_mandate_id(),
                    _ => None,
                })
        });

        let connector_transaction_id = payment_attempt
            .get_connector_payment_id()
            .map(ToString::to_string);

        let payments_response = api::PaymentsResponse {
            payment_id: payment_intent.payment_id,
            merchant_id: payment_intent.merchant_id,
            status: payment_intent.status,
            amount: payment_attempt.net_amount.get_order_amount(),
            net_amount: payment_attempt.get_total_amount(),
            amount_capturable: payment_attempt.amount_capturable,
            amount_received: payment_intent.amount_captured,
            connector: routed_through,
            client_secret: payment_intent.client_secret.map(Secret::new),
            created: Some(payment_intent.created_at),
            currency: currency.to_string(),
            customer_id: customer.as_ref().map(|cus| cus.clone().customer_id),
            customer: customer_details_response,
            description: payment_intent.description,
            refunds: refunds_response,
            disputes: disputes_response,
            attempts: attempts_response,
            captures: captures_response,
            mandate_id,
            mandate_data,
            setup_future_usage: payment_intent.setup_future_usage,
            off_session: payment_intent.off_session,
            capture_on: None,
            capture_method: payment_attempt.capture_method,
            payment_method: payment_attempt.payment_method,
            payment_method_data: payment_method_data_response,
            payment_token: payment_attempt.payment_token,
            shipping: payment_data.get_address().get_shipping().cloned(),
            billing: payment_data.get_address().get_payment_billing().cloned(),
            order_details: payment_intent.order_details,
            email: customer
                .as_ref()
                .and_then(|cus| cus.email.as_ref().map(|s| s.to_owned())),
            name: customer
                .as_ref()
                .and_then(|cus| cus.name.as_ref().map(|s| s.to_owned())),
            phone: customer
                .as_ref()
                .and_then(|cus| cus.phone.as_ref().map(|s| s.to_owned())),
            return_url: payment_intent.return_url,
            authentication_type: payment_attempt.authentication_type,
            statement_descriptor_name: payment_intent.statement_descriptor_name,
            statement_descriptor_suffix: payment_intent.statement_descriptor_suffix,
            next_action: next_action_response,
            cancellation_reason: payment_attempt.cancellation_reason,
            error_code: payment_attempt.error_code,
            error_message: payment_attempt
                .error_reason
                .or(payment_attempt.error_message),
            unified_code: payment_attempt.unified_code,
            unified_message: payment_attempt.unified_message,
            payment_experience: payment_attempt.payment_experience,
            payment_method_type: payment_attempt.payment_method_type,
            connector_label,
            business_country: payment_intent.business_country,
            business_label: payment_intent.business_label,
            business_sub_label: payment_attempt.business_sub_label,
            allowed_payment_method_types: payment_intent.allowed_payment_method_types,
            ephemeral_key: payment_data
                .get_ephemeral_key()
                .map(ForeignFrom::foreign_from),
            manual_retry_allowed: helpers::is_manual_retry_allowed(
                &payment_intent.status,
                &payment_attempt.status,
                connector_request_reference_id_config,
                &merchant_id,
            ),
            connector_transaction_id,
            frm_message,
            metadata: payment_intent.metadata,
            connector_metadata: payment_intent.connector_metadata,
            feature_metadata: payment_intent.feature_metadata,
            reference_id: payment_attempt.connector_response_reference_id,
            payment_link: payment_link_data,
            profile_id: payment_intent.profile_id,
            surcharge_details,
            attempt_count: payment_intent.attempt_count,
            merchant_decision,
            merchant_connector_id: payment_attempt.merchant_connector_id,
            incremental_authorization_allowed: payment_intent.incremental_authorization_allowed,
            authorization_count: payment_intent.authorization_count,
            incremental_authorizations: incremental_authorizations_response,
            external_authentication_details,
            external_3ds_authentication_attempted: payment_attempt
                .external_three_ds_authentication_attempted,
            expires_on: payment_intent.session_expiry,
            fingerprint: payment_intent.fingerprint_id,
            browser_info: payment_attempt.browser_info,
            payment_method_id: payment_attempt.payment_method_id,
            payment_method_status: payment_data
                .get_payment_method_info()
                .map(|info| info.status),
            updated: Some(payment_intent.modified_at),
            charges: charges_response,
            frm_metadata: payment_intent.frm_metadata,
            merchant_order_reference_id: payment_intent.merchant_order_reference_id,
            order_tax_amount,
            connector_mandate_id,
            shipping_cost: payment_intent.shipping_cost,
        };

        services::ApplicationResponse::JsonWithHeaders((payments_response, headers))
    };

    metrics::PAYMENT_OPS_COUNT.add(
        &metrics::CONTEXT,
        1,
        &add_attributes([
            ("operation", format!("{:?}", operation)),
            ("merchant", merchant_id.get_string_repr().to_owned()),
            ("payment_method_type", payment_method_type),
            ("payment_method", payment_method),
        ]),
    );

    Ok(output)
}

#[cfg(feature = "v1")]
pub fn third_party_sdk_session_next_action<Op>(
    payment_attempt: &storage::PaymentAttempt,
    operation: &Op,
) -> bool
where
    Op: Debug,
{
    // If the operation is confirm, we will send session token response in next action
    if format!("{operation:?}").eq("PaymentConfirm") {
        let condition1 = payment_attempt
            .connector
            .as_ref()
            .map(|connector| {
                matches!(connector.as_str(), "trustpay") || matches!(connector.as_str(), "payme")
            })
            .and_then(|is_connector_supports_third_party_sdk| {
                if is_connector_supports_third_party_sdk {
                    payment_attempt
                        .payment_method
                        .map(|pm| matches!(pm, diesel_models::enums::PaymentMethod::Wallet))
                } else {
                    Some(false)
                }
            })
            .unwrap_or(false);

        // This condition to be triggered for open banking connectors, third party SDK session token will be provided
        let condition2 = payment_attempt
            .connector
            .as_ref()
            .map(|connector| matches!(connector.as_str(), "plaid"))
            .and_then(|is_connector_supports_third_party_sdk| {
                if is_connector_supports_third_party_sdk {
                    payment_attempt
                        .payment_method
                        .map(|pm| matches!(pm, diesel_models::enums::PaymentMethod::OpenBanking))
                        .and_then(|first_match| {
                            payment_attempt
                                .payment_method_type
                                .map(|pmt| {
                                    matches!(
                                        pmt,
                                        diesel_models::enums::PaymentMethodType::OpenBankingPIS
                                    )
                                })
                                .map(|second_match| first_match && second_match)
                        })
                } else {
                    Some(false)
                }
            })
            .unwrap_or(false);

        condition1 || condition2
    } else {
        false
    }
}

pub fn qr_code_next_steps_check(
    payment_attempt: storage::PaymentAttempt,
) -> RouterResult<Option<api_models::payments::QrCodeInformation>> {
    let qr_code_steps: Option<Result<api_models::payments::QrCodeInformation, _>> = payment_attempt
        .connector_metadata
        .map(|metadata| metadata.parse_value("QrCodeInformation"));

    let qr_code_instructions = qr_code_steps.transpose().ok().flatten();
    Ok(qr_code_instructions)
}
pub fn paypal_sdk_next_steps_check(
    payment_attempt: storage::PaymentAttempt,
) -> RouterResult<Option<api_models::payments::SdkNextActionData>> {
    let paypal_connector_metadata: Option<Result<api_models::payments::SdkNextActionData, _>> =
        payment_attempt.connector_metadata.map(|metadata| {
            metadata.parse_value("SdkNextActionData").map_err(|_| {
                crate::logger::warn!(
                    "SdkNextActionData parsing failed for paypal_connector_metadata"
                )
            })
        });

    let paypal_next_steps = paypal_connector_metadata.transpose().ok().flatten();
    Ok(paypal_next_steps)
}

pub fn fetch_qr_code_url_next_steps_check(
    payment_attempt: storage::PaymentAttempt,
) -> RouterResult<Option<api_models::payments::FetchQrCodeInformation>> {
    let qr_code_steps: Option<Result<api_models::payments::FetchQrCodeInformation, _>> =
        payment_attempt
            .connector_metadata
            .map(|metadata| metadata.parse_value("FetchQrCodeInformation"));

    let qr_code_fetch_url = qr_code_steps.transpose().ok().flatten();
    Ok(qr_code_fetch_url)
}

pub fn wait_screen_next_steps_check(
    payment_attempt: storage::PaymentAttempt,
) -> RouterResult<Option<api_models::payments::WaitScreenInstructions>> {
    let display_info_with_timer_steps: Option<
        Result<api_models::payments::WaitScreenInstructions, _>,
    > = payment_attempt
        .connector_metadata
        .map(|metadata| metadata.parse_value("WaitScreenInstructions"));

    let display_info_with_timer_instructions =
        display_info_with_timer_steps.transpose().ok().flatten();
    Ok(display_info_with_timer_instructions)
}

#[cfg(feature = "v1")]
impl ForeignFrom<(storage::PaymentIntent, storage::PaymentAttempt)> for api::PaymentsResponse {
    fn foreign_from((pi, pa): (storage::PaymentIntent, storage::PaymentAttempt)) -> Self {
        let connector_transaction_id = pa.get_connector_payment_id().map(ToString::to_string);
        Self {
            payment_id: pi.payment_id,
            merchant_id: pi.merchant_id,
            status: pi.status,
            amount: pi.amount,
            amount_capturable: pa.amount_capturable,
            client_secret: pi.client_secret.map(|s| s.into()),
            created: Some(pi.created_at),
            currency: pi.currency.map(|c| c.to_string()).unwrap_or_default(),
            description: pi.description,
            metadata: pi.metadata,
            order_details: pi.order_details,
            customer_id: pi.customer_id.clone(),
            connector: pa.connector,
            payment_method: pa.payment_method,
            payment_method_type: pa.payment_method_type,
            business_label: pi.business_label,
            business_country: pi.business_country,
            business_sub_label: pa.business_sub_label,
            setup_future_usage: pi.setup_future_usage,
            capture_method: pa.capture_method,
            authentication_type: pa.authentication_type,
            connector_transaction_id,
            attempt_count: pi.attempt_count,
            profile_id: pi.profile_id,
            merchant_connector_id: pa.merchant_connector_id,
            payment_method_data: pa.payment_method_data.and_then(|data| {
                match data.parse_value("PaymentMethodDataResponseWithBilling") {
                    Ok(parsed_data) => Some(parsed_data),
                    Err(e) => {
                        router_env::logger::error!("Failed to parse 'PaymentMethodDataResponseWithBilling' from payment method data. Error: {e:?}");
                        None
                    }
                }
            }),
            merchant_order_reference_id: pi.merchant_order_reference_id,
            customer: pi.customer_details.and_then(|customer_details|
                match customer_details.into_inner().expose().parse_value::<CustomerData>("CustomerData"){
                    Ok(parsed_data) => Some(
                        CustomerDetailsResponse {
                            id: pi.customer_id,
                            name: parsed_data.name,
                            phone: parsed_data.phone,
                            email: parsed_data.email,
                            phone_country_code:parsed_data.phone_country_code
                    }),
                    Err(e) => {
                        router_env::logger::error!("Failed to parse 'CustomerDetailsResponse' from payment method data. Error: {e:?}");
                        None
                    }
                }
            ),
            billing: pi.billing_details.and_then(|billing_details|
                match billing_details.into_inner().expose().parse_value::<Address>("Address") {
                    Ok(parsed_data) => Some(parsed_data),
                    Err(e) => {
                        router_env::logger::error!("Failed to parse 'BillingAddress' from payment method data. Error: {e:?}");
                        None
                    }
                }
            ),
            shipping: pi.shipping_details.and_then(|shipping_details|
                match shipping_details.into_inner().expose().parse_value::<Address>("Address") {
                    Ok(parsed_data) => Some(parsed_data),
                    Err(e) => {
                        router_env::logger::error!("Failed to parse 'ShippingAddress' from payment method data. Error: {e:?}");
                        None
                    }
                }
            ),
            // TODO: fill in details based on requirement
            net_amount: pa.net_amount.get_total_amount(),
            amount_received: None,
            refunds: None,
            disputes: None,
            attempts: None,
            captures: None,
            mandate_id: None,
            mandate_data: None,
            off_session: None,
            capture_on: None,
            payment_token: None,
            email: None,
            name: None,
            phone: None,
            return_url: None,
            statement_descriptor_name: None,
            statement_descriptor_suffix: None,
            next_action: None,
            cancellation_reason: None,
            error_code: None,
            error_message: None,
            unified_code: None,
            unified_message: None,
            payment_experience: None,
            connector_label: None,
            allowed_payment_method_types: None,
            ephemeral_key: None,
            manual_retry_allowed: None,
            frm_message: None,
            connector_metadata: None,
            feature_metadata: None,
            reference_id: None,
            payment_link: None,
            surcharge_details: None,
            merchant_decision: None,
            incremental_authorization_allowed: None,
            authorization_count: None,
            incremental_authorizations: None,
            external_authentication_details: None,
            external_3ds_authentication_attempted: None,
            expires_on: None,
            fingerprint: None,
            browser_info: None,
            payment_method_id: None,
            payment_method_status: None,
            updated: None,
            charges: None,
            frm_metadata: None,
            order_tax_amount: None,
            connector_mandate_id:None,
            shipping_cost: None,
        }
    }
}

impl ForeignFrom<ephemeral_key::EphemeralKey> for api::ephemeral_key::EphemeralKeyCreateResponse {
    fn foreign_from(from: ephemeral_key::EphemeralKey) -> Self {
        Self {
            customer_id: from.customer_id,
            created_at: from.created_at,
            expires: from.expires,
            secret: from.secret,
        }
    }
}

#[cfg(feature = "v1")]
pub fn bank_transfer_next_steps_check(
    payment_attempt: storage::PaymentAttempt,
) -> RouterResult<Option<api_models::payments::BankTransferNextStepsData>> {
    let bank_transfer_next_step = if let Some(diesel_models::enums::PaymentMethod::BankTransfer) =
        payment_attempt.payment_method
    {
        if payment_attempt.payment_method_type != Some(diesel_models::enums::PaymentMethodType::Pix)
        {
            let bank_transfer_next_steps: Option<api_models::payments::BankTransferNextStepsData> =
                payment_attempt
                    .connector_metadata
                    .map(|metadata| {
                        metadata
                            .parse_value("NextStepsRequirements")
                            .change_context(errors::ApiErrorResponse::InternalServerError)
                            .attach_printable(
                                "Failed to parse the Value to NextRequirements struct",
                            )
                    })
                    .transpose()?;
            bank_transfer_next_steps
        } else {
            None
        }
    } else {
        None
    };
    Ok(bank_transfer_next_step)
}

#[cfg(feature = "v1")]
pub fn voucher_next_steps_check(
    payment_attempt: storage::PaymentAttempt,
) -> RouterResult<Option<api_models::payments::VoucherNextStepData>> {
    let voucher_next_step = if let Some(diesel_models::enums::PaymentMethod::Voucher) =
        payment_attempt.payment_method
    {
        let voucher_next_steps: Option<api_models::payments::VoucherNextStepData> = payment_attempt
            .connector_metadata
            .map(|metadata| {
                metadata
                    .parse_value("NextStepsRequirements")
                    .change_context(errors::ApiErrorResponse::InternalServerError)
                    .attach_printable("Failed to parse the Value to NextRequirements struct")
            })
            .transpose()?;
        voucher_next_steps
    } else {
        None
    };
    Ok(voucher_next_step)
}

#[cfg(feature = "v1")]
pub fn mobile_payment_next_steps_check(
    payment_attempt: &storage::PaymentAttempt,
) -> RouterResult<Option<api_models::payments::MobilePaymentNextStepData>> {
    let mobile_payment_next_step = if let Some(diesel_models::enums::PaymentMethod::MobilePayment) =
        payment_attempt.payment_method
    {
        let mobile_paymebnt_next_steps: Option<api_models::payments::MobilePaymentNextStepData> =
            payment_attempt
                .connector_metadata
                .clone()
                .map(|metadata| {
                    metadata
                        .parse_value("MobilePaymentNextStepData")
                        .change_context(errors::ApiErrorResponse::InternalServerError)
                        .attach_printable("Failed to parse the Value to NextRequirements struct")
                })
                .transpose()?;
        mobile_paymebnt_next_steps
    } else {
        None
    };
    Ok(mobile_payment_next_step)
}

pub fn change_order_details_to_new_type(
    order_amount: MinorUnit,
    order_details: api_models::payments::OrderDetails,
) -> Option<Vec<api_models::payments::OrderDetailsWithAmount>> {
    Some(vec![api_models::payments::OrderDetailsWithAmount {
        product_name: order_details.product_name,
        quantity: order_details.quantity,
        amount: order_amount,
        product_img_link: order_details.product_img_link,
        requires_shipping: order_details.requires_shipping,
        product_id: order_details.product_id,
        category: order_details.category,
        sub_category: order_details.sub_category,
        brand: order_details.brand,
        product_type: order_details.product_type,
        product_tax_code: order_details.product_tax_code,
    }])
}

impl ForeignFrom<api_models::payments::QrCodeInformation> for api_models::payments::NextActionData {
    fn foreign_from(qr_info: api_models::payments::QrCodeInformation) -> Self {
        match qr_info {
            api_models::payments::QrCodeInformation::QrCodeUrl {
                image_data_url,
                qr_code_url,
                display_to_timestamp,
            } => Self::QrCodeInformation {
                image_data_url: Some(image_data_url),
                qr_code_url: Some(qr_code_url),
                display_to_timestamp,
            },
            api_models::payments::QrCodeInformation::QrDataUrl {
                image_data_url,
                display_to_timestamp,
            } => Self::QrCodeInformation {
                image_data_url: Some(image_data_url),
                display_to_timestamp,
                qr_code_url: None,
            },
            api_models::payments::QrCodeInformation::QrCodeImageUrl {
                qr_code_url,
                display_to_timestamp,
            } => Self::QrCodeInformation {
                qr_code_url: Some(qr_code_url),
                image_data_url: None,
                display_to_timestamp,
            },
        }
    }
}

#[derive(Clone)]
pub struct PaymentAdditionalData<'a, F>
where
    F: Clone,
{
    router_base_url: String,
    connector_name: String,
    payment_data: PaymentData<F>,
    state: &'a SessionState,
    customer_data: &'a Option<domain::Customer>,
}

#[cfg(all(feature = "v2", feature = "customer_v2"))]
impl<F: Clone> TryFrom<PaymentAdditionalData<'_, F>> for types::PaymentsAuthorizeData {
    type Error = error_stack::Report<errors::ApiErrorResponse>;

    fn try_from(_additional_data: PaymentAdditionalData<'_, F>) -> Result<Self, Self::Error> {
        todo!()
    }
}

#[cfg(all(any(feature = "v1", feature = "v2"), not(feature = "customer_v2")))]
impl<F: Clone> TryFrom<PaymentAdditionalData<'_, F>> for types::PaymentsAuthorizeData {
    type Error = error_stack::Report<errors::ApiErrorResponse>;

    fn try_from(additional_data: PaymentAdditionalData<'_, F>) -> Result<Self, Self::Error> {
        let payment_data = additional_data.payment_data.clone();
        let router_base_url = &additional_data.router_base_url;
        let connector_name = &additional_data.connector_name;
        let attempt = &payment_data.payment_attempt;
        let browser_info: Option<types::BrowserInformation> = attempt
            .browser_info
            .clone()
            .map(|b| b.parse_value("BrowserInformation"))
            .transpose()
            .change_context(errors::ApiErrorResponse::InvalidDataValue {
                field_name: "browser_info",
            })?;

        let order_category = additional_data
            .payment_data
            .payment_intent
            .connector_metadata
            .map(|cm| {
                cm.parse_value::<api_models::payments::ConnectorMetadata>("ConnectorMetadata")
                    .change_context(errors::ApiErrorResponse::InternalServerError)
                    .attach_printable("Failed parsing ConnectorMetadata")
            })
            .transpose()?
            .and_then(|cm| cm.noon.and_then(|noon| noon.order_category));

        let order_details = additional_data
            .payment_data
            .payment_intent
            .order_details
            .map(|order_details| {
                order_details
                    .iter()
                    .map(|data| {
                        data.to_owned()
                            .parse_value("OrderDetailsWithAmount")
                            .change_context(errors::ApiErrorResponse::InvalidDataValue {
                                field_name: "OrderDetailsWithAmount",
                            })
                            .attach_printable("Unable to parse OrderDetailsWithAmount")
                    })
                    .collect::<Result<Vec<_>, _>>()
            })
            .transpose()?;

        let complete_authorize_url = Some(helpers::create_complete_authorize_url(
            router_base_url,
            attempt,
            connector_name,
        ));

        let webhook_url = Some(helpers::create_webhook_url(
            router_base_url,
            &attempt.merchant_id,
            connector_name,
        ));
        let router_return_url = Some(helpers::create_redirect_url(
            router_base_url,
            attempt,
            connector_name,
            payment_data.creds_identifier.as_deref(),
        ));

        let additional_payment_method_data = if payment_data.mandate_id.is_some() {
            let parsed_additional_payment_data: Option<api_models::payments::AdditionalPaymentData> =
                payment_data.payment_attempt
                    .payment_method_data
                    .as_ref().map(|data| data.clone().parse_value("AdditionalPaymentData"))
                    .transpose()
                    .change_context(errors::ApiErrorResponse::InternalServerError)
                    .attach_printable("Failed to parse AdditionalPaymentData from payment_data.payment_attempt.payment_method_data")?;
            parsed_additional_payment_data
        } else {
            None
        };
        let payment_method_data = payment_data.payment_method_data.or_else(|| {
            if payment_data.mandate_id.is_some() {
                Some(domain::PaymentMethodData::MandatePayment)
            } else {
                None
            }
        });
        let amount = payment_data.payment_attempt.get_total_amount();

        let customer_name = additional_data
            .customer_data
            .as_ref()
            .and_then(|customer_data| {
                customer_data
                    .name
                    .as_ref()
                    .map(|customer| customer.clone().into_inner())
            });

        let customer_id = additional_data
            .customer_data
            .as_ref()
            .map(|data| data.customer_id.clone());

        let charges = match payment_data.payment_intent.charges {
            Some(charges) => charges
                .peek()
                .clone()
                .parse_value("PaymentCharges")
                .change_context(errors::ApiErrorResponse::InternalServerError)
                .attach_printable("Failed to parse charges in to PaymentCharges")?,
            None => None,
        };

        let merchant_order_reference_id = payment_data
            .payment_intent
            .merchant_order_reference_id
            .clone();
        let shipping_cost = payment_data.payment_intent.shipping_cost;

        Ok(Self {
            payment_method_data: (payment_method_data.get_required_value("payment_method_data")?),
            setup_future_usage: payment_data.payment_intent.setup_future_usage,
            mandate_id: payment_data.mandate_id.clone(),
            off_session: payment_data.mandate_id.as_ref().map(|_| true),
            setup_mandate_details: payment_data.setup_mandate.clone(),
            confirm: payment_data.payment_attempt.confirm,
            statement_descriptor_suffix: payment_data.payment_intent.statement_descriptor_suffix,
            statement_descriptor: payment_data.payment_intent.statement_descriptor_name,
            capture_method: payment_data.payment_attempt.capture_method,
            amount: amount.get_amount_as_i64(),
            minor_amount: amount,
            currency: payment_data.currency,
            browser_info,
            email: payment_data.email,
            customer_name,
            payment_experience: payment_data.payment_attempt.payment_experience,
            order_details,
            order_category,
            session_token: None,
            enrolled_for_3ds: true,
            related_transaction_id: None,
            payment_method_type: payment_data.payment_attempt.payment_method_type,
            router_return_url,
            webhook_url,
            complete_authorize_url,
            customer_id,
            surcharge_details: payment_data.surcharge_details,
            request_incremental_authorization: matches!(
                payment_data
                    .payment_intent
                    .request_incremental_authorization,
                Some(RequestIncrementalAuthorization::True)
                    | Some(RequestIncrementalAuthorization::Default)
            ),
            metadata: additional_data.payment_data.payment_intent.metadata,
            authentication_data: payment_data
                .authentication
                .as_ref()
                .map(AuthenticationData::foreign_try_from)
                .transpose()?,
            customer_acceptance: payment_data.customer_acceptance,
            charges,
            merchant_order_reference_id,
            integrity_object: None,
            additional_payment_method_data,
            shipping_cost,
        })
    }
}

#[cfg(feature = "v2")]
impl<F: Clone> TryFrom<PaymentAdditionalData<'_, F>> for types::PaymentsSyncData {
    type Error = error_stack::Report<errors::ApiErrorResponse>;

    fn try_from(additional_data: PaymentAdditionalData<'_, F>) -> Result<Self, Self::Error> {
        todo!()
    }
}

#[cfg(feature = "v1")]
impl<F: Clone> TryFrom<PaymentAdditionalData<'_, F>> for types::PaymentsSyncData {
    type Error = error_stack::Report<errors::ApiErrorResponse>;

    fn try_from(additional_data: PaymentAdditionalData<'_, F>) -> Result<Self, Self::Error> {
        let payment_data = additional_data.payment_data;
        let capture_method = payment_data.get_capture_method();
        let amount = payment_data.payment_attempt.get_total_amount();

        let payment_method_type = payment_data
            .payment_attempt
            .get_payment_method_type()
            .to_owned();
        Ok(Self {
            amount,
            integrity_object: None,
            mandate_id: payment_data.mandate_id.clone(),
            connector_transaction_id: match payment_data.payment_attempt.get_connector_payment_id()
            {
                Some(connector_txn_id) => {
                    types::ResponseId::ConnectorTransactionId(connector_txn_id.to_owned())
                }
                None => types::ResponseId::NoResponseId,
            },
            encoded_data: payment_data.payment_attempt.encoded_data,
            capture_method,
            connector_meta: payment_data.payment_attempt.connector_metadata,
            sync_type: match payment_data.multiple_capture_data {
                Some(multiple_capture_data) => types::SyncRequestType::MultipleCaptureSync(
                    multiple_capture_data.get_pending_connector_capture_ids(),
                ),
                None => types::SyncRequestType::SinglePaymentSync,
            },
            payment_method_type,
            currency: payment_data.currency,
            charges: payment_data
                .payment_intent
                .charges
                .as_ref()
                .map(|charges| {
                    charges
                        .peek()
                        .clone()
                        .parse_value("PaymentCharges")
                        .change_context(errors::ApiErrorResponse::InternalServerError)
                        .attach_printable("Failed to parse charges in to PaymentCharges")
                })
                .transpose()?,
            payment_experience: payment_data.payment_attempt.payment_experience,
        })
    }
}

impl<F: Clone> TryFrom<PaymentAdditionalData<'_, F>>
    for types::PaymentsIncrementalAuthorizationData
{
    type Error = error_stack::Report<errors::ApiErrorResponse>;

    fn try_from(additional_data: PaymentAdditionalData<'_, F>) -> Result<Self, Self::Error> {
        let payment_data = additional_data.payment_data;
        let connector = api::ConnectorData::get_connector_by_name(
            &additional_data.state.conf.connectors,
            &additional_data.connector_name,
            api::GetToken::Connector,
            payment_data.payment_attempt.merchant_connector_id.clone(),
        )?;
        let total_amount = payment_data
            .incremental_authorization_details
            .clone()
            .map(|details| details.total_amount)
            .ok_or(
                report!(errors::ApiErrorResponse::InternalServerError)
                    .attach_printable("missing incremental_authorization_details in payment_data"),
            )?;
        let additional_amount = payment_data
            .incremental_authorization_details
            .clone()
            .map(|details| details.additional_amount)
            .ok_or(
                report!(errors::ApiErrorResponse::InternalServerError)
                    .attach_printable("missing incremental_authorization_details in payment_data"),
            )?;
        Ok(Self {
            total_amount: total_amount.get_amount_as_i64(),
            additional_amount: additional_amount.get_amount_as_i64(),
            reason: payment_data
                .incremental_authorization_details
                .and_then(|details| details.reason),
            currency: payment_data.currency,
            connector_transaction_id: connector
                .connector
                .connector_transaction_id(payment_data.payment_attempt.clone())?
                .ok_or(errors::ApiErrorResponse::ResourceIdNotFound)?,
        })
    }
}

impl ConnectorTransactionId for Helcim {
    #[cfg(feature = "v1")]
    fn connector_transaction_id(
        &self,
        payment_attempt: storage::PaymentAttempt,
    ) -> Result<Option<String>, errors::ApiErrorResponse> {
        if payment_attempt.get_connector_payment_id().is_none() {
            let metadata =
                Self::connector_transaction_id(self, payment_attempt.connector_metadata.as_ref());
            metadata.map_err(|_| errors::ApiErrorResponse::ResourceIdNotFound)
        } else {
            Ok(payment_attempt
                .get_connector_payment_id()
                .map(ToString::to_string))
        }
    }

    #[cfg(feature = "v2")]
    fn connector_transaction_id(
        &self,
        payment_attempt: storage::PaymentAttempt,
    ) -> Result<Option<String>, errors::ApiErrorResponse> {
        if payment_attempt.get_connector_payment_id().is_none() {
            let metadata = Self::connector_transaction_id(
                self,
                payment_attempt
                    .connector_metadata
                    .as_ref()
                    .map(|connector_metadata| connector_metadata.peek()),
            );
            metadata.map_err(|_| errors::ApiErrorResponse::ResourceIdNotFound)
        } else {
            Ok(payment_attempt
                .get_connector_payment_id()
                .map(ToString::to_string))
        }
    }
}

impl ConnectorTransactionId for Nexinets {
    #[cfg(feature = "v1")]
    fn connector_transaction_id(
        &self,
        payment_attempt: storage::PaymentAttempt,
    ) -> Result<Option<String>, errors::ApiErrorResponse> {
        let metadata =
            Self::connector_transaction_id(self, payment_attempt.connector_metadata.as_ref());
        metadata.map_err(|_| errors::ApiErrorResponse::ResourceIdNotFound)
    }

    #[cfg(feature = "v2")]
    fn connector_transaction_id(
        &self,
        payment_attempt: storage::PaymentAttempt,
    ) -> Result<Option<String>, errors::ApiErrorResponse> {
        let metadata = Self::connector_transaction_id(
            self,
            payment_attempt
                .connector_metadata
                .as_ref()
                .map(|connector_metadata| connector_metadata.peek()),
        );
        metadata.map_err(|_| errors::ApiErrorResponse::ResourceIdNotFound)
    }
}

#[cfg(feature = "v2")]
impl<F: Clone> TryFrom<PaymentAdditionalData<'_, F>> for types::PaymentsCaptureData {
    type Error = error_stack::Report<errors::ApiErrorResponse>;

    fn try_from(additional_data: PaymentAdditionalData<'_, F>) -> Result<Self, Self::Error> {
        use masking::ExposeOptionInterface;

        let payment_data = additional_data.payment_data;
        let connector = api::ConnectorData::get_connector_by_name(
            &additional_data.state.conf.connectors,
            &additional_data.connector_name,
            api::GetToken::Connector,
            payment_data.payment_attempt.merchant_connector_id.clone(),
        )?;
        let amount_to_capture = payment_data
            .payment_attempt
            .amount_details
            .get_amount_to_capture()
            .unwrap_or(payment_data.payment_attempt.get_total_amount());

        let amount = payment_data.payment_attempt.get_total_amount();
        Ok(Self {
            capture_method: payment_data.get_capture_method(),
            amount_to_capture: amount_to_capture.get_amount_as_i64(), // This should be removed once we start moving to connector module
            minor_amount_to_capture: amount_to_capture,
            currency: payment_data.currency,
            connector_transaction_id: connector
                .connector
                .connector_transaction_id(payment_data.payment_attempt.clone())?
                .ok_or(errors::ApiErrorResponse::ResourceIdNotFound)?,
            payment_amount: amount.get_amount_as_i64(), // This should be removed once we start moving to connector module
            minor_payment_amount: amount,
            connector_meta: payment_data
                .payment_attempt
                .connector_metadata
                .expose_option(),
            // TODO: add multiple capture data
            multiple_capture_data: None,
            // TODO: why do we need browser info during capture?
            browser_info: None,
            metadata: payment_data.payment_intent.metadata.expose_option(),
            integrity_object: None,
        })
    }
}

#[cfg(feature = "v1")]
impl<F: Clone> TryFrom<PaymentAdditionalData<'_, F>> for types::PaymentsCaptureData {
    type Error = error_stack::Report<errors::ApiErrorResponse>;

    fn try_from(additional_data: PaymentAdditionalData<'_, F>) -> Result<Self, Self::Error> {
        let payment_data = additional_data.payment_data;
        let connector = api::ConnectorData::get_connector_by_name(
            &additional_data.state.conf.connectors,
            &additional_data.connector_name,
            api::GetToken::Connector,
            payment_data.payment_attempt.merchant_connector_id.clone(),
        )?;
        let amount_to_capture = payment_data
            .payment_attempt
            .amount_to_capture
            .unwrap_or(payment_data.payment_attempt.get_total_amount());
        let browser_info: Option<types::BrowserInformation> = payment_data
            .payment_attempt
            .browser_info
            .clone()
            .map(|b| b.parse_value("BrowserInformation"))
            .transpose()
            .change_context(errors::ApiErrorResponse::InvalidDataValue {
                field_name: "browser_info",
            })?;
        let amount = payment_data.payment_attempt.get_total_amount();
        Ok(Self {
            capture_method: payment_data.get_capture_method(),
            amount_to_capture: amount_to_capture.get_amount_as_i64(), // This should be removed once we start moving to connector module
            minor_amount_to_capture: amount_to_capture,
            currency: payment_data.currency,
            connector_transaction_id: connector
                .connector
                .connector_transaction_id(payment_data.payment_attempt.clone())?
                .ok_or(errors::ApiErrorResponse::ResourceIdNotFound)?,
            payment_amount: amount.get_amount_as_i64(), // This should be removed once we start moving to connector module
            minor_payment_amount: amount,
            connector_meta: payment_data.payment_attempt.connector_metadata,
            multiple_capture_data: match payment_data.multiple_capture_data {
                Some(multiple_capture_data) => Some(MultipleCaptureRequestData {
                    capture_sequence: multiple_capture_data.get_captures_count()?,
                    capture_reference: multiple_capture_data
                        .get_latest_capture()
                        .capture_id
                        .clone(),
                }),
                None => None,
            },
            browser_info,
            metadata: payment_data.payment_intent.metadata,
            integrity_object: None,
        })
    }
}

#[cfg(feature = "v2")]
impl<F: Clone> TryFrom<PaymentAdditionalData<'_, F>> for types::PaymentsCancelData {
    type Error = error_stack::Report<errors::ApiErrorResponse>;

    fn try_from(additional_data: PaymentAdditionalData<'_, F>) -> Result<Self, Self::Error> {
        todo!()
    }
}

#[cfg(feature = "v1")]
impl<F: Clone> TryFrom<PaymentAdditionalData<'_, F>> for types::PaymentsCancelData {
    type Error = error_stack::Report<errors::ApiErrorResponse>;

    fn try_from(additional_data: PaymentAdditionalData<'_, F>) -> Result<Self, Self::Error> {
        let payment_data = additional_data.payment_data;
        let connector = api::ConnectorData::get_connector_by_name(
            &additional_data.state.conf.connectors,
            &additional_data.connector_name,
            api::GetToken::Connector,
            payment_data.payment_attempt.merchant_connector_id.clone(),
        )?;
        let browser_info: Option<types::BrowserInformation> = payment_data
            .payment_attempt
            .browser_info
            .clone()
            .map(|b| b.parse_value("BrowserInformation"))
            .transpose()
            .change_context(errors::ApiErrorResponse::InvalidDataValue {
                field_name: "browser_info",
            })?;
        let amount = payment_data.payment_attempt.get_total_amount();
        Ok(Self {
            amount: Some(amount.get_amount_as_i64()), // This should be removed once we start moving to connector module
            minor_amount: Some(amount),
            currency: Some(payment_data.currency),
            connector_transaction_id: connector
                .connector
                .connector_transaction_id(payment_data.payment_attempt.clone())?
                .ok_or(errors::ApiErrorResponse::ResourceIdNotFound)?,
            cancellation_reason: payment_data.payment_attempt.cancellation_reason,
            connector_meta: payment_data.payment_attempt.connector_metadata,
            browser_info,
            metadata: payment_data.payment_intent.metadata,
        })
    }
}

impl<F: Clone> TryFrom<PaymentAdditionalData<'_, F>> for types::PaymentsApproveData {
    type Error = error_stack::Report<errors::ApiErrorResponse>;

    fn try_from(additional_data: PaymentAdditionalData<'_, F>) -> Result<Self, Self::Error> {
        let payment_data = additional_data.payment_data;
        let amount = payment_data.payment_attempt.get_total_amount();
        Ok(Self {
            amount: Some(amount.get_amount_as_i64()), //need to change after we move to connector module
            currency: Some(payment_data.currency),
        })
    }
}

#[cfg(feature = "v2")]
impl<F: Clone> TryFrom<PaymentAdditionalData<'_, F>> for types::SdkPaymentsSessionUpdateData {
    type Error = error_stack::Report<errors::ApiErrorResponse>;

    fn try_from(additional_data: PaymentAdditionalData<'_, F>) -> Result<Self, Self::Error> {
        todo!()
    }
}

#[cfg(feature = "v1")]
impl<F: Clone> TryFrom<PaymentAdditionalData<'_, F>> for types::SdkPaymentsSessionUpdateData {
    type Error = error_stack::Report<errors::ApiErrorResponse>;

    fn try_from(additional_data: PaymentAdditionalData<'_, F>) -> Result<Self, Self::Error> {
        let payment_data = additional_data.payment_data;
        let order_tax_amount = payment_data
            .payment_intent
            .tax_details
            .clone()
            .and_then(|tax| tax.payment_method_type.map(|pmt| pmt.order_tax_amount))
            .ok_or(errors::ApiErrorResponse::MissingRequiredField {
                field_name: "order_tax_amount",
            })?;
        let surcharge_amount = payment_data
            .surcharge_details
            .as_ref()
            .map(|surcharge_details| surcharge_details.get_total_surcharge_amount())
            .unwrap_or_default();
        let shipping_cost = payment_data
            .payment_intent
            .shipping_cost
            .unwrap_or_default();
        // net_amount here would include amount, order_tax_amount, surcharge_amount and shipping_cost
        let net_amount = payment_data.payment_intent.amount
            + order_tax_amount
            + shipping_cost
            + surcharge_amount;
        Ok(Self {
            amount: net_amount,
            order_tax_amount,
            currency: payment_data.currency,
            order_amount: payment_data.payment_intent.amount,
            session_id: payment_data.session_id,
            shipping_cost: payment_data.payment_intent.shipping_cost,
        })
    }
}

#[cfg(feature = "v2")]
impl<F: Clone> TryFrom<PaymentAdditionalData<'_, F>> for types::PaymentsPostSessionTokensData {
    type Error = error_stack::Report<errors::ApiErrorResponse>;

    fn try_from(additional_data: PaymentAdditionalData<'_, F>) -> Result<Self, Self::Error> {
        todo!()
    }
}

#[cfg(feature = "v1")]
impl<F: Clone> TryFrom<PaymentAdditionalData<'_, F>> for types::PaymentsPostSessionTokensData {
    type Error = error_stack::Report<errors::ApiErrorResponse>;

    fn try_from(additional_data: PaymentAdditionalData<'_, F>) -> Result<Self, Self::Error> {
        let payment_data = additional_data.payment_data.clone();
        let surcharge_amount = payment_data
            .surcharge_details
            .as_ref()
            .map(|surcharge_details| surcharge_details.get_total_surcharge_amount())
            .unwrap_or_default();
        let shipping_cost = payment_data
            .payment_intent
            .shipping_cost
            .unwrap_or_default();
        // amount here would include amount, surcharge_amount and shipping_cost
        let amount = payment_data.payment_intent.amount + shipping_cost + surcharge_amount;
        let merchant_order_reference_id = payment_data
            .payment_intent
            .merchant_order_reference_id
            .clone();
        let router_base_url = &additional_data.router_base_url;
        let connector_name = &additional_data.connector_name;
        let attempt = &payment_data.payment_attempt;
        let router_return_url = Some(helpers::create_redirect_url(
            router_base_url,
            attempt,
            connector_name,
            payment_data.creds_identifier.as_deref(),
        ));
        Ok(Self {
            amount, //need to change after we move to connector module
            order_amount: payment_data.payment_intent.amount,
            currency: payment_data.currency,
            merchant_order_reference_id,
            capture_method: payment_data.payment_attempt.capture_method,
            shipping_cost: payment_data.payment_intent.shipping_cost,
            setup_future_usage: payment_data.payment_intent.setup_future_usage,
            router_return_url,
        })
    }
}

impl<F: Clone> TryFrom<PaymentAdditionalData<'_, F>> for types::PaymentsRejectData {
    type Error = error_stack::Report<errors::ApiErrorResponse>;

    fn try_from(additional_data: PaymentAdditionalData<'_, F>) -> Result<Self, Self::Error> {
        let payment_data = additional_data.payment_data;
        let amount = payment_data.payment_attempt.get_total_amount();
        Ok(Self {
            amount: Some(amount.get_amount_as_i64()), //need to change after we move to connector module
            currency: Some(payment_data.currency),
        })
    }
}

#[cfg(feature = "v2")]
impl<F: Clone> TryFrom<PaymentAdditionalData<'_, F>> for types::PaymentsSessionData {
    type Error = error_stack::Report<errors::ApiErrorResponse>;

    fn try_from(additional_data: PaymentAdditionalData<'_, F>) -> Result<Self, Self::Error> {
        let payment_data = additional_data.payment_data.clone();

        let order_details = additional_data
            .payment_data
            .payment_intent
            .order_details
            .map(|order_details| {
                order_details
                    .iter()
                    .map(|data| data.to_owned().expose())
                    .collect()
            });

        let surcharge_amount = payment_data
            .surcharge_details
            .as_ref()
            .map(|surcharge_details| surcharge_details.get_total_surcharge_amount())
            .unwrap_or_default();

        let amount = payment_data.payment_intent.amount_details.order_amount;

        let shipping_cost = payment_data
            .payment_intent
            .amount_details
            .shipping_cost
            .unwrap_or_default();

        // net_amount here would include amount, surcharge_amount and shipping_cost
        let net_amount = amount + surcharge_amount + shipping_cost;

        Ok(Self {
            amount: amount.get_amount_as_i64(), //need to change once we move to connector module
            minor_amount: amount,
            currency: payment_data.currency,
            country: payment_data.address.get_payment_method_billing().and_then(
                |billing_address| {
                    billing_address
                        .address
                        .as_ref()
                        .and_then(|address| address.country)
                },
            ),
            order_details,
            surcharge_details: payment_data.surcharge_details,
            email: payment_data.email,
        })
    }
}

#[cfg(feature = "v1")]
impl<F: Clone> TryFrom<PaymentAdditionalData<'_, F>> for types::PaymentsSessionData {
    type Error = error_stack::Report<errors::ApiErrorResponse>;

    fn try_from(additional_data: PaymentAdditionalData<'_, F>) -> Result<Self, Self::Error> {
        let payment_data = additional_data.payment_data.clone();

        let order_details = additional_data
            .payment_data
            .payment_intent
            .order_details
            .map(|order_details| {
                order_details
                    .iter()
                    .map(|data| {
                        data.to_owned()
                            .parse_value("OrderDetailsWithAmount")
                            .change_context(errors::ApiErrorResponse::InvalidDataValue {
                                field_name: "OrderDetailsWithAmount",
                            })
                            .attach_printable("Unable to parse OrderDetailsWithAmount")
                    })
                    .collect::<Result<Vec<_>, _>>()
            })
            .transpose()?;

        let surcharge_amount = payment_data
            .surcharge_details
            .as_ref()
            .map(|surcharge_details| surcharge_details.get_total_surcharge_amount())
            .unwrap_or_default();

        let amount = payment_data.payment_intent.amount;

        let shipping_cost = payment_data
            .payment_intent
            .shipping_cost
            .unwrap_or_default();

        // net_amount here would include amount, surcharge_amount and shipping_cost
        let net_amount = amount + surcharge_amount + shipping_cost;

        Ok(Self {
            amount: net_amount.get_amount_as_i64(), //need to change once we move to connector module
            minor_amount: amount,
            currency: payment_data.currency,
            country: payment_data.address.get_payment_method_billing().and_then(
                |billing_address| {
                    billing_address
                        .address
                        .as_ref()
                        .and_then(|address| address.country)
                },
            ),
            order_details,
            email: payment_data.email,
            surcharge_details: payment_data.surcharge_details,
        })
    }
}

#[cfg(feature = "v1")]
impl<F: Clone> TryFrom<PaymentAdditionalData<'_, F>> for types::SetupMandateRequestData {
    type Error = error_stack::Report<errors::ApiErrorResponse>;

    fn try_from(additional_data: PaymentAdditionalData<'_, F>) -> Result<Self, Self::Error> {
        let payment_data = additional_data.payment_data;
        let router_base_url = &additional_data.router_base_url;
        let connector_name = &additional_data.connector_name;
        let attempt = &payment_data.payment_attempt;
        let router_return_url = Some(helpers::create_redirect_url(
            router_base_url,
            attempt,
            connector_name,
            payment_data.creds_identifier.as_deref(),
        ));
        let browser_info: Option<types::BrowserInformation> = attempt
            .browser_info
            .clone()
            .map(|b| b.parse_value("BrowserInformation"))
            .transpose()
            .change_context(errors::ApiErrorResponse::InvalidDataValue {
                field_name: "browser_info",
            })?;

        let customer_name = additional_data
            .customer_data
            .as_ref()
            .and_then(|customer_data| {
                customer_data
                    .name
                    .as_ref()
                    .map(|customer| customer.clone().into_inner())
            });
        let amount = payment_data.payment_attempt.get_total_amount();
        Ok(Self {
            currency: payment_data.currency,
            confirm: true,
            amount: Some(amount.get_amount_as_i64()), //need to change once we move to connector module
            minor_amount: Some(amount),
            payment_method_data: (payment_data
                .payment_method_data
                .get_required_value("payment_method_data")?),
            statement_descriptor_suffix: payment_data.payment_intent.statement_descriptor_suffix,
            setup_future_usage: payment_data.payment_intent.setup_future_usage,
            off_session: payment_data.mandate_id.as_ref().map(|_| true),
            mandate_id: payment_data.mandate_id.clone(),
            setup_mandate_details: payment_data.setup_mandate,
            customer_acceptance: payment_data.customer_acceptance,
            router_return_url,
            email: payment_data.email,
            customer_name,
            return_url: payment_data.payment_intent.return_url,
            browser_info,
            payment_method_type: attempt.payment_method_type,
            request_incremental_authorization: matches!(
                payment_data
                    .payment_intent
                    .request_incremental_authorization,
                Some(RequestIncrementalAuthorization::True)
                    | Some(RequestIncrementalAuthorization::Default)
            ),
            metadata: payment_data.payment_intent.metadata.clone().map(Into::into),
            shipping_cost: payment_data.payment_intent.shipping_cost,
        })
    }
}

#[cfg(feature = "v2")]
impl<F: Clone> TryFrom<PaymentAdditionalData<'_, F>> for types::SetupMandateRequestData {
    type Error = error_stack::Report<errors::ApiErrorResponse>;

    fn try_from(additional_data: PaymentAdditionalData<'_, F>) -> Result<Self, Self::Error> {
        todo!()
    }
}

impl ForeignTryFrom<types::CaptureSyncResponse> for storage::CaptureUpdate {
    type Error = error_stack::Report<errors::ApiErrorResponse>;

    fn foreign_try_from(
        capture_sync_response: types::CaptureSyncResponse,
    ) -> Result<Self, Self::Error> {
        match capture_sync_response {
            types::CaptureSyncResponse::Success {
                resource_id,
                status,
                connector_response_reference_id,
                ..
            } => {
                let (connector_capture_id, connector_capture_data) = match resource_id {
                    types::ResponseId::EncodedData(_) | types::ResponseId::NoResponseId => {
                        (None, None)
                    }
                    types::ResponseId::ConnectorTransactionId(id) => {
                        let (txn_id, txn_data) =
                            common_utils_type::ConnectorTransactionId::form_id_and_data(id);
                        (Some(txn_id), txn_data)
                    }
                };
                Ok(Self::ResponseUpdate {
                    status: enums::CaptureStatus::foreign_try_from(status)?,
                    connector_capture_id,
                    connector_response_reference_id,
                    connector_capture_data,
                })
            }
            types::CaptureSyncResponse::Error {
                code,
                message,
                reason,
                status_code,
                ..
            } => Ok(Self::ErrorUpdate {
                status: match status_code {
                    500..=511 => enums::CaptureStatus::Pending,
                    _ => enums::CaptureStatus::Failed,
                },
                error_code: Some(code),
                error_message: Some(message),
                error_reason: reason,
            }),
        }
    }
}

#[cfg(feature = "v1")]
impl<F: Clone> TryFrom<PaymentAdditionalData<'_, F>> for types::CompleteAuthorizeData {
    type Error = error_stack::Report<errors::ApiErrorResponse>;

    fn try_from(additional_data: PaymentAdditionalData<'_, F>) -> Result<Self, Self::Error> {
        let payment_data = additional_data.payment_data;
        let router_base_url = &additional_data.router_base_url;
        let connector_name = &additional_data.connector_name;
        let attempt = &payment_data.payment_attempt;
        let browser_info: Option<types::BrowserInformation> = payment_data
            .payment_attempt
            .browser_info
            .clone()
            .map(|b| b.parse_value("BrowserInformation"))
            .transpose()
            .change_context(errors::ApiErrorResponse::InvalidDataValue {
                field_name: "browser_info",
            })?;

        let redirect_response = payment_data.redirect_response.map(|redirect| {
            types::CompleteAuthorizeRedirectResponse {
                params: redirect.param,
                payload: redirect.json_payload,
            }
        });
        let amount = payment_data.payment_attempt.get_total_amount();
        let complete_authorize_url = Some(helpers::create_complete_authorize_url(
            router_base_url,
            attempt,
            connector_name,
        ));
        Ok(Self {
            setup_future_usage: payment_data.payment_intent.setup_future_usage,
            mandate_id: payment_data.mandate_id.clone(),
            off_session: payment_data.mandate_id.as_ref().map(|_| true),
            setup_mandate_details: payment_data.setup_mandate.clone(),
            confirm: payment_data.payment_attempt.confirm,
            statement_descriptor_suffix: payment_data.payment_intent.statement_descriptor_suffix,
            capture_method: payment_data.payment_attempt.capture_method,
            amount: amount.get_amount_as_i64(), // need to change once we move to connector module
            minor_amount: amount,
            currency: payment_data.currency,
            browser_info,
            email: payment_data.email,
            payment_method_data: payment_data.payment_method_data.map(From::from),
            connector_transaction_id: payment_data
                .payment_attempt
                .get_connector_payment_id()
                .map(ToString::to_string),
            redirect_response,
            connector_meta: payment_data.payment_attempt.connector_metadata,
            complete_authorize_url,
            metadata: payment_data.payment_intent.metadata,
            customer_acceptance: payment_data.customer_acceptance,
        })
    }
}

#[cfg(feature = "v2")]
impl<F: Clone> TryFrom<PaymentAdditionalData<'_, F>> for types::CompleteAuthorizeData {
    type Error = error_stack::Report<errors::ApiErrorResponse>;

    fn try_from(additional_data: PaymentAdditionalData<'_, F>) -> Result<Self, Self::Error> {
        todo!()
    }
}

#[cfg(feature = "v2")]
impl<F: Clone> TryFrom<PaymentAdditionalData<'_, F>> for types::PaymentsPreProcessingData {
    type Error = error_stack::Report<errors::ApiErrorResponse>;

    fn try_from(additional_data: PaymentAdditionalData<'_, F>) -> Result<Self, Self::Error> {
        todo!()
    }
}

#[cfg(feature = "v1")]
impl<F: Clone> TryFrom<PaymentAdditionalData<'_, F>> for types::PaymentsPreProcessingData {
    type Error = error_stack::Report<errors::ApiErrorResponse>;

    fn try_from(additional_data: PaymentAdditionalData<'_, F>) -> Result<Self, Self::Error> {
        let payment_data = additional_data.payment_data;
        let payment_method_data = payment_data.payment_method_data;
        let router_base_url = &additional_data.router_base_url;
        let attempt = &payment_data.payment_attempt;
        let connector_name = &additional_data.connector_name;

        let order_details = payment_data
            .payment_intent
            .order_details
            .map(|order_details| {
                order_details
                    .iter()
                    .map(|data| {
                        data.to_owned()
                            .parse_value("OrderDetailsWithAmount")
                            .change_context(errors::ApiErrorResponse::InvalidDataValue {
                                field_name: "OrderDetailsWithAmount",
                            })
                            .attach_printable("Unable to parse OrderDetailsWithAmount")
                    })
                    .collect::<Result<Vec<_>, _>>()
            })
            .transpose()?;

        let webhook_url = Some(helpers::create_webhook_url(
            router_base_url,
            &attempt.merchant_id,
            connector_name,
        ));
        let router_return_url = Some(helpers::create_redirect_url(
            router_base_url,
            attempt,
            connector_name,
            payment_data.creds_identifier.as_deref(),
        ));
        let complete_authorize_url = Some(helpers::create_complete_authorize_url(
            router_base_url,
            attempt,
            connector_name,
        ));
        let browser_info: Option<types::BrowserInformation> = payment_data
            .payment_attempt
            .browser_info
            .clone()
            .map(|b| b.parse_value("BrowserInformation"))
            .transpose()
            .change_context(errors::ApiErrorResponse::InvalidDataValue {
                field_name: "browser_info",
            })?;
        let amount = payment_data.payment_attempt.get_total_amount();

        Ok(Self {
            payment_method_data: payment_method_data.map(From::from),
            email: payment_data.email,
            currency: Some(payment_data.currency),
            amount: Some(amount.get_amount_as_i64()), // need to change this once we move to connector module
            minor_amount: Some(amount),
            payment_method_type: payment_data.payment_attempt.payment_method_type,
            setup_mandate_details: payment_data.setup_mandate,
            capture_method: payment_data.payment_attempt.capture_method,
            order_details,
            router_return_url,
            webhook_url,
            complete_authorize_url,
            browser_info,
            surcharge_details: payment_data.surcharge_details,
            connector_transaction_id: payment_data
                .payment_attempt
                .get_connector_payment_id()
                .map(ToString::to_string),
            redirect_response: None,
            mandate_id: payment_data.mandate_id,
            related_transaction_id: None,
            enrolled_for_3ds: true,
            metadata: payment_data.payment_intent.metadata.map(Secret::new),
        })
    }
}

impl ForeignFrom<payments::FraudCheck> for FrmMessage {
    fn foreign_from(fraud_check: payments::FraudCheck) -> Self {
        Self {
            frm_name: fraud_check.frm_name,
            frm_transaction_id: fraud_check.frm_transaction_id,
            frm_transaction_type: Some(fraud_check.frm_transaction_type.to_string()),
            frm_status: Some(fraud_check.frm_status.to_string()),
            frm_score: fraud_check.frm_score,
            frm_reason: fraud_check.frm_reason,
            frm_error: fraud_check.frm_error,
        }
    }
}

impl ForeignFrom<CustomerDetails> for router_request_types::CustomerDetails {
    fn foreign_from(customer: CustomerDetails) -> Self {
        Self {
            customer_id: Some(customer.id),
            name: customer.name,
            email: customer.email,
            phone: customer.phone,
            phone_country_code: customer.phone_country_code,
        }
    }
}

/// The response amount details in the confirm intent response will have the combined fields from
/// intent amount details and attempt amount details.
#[cfg(feature = "v2")]
impl
    ForeignFrom<(
        &hyperswitch_domain_models::payments::AmountDetails,
        &hyperswitch_domain_models::payments::payment_attempt::AttemptAmountDetails,
    )> for api_models::payments::PaymentAmountDetailsResponse
{
    fn foreign_from(
        (intent_amount_details, attempt_amount_details): (
            &hyperswitch_domain_models::payments::AmountDetails,
            &hyperswitch_domain_models::payments::payment_attempt::AttemptAmountDetails,
        ),
    ) -> Self {
        Self {
            order_amount: intent_amount_details.order_amount,
            currency: intent_amount_details.currency,
            shipping_cost: attempt_amount_details.get_shipping_cost(),
            order_tax_amount: attempt_amount_details.get_order_tax_amount(),
            skip_external_tax_calculation: common_enums::TaxCalculationOverride::foreign_from(
                intent_amount_details.skip_external_tax_calculation,
            ),
            skip_surcharge_calculation: common_enums::SurchargeCalculationOverride::foreign_from(
                intent_amount_details.skip_surcharge_calculation,
            ),
            surcharge_amount: attempt_amount_details.get_surcharge_amount(),
            tax_on_surcharge: attempt_amount_details.get_tax_on_surcharge(),
            net_amount: attempt_amount_details.get_net_amount(),
            amount_to_capture: attempt_amount_details.get_amount_to_capture(),
            amount_capturable: attempt_amount_details.get_amount_capturable(),
            amount_captured: intent_amount_details.amount_captured,
        }
    }
}

/// The response amount details in the confirm intent response will have the combined fields from
/// intent amount details and attempt amount details.
#[cfg(feature = "v2")]
impl
    ForeignFrom<(
        &hyperswitch_domain_models::payments::AmountDetails,
        Option<&hyperswitch_domain_models::payments::payment_attempt::AttemptAmountDetails>,
    )> for api_models::payments::PaymentAmountDetailsResponse
{
    fn foreign_from(
        (intent_amount_details, attempt_amount_details): (
            &hyperswitch_domain_models::payments::AmountDetails,
            Option<&hyperswitch_domain_models::payments::payment_attempt::AttemptAmountDetails>,
        ),
    ) -> Self {
        Self {
            order_amount: intent_amount_details.order_amount,
            currency: intent_amount_details.currency,
            shipping_cost: attempt_amount_details
                .and_then(|attempt_amount| attempt_amount.get_shipping_cost())
                .or(intent_amount_details.shipping_cost),
            order_tax_amount: attempt_amount_details
                .and_then(|attempt_amount| attempt_amount.get_order_tax_amount())
                .or(intent_amount_details
                    .tax_details
                    .as_ref()
                    .and_then(|tax_details| tax_details.get_default_tax_amount())),
            skip_external_tax_calculation: common_enums::TaxCalculationOverride::foreign_from(
                intent_amount_details.skip_external_tax_calculation,
            ),
            skip_surcharge_calculation: common_enums::SurchargeCalculationOverride::foreign_from(
                intent_amount_details.skip_surcharge_calculation,
            ),
            surcharge_amount: attempt_amount_details
                .and_then(|attempt| attempt.get_surcharge_amount())
                .or(intent_amount_details.surcharge_amount),
            tax_on_surcharge: attempt_amount_details
                .and_then(|attempt| attempt.get_tax_on_surcharge())
                .or(intent_amount_details.tax_on_surcharge),
            net_amount: attempt_amount_details
                .map(|attempt| attempt.get_net_amount())
                .unwrap_or(intent_amount_details.calculate_net_amount()),
            amount_to_capture: attempt_amount_details
                .and_then(|attempt| attempt.get_amount_to_capture()),
            amount_capturable: attempt_amount_details
                .map(|attempt| attempt.get_amount_capturable())
                .unwrap_or(MinorUnit::zero()),
            amount_captured: intent_amount_details.amount_captured,
        }
    }
}

#[cfg(feature = "v2")]
impl ForeignFrom<hyperswitch_domain_models::payments::payment_attempt::ErrorDetails>
    for api_models::payments::ErrorDetails
{
    fn foreign_from(
        amount_details: hyperswitch_domain_models::payments::payment_attempt::ErrorDetails,
    ) -> Self {
        let hyperswitch_domain_models::payments::payment_attempt::ErrorDetails {
            code,
            message,
            reason,
            unified_code,
            unified_message,
        } = amount_details;

        Self {
            code,
            message: reason.unwrap_or(message),
            unified_code,
            unified_message,
        }
    }
}

#[cfg(feature = "v2")]
impl ForeignFrom<hyperswitch_domain_models::payments::AmountDetails>
    for api_models::payments::AmountDetailsResponse
{
    fn foreign_from(amount_details: hyperswitch_domain_models::payments::AmountDetails) -> Self {
        Self {
            order_amount: amount_details.order_amount,
            currency: amount_details.currency,
            shipping_cost: amount_details.shipping_cost,
            order_tax_amount: amount_details.tax_details.and_then(|tax_details| {
                tax_details.default.map(|default| default.order_tax_amount)
            }),
            skip_external_tax_calculation: common_enums::TaxCalculationOverride::foreign_from(
                amount_details.skip_external_tax_calculation,
            ),
            skip_surcharge_calculation: common_enums::SurchargeCalculationOverride::foreign_from(
                amount_details.skip_surcharge_calculation,
            ),
            surcharge_amount: amount_details.surcharge_amount,
            tax_on_surcharge: amount_details.tax_on_surcharge,
        }
    }
}

#[cfg(feature = "v2")]
impl ForeignFrom<common_enums::TaxCalculationOverride>
    for hyperswitch_domain_models::payments::TaxCalculationOverride
{
    fn foreign_from(tax_calculation_override: common_enums::TaxCalculationOverride) -> Self {
        match tax_calculation_override {
            common_enums::TaxCalculationOverride::Calculate => Self::Calculate,
            common_enums::TaxCalculationOverride::Skip => Self::Skip,
        }
    }
}

#[cfg(feature = "v2")]
impl ForeignFrom<hyperswitch_domain_models::payments::TaxCalculationOverride>
    for common_enums::TaxCalculationOverride
{
    fn foreign_from(
        tax_calculation_override: hyperswitch_domain_models::payments::TaxCalculationOverride,
    ) -> Self {
        match tax_calculation_override {
            hyperswitch_domain_models::payments::TaxCalculationOverride::Calculate => {
                Self::Calculate
            }
            hyperswitch_domain_models::payments::TaxCalculationOverride::Skip => Self::Skip,
        }
    }
}

#[cfg(feature = "v2")]
impl ForeignFrom<common_enums::SurchargeCalculationOverride>
    for hyperswitch_domain_models::payments::SurchargeCalculationOverride
{
    fn foreign_from(
        surcharge_calculation_override: common_enums::SurchargeCalculationOverride,
    ) -> Self {
        match surcharge_calculation_override {
            common_enums::SurchargeCalculationOverride::Calculate => Self::Calculate,
            common_enums::SurchargeCalculationOverride::Skip => Self::Skip,
        }
    }
}

#[cfg(feature = "v2")]
impl ForeignFrom<hyperswitch_domain_models::payments::SurchargeCalculationOverride>
    for common_enums::SurchargeCalculationOverride
{
    fn foreign_from(
        surcharge_calculation_override: hyperswitch_domain_models::payments::SurchargeCalculationOverride,
    ) -> Self {
        match surcharge_calculation_override {
            hyperswitch_domain_models::payments::SurchargeCalculationOverride::Calculate => {
                Self::Calculate
            }
            hyperswitch_domain_models::payments::SurchargeCalculationOverride::Skip => Self::Skip,
        }
    }
}

#[cfg(feature = "v2")]
impl ForeignFrom<api_models::admin::PaymentLinkConfigRequest>
    for diesel_models::PaymentLinkConfigRequestForPayments
{
    fn foreign_from(config: api_models::admin::PaymentLinkConfigRequest) -> Self {
        Self {
            theme: config.theme,
            logo: config.logo,
            seller_name: config.seller_name,
            sdk_layout: config.sdk_layout,
            display_sdk_only: config.display_sdk_only,
            enabled_saved_payment_method: config.enabled_saved_payment_method,
            hide_card_nickname_field: config.hide_card_nickname_field,
            show_card_form_by_default: config.show_card_form_by_default,
            transaction_details: config.transaction_details.map(|transaction_details| {
                transaction_details
                    .iter()
                    .map(|details| {
                        diesel_models::PaymentLinkTransactionDetails::foreign_from(details.clone())
                    })
                    .collect()
            }),
        }
    }
}

#[cfg(feature = "v2")]
impl ForeignFrom<api_models::admin::PaymentLinkTransactionDetails>
    for diesel_models::PaymentLinkTransactionDetails
{
    fn foreign_from(from: api_models::admin::PaymentLinkTransactionDetails) -> Self {
        Self {
            key: from.key,
            value: from.value,
            ui_configuration: from
                .ui_configuration
                .map(diesel_models::TransactionDetailsUiConfiguration::foreign_from),
        }
    }
}

#[cfg(feature = "v2")]
impl ForeignFrom<api_models::admin::TransactionDetailsUiConfiguration>
    for diesel_models::TransactionDetailsUiConfiguration
{
    fn foreign_from(from: api_models::admin::TransactionDetailsUiConfiguration) -> Self {
        Self {
            position: from.position,
            is_key_bold: from.is_key_bold,
            is_value_bold: from.is_value_bold,
        }
    }
}

#[cfg(feature = "v2")]
impl ForeignFrom<diesel_models::PaymentLinkConfigRequestForPayments>
    for api_models::admin::PaymentLinkConfigRequest
{
    fn foreign_from(config: diesel_models::PaymentLinkConfigRequestForPayments) -> Self {
        Self {
            theme: config.theme,
            logo: config.logo,
            seller_name: config.seller_name,
            sdk_layout: config.sdk_layout,
            display_sdk_only: config.display_sdk_only,
            enabled_saved_payment_method: config.enabled_saved_payment_method,
            hide_card_nickname_field: config.hide_card_nickname_field,
            show_card_form_by_default: config.show_card_form_by_default,
            transaction_details: config.transaction_details.map(|transaction_details| {
                transaction_details
                    .iter()
                    .map(|details| {
                        api_models::admin::PaymentLinkTransactionDetails::foreign_from(
                            details.clone(),
                        )
                    })
                    .collect()
            }),
        }
    }
}

#[cfg(feature = "v2")]
impl ForeignFrom<diesel_models::PaymentLinkTransactionDetails>
    for api_models::admin::PaymentLinkTransactionDetails
{
    fn foreign_from(from: diesel_models::PaymentLinkTransactionDetails) -> Self {
        Self {
            key: from.key,
            value: from.value,
            ui_configuration: from
                .ui_configuration
                .map(api_models::admin::TransactionDetailsUiConfiguration::foreign_from),
        }
    }
}

#[cfg(feature = "v2")]
impl ForeignFrom<diesel_models::TransactionDetailsUiConfiguration>
    for api_models::admin::TransactionDetailsUiConfiguration
{
    fn foreign_from(from: diesel_models::TransactionDetailsUiConfiguration) -> Self {
        Self {
            position: from.position,
            is_key_bold: from.is_key_bold,
            is_value_bold: from.is_value_bold,
        }
    }
}

impl ForeignFrom<DieselConnectorMandateReferenceId> for ConnectorMandateReferenceId {
    fn foreign_from(value: DieselConnectorMandateReferenceId) -> Self {
        Self::new(
            value.connector_mandate_id,
            value.payment_method_id,
            None,
            value.mandate_metadata,
            value.connector_mandate_request_reference_id,
        )
    }
}
impl ForeignFrom<ConnectorMandateReferenceId> for DieselConnectorMandateReferenceId {
    fn foreign_from(value: ConnectorMandateReferenceId) -> Self {
        Self {
            connector_mandate_id: value.get_connector_mandate_id(),
            payment_method_id: value.get_payment_method_id(),
            mandate_metadata: value.get_mandate_metadata(),
            connector_mandate_request_reference_id: value
                .get_connector_mandate_request_reference_id(),
        }
    }
}

impl ForeignFrom<(Self, Option<&api_models::payments::AdditionalPaymentData>)>
    for Option<enums::PaymentMethodType>
{
    fn foreign_from(req: (Self, Option<&api_models::payments::AdditionalPaymentData>)) -> Self {
        let (payment_method_type, additional_pm_data) = req;
        additional_pm_data
            .and_then(|pm_data| {
                if let api_models::payments::AdditionalPaymentData::Card(card_info) = pm_data {
                    card_info.card_type.as_ref().and_then(|card_type_str| {
                        api_models::enums::PaymentMethodType::from_str(&card_type_str.to_lowercase()).map_err(|err| {
                            crate::logger::error!(
                                "Err - {:?}\nInvalid card_type value found in BIN DB - {:?}",
                                err,
                                card_type_str,
                            );
                        }).ok()
                    })
                } else {
                    None
                }
            })
            .map_or(payment_method_type, |card_type_in_bin_store| {
                if let Some(card_type_in_req) = payment_method_type {
                    if card_type_in_req != card_type_in_bin_store {
                        crate::logger::info!(
                            "Mismatch in card_type\nAPI request - {}; BIN lookup - {}\nOverriding with {}",
                            card_type_in_req, card_type_in_bin_store, card_type_in_bin_store,
                        );
                    }
                }
                Some(card_type_in_bin_store)
            })
    }
}<|MERGE_RESOLUTION|>--- conflicted
+++ resolved
@@ -16,11 +16,6 @@
 };
 use error_stack::{report, ResultExt};
 #[cfg(feature = "v2")]
-<<<<<<< HEAD
-=======
-use hyperswitch_domain_models::payments::{PaymentConfirmData, PaymentIntentData};
-#[cfg(feature = "v2")]
->>>>>>> f6dde13d
 use hyperswitch_domain_models::ApiModelToDieselModelConvertor;
 use hyperswitch_domain_models::{payments::payment_intent::CustomerData, router_request_types};
 use masking::{ExposeInterface, Maskable, PeekInterface, Secret};
@@ -543,6 +538,7 @@
         additional_merchant_data: None,
         header_payload,
         connector_mandate_request_reference_id,
+        psd2_sca_exemption_type: None,
     };
 
     Ok(router_data)
@@ -686,7 +682,7 @@
 #[allow(clippy::too_many_arguments)]
 pub async fn construct_payment_router_data_for_sdk_session<'a>(
     _state: &'a SessionState,
-    payment_data: PaymentIntentData<api::Session>,
+    payment_data: hyperswitch_domain_models::payments::PaymentIntentData<api::Session>,
     connector_id: &str,
     merchant_account: &domain::MerchantAccount,
     _key_store: &domain::MerchantKeyStore,
