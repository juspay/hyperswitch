use std::{fmt::Debug, marker::PhantomData, str::FromStr};

use api_models::payments::{FrmMessage, RequestSurchargeDetails};
use common_enums::RequestIncrementalAuthorization;
use common_utils::{consts::X_HS_LATENCY, fp_utils};
use diesel_models::ephemeral_key;
use error_stack::{report, IntoReport, ResultExt};
use masking::Maskable;
use router_env::{instrument, tracing};

use super::{flows::Feature, PaymentData};
use crate::{
    configs::settings::{ConnectorRequestReferenceIdConfig, Server},
    connector::{Helcim, Nexinets},
    core::{
        errors::{self, RouterResponse, RouterResult},
        payments::{self, helpers},
        utils as core_utils,
    },
    routes::{metrics, AppState},
    services::{self, RedirectForm},
    types::{
        self, api, domain,
        storage::{self, enums},
        transformers::{ForeignFrom, ForeignInto, ForeignTryFrom},
        MultipleCaptureRequestData,
    },
    utils::{OptionExt, ValueExt},
};

#[instrument(skip_all)]
pub async fn construct_payment_router_data<'a, F, T>(
    state: &'a AppState,
    payment_data: PaymentData<F>,
    connector_id: &str,
    merchant_account: &domain::MerchantAccount,
    _key_store: &domain::MerchantKeyStore,
    customer: &'a Option<domain::Customer>,
    merchant_connector_account: &helpers::MerchantConnectorAccountType,
) -> RouterResult<types::RouterData<F, T, types::PaymentsResponseData>>
where
    T: TryFrom<PaymentAdditionalData<'a, F>>,
    types::RouterData<F, T, types::PaymentsResponseData>: Feature<F, T>,
    F: Clone,
    error_stack::Report<errors::ApiErrorResponse>:
        From<<T as TryFrom<PaymentAdditionalData<'a, F>>>::Error>,
{
    let (payment_method, router_data);

    fp_utils::when(merchant_connector_account.is_disabled(), || {
        Err(errors::ApiErrorResponse::MerchantConnectorAccountDisabled)
    })?;

    let test_mode: Option<bool> = merchant_connector_account.is_test_mode_on();

    let auth_type: types::ConnectorAuthType = merchant_connector_account
        .get_connector_account_details()
        .parse_value("ConnectorAuthType")
        .change_context(errors::ApiErrorResponse::InternalServerError)
        .attach_printable("Failed while parsing value for ConnectorAuthType")?;

    payment_method = payment_data
        .payment_attempt
        .payment_method
        .or(payment_data.payment_attempt.payment_method)
        .get_required_value("payment_method_type")?;

    let resource_id = match payment_data
        .payment_attempt
        .connector_transaction_id
        .clone()
    {
        Some(id) => types::ResponseId::ConnectorTransactionId(id),
        None => types::ResponseId::NoResponseId,
    };

    // [#44]: why should response be filled during request
    let response = Ok(types::PaymentsResponseData::TransactionResponse {
        resource_id,
        redirection_data: None,
        mandate_reference: None,
        connector_metadata: None,
        network_txn_id: None,
        connector_response_reference_id: None,
        incremental_authorization_allowed: None,
    });

    let additional_data = PaymentAdditionalData {
        router_base_url: state.conf.server.base_url.clone(),
        connector_name: connector_id.to_string(),
        payment_data: payment_data.clone(),
        state,
        customer_data: customer,
    };

    let customer_id = customer.to_owned().map(|customer| customer.customer_id);

    let supported_connector = &state
        .conf
        .multiple_api_version_supported_connectors
        .supported_connectors;
    let connector_enum = api_models::enums::Connector::from_str(connector_id)
        .into_report()
        .change_context(errors::ConnectorError::InvalidConnectorName)
        .change_context(errors::ApiErrorResponse::InvalidDataValue {
            field_name: "connector",
        })
        .attach_printable_lazy(|| format!("unable to parse connector name {connector_id:?}"))?;

    let connector_api_version = if supported_connector.contains(&connector_enum) {
        state
            .store
            .find_config_by_key(&format!("connector_api_version_{connector_id}"))
            .await
            .map(|value| value.config)
            .ok()
    } else {
        None
    };

    let apple_pay_flow = payments::decide_apple_pay_flow(
        &payment_data.payment_attempt.payment_method_type,
        Some(merchant_connector_account),
    );

    router_data = types::RouterData {
        flow: PhantomData,
        merchant_id: merchant_account.merchant_id.clone(),
        customer_id,
        connector: connector_id.to_owned(),
        payment_id: payment_data.payment_attempt.payment_id.clone(),
        attempt_id: payment_data.payment_attempt.attempt_id.clone(),
        status: payment_data.payment_attempt.status,
        payment_method,
        connector_auth_type: auth_type,
        description: payment_data.payment_intent.description.clone(),
        return_url: payment_data.payment_intent.return_url.clone(),
        payment_method_id: payment_data.payment_attempt.payment_method_id.clone(),
        address: payment_data.address.clone(),
        auth_type: payment_data
            .payment_attempt
            .authentication_type
            .unwrap_or_default(),
        connector_meta_data: merchant_connector_account.get_metadata(),
        request: T::try_from(additional_data)?,
        response,
        amount_captured: payment_data.payment_intent.amount_captured,
        access_token: None,
        session_token: None,
        reference_id: None,
        payment_method_status: payment_data.payment_method_status,
        payment_method_token: payment_data.pm_token.map(types::PaymentMethodToken::Token),
        connector_customer: payment_data.connector_customer_id,
        recurring_mandate_payment_data: payment_data.recurring_mandate_payment_data,
        connector_request_reference_id: core_utils::get_connector_request_reference_id(
            &state.conf,
            &merchant_account.merchant_id,
            &payment_data.payment_attempt,
        ),
        preprocessing_id: payment_data.payment_attempt.preprocessing_step_id,
        #[cfg(feature = "payouts")]
        payout_method_data: None,
        #[cfg(feature = "payouts")]
        quote_id: None,
        test_mode,
        payment_method_balance: None,
        connector_api_version,
        connector_http_status_code: None,
        external_latency: None,
        apple_pay_flow,
        frm_metadata: None,
        refund_id: None,
        dispute_id: None,
        connector_response: None,
    };

    Ok(router_data)
}

pub trait ToResponse<Req, D, Op>
where
    Self: Sized,
    Op: Debug,
{
    #[allow(clippy::too_many_arguments)]
    fn generate_response(
        req: Option<Req>,
        data: D,
        customer: Option<domain::Customer>,
        auth_flow: services::AuthFlow,
        server: &Server,
        operation: Op,
        connector_request_reference_id_config: &ConnectorRequestReferenceIdConfig,
        connector_http_status_code: Option<u16>,
        external_latency: Option<u128>,
        is_latency_header_enabled: Option<bool>,
    ) -> RouterResponse<Self>;
}

impl<F, Req, Op> ToResponse<Req, PaymentData<F>, Op> for api::PaymentsResponse
where
    F: Clone,
    Op: Debug,
{
    #[allow(clippy::too_many_arguments)]
    fn generate_response(
        req: Option<Req>,
        payment_data: PaymentData<F>,
        customer: Option<domain::Customer>,
        auth_flow: services::AuthFlow,
        server: &Server,
        operation: Op,
        connector_request_reference_id_config: &ConnectorRequestReferenceIdConfig,
        connector_http_status_code: Option<u16>,
        external_latency: Option<u128>,
        is_latency_header_enabled: Option<bool>,
    ) -> RouterResponse<Self> {
        let captures =
            payment_data
                .multiple_capture_data
                .clone()
                .and_then(|multiple_capture_data| {
                    multiple_capture_data
                        .expand_captures
                        .and_then(|should_expand| {
                            should_expand.then_some(
                                multiple_capture_data
                                    .get_all_captures()
                                    .into_iter()
                                    .cloned()
                                    .collect(),
                            )
                        })
                });

        payments_to_payments_response(
            req,
            payment_data,
            captures,
            customer,
            auth_flow,
            server,
            &operation,
            connector_request_reference_id_config,
            connector_http_status_code,
            external_latency,
            is_latency_header_enabled,
        )
    }
}

impl<F, Req, Op> ToResponse<Req, PaymentData<F>, Op> for api::PaymentsSessionResponse
where
    Self: From<Req>,
    F: Clone,
    Op: Debug,
{
    #[allow(clippy::too_many_arguments)]
    fn generate_response(
        _req: Option<Req>,
        payment_data: PaymentData<F>,
        _customer: Option<domain::Customer>,
        _auth_flow: services::AuthFlow,
        _server: &Server,
        _operation: Op,
        _connector_request_reference_id_config: &ConnectorRequestReferenceIdConfig,
        _connector_http_status_code: Option<u16>,
        _external_latency: Option<u128>,
        _is_latency_header_enabled: Option<bool>,
    ) -> RouterResponse<Self> {
        Ok(services::ApplicationResponse::JsonWithHeaders((
            Self {
                session_token: payment_data.sessions_token,
                payment_id: payment_data.payment_attempt.payment_id,
                client_secret: payment_data
                    .payment_intent
                    .client_secret
                    .get_required_value("client_secret")?
                    .into(),
            },
            vec![],
        )))
    }
}

impl<F, Req, Op> ToResponse<Req, PaymentData<F>, Op> for api::VerifyResponse
where
    Self: From<Req>,
    F: Clone,
    Op: Debug,
{
    #[allow(clippy::too_many_arguments)]
    fn generate_response(
        _req: Option<Req>,
        data: PaymentData<F>,
        customer: Option<domain::Customer>,
        _auth_flow: services::AuthFlow,
        _server: &Server,
        _operation: Op,
        _connector_request_reference_id_config: &ConnectorRequestReferenceIdConfig,
        _connector_http_status_code: Option<u16>,
        _external_latency: Option<u128>,
        _is_latency_header_enabled: Option<bool>,
    ) -> RouterResponse<Self> {
        let additional_payment_method_data: Option<api_models::payments::AdditionalPaymentData> =
            data.payment_attempt
                .payment_method_data
                .clone()
                .map(|data| data.parse_value("payment_method_data"))
                .transpose()
                .change_context(errors::ApiErrorResponse::InvalidDataValue {
                    field_name: "payment_method_data",
                })?;
        let payment_method_data_response =
            additional_payment_method_data.map(api::PaymentMethodDataResponse::from);
        Ok(services::ApplicationResponse::JsonWithHeaders((
            Self {
                verify_id: Some(data.payment_intent.payment_id),
                merchant_id: Some(data.payment_intent.merchant_id),
                client_secret: data.payment_intent.client_secret.map(masking::Secret::new),
                customer_id: customer.as_ref().map(|x| x.customer_id.clone()),
                email: customer
                    .as_ref()
                    .and_then(|cus| cus.email.as_ref().map(|s| s.to_owned())),
                name: customer
                    .as_ref()
                    .and_then(|cus| cus.name.as_ref().map(|s| s.to_owned())),
                phone: customer
                    .as_ref()
                    .and_then(|cus| cus.phone.as_ref().map(|s| s.to_owned())),
                mandate_id: data
                    .mandate_id
                    .and_then(|mandate_ids| mandate_ids.mandate_id),
                payment_method: data.payment_attempt.payment_method,
                payment_method_data: payment_method_data_response,
                payment_token: data.token,
                error_code: data.payment_attempt.error_code,
                error_message: data.payment_attempt.error_message,
            },
            vec![],
        )))
    }
}

#[instrument(skip_all)]
// try to use router data here so that already validated things , we don't want to repeat the validations.
// Add internal value not found and external value not found so that we can give 500 / Internal server error for internal value not found
#[allow(clippy::too_many_arguments)]
pub fn payments_to_payments_response<R, Op, F: Clone>(
    payment_request: Option<R>,
    payment_data: PaymentData<F>,
    captures: Option<Vec<storage::Capture>>,
    customer: Option<domain::Customer>,
    auth_flow: services::AuthFlow,
    server: &Server,
    operation: &Op,
    connector_request_reference_id_config: &ConnectorRequestReferenceIdConfig,
    connector_http_status_code: Option<u16>,
    external_latency: Option<u128>,
    _is_latency_header_enabled: Option<bool>,
) -> RouterResponse<api::PaymentsResponse>
where
    Op: Debug,
{
    let payment_attempt = payment_data.payment_attempt;
    let payment_intent = payment_data.payment_intent;
    let payment_link_data = payment_data.payment_link_data;

    let currency = payment_attempt
        .currency
        .as_ref()
        .get_required_value("currency")?;
    let amount = currency
        .to_currency_base_unit(payment_attempt.amount)
        .into_report()
        .change_context(errors::ApiErrorResponse::InvalidDataValue {
            field_name: "amount",
        })?;
    let mandate_id = payment_attempt.mandate_id.clone();
    let refunds_response = if payment_data.refunds.is_empty() {
        None
    } else {
        Some(
            payment_data
                .refunds
                .into_iter()
                .map(ForeignInto::foreign_into)
                .collect(),
        )
    };

    let disputes_response = if payment_data.disputes.is_empty() {
        None
    } else {
        Some(
            payment_data
                .disputes
                .into_iter()
                .map(ForeignInto::foreign_into)
                .collect(),
        )
    };

    let incremental_authorizations_response = if payment_data.authorizations.is_empty() {
        None
    } else {
        Some(
            payment_data
                .authorizations
                .into_iter()
                .map(ForeignInto::foreign_into)
                .collect(),
        )
    };

    let external_authentication_details = payment_data
        .authentication
        .as_ref()
        .map(ForeignInto::foreign_into);

    let attempts_response = payment_data.attempts.map(|attempts| {
        attempts
            .into_iter()
            .map(ForeignInto::foreign_into)
            .collect()
    });

    let captures_response = captures.map(|captures| {
        captures
            .into_iter()
            .map(ForeignInto::foreign_into)
            .collect()
    });

    let merchant_id = payment_attempt.merchant_id.to_owned();
    let payment_method_type = payment_attempt
        .payment_method_type
        .as_ref()
        .map(ToString::to_string)
        .unwrap_or("".to_owned());
    let payment_method = payment_attempt
        .payment_method
        .as_ref()
        .map(ToString::to_string)
        .unwrap_or("".to_owned());
    let additional_payment_method_data: Option<api_models::payments::AdditionalPaymentData> =
        payment_attempt
            .payment_method_data
            .clone()
            .map(|data| data.parse_value("payment_method_data"))
            .transpose()
            .change_context(errors::ApiErrorResponse::InvalidDataValue {
                field_name: "payment_method_data",
            })?;
    let surcharge_details =
        payment_attempt
            .surcharge_amount
            .map(|surcharge_amount| RequestSurchargeDetails {
                surcharge_amount,
                tax_amount: payment_attempt.tax_amount,
            });
    let merchant_decision = payment_intent.merchant_decision.to_owned();
    let frm_message = payment_data.frm_message.map(FrmMessage::foreign_from);

    let payment_method_data =
        additional_payment_method_data.map(api::PaymentMethodDataResponse::from);

    let payment_method_data_response = payment_method_data.map(|payment_method_data| {
        api_models::payments::PaymentMethodDataResponseWithBilling {
            payment_method_data,
<<<<<<< HEAD
            billing: payment_data.address.payment_method_billing,
=======
            billing: payment_data.address.get_payment_method_billing().cloned(),
>>>>>>> ce3625cb
        }
    });

    let mut headers = connector_http_status_code
        .map(|status_code| {
            vec![(
                "connector_http_status_code".to_string(),
                Maskable::new_normal(status_code.to_string()),
            )]
        })
        .unwrap_or_default();
    if let Some(payment_confirm_source) = payment_intent.payment_confirm_source {
        headers.push((
            "payment_confirm_source".to_string(),
            Maskable::new_normal(payment_confirm_source.to_string()),
        ))
    }

    headers.extend(
        external_latency
            .map(|latency| {
                vec![(
                    X_HS_LATENCY.to_string(),
                    Maskable::new_normal(latency.to_string()),
                )]
            })
            .unwrap_or_default(),
    );

    let output = Ok(match payment_request {
        Some(_request) => {
            if payments::is_start_pay(&operation) && payment_attempt.authentication_data.is_some() {
                let redirection_data = payment_attempt
                    .authentication_data
                    .get_required_value("redirection_data")?;

                let form: RedirectForm = serde_json::from_value(redirection_data)
                    .map_err(|_| errors::ApiErrorResponse::InternalServerError)?;

                services::ApplicationResponse::Form(Box::new(services::RedirectionFormData {
                    redirect_form: form,
                    payment_method_data: payment_data.payment_method_data,
                    amount,
                    currency: currency.to_string(),
                }))
            } else {
                let mut next_action_response = None;

                let bank_transfer_next_steps =
                    bank_transfer_next_steps_check(payment_attempt.clone())?;

                let next_action_voucher = voucher_next_steps_check(payment_attempt.clone())?;

                let next_action_containing_qr_code_url =
                    qr_code_next_steps_check(payment_attempt.clone())?;

                let next_action_containing_wait_screen =
                    wait_screen_next_steps_check(payment_attempt.clone())?;

                if payment_intent.status == enums::IntentStatus::RequiresCustomerAction
                    || bank_transfer_next_steps.is_some()
                    || next_action_voucher.is_some()
                    || next_action_containing_qr_code_url.is_some()
                    || next_action_containing_wait_screen.is_some()
                    || payment_data.authentication.is_some()
                {
                    next_action_response = bank_transfer_next_steps
                        .map(|bank_transfer| {
                            api_models::payments::NextActionData::DisplayBankTransferInformation {
                                bank_transfer_steps_and_charges_details: bank_transfer,
                            }
                        })
                        .or(next_action_voucher.map(|voucher_data| {
                            api_models::payments::NextActionData::DisplayVoucherInformation {
                                voucher_details: voucher_data,
                            }
                        }))
                        .or(next_action_containing_qr_code_url.map(|qr_code_data| {
                            api_models::payments::NextActionData::foreign_from(qr_code_data)
                        }))
                        .or(next_action_containing_wait_screen.map(|wait_screen_data| {
                            api_models::payments::NextActionData::WaitScreenInformation {
                                display_from_timestamp: wait_screen_data.display_from_timestamp,
                                display_to_timestamp: wait_screen_data.display_to_timestamp,
                            }
                        }))
                        .or(payment_attempt.authentication_data.as_ref().map(|_| {
                            api_models::payments::NextActionData::RedirectToUrl {
                                redirect_to_url: helpers::create_startpay_url(
                                    server,
                                    &payment_attempt,
                                    &payment_intent,
                                ),
                            }
                        }))
                        .or(match payment_data.authentication.as_ref(){
                            Some((_authentication, authentication_data)) => {
                                if payment_intent.status == common_enums::IntentStatus::RequiresCustomerAction && authentication_data.cavv.is_none() && authentication_data.is_separate_authn_required(){
                                    // if preAuthn and separate authentication needed.
                                    let payment_connector_name = payment_attempt.connector
                                        .as_ref()
                                        .get_required_value("connector")?;
                                    Some(api_models::payments::NextActionData::ThreeDsInvoke {
                                        three_ds_data: api_models::payments::ThreeDsData {
                                            three_ds_authentication_url: helpers::create_authentication_url(
                                                &server.base_url,
                                                &payment_attempt,
                                            ),
                                            three_ds_authorize_url: helpers::create_authorize_url(
                                                &server.base_url,
                                                &payment_attempt,
                                                payment_connector_name,
                                            ),
                                            three_ds_method_details: authentication_data.three_ds_method_data.three_ds_method_url.as_ref().map(|three_ds_method_url|{
                                                api_models::payments::ThreeDsMethodData::AcsThreeDsMethodData {
                                                    three_ds_method_data_submission: true,
                                                    three_ds_method_data: authentication_data
                                                        .three_ds_method_data
                                                        .three_ds_method_data
                                                        .clone(),
                                                    three_ds_method_url: Some(three_ds_method_url.to_owned()),
                                                }
                                            }).unwrap_or(api_models::payments::ThreeDsMethodData::AcsThreeDsMethodData {
                                                    three_ds_method_data_submission: false,
                                                    three_ds_method_data: "".into(),
                                                    three_ds_method_url: None,
                                            }),
                                        },
                                    })
                                }else{
                                    None
                                }
                            },
                            None => None
                        });
                };

                // next action check for third party sdk session (for ex: Apple pay through trustpay has third party sdk session response)
                if third_party_sdk_session_next_action(&payment_attempt, operation) {
                    next_action_response = Some(
                        api_models::payments::NextActionData::ThirdPartySdkSessionToken {
                            session_token: payment_data.sessions_token.first().cloned(),
                        },
                    )
                }

                let mut response: api::PaymentsResponse = Default::default();
                let routed_through = payment_attempt.connector.clone();

                let connector_label = routed_through.as_ref().and_then(|connector_name| {
                    core_utils::get_connector_label(
                        payment_intent.business_country,
                        payment_intent.business_label.as_ref(),
                        payment_attempt.business_sub_label.as_ref(),
                        connector_name,
                    )
                });
                services::ApplicationResponse::JsonWithHeaders((
                    response
                        .set_net_amount(payment_attempt.net_amount)
                        .set_payment_id(Some(payment_attempt.payment_id))
                        .set_merchant_id(Some(payment_attempt.merchant_id))
                        .set_status(payment_intent.status)
                        .set_amount(payment_attempt.amount)
                        .set_amount_capturable(Some(payment_attempt.amount_capturable))
                        .set_amount_received(payment_intent.amount_captured)
                        .set_surcharge_details(surcharge_details)
                        .set_connector(routed_through)
                        .set_client_secret(payment_intent.client_secret.map(masking::Secret::new))
                        .set_created(Some(payment_intent.created_at))
                        .set_currency(currency.to_string())
                        .set_customer_id(customer.as_ref().map(|cus| cus.clone().customer_id))
                        .set_email(
                            customer
                                .as_ref()
                                .and_then(|cus| cus.email.as_ref().map(|s| s.to_owned())),
                        )
                        .set_name(
                            customer
                                .as_ref()
                                .and_then(|cus| cus.name.as_ref().map(|s| s.to_owned())),
                        )
                        .set_phone(
                            customer
                                .as_ref()
                                .and_then(|cus| cus.phone.as_ref().map(|s| s.to_owned())),
                        )
                        .set_mandate_id(mandate_id)
                        .set_mandate_data(
                            payment_data.setup_mandate.map(|d| api::MandateData {
                                customer_acceptance: d.customer_acceptance.map(|d| {
                                    api::CustomerAcceptance {
                                        acceptance_type: match d.acceptance_type {
                                            data_models::mandates::AcceptanceType::Online => {
                                                api::AcceptanceType::Online
                                            }
                                            data_models::mandates::AcceptanceType::Offline => {
                                                api::AcceptanceType::Offline
                                            }
                                        },
                                        accepted_at: d.accepted_at,
                                        online: d.online.map(|d| api::OnlineMandate {
                                            ip_address: d.ip_address,
                                            user_agent: d.user_agent,
                                        }),
                                    }
                                }),
                                mandate_type: d.mandate_type.map(|d| match d {
                                    data_models::mandates::MandateDataType::MultiUse(Some(i)) => {
                                        api::MandateType::MultiUse(Some(api::MandateAmountData {
                                            amount: i.amount,
                                            currency: i.currency,
                                            start_date: i.start_date,
                                            end_date: i.end_date,
                                            metadata: i.metadata,
                                        }))
                                    }
                                    data_models::mandates::MandateDataType::SingleUse(i) => {
                                        api::MandateType::SingleUse(
                                            api::payments::MandateAmountData {
                                                amount: i.amount,
                                                currency: i.currency,
                                                start_date: i.start_date,
                                                end_date: i.end_date,
                                                metadata: i.metadata,
                                            },
                                        )
                                    }
                                    data_models::mandates::MandateDataType::MultiUse(None) => {
                                        api::MandateType::MultiUse(None)
                                    }
                                }),
                                update_mandate_id: d.update_mandate_id,
                            }),
                            auth_flow == services::AuthFlow::Merchant,
                        )
                        .set_description(payment_intent.description)
                        .set_refunds(refunds_response) // refunds.iter().map(refund_to_refund_response),
                        .set_disputes(disputes_response)
                        .set_attempts(attempts_response)
                        .set_captures(captures_response)
                        .set_payment_method(
                            payment_attempt.payment_method,
                            auth_flow == services::AuthFlow::Merchant,
                        )
                        .set_payment_method_data(
                            payment_method_data_response,
                            auth_flow == services::AuthFlow::Merchant,
                        )
                        .set_payment_token(payment_attempt.payment_token)
                        .set_error_message(
                            payment_attempt
                                .error_reason
                                .or(payment_attempt.error_message),
                        )
                        .set_error_code(payment_attempt.error_code)
                        .set_shipping(payment_data.address.get_shipping().cloned())
                        .set_billing(payment_data.address.get_payment_billing().cloned())
                        .set_next_action(next_action_response)
                        .set_return_url(payment_intent.return_url)
                        .set_cancellation_reason(payment_attempt.cancellation_reason)
                        .set_authentication_type(payment_attempt.authentication_type)
                        .set_statement_descriptor_name(payment_intent.statement_descriptor_name)
                        .set_statement_descriptor_suffix(payment_intent.statement_descriptor_suffix)
                        .set_setup_future_usage(payment_intent.setup_future_usage)
                        .set_capture_method(payment_attempt.capture_method)
                        .set_payment_experience(payment_attempt.payment_experience)
                        .set_payment_method_type(payment_attempt.payment_method_type)
                        .set_metadata(payment_intent.metadata)
                        .set_order_details(payment_intent.order_details)
                        .set_connector_label(connector_label)
                        .set_business_country(payment_intent.business_country)
                        .set_business_label(payment_intent.business_label)
                        .set_business_sub_label(payment_attempt.business_sub_label)
                        .set_allowed_payment_method_types(
                            payment_intent.allowed_payment_method_types,
                        )
                        .set_ephemeral_key(
                            payment_data.ephemeral_key.map(ForeignFrom::foreign_from),
                        )
                        .set_frm_message(frm_message)
                        .set_merchant_decision(merchant_decision)
                        .set_manual_retry_allowed(helpers::is_manual_retry_allowed(
                            &payment_intent.status,
                            &payment_attempt.status,
                            connector_request_reference_id_config,
                            &merchant_id,
                        ))
                        .set_connector_transaction_id(payment_attempt.connector_transaction_id)
                        .set_feature_metadata(payment_intent.feature_metadata)
                        .set_connector_metadata(payment_intent.connector_metadata)
                        .set_reference_id(payment_attempt.connector_response_reference_id)
                        .set_payment_link(payment_link_data)
                        .set_profile_id(payment_intent.profile_id)
                        .set_attempt_count(payment_intent.attempt_count)
                        .set_merchant_connector_id(payment_attempt.merchant_connector_id)
                        .set_unified_code(payment_attempt.unified_code)
                        .set_unified_message(payment_attempt.unified_message)
                        .set_incremental_authorization_allowed(
                            payment_intent.incremental_authorization_allowed,
                        )
                        .set_external_authentication_details(external_authentication_details)
                        .set_fingerprint(payment_intent.fingerprint_id)
                        .set_authorization_count(payment_intent.authorization_count)
                        .set_incremental_authorizations(incremental_authorizations_response)
                        .set_expires_on(payment_intent.session_expiry)
                        .set_external_3ds_authentication_attempted(
                            payment_attempt.external_three_ds_authentication_attempted,
                        )
                        .set_payment_method_id(payment_attempt.payment_method_id)
                        .set_payment_method_status(payment_data.payment_method_status)
                        .to_owned(),
                    headers,
                ))
            }
        }
        None => services::ApplicationResponse::JsonWithHeaders((
            api::PaymentsResponse {
                net_amount: payment_attempt.net_amount,
                payment_id: Some(payment_attempt.payment_id),
                merchant_id: Some(payment_attempt.merchant_id),
                status: payment_intent.status,
                amount: payment_attempt.amount,
                amount_capturable: None,
                amount_received: payment_intent.amount_captured,
                client_secret: payment_intent.client_secret.map(masking::Secret::new),
                created: Some(payment_intent.created_at),
                currency: currency.to_string(),
                customer_id: payment_intent.customer_id,
                description: payment_intent.description,
                refunds: refunds_response,
                disputes: disputes_response,
                attempts: attempts_response,
                captures: captures_response,
                payment_method: payment_attempt.payment_method,
                capture_method: payment_attempt.capture_method,
                error_message: payment_attempt
                    .error_reason
                    .or(payment_attempt.error_message),
                error_code: payment_attempt.error_code,
                payment_method_data: payment_method_data_response,
                email: customer
                    .as_ref()
                    .and_then(|cus| cus.email.as_ref().map(|s| s.to_owned())),
                name: customer
                    .as_ref()
                    .and_then(|cus| cus.name.as_ref().map(|s| s.to_owned())),
                phone: customer
                    .as_ref()
                    .and_then(|cus| cus.phone.as_ref().map(|s| s.to_owned())),
                mandate_id,
                shipping: payment_data.address.get_shipping().cloned(),
                billing: payment_data.address.get_payment_billing().cloned(),
                cancellation_reason: payment_attempt.cancellation_reason,
                payment_token: payment_attempt.payment_token,
                metadata: payment_intent.metadata,
                manual_retry_allowed: helpers::is_manual_retry_allowed(
                    &payment_intent.status,
                    &payment_attempt.status,
                    connector_request_reference_id_config,
                    &merchant_id,
                ),
                order_details: payment_intent.order_details,
                frm_message,
                connector_transaction_id: payment_attempt.connector_transaction_id,
                feature_metadata: payment_intent.feature_metadata,
                connector_metadata: payment_intent.connector_metadata,
                allowed_payment_method_types: payment_intent.allowed_payment_method_types,
                reference_id: payment_attempt.connector_response_reference_id,
                attempt_count: payment_intent.attempt_count,
                payment_link: payment_link_data,
                surcharge_details,
                unified_code: payment_attempt.unified_code,
                unified_message: payment_attempt.unified_message,
                incremental_authorization_allowed: payment_intent.incremental_authorization_allowed,
                authorization_count: payment_intent.authorization_count,
                incremental_authorizations: incremental_authorizations_response,
                external_authentication_details,
                expires_on: payment_intent.session_expiry,
                external_3ds_authentication_attempted: payment_attempt
                    .external_three_ds_authentication_attempted,
                ..Default::default()
            },
            headers,
        )),
    });

    metrics::PAYMENT_OPS_COUNT.add(
        &metrics::CONTEXT,
        1,
        &[
            metrics::request::add_attributes("operation", format!("{:?}", operation)),
            metrics::request::add_attributes("merchant", merchant_id),
            metrics::request::add_attributes("payment_method_type", payment_method_type),
            metrics::request::add_attributes("payment_method", payment_method),
        ],
    );

    output
}

pub fn third_party_sdk_session_next_action<Op>(
    payment_attempt: &storage::PaymentAttempt,
    operation: &Op,
) -> bool
where
    Op: Debug,
{
    // If the operation is confirm, we will send session token response in next action
    if format!("{operation:?}").eq("PaymentConfirm") {
        payment_attempt
            .connector
            .as_ref()
            .map(|connector| {
                matches!(connector.as_str(), "trustpay") || matches!(connector.as_str(), "payme")
            })
            .and_then(|is_connector_supports_third_party_sdk| {
                if is_connector_supports_third_party_sdk {
                    payment_attempt
                        .payment_method
                        .map(|pm| matches!(pm, diesel_models::enums::PaymentMethod::Wallet))
                } else {
                    Some(false)
                }
            })
            .unwrap_or(false)
    } else {
        false
    }
}

pub fn qr_code_next_steps_check(
    payment_attempt: storage::PaymentAttempt,
) -> RouterResult<Option<api_models::payments::QrCodeInformation>> {
    let qr_code_steps: Option<Result<api_models::payments::QrCodeInformation, _>> = payment_attempt
        .connector_metadata
        .map(|metadata| metadata.parse_value("QrCodeInformation"));

    let qr_code_instructions = qr_code_steps.transpose().ok().flatten();
    Ok(qr_code_instructions)
}

pub fn wait_screen_next_steps_check(
    payment_attempt: storage::PaymentAttempt,
) -> RouterResult<Option<api_models::payments::WaitScreenInstructions>> {
    let display_info_with_timer_steps: Option<
        Result<api_models::payments::WaitScreenInstructions, _>,
    > = payment_attempt
        .connector_metadata
        .map(|metadata| metadata.parse_value("WaitScreenInstructions"));

    let display_info_with_timer_instructions =
        display_info_with_timer_steps.transpose().ok().flatten();
    Ok(display_info_with_timer_instructions)
}

impl ForeignFrom<(storage::PaymentIntent, storage::PaymentAttempt)> for api::PaymentsResponse {
    fn foreign_from(item: (storage::PaymentIntent, storage::PaymentAttempt)) -> Self {
        let pi = item.0;
        let pa = item.1;
        Self {
            payment_id: Some(pi.payment_id),
            merchant_id: Some(pi.merchant_id),
            status: pi.status,
            amount: pi.amount,
            amount_capturable: pi.amount_captured,
            client_secret: pi.client_secret.map(|s| s.into()),
            created: Some(pi.created_at),
            currency: pi.currency.map(|c| c.to_string()).unwrap_or_default(),
            description: pi.description,
            metadata: pi.metadata,
            order_details: pi.order_details,
            customer_id: pi.customer_id,
            connector: pa.connector,
            payment_method: pa.payment_method,
            payment_method_type: pa.payment_method_type,
            business_label: pi.business_label,
            business_country: pi.business_country,
            business_sub_label: pa.business_sub_label,
            setup_future_usage: pi.setup_future_usage,
            capture_method: pa.capture_method,
            authentication_type: pa.authentication_type,
            connector_transaction_id: pa.connector_transaction_id,
            attempt_count: pi.attempt_count,
            ..Default::default()
        }
    }
}

impl ForeignFrom<ephemeral_key::EphemeralKey> for api::ephemeral_key::EphemeralKeyCreateResponse {
    fn foreign_from(from: ephemeral_key::EphemeralKey) -> Self {
        Self {
            customer_id: from.customer_id,
            created_at: from.created_at,
            expires: from.expires,
            secret: from.secret,
        }
    }
}

pub fn bank_transfer_next_steps_check(
    payment_attempt: storage::PaymentAttempt,
) -> RouterResult<Option<api_models::payments::BankTransferNextStepsData>> {
    let bank_transfer_next_step = if let Some(diesel_models::enums::PaymentMethod::BankTransfer) =
        payment_attempt.payment_method
    {
        if payment_attempt.payment_method_type != Some(diesel_models::enums::PaymentMethodType::Pix)
        {
            let bank_transfer_next_steps: Option<api_models::payments::BankTransferNextStepsData> =
                payment_attempt
                    .connector_metadata
                    .map(|metadata| {
                        metadata
                            .parse_value("NextStepsRequirements")
                            .change_context(errors::ApiErrorResponse::InternalServerError)
                            .attach_printable(
                                "Failed to parse the Value to NextRequirements struct",
                            )
                    })
                    .transpose()?;
            bank_transfer_next_steps
        } else {
            None
        }
    } else {
        None
    };
    Ok(bank_transfer_next_step)
}

pub fn voucher_next_steps_check(
    payment_attempt: storage::PaymentAttempt,
) -> RouterResult<Option<api_models::payments::VoucherNextStepData>> {
    let voucher_next_step = if let Some(diesel_models::enums::PaymentMethod::Voucher) =
        payment_attempt.payment_method
    {
        let voucher_next_steps: Option<api_models::payments::VoucherNextStepData> = payment_attempt
            .connector_metadata
            .map(|metadata| {
                metadata
                    .parse_value("NextStepsRequirements")
                    .change_context(errors::ApiErrorResponse::InternalServerError)
                    .attach_printable("Failed to parse the Value to NextRequirements struct")
            })
            .transpose()?;
        voucher_next_steps
    } else {
        None
    };
    Ok(voucher_next_step)
}

pub fn change_order_details_to_new_type(
    order_amount: i64,
    order_details: api_models::payments::OrderDetails,
) -> Option<Vec<api_models::payments::OrderDetailsWithAmount>> {
    Some(vec![api_models::payments::OrderDetailsWithAmount {
        product_name: order_details.product_name,
        quantity: order_details.quantity,
        amount: order_amount,
        product_img_link: order_details.product_img_link,
        requires_shipping: order_details.requires_shipping,
        product_id: order_details.product_id,
        category: order_details.category,
        brand: order_details.brand,
        product_type: order_details.product_type,
    }])
}

impl ForeignFrom<api_models::payments::QrCodeInformation> for api_models::payments::NextActionData {
    fn foreign_from(qr_info: api_models::payments::QrCodeInformation) -> Self {
        match qr_info {
            api_models::payments::QrCodeInformation::QrCodeUrl {
                image_data_url,
                qr_code_url,
                display_to_timestamp,
            } => Self::QrCodeInformation {
                image_data_url: Some(image_data_url),
                qr_code_url: Some(qr_code_url),
                display_to_timestamp,
            },
            api_models::payments::QrCodeInformation::QrDataUrl {
                image_data_url,
                display_to_timestamp,
            } => Self::QrCodeInformation {
                image_data_url: Some(image_data_url),
                display_to_timestamp,
                qr_code_url: None,
            },
            api_models::payments::QrCodeInformation::QrCodeImageUrl {
                qr_code_url,
                display_to_timestamp,
            } => Self::QrCodeInformation {
                qr_code_url: Some(qr_code_url),
                display_to_timestamp,
                image_data_url: None,
            },
        }
    }
}

#[derive(Clone)]
pub struct PaymentAdditionalData<'a, F>
where
    F: Clone,
{
    router_base_url: String,
    connector_name: String,
    payment_data: PaymentData<F>,
    state: &'a AppState,
    customer_data: &'a Option<domain::Customer>,
}
impl<F: Clone> TryFrom<PaymentAdditionalData<'_, F>> for types::PaymentsAuthorizeData {
    type Error = error_stack::Report<errors::ApiErrorResponse>;

    fn try_from(additional_data: PaymentAdditionalData<'_, F>) -> Result<Self, Self::Error> {
        let payment_data = additional_data.payment_data.clone();
        let router_base_url = &additional_data.router_base_url;
        let connector_name = &additional_data.connector_name;
        let attempt = &payment_data.payment_attempt;
        let browser_info: Option<types::BrowserInformation> = attempt
            .browser_info
            .clone()
            .map(|b| b.parse_value("BrowserInformation"))
            .transpose()
            .change_context(errors::ApiErrorResponse::InvalidDataValue {
                field_name: "browser_info",
            })?;

        let order_category = additional_data
            .payment_data
            .payment_intent
            .connector_metadata
            .map(|cm| {
                cm.parse_value::<api_models::payments::ConnectorMetadata>("ConnectorMetadata")
                    .change_context(errors::ApiErrorResponse::InternalServerError)
                    .attach_printable("Failed parsing ConnectorMetadata")
            })
            .transpose()?
            .and_then(|cm| cm.noon.and_then(|noon| noon.order_category));

        let order_details = additional_data
            .payment_data
            .payment_intent
            .order_details
            .map(|order_details| {
                order_details
                    .iter()
                    .map(|data| {
                        data.to_owned()
                            .parse_value("OrderDetailsWithAmount")
                            .change_context(errors::ApiErrorResponse::InvalidDataValue {
                                field_name: "OrderDetailsWithAmount",
                            })
                            .attach_printable("Unable to parse OrderDetailsWithAmount")
                    })
                    .collect::<Result<Vec<_>, _>>()
            })
            .transpose()?;

        let complete_authorize_url = Some(helpers::create_complete_authorize_url(
            router_base_url,
            attempt,
            connector_name,
        ));

        let webhook_url = Some(helpers::create_webhook_url(
            router_base_url,
            &attempt.merchant_id,
            connector_name,
        ));
        let router_return_url = Some(helpers::create_redirect_url(
            router_base_url,
            attempt,
            connector_name,
            payment_data.creds_identifier.as_deref(),
        ));

        // payment_method_data is not required during recurring mandate payment, in such case keep default PaymentMethodData as MandatePayment
        let payment_method_data = payment_data.payment_method_data.or_else(|| {
            if payment_data.mandate_id.is_some() {
                Some(api_models::payments::PaymentMethodData::MandatePayment)
            } else {
                None
            }
        });
        let amount = payment_data
            .surcharge_details
            .as_ref()
            .map(|surcharge_details| surcharge_details.final_amount)
            .unwrap_or(payment_data.amount.into());

        let customer_name = additional_data
            .customer_data
            .as_ref()
            .and_then(|customer_data| {
                customer_data
                    .name
                    .as_ref()
                    .map(|customer| customer.clone().into_inner())
            });

        Ok(Self {
            payment_method_data: payment_method_data.get_required_value("payment_method_data")?,
            setup_future_usage: payment_data.payment_intent.setup_future_usage,
            mandate_id: payment_data.mandate_id.clone(),
            off_session: payment_data.mandate_id.as_ref().map(|_| true),
            setup_mandate_details: payment_data.setup_mandate.clone(),
            confirm: payment_data.payment_attempt.confirm,
            statement_descriptor_suffix: payment_data.payment_intent.statement_descriptor_suffix,
            statement_descriptor: payment_data.payment_intent.statement_descriptor_name,
            capture_method: payment_data.payment_attempt.capture_method,
            amount,
            currency: payment_data.currency,
            browser_info,
            email: payment_data.email,
            customer_name,
            payment_experience: payment_data.payment_attempt.payment_experience,
            order_details,
            order_category,
            session_token: None,
            enrolled_for_3ds: true,
            related_transaction_id: None,
            payment_method_type: payment_data.payment_attempt.payment_method_type,
            router_return_url,
            webhook_url,
            complete_authorize_url,
            customer_id: None,
            surcharge_details: payment_data.surcharge_details,
            request_incremental_authorization: matches!(
                payment_data
                    .payment_intent
                    .request_incremental_authorization,
                Some(RequestIncrementalAuthorization::True)
                    | Some(RequestIncrementalAuthorization::Default)
            ),
            metadata: additional_data.payment_data.payment_intent.metadata,
            authentication_data: payment_data.authentication.map(|auth| auth.1),
            customer_acceptance: payment_data.customer_acceptance,
        })
    }
}

impl<F: Clone> TryFrom<PaymentAdditionalData<'_, F>> for types::PaymentsSyncData {
    type Error = errors::ApiErrorResponse;

    fn try_from(additional_data: PaymentAdditionalData<'_, F>) -> Result<Self, Self::Error> {
        let payment_data = additional_data.payment_data;
        Ok(Self {
            mandate_id: payment_data.mandate_id.clone(),
            connector_transaction_id: match payment_data.payment_attempt.connector_transaction_id {
                Some(connector_txn_id) => {
                    types::ResponseId::ConnectorTransactionId(connector_txn_id)
                }
                None => types::ResponseId::NoResponseId,
            },
            encoded_data: payment_data.payment_attempt.encoded_data,
            capture_method: payment_data.payment_attempt.capture_method,
            connector_meta: payment_data.payment_attempt.connector_metadata,
            sync_type: match payment_data.multiple_capture_data {
                Some(multiple_capture_data) => types::SyncRequestType::MultipleCaptureSync(
                    multiple_capture_data.get_pending_connector_capture_ids(),
                ),
                None => types::SyncRequestType::SinglePaymentSync,
            },
            payment_method_type: payment_data.payment_attempt.payment_method_type,
        })
    }
}

impl<F: Clone> TryFrom<PaymentAdditionalData<'_, F>>
    for types::PaymentsIncrementalAuthorizationData
{
    type Error = error_stack::Report<errors::ApiErrorResponse>;

    fn try_from(additional_data: PaymentAdditionalData<'_, F>) -> Result<Self, Self::Error> {
        let payment_data = additional_data.payment_data;
        let connector = api::ConnectorData::get_connector_by_name(
            &additional_data.state.conf.connectors,
            &additional_data.connector_name,
            api::GetToken::Connector,
            payment_data.payment_attempt.merchant_connector_id.clone(),
        )?;
        Ok(Self {
            total_amount: payment_data
                .incremental_authorization_details
                .clone()
                .map(|details| details.total_amount)
                .ok_or(
                    report!(errors::ApiErrorResponse::InternalServerError).attach_printable(
                        "missing incremental_authorization_details in payment_data",
                    ),
                )?,
            additional_amount: payment_data
                .incremental_authorization_details
                .clone()
                .map(|details| details.additional_amount)
                .ok_or(
                    report!(errors::ApiErrorResponse::InternalServerError).attach_printable(
                        "missing incremental_authorization_details in payment_data",
                    ),
                )?,
            reason: payment_data
                .incremental_authorization_details
                .and_then(|details| details.reason),
            currency: payment_data.currency,
            connector_transaction_id: connector
                .connector
                .connector_transaction_id(payment_data.payment_attempt.clone())?
                .ok_or(errors::ApiErrorResponse::ResourceIdNotFound)?,
        })
    }
}

impl api::ConnectorTransactionId for Helcim {
    fn connector_transaction_id(
        &self,
        payment_attempt: storage::PaymentAttempt,
    ) -> Result<Option<String>, errors::ApiErrorResponse> {
        if payment_attempt.connector_transaction_id.is_none() {
            let metadata =
                Self::connector_transaction_id(self, &payment_attempt.connector_metadata);
            metadata.map_err(|_| errors::ApiErrorResponse::ResourceIdNotFound)
        } else {
            Ok(payment_attempt.connector_transaction_id)
        }
    }
}

impl api::ConnectorTransactionId for Nexinets {
    fn connector_transaction_id(
        &self,
        payment_attempt: storage::PaymentAttempt,
    ) -> Result<Option<String>, errors::ApiErrorResponse> {
        let metadata = Self::connector_transaction_id(self, &payment_attempt.connector_metadata);
        metadata.map_err(|_| errors::ApiErrorResponse::ResourceIdNotFound)
    }
}

impl<F: Clone> TryFrom<PaymentAdditionalData<'_, F>> for types::PaymentsCaptureData {
    type Error = error_stack::Report<errors::ApiErrorResponse>;

    fn try_from(additional_data: PaymentAdditionalData<'_, F>) -> Result<Self, Self::Error> {
        let payment_data = additional_data.payment_data;
        let connector = api::ConnectorData::get_connector_by_name(
            &additional_data.state.conf.connectors,
            &additional_data.connector_name,
            api::GetToken::Connector,
            payment_data.payment_attempt.merchant_connector_id.clone(),
        )?;
        let amount_to_capture: i64 = payment_data
            .payment_attempt
            .amount_to_capture
            .map_or(payment_data.amount.into(), |capture_amount| capture_amount);
        let browser_info: Option<types::BrowserInformation> = payment_data
            .payment_attempt
            .browser_info
            .clone()
            .map(|b| b.parse_value("BrowserInformation"))
            .transpose()
            .change_context(errors::ApiErrorResponse::InvalidDataValue {
                field_name: "browser_info",
            })?;

        Ok(Self {
            amount_to_capture,
            currency: payment_data.currency,
            connector_transaction_id: connector
                .connector
                .connector_transaction_id(payment_data.payment_attempt.clone())?
                .ok_or(errors::ApiErrorResponse::ResourceIdNotFound)?,
            payment_amount: payment_data.amount.into(),
            connector_meta: payment_data.payment_attempt.connector_metadata,
            multiple_capture_data: match payment_data.multiple_capture_data {
                Some(multiple_capture_data) => Some(MultipleCaptureRequestData {
                    capture_sequence: multiple_capture_data.get_captures_count()?,
                    capture_reference: multiple_capture_data
                        .get_latest_capture()
                        .capture_id
                        .clone(),
                }),
                None => None,
            },
            browser_info,
            metadata: payment_data.payment_intent.metadata,
        })
    }
}

impl<F: Clone> TryFrom<PaymentAdditionalData<'_, F>> for types::PaymentsCancelData {
    type Error = error_stack::Report<errors::ApiErrorResponse>;

    fn try_from(additional_data: PaymentAdditionalData<'_, F>) -> Result<Self, Self::Error> {
        let payment_data = additional_data.payment_data;
        let connector = api::ConnectorData::get_connector_by_name(
            &additional_data.state.conf.connectors,
            &additional_data.connector_name,
            api::GetToken::Connector,
            payment_data.payment_attempt.merchant_connector_id.clone(),
        )?;
        let browser_info: Option<types::BrowserInformation> = payment_data
            .payment_attempt
            .browser_info
            .clone()
            .map(|b| b.parse_value("BrowserInformation"))
            .transpose()
            .change_context(errors::ApiErrorResponse::InvalidDataValue {
                field_name: "browser_info",
            })?;
        Ok(Self {
            amount: Some(payment_data.amount.into()),
            currency: Some(payment_data.currency),
            connector_transaction_id: connector
                .connector
                .connector_transaction_id(payment_data.payment_attempt.clone())?
                .ok_or(errors::ApiErrorResponse::ResourceIdNotFound)?,
            cancellation_reason: payment_data.payment_attempt.cancellation_reason,
            connector_meta: payment_data.payment_attempt.connector_metadata,
            browser_info,
            metadata: payment_data.payment_intent.metadata,
        })
    }
}

impl<F: Clone> TryFrom<PaymentAdditionalData<'_, F>> for types::PaymentsApproveData {
    type Error = error_stack::Report<errors::ApiErrorResponse>;

    fn try_from(additional_data: PaymentAdditionalData<'_, F>) -> Result<Self, Self::Error> {
        let payment_data = additional_data.payment_data;
        Ok(Self {
            amount: Some(payment_data.amount.into()),
            currency: Some(payment_data.currency),
        })
    }
}

impl<F: Clone> TryFrom<PaymentAdditionalData<'_, F>> for types::PaymentsRejectData {
    type Error = error_stack::Report<errors::ApiErrorResponse>;

    fn try_from(additional_data: PaymentAdditionalData<'_, F>) -> Result<Self, Self::Error> {
        let payment_data = additional_data.payment_data;
        Ok(Self {
            amount: Some(payment_data.amount.into()),
            currency: Some(payment_data.currency),
        })
    }
}
impl<F: Clone> TryFrom<PaymentAdditionalData<'_, F>> for types::PaymentsSessionData {
    type Error = error_stack::Report<errors::ApiErrorResponse>;

    fn try_from(additional_data: PaymentAdditionalData<'_, F>) -> Result<Self, Self::Error> {
        let payment_data = additional_data.payment_data.clone();

        let order_details = additional_data
            .payment_data
            .payment_intent
            .order_details
            .map(|order_details| {
                order_details
                    .iter()
                    .map(|data| {
                        data.to_owned()
                            .parse_value("OrderDetailsWithAmount")
                            .change_context(errors::ApiErrorResponse::InvalidDataValue {
                                field_name: "OrderDetailsWithAmount",
                            })
                            .attach_printable("Unable to parse OrderDetailsWithAmount")
                    })
                    .collect::<Result<Vec<_>, _>>()
            })
            .transpose()?;
        let amount = payment_data
            .surcharge_details
            .as_ref()
            .map(|surcharge_details| surcharge_details.final_amount)
            .unwrap_or(payment_data.amount.into());

        Ok(Self {
            amount,
            currency: payment_data.currency,
            country: payment_data.address.get_payment_method_billing().and_then(
                |billing_address| {
                    billing_address
                        .address
                        .as_ref()
                        .and_then(|address| address.country)
                },
            ),
            order_details,
            surcharge_details: payment_data.surcharge_details,
        })
    }
}

impl<F: Clone> TryFrom<PaymentAdditionalData<'_, F>> for types::SetupMandateRequestData {
    type Error = error_stack::Report<errors::ApiErrorResponse>;

    fn try_from(additional_data: PaymentAdditionalData<'_, F>) -> Result<Self, Self::Error> {
        let payment_data = additional_data.payment_data;
        let router_base_url = &additional_data.router_base_url;
        let connector_name = &additional_data.connector_name;
        let attempt = &payment_data.payment_attempt;
        let router_return_url = Some(helpers::create_redirect_url(
            router_base_url,
            attempt,
            connector_name,
            payment_data.creds_identifier.as_deref(),
        ));
        let browser_info: Option<types::BrowserInformation> = attempt
            .browser_info
            .clone()
            .map(|b| b.parse_value("BrowserInformation"))
            .transpose()
            .change_context(errors::ApiErrorResponse::InvalidDataValue {
                field_name: "browser_info",
            })?;

        let customer_name = additional_data
            .customer_data
            .as_ref()
            .and_then(|customer_data| {
                customer_data
                    .name
                    .as_ref()
                    .map(|customer| customer.clone().into_inner())
            });

        Ok(Self {
            currency: payment_data.currency,
            confirm: true,
            amount: Some(payment_data.amount.into()),
            payment_method_data: payment_data
                .payment_method_data
                .get_required_value("payment_method_data")?,
            statement_descriptor_suffix: payment_data.payment_intent.statement_descriptor_suffix,
            setup_future_usage: payment_data.payment_intent.setup_future_usage,
            off_session: payment_data.mandate_id.as_ref().map(|_| true),
            mandate_id: payment_data.mandate_id.clone(),
            setup_mandate_details: payment_data.setup_mandate,
            customer_acceptance: payment_data.customer_acceptance,
            router_return_url,
            email: payment_data.email,
            customer_name,
            return_url: payment_data.payment_intent.return_url,
            browser_info,
            payment_method_type: attempt.payment_method_type,
            request_incremental_authorization: matches!(
                payment_data
                    .payment_intent
                    .request_incremental_authorization,
                Some(RequestIncrementalAuthorization::True)
                    | Some(RequestIncrementalAuthorization::Default)
            ),
            metadata: payment_data.payment_intent.metadata.clone(),
        })
    }
}

impl TryFrom<types::CaptureSyncResponse> for storage::CaptureUpdate {
    type Error = error_stack::Report<errors::ApiErrorResponse>;

    fn try_from(capture_sync_response: types::CaptureSyncResponse) -> Result<Self, Self::Error> {
        match capture_sync_response {
            types::CaptureSyncResponse::Success {
                resource_id,
                status,
                connector_response_reference_id,
                ..
            } => {
                let connector_capture_id = match resource_id {
                    types::ResponseId::ConnectorTransactionId(id) => Some(id),
                    types::ResponseId::EncodedData(_) | types::ResponseId::NoResponseId => None,
                };
                Ok(Self::ResponseUpdate {
                    status: enums::CaptureStatus::foreign_try_from(status)?,
                    connector_capture_id,
                    connector_response_reference_id,
                })
            }
            types::CaptureSyncResponse::Error {
                code,
                message,
                reason,
                status_code,
                ..
            } => Ok(Self::ErrorUpdate {
                status: match status_code {
                    500..=511 => storage::enums::CaptureStatus::Pending,
                    _ => storage::enums::CaptureStatus::Failed,
                },
                error_code: Some(code),
                error_message: Some(message),
                error_reason: reason,
            }),
        }
    }
}

impl<F: Clone> TryFrom<PaymentAdditionalData<'_, F>> for types::CompleteAuthorizeData {
    type Error = error_stack::Report<errors::ApiErrorResponse>;

    fn try_from(additional_data: PaymentAdditionalData<'_, F>) -> Result<Self, Self::Error> {
        let payment_data = additional_data.payment_data;
        let router_base_url = &additional_data.router_base_url;
        let connector_name = &additional_data.connector_name;
        let attempt = &payment_data.payment_attempt;
        let browser_info: Option<types::BrowserInformation> = payment_data
            .payment_attempt
            .browser_info
            .clone()
            .map(|b| b.parse_value("BrowserInformation"))
            .transpose()
            .change_context(errors::ApiErrorResponse::InvalidDataValue {
                field_name: "browser_info",
            })?;

        let redirect_response = payment_data.redirect_response.map(|redirect| {
            types::CompleteAuthorizeRedirectResponse {
                params: redirect.param,
                payload: redirect.json_payload,
            }
        });
        let amount = payment_data
            .surcharge_details
            .as_ref()
            .map(|surcharge_details| surcharge_details.final_amount)
            .unwrap_or(payment_data.amount.into());
        let complete_authorize_url = Some(helpers::create_complete_authorize_url(
            router_base_url,
            attempt,
            connector_name,
        ));
        Ok(Self {
            setup_future_usage: payment_data.payment_intent.setup_future_usage,
            mandate_id: payment_data.mandate_id.clone(),
            off_session: payment_data.mandate_id.as_ref().map(|_| true),
            setup_mandate_details: payment_data.setup_mandate.clone(),
            confirm: payment_data.payment_attempt.confirm,
            statement_descriptor_suffix: payment_data.payment_intent.statement_descriptor_suffix,
            capture_method: payment_data.payment_attempt.capture_method,
            amount,
            currency: payment_data.currency,
            browser_info,
            email: payment_data.email,
            payment_method_data: payment_data.payment_method_data,
            connector_transaction_id: payment_data.payment_attempt.connector_transaction_id,
            redirect_response,
            connector_meta: payment_data.payment_attempt.connector_metadata,
            complete_authorize_url,
            metadata: payment_data.payment_intent.metadata,
        })
    }
}

impl<F: Clone> TryFrom<PaymentAdditionalData<'_, F>> for types::PaymentsPreProcessingData {
    type Error = error_stack::Report<errors::ApiErrorResponse>;

    fn try_from(additional_data: PaymentAdditionalData<'_, F>) -> Result<Self, Self::Error> {
        let payment_data = additional_data.payment_data;
        let payment_method_data = payment_data.payment_method_data;
        let router_base_url = &additional_data.router_base_url;
        let attempt = &payment_data.payment_attempt;
        let connector_name = &additional_data.connector_name;

        let order_details = payment_data
            .payment_intent
            .order_details
            .map(|order_details| {
                order_details
                    .iter()
                    .map(|data| {
                        data.to_owned()
                            .parse_value("OrderDetailsWithAmount")
                            .change_context(errors::ApiErrorResponse::InvalidDataValue {
                                field_name: "OrderDetailsWithAmount",
                            })
                            .attach_printable("Unable to parse OrderDetailsWithAmount")
                    })
                    .collect::<Result<Vec<_>, _>>()
            })
            .transpose()?;

        let webhook_url = Some(helpers::create_webhook_url(
            router_base_url,
            &attempt.merchant_id,
            connector_name,
        ));
        let router_return_url = Some(helpers::create_redirect_url(
            router_base_url,
            attempt,
            connector_name,
            payment_data.creds_identifier.as_deref(),
        ));
        let complete_authorize_url = Some(helpers::create_complete_authorize_url(
            router_base_url,
            attempt,
            connector_name,
        ));
        let browser_info: Option<types::BrowserInformation> = payment_data
            .payment_attempt
            .browser_info
            .clone()
            .map(|b| b.parse_value("BrowserInformation"))
            .transpose()
            .change_context(errors::ApiErrorResponse::InvalidDataValue {
                field_name: "browser_info",
            })?;
        let amount = payment_data
            .surcharge_details
            .as_ref()
            .map(|surcharge_details| surcharge_details.final_amount)
            .unwrap_or(payment_data.amount.into());

        Ok(Self {
            payment_method_data,
            email: payment_data.email,
            currency: Some(payment_data.currency),
            amount: Some(amount),
            payment_method_type: payment_data.payment_attempt.payment_method_type,
            setup_mandate_details: payment_data.setup_mandate,
            capture_method: payment_data.payment_attempt.capture_method,
            order_details,
            router_return_url,
            webhook_url,
            complete_authorize_url,
            browser_info,
            surcharge_details: payment_data.surcharge_details,
            connector_transaction_id: payment_data.payment_attempt.connector_transaction_id,
            redirect_response: None,
        })
    }
}

impl ForeignFrom<payments::FraudCheck> for FrmMessage {
    fn foreign_from(fraud_check: payments::FraudCheck) -> Self {
        Self {
            frm_name: fraud_check.frm_name,
            frm_transaction_id: fraud_check.frm_transaction_id,
            frm_transaction_type: Some(fraud_check.frm_transaction_type.to_string()),
            frm_status: Some(fraud_check.frm_status.to_string()),
            frm_score: fraud_check.frm_score,
            frm_reason: fraud_check.frm_reason,
            frm_error: fraud_check.frm_error,
        }
    }
}<|MERGE_RESOLUTION|>--- conflicted
+++ resolved
@@ -468,11 +468,7 @@
     let payment_method_data_response = payment_method_data.map(|payment_method_data| {
         api_models::payments::PaymentMethodDataResponseWithBilling {
             payment_method_data,
-<<<<<<< HEAD
-            billing: payment_data.address.payment_method_billing,
-=======
             billing: payment_data.address.get_payment_method_billing().cloned(),
->>>>>>> ce3625cb
         }
     });
 
