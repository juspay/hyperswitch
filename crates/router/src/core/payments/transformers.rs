--- conflicted
+++ resolved
@@ -7,17 +7,14 @@
 use common_enums::{Currency, RequestIncrementalAuthorization};
 use common_utils::{
     consts::X_HS_LATENCY,
-<<<<<<< HEAD
     fp_utils,
     pii::Email,
     types::{
         self as common_utils_type, AmountConvertor, MinorUnit, SplitPaymentsRequest,
         StringMajorUnitForConnector,
     },
-=======
     fp_utils, pii,
     types::{self as common_utils_type, AmountConvertor, MinorUnit, StringMajorUnitForConnector},
->>>>>>> 55fe82fd
 };
 use diesel_models::{
     ephemeral_key,
