use std::{fmt::Debug, marker::PhantomData, str::FromStr};

use api_models::payments::{
    Address, ConnectorMandateReferenceId, CustomerDetails, CustomerDetailsResponse, FrmMessage,
    PaymentChargeRequest, PaymentChargeResponse, RequestSurchargeDetails,
};
use common_enums::{Currency, RequestIncrementalAuthorization};
use common_utils::{
    consts::X_HS_LATENCY,
    fp_utils, pii,
    types::{self as common_utils_type, AmountConvertor, MinorUnit, StringMajorUnitForConnector},
};
use diesel_models::{
    ephemeral_key,
    payment_attempt::ConnectorMandateReferenceId as DieselConnectorMandateReferenceId,
};
use error_stack::{report, ResultExt};
#[cfg(feature = "v2")]
use hyperswitch_domain_models::payments::{PaymentConfirmData, PaymentIntentData};
#[cfg(feature = "v2")]
use hyperswitch_domain_models::ApiModelToDieselModelConvertor;
use hyperswitch_domain_models::{payments::payment_intent::CustomerData, router_request_types};
use masking::{ExposeInterface, Maskable, PeekInterface, Secret};
use router_env::{instrument, metrics::add_attributes, tracing};

use super::{flows::Feature, types::AuthenticationData, OperationSessionGetters, PaymentData};
use crate::{
    configs::settings::ConnectorRequestReferenceIdConfig,
    connector::{Helcim, Nexinets},
    core::{
        errors::{self, RouterResponse, RouterResult},
        payments::{self, helpers},
        utils as core_utils,
    },
    headers::X_PAYMENT_CONFIRM_SOURCE,
    routes::{metrics, SessionState},
    services::{self, RedirectForm},
    types::{
        self,
        api::{self, ConnectorTransactionId},
        domain,
        storage::{self, enums},
        transformers::{ForeignFrom, ForeignInto, ForeignTryFrom},
        MultipleCaptureRequestData,
    },
    utils::{OptionExt, ValueExt},
};

#[cfg(feature = "v2")]
pub async fn construct_router_data_to_update_calculated_tax<'a, F, T>(
    state: &'a SessionState,
    payment_data: PaymentData<F>,
    connector_id: &str,
    merchant_account: &domain::MerchantAccount,
    _key_store: &domain::MerchantKeyStore,
    customer: &'a Option<domain::Customer>,
    merchant_connector_account: &helpers::MerchantConnectorAccountType,
) -> RouterResult<types::RouterData<F, T, types::PaymentsResponseData>>
where
    T: TryFrom<PaymentAdditionalData<'a, F>>,
    types::RouterData<F, T, types::PaymentsResponseData>: Feature<F, T>,
    F: Clone,
    error_stack::Report<errors::ApiErrorResponse>:
        From<<T as TryFrom<PaymentAdditionalData<'a, F>>>::Error>,
{
    todo!()
}

#[cfg(feature = "v1")]
pub async fn construct_router_data_to_update_calculated_tax<'a, F, T>(
    state: &'a SessionState,
    payment_data: PaymentData<F>,
    connector_id: &str,
    merchant_account: &domain::MerchantAccount,
    _key_store: &domain::MerchantKeyStore,
    customer: &'a Option<domain::Customer>,
    merchant_connector_account: &helpers::MerchantConnectorAccountType,
) -> RouterResult<types::RouterData<F, T, types::PaymentsResponseData>>
where
    T: TryFrom<PaymentAdditionalData<'a, F>>,
    types::RouterData<F, T, types::PaymentsResponseData>: Feature<F, T>,
    F: Clone,
    error_stack::Report<errors::ApiErrorResponse>:
        From<<T as TryFrom<PaymentAdditionalData<'a, F>>>::Error>,
{
    fp_utils::when(merchant_connector_account.is_disabled(), || {
        Err(errors::ApiErrorResponse::MerchantConnectorAccountDisabled)
    })?;

    let test_mode = merchant_connector_account.is_test_mode_on();

    let auth_type: types::ConnectorAuthType = merchant_connector_account
        .get_connector_account_details()
        .parse_value("ConnectorAuthType")
        .change_context(errors::ApiErrorResponse::InternalServerError)
        .attach_printable("Failed while parsing value for ConnectorAuthType")?;

    let additional_data = PaymentAdditionalData {
        router_base_url: state.base_url.clone(),
        connector_name: connector_id.to_string(),
        payment_data: payment_data.clone(),
        state,
        customer_data: customer,
    };

    let connector_mandate_request_reference_id = payment_data
        .payment_attempt
        .connector_mandate_detail
        .as_ref()
        .and_then(|detail| detail.get_connector_mandate_request_reference_id());

    let router_data = types::RouterData {
        flow: PhantomData,
        merchant_id: merchant_account.get_id().clone(),
        customer_id: None,
        connector: connector_id.to_owned(),
        payment_id: payment_data
            .payment_attempt
            .payment_id
            .get_string_repr()
            .to_owned(),
        attempt_id: payment_data.payment_attempt.get_id().to_owned(),
        status: payment_data.payment_attempt.status,
        payment_method: diesel_models::enums::PaymentMethod::default(),
        connector_auth_type: auth_type,
        description: None,
        return_url: None,
        address: payment_data.address.clone(),
        auth_type: payment_data
            .payment_attempt
            .authentication_type
            .unwrap_or_default(),
        connector_meta_data: None,
        connector_wallets_details: None,
        request: T::try_from(additional_data)?,
        response: Err(hyperswitch_domain_models::router_data::ErrorResponse::default()),
        amount_captured: None,
        minor_amount_captured: None,
        access_token: None,
        session_token: None,
        reference_id: None,
        payment_method_status: None,
        payment_method_token: None,
        connector_customer: None,
        recurring_mandate_payment_data: None,
        connector_request_reference_id: core_utils::get_connector_request_reference_id(
            &state.conf,
            merchant_account.get_id(),
            &payment_data.payment_attempt,
        ),
        preprocessing_id: None,
        #[cfg(feature = "payouts")]
        payout_method_data: None,
        #[cfg(feature = "payouts")]
        quote_id: None,
        test_mode,
        payment_method_balance: None,
        connector_api_version: None,
        connector_http_status_code: None,
        external_latency: None,
        apple_pay_flow: None,
        frm_metadata: None,
        refund_id: None,
        dispute_id: None,
        connector_response: None,
        integrity_check: Ok(()),
        additional_merchant_data: None,
        header_payload: None,
        connector_mandate_request_reference_id,
    };
    Ok(router_data)
}

#[cfg(feature = "v2")]
#[instrument(skip_all)]
#[allow(clippy::too_many_arguments)]
pub async fn construct_payment_router_data_for_authorize<'a>(
    state: &'a SessionState,
    payment_data: PaymentConfirmData<api::Authorize>,
    connector_id: &str,
    merchant_account: &domain::MerchantAccount,
    _key_store: &domain::MerchantKeyStore,
    customer: &'a Option<domain::Customer>,
    merchant_connector_account: &domain::MerchantConnectorAccount,
    _merchant_recipient_data: Option<types::MerchantRecipientData>,
    header_payload: Option<hyperswitch_domain_models::payments::HeaderPayload>,
) -> RouterResult<types::PaymentsAuthorizeRouterData> {
    use masking::ExposeOptionInterface;

    fp_utils::when(merchant_connector_account.is_disabled(), || {
        Err(errors::ApiErrorResponse::MerchantConnectorAccountDisabled)
    })?;

    let auth_type = merchant_connector_account
        .get_connector_account_details()
        .change_context(errors::ApiErrorResponse::InternalServerError)
        .attach_printable("Failed while parsing value for ConnectorAuthType")?;

    // TODO: Take Globalid and convert to connector reference id
    let customer_id = customer
        .to_owned()
        .map(|customer| customer.id.clone())
        .map(std::borrow::Cow::Owned)
        .map(common_utils::id_type::CustomerId::try_from)
        .transpose()
        .change_context(errors::ApiErrorResponse::InternalServerError)
        .attach_printable(
            "Invalid global customer generated, not able to convert to reference id",
        )?;

    let payment_method = payment_data.payment_attempt.payment_method_type;

    let router_base_url = &state.base_url;
    let attempt = &payment_data.payment_attempt;

    let complete_authorize_url = Some(helpers::create_complete_authorize_url(
        router_base_url,
        attempt,
        connector_id,
    ));

    let webhook_url = Some(helpers::create_webhook_url(
        router_base_url,
        &attempt.merchant_id,
        connector_id,
    ));

    let router_return_url = Some(helpers::create_redirect_url(
        router_base_url,
        attempt,
        connector_id,
        None,
    ));

    let connector_request_reference_id = payment_data
        .payment_intent
        .merchant_reference_id
        .map(|id| id.get_string_repr().to_owned())
        .unwrap_or(payment_data.payment_attempt.id.get_string_repr().to_owned());

    // TODO: few fields are repeated in both routerdata and request
    let request = types::PaymentsAuthorizeData {
        payment_method_data: payment_data
            .payment_method_data
            .get_required_value("payment_method_data")?,
        setup_future_usage: Some(payment_data.payment_intent.setup_future_usage),
        mandate_id: None,
        off_session: None,
        setup_mandate_details: None,
        confirm: true,
        statement_descriptor_suffix: None,
        statement_descriptor: None,
        capture_method: Some(payment_data.payment_intent.capture_method),
        amount: payment_data
            .payment_attempt
            .amount_details
            .net_amount
            .get_amount_as_i64(),
        minor_amount: payment_data.payment_attempt.amount_details.net_amount,
        currency: payment_data.payment_intent.amount_details.currency,
        browser_info: None,
        email: None,
        customer_name: None,
        payment_experience: None,
        order_details: None,
        order_category: None,
        session_token: None,
        enrolled_for_3ds: true,
        related_transaction_id: None,
        payment_method_type: Some(payment_data.payment_attempt.payment_method_subtype),
        router_return_url,
        webhook_url,
        complete_authorize_url,
        customer_id: None,
        surcharge_details: None,
        request_incremental_authorization: matches!(
            payment_data
                .payment_intent
                .request_incremental_authorization,
            RequestIncrementalAuthorization::True | RequestIncrementalAuthorization::Default
        ),
        metadata: payment_data.payment_intent.metadata.expose_option(),
        authentication_data: None,
        customer_acceptance: None,
        charges: None,
        merchant_order_reference_id: None,
        integrity_object: None,
        shipping_cost: payment_data.payment_intent.amount_details.shipping_cost,
        additional_payment_method_data: None,
    };
    let connector_mandate_request_reference_id = payment_data
        .payment_attempt
        .connector_mandate_detail
        .as_ref()
        .and_then(|detail| detail.get_connector_mandate_request_reference_id());

    // TODO: evaluate the fields in router data, if they are required or not
    let router_data = types::RouterData {
        flow: PhantomData,
        merchant_id: merchant_account.get_id().clone(),
        // TODO: evaluate why we need customer id at the connector level. We already have connector customer id.
        customer_id,
        connector: connector_id.to_owned(),
        // TODO: evaluate why we need payment id at the connector level. We already have connector reference id
        payment_id: payment_data
            .payment_attempt
            .payment_id
            .get_string_repr()
            .to_owned(),
        // TODO: evaluate why we need attempt id at the connector level. We already have connector reference id
        attempt_id: payment_data
            .payment_attempt
            .get_id()
            .get_string_repr()
            .to_owned(),
        status: payment_data.payment_attempt.status,
        payment_method,
        connector_auth_type: auth_type,
        description: payment_data
            .payment_intent
            .description
            .as_ref()
            .map(|description| description.get_string_repr())
            .map(ToOwned::to_owned),
        // TODO: evaluate why we need to send merchant's return url here
        // This should be the return url of application, since application takes care of the redirection
        return_url: payment_data
            .payment_intent
            .return_url
            .as_ref()
            .map(|description| description.get_string_repr())
            .map(ToOwned::to_owned),
        // TODO: Create unified address
        address: hyperswitch_domain_models::payment_address::PaymentAddress::default(),
        auth_type: payment_data.payment_attempt.authentication_type,
        connector_meta_data: None,
        connector_wallets_details: None,
        request,
        response: Err(hyperswitch_domain_models::router_data::ErrorResponse::default()),
        amount_captured: None,
        minor_amount_captured: None,
        access_token: None,
        session_token: None,
        reference_id: None,
        payment_method_status: None,
        payment_method_token: None,
        connector_customer: None,
        recurring_mandate_payment_data: None,
        // TODO: This has to be generated as the reference id based on the connector configuration
        // Some connectros might not accept accept the global id. This has to be done when generating the reference id
        connector_request_reference_id,
        preprocessing_id: payment_data.payment_attempt.preprocessing_step_id,
        #[cfg(feature = "payouts")]
        payout_method_data: None,
        #[cfg(feature = "payouts")]
        quote_id: None,
        // TODO: take this based on the env
        test_mode: Some(true),
        payment_method_balance: None,
        connector_api_version: None,
        connector_http_status_code: None,
        external_latency: None,
        apple_pay_flow: None,
        frm_metadata: None,
        refund_id: None,
        dispute_id: None,
        connector_response: None,
        integrity_check: Ok(()),
        additional_merchant_data: None,
        header_payload,
        connector_mandate_request_reference_id,
    };

    Ok(router_data)
}

#[cfg(feature = "v2")]
#[instrument(skip_all)]
#[allow(clippy::too_many_arguments)]
<<<<<<< HEAD
pub async fn construct_payment_router_data_for_sdk_session<'a>(
    _state: &'a SessionState,
    payment_data: PaymentIntentData<api::Session>,
=======
pub async fn construct_router_data_for_psync<'a>(
    state: &'a SessionState,
    payment_data: hyperswitch_domain_models::payments::PaymentStatusData<api::PSync>,
>>>>>>> b9f640bc
    connector_id: &str,
    merchant_account: &domain::MerchantAccount,
    _key_store: &domain::MerchantKeyStore,
    customer: &'a Option<domain::Customer>,
<<<<<<< HEAD
    merchant_connector_account: &helpers::MerchantConnectorAccountType,
    _merchant_recipient_data: Option<types::MerchantRecipientData>,
    header_payload: Option<hyperswitch_domain_models::payments::HeaderPayload>,
) -> RouterResult<types::PaymentsSessionRouterData> {
=======
    merchant_connector_account: &domain::MerchantConnectorAccount,
    _merchant_recipient_data: Option<types::MerchantRecipientData>,
    header_payload: Option<hyperswitch_domain_models::payments::HeaderPayload>,
) -> RouterResult<types::PaymentsSyncRouterData> {
    use masking::ExposeOptionInterface;

>>>>>>> b9f640bc
    fp_utils::when(merchant_connector_account.is_disabled(), || {
        Err(errors::ApiErrorResponse::MerchantConnectorAccountDisabled)
    })?;

<<<<<<< HEAD
    let auth_type: types::ConnectorAuthType = merchant_connector_account
        .get_connector_account_details()
        .parse_value("ConnectorAuthType")
        .change_context(errors::ApiErrorResponse::InternalServerError)
        .attach_printable("Failed while parsing value for ConnectorAuthType")?;

    // TODO: Take Globalid and convert to connector reference id
    let customer_id = customer
        .to_owned()
        .map(|customer| customer.id.clone())
        .map(std::borrow::Cow::Owned)
        .map(common_utils::id_type::CustomerId::try_from)
        .transpose()
        .change_context(errors::ApiErrorResponse::InternalServerError)
        .attach_printable(
            "Invalid global customer generated, not able to convert to reference id",
        )?;
    let email = customer
        .as_ref()
        .and_then(|customer| customer.email.clone())
        .map(pii::Email::from);
    let order_details = payment_data
        .payment_intent
        .order_details
        .clone()
        .map(|order_details| {
            order_details
                .into_iter()
                .map(|order_detail| order_detail.expose())
                .collect()
        });
    // TODO: few fields are repeated in both routerdata and request
    let request = types::PaymentsSessionData {
        amount: payment_data
            .payment_intent
            .amount_details
            .order_amount
            .get_amount_as_i64(),
        currency: payment_data.payment_intent.amount_details.currency,
        country: payment_data
            .payment_intent
            .billing_address
            .and_then(|billing_address| {
                billing_address
                    .get_inner()
                    .peek()
                    .address
                    .as_ref()
                    .and_then(|address| address.country)
            }),
        // TODO: populate surcharge here
        surcharge_details: None,
        order_details,
        email,
        minor_amount: payment_data.payment_intent.amount_details.order_amount,
=======
    // TODO: Take Globalid / CustomerReferenceId and convert to connector reference id
    let customer_id = None;

    let payment_intent = payment_data.payment_intent;

    let auth_type: types::ConnectorAuthType = merchant_connector_account
        .get_connector_account_details()
        .change_context(errors::ApiErrorResponse::InternalServerError)
        .attach_printable("Failed while parsing value for ConnectorAuthType")?;

    let attempt = &payment_data
        .payment_attempt
        .get_required_value("attempt")
        .change_context(errors::ApiErrorResponse::InternalServerError)
        .attach_printable("Payment Attempt is not available in payment data")?;

    let connector_request_reference_id = payment_intent
        .merchant_reference_id
        .map(|id| id.get_string_repr().to_owned())
        .unwrap_or(attempt.id.get_string_repr().to_owned());

    let request = types::PaymentsSyncData {
        amount: attempt.amount_details.net_amount,
        integrity_object: None,
        mandate_id: None,
        connector_transaction_id: match attempt.get_connector_payment_id() {
            Some(connector_txn_id) => {
                types::ResponseId::ConnectorTransactionId(connector_txn_id.to_owned())
            }
            None => types::ResponseId::NoResponseId,
        },
        encoded_data: attempt.encoded_data.clone().expose_option(),
        capture_method: Some(payment_intent.capture_method),
        connector_meta: attempt.connector_metadata.clone().expose_option(),
        sync_type: types::SyncRequestType::SinglePaymentSync,
        payment_method_type: Some(attempt.payment_method_subtype),
        currency: payment_intent.amount_details.currency,
        // TODO: Get the charges object from
        charges: None,
        payment_experience: None,
>>>>>>> b9f640bc
    };

    // TODO: evaluate the fields in router data, if they are required or not
    let router_data = types::RouterData {
        flow: PhantomData,
        merchant_id: merchant_account.get_id().clone(),
        // TODO: evaluate why we need customer id at the connector level. We already have connector customer id.
        customer_id,
        connector: connector_id.to_owned(),
        // TODO: evaluate why we need payment id at the connector level. We already have connector reference id
<<<<<<< HEAD
        payment_id: payment_data.payment_intent.id.get_string_repr().to_owned(),
        // TODO: evaluate why we need attempt id at the connector level. We already have connector reference id
        attempt_id: "".to_string(),
        status: enums::AttemptStatus::Started,
        payment_method: enums::PaymentMethod::Wallet,
        connector_auth_type: auth_type,
        description: payment_data
            .payment_intent
=======
        payment_id: payment_intent.id.get_string_repr().to_owned(),
        // TODO: evaluate why we need attempt id at the connector level. We already have connector reference id
        attempt_id: attempt.get_id().get_string_repr().to_owned(),
        status: attempt.status,
        payment_method: attempt.payment_method_type,
        connector_auth_type: auth_type,
        description: payment_intent
>>>>>>> b9f640bc
            .description
            .as_ref()
            .map(|description| description.get_string_repr())
            .map(ToOwned::to_owned),
        // TODO: evaluate why we need to send merchant's return url here
        // This should be the return url of application, since application takes care of the redirection
<<<<<<< HEAD
        return_url: payment_data
            .payment_intent
=======
        return_url: payment_intent
>>>>>>> b9f640bc
            .return_url
            .as_ref()
            .map(|description| description.get_string_repr())
            .map(ToOwned::to_owned),
        // TODO: Create unified address
        address: hyperswitch_domain_models::payment_address::PaymentAddress::default(),
<<<<<<< HEAD
        auth_type: payment_data.payment_intent.authentication_type,
        connector_meta_data: merchant_connector_account.get_metadata(),
=======
        auth_type: attempt.authentication_type,
        connector_meta_data: None,
>>>>>>> b9f640bc
        connector_wallets_details: None,
        request,
        response: Err(hyperswitch_domain_models::router_data::ErrorResponse::default()),
        amount_captured: None,
        minor_amount_captured: None,
        access_token: None,
        session_token: None,
        reference_id: None,
        payment_method_status: None,
        payment_method_token: None,
        connector_customer: None,
        recurring_mandate_payment_data: None,
        // TODO: This has to be generated as the reference id based on the connector configuration
        // Some connectros might not accept accept the global id. This has to be done when generating the reference id
<<<<<<< HEAD
        connector_request_reference_id: "".to_string(),
        preprocessing_id: None,
=======
        connector_request_reference_id,
        preprocessing_id: attempt.preprocessing_step_id.clone(),
>>>>>>> b9f640bc
        #[cfg(feature = "payouts")]
        payout_method_data: None,
        #[cfg(feature = "payouts")]
        quote_id: None,
        // TODO: take this based on the env
        test_mode: Some(true),
        payment_method_balance: None,
        connector_api_version: None,
        connector_http_status_code: None,
        external_latency: None,
        apple_pay_flow: None,
        frm_metadata: None,
        refund_id: None,
        dispute_id: None,
        connector_response: None,
        integrity_check: Ok(()),
        additional_merchant_data: None,
        header_payload,
        connector_mandate_request_reference_id: None,
    };

    Ok(router_data)
}

#[cfg(feature = "v2")]
#[instrument(skip_all)]
#[allow(clippy::too_many_arguments)]
pub async fn construct_payment_router_data<'a, F, T>(
    state: &'a SessionState,
    payment_data: PaymentData<F>,
    connector_id: &str,
    merchant_account: &domain::MerchantAccount,
    _key_store: &domain::MerchantKeyStore,
    customer: &'a Option<domain::Customer>,
    merchant_connector_account: &helpers::MerchantConnectorAccountType,
    merchant_recipient_data: Option<types::MerchantRecipientData>,
    header_payload: Option<hyperswitch_domain_models::payments::HeaderPayload>,
) -> RouterResult<types::RouterData<F, T, types::PaymentsResponseData>>
where
    T: TryFrom<PaymentAdditionalData<'a, F>>,
    types::RouterData<F, T, types::PaymentsResponseData>: Feature<F, T>,
    F: Clone,
    error_stack::Report<errors::ApiErrorResponse>:
        From<<T as TryFrom<PaymentAdditionalData<'a, F>>>::Error>,
{
    todo!()
}

#[cfg(all(any(feature = "v1", feature = "v2"), not(feature = "customer_v2")))]
#[instrument(skip_all)]
#[allow(clippy::too_many_arguments)]
pub async fn construct_payment_router_data<'a, F, T>(
    state: &'a SessionState,
    payment_data: PaymentData<F>,
    connector_id: &str,
    merchant_account: &domain::MerchantAccount,
    _key_store: &domain::MerchantKeyStore,
    customer: &'a Option<domain::Customer>,
    merchant_connector_account: &helpers::MerchantConnectorAccountType,
    merchant_recipient_data: Option<types::MerchantRecipientData>,
    header_payload: Option<hyperswitch_domain_models::payments::HeaderPayload>,
) -> RouterResult<types::RouterData<F, T, types::PaymentsResponseData>>
where
    T: TryFrom<PaymentAdditionalData<'a, F>>,
    types::RouterData<F, T, types::PaymentsResponseData>: Feature<F, T>,
    F: Clone,
    error_stack::Report<errors::ApiErrorResponse>:
        From<<T as TryFrom<PaymentAdditionalData<'a, F>>>::Error>,
{
    let (payment_method, router_data);

    fp_utils::when(merchant_connector_account.is_disabled(), || {
        Err(errors::ApiErrorResponse::MerchantConnectorAccountDisabled)
    })?;

    let test_mode = merchant_connector_account.is_test_mode_on();

    let auth_type: types::ConnectorAuthType = merchant_connector_account
        .get_connector_account_details()
        .parse_value("ConnectorAuthType")
        .change_context(errors::ApiErrorResponse::InternalServerError)
        .attach_printable("Failed while parsing value for ConnectorAuthType")?;

    payment_method = payment_data
        .payment_attempt
        .payment_method
        .or(payment_data.payment_attempt.payment_method)
        .get_required_value("payment_method_type")?;

    let resource_id = match payment_data
        .payment_attempt
        .get_connector_payment_id()
        .map(ToString::to_string)
    {
        Some(id) => types::ResponseId::ConnectorTransactionId(id),
        None => types::ResponseId::NoResponseId,
    };

    // [#44]: why should response be filled during request
    let response = Ok(types::PaymentsResponseData::TransactionResponse {
        resource_id,
        redirection_data: Box::new(None),
        mandate_reference: Box::new(None),
        connector_metadata: None,
        network_txn_id: None,
        connector_response_reference_id: None,
        incremental_authorization_allowed: None,
        charge_id: None,
    });

    let additional_data = PaymentAdditionalData {
        router_base_url: state.base_url.clone(),
        connector_name: connector_id.to_string(),
        payment_data: payment_data.clone(),
        state,
        customer_data: customer,
    };

    let customer_id = customer.to_owned().map(|customer| customer.customer_id);

    let supported_connector = &state
        .conf
        .multiple_api_version_supported_connectors
        .supported_connectors;
    let connector_enum = api_models::enums::Connector::from_str(connector_id)
        .change_context(errors::ConnectorError::InvalidConnectorName)
        .change_context(errors::ApiErrorResponse::InvalidDataValue {
            field_name: "connector",
        })
        .attach_printable_lazy(|| format!("unable to parse connector name {connector_id:?}"))?;

    let connector_api_version = if supported_connector.contains(&connector_enum) {
        state
            .store
            .find_config_by_key(&format!("connector_api_version_{connector_id}"))
            .await
            .map(|value| value.config)
            .ok()
    } else {
        None
    };

    let apple_pay_flow = payments::decide_apple_pay_flow(
        state,
        &payment_data.payment_attempt.payment_method_type,
        Some(merchant_connector_account),
    );

    let unified_address = if let Some(payment_method_info) =
        payment_data.payment_method_info.clone()
    {
        let payment_method_billing = payment_method_info
            .payment_method_billing_address
            .map(|decrypted_data| decrypted_data.into_inner().expose())
            .map(|decrypted_value| decrypted_value.parse_value("payment_method_billing_address"))
            .transpose()
            .change_context(errors::ApiErrorResponse::InternalServerError)
            .attach_printable("unable to parse payment_method_billing_address")?;
        payment_data
            .address
            .clone()
            .unify_with_payment_data_billing(payment_method_billing)
    } else {
        payment_data.address
    };
    let connector_mandate_request_reference_id = payment_data
        .payment_attempt
        .connector_mandate_detail
        .as_ref()
        .and_then(|detail| detail.get_connector_mandate_request_reference_id());

    crate::logger::debug!("unified address details {:?}", unified_address);

    router_data = types::RouterData {
        flow: PhantomData,
        merchant_id: merchant_account.get_id().clone(),
        customer_id,
        connector: connector_id.to_owned(),
        payment_id: payment_data
            .payment_attempt
            .payment_id
            .get_string_repr()
            .to_owned(),
        attempt_id: payment_data.payment_attempt.attempt_id.clone(),
        status: payment_data.payment_attempt.status,
        payment_method,
        connector_auth_type: auth_type,
        description: payment_data.payment_intent.description.clone(),
        return_url: payment_data.payment_intent.return_url.clone(),
        address: unified_address,
        auth_type: payment_data
            .payment_attempt
            .authentication_type
            .unwrap_or_default(),
        connector_meta_data: merchant_connector_account.get_metadata(),
        connector_wallets_details: merchant_connector_account.get_connector_wallets_details(),
        request: T::try_from(additional_data)?,
        response,
        amount_captured: payment_data
            .payment_intent
            .amount_captured
            .map(|amt| amt.get_amount_as_i64()),
        minor_amount_captured: payment_data.payment_intent.amount_captured,
        access_token: None,
        session_token: None,
        reference_id: None,
        payment_method_status: payment_data.payment_method_info.map(|info| info.status),
        payment_method_token: payment_data
            .pm_token
            .map(|token| types::PaymentMethodToken::Token(Secret::new(token))),
        connector_customer: payment_data.connector_customer_id,
        recurring_mandate_payment_data: payment_data.recurring_mandate_payment_data,
        connector_request_reference_id: core_utils::get_connector_request_reference_id(
            &state.conf,
            merchant_account.get_id(),
            &payment_data.payment_attempt,
        ),
        preprocessing_id: payment_data.payment_attempt.preprocessing_step_id,
        #[cfg(feature = "payouts")]
        payout_method_data: None,
        #[cfg(feature = "payouts")]
        quote_id: None,
        test_mode,
        payment_method_balance: None,
        connector_api_version,
        connector_http_status_code: None,
        external_latency: None,
        apple_pay_flow,
        frm_metadata: None,
        refund_id: None,
        dispute_id: None,
        connector_response: None,
        integrity_check: Ok(()),
        additional_merchant_data: merchant_recipient_data.map(|data| {
            api_models::admin::AdditionalMerchantData::foreign_from(
                types::AdditionalMerchantData::OpenBankingRecipientData(data),
            )
        }),
        header_payload,
        connector_mandate_request_reference_id,
    };

    Ok(router_data)
}

pub trait ToResponse<F, D, Op>
where
    Self: Sized,
    Op: Debug,
    D: OperationSessionGetters<F>,
{
    #[cfg(feature = "v1")]
    #[allow(clippy::too_many_arguments)]
    fn generate_response(
        data: D,
        customer: Option<domain::Customer>,
        auth_flow: services::AuthFlow,
        base_url: &str,
        operation: Op,
        connector_request_reference_id_config: &ConnectorRequestReferenceIdConfig,
        connector_http_status_code: Option<u16>,
        external_latency: Option<u128>,
        is_latency_header_enabled: Option<bool>,
    ) -> RouterResponse<Self>;

    #[cfg(feature = "v2")]
    #[allow(clippy::too_many_arguments)]
    fn generate_response(
        data: D,
        customer: Option<domain::Customer>,
        base_url: &str,
        operation: Op,
        connector_request_reference_id_config: &ConnectorRequestReferenceIdConfig,
        connector_http_status_code: Option<u16>,
        external_latency: Option<u128>,
        is_latency_header_enabled: Option<bool>,
        merchant_account: &domain::MerchantAccount,
    ) -> RouterResponse<Self>;
}

#[cfg(feature = "v1")]
impl<F, Op, D> ToResponse<F, D, Op> for api::PaymentsResponse
where
    F: Clone,
    Op: Debug,
    D: OperationSessionGetters<F>,
{
    #[allow(clippy::too_many_arguments)]
    fn generate_response(
        payment_data: D,
        customer: Option<domain::Customer>,
        auth_flow: services::AuthFlow,
        base_url: &str,
        operation: Op,
        connector_request_reference_id_config: &ConnectorRequestReferenceIdConfig,
        connector_http_status_code: Option<u16>,
        external_latency: Option<u128>,
        is_latency_header_enabled: Option<bool>,
    ) -> RouterResponse<Self> {
        let captures = payment_data
            .get_multiple_capture_data()
            .and_then(|multiple_capture_data| {
                multiple_capture_data
                    .expand_captures
                    .and_then(|should_expand| {
                        should_expand.then_some(
                            multiple_capture_data
                                .get_all_captures()
                                .into_iter()
                                .cloned()
                                .collect(),
                        )
                    })
            });

        payments_to_payments_response(
            payment_data,
            captures,
            customer,
            auth_flow,
            base_url,
            &operation,
            connector_request_reference_id_config,
            connector_http_status_code,
            external_latency,
            is_latency_header_enabled,
        )
    }
}

#[cfg(feature = "v1")]
impl<F, Op, D> ToResponse<F, D, Op> for api::PaymentsSessionResponse
where
    F: Clone,
    Op: Debug,
    D: OperationSessionGetters<F>,
{
    #[allow(clippy::too_many_arguments)]
    fn generate_response(
        payment_data: D,
        _customer: Option<domain::Customer>,
        _auth_flow: services::AuthFlow,
        _base_url: &str,
        _operation: Op,
        _connector_request_reference_id_config: &ConnectorRequestReferenceIdConfig,
        _connector_http_status_code: Option<u16>,
        _external_latency: Option<u128>,
        _is_latency_header_enabled: Option<bool>,
    ) -> RouterResponse<Self> {
        Ok(services::ApplicationResponse::JsonWithHeaders((
            Self {
                session_token: payment_data.get_sessions_token(),
                payment_id: payment_data.get_payment_attempt().payment_id.clone(),
                client_secret: payment_data
                    .get_payment_intent()
                    .client_secret
                    .clone()
                    .get_required_value("client_secret")?
                    .into(),
            },
            vec![],
        )))
    }
}

#[cfg(feature = "v2")]
impl<F, Op, D> ToResponse<F, D, Op> for api::PaymentsSessionResponse
where
    F: Clone,
    Op: Debug,
    D: OperationSessionGetters<F>,
{
    #[allow(clippy::too_many_arguments)]
    fn generate_response(
        payment_data: D,
        _customer: Option<domain::Customer>,
        _base_url: &str,
        _operation: Op,
        _connector_request_reference_id_config: &ConnectorRequestReferenceIdConfig,
        _connector_http_status_code: Option<u16>,
        _external_latency: Option<u128>,
        _is_latency_header_enabled: Option<bool>,
        _merchant_account: &domain::MerchantAccount,
    ) -> RouterResponse<Self> {
        Ok(services::ApplicationResponse::JsonWithHeaders((
            Self {
                session_token: payment_data.get_sessions_token(),
                payment_id: payment_data.get_payment_intent().id.clone(),
            },
            vec![],
        )))
    }
}

#[cfg(feature = "v1")]
impl<F, Op, D> ToResponse<F, D, Op> for api::PaymentsDynamicTaxCalculationResponse
where
    F: Clone,
    Op: Debug,
    D: OperationSessionGetters<F>,
{
    #[allow(clippy::too_many_arguments)]
    fn generate_response(
        payment_data: D,
        _customer: Option<domain::Customer>,
        _auth_flow: services::AuthFlow,
        _base_url: &str,
        _operation: Op,
        _connector_request_reference_id_config: &ConnectorRequestReferenceIdConfig,
        _connector_http_status_code: Option<u16>,
        _external_latency: Option<u128>,
        _is_latency_header_enabled: Option<bool>,
    ) -> RouterResponse<Self> {
        let mut amount = payment_data.get_payment_intent().amount;
        let shipping_cost = payment_data.get_payment_intent().shipping_cost;
        if let Some(shipping_cost) = shipping_cost {
            amount = amount + shipping_cost;
        }
        let order_tax_amount = payment_data
            .get_payment_intent()
            .tax_details
            .clone()
            .and_then(|tax| {
                tax.payment_method_type
                    .map(|a| a.order_tax_amount)
                    .or_else(|| tax.default.map(|a| a.order_tax_amount))
            });
        if let Some(tax_amount) = order_tax_amount {
            amount = amount + tax_amount;
        }

        let currency = payment_data
            .get_payment_attempt()
            .currency
            .get_required_value("currency")?;

        Ok(services::ApplicationResponse::JsonWithHeaders((
            Self {
                net_amount: amount,
                payment_id: payment_data.get_payment_attempt().payment_id.clone(),
                order_tax_amount,
                shipping_cost,
                display_amount: api_models::payments::DisplayAmountOnSdk::foreign_try_from((
                    amount,
                    shipping_cost,
                    order_tax_amount,
                    currency,
                ))?,
            },
            vec![],
        )))
    }
}

#[cfg(feature = "v2")]
impl<F, Op, D> ToResponse<F, D, Op> for api::PaymentsIntentResponse
where
    F: Clone,
    Op: Debug,
    D: OperationSessionGetters<F>,
{
    #[allow(clippy::too_many_arguments)]
    fn generate_response(
        payment_data: D,
        _customer: Option<domain::Customer>,
        _base_url: &str,
        operation: Op,
        _connector_request_reference_id_config: &ConnectorRequestReferenceIdConfig,
        _connector_http_status_code: Option<u16>,
        _external_latency: Option<u128>,
        _is_latency_header_enabled: Option<bool>,
        _merchant_account: &domain::MerchantAccount,
    ) -> RouterResponse<Self> {
        let payment_intent = payment_data.get_payment_intent();
        Ok(services::ApplicationResponse::JsonWithHeaders((
            Self {
                id: payment_intent.id.clone(),
                status: payment_intent.status,
                amount_details: api_models::payments::AmountDetailsResponse::foreign_from(
                    payment_intent.amount_details.clone(),
                ),
                client_secret: payment_intent.client_secret.clone(),
                merchant_reference_id: payment_intent.merchant_reference_id.clone(),
                routing_algorithm_id: payment_intent.routing_algorithm_id.clone(),
                capture_method: payment_intent.capture_method,
                authentication_type: payment_intent.authentication_type,
                billing: payment_intent
                    .billing_address
                    .clone()
                    .map(|billing| billing.into_inner().expose()),
                shipping: payment_intent
                    .shipping_address
                    .clone()
                    .map(|shipping| shipping.into_inner().expose()),
                customer_id: payment_intent.customer_id.clone(),
                customer_present: payment_intent.customer_present.clone(),
                description: payment_intent.description.clone(),
                return_url: payment_intent.return_url.clone(),
                setup_future_usage: payment_intent.setup_future_usage,
                apply_mit_exemption: payment_intent.apply_mit_exemption.clone(),
                statement_descriptor: payment_intent.statement_descriptor.clone(),
                order_details: payment_intent.order_details.clone().map(|order_details| {
                    order_details
                        .into_iter()
                        .map(|order_detail| order_detail.expose().convert_back())
                        .collect()
                }),
                allowed_payment_method_types: payment_intent.allowed_payment_method_types.clone(),
                metadata: payment_intent.metadata.clone(),
                connector_metadata: payment_intent.connector_metadata.clone(),
                feature_metadata: payment_intent
                    .feature_metadata
                    .clone()
                    .map(|feature_metadata| feature_metadata.convert_back()),
                payment_link_enabled: payment_intent.enable_payment_link.clone(),
                payment_link_config: payment_intent
                    .payment_link_config
                    .clone()
                    .map(ForeignFrom::foreign_from),
                request_incremental_authorization: payment_intent.request_incremental_authorization,
                expires_on: payment_intent.session_expiry,
                frm_metadata: payment_intent.frm_metadata.clone(),
                request_external_three_ds_authentication: payment_intent
                    .request_external_three_ds_authentication
                    .clone(),
            },
            vec![],
        )))
    }
}

#[cfg(feature = "v2")]
impl<F, Op, D> ToResponse<F, D, Op> for api_models::payments::PaymentsConfirmIntentResponse
where
    F: Clone,
    Op: Debug,
    D: OperationSessionGetters<F>,
{
    #[allow(clippy::too_many_arguments)]
    fn generate_response(
        payment_data: D,
        _customer: Option<domain::Customer>,
        base_url: &str,
        operation: Op,
        _connector_request_reference_id_config: &ConnectorRequestReferenceIdConfig,
        _connector_http_status_code: Option<u16>,
        _external_latency: Option<u128>,
        _is_latency_header_enabled: Option<bool>,
        merchant_account: &domain::MerchantAccount,
    ) -> RouterResponse<Self> {
        let payment_intent = payment_data.get_payment_intent();
        let payment_attempt = payment_data.get_payment_attempt();

        let amount = api_models::payments::ConfirmIntentAmountDetailsResponse::foreign_from((
            &payment_intent.amount_details,
            &payment_attempt.amount_details,
        ));

        let connector = payment_attempt
            .connector
            .clone()
            .get_required_value("connector")
            .change_context(errors::ApiErrorResponse::InternalServerError)
            .attach_printable("Connector is none when constructing response")?;

        let merchant_connector_id = payment_attempt
            .merchant_connector_id
            .clone()
            .get_required_value("merchant_connector_id")
            .change_context(errors::ApiErrorResponse::InternalServerError)
            .attach_printable("Merchant connector id is none when constructing response")?;

        let error = payment_attempt
            .error
            .clone()
            .map(api_models::payments::ErrorDetails::foreign_from);

        // TODO: Add support for other next actions, currently only supporting redirect to url
        let redirect_to_url = payment_intent
            .create_start_redirection_url(base_url, merchant_account.publishable_key.clone())?;
        let next_action = payment_attempt
            .redirection_data
            .as_ref()
            .map(|_| api_models::payments::NextActionData::RedirectToUrl { redirect_to_url });

        let response = Self {
            id: payment_intent.id.clone(),
            status: payment_intent.status,
            amount,
            connector,
            client_secret: payment_intent.client_secret.clone(),
            created: payment_intent.created_at,
            payment_method_data: None,
            payment_method_type: payment_attempt.payment_method_type,
            payment_method_subtype: payment_attempt.payment_method_subtype,
            next_action,
            connector_transaction_id: payment_attempt.connector_payment_id.clone(),
            connector_reference_id: None,
            merchant_connector_id,
            browser_info: None,
            error,
        };

        Ok(services::ApplicationResponse::JsonWithHeaders((
            response,
            vec![],
        )))
    }
}

#[cfg(feature = "v2")]
impl<F, Op, D> ToResponse<F, D, Op> for api_models::payments::PaymentsRetrieveResponse
where
    F: Clone,
    Op: Debug,
    D: OperationSessionGetters<F>,
{
    #[allow(clippy::too_many_arguments)]
    fn generate_response(
        payment_data: D,
        _customer: Option<domain::Customer>,
        _base_url: &str,
        operation: Op,
        _connector_request_reference_id_config: &ConnectorRequestReferenceIdConfig,
        _connector_http_status_code: Option<u16>,
        _external_latency: Option<u128>,
        _is_latency_header_enabled: Option<bool>,
        _merchant_account: &domain::MerchantAccount,
    ) -> RouterResponse<Self> {
        let payment_intent = payment_data.get_payment_intent();
        let payment_attempt = payment_data.get_optional_payment_attempt();

        let amount = api_models::payments::ConfirmIntentAmountDetailsResponse::foreign_from((
            &payment_intent.amount_details,
            payment_attempt.map(|payment_attempt| &payment_attempt.amount_details),
        ));

        let connector =
            payment_attempt.and_then(|payment_attempt| payment_attempt.connector.clone());

        let merchant_connector_id = payment_attempt
            .and_then(|payment_attempt| payment_attempt.merchant_connector_id.clone());

        let error = payment_attempt
            .and_then(|payment_attempt| payment_attempt.error.clone())
            .map(api_models::payments::ErrorDetails::foreign_from);

        let response = Self {
            id: payment_intent.id.clone(),
            status: payment_intent.status,
            amount,
            connector,
            client_secret: payment_intent.client_secret.clone(),
            created: payment_intent.created_at,
            payment_method_data: None,
            payment_method_type: payment_attempt.map(|attempt| attempt.payment_method_type),
            payment_method_subtype: payment_attempt.map(|attempt| attempt.payment_method_subtype),
            connector_transaction_id: payment_attempt
                .and_then(|attempt| attempt.connector_payment_id.clone()),
            connector_reference_id: None,
            merchant_connector_id,
            browser_info: None,
            error,
        };

        Ok(services::ApplicationResponse::JsonWithHeaders((
            response,
            vec![],
        )))
    }
}

#[cfg(feature = "v1")]
impl<F, Op, D> ToResponse<F, D, Op> for api::PaymentsPostSessionTokensResponse
where
    F: Clone,
    Op: Debug,
    D: OperationSessionGetters<F>,
{
    fn generate_response(
        payment_data: D,
        _customer: Option<domain::Customer>,
        _auth_flow: services::AuthFlow,
        _base_url: &str,
        _operation: Op,
        _connector_request_reference_id_config: &ConnectorRequestReferenceIdConfig,
        _connector_http_status_code: Option<u16>,
        _external_latency: Option<u128>,
        _is_latency_header_enabled: Option<bool>,
    ) -> RouterResponse<Self> {
        let papal_sdk_next_action =
            paypal_sdk_next_steps_check(payment_data.get_payment_attempt().clone())?;
        let next_action = papal_sdk_next_action.map(|paypal_next_action_data| {
            api_models::payments::NextActionData::InvokeSdkClient {
                next_action_data: paypal_next_action_data,
            }
        });
        Ok(services::ApplicationResponse::JsonWithHeaders((
            Self {
                payment_id: payment_data.get_payment_intent().payment_id.clone(),
                next_action,
                status: payment_data.get_payment_intent().status,
            },
            vec![],
        )))
    }
}

impl ForeignTryFrom<(MinorUnit, Option<MinorUnit>, Option<MinorUnit>, Currency)>
    for api_models::payments::DisplayAmountOnSdk
{
    type Error = error_stack::Report<errors::ApiErrorResponse>;

    fn foreign_try_from(
        (net_amount, shipping_cost, order_tax_amount, currency): (
            MinorUnit,
            Option<MinorUnit>,
            Option<MinorUnit>,
            Currency,
        ),
    ) -> Result<Self, Self::Error> {
        let major_unit_convertor = StringMajorUnitForConnector;

        let sdk_net_amount = major_unit_convertor
            .convert(net_amount, currency)
            .change_context(errors::ApiErrorResponse::PreconditionFailed {
                message: "Failed to convert net_amount to base unit".to_string(),
            })
            .attach_printable("Failed to convert net_amount to string major unit")?;

        let sdk_shipping_cost = shipping_cost
            .map(|cost| {
                major_unit_convertor
                    .convert(cost, currency)
                    .change_context(errors::ApiErrorResponse::PreconditionFailed {
                        message: "Failed to convert shipping_cost to base unit".to_string(),
                    })
                    .attach_printable("Failed to convert shipping_cost to string major unit")
            })
            .transpose()?;

        let sdk_order_tax_amount = order_tax_amount
            .map(|cost| {
                major_unit_convertor
                    .convert(cost, currency)
                    .change_context(errors::ApiErrorResponse::PreconditionFailed {
                        message: "Failed to convert order_tax_amount to base unit".to_string(),
                    })
                    .attach_printable("Failed to convert order_tax_amount to string major unit")
            })
            .transpose()?;
        Ok(Self {
            net_amount: sdk_net_amount,
            shipping_cost: sdk_shipping_cost,
            order_tax_amount: sdk_order_tax_amount,
        })
    }
}

#[cfg(feature = "v1")]
impl<F, Op, D> ToResponse<F, D, Op> for api::VerifyResponse
where
    F: Clone,
    Op: Debug,
    D: OperationSessionGetters<F>,
{
    #[cfg(all(feature = "v2", feature = "customer_v2"))]
    #[allow(clippy::too_many_arguments)]
    fn generate_response(
        _data: D,
        _customer: Option<domain::Customer>,
        _auth_flow: services::AuthFlow,
        _base_url: &str,
        _operation: Op,
        _connector_request_reference_id_config: &ConnectorRequestReferenceIdConfig,
        _connector_http_status_code: Option<u16>,
        _external_latency: Option<u128>,
        _is_latency_header_enabled: Option<bool>,
    ) -> RouterResponse<Self> {
        todo!()
    }

    #[cfg(all(any(feature = "v1", feature = "v2"), not(feature = "customer_v2")))]
    #[allow(clippy::too_many_arguments)]
    fn generate_response(
        payment_data: D,
        customer: Option<domain::Customer>,
        _auth_flow: services::AuthFlow,
        _base_url: &str,
        _operation: Op,
        _connector_request_reference_id_config: &ConnectorRequestReferenceIdConfig,
        _connector_http_status_code: Option<u16>,
        _external_latency: Option<u128>,
        _is_latency_header_enabled: Option<bool>,
    ) -> RouterResponse<Self> {
        let additional_payment_method_data: Option<api_models::payments::AdditionalPaymentData> =
            payment_data
                .get_payment_attempt()
                .payment_method_data
                .clone()
                .map(|data| data.parse_value("payment_method_data"))
                .transpose()
                .change_context(errors::ApiErrorResponse::InvalidDataValue {
                    field_name: "payment_method_data",
                })?;
        let payment_method_data_response =
            additional_payment_method_data.map(api::PaymentMethodDataResponse::from);
        Ok(services::ApplicationResponse::JsonWithHeaders((
            Self {
                verify_id: Some(payment_data.get_payment_intent().payment_id.clone()),
                merchant_id: Some(payment_data.get_payment_intent().merchant_id.clone()),
                client_secret: payment_data
                    .get_payment_intent()
                    .client_secret
                    .clone()
                    .map(Secret::new),
                customer_id: customer.as_ref().map(|x| x.customer_id.clone()),
                email: customer
                    .as_ref()
                    .and_then(|cus| cus.email.as_ref().map(|s| s.to_owned())),
                name: customer
                    .as_ref()
                    .and_then(|cus| cus.name.as_ref().map(|s| s.to_owned())),
                phone: customer
                    .as_ref()
                    .and_then(|cus| cus.phone.as_ref().map(|s| s.to_owned())),
                mandate_id: payment_data
                    .get_mandate_id()
                    .and_then(|mandate_ids| mandate_ids.mandate_id.clone()),
                payment_method: payment_data.get_payment_attempt().payment_method,
                payment_method_data: payment_method_data_response,
                payment_token: payment_data.get_token().map(ToString::to_string),
                error_code: payment_data.get_payment_attempt().clone().error_code,
                error_message: payment_data.get_payment_attempt().clone().error_message,
            },
            vec![],
        )))
    }
}

#[cfg(all(feature = "v2", feature = "customer_v2"))]
#[instrument(skip_all)]
// try to use router data here so that already validated things , we don't want to repeat the validations.
// Add internal value not found and external value not found so that we can give 500 / Internal server error for internal value not found
#[allow(clippy::too_many_arguments)]
pub fn payments_to_payments_response<Op, F: Clone, D>(
    _payment_data: D,
    _captures: Option<Vec<storage::Capture>>,
    _customer: Option<domain::Customer>,
    _auth_flow: services::AuthFlow,
    _base_url: &str,
    _operation: &Op,
    _connector_request_reference_id_config: &ConnectorRequestReferenceIdConfig,
    _connector_http_status_code: Option<u16>,
    _external_latency: Option<u128>,
    _is_latency_header_enabled: Option<bool>,
) -> RouterResponse<api::PaymentsResponse>
where
    Op: Debug,
    D: OperationSessionGetters<F>,
{
    todo!()
}

#[cfg(all(any(feature = "v1", feature = "v2"), not(feature = "customer_v2")))]
#[instrument(skip_all)]
// try to use router data here so that already validated things , we don't want to repeat the validations.
// Add internal value not found and external value not found so that we can give 500 / Internal server error for internal value not found
#[allow(clippy::too_many_arguments)]
pub fn payments_to_payments_response<Op, F: Clone, D>(
    payment_data: D,
    captures: Option<Vec<storage::Capture>>,
    customer: Option<domain::Customer>,
    _auth_flow: services::AuthFlow,
    base_url: &str,
    operation: &Op,
    connector_request_reference_id_config: &ConnectorRequestReferenceIdConfig,
    connector_http_status_code: Option<u16>,
    external_latency: Option<u128>,
    _is_latency_header_enabled: Option<bool>,
) -> RouterResponse<api::PaymentsResponse>
where
    Op: Debug,
    D: OperationSessionGetters<F>,
{
    use std::ops::Not;

    let payment_attempt = payment_data.get_payment_attempt().clone();
    let payment_intent = payment_data.get_payment_intent().clone();
    let payment_link_data = payment_data.get_payment_link_data();

    let currency = payment_attempt
        .currency
        .as_ref()
        .get_required_value("currency")?;
    let amount = currency
        .to_currency_base_unit(
            payment_attempt
                .net_amount
                .get_total_amount()
                .get_amount_as_i64(),
        )
        .change_context(errors::ApiErrorResponse::InvalidDataValue {
            field_name: "amount",
        })?;
    let mandate_id = payment_attempt.mandate_id.clone();

    let refunds_response = payment_data.get_refunds().is_empty().not().then(|| {
        payment_data
            .get_refunds()
            .into_iter()
            .map(ForeignInto::foreign_into)
            .collect()
    });

    let disputes_response = payment_data.get_disputes().is_empty().not().then(|| {
        payment_data
            .get_disputes()
            .into_iter()
            .map(ForeignInto::foreign_into)
            .collect()
    });

    let incremental_authorizations_response =
        payment_data.get_authorizations().is_empty().not().then(|| {
            payment_data
                .get_authorizations()
                .into_iter()
                .map(ForeignInto::foreign_into)
                .collect()
        });

    let external_authentication_details = payment_data
        .get_authentication()
        .map(ForeignInto::foreign_into);

    let attempts_response = payment_data.get_attempts().map(|attempts| {
        attempts
            .into_iter()
            .map(ForeignInto::foreign_into)
            .collect()
    });

    let captures_response = captures.map(|captures| {
        captures
            .into_iter()
            .map(ForeignInto::foreign_into)
            .collect()
    });

    let merchant_id = payment_attempt.merchant_id.to_owned();
    let payment_method_type = payment_attempt
        .payment_method_type
        .as_ref()
        .map(ToString::to_string)
        .unwrap_or("".to_owned());
    let payment_method = payment_attempt
        .payment_method
        .as_ref()
        .map(ToString::to_string)
        .unwrap_or("".to_owned());
    let additional_payment_method_data: Option<api_models::payments::AdditionalPaymentData> =
        payment_attempt
            .payment_method_data
            .clone()
            .and_then(|data| match data {
                serde_json::Value::Null => None, // This is to handle the case when the payment_method_data is null
                _ => Some(data.parse_value("AdditionalPaymentData")),
            })
            .transpose()
            .change_context(errors::ApiErrorResponse::InternalServerError)
            .attach_printable("Failed to parse the AdditionalPaymentData from payment_attempt.payment_method_data")?;

    let surcharge_details =
        payment_attempt
            .net_amount
            .get_surcharge_amount()
            .map(|surcharge_amount| RequestSurchargeDetails {
                surcharge_amount,
                tax_amount: payment_attempt.net_amount.get_tax_on_surcharge(),
            });
    let merchant_decision = payment_intent.merchant_decision.to_owned();
    let frm_message = payment_data.get_frm_message().map(FrmMessage::foreign_from);

    let payment_method_data =
        additional_payment_method_data.map(api::PaymentMethodDataResponse::from);

    let payment_method_data_response = (payment_method_data.is_some()
        || payment_data
            .get_address()
            .get_request_payment_method_billing()
            .is_some())
    .then_some(api_models::payments::PaymentMethodDataResponseWithBilling {
        payment_method_data,
        billing: payment_data
            .get_address()
            .get_request_payment_method_billing()
            .cloned(),
    });

    let mut headers = connector_http_status_code
        .map(|status_code| {
            vec![(
                "connector_http_status_code".to_string(),
                Maskable::new_normal(status_code.to_string()),
            )]
        })
        .unwrap_or_default();
    if let Some(payment_confirm_source) = payment_intent.payment_confirm_source {
        headers.push((
            X_PAYMENT_CONFIRM_SOURCE.to_string(),
            Maskable::new_normal(payment_confirm_source.to_string()),
        ))
    }

    // For the case when we don't have Customer data directly stored in Payment intent
    let customer_table_response: Option<CustomerDetailsResponse> =
        customer.as_ref().map(ForeignInto::foreign_into);

    // If we have customer data in Payment Intent and if the customer is not deleted, We are populating the Retrieve response from the
    // same. If the customer is deleted then we use the customer table to populate customer details
    let customer_details_response =
        if let Some(customer_details_raw) = payment_intent.customer_details.clone() {
            let customer_details_encrypted =
                serde_json::from_value::<CustomerData>(customer_details_raw.into_inner().expose());
            if let Ok(customer_details_encrypted_data) = customer_details_encrypted {
                Some(CustomerDetailsResponse {
                    id: customer_table_response
                        .as_ref()
                        .and_then(|customer_data| customer_data.id.clone()),
                    name: customer_table_response
                        .as_ref()
                        .and_then(|customer_data| customer_data.name.clone())
                        .or(customer_details_encrypted_data
                            .name
                            .or(customer.as_ref().and_then(|customer| {
                                customer.name.as_ref().map(|name| name.clone().into_inner())
                            }))),
                    email: customer_table_response
                        .as_ref()
                        .and_then(|customer_data| customer_data.email.clone())
                        .or(customer_details_encrypted_data.email.or(customer
                            .as_ref()
                            .and_then(|customer| customer.email.clone().map(pii::Email::from)))),
                    phone: customer_table_response
                        .as_ref()
                        .and_then(|customer_data| customer_data.phone.clone())
                        .or(customer_details_encrypted_data
                            .phone
                            .or(customer.as_ref().and_then(|customer| {
                                customer
                                    .phone
                                    .as_ref()
                                    .map(|phone| phone.clone().into_inner())
                            }))),
                    phone_country_code: customer_table_response
                        .as_ref()
                        .and_then(|customer_data| customer_data.phone_country_code.clone())
                        .or(customer_details_encrypted_data
                            .phone_country_code
                            .or(customer
                                .as_ref()
                                .and_then(|customer| customer.phone_country_code.clone()))),
                })
            } else {
                customer_table_response
            }
        } else {
            customer_table_response
        };

    headers.extend(
        external_latency
            .map(|latency| {
                vec![(
                    X_HS_LATENCY.to_string(),
                    Maskable::new_normal(latency.to_string()),
                )]
            })
            .unwrap_or_default(),
    );

    let output = if payments::is_start_pay(&operation)
        && payment_attempt.authentication_data.is_some()
    {
        let redirection_data = payment_attempt
            .authentication_data
            .clone()
            .get_required_value("redirection_data")?;

        let form: RedirectForm = serde_json::from_value(redirection_data)
            .map_err(|_| errors::ApiErrorResponse::InternalServerError)?;

        services::ApplicationResponse::Form(Box::new(services::RedirectionFormData {
            redirect_form: form,
            payment_method_data: payment_data.get_payment_method_data().cloned(),
            amount,
            currency: currency.to_string(),
        }))
    } else {
        let mut next_action_response = None;

        let bank_transfer_next_steps = bank_transfer_next_steps_check(payment_attempt.clone())?;

        let next_action_voucher = voucher_next_steps_check(payment_attempt.clone())?;

        let next_action_containing_qr_code_url = qr_code_next_steps_check(payment_attempt.clone())?;

        let papal_sdk_next_action = paypal_sdk_next_steps_check(payment_attempt.clone())?;

        let next_action_containing_fetch_qr_code_url =
            fetch_qr_code_url_next_steps_check(payment_attempt.clone())?;

        let next_action_containing_wait_screen =
            wait_screen_next_steps_check(payment_attempt.clone())?;

        if payment_intent.status == enums::IntentStatus::RequiresCustomerAction
            || bank_transfer_next_steps.is_some()
            || next_action_voucher.is_some()
            || next_action_containing_qr_code_url.is_some()
            || next_action_containing_wait_screen.is_some()
            || papal_sdk_next_action.is_some()
            || next_action_containing_fetch_qr_code_url.is_some()
            || payment_data.get_authentication().is_some()
        {
            next_action_response = bank_transfer_next_steps
                        .map(|bank_transfer| {
                            api_models::payments::NextActionData::DisplayBankTransferInformation {
                                bank_transfer_steps_and_charges_details: bank_transfer,
                            }
                        })
                        .or(next_action_voucher.map(|voucher_data| {
                            api_models::payments::NextActionData::DisplayVoucherInformation {
                                voucher_details: voucher_data,
                            }
                        }))
                        .or(next_action_containing_qr_code_url.map(|qr_code_data| {
                            api_models::payments::NextActionData::foreign_from(qr_code_data)
                        }))
                        .or(next_action_containing_fetch_qr_code_url.map(|fetch_qr_code_data| {
                            api_models::payments::NextActionData::FetchQrCodeInformation {
                                qr_code_fetch_url: fetch_qr_code_data.qr_code_fetch_url
                            }
                        }))
                        .or(papal_sdk_next_action.map(|paypal_next_action_data| {
                            api_models::payments::NextActionData::InvokeSdkClient{
                                next_action_data: paypal_next_action_data
                            }
                        }))
                        .or(next_action_containing_wait_screen.map(|wait_screen_data| {
                            api_models::payments::NextActionData::WaitScreenInformation {
                                display_from_timestamp: wait_screen_data.display_from_timestamp,
                                display_to_timestamp: wait_screen_data.display_to_timestamp,
                            }
                        }))
                        .or(payment_attempt.authentication_data.as_ref().map(|_| {
                            api_models::payments::NextActionData::RedirectToUrl {
                                redirect_to_url: helpers::create_startpay_url(
                                    base_url,
                                    &payment_attempt,
                                    &payment_intent,
                                ),
                            }
                        }))
                        .or(match payment_data.get_authentication().as_ref(){
                            Some(authentication) => {
                                if payment_intent.status == common_enums::IntentStatus::RequiresCustomerAction && authentication.cavv.is_none() && authentication.is_separate_authn_required(){
                                    // if preAuthn and separate authentication needed.
                                    let poll_config = payment_data.get_poll_config().unwrap_or_default();
                                    let request_poll_id = core_utils::get_external_authentication_request_poll_id(&payment_intent.payment_id);
                                    let payment_connector_name = payment_attempt.connector
                                        .as_ref()
                                        .get_required_value("connector")?;
                                    Some(api_models::payments::NextActionData::ThreeDsInvoke {
                                        three_ds_data: api_models::payments::ThreeDsData {
                                            three_ds_authentication_url: helpers::create_authentication_url(base_url, &payment_attempt),
                                            three_ds_authorize_url: helpers::create_authorize_url(
                                                base_url,
                                                &payment_attempt,
                                                payment_connector_name,
                                            ),
                                            three_ds_method_details: authentication.three_ds_method_url.as_ref().zip(authentication.three_ds_method_data.as_ref()).map(|(three_ds_method_url,three_ds_method_data )|{
                                                api_models::payments::ThreeDsMethodData::AcsThreeDsMethodData {
                                                    three_ds_method_data_submission: true,
                                                    three_ds_method_data: Some(three_ds_method_data.clone()),
                                                    three_ds_method_url: Some(three_ds_method_url.to_owned()),
                                                }
                                            }).unwrap_or(api_models::payments::ThreeDsMethodData::AcsThreeDsMethodData {
                                                    three_ds_method_data_submission: false,
                                                    three_ds_method_data: None,
                                                    three_ds_method_url: None,
                                            }),
                                            poll_config: api_models::payments::PollConfigResponse {poll_id: request_poll_id, delay_in_secs: poll_config.delay_in_secs, frequency: poll_config.frequency},
                                            message_version: authentication.message_version.as_ref()
                                            .map(|version| version.to_string()),
                                            directory_server_id: authentication.directory_server_id.clone(),
                                        },
                                    })
                                }else{
                                    None
                                }
                            },
                            None => None
                        });
        };

        // next action check for third party sdk session (for ex: Apple pay through trustpay has third party sdk session response)
        if third_party_sdk_session_next_action(&payment_attempt, operation) {
            next_action_response = Some(
                api_models::payments::NextActionData::ThirdPartySdkSessionToken {
                    session_token: payment_data.get_sessions_token().first().cloned(),
                },
            )
        }

        let routed_through = payment_attempt.connector.clone();

        let connector_label = routed_through.as_ref().and_then(|connector_name| {
            core_utils::get_connector_label(
                payment_intent.business_country,
                payment_intent.business_label.as_ref(),
                payment_attempt.business_sub_label.as_ref(),
                connector_name,
            )
        });

        let charges_response = match payment_intent.charges {
            None => None,
            Some(charges) => {
                let payment_charges: PaymentChargeRequest = charges
                    .peek()
                    .clone()
                    .parse_value("PaymentChargeRequest")
                    .change_context(errors::ApiErrorResponse::InternalServerError)
                    .attach_printable(format!(
                        "Failed to parse PaymentChargeRequest for payment_intent {:?}",
                        payment_intent.payment_id
                    ))?;

                Some(PaymentChargeResponse {
                    charge_id: payment_attempt.charge_id.clone(),
                    charge_type: payment_charges.charge_type,
                    application_fees: payment_charges.fees,
                    transfer_account_id: payment_charges.transfer_account_id,
                })
            }
        };

        let mandate_data = payment_data.get_setup_mandate().map(|d| api::MandateData {
            customer_acceptance: d
                .customer_acceptance
                .clone()
                .map(|d| api::CustomerAcceptance {
                    acceptance_type: match d.acceptance_type {
                        hyperswitch_domain_models::mandates::AcceptanceType::Online => {
                            api::AcceptanceType::Online
                        }
                        hyperswitch_domain_models::mandates::AcceptanceType::Offline => {
                            api::AcceptanceType::Offline
                        }
                    },
                    accepted_at: d.accepted_at,
                    online: d.online.map(|d| api::OnlineMandate {
                        ip_address: d.ip_address,
                        user_agent: d.user_agent,
                    }),
                }),
            mandate_type: d.mandate_type.clone().map(|d| match d {
                hyperswitch_domain_models::mandates::MandateDataType::MultiUse(Some(i)) => {
                    api::MandateType::MultiUse(Some(api::MandateAmountData {
                        amount: i.amount,
                        currency: i.currency,
                        start_date: i.start_date,
                        end_date: i.end_date,
                        metadata: i.metadata,
                    }))
                }
                hyperswitch_domain_models::mandates::MandateDataType::SingleUse(i) => {
                    api::MandateType::SingleUse(api::payments::MandateAmountData {
                        amount: i.amount,
                        currency: i.currency,
                        start_date: i.start_date,
                        end_date: i.end_date,
                        metadata: i.metadata,
                    })
                }
                hyperswitch_domain_models::mandates::MandateDataType::MultiUse(None) => {
                    api::MandateType::MultiUse(None)
                }
            }),
            update_mandate_id: d.update_mandate_id.clone(),
        });

        let order_tax_amount = payment_data
            .get_payment_attempt()
            .net_amount
            .get_order_tax_amount()
            .or_else(|| {
                payment_data
                    .get_payment_intent()
                    .tax_details
                    .clone()
                    .and_then(|tax| {
                        tax.payment_method_type
                            .map(|a| a.order_tax_amount)
                            .or_else(|| tax.default.map(|a| a.order_tax_amount))
                    })
            });
        let connector_mandate_id = payment_data.get_mandate_id().and_then(|mandate| {
            mandate
                .mandate_reference_id
                .as_ref()
                .and_then(|mandate_ref| match mandate_ref {
                    api_models::payments::MandateReferenceId::ConnectorMandateId(
                        connector_mandate_reference_id,
                    ) => connector_mandate_reference_id.get_connector_mandate_id(),
                    _ => None,
                })
        });

        let connector_transaction_id = payment_attempt
            .get_connector_payment_id()
            .map(ToString::to_string);

        let payments_response = api::PaymentsResponse {
            payment_id: payment_intent.payment_id,
            merchant_id: payment_intent.merchant_id,
            status: payment_intent.status,
            amount: payment_attempt.net_amount.get_order_amount(),
            net_amount: payment_attempt.get_total_amount(),
            amount_capturable: payment_attempt.amount_capturable,
            amount_received: payment_intent.amount_captured,
            connector: routed_through,
            client_secret: payment_intent.client_secret.map(Secret::new),
            created: Some(payment_intent.created_at),
            currency: currency.to_string(),
            customer_id: customer.as_ref().map(|cus| cus.clone().customer_id),
            customer: customer_details_response,
            description: payment_intent.description,
            refunds: refunds_response,
            disputes: disputes_response,
            attempts: attempts_response,
            captures: captures_response,
            mandate_id,
            mandate_data,
            setup_future_usage: payment_intent.setup_future_usage,
            off_session: payment_intent.off_session,
            capture_on: None,
            capture_method: payment_attempt.capture_method,
            payment_method: payment_attempt.payment_method,
            payment_method_data: payment_method_data_response,
            payment_token: payment_attempt.payment_token,
            shipping: payment_data.get_address().get_shipping().cloned(),
            billing: payment_data.get_address().get_payment_billing().cloned(),
            order_details: payment_intent.order_details,
            email: customer
                .as_ref()
                .and_then(|cus| cus.email.as_ref().map(|s| s.to_owned())),
            name: customer
                .as_ref()
                .and_then(|cus| cus.name.as_ref().map(|s| s.to_owned())),
            phone: customer
                .as_ref()
                .and_then(|cus| cus.phone.as_ref().map(|s| s.to_owned())),
            return_url: payment_intent.return_url,
            authentication_type: payment_attempt.authentication_type,
            statement_descriptor_name: payment_intent.statement_descriptor_name,
            statement_descriptor_suffix: payment_intent.statement_descriptor_suffix,
            next_action: next_action_response,
            cancellation_reason: payment_attempt.cancellation_reason,
            error_code: payment_attempt.error_code,
            error_message: payment_attempt
                .error_reason
                .or(payment_attempt.error_message),
            unified_code: payment_attempt.unified_code,
            unified_message: payment_attempt.unified_message,
            payment_experience: payment_attempt.payment_experience,
            payment_method_type: payment_attempt.payment_method_type,
            connector_label,
            business_country: payment_intent.business_country,
            business_label: payment_intent.business_label,
            business_sub_label: payment_attempt.business_sub_label,
            allowed_payment_method_types: payment_intent.allowed_payment_method_types,
            ephemeral_key: payment_data
                .get_ephemeral_key()
                .map(ForeignFrom::foreign_from),
            manual_retry_allowed: helpers::is_manual_retry_allowed(
                &payment_intent.status,
                &payment_attempt.status,
                connector_request_reference_id_config,
                &merchant_id,
            ),
            connector_transaction_id,
            frm_message,
            metadata: payment_intent.metadata,
            connector_metadata: payment_intent.connector_metadata,
            feature_metadata: payment_intent.feature_metadata,
            reference_id: payment_attempt.connector_response_reference_id,
            payment_link: payment_link_data,
            profile_id: payment_intent.profile_id,
            surcharge_details,
            attempt_count: payment_intent.attempt_count,
            merchant_decision,
            merchant_connector_id: payment_attempt.merchant_connector_id,
            incremental_authorization_allowed: payment_intent.incremental_authorization_allowed,
            authorization_count: payment_intent.authorization_count,
            incremental_authorizations: incremental_authorizations_response,
            external_authentication_details,
            external_3ds_authentication_attempted: payment_attempt
                .external_three_ds_authentication_attempted,
            expires_on: payment_intent.session_expiry,
            fingerprint: payment_intent.fingerprint_id,
            browser_info: payment_attempt.browser_info,
            payment_method_id: payment_attempt.payment_method_id,
            payment_method_status: payment_data
                .get_payment_method_info()
                .map(|info| info.status),
            updated: Some(payment_intent.modified_at),
            charges: charges_response,
            frm_metadata: payment_intent.frm_metadata,
            merchant_order_reference_id: payment_intent.merchant_order_reference_id,
            order_tax_amount,
            connector_mandate_id,
            shipping_cost: payment_intent.shipping_cost,
        };

        services::ApplicationResponse::JsonWithHeaders((payments_response, headers))
    };

    metrics::PAYMENT_OPS_COUNT.add(
        &metrics::CONTEXT,
        1,
        &add_attributes([
            ("operation", format!("{:?}", operation)),
            ("merchant", merchant_id.get_string_repr().to_owned()),
            ("payment_method_type", payment_method_type),
            ("payment_method", payment_method),
        ]),
    );

    Ok(output)
}

#[cfg(feature = "v1")]
pub fn third_party_sdk_session_next_action<Op>(
    payment_attempt: &storage::PaymentAttempt,
    operation: &Op,
) -> bool
where
    Op: Debug,
{
    // If the operation is confirm, we will send session token response in next action
    if format!("{operation:?}").eq("PaymentConfirm") {
        let condition1 = payment_attempt
            .connector
            .as_ref()
            .map(|connector| {
                matches!(connector.as_str(), "trustpay") || matches!(connector.as_str(), "payme")
            })
            .and_then(|is_connector_supports_third_party_sdk| {
                if is_connector_supports_third_party_sdk {
                    payment_attempt
                        .payment_method
                        .map(|pm| matches!(pm, diesel_models::enums::PaymentMethod::Wallet))
                } else {
                    Some(false)
                }
            })
            .unwrap_or(false);

        // This condition to be triggered for open banking connectors, third party SDK session token will be provided
        let condition2 = payment_attempt
            .connector
            .as_ref()
            .map(|connector| matches!(connector.as_str(), "plaid"))
            .and_then(|is_connector_supports_third_party_sdk| {
                if is_connector_supports_third_party_sdk {
                    payment_attempt
                        .payment_method
                        .map(|pm| matches!(pm, diesel_models::enums::PaymentMethod::OpenBanking))
                        .and_then(|first_match| {
                            payment_attempt
                                .payment_method_type
                                .map(|pmt| {
                                    matches!(
                                        pmt,
                                        diesel_models::enums::PaymentMethodType::OpenBankingPIS
                                    )
                                })
                                .map(|second_match| first_match && second_match)
                        })
                } else {
                    Some(false)
                }
            })
            .unwrap_or(false);

        condition1 || condition2
    } else {
        false
    }
}

pub fn qr_code_next_steps_check(
    payment_attempt: storage::PaymentAttempt,
) -> RouterResult<Option<api_models::payments::QrCodeInformation>> {
    let qr_code_steps: Option<Result<api_models::payments::QrCodeInformation, _>> = payment_attempt
        .connector_metadata
        .map(|metadata| metadata.parse_value("QrCodeInformation"));

    let qr_code_instructions = qr_code_steps.transpose().ok().flatten();
    Ok(qr_code_instructions)
}
pub fn paypal_sdk_next_steps_check(
    payment_attempt: storage::PaymentAttempt,
) -> RouterResult<Option<api_models::payments::SdkNextActionData>> {
    let paypal_connector_metadata: Option<Result<api_models::payments::SdkNextActionData, _>> =
        payment_attempt.connector_metadata.map(|metadata| {
            metadata.parse_value("SdkNextActionData").map_err(|_| {
                crate::logger::warn!(
                    "SdkNextActionData parsing failed for paypal_connector_metadata"
                )
            })
        });

    let paypal_next_steps = paypal_connector_metadata.transpose().ok().flatten();
    Ok(paypal_next_steps)
}

pub fn fetch_qr_code_url_next_steps_check(
    payment_attempt: storage::PaymentAttempt,
) -> RouterResult<Option<api_models::payments::FetchQrCodeInformation>> {
    let qr_code_steps: Option<Result<api_models::payments::FetchQrCodeInformation, _>> =
        payment_attempt
            .connector_metadata
            .map(|metadata| metadata.parse_value("FetchQrCodeInformation"));

    let qr_code_fetch_url = qr_code_steps.transpose().ok().flatten();
    Ok(qr_code_fetch_url)
}

pub fn wait_screen_next_steps_check(
    payment_attempt: storage::PaymentAttempt,
) -> RouterResult<Option<api_models::payments::WaitScreenInstructions>> {
    let display_info_with_timer_steps: Option<
        Result<api_models::payments::WaitScreenInstructions, _>,
    > = payment_attempt
        .connector_metadata
        .map(|metadata| metadata.parse_value("WaitScreenInstructions"));

    let display_info_with_timer_instructions =
        display_info_with_timer_steps.transpose().ok().flatten();
    Ok(display_info_with_timer_instructions)
}

#[cfg(feature = "v1")]
impl ForeignFrom<(storage::PaymentIntent, storage::PaymentAttempt)> for api::PaymentsResponse {
    fn foreign_from((pi, pa): (storage::PaymentIntent, storage::PaymentAttempt)) -> Self {
        let connector_transaction_id = pa.get_connector_payment_id().map(ToString::to_string);
        Self {
            payment_id: pi.payment_id,
            merchant_id: pi.merchant_id,
            status: pi.status,
            amount: pi.amount,
            amount_capturable: pa.amount_capturable,
            client_secret: pi.client_secret.map(|s| s.into()),
            created: Some(pi.created_at),
            currency: pi.currency.map(|c| c.to_string()).unwrap_or_default(),
            description: pi.description,
            metadata: pi.metadata,
            order_details: pi.order_details,
            customer_id: pi.customer_id.clone(),
            connector: pa.connector,
            payment_method: pa.payment_method,
            payment_method_type: pa.payment_method_type,
            business_label: pi.business_label,
            business_country: pi.business_country,
            business_sub_label: pa.business_sub_label,
            setup_future_usage: pi.setup_future_usage,
            capture_method: pa.capture_method,
            authentication_type: pa.authentication_type,
            connector_transaction_id,
            attempt_count: pi.attempt_count,
            profile_id: pi.profile_id,
            merchant_connector_id: pa.merchant_connector_id,
            payment_method_data: pa.payment_method_data.and_then(|data| {
                match data.parse_value("PaymentMethodDataResponseWithBilling") {
                    Ok(parsed_data) => Some(parsed_data),
                    Err(e) => {
                        router_env::logger::error!("Failed to parse 'PaymentMethodDataResponseWithBilling' from payment method data. Error: {e:?}");
                        None
                    }
                }
            }),
            merchant_order_reference_id: pi.merchant_order_reference_id,
            customer: pi.customer_details.and_then(|customer_details|
                match customer_details.into_inner().expose().parse_value::<CustomerData>("CustomerData"){
                    Ok(parsed_data) => Some(
                        CustomerDetailsResponse {
                            id: pi.customer_id,
                            name: parsed_data.name,
                            phone: parsed_data.phone,
                            email: parsed_data.email,
                            phone_country_code:parsed_data.phone_country_code
                    }),
                    Err(e) => {
                        router_env::logger::error!("Failed to parse 'CustomerDetailsResponse' from payment method data. Error: {e:?}");
                        None
                    }
                }
            ),
            billing: pi.billing_details.and_then(|billing_details|
                match billing_details.into_inner().expose().parse_value::<Address>("Address") {
                    Ok(parsed_data) => Some(parsed_data),
                    Err(e) => {
                        router_env::logger::error!("Failed to parse 'BillingAddress' from payment method data. Error: {e:?}");
                        None
                    }
                }
            ),
            shipping: pi.shipping_details.and_then(|shipping_details|
                match shipping_details.into_inner().expose().parse_value::<Address>("Address") {
                    Ok(parsed_data) => Some(parsed_data),
                    Err(e) => {
                        router_env::logger::error!("Failed to parse 'ShippingAddress' from payment method data. Error: {e:?}");
                        None
                    }
                }
            ),
            // TODO: fill in details based on requirement
            net_amount: pa.net_amount.get_total_amount(),
            amount_received: None,
            refunds: None,
            disputes: None,
            attempts: None,
            captures: None,
            mandate_id: None,
            mandate_data: None,
            off_session: None,
            capture_on: None,
            payment_token: None,
            email: None,
            name: None,
            phone: None,
            return_url: None,
            statement_descriptor_name: None,
            statement_descriptor_suffix: None,
            next_action: None,
            cancellation_reason: None,
            error_code: None,
            error_message: None,
            unified_code: None,
            unified_message: None,
            payment_experience: None,
            connector_label: None,
            allowed_payment_method_types: None,
            ephemeral_key: None,
            manual_retry_allowed: None,
            frm_message: None,
            connector_metadata: None,
            feature_metadata: None,
            reference_id: None,
            payment_link: None,
            surcharge_details: None,
            merchant_decision: None,
            incremental_authorization_allowed: None,
            authorization_count: None,
            incremental_authorizations: None,
            external_authentication_details: None,
            external_3ds_authentication_attempted: None,
            expires_on: None,
            fingerprint: None,
            browser_info: None,
            payment_method_id: None,
            payment_method_status: None,
            updated: None,
            charges: None,
            frm_metadata: None,
            order_tax_amount: None,
            connector_mandate_id:None,
            shipping_cost: None,
        }
    }
}

impl ForeignFrom<ephemeral_key::EphemeralKey> for api::ephemeral_key::EphemeralKeyCreateResponse {
    fn foreign_from(from: ephemeral_key::EphemeralKey) -> Self {
        Self {
            customer_id: from.customer_id,
            created_at: from.created_at,
            expires: from.expires,
            secret: from.secret,
        }
    }
}

#[cfg(feature = "v1")]
pub fn bank_transfer_next_steps_check(
    payment_attempt: storage::PaymentAttempt,
) -> RouterResult<Option<api_models::payments::BankTransferNextStepsData>> {
    let bank_transfer_next_step = if let Some(diesel_models::enums::PaymentMethod::BankTransfer) =
        payment_attempt.payment_method
    {
        if payment_attempt.payment_method_type != Some(diesel_models::enums::PaymentMethodType::Pix)
        {
            let bank_transfer_next_steps: Option<api_models::payments::BankTransferNextStepsData> =
                payment_attempt
                    .connector_metadata
                    .map(|metadata| {
                        metadata
                            .parse_value("NextStepsRequirements")
                            .change_context(errors::ApiErrorResponse::InternalServerError)
                            .attach_printable(
                                "Failed to parse the Value to NextRequirements struct",
                            )
                    })
                    .transpose()?;
            bank_transfer_next_steps
        } else {
            None
        }
    } else {
        None
    };
    Ok(bank_transfer_next_step)
}

#[cfg(feature = "v1")]
pub fn voucher_next_steps_check(
    payment_attempt: storage::PaymentAttempt,
) -> RouterResult<Option<api_models::payments::VoucherNextStepData>> {
    let voucher_next_step = if let Some(diesel_models::enums::PaymentMethod::Voucher) =
        payment_attempt.payment_method
    {
        let voucher_next_steps: Option<api_models::payments::VoucherNextStepData> = payment_attempt
            .connector_metadata
            .map(|metadata| {
                metadata
                    .parse_value("NextStepsRequirements")
                    .change_context(errors::ApiErrorResponse::InternalServerError)
                    .attach_printable("Failed to parse the Value to NextRequirements struct")
            })
            .transpose()?;
        voucher_next_steps
    } else {
        None
    };
    Ok(voucher_next_step)
}

pub fn change_order_details_to_new_type(
    order_amount: MinorUnit,
    order_details: api_models::payments::OrderDetails,
) -> Option<Vec<api_models::payments::OrderDetailsWithAmount>> {
    Some(vec![api_models::payments::OrderDetailsWithAmount {
        product_name: order_details.product_name,
        quantity: order_details.quantity,
        amount: order_amount,
        product_img_link: order_details.product_img_link,
        requires_shipping: order_details.requires_shipping,
        product_id: order_details.product_id,
        category: order_details.category,
        sub_category: order_details.sub_category,
        brand: order_details.brand,
        product_type: order_details.product_type,
        product_tax_code: order_details.product_tax_code,
    }])
}

impl ForeignFrom<api_models::payments::QrCodeInformation> for api_models::payments::NextActionData {
    fn foreign_from(qr_info: api_models::payments::QrCodeInformation) -> Self {
        match qr_info {
            api_models::payments::QrCodeInformation::QrCodeUrl {
                image_data_url,
                qr_code_url,
                display_to_timestamp,
            } => Self::QrCodeInformation {
                image_data_url: Some(image_data_url),
                qr_code_url: Some(qr_code_url),
                display_to_timestamp,
            },
            api_models::payments::QrCodeInformation::QrDataUrl {
                image_data_url,
                display_to_timestamp,
            } => Self::QrCodeInformation {
                image_data_url: Some(image_data_url),
                display_to_timestamp,
                qr_code_url: None,
            },
            api_models::payments::QrCodeInformation::QrCodeImageUrl {
                qr_code_url,
                display_to_timestamp,
            } => Self::QrCodeInformation {
                qr_code_url: Some(qr_code_url),
                image_data_url: None,
                display_to_timestamp,
            },
        }
    }
}

#[derive(Clone)]
pub struct PaymentAdditionalData<'a, F>
where
    F: Clone,
{
    router_base_url: String,
    connector_name: String,
    payment_data: PaymentData<F>,
    state: &'a SessionState,
    customer_data: &'a Option<domain::Customer>,
}

#[cfg(all(feature = "v2", feature = "customer_v2"))]
impl<F: Clone> TryFrom<PaymentAdditionalData<'_, F>> for types::PaymentsAuthorizeData {
    type Error = error_stack::Report<errors::ApiErrorResponse>;

    fn try_from(_additional_data: PaymentAdditionalData<'_, F>) -> Result<Self, Self::Error> {
        todo!()
    }
}

#[cfg(all(any(feature = "v1", feature = "v2"), not(feature = "customer_v2")))]
impl<F: Clone> TryFrom<PaymentAdditionalData<'_, F>> for types::PaymentsAuthorizeData {
    type Error = error_stack::Report<errors::ApiErrorResponse>;

    fn try_from(additional_data: PaymentAdditionalData<'_, F>) -> Result<Self, Self::Error> {
        let payment_data = additional_data.payment_data.clone();
        let router_base_url = &additional_data.router_base_url;
        let connector_name = &additional_data.connector_name;
        let attempt = &payment_data.payment_attempt;
        let browser_info: Option<types::BrowserInformation> = attempt
            .browser_info
            .clone()
            .map(|b| b.parse_value("BrowserInformation"))
            .transpose()
            .change_context(errors::ApiErrorResponse::InvalidDataValue {
                field_name: "browser_info",
            })?;

        let order_category = additional_data
            .payment_data
            .payment_intent
            .connector_metadata
            .map(|cm| {
                cm.parse_value::<api_models::payments::ConnectorMetadata>("ConnectorMetadata")
                    .change_context(errors::ApiErrorResponse::InternalServerError)
                    .attach_printable("Failed parsing ConnectorMetadata")
            })
            .transpose()?
            .and_then(|cm| cm.noon.and_then(|noon| noon.order_category));

        let order_details = additional_data
            .payment_data
            .payment_intent
            .order_details
            .map(|order_details| {
                order_details
                    .iter()
                    .map(|data| {
                        data.to_owned()
                            .parse_value("OrderDetailsWithAmount")
                            .change_context(errors::ApiErrorResponse::InvalidDataValue {
                                field_name: "OrderDetailsWithAmount",
                            })
                            .attach_printable("Unable to parse OrderDetailsWithAmount")
                    })
                    .collect::<Result<Vec<_>, _>>()
            })
            .transpose()?;

        let complete_authorize_url = Some(helpers::create_complete_authorize_url(
            router_base_url,
            attempt,
            connector_name,
        ));

        let webhook_url = Some(helpers::create_webhook_url(
            router_base_url,
            &attempt.merchant_id,
            connector_name,
        ));
        let router_return_url = Some(helpers::create_redirect_url(
            router_base_url,
            attempt,
            connector_name,
            payment_data.creds_identifier.as_deref(),
        ));

        let additional_payment_method_data = if payment_data.mandate_id.is_some() {
            let parsed_additional_payment_data: Option<api_models::payments::AdditionalPaymentData> =
                payment_data.payment_attempt
                    .payment_method_data
                    .as_ref().map(|data| data.clone().parse_value("AdditionalPaymentData"))
                    .transpose()
                    .change_context(errors::ApiErrorResponse::InternalServerError)
                    .attach_printable("Failed to parse AdditionalPaymentData from payment_data.payment_attempt.payment_method_data")?;
            parsed_additional_payment_data
        } else {
            None
        };
        let payment_method_data = payment_data.payment_method_data.or_else(|| {
            if payment_data.mandate_id.is_some() {
                Some(domain::PaymentMethodData::MandatePayment)
            } else {
                None
            }
        });
        let amount = payment_data.payment_attempt.get_total_amount();

        let customer_name = additional_data
            .customer_data
            .as_ref()
            .and_then(|customer_data| {
                customer_data
                    .name
                    .as_ref()
                    .map(|customer| customer.clone().into_inner())
            });

        let customer_id = additional_data
            .customer_data
            .as_ref()
            .map(|data| data.customer_id.clone());

        let charges = match payment_data.payment_intent.charges {
            Some(charges) => charges
                .peek()
                .clone()
                .parse_value("PaymentCharges")
                .change_context(errors::ApiErrorResponse::InternalServerError)
                .attach_printable("Failed to parse charges in to PaymentCharges")?,
            None => None,
        };

        let merchant_order_reference_id = payment_data
            .payment_intent
            .merchant_order_reference_id
            .clone();
        let shipping_cost = payment_data.payment_intent.shipping_cost;

        Ok(Self {
            payment_method_data: (payment_method_data.get_required_value("payment_method_data")?),
            setup_future_usage: payment_data.payment_intent.setup_future_usage,
            mandate_id: payment_data.mandate_id.clone(),
            off_session: payment_data.mandate_id.as_ref().map(|_| true),
            setup_mandate_details: payment_data.setup_mandate.clone(),
            confirm: payment_data.payment_attempt.confirm,
            statement_descriptor_suffix: payment_data.payment_intent.statement_descriptor_suffix,
            statement_descriptor: payment_data.payment_intent.statement_descriptor_name,
            capture_method: payment_data.payment_attempt.capture_method,
            amount: amount.get_amount_as_i64(),
            minor_amount: amount,
            currency: payment_data.currency,
            browser_info,
            email: payment_data.email,
            customer_name,
            payment_experience: payment_data.payment_attempt.payment_experience,
            order_details,
            order_category,
            session_token: None,
            enrolled_for_3ds: true,
            related_transaction_id: None,
            payment_method_type: payment_data.payment_attempt.payment_method_type,
            router_return_url,
            webhook_url,
            complete_authorize_url,
            customer_id,
            surcharge_details: payment_data.surcharge_details,
            request_incremental_authorization: matches!(
                payment_data
                    .payment_intent
                    .request_incremental_authorization,
                Some(RequestIncrementalAuthorization::True)
                    | Some(RequestIncrementalAuthorization::Default)
            ),
            metadata: additional_data.payment_data.payment_intent.metadata,
            authentication_data: payment_data
                .authentication
                .as_ref()
                .map(AuthenticationData::foreign_try_from)
                .transpose()?,
            customer_acceptance: payment_data.customer_acceptance,
            charges,
            merchant_order_reference_id,
            integrity_object: None,
            additional_payment_method_data,
            shipping_cost,
        })
    }
}

#[cfg(feature = "v2")]
impl<F: Clone> TryFrom<PaymentAdditionalData<'_, F>> for types::PaymentsSyncData {
    type Error = error_stack::Report<errors::ApiErrorResponse>;

    fn try_from(additional_data: PaymentAdditionalData<'_, F>) -> Result<Self, Self::Error> {
        todo!()
    }
}

#[cfg(feature = "v1")]
impl<F: Clone> TryFrom<PaymentAdditionalData<'_, F>> for types::PaymentsSyncData {
    type Error = error_stack::Report<errors::ApiErrorResponse>;

    fn try_from(additional_data: PaymentAdditionalData<'_, F>) -> Result<Self, Self::Error> {
        let payment_data = additional_data.payment_data;
        let capture_method = payment_data.get_capture_method();
        let amount = payment_data.payment_attempt.get_total_amount();

        let payment_method_type = payment_data
            .payment_attempt
            .get_payment_method_type()
            .to_owned();
        Ok(Self {
            amount,
            integrity_object: None,
            mandate_id: payment_data.mandate_id.clone(),
            connector_transaction_id: match payment_data.payment_attempt.get_connector_payment_id()
            {
                Some(connector_txn_id) => {
                    types::ResponseId::ConnectorTransactionId(connector_txn_id.to_owned())
                }
                None => types::ResponseId::NoResponseId,
            },
            encoded_data: payment_data.payment_attempt.encoded_data,
            capture_method,
            connector_meta: payment_data.payment_attempt.connector_metadata,
            sync_type: match payment_data.multiple_capture_data {
                Some(multiple_capture_data) => types::SyncRequestType::MultipleCaptureSync(
                    multiple_capture_data.get_pending_connector_capture_ids(),
                ),
                None => types::SyncRequestType::SinglePaymentSync,
            },
            payment_method_type,
            currency: payment_data.currency,
            charges: payment_data
                .payment_intent
                .charges
                .as_ref()
                .map(|charges| {
                    charges
                        .peek()
                        .clone()
                        .parse_value("PaymentCharges")
                        .change_context(errors::ApiErrorResponse::InternalServerError)
                        .attach_printable("Failed to parse charges in to PaymentCharges")
                })
                .transpose()?,
            payment_experience: payment_data.payment_attempt.payment_experience,
        })
    }
}

impl<F: Clone> TryFrom<PaymentAdditionalData<'_, F>>
    for types::PaymentsIncrementalAuthorizationData
{
    type Error = error_stack::Report<errors::ApiErrorResponse>;

    fn try_from(additional_data: PaymentAdditionalData<'_, F>) -> Result<Self, Self::Error> {
        let payment_data = additional_data.payment_data;
        let connector = api::ConnectorData::get_connector_by_name(
            &additional_data.state.conf.connectors,
            &additional_data.connector_name,
            api::GetToken::Connector,
            payment_data.payment_attempt.merchant_connector_id.clone(),
        )?;
        let total_amount = payment_data
            .incremental_authorization_details
            .clone()
            .map(|details| details.total_amount)
            .ok_or(
                report!(errors::ApiErrorResponse::InternalServerError)
                    .attach_printable("missing incremental_authorization_details in payment_data"),
            )?;
        let additional_amount = payment_data
            .incremental_authorization_details
            .clone()
            .map(|details| details.additional_amount)
            .ok_or(
                report!(errors::ApiErrorResponse::InternalServerError)
                    .attach_printable("missing incremental_authorization_details in payment_data"),
            )?;
        Ok(Self {
            total_amount: total_amount.get_amount_as_i64(),
            additional_amount: additional_amount.get_amount_as_i64(),
            reason: payment_data
                .incremental_authorization_details
                .and_then(|details| details.reason),
            currency: payment_data.currency,
            connector_transaction_id: connector
                .connector
                .connector_transaction_id(payment_data.payment_attempt.clone())?
                .ok_or(errors::ApiErrorResponse::ResourceIdNotFound)?,
        })
    }
}

impl ConnectorTransactionId for Helcim {
    #[cfg(feature = "v1")]
    fn connector_transaction_id(
        &self,
        payment_attempt: storage::PaymentAttempt,
    ) -> Result<Option<String>, errors::ApiErrorResponse> {
        if payment_attempt.get_connector_payment_id().is_none() {
            let metadata =
                Self::connector_transaction_id(self, payment_attempt.connector_metadata.as_ref());
            metadata.map_err(|_| errors::ApiErrorResponse::ResourceIdNotFound)
        } else {
            Ok(payment_attempt
                .get_connector_payment_id()
                .map(ToString::to_string))
        }
    }

    #[cfg(feature = "v2")]
    fn connector_transaction_id(
        &self,
        payment_attempt: storage::PaymentAttempt,
    ) -> Result<Option<String>, errors::ApiErrorResponse> {
        if payment_attempt.get_connector_payment_id().is_none() {
            let metadata = Self::connector_transaction_id(
                self,
                payment_attempt
                    .connector_metadata
                    .as_ref()
                    .map(|connector_metadata| connector_metadata.peek()),
            );
            metadata.map_err(|_| errors::ApiErrorResponse::ResourceIdNotFound)
        } else {
            Ok(payment_attempt
                .get_connector_payment_id()
                .map(ToString::to_string))
        }
    }
}

impl ConnectorTransactionId for Nexinets {
    #[cfg(feature = "v1")]
    fn connector_transaction_id(
        &self,
        payment_attempt: storage::PaymentAttempt,
    ) -> Result<Option<String>, errors::ApiErrorResponse> {
        let metadata =
            Self::connector_transaction_id(self, payment_attempt.connector_metadata.as_ref());
        metadata.map_err(|_| errors::ApiErrorResponse::ResourceIdNotFound)
    }

    #[cfg(feature = "v2")]
    fn connector_transaction_id(
        &self,
        payment_attempt: storage::PaymentAttempt,
    ) -> Result<Option<String>, errors::ApiErrorResponse> {
        let metadata = Self::connector_transaction_id(
            self,
            payment_attempt
                .connector_metadata
                .as_ref()
                .map(|connector_metadata| connector_metadata.peek()),
        );
        metadata.map_err(|_| errors::ApiErrorResponse::ResourceIdNotFound)
    }
}

#[cfg(feature = "v2")]
impl<F: Clone> TryFrom<PaymentAdditionalData<'_, F>> for types::PaymentsCaptureData {
    type Error = error_stack::Report<errors::ApiErrorResponse>;

    fn try_from(additional_data: PaymentAdditionalData<'_, F>) -> Result<Self, Self::Error> {
        todo!()
    }
}

#[cfg(feature = "v1")]
impl<F: Clone> TryFrom<PaymentAdditionalData<'_, F>> for types::PaymentsCaptureData {
    type Error = error_stack::Report<errors::ApiErrorResponse>;

    fn try_from(additional_data: PaymentAdditionalData<'_, F>) -> Result<Self, Self::Error> {
        let payment_data = additional_data.payment_data;
        let connector = api::ConnectorData::get_connector_by_name(
            &additional_data.state.conf.connectors,
            &additional_data.connector_name,
            api::GetToken::Connector,
            payment_data.payment_attempt.merchant_connector_id.clone(),
        )?;
        let amount_to_capture = payment_data
            .payment_attempt
            .amount_to_capture
            .unwrap_or(payment_data.payment_attempt.get_total_amount());
        let browser_info: Option<types::BrowserInformation> = payment_data
            .payment_attempt
            .browser_info
            .clone()
            .map(|b| b.parse_value("BrowserInformation"))
            .transpose()
            .change_context(errors::ApiErrorResponse::InvalidDataValue {
                field_name: "browser_info",
            })?;
        let amount = payment_data.payment_attempt.get_total_amount();
        Ok(Self {
            capture_method: payment_data.get_capture_method(),
            amount_to_capture: amount_to_capture.get_amount_as_i64(), // This should be removed once we start moving to connector module
            minor_amount_to_capture: amount_to_capture,
            currency: payment_data.currency,
            connector_transaction_id: connector
                .connector
                .connector_transaction_id(payment_data.payment_attempt.clone())?
                .ok_or(errors::ApiErrorResponse::ResourceIdNotFound)?,
            payment_amount: amount.get_amount_as_i64(), // This should be removed once we start moving to connector module
            minor_payment_amount: amount,
            connector_meta: payment_data.payment_attempt.connector_metadata,
            multiple_capture_data: match payment_data.multiple_capture_data {
                Some(multiple_capture_data) => Some(MultipleCaptureRequestData {
                    capture_sequence: multiple_capture_data.get_captures_count()?,
                    capture_reference: multiple_capture_data
                        .get_latest_capture()
                        .capture_id
                        .clone(),
                }),
                None => None,
            },
            browser_info,
            metadata: payment_data.payment_intent.metadata,
            integrity_object: None,
        })
    }
}

#[cfg(feature = "v2")]
impl<F: Clone> TryFrom<PaymentAdditionalData<'_, F>> for types::PaymentsCancelData {
    type Error = error_stack::Report<errors::ApiErrorResponse>;

    fn try_from(additional_data: PaymentAdditionalData<'_, F>) -> Result<Self, Self::Error> {
        todo!()
    }
}

#[cfg(feature = "v1")]
impl<F: Clone> TryFrom<PaymentAdditionalData<'_, F>> for types::PaymentsCancelData {
    type Error = error_stack::Report<errors::ApiErrorResponse>;

    fn try_from(additional_data: PaymentAdditionalData<'_, F>) -> Result<Self, Self::Error> {
        let payment_data = additional_data.payment_data;
        let connector = api::ConnectorData::get_connector_by_name(
            &additional_data.state.conf.connectors,
            &additional_data.connector_name,
            api::GetToken::Connector,
            payment_data.payment_attempt.merchant_connector_id.clone(),
        )?;
        let browser_info: Option<types::BrowserInformation> = payment_data
            .payment_attempt
            .browser_info
            .clone()
            .map(|b| b.parse_value("BrowserInformation"))
            .transpose()
            .change_context(errors::ApiErrorResponse::InvalidDataValue {
                field_name: "browser_info",
            })?;
        let amount = payment_data.payment_attempt.get_total_amount();
        Ok(Self {
            amount: Some(amount.get_amount_as_i64()), // This should be removed once we start moving to connector module
            minor_amount: Some(amount),
            currency: Some(payment_data.currency),
            connector_transaction_id: connector
                .connector
                .connector_transaction_id(payment_data.payment_attempt.clone())?
                .ok_or(errors::ApiErrorResponse::ResourceIdNotFound)?,
            cancellation_reason: payment_data.payment_attempt.cancellation_reason,
            connector_meta: payment_data.payment_attempt.connector_metadata,
            browser_info,
            metadata: payment_data.payment_intent.metadata,
        })
    }
}

impl<F: Clone> TryFrom<PaymentAdditionalData<'_, F>> for types::PaymentsApproveData {
    type Error = error_stack::Report<errors::ApiErrorResponse>;

    fn try_from(additional_data: PaymentAdditionalData<'_, F>) -> Result<Self, Self::Error> {
        let payment_data = additional_data.payment_data;
        let amount = payment_data.payment_attempt.get_total_amount();
        Ok(Self {
            amount: Some(amount.get_amount_as_i64()), //need to change after we move to connector module
            currency: Some(payment_data.currency),
        })
    }
}

#[cfg(feature = "v2")]
impl<F: Clone> TryFrom<PaymentAdditionalData<'_, F>> for types::SdkPaymentsSessionUpdateData {
    type Error = error_stack::Report<errors::ApiErrorResponse>;

    fn try_from(additional_data: PaymentAdditionalData<'_, F>) -> Result<Self, Self::Error> {
        todo!()
    }
}

#[cfg(feature = "v1")]
impl<F: Clone> TryFrom<PaymentAdditionalData<'_, F>> for types::SdkPaymentsSessionUpdateData {
    type Error = error_stack::Report<errors::ApiErrorResponse>;

    fn try_from(additional_data: PaymentAdditionalData<'_, F>) -> Result<Self, Self::Error> {
        let payment_data = additional_data.payment_data;
        let order_tax_amount = payment_data
            .payment_intent
            .tax_details
            .clone()
            .and_then(|tax| tax.payment_method_type.map(|pmt| pmt.order_tax_amount))
            .ok_or(errors::ApiErrorResponse::MissingRequiredField {
                field_name: "order_tax_amount",
            })?;
        let surcharge_amount = payment_data
            .surcharge_details
            .as_ref()
            .map(|surcharge_details| surcharge_details.get_total_surcharge_amount())
            .unwrap_or_default();
        let shipping_cost = payment_data
            .payment_intent
            .shipping_cost
            .unwrap_or_default();
        // net_amount here would include amount, order_tax_amount, surcharge_amount and shipping_cost
        let net_amount = payment_data.payment_intent.amount
            + order_tax_amount
            + shipping_cost
            + surcharge_amount;
        Ok(Self {
            amount: net_amount,
            order_tax_amount,
            currency: payment_data.currency,
            order_amount: payment_data.payment_intent.amount,
            session_id: payment_data.session_id,
            shipping_cost: payment_data.payment_intent.shipping_cost,
        })
    }
}

#[cfg(feature = "v2")]
impl<F: Clone> TryFrom<PaymentAdditionalData<'_, F>> for types::PaymentsPostSessionTokensData {
    type Error = error_stack::Report<errors::ApiErrorResponse>;

    fn try_from(additional_data: PaymentAdditionalData<'_, F>) -> Result<Self, Self::Error> {
        todo!()
    }
}

#[cfg(feature = "v1")]
impl<F: Clone> TryFrom<PaymentAdditionalData<'_, F>> for types::PaymentsPostSessionTokensData {
    type Error = error_stack::Report<errors::ApiErrorResponse>;

    fn try_from(additional_data: PaymentAdditionalData<'_, F>) -> Result<Self, Self::Error> {
        let payment_data = additional_data.payment_data.clone();
        let surcharge_amount = payment_data
            .surcharge_details
            .as_ref()
            .map(|surcharge_details| surcharge_details.get_total_surcharge_amount())
            .unwrap_or_default();
        let shipping_cost = payment_data
            .payment_intent
            .shipping_cost
            .unwrap_or_default();
        // amount here would include amount, surcharge_amount and shipping_cost
        let amount = payment_data.payment_intent.amount + shipping_cost + surcharge_amount;
        let merchant_order_reference_id = payment_data
            .payment_intent
            .merchant_order_reference_id
            .clone();
        let router_base_url = &additional_data.router_base_url;
        let connector_name = &additional_data.connector_name;
        let attempt = &payment_data.payment_attempt;
        let router_return_url = Some(helpers::create_redirect_url(
            router_base_url,
            attempt,
            connector_name,
            payment_data.creds_identifier.as_deref(),
        ));
        Ok(Self {
            amount, //need to change after we move to connector module
            order_amount: payment_data.payment_intent.amount,
            currency: payment_data.currency,
            merchant_order_reference_id,
            capture_method: payment_data.payment_attempt.capture_method,
            shipping_cost: payment_data.payment_intent.shipping_cost,
            setup_future_usage: payment_data.payment_intent.setup_future_usage,
            router_return_url,
        })
    }
}

impl<F: Clone> TryFrom<PaymentAdditionalData<'_, F>> for types::PaymentsRejectData {
    type Error = error_stack::Report<errors::ApiErrorResponse>;

    fn try_from(additional_data: PaymentAdditionalData<'_, F>) -> Result<Self, Self::Error> {
        let payment_data = additional_data.payment_data;
        let amount = payment_data.payment_attempt.get_total_amount();
        Ok(Self {
            amount: Some(amount.get_amount_as_i64()), //need to change after we move to connector module
            currency: Some(payment_data.currency),
        })
    }
}

#[cfg(feature = "v2")]
impl<F: Clone> TryFrom<PaymentAdditionalData<'_, F>> for types::PaymentsSessionData {
    type Error = error_stack::Report<errors::ApiErrorResponse>;

    fn try_from(additional_data: PaymentAdditionalData<'_, F>) -> Result<Self, Self::Error> {
        let payment_data = additional_data.payment_data.clone();

        let order_details = additional_data
            .payment_data
            .payment_intent
            .order_details
            .map(|order_details| {
                order_details
                    .iter()
                    .map(|data| data.to_owned().expose())
                    .collect()
            });

        let surcharge_amount = payment_data
            .surcharge_details
            .as_ref()
            .map(|surcharge_details| surcharge_details.get_total_surcharge_amount())
            .unwrap_or_default();

        let amount = payment_data.payment_intent.amount_details.order_amount;

        let shipping_cost = payment_data
            .payment_intent
            .amount_details
            .shipping_cost
            .unwrap_or_default();

        // net_amount here would include amount, surcharge_amount and shipping_cost
        let net_amount = amount + surcharge_amount + shipping_cost;

        Ok(Self {
            amount: amount.get_amount_as_i64(), //need to change once we move to connector module
            minor_amount: amount,
            currency: payment_data.currency,
            country: payment_data.address.get_payment_method_billing().and_then(
                |billing_address| {
                    billing_address
                        .address
                        .as_ref()
                        .and_then(|address| address.country)
                },
            ),
            order_details,
            surcharge_details: payment_data.surcharge_details,
            email: payment_data.email,
        })
    }
}

#[cfg(feature = "v1")]
impl<F: Clone> TryFrom<PaymentAdditionalData<'_, F>> for types::PaymentsSessionData {
    type Error = error_stack::Report<errors::ApiErrorResponse>;

    fn try_from(additional_data: PaymentAdditionalData<'_, F>) -> Result<Self, Self::Error> {
        let payment_data = additional_data.payment_data.clone();

        let order_details = additional_data
            .payment_data
            .payment_intent
            .order_details
            .map(|order_details| {
                order_details
                    .iter()
                    .map(|data| {
                        data.to_owned()
                            .parse_value("OrderDetailsWithAmount")
                            .change_context(errors::ApiErrorResponse::InvalidDataValue {
                                field_name: "OrderDetailsWithAmount",
                            })
                            .attach_printable("Unable to parse OrderDetailsWithAmount")
                    })
                    .collect::<Result<Vec<_>, _>>()
            })
            .transpose()?;

        let surcharge_amount = payment_data
            .surcharge_details
            .as_ref()
            .map(|surcharge_details| surcharge_details.get_total_surcharge_amount())
            .unwrap_or_default();

        let amount = payment_data.payment_intent.amount;

        let shipping_cost = payment_data
            .payment_intent
            .shipping_cost
            .unwrap_or_default();

        // net_amount here would include amount, surcharge_amount and shipping_cost
        let net_amount = amount + surcharge_amount + shipping_cost;

        Ok(Self {
            amount: net_amount.get_amount_as_i64(), //need to change once we move to connector module
            minor_amount: amount,
            currency: payment_data.currency,
            country: payment_data.address.get_payment_method_billing().and_then(
                |billing_address| {
                    billing_address
                        .address
                        .as_ref()
                        .and_then(|address| address.country)
                },
            ),
            order_details,
            email: payment_data.email,
            surcharge_details: payment_data.surcharge_details,
        })
    }
}

#[cfg(feature = "v1")]
impl<F: Clone> TryFrom<PaymentAdditionalData<'_, F>> for types::SetupMandateRequestData {
    type Error = error_stack::Report<errors::ApiErrorResponse>;

    fn try_from(additional_data: PaymentAdditionalData<'_, F>) -> Result<Self, Self::Error> {
        let payment_data = additional_data.payment_data;
        let router_base_url = &additional_data.router_base_url;
        let connector_name = &additional_data.connector_name;
        let attempt = &payment_data.payment_attempt;
        let router_return_url = Some(helpers::create_redirect_url(
            router_base_url,
            attempt,
            connector_name,
            payment_data.creds_identifier.as_deref(),
        ));
        let browser_info: Option<types::BrowserInformation> = attempt
            .browser_info
            .clone()
            .map(|b| b.parse_value("BrowserInformation"))
            .transpose()
            .change_context(errors::ApiErrorResponse::InvalidDataValue {
                field_name: "browser_info",
            })?;

        let customer_name = additional_data
            .customer_data
            .as_ref()
            .and_then(|customer_data| {
                customer_data
                    .name
                    .as_ref()
                    .map(|customer| customer.clone().into_inner())
            });
        let amount = payment_data.payment_attempt.get_total_amount();
        Ok(Self {
            currency: payment_data.currency,
            confirm: true,
            amount: Some(amount.get_amount_as_i64()), //need to change once we move to connector module
            minor_amount: Some(amount),
            payment_method_data: (payment_data
                .payment_method_data
                .get_required_value("payment_method_data")?),
            statement_descriptor_suffix: payment_data.payment_intent.statement_descriptor_suffix,
            setup_future_usage: payment_data.payment_intent.setup_future_usage,
            off_session: payment_data.mandate_id.as_ref().map(|_| true),
            mandate_id: payment_data.mandate_id.clone(),
            setup_mandate_details: payment_data.setup_mandate,
            customer_acceptance: payment_data.customer_acceptance,
            router_return_url,
            email: payment_data.email,
            customer_name,
            return_url: payment_data.payment_intent.return_url,
            browser_info,
            payment_method_type: attempt.payment_method_type,
            request_incremental_authorization: matches!(
                payment_data
                    .payment_intent
                    .request_incremental_authorization,
                Some(RequestIncrementalAuthorization::True)
                    | Some(RequestIncrementalAuthorization::Default)
            ),
            metadata: payment_data.payment_intent.metadata.clone().map(Into::into),
            shipping_cost: payment_data.payment_intent.shipping_cost,
        })
    }
}

#[cfg(feature = "v2")]
impl<F: Clone> TryFrom<PaymentAdditionalData<'_, F>> for types::SetupMandateRequestData {
    type Error = error_stack::Report<errors::ApiErrorResponse>;

    fn try_from(additional_data: PaymentAdditionalData<'_, F>) -> Result<Self, Self::Error> {
        todo!()
    }
}

impl ForeignTryFrom<types::CaptureSyncResponse> for storage::CaptureUpdate {
    type Error = error_stack::Report<errors::ApiErrorResponse>;

    fn foreign_try_from(
        capture_sync_response: types::CaptureSyncResponse,
    ) -> Result<Self, Self::Error> {
        match capture_sync_response {
            types::CaptureSyncResponse::Success {
                resource_id,
                status,
                connector_response_reference_id,
                ..
            } => {
                let (connector_capture_id, connector_capture_data) = match resource_id {
                    types::ResponseId::EncodedData(_) | types::ResponseId::NoResponseId => {
                        (None, None)
                    }
                    types::ResponseId::ConnectorTransactionId(id) => {
                        let (txn_id, txn_data) =
                            common_utils_type::ConnectorTransactionId::form_id_and_data(id);
                        (Some(txn_id), txn_data)
                    }
                };
                Ok(Self::ResponseUpdate {
                    status: enums::CaptureStatus::foreign_try_from(status)?,
                    connector_capture_id,
                    connector_response_reference_id,
                    connector_capture_data,
                })
            }
            types::CaptureSyncResponse::Error {
                code,
                message,
                reason,
                status_code,
                ..
            } => Ok(Self::ErrorUpdate {
                status: match status_code {
                    500..=511 => enums::CaptureStatus::Pending,
                    _ => enums::CaptureStatus::Failed,
                },
                error_code: Some(code),
                error_message: Some(message),
                error_reason: reason,
            }),
        }
    }
}

#[cfg(feature = "v1")]
impl<F: Clone> TryFrom<PaymentAdditionalData<'_, F>> for types::CompleteAuthorizeData {
    type Error = error_stack::Report<errors::ApiErrorResponse>;

    fn try_from(additional_data: PaymentAdditionalData<'_, F>) -> Result<Self, Self::Error> {
        let payment_data = additional_data.payment_data;
        let router_base_url = &additional_data.router_base_url;
        let connector_name = &additional_data.connector_name;
        let attempt = &payment_data.payment_attempt;
        let browser_info: Option<types::BrowserInformation> = payment_data
            .payment_attempt
            .browser_info
            .clone()
            .map(|b| b.parse_value("BrowserInformation"))
            .transpose()
            .change_context(errors::ApiErrorResponse::InvalidDataValue {
                field_name: "browser_info",
            })?;

        let redirect_response = payment_data.redirect_response.map(|redirect| {
            types::CompleteAuthorizeRedirectResponse {
                params: redirect.param,
                payload: redirect.json_payload,
            }
        });
        let amount = payment_data.payment_attempt.get_total_amount();
        let complete_authorize_url = Some(helpers::create_complete_authorize_url(
            router_base_url,
            attempt,
            connector_name,
        ));
        Ok(Self {
            setup_future_usage: payment_data.payment_intent.setup_future_usage,
            mandate_id: payment_data.mandate_id.clone(),
            off_session: payment_data.mandate_id.as_ref().map(|_| true),
            setup_mandate_details: payment_data.setup_mandate.clone(),
            confirm: payment_data.payment_attempt.confirm,
            statement_descriptor_suffix: payment_data.payment_intent.statement_descriptor_suffix,
            capture_method: payment_data.payment_attempt.capture_method,
            amount: amount.get_amount_as_i64(), // need to change once we move to connector module
            minor_amount: amount,
            currency: payment_data.currency,
            browser_info,
            email: payment_data.email,
            payment_method_data: payment_data.payment_method_data.map(From::from),
            connector_transaction_id: payment_data
                .payment_attempt
                .get_connector_payment_id()
                .map(ToString::to_string),
            redirect_response,
            connector_meta: payment_data.payment_attempt.connector_metadata,
            complete_authorize_url,
            metadata: payment_data.payment_intent.metadata,
            customer_acceptance: payment_data.customer_acceptance,
        })
    }
}

#[cfg(feature = "v2")]
impl<F: Clone> TryFrom<PaymentAdditionalData<'_, F>> for types::CompleteAuthorizeData {
    type Error = error_stack::Report<errors::ApiErrorResponse>;

    fn try_from(additional_data: PaymentAdditionalData<'_, F>) -> Result<Self, Self::Error> {
        todo!()
    }
}

#[cfg(feature = "v2")]
impl<F: Clone> TryFrom<PaymentAdditionalData<'_, F>> for types::PaymentsPreProcessingData {
    type Error = error_stack::Report<errors::ApiErrorResponse>;

    fn try_from(additional_data: PaymentAdditionalData<'_, F>) -> Result<Self, Self::Error> {
        todo!()
    }
}

#[cfg(feature = "v1")]
impl<F: Clone> TryFrom<PaymentAdditionalData<'_, F>> for types::PaymentsPreProcessingData {
    type Error = error_stack::Report<errors::ApiErrorResponse>;

    fn try_from(additional_data: PaymentAdditionalData<'_, F>) -> Result<Self, Self::Error> {
        let payment_data = additional_data.payment_data;
        let payment_method_data = payment_data.payment_method_data;
        let router_base_url = &additional_data.router_base_url;
        let attempt = &payment_data.payment_attempt;
        let connector_name = &additional_data.connector_name;

        let order_details = payment_data
            .payment_intent
            .order_details
            .map(|order_details| {
                order_details
                    .iter()
                    .map(|data| {
                        data.to_owned()
                            .parse_value("OrderDetailsWithAmount")
                            .change_context(errors::ApiErrorResponse::InvalidDataValue {
                                field_name: "OrderDetailsWithAmount",
                            })
                            .attach_printable("Unable to parse OrderDetailsWithAmount")
                    })
                    .collect::<Result<Vec<_>, _>>()
            })
            .transpose()?;

        let webhook_url = Some(helpers::create_webhook_url(
            router_base_url,
            &attempt.merchant_id,
            connector_name,
        ));
        let router_return_url = Some(helpers::create_redirect_url(
            router_base_url,
            attempt,
            connector_name,
            payment_data.creds_identifier.as_deref(),
        ));
        let complete_authorize_url = Some(helpers::create_complete_authorize_url(
            router_base_url,
            attempt,
            connector_name,
        ));
        let browser_info: Option<types::BrowserInformation> = payment_data
            .payment_attempt
            .browser_info
            .clone()
            .map(|b| b.parse_value("BrowserInformation"))
            .transpose()
            .change_context(errors::ApiErrorResponse::InvalidDataValue {
                field_name: "browser_info",
            })?;
        let amount = payment_data.payment_attempt.get_total_amount();

        Ok(Self {
            payment_method_data: payment_method_data.map(From::from),
            email: payment_data.email,
            currency: Some(payment_data.currency),
            amount: Some(amount.get_amount_as_i64()), // need to change this once we move to connector module
            minor_amount: Some(amount),
            payment_method_type: payment_data.payment_attempt.payment_method_type,
            setup_mandate_details: payment_data.setup_mandate,
            capture_method: payment_data.payment_attempt.capture_method,
            order_details,
            router_return_url,
            webhook_url,
            complete_authorize_url,
            browser_info,
            surcharge_details: payment_data.surcharge_details,
            connector_transaction_id: payment_data
                .payment_attempt
                .get_connector_payment_id()
                .map(ToString::to_string),
            redirect_response: None,
            mandate_id: payment_data.mandate_id,
            related_transaction_id: None,
            enrolled_for_3ds: true,
            metadata: payment_data.payment_intent.metadata.map(Secret::new),
        })
    }
}

impl ForeignFrom<payments::FraudCheck> for FrmMessage {
    fn foreign_from(fraud_check: payments::FraudCheck) -> Self {
        Self {
            frm_name: fraud_check.frm_name,
            frm_transaction_id: fraud_check.frm_transaction_id,
            frm_transaction_type: Some(fraud_check.frm_transaction_type.to_string()),
            frm_status: Some(fraud_check.frm_status.to_string()),
            frm_score: fraud_check.frm_score,
            frm_reason: fraud_check.frm_reason,
            frm_error: fraud_check.frm_error,
        }
    }
}

impl ForeignFrom<CustomerDetails> for router_request_types::CustomerDetails {
    fn foreign_from(customer: CustomerDetails) -> Self {
        Self {
            customer_id: Some(customer.id),
            name: customer.name,
            email: customer.email,
            phone: customer.phone,
            phone_country_code: customer.phone_country_code,
        }
    }
}

/// The response amount details in the confirm intent response will have the combined fields from
/// intent amount details and attempt amount details.
#[cfg(feature = "v2")]
impl
    ForeignFrom<(
        &hyperswitch_domain_models::payments::AmountDetails,
        &hyperswitch_domain_models::payments::payment_attempt::AttemptAmountDetails,
    )> for api_models::payments::ConfirmIntentAmountDetailsResponse
{
    fn foreign_from(
        (intent_amount_details, attempt_amount_details): (
            &hyperswitch_domain_models::payments::AmountDetails,
            &hyperswitch_domain_models::payments::payment_attempt::AttemptAmountDetails,
        ),
    ) -> Self {
        Self {
            order_amount: intent_amount_details.order_amount,
            currency: intent_amount_details.currency,
            shipping_cost: attempt_amount_details.shipping_cost,
            order_tax_amount: attempt_amount_details.order_tax_amount,
            skip_external_tax_calculation: common_enums::TaxCalculationOverride::foreign_from(
                intent_amount_details.skip_external_tax_calculation,
            ),
            skip_surcharge_calculation: common_enums::SurchargeCalculationOverride::foreign_from(
                intent_amount_details.skip_surcharge_calculation,
            ),
            surcharge_amount: attempt_amount_details.surcharge_amount,
            tax_on_surcharge: attempt_amount_details.tax_on_surcharge,
            net_amount: attempt_amount_details.net_amount,
            amount_to_capture: attempt_amount_details.amount_to_capture,
            amount_capturable: attempt_amount_details.amount_capturable,
            amount_captured: intent_amount_details.amount_captured,
        }
    }
}

/// The response amount details in the confirm intent response will have the combined fields from
/// intent amount details and attempt amount details.
#[cfg(feature = "v2")]
impl
    ForeignFrom<(
        &hyperswitch_domain_models::payments::AmountDetails,
        Option<&hyperswitch_domain_models::payments::payment_attempt::AttemptAmountDetails>,
    )> for api_models::payments::ConfirmIntentAmountDetailsResponse
{
    fn foreign_from(
        (intent_amount_details, attempt_amount_details): (
            &hyperswitch_domain_models::payments::AmountDetails,
            Option<&hyperswitch_domain_models::payments::payment_attempt::AttemptAmountDetails>,
        ),
    ) -> Self {
        Self {
            order_amount: intent_amount_details.order_amount,
            currency: intent_amount_details.currency,
            shipping_cost: attempt_amount_details
                .and_then(|attempt_amount| attempt_amount.shipping_cost)
                .or(intent_amount_details.shipping_cost),
            order_tax_amount: attempt_amount_details
                .and_then(|attempt_amount| attempt_amount.order_tax_amount)
                .or(intent_amount_details
                    .tax_details
                    .as_ref()
                    .and_then(|tax_details| tax_details.get_default_tax_amount())),
            skip_external_tax_calculation: common_enums::TaxCalculationOverride::foreign_from(
                intent_amount_details.skip_external_tax_calculation,
            ),
            skip_surcharge_calculation: common_enums::SurchargeCalculationOverride::foreign_from(
                intent_amount_details.skip_surcharge_calculation,
            ),
            surcharge_amount: attempt_amount_details
                .and_then(|attempt| attempt.surcharge_amount)
                .or(intent_amount_details.surcharge_amount),
            tax_on_surcharge: attempt_amount_details
                .and_then(|attempt| attempt.tax_on_surcharge)
                .or(intent_amount_details.tax_on_surcharge),
            net_amount: attempt_amount_details
                .map(|attempt| attempt.net_amount)
                .unwrap_or(intent_amount_details.calculate_net_amount()),
            amount_to_capture: attempt_amount_details.and_then(|attempt| attempt.amount_to_capture),
            amount_capturable: attempt_amount_details
                .map(|attempt| attempt.amount_capturable)
                .unwrap_or(MinorUnit::zero()),
            amount_captured: intent_amount_details.amount_captured,
        }
    }
}

#[cfg(feature = "v2")]
impl ForeignFrom<hyperswitch_domain_models::payments::payment_attempt::ErrorDetails>
    for api_models::payments::ErrorDetails
{
    fn foreign_from(
        amount_details: hyperswitch_domain_models::payments::payment_attempt::ErrorDetails,
    ) -> Self {
        let hyperswitch_domain_models::payments::payment_attempt::ErrorDetails {
            code,
            message,
            reason,
            unified_code,
            unified_message,
        } = amount_details;

        Self {
            code,
            message: reason.unwrap_or(message),
            unified_code,
            unified_message,
        }
    }
}

#[cfg(feature = "v2")]
impl ForeignFrom<hyperswitch_domain_models::payments::AmountDetails>
    for api_models::payments::AmountDetailsResponse
{
    fn foreign_from(amount_details: hyperswitch_domain_models::payments::AmountDetails) -> Self {
        Self {
            order_amount: amount_details.order_amount,
            currency: amount_details.currency,
            shipping_cost: amount_details.shipping_cost,
            order_tax_amount: amount_details.tax_details.and_then(|tax_details| {
                tax_details.default.map(|default| default.order_tax_amount)
            }),
            skip_external_tax_calculation: common_enums::TaxCalculationOverride::foreign_from(
                amount_details.skip_external_tax_calculation,
            ),
            skip_surcharge_calculation: common_enums::SurchargeCalculationOverride::foreign_from(
                amount_details.skip_surcharge_calculation,
            ),
            surcharge_amount: amount_details.surcharge_amount,
            tax_on_surcharge: amount_details.tax_on_surcharge,
        }
    }
}

#[cfg(feature = "v2")]
impl ForeignFrom<common_enums::TaxCalculationOverride>
    for hyperswitch_domain_models::payments::TaxCalculationOverride
{
    fn foreign_from(tax_calculation_override: common_enums::TaxCalculationOverride) -> Self {
        match tax_calculation_override {
            common_enums::TaxCalculationOverride::Calculate => Self::Calculate,
            common_enums::TaxCalculationOverride::Skip => Self::Skip,
        }
    }
}

#[cfg(feature = "v2")]
impl ForeignFrom<hyperswitch_domain_models::payments::TaxCalculationOverride>
    for common_enums::TaxCalculationOverride
{
    fn foreign_from(
        tax_calculation_override: hyperswitch_domain_models::payments::TaxCalculationOverride,
    ) -> Self {
        match tax_calculation_override {
            hyperswitch_domain_models::payments::TaxCalculationOverride::Calculate => {
                Self::Calculate
            }
            hyperswitch_domain_models::payments::TaxCalculationOverride::Skip => Self::Skip,
        }
    }
}

#[cfg(feature = "v2")]
impl ForeignFrom<common_enums::SurchargeCalculationOverride>
    for hyperswitch_domain_models::payments::SurchargeCalculationOverride
{
    fn foreign_from(
        surcharge_calculation_override: common_enums::SurchargeCalculationOverride,
    ) -> Self {
        match surcharge_calculation_override {
            common_enums::SurchargeCalculationOverride::Calculate => Self::Calculate,
            common_enums::SurchargeCalculationOverride::Skip => Self::Skip,
        }
    }
}

#[cfg(feature = "v2")]
impl ForeignFrom<hyperswitch_domain_models::payments::SurchargeCalculationOverride>
    for common_enums::SurchargeCalculationOverride
{
    fn foreign_from(
        surcharge_calculation_override: hyperswitch_domain_models::payments::SurchargeCalculationOverride,
    ) -> Self {
        match surcharge_calculation_override {
            hyperswitch_domain_models::payments::SurchargeCalculationOverride::Calculate => {
                Self::Calculate
            }
            hyperswitch_domain_models::payments::SurchargeCalculationOverride::Skip => Self::Skip,
        }
    }
}

#[cfg(feature = "v2")]
impl ForeignFrom<api_models::admin::PaymentLinkConfigRequest>
    for diesel_models::PaymentLinkConfigRequestForPayments
{
    fn foreign_from(config: api_models::admin::PaymentLinkConfigRequest) -> Self {
        Self {
            theme: config.theme,
            logo: config.logo,
            seller_name: config.seller_name,
            sdk_layout: config.sdk_layout,
            display_sdk_only: config.display_sdk_only,
            enabled_saved_payment_method: config.enabled_saved_payment_method,
            transaction_details: config.transaction_details.map(|transaction_details| {
                transaction_details
                    .iter()
                    .map(|details| {
                        diesel_models::PaymentLinkTransactionDetails::foreign_from(details.clone())
                    })
                    .collect()
            }),
        }
    }
}

#[cfg(feature = "v2")]
impl ForeignFrom<api_models::admin::PaymentLinkTransactionDetails>
    for diesel_models::PaymentLinkTransactionDetails
{
    fn foreign_from(from: api_models::admin::PaymentLinkTransactionDetails) -> Self {
        Self {
            key: from.key,
            value: from.value,
            ui_configuration: from
                .ui_configuration
                .map(diesel_models::TransactionDetailsUiConfiguration::foreign_from),
        }
    }
}

#[cfg(feature = "v2")]
impl ForeignFrom<api_models::admin::TransactionDetailsUiConfiguration>
    for diesel_models::TransactionDetailsUiConfiguration
{
    fn foreign_from(from: api_models::admin::TransactionDetailsUiConfiguration) -> Self {
        Self {
            position: from.position,
            is_key_bold: from.is_key_bold,
            is_value_bold: from.is_value_bold,
        }
    }
}

#[cfg(feature = "v2")]
impl ForeignFrom<diesel_models::PaymentLinkConfigRequestForPayments>
    for api_models::admin::PaymentLinkConfigRequest
{
    fn foreign_from(config: diesel_models::PaymentLinkConfigRequestForPayments) -> Self {
        Self {
            theme: config.theme,
            logo: config.logo,
            seller_name: config.seller_name,
            sdk_layout: config.sdk_layout,
            display_sdk_only: config.display_sdk_only,
            enabled_saved_payment_method: config.enabled_saved_payment_method,
            transaction_details: config.transaction_details.map(|transaction_details| {
                transaction_details
                    .iter()
                    .map(|details| {
                        api_models::admin::PaymentLinkTransactionDetails::foreign_from(
                            details.clone(),
                        )
                    })
                    .collect()
            }),
        }
    }
}

#[cfg(feature = "v2")]
impl ForeignFrom<diesel_models::PaymentLinkTransactionDetails>
    for api_models::admin::PaymentLinkTransactionDetails
{
    fn foreign_from(from: diesel_models::PaymentLinkTransactionDetails) -> Self {
        Self {
            key: from.key,
            value: from.value,
            ui_configuration: from
                .ui_configuration
                .map(api_models::admin::TransactionDetailsUiConfiguration::foreign_from),
        }
    }
}

#[cfg(feature = "v2")]
impl ForeignFrom<diesel_models::TransactionDetailsUiConfiguration>
    for api_models::admin::TransactionDetailsUiConfiguration
{
    fn foreign_from(from: diesel_models::TransactionDetailsUiConfiguration) -> Self {
        Self {
            position: from.position,
            is_key_bold: from.is_key_bold,
            is_value_bold: from.is_value_bold,
        }
    }
}

impl ForeignFrom<DieselConnectorMandateReferenceId> for ConnectorMandateReferenceId {
    fn foreign_from(value: DieselConnectorMandateReferenceId) -> Self {
        Self::new(
            value.connector_mandate_id,
            value.payment_method_id,
            None,
            value.mandate_metadata,
            value.connector_mandate_request_reference_id,
        )
    }
}
impl ForeignFrom<ConnectorMandateReferenceId> for DieselConnectorMandateReferenceId {
    fn foreign_from(value: ConnectorMandateReferenceId) -> Self {
        Self {
            connector_mandate_id: value.get_connector_mandate_id(),
            payment_method_id: value.get_payment_method_id(),
            mandate_metadata: value.get_mandate_metadata(),
            connector_mandate_request_reference_id: value
                .get_connector_mandate_request_reference_id(),
        }
    }
}<|MERGE_RESOLUTION|>--- conflicted
+++ resolved
@@ -377,37 +377,153 @@
 #[cfg(feature = "v2")]
 #[instrument(skip_all)]
 #[allow(clippy::too_many_arguments)]
-<<<<<<< HEAD
-pub async fn construct_payment_router_data_for_sdk_session<'a>(
-    _state: &'a SessionState,
-    payment_data: PaymentIntentData<api::Session>,
-=======
 pub async fn construct_router_data_for_psync<'a>(
     state: &'a SessionState,
     payment_data: hyperswitch_domain_models::payments::PaymentStatusData<api::PSync>,
->>>>>>> b9f640bc
     connector_id: &str,
     merchant_account: &domain::MerchantAccount,
     _key_store: &domain::MerchantKeyStore,
     customer: &'a Option<domain::Customer>,
-<<<<<<< HEAD
-    merchant_connector_account: &helpers::MerchantConnectorAccountType,
-    _merchant_recipient_data: Option<types::MerchantRecipientData>,
-    header_payload: Option<hyperswitch_domain_models::payments::HeaderPayload>,
-) -> RouterResult<types::PaymentsSessionRouterData> {
-=======
     merchant_connector_account: &domain::MerchantConnectorAccount,
     _merchant_recipient_data: Option<types::MerchantRecipientData>,
     header_payload: Option<hyperswitch_domain_models::payments::HeaderPayload>,
 ) -> RouterResult<types::PaymentsSyncRouterData> {
     use masking::ExposeOptionInterface;
 
->>>>>>> b9f640bc
     fp_utils::when(merchant_connector_account.is_disabled(), || {
         Err(errors::ApiErrorResponse::MerchantConnectorAccountDisabled)
     })?;
 
-<<<<<<< HEAD
+    // TODO: Take Globalid / CustomerReferenceId and convert to connector reference id
+    let customer_id = None;
+
+    let payment_intent = payment_data.payment_intent;
+
+    let auth_type: types::ConnectorAuthType = merchant_connector_account
+        .get_connector_account_details()
+        .change_context(errors::ApiErrorResponse::InternalServerError)
+        .attach_printable("Failed while parsing value for ConnectorAuthType")?;
+
+    let attempt = &payment_data
+        .payment_attempt
+        .get_required_value("attempt")
+        .change_context(errors::ApiErrorResponse::InternalServerError)
+        .attach_printable("Payment Attempt is not available in payment data")?;
+
+    let connector_request_reference_id = payment_intent
+        .merchant_reference_id
+        .map(|id| id.get_string_repr().to_owned())
+        .unwrap_or(attempt.id.get_string_repr().to_owned());
+
+    let request = types::PaymentsSyncData {
+        amount: attempt.amount_details.net_amount,
+        integrity_object: None,
+        mandate_id: None,
+        connector_transaction_id: match attempt.get_connector_payment_id() {
+            Some(connector_txn_id) => {
+                types::ResponseId::ConnectorTransactionId(connector_txn_id.to_owned())
+            }
+            None => types::ResponseId::NoResponseId,
+        },
+        encoded_data: attempt.encoded_data.clone().expose_option(),
+        capture_method: Some(payment_intent.capture_method),
+        connector_meta: attempt.connector_metadata.clone().expose_option(),
+        sync_type: types::SyncRequestType::SinglePaymentSync,
+        payment_method_type: Some(attempt.payment_method_subtype),
+        currency: payment_intent.amount_details.currency,
+        // TODO: Get the charges object from
+        charges: None,
+        payment_experience: None,
+    };
+
+    // TODO: evaluate the fields in router data, if they are required or not
+    let router_data = types::RouterData {
+        flow: PhantomData,
+        merchant_id: merchant_account.get_id().clone(),
+        // TODO: evaluate why we need customer id at the connector level. We already have connector customer id.
+        customer_id,
+        connector: connector_id.to_owned(),
+        // TODO: evaluate why we need payment id at the connector level. We already have connector reference id
+        payment_id: payment_intent.id.get_string_repr().to_owned(),
+        // TODO: evaluate why we need attempt id at the connector level. We already have connector reference id
+        attempt_id: attempt.get_id().get_string_repr().to_owned(),
+        status: attempt.status,
+        payment_method: attempt.payment_method_type,
+        connector_auth_type: auth_type,
+        description: payment_intent
+            .description
+            .as_ref()
+            .map(|description| description.get_string_repr())
+            .map(ToOwned::to_owned),
+        // TODO: evaluate why we need to send merchant's return url here
+        // This should be the return url of application, since application takes care of the redirection
+        return_url: payment_intent
+            .return_url
+            .as_ref()
+            .map(|description| description.get_string_repr())
+            .map(ToOwned::to_owned),
+        // TODO: Create unified address
+        address: hyperswitch_domain_models::payment_address::PaymentAddress::default(),
+        auth_type: attempt.authentication_type,
+        connector_meta_data: None,
+        connector_wallets_details: None,
+        request,
+        response: Err(hyperswitch_domain_models::router_data::ErrorResponse::default()),
+        amount_captured: None,
+        minor_amount_captured: None,
+        access_token: None,
+        session_token: None,
+        reference_id: None,
+        payment_method_status: None,
+        payment_method_token: None,
+        connector_customer: None,
+        recurring_mandate_payment_data: None,
+        // TODO: This has to be generated as the reference id based on the connector configuration
+        // Some connectros might not accept accept the global id. This has to be done when generating the reference id
+        connector_request_reference_id,
+        preprocessing_id: attempt.preprocessing_step_id.clone(),
+        #[cfg(feature = "payouts")]
+        payout_method_data: None,
+        #[cfg(feature = "payouts")]
+        quote_id: None,
+        // TODO: take this based on the env
+        test_mode: Some(true),
+        payment_method_balance: None,
+        connector_api_version: None,
+        connector_http_status_code: None,
+        external_latency: None,
+        apple_pay_flow: None,
+        frm_metadata: None,
+        refund_id: None,
+        dispute_id: None,
+        connector_response: None,
+        integrity_check: Ok(()),
+        additional_merchant_data: None,
+        header_payload,
+        connector_mandate_request_reference_id: None,
+    };
+
+    Ok(router_data)
+}
+
+#[cfg(feature = "v2")]
+#[instrument(skip_all)]
+#[allow(clippy::too_many_arguments)]
+pub async fn construct_payment_router_data_for_sdk_session<'a>(
+    _state: &'a SessionState,
+    payment_data: PaymentIntentData<api::Session>,
+    connector_id: &str,
+    merchant_account: &domain::MerchantAccount,
+    _key_store: &domain::MerchantKeyStore,
+    customer: &'a Option<domain::Customer>,
+    merchant_connector_account: &helpers::MerchantConnectorAccountType,
+    _merchant_recipient_data: Option<types::MerchantRecipientData>,
+    header_payload: Option<hyperswitch_domain_models::payments::HeaderPayload>,
+) -> RouterResult<types::PaymentsSessionRouterData> {
+    fp_utils::when(merchant_connector_account.is_disabled(), || {
+        Err(errors::ApiErrorResponse::MerchantConnectorAccountDisabled)
+    })?;
+
     let auth_type: types::ConnectorAuthType = merchant_connector_account
         .get_connector_account_details()
         .parse_value("ConnectorAuthType")
@@ -463,48 +579,6 @@
         order_details,
         email,
         minor_amount: payment_data.payment_intent.amount_details.order_amount,
-=======
-    // TODO: Take Globalid / CustomerReferenceId and convert to connector reference id
-    let customer_id = None;
-
-    let payment_intent = payment_data.payment_intent;
-
-    let auth_type: types::ConnectorAuthType = merchant_connector_account
-        .get_connector_account_details()
-        .change_context(errors::ApiErrorResponse::InternalServerError)
-        .attach_printable("Failed while parsing value for ConnectorAuthType")?;
-
-    let attempt = &payment_data
-        .payment_attempt
-        .get_required_value("attempt")
-        .change_context(errors::ApiErrorResponse::InternalServerError)
-        .attach_printable("Payment Attempt is not available in payment data")?;
-
-    let connector_request_reference_id = payment_intent
-        .merchant_reference_id
-        .map(|id| id.get_string_repr().to_owned())
-        .unwrap_or(attempt.id.get_string_repr().to_owned());
-
-    let request = types::PaymentsSyncData {
-        amount: attempt.amount_details.net_amount,
-        integrity_object: None,
-        mandate_id: None,
-        connector_transaction_id: match attempt.get_connector_payment_id() {
-            Some(connector_txn_id) => {
-                types::ResponseId::ConnectorTransactionId(connector_txn_id.to_owned())
-            }
-            None => types::ResponseId::NoResponseId,
-        },
-        encoded_data: attempt.encoded_data.clone().expose_option(),
-        capture_method: Some(payment_intent.capture_method),
-        connector_meta: attempt.connector_metadata.clone().expose_option(),
-        sync_type: types::SyncRequestType::SinglePaymentSync,
-        payment_method_type: Some(attempt.payment_method_subtype),
-        currency: payment_intent.amount_details.currency,
-        // TODO: Get the charges object from
-        charges: None,
-        payment_experience: None,
->>>>>>> b9f640bc
     };
 
     // TODO: evaluate the fields in router data, if they are required or not
@@ -515,7 +589,6 @@
         customer_id,
         connector: connector_id.to_owned(),
         // TODO: evaluate why we need payment id at the connector level. We already have connector reference id
-<<<<<<< HEAD
         payment_id: payment_data.payment_intent.id.get_string_repr().to_owned(),
         // TODO: evaluate why we need attempt id at the connector level. We already have connector reference id
         attempt_id: "".to_string(),
@@ -524,40 +597,22 @@
         connector_auth_type: auth_type,
         description: payment_data
             .payment_intent
-=======
-        payment_id: payment_intent.id.get_string_repr().to_owned(),
-        // TODO: evaluate why we need attempt id at the connector level. We already have connector reference id
-        attempt_id: attempt.get_id().get_string_repr().to_owned(),
-        status: attempt.status,
-        payment_method: attempt.payment_method_type,
-        connector_auth_type: auth_type,
-        description: payment_intent
->>>>>>> b9f640bc
             .description
             .as_ref()
             .map(|description| description.get_string_repr())
             .map(ToOwned::to_owned),
         // TODO: evaluate why we need to send merchant's return url here
         // This should be the return url of application, since application takes care of the redirection
-<<<<<<< HEAD
         return_url: payment_data
             .payment_intent
-=======
-        return_url: payment_intent
->>>>>>> b9f640bc
             .return_url
             .as_ref()
             .map(|description| description.get_string_repr())
             .map(ToOwned::to_owned),
         // TODO: Create unified address
         address: hyperswitch_domain_models::payment_address::PaymentAddress::default(),
-<<<<<<< HEAD
         auth_type: payment_data.payment_intent.authentication_type,
         connector_meta_data: merchant_connector_account.get_metadata(),
-=======
-        auth_type: attempt.authentication_type,
-        connector_meta_data: None,
->>>>>>> b9f640bc
         connector_wallets_details: None,
         request,
         response: Err(hyperswitch_domain_models::router_data::ErrorResponse::default()),
@@ -572,13 +627,8 @@
         recurring_mandate_payment_data: None,
         // TODO: This has to be generated as the reference id based on the connector configuration
         // Some connectros might not accept accept the global id. This has to be done when generating the reference id
-<<<<<<< HEAD
         connector_request_reference_id: "".to_string(),
         preprocessing_id: None,
-=======
-        connector_request_reference_id,
-        preprocessing_id: attempt.preprocessing_step_id.clone(),
->>>>>>> b9f640bc
         #[cfg(feature = "payouts")]
         payout_method_data: None,
         #[cfg(feature = "payouts")]
