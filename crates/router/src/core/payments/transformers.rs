use std::{fmt::Debug, marker::PhantomData};

use common_utils::fp_utils;
use diesel_models::{ephemeral_key, payment_attempt::PaymentListFilters};
use error_stack::ResultExt;
use router_env::{instrument, tracing};

use super::{flows::Feature, PaymentAddress, PaymentData};
use crate::{
    configs::settings::{ConnectorRequestReferenceIdConfig, Server},
    connector::{Nexinets, Paypal},
    core::{
        errors::{self, RouterResponse, RouterResult},
        payments::{self, helpers},
        utils as core_utils,
    },
    routes::{metrics, AppState},
    services::{self, RedirectForm},
    types::{
        self, api, domain,
        storage::{self, enums},
        transformers::{ForeignFrom, ForeignInto},
    },
    utils::{self, OptionExt, ValueExt},
};

#[instrument(skip_all)]
pub async fn construct_payment_router_data<'a, F, T>(
    state: &'a AppState,
    payment_data: PaymentData<F>,
    connector_id: &str,
    merchant_account: &domain::MerchantAccount,
    key_store: &domain::MerchantKeyStore,
    customer: &Option<domain::Customer>,
) -> RouterResult<types::RouterData<F, T, types::PaymentsResponseData>>
where
    T: TryFrom<PaymentAdditionalData<'a, F>>,
    types::RouterData<F, T, types::PaymentsResponseData>: Feature<F, T>,
    F: Clone,
    error_stack::Report<errors::ApiErrorResponse>:
        From<<T as TryFrom<PaymentAdditionalData<'a, F>>>::Error>,
{
    let (merchant_connector_account, payment_method, router_data);
    let connector_label = helpers::get_connector_label(
        payment_data.payment_intent.business_country,
        &payment_data.payment_intent.business_label,
        payment_data.payment_attempt.business_sub_label.as_ref(),
        connector_id,
    );

    merchant_connector_account = helpers::get_merchant_connector_account(
        state,
        merchant_account.merchant_id.as_str(),
        &connector_label,
        payment_data.creds_identifier.to_owned(),
        key_store,
    )
    .await?;

    fp_utils::when(merchant_connector_account.is_disabled(), || {
        Err(errors::ApiErrorResponse::MerchantConnectorAccountDisabled)
    })?;

    let test_mode: Option<bool> = merchant_connector_account.is_test_mode_on();

    let auth_type: types::ConnectorAuthType = merchant_connector_account
        .get_connector_account_details()
        .parse_value("ConnectorAuthType")
        .change_context(errors::ApiErrorResponse::InternalServerError)
        .attach_printable("Failed while parsing value for ConnectorAuthType")?;

    payment_method = payment_data
        .payment_attempt
        .payment_method
        .or(payment_data.payment_attempt.payment_method)
        .get_required_value("payment_method_type")?;

    // [#44]: why should response be filled during request
    let response = payment_data
        .payment_attempt
        .connector_transaction_id
        .as_ref()
        .map(|id| types::PaymentsResponseData::TransactionResponse {
            resource_id: types::ResponseId::ConnectorTransactionId(id.to_string()),
            redirection_data: None,
            mandate_reference: None,
            connector_metadata: None,
            network_txn_id: None,
            connector_response_reference_id: None,
        });

    let additional_data = PaymentAdditionalData {
        router_base_url: state.conf.server.base_url.clone(),
        connector_name: connector_id.to_string(),
        payment_data: payment_data.clone(),
        state,
    };

    let customer_id = customer.to_owned().map(|customer| customer.customer_id);

    router_data = types::RouterData {
        flow: PhantomData,
        merchant_id: merchant_account.merchant_id.clone(),
        customer_id,
        connector: connector_id.to_owned(),
        payment_id: payment_data.payment_attempt.payment_id.clone(),
        attempt_id: payment_data.payment_attempt.attempt_id.clone(),
        status: payment_data.payment_attempt.status,
        payment_method,
        connector_auth_type: auth_type,
        description: payment_data.payment_intent.description.clone(),
        return_url: payment_data.payment_intent.return_url.clone(),
        payment_method_id: payment_data.payment_attempt.payment_method_id.clone(),
        address: payment_data.address.clone(),
        auth_type: payment_data
            .payment_attempt
            .authentication_type
            .unwrap_or_default(),
        connector_meta_data: merchant_connector_account.get_metadata(),
        request: T::try_from(additional_data)?,
        response: response.map_or_else(|| Err(types::ErrorResponse::default()), Ok),
        amount_captured: payment_data.payment_intent.amount_captured,
        access_token: None,
        session_token: None,
        reference_id: None,
        payment_method_token: payment_data.pm_token,
        connector_customer: payment_data.connector_customer_id,
        recurring_mandate_payment_data: payment_data.recurring_mandate_payment_data,
        connector_request_reference_id: core_utils::get_connector_request_reference_id(
            &state.conf,
            &merchant_account.merchant_id,
            &payment_data.payment_attempt,
        ),
        preprocessing_id: payment_data.payment_attempt.preprocessing_step_id,
        #[cfg(feature = "payouts")]
        payout_method_data: None,
        #[cfg(feature = "payouts")]
        quote_id: None,
        test_mode,
    };

    Ok(router_data)
}

pub trait ToResponse<Req, D, Op>
where
    Self: Sized,
    Op: Debug,
{
    fn generate_response(
        req: Option<Req>,
        data: D,
        customer: Option<domain::Customer>,
        auth_flow: services::AuthFlow,
        server: &Server,
        operation: Op,
        connector_request_reference_id_config: &ConnectorRequestReferenceIdConfig,
    ) -> RouterResponse<Self>;
}

impl<F, Req, Op> ToResponse<Req, PaymentData<F>, Op> for api::PaymentsResponse
where
    F: Clone,
    Op: Debug,
{
    fn generate_response(
        req: Option<Req>,
        payment_data: PaymentData<F>,
        customer: Option<domain::Customer>,
        auth_flow: services::AuthFlow,
        server: &Server,
        operation: Op,
        connector_request_reference_id_config: &ConnectorRequestReferenceIdConfig,
    ) -> RouterResponse<Self> {
        payments_to_payments_response(
            req,
            payment_data.payment_attempt,
            payment_data.payment_intent,
            payment_data.refunds,
            payment_data.disputes,
            payment_data.attempts,
            payment_data.payment_method_data,
            customer,
            auth_flow,
            payment_data.address,
            server,
            payment_data.connector_response.authentication_data,
            &operation,
            payment_data.ephemeral_key,
            payment_data.sessions_token,
            payment_data.frm_message,
            payment_data.setup_mandate,
            connector_request_reference_id_config,
        )
    }
}

impl<F, Req, Op> ToResponse<Req, PaymentData<F>, Op> for api::PaymentsSessionResponse
where
    Self: From<Req>,
    F: Clone,
    Op: Debug,
{
    fn generate_response(
        _req: Option<Req>,
        payment_data: PaymentData<F>,
        _customer: Option<domain::Customer>,
        _auth_flow: services::AuthFlow,
        _server: &Server,
        _operation: Op,
        _connector_request_reference_id_config: &ConnectorRequestReferenceIdConfig,
    ) -> RouterResponse<Self> {
        Ok(services::ApplicationResponse::Json(Self {
            session_token: payment_data.sessions_token,
            payment_id: payment_data.payment_attempt.payment_id,
            client_secret: payment_data
                .payment_intent
                .client_secret
                .get_required_value("client_secret")?
                .into(),
        }))
    }
}

impl<F, Req, Op> ToResponse<Req, PaymentData<F>, Op> for api::VerifyResponse
where
    Self: From<Req>,
    F: Clone,
    Op: Debug,
{
    fn generate_response(
        _req: Option<Req>,
        data: PaymentData<F>,
        customer: Option<domain::Customer>,
        _auth_flow: services::AuthFlow,
        _server: &Server,
        _operation: Op,
        _connector_request_reference_id_config: &ConnectorRequestReferenceIdConfig,
    ) -> RouterResponse<Self> {
        let additional_payment_method_data: Option<api_models::payments::AdditionalPaymentData> =
            data.payment_attempt
                .payment_method_data
                .clone()
                .map(|data| data.parse_value("payment_method_data"))
                .transpose()
                .change_context(errors::ApiErrorResponse::InvalidDataValue {
                    field_name: "payment_method_data",
                })?;
        let payment_method_data_response =
            additional_payment_method_data.map(api::PaymentMethodDataResponse::from);
        Ok(services::ApplicationResponse::Json(Self {
            verify_id: Some(data.payment_intent.payment_id),
            merchant_id: Some(data.payment_intent.merchant_id),
            client_secret: data.payment_intent.client_secret.map(masking::Secret::new),
            customer_id: customer.as_ref().map(|x| x.customer_id.clone()),
            email: customer
                .as_ref()
                .and_then(|cus| cus.email.as_ref().map(|s| s.to_owned())),
            name: customer
                .as_ref()
                .and_then(|cus| cus.name.as_ref().map(|s| s.to_owned())),
            phone: customer
                .as_ref()
                .and_then(|cus| cus.phone.as_ref().map(|s| s.to_owned())),
            mandate_id: data.mandate_id.map(|mandate_ids| mandate_ids.mandate_id),
            payment_method: data.payment_attempt.payment_method,
            payment_method_data: payment_method_data_response,
            payment_token: data.token,
            error_code: data.payment_attempt.error_code,
            error_message: data.payment_attempt.error_message,
        }))
    }
}

#[instrument(skip_all)]
// try to use router data here so that already validated things , we don't want to repeat the validations.
// Add internal value not found and external value not found so that we can give 500 / Internal server error for internal value not found
#[allow(clippy::too_many_arguments)]
pub fn payments_to_payments_response<R, Op>(
    payment_request: Option<R>,
    payment_attempt: storage::PaymentAttempt,
    payment_intent: storage::PaymentIntent,
    refunds: Vec<storage::Refund>,
    disputes: Vec<storage::Dispute>,
    option_attempts: Option<Vec<storage::PaymentAttempt>>,
    payment_method_data: Option<api::PaymentMethodData>,
    customer: Option<domain::Customer>,
    auth_flow: services::AuthFlow,
    address: PaymentAddress,
    server: &Server,
    redirection_data: Option<serde_json::Value>,
    operation: &Op,
    ephemeral_key_option: Option<ephemeral_key::EphemeralKey>,
    session_tokens: Vec<api::SessionToken>,
    frm_message: Option<payments::FrmMessage>,
    mandate_data: Option<api_models::payments::MandateData>,
    connector_request_reference_id_config: &ConnectorRequestReferenceIdConfig,
) -> RouterResponse<api::PaymentsResponse>
where
    Op: Debug,
{
    let currency = payment_attempt
        .currency
        .as_ref()
        .get_required_value("currency")?;
    let amount = utils::to_currency_base_unit(payment_attempt.amount, *currency).change_context(
        errors::ApiErrorResponse::InvalidDataValue {
            field_name: "amount",
        },
    )?;
    let mandate_id = payment_attempt.mandate_id.clone();
    let refunds_response = if refunds.is_empty() {
        None
    } else {
        Some(refunds.into_iter().map(ForeignInto::foreign_into).collect())
    };
    let disputes_response = if disputes.is_empty() {
        None
    } else {
        Some(
            disputes
                .into_iter()
                .map(ForeignInto::foreign_into)
                .collect(),
        )
    };
    let attempts_response = option_attempts.map(|attempts| {
        attempts
            .into_iter()
            .map(ForeignInto::foreign_into)
            .collect()
    });
    let merchant_id = payment_attempt.merchant_id.to_owned();
    let payment_method_type = payment_attempt
        .payment_method_type
        .as_ref()
        .map(ToString::to_string)
        .unwrap_or("".to_owned());
    let payment_method = payment_attempt
        .payment_method
        .as_ref()
        .map(ToString::to_string)
        .unwrap_or("".to_owned());
    let additional_payment_method_data: Option<api_models::payments::AdditionalPaymentData> =
        payment_attempt
            .payment_method_data
            .clone()
            .map(|data| data.parse_value("payment_method_data"))
            .transpose()
            .change_context(errors::ApiErrorResponse::InvalidDataValue {
                field_name: "payment_method_data",
            })?;

    let payment_method_data_response =
        additional_payment_method_data.map(api::PaymentMethodDataResponse::from);

    let output = Ok(match payment_request {
        Some(_request) => {
            if payments::is_start_pay(&operation) && redirection_data.is_some() {
                let redirection_data = redirection_data.get_required_value("redirection_data")?;
                let form: RedirectForm = serde_json::from_value(redirection_data)
                    .map_err(|_| errors::ApiErrorResponse::InternalServerError)?;
                services::ApplicationResponse::Form(Box::new(services::RedirectionFormData {
                    redirect_form: form,
                    payment_method_data,
                    amount,
                    currency: currency.to_string(),
                }))
            } else {
                let mut next_action_response = None;

                let bank_transfer_next_steps =
                    bank_transfer_next_steps_check(payment_attempt.clone())?;

                let next_action_containing_qr_code_url =
                    qr_code_next_steps_check(payment_attempt.clone())?;

                let next_action_containing_wait_screen =
                    wait_screen_next_steps_check(payment_attempt.clone())?;

                if payment_intent.status == enums::IntentStatus::RequiresCustomerAction
                    || bank_transfer_next_steps.is_some()
<<<<<<< HEAD
                    || next_action_containing_wait_screen.is_some()
=======
                    || next_action_containing_qr_code.is_some()
>>>>>>> d06adc70
                {
                    next_action_response = bank_transfer_next_steps
                        .map(|bank_transfer| {
                            api_models::payments::NextActionData::DisplayBankTransferInformation {
                                bank_transfer_steps_and_charges_details: bank_transfer,
                            }
                        })
                        .or(next_action_containing_qr_code_url.map(|qr_code_data| {
                            api_models::payments::NextActionData::QrCodeInformation {
                                image_data_url: qr_code_data.image_data_url,
                            }
                        }))
                        .or(next_action_containing_wait_screen.map(|wait_screen_data| {
                            api_models::payments::NextActionData::WaitScreenInformation {
                                display_from_timestamp: wait_screen_data.display_from_timestamp,
                                display_to_timestamp: wait_screen_data.display_to_timestamp,
                            }
                        }))
                        .or(redirection_data.map(|_| {
                            api_models::payments::NextActionData::RedirectToUrl {
                                redirect_to_url: helpers::create_startpay_url(
                                    server,
                                    &payment_attempt,
                                    &payment_intent,
                                ),
                            }
                        }));
                };

                // next action check for third party sdk session (for ex: Apple pay through trustpay has third party sdk session response)
                if third_party_sdk_session_next_action(&payment_attempt, operation) {
                    next_action_response = Some(
                        api_models::payments::NextActionData::ThirdPartySdkSessionToken {
                            session_token: session_tokens.get(0).cloned(),
                        },
                    )
                }

                let mut response: api::PaymentsResponse = Default::default();
                let routed_through = payment_attempt.connector.clone();

                let connector_label = routed_through.as_ref().map(|connector_name| {
                    helpers::get_connector_label(
                        payment_intent.business_country,
                        &payment_intent.business_label,
                        payment_attempt.business_sub_label.as_ref(),
                        connector_name,
                    )
                });

                let amount_captured = payment_intent.amount_captured.unwrap_or_default();
                let amount_capturable = Some(payment_attempt.amount - amount_captured);
                services::ApplicationResponse::Json(
                    response
                        .set_payment_id(Some(payment_attempt.payment_id))
                        .set_merchant_id(Some(payment_attempt.merchant_id))
                        .set_status(payment_intent.status)
                        .set_amount(payment_attempt.amount)
                        .set_amount_capturable(amount_capturable)
                        .set_amount_received(payment_intent.amount_captured)
                        .set_connector(routed_through)
                        .set_client_secret(payment_intent.client_secret.map(masking::Secret::new))
                        .set_created(Some(payment_intent.created_at))
                        .set_currency(currency.to_string())
                        .set_customer_id(customer.as_ref().map(|cus| cus.clone().customer_id))
                        .set_email(
                            customer
                                .as_ref()
                                .and_then(|cus| cus.email.as_ref().map(|s| s.to_owned())),
                        )
                        .set_name(
                            customer
                                .as_ref()
                                .and_then(|cus| cus.name.as_ref().map(|s| s.to_owned())),
                        )
                        .set_phone(
                            customer
                                .as_ref()
                                .and_then(|cus| cus.phone.as_ref().map(|s| s.to_owned())),
                        )
                        .set_mandate_id(mandate_id)
                        .set_mandate_data(
                            mandate_data.map(api::MandateData::from),
                            auth_flow == services::AuthFlow::Merchant,
                        )
                        .set_description(payment_intent.description)
                        .set_refunds(refunds_response) // refunds.iter().map(refund_to_refund_response),
                        .set_disputes(disputes_response)
                        .set_attempts(attempts_response)
                        .set_payment_method(
                            payment_attempt.payment_method,
                            auth_flow == services::AuthFlow::Merchant,
                        )
                        .set_payment_method_data(
                            payment_method_data_response,
                            auth_flow == services::AuthFlow::Merchant,
                        )
                        .set_payment_token(payment_attempt.payment_token)
                        .set_error_message(payment_attempt.error_reason)
                        .set_error_code(payment_attempt.error_code)
                        .set_shipping(address.shipping)
                        .set_billing(address.billing)
                        .set_next_action(next_action_response)
                        .set_return_url(payment_intent.return_url)
                        .set_cancellation_reason(payment_attempt.cancellation_reason)
                        .set_authentication_type(payment_attempt.authentication_type)
                        .set_statement_descriptor_name(payment_intent.statement_descriptor_name)
                        .set_statement_descriptor_suffix(payment_intent.statement_descriptor_suffix)
                        .set_setup_future_usage(payment_intent.setup_future_usage)
                        .set_capture_method(payment_attempt.capture_method)
                        .set_payment_experience(payment_attempt.payment_experience)
                        .set_payment_method_type(payment_attempt.payment_method_type)
                        .set_metadata(payment_intent.metadata)
                        .set_order_details(payment_intent.order_details)
                        .set_connector_label(connector_label)
                        .set_business_country(payment_intent.business_country)
                        .set_business_label(payment_intent.business_label)
                        .set_business_sub_label(payment_attempt.business_sub_label)
                        .set_allowed_payment_method_types(
                            payment_intent.allowed_payment_method_types,
                        )
                        .set_ephemeral_key(ephemeral_key_option.map(ForeignFrom::foreign_from))
                        .set_frm_message(frm_message)
                        .set_manual_retry_allowed(helpers::is_manual_retry_allowed(
                            &payment_intent.status,
                            &payment_attempt.status,
                            connector_request_reference_id_config,
                            &merchant_id,
                        ))
                        .set_connector_transaction_id(payment_attempt.connector_transaction_id)
                        .set_feature_metadata(payment_intent.feature_metadata)
                        .set_connector_metadata(payment_intent.connector_metadata)
                        .set_reference_id(payment_attempt.connector_response_reference_id)
                        .to_owned(),
                )
            }
        }
        None => services::ApplicationResponse::Json(api::PaymentsResponse {
            payment_id: Some(payment_attempt.payment_id),
            merchant_id: Some(payment_attempt.merchant_id),
            status: payment_intent.status,
            amount: payment_attempt.amount,
            amount_capturable: None,
            amount_received: payment_intent.amount_captured,
            client_secret: payment_intent.client_secret.map(masking::Secret::new),
            created: Some(payment_intent.created_at),
            currency: currency.to_string(),
            customer_id: payment_intent.customer_id,
            description: payment_intent.description,
            refunds: refunds_response,
            disputes: disputes_response,
            attempts: attempts_response,
            payment_method: payment_attempt.payment_method,
            capture_method: payment_attempt.capture_method,
            error_message: payment_attempt.error_message,
            error_code: payment_attempt.error_code,
            payment_method_data: payment_method_data_response,
            email: customer
                .as_ref()
                .and_then(|cus| cus.email.as_ref().map(|s| s.to_owned())),
            name: customer
                .as_ref()
                .and_then(|cus| cus.name.as_ref().map(|s| s.to_owned())),
            phone: customer
                .as_ref()
                .and_then(|cus| cus.phone.as_ref().map(|s| s.to_owned())),
            mandate_id,
            shipping: address.shipping,
            billing: address.billing,
            cancellation_reason: payment_attempt.cancellation_reason,
            payment_token: payment_attempt.payment_token,
            metadata: payment_intent.metadata,
            manual_retry_allowed: helpers::is_manual_retry_allowed(
                &payment_intent.status,
                &payment_attempt.status,
                connector_request_reference_id_config,
                &merchant_id,
            ),
            order_details: payment_intent.order_details,
            frm_message,
            connector_transaction_id: payment_attempt.connector_transaction_id,
            feature_metadata: payment_intent.feature_metadata,
            connector_metadata: payment_intent.connector_metadata,
            allowed_payment_method_types: payment_intent.allowed_payment_method_types,
            reference_id: payment_attempt.connector_response_reference_id,
            ..Default::default()
        }),
    });

    metrics::PAYMENT_OPS_COUNT.add(
        &metrics::CONTEXT,
        1,
        &[
            metrics::request::add_attributes("operation", format!("{:?}", operation)),
            metrics::request::add_attributes("merchant", merchant_id),
            metrics::request::add_attributes("payment_method_type", payment_method_type),
            metrics::request::add_attributes("payment_method", payment_method),
        ],
    );

    output
}

pub fn third_party_sdk_session_next_action<Op>(
    payment_attempt: &storage::PaymentAttempt,
    operation: &Op,
) -> bool
where
    Op: Debug,
{
    // If the operation is confirm, we will send session token response in next action
    if format!("{operation:?}").eq("PaymentConfirm") {
        payment_attempt
            .connector
            .as_ref()
            .map(|connector| matches!(connector.as_str(), "trustpay"))
            .and_then(|is_connector_supports_third_party_sdk| {
                if is_connector_supports_third_party_sdk {
                    payment_attempt
                        .payment_method
                        .map(|pm| matches!(pm, diesel_models::enums::PaymentMethod::Wallet))
                } else {
                    Some(false)
                }
            })
            .unwrap_or(false)
    } else {
        false
    }
}

pub fn qr_code_next_steps_check(
    payment_attempt: storage::PaymentAttempt,
) -> RouterResult<Option<api_models::payments::QrCodeNextStepsInstruction>> {
    let qr_code_steps: Option<Result<api_models::payments::QrCodeNextStepsInstruction, _>> =
        payment_attempt
            .connector_metadata
            .map(|metadata| metadata.parse_value("QrCodeNextStepsInstruction"));

    let qr_code_instructions = qr_code_steps.transpose().ok().flatten();
    Ok(qr_code_instructions)
}

pub fn wait_screen_next_steps_check(
    payment_attempt: storage::PaymentAttempt,
) -> RouterResult<Option<api_models::payments::WaitScreenInstructions>> {
    let display_info_with_timer_steps: Option<
        Result<api_models::payments::WaitScreenInstructions, _>,
    > = payment_attempt
        .connector_metadata
        .map(|metadata| metadata.parse_value("WaitScreenInstructions"));

    let display_info_with_timer_instructions =
        display_info_with_timer_steps.transpose().ok().flatten();
    Ok(display_info_with_timer_instructions)
}

impl ForeignFrom<(storage::PaymentIntent, storage::PaymentAttempt)> for api::PaymentsResponse {
    fn foreign_from(item: (storage::PaymentIntent, storage::PaymentAttempt)) -> Self {
        let pi = item.0;
        let pa = item.1;
        Self {
            payment_id: Some(pi.payment_id),
            merchant_id: Some(pi.merchant_id),
            status: pi.status,
            amount: pi.amount,
            amount_capturable: pi.amount_captured,
            client_secret: pi.client_secret.map(|s| s.into()),
            created: Some(pi.created_at),
            currency: pi.currency.map(|c| c.to_string()).unwrap_or_default(),
            description: pi.description,
            metadata: pi.metadata,
            order_details: pi.order_details,
            customer_id: pi.customer_id,
            connector: pa.connector,
            payment_method: pa.payment_method,
            payment_method_type: pa.payment_method_type,
            ..Default::default()
        }
    }
}

impl ForeignFrom<PaymentListFilters> for api_models::payments::PaymentListFilters {
    fn foreign_from(item: PaymentListFilters) -> Self {
        Self {
            connector: item.connector,
            currency: item.currency,
            status: item.status,
            payment_method: item.payment_method,
        }
    }
}

impl ForeignFrom<ephemeral_key::EphemeralKey> for api::ephemeral_key::EphemeralKeyCreateResponse {
    fn foreign_from(from: ephemeral_key::EphemeralKey) -> Self {
        Self {
            customer_id: from.customer_id,
            created_at: from.created_at,
            expires: from.expires,
            secret: from.secret,
        }
    }
}

pub fn bank_transfer_next_steps_check(
    payment_attempt: storage::PaymentAttempt,
) -> RouterResult<Option<api_models::payments::BankTransferNextStepsData>> {
    let bank_transfer_next_step = if let Some(diesel_models::enums::PaymentMethod::BankTransfer) =
        payment_attempt.payment_method
    {
        let bank_transfer_next_steps: Option<api_models::payments::BankTransferNextStepsData> =
            payment_attempt
                .connector_metadata
                .map(|metadata| {
                    metadata
                        .parse_value("NextStepsRequirements")
                        .change_context(errors::ApiErrorResponse::InternalServerError)
                        .attach_printable("Failed to parse the Value to NextRequirements struct")
                })
                .transpose()?;
        bank_transfer_next_steps
    } else {
        None
    };
    Ok(bank_transfer_next_step)
}

pub fn change_order_details_to_new_type(
    order_amount: i64,
    order_details: api_models::payments::OrderDetails,
) -> Option<Vec<api_models::payments::OrderDetailsWithAmount>> {
    Some(vec![api_models::payments::OrderDetailsWithAmount {
        product_name: order_details.product_name,
        quantity: order_details.quantity,
        amount: order_amount,
    }])
}

#[derive(Clone)]
pub struct PaymentAdditionalData<'a, F>
where
    F: Clone,
{
    router_base_url: String,
    connector_name: String,
    payment_data: PaymentData<F>,
    state: &'a AppState,
}
impl<F: Clone> TryFrom<PaymentAdditionalData<'_, F>> for types::PaymentsAuthorizeData {
    type Error = error_stack::Report<errors::ApiErrorResponse>;

    fn try_from(additional_data: PaymentAdditionalData<'_, F>) -> Result<Self, Self::Error> {
        let payment_data = additional_data.payment_data.clone();
        let router_base_url = &additional_data.router_base_url;
        let connector_name = &additional_data.connector_name;
        let attempt = &payment_data.payment_attempt;
        let browser_info: Option<types::BrowserInformation> = attempt
            .browser_info
            .clone()
            .map(|b| b.parse_value("BrowserInformation"))
            .transpose()
            .change_context(errors::ApiErrorResponse::InvalidDataValue {
                field_name: "browser_info",
            })?;

        let order_category = additional_data
            .payment_data
            .payment_intent
            .connector_metadata
            .map(|cm| {
                cm.parse_value::<api_models::payments::ConnectorMetadata>("ConnectorMetadata")
                    .change_context(errors::ApiErrorResponse::InternalServerError)
                    .attach_printable("Failed parsing ConnectorMetadata")
            })
            .transpose()?
            .and_then(|cm| cm.noon.and_then(|noon| noon.order_category));

        let order_details = additional_data
            .payment_data
            .payment_intent
            .order_details
            .map(|order_details| {
                order_details
                    .iter()
                    .map(|data| {
                        data.to_owned()
                            .parse_value("OrderDetailsWithAmount")
                            .change_context(errors::ApiErrorResponse::InvalidDataValue {
                                field_name: "OrderDetailsWithAmount",
                            })
                            .attach_printable("Unable to parse OrderDetailsWithAmount")
                    })
                    .collect::<Result<Vec<_>, _>>()
            })
            .transpose()?;

        let complete_authorize_url = Some(helpers::create_complete_authorize_url(
            router_base_url,
            attempt,
            connector_name,
        ));

        let webhook_url = Some(helpers::create_webhook_url(
            router_base_url,
            &attempt.merchant_id,
            connector_name,
        ));
        let router_return_url = Some(helpers::create_redirect_url(
            router_base_url,
            attempt,
            connector_name,
            payment_data.creds_identifier.as_deref(),
        ));

        // payment_method_data is not required during recurring mandate payment, in such case keep default PaymentMethodData as MandatePayment
        let payment_method_data = payment_data.payment_method_data.or_else(|| {
            if payment_data.mandate_id.is_some() {
                Some(api_models::payments::PaymentMethodData::MandatePayment)
            } else {
                None
            }
        });
        Ok(Self {
            payment_method_data: payment_method_data.get_required_value("payment_method_data")?,
            setup_future_usage: payment_data.payment_intent.setup_future_usage,
            mandate_id: payment_data.mandate_id.clone(),
            off_session: payment_data.mandate_id.as_ref().map(|_| true),
            setup_mandate_details: payment_data.setup_mandate.clone(),
            confirm: payment_data.payment_attempt.confirm,
            statement_descriptor_suffix: payment_data.payment_intent.statement_descriptor_suffix,
            statement_descriptor: payment_data.payment_intent.statement_descriptor_name,
            capture_method: payment_data.payment_attempt.capture_method,
            amount: payment_data.amount.into(),
            currency: payment_data.currency,
            browser_info,
            email: payment_data.email,
            payment_experience: payment_data.payment_attempt.payment_experience,
            order_details,
            order_category,
            session_token: None,
            enrolled_for_3ds: true,
            related_transaction_id: None,
            payment_method_type: payment_data.payment_attempt.payment_method_type,
            router_return_url,
            webhook_url,
            complete_authorize_url,
            customer_id: None,
        })
    }
}

impl<F: Clone> TryFrom<PaymentAdditionalData<'_, F>> for types::PaymentsSyncData {
    type Error = errors::ApiErrorResponse;

    fn try_from(additional_data: PaymentAdditionalData<'_, F>) -> Result<Self, Self::Error> {
        let payment_data = additional_data.payment_data;
        Ok(Self {
            mandate_id: payment_data.mandate_id.clone(),
            connector_transaction_id: match payment_data.payment_attempt.connector_transaction_id {
                Some(connector_txn_id) => {
                    types::ResponseId::ConnectorTransactionId(connector_txn_id)
                }
                None => types::ResponseId::NoResponseId,
            },
            encoded_data: payment_data.connector_response.encoded_data,
            capture_method: payment_data.payment_attempt.capture_method,
            connector_meta: payment_data.payment_attempt.connector_metadata,
        })
    }
}

impl api::ConnectorTransactionId for Paypal {
    fn connector_transaction_id(
        &self,
        payment_attempt: storage::PaymentAttempt,
    ) -> Result<Option<String>, errors::ApiErrorResponse> {
        let payment_method = payment_attempt.payment_method;
        let metadata = Self::connector_transaction_id(
            self,
            payment_method,
            &payment_attempt.connector_metadata,
        );
        match metadata {
            Ok(data) => Ok(data),
            _ => Err(errors::ApiErrorResponse::ResourceIdNotFound),
        }
    }
}

impl api::ConnectorTransactionId for Nexinets {
    fn connector_transaction_id(
        &self,
        payment_attempt: storage::PaymentAttempt,
    ) -> Result<Option<String>, errors::ApiErrorResponse> {
        let metadata = Self::connector_transaction_id(self, &payment_attempt.connector_metadata);
        metadata.map_err(|_| errors::ApiErrorResponse::ResourceIdNotFound)
    }
}

impl<F: Clone> TryFrom<PaymentAdditionalData<'_, F>> for types::PaymentsCaptureData {
    type Error = error_stack::Report<errors::ApiErrorResponse>;

    fn try_from(additional_data: PaymentAdditionalData<'_, F>) -> Result<Self, Self::Error> {
        let payment_data = additional_data.payment_data;
        let connector = api::ConnectorData::get_connector_by_name(
            &additional_data.state.conf.connectors,
            &additional_data.connector_name,
            api::GetToken::Connector,
        )?;
        let amount_to_capture: i64 = payment_data
            .payment_attempt
            .amount_to_capture
            .map_or(payment_data.amount.into(), |capture_amount| capture_amount);
        Ok(Self {
            amount_to_capture,
            currency: payment_data.currency,
            connector_transaction_id: connector
                .connector
                .connector_transaction_id(payment_data.payment_attempt.clone())?
                .ok_or(errors::ApiErrorResponse::ResourceIdNotFound)?,
            payment_amount: payment_data.amount.into(),
            connector_meta: payment_data.payment_attempt.connector_metadata,
        })
    }
}

impl<F: Clone> TryFrom<PaymentAdditionalData<'_, F>> for types::PaymentsCancelData {
    type Error = error_stack::Report<errors::ApiErrorResponse>;

    fn try_from(additional_data: PaymentAdditionalData<'_, F>) -> Result<Self, Self::Error> {
        let payment_data = additional_data.payment_data;
        let connector = api::ConnectorData::get_connector_by_name(
            &additional_data.state.conf.connectors,
            &additional_data.connector_name,
            api::GetToken::Connector,
        )?;
        Ok(Self {
            amount: Some(payment_data.amount.into()),
            currency: Some(payment_data.currency),
            connector_transaction_id: connector
                .connector
                .connector_transaction_id(payment_data.payment_attempt.clone())?
                .ok_or(errors::ApiErrorResponse::ResourceIdNotFound)?,
            cancellation_reason: payment_data.payment_attempt.cancellation_reason,
            connector_meta: payment_data.payment_attempt.connector_metadata,
        })
    }
}

impl<F: Clone> TryFrom<PaymentAdditionalData<'_, F>> for types::PaymentsSessionData {
    type Error = error_stack::Report<errors::ApiErrorResponse>;

    fn try_from(additional_data: PaymentAdditionalData<'_, F>) -> Result<Self, Self::Error> {
        let payment_data = additional_data.payment_data.clone();

        let order_details = additional_data
            .payment_data
            .payment_intent
            .order_details
            .map(|order_details| {
                order_details
                    .iter()
                    .map(|data| {
                        data.to_owned()
                            .parse_value("OrderDetailsWithAmount")
                            .change_context(errors::ApiErrorResponse::InvalidDataValue {
                                field_name: "OrderDetailsWithAmount",
                            })
                            .attach_printable("Unable to parse OrderDetailsWithAmount")
                    })
                    .collect::<Result<Vec<_>, _>>()
            })
            .transpose()?;

        Ok(Self {
            amount: payment_data.amount.into(),
            currency: payment_data.currency,
            country: payment_data.address.billing.and_then(|billing_address| {
                billing_address.address.and_then(|address| address.country)
            }),
            order_details,
        })
    }
}

impl<F: Clone> TryFrom<PaymentAdditionalData<'_, F>> for types::VerifyRequestData {
    type Error = error_stack::Report<errors::ApiErrorResponse>;

    fn try_from(additional_data: PaymentAdditionalData<'_, F>) -> Result<Self, Self::Error> {
        let payment_data = additional_data.payment_data;
        let router_base_url = &additional_data.router_base_url;
        let connector_name = &additional_data.connector_name;
        let attempt = &payment_data.payment_attempt;
        let router_return_url = Some(helpers::create_redirect_url(
            router_base_url,
            attempt,
            connector_name,
            payment_data.creds_identifier.as_deref(),
        ));
        let browser_info: Option<types::BrowserInformation> = attempt
            .browser_info
            .clone()
            .map(|b| b.parse_value("BrowserInformation"))
            .transpose()
            .change_context(errors::ApiErrorResponse::InvalidDataValue {
                field_name: "browser_info",
            })?;
        Ok(Self {
            currency: payment_data.currency,
            confirm: true,
            payment_method_data: payment_data
                .payment_method_data
                .get_required_value("payment_method_data")?,
            statement_descriptor_suffix: payment_data.payment_intent.statement_descriptor_suffix,
            setup_future_usage: payment_data.payment_intent.setup_future_usage,
            off_session: payment_data.mandate_id.as_ref().map(|_| true),
            mandate_id: payment_data.mandate_id.clone(),
            setup_mandate_details: payment_data.setup_mandate,
            router_return_url,
            email: payment_data.email,
            return_url: payment_data.payment_intent.return_url,
            browser_info,
            payment_method_type: attempt.payment_method_type,
        })
    }
}

impl<F: Clone> TryFrom<PaymentAdditionalData<'_, F>> for types::CompleteAuthorizeData {
    type Error = error_stack::Report<errors::ApiErrorResponse>;

    fn try_from(additional_data: PaymentAdditionalData<'_, F>) -> Result<Self, Self::Error> {
        let payment_data = additional_data.payment_data;
        let browser_info: Option<types::BrowserInformation> = payment_data
            .payment_attempt
            .browser_info
            .clone()
            .map(|b| b.parse_value("BrowserInformation"))
            .transpose()
            .change_context(errors::ApiErrorResponse::InvalidDataValue {
                field_name: "browser_info",
            })?;

        let redirect_response = payment_data.redirect_response.map(|redirect| {
            types::CompleteAuthorizeRedirectResponse {
                params: redirect.param,
                payload: redirect.json_payload,
            }
        });

        Ok(Self {
            setup_future_usage: payment_data.payment_intent.setup_future_usage,
            mandate_id: payment_data.mandate_id.clone(),
            off_session: payment_data.mandate_id.as_ref().map(|_| true),
            setup_mandate_details: payment_data.setup_mandate.clone(),
            confirm: payment_data.payment_attempt.confirm,
            statement_descriptor_suffix: payment_data.payment_intent.statement_descriptor_suffix,
            capture_method: payment_data.payment_attempt.capture_method,
            amount: payment_data.amount.into(),
            currency: payment_data.currency,
            browser_info,
            email: payment_data.email,
            payment_method_data: payment_data.payment_method_data,
            connector_transaction_id: payment_data.connector_response.connector_transaction_id,
            redirect_response,
            connector_meta: payment_data.payment_attempt.connector_metadata,
        })
    }
}

impl<F: Clone> TryFrom<PaymentAdditionalData<'_, F>> for types::PaymentsPreProcessingData {
    type Error = error_stack::Report<errors::ApiErrorResponse>;

    fn try_from(additional_data: PaymentAdditionalData<'_, F>) -> Result<Self, Self::Error> {
        let payment_data = additional_data.payment_data;
        let payment_method_data = payment_data.payment_method_data;

        Ok(Self {
            payment_method_data,
            email: payment_data.email,
            currency: Some(payment_data.currency),
            amount: Some(payment_data.amount.into()),
            payment_method_type: payment_data.payment_attempt.payment_method_type,
        })
    }
}<|MERGE_RESOLUTION|>--- conflicted
+++ resolved
@@ -380,11 +380,8 @@
 
                 if payment_intent.status == enums::IntentStatus::RequiresCustomerAction
                     || bank_transfer_next_steps.is_some()
-<<<<<<< HEAD
+                    || next_action_containing_qr_code.is_some()
                     || next_action_containing_wait_screen.is_some()
-=======
-                    || next_action_containing_qr_code.is_some()
->>>>>>> d06adc70
                 {
                     next_action_response = bank_transfer_next_steps
                         .map(|bank_transfer| {
