use std::{fmt::Debug, marker::PhantomData, str::FromStr};

use api_models::payments::{
    Address, CustomerDetails, CustomerDetailsResponse, FrmMessage, PaymentChargeRequest,
    PaymentChargeResponse, RequestSurchargeDetails,
};
use common_enums::{Currency, RequestIncrementalAuthorization};
use common_utils::{
    consts::X_HS_LATENCY,
    fp_utils,
    pii::Email,
    types::{AmountConvertor, MinorUnit, StringMajorUnitForConnector},
};
use diesel_models::ephemeral_key;
use error_stack::{report, ResultExt};
use hyperswitch_domain_models::{payments::payment_intent::CustomerData, router_request_types};
use masking::{ExposeInterface, Maskable, PeekInterface, Secret};
use router_env::{instrument, metrics::add_attributes, tracing};

use super::{flows::Feature, types::AuthenticationData, OperationSessionGetters, PaymentData};
use crate::{
    configs::settings::ConnectorRequestReferenceIdConfig,
    connector::{Helcim, Nexinets},
    core::{
        errors::{self, RouterResponse, RouterResult},
        payments::{self, helpers},
        utils as core_utils,
    },
    headers::X_PAYMENT_CONFIRM_SOURCE,
    routes::{metrics, SessionState},
    services::{self, RedirectForm},
    types::{
        self,
        api::{self, ConnectorTransactionId},
        domain,
        storage::{self, enums},
        transformers::{ForeignFrom, ForeignInto, ForeignTryFrom},
        MultipleCaptureRequestData,
    },
    utils::{OptionExt, ValueExt},
};

#[cfg(feature = "v2")]
<<<<<<< HEAD
use hyperswitch_domain_models::payments::PaymentConfirmData;

=======
pub async fn construct_router_data_to_update_calculated_tax<'a, F, T>(
    state: &'a SessionState,
    payment_data: PaymentData<F>,
    connector_id: &str,
    merchant_account: &domain::MerchantAccount,
    _key_store: &domain::MerchantKeyStore,
    customer: &'a Option<domain::Customer>,
    merchant_connector_account: &helpers::MerchantConnectorAccountType,
) -> RouterResult<types::RouterData<F, T, types::PaymentsResponseData>>
where
    T: TryFrom<PaymentAdditionalData<'a, F>>,
    types::RouterData<F, T, types::PaymentsResponseData>: Feature<F, T>,
    F: Clone,
    error_stack::Report<errors::ApiErrorResponse>:
        From<<T as TryFrom<PaymentAdditionalData<'a, F>>>::Error>,
{
    todo!()
}

#[cfg(feature = "v1")]
>>>>>>> cdf6623e
pub async fn construct_router_data_to_update_calculated_tax<'a, F, T>(
    state: &'a SessionState,
    payment_data: PaymentData<F>,
    connector_id: &str,
    merchant_account: &domain::MerchantAccount,
    _key_store: &domain::MerchantKeyStore,
    customer: &'a Option<domain::Customer>,
    merchant_connector_account: &helpers::MerchantConnectorAccountType,
) -> RouterResult<types::RouterData<F, T, types::PaymentsResponseData>>
where
    T: TryFrom<PaymentAdditionalData<'a, F>>,
    types::RouterData<F, T, types::PaymentsResponseData>: Feature<F, T>,
    F: Clone,
    error_stack::Report<errors::ApiErrorResponse>:
        From<<T as TryFrom<PaymentAdditionalData<'a, F>>>::Error>,
{
    fp_utils::when(merchant_connector_account.is_disabled(), || {
        Err(errors::ApiErrorResponse::MerchantConnectorAccountDisabled)
    })?;

    let test_mode = merchant_connector_account.is_test_mode_on();

    let auth_type: types::ConnectorAuthType = merchant_connector_account
        .get_connector_account_details()
        .parse_value("ConnectorAuthType")
        .change_context(errors::ApiErrorResponse::InternalServerError)
        .attach_printable("Failed while parsing value for ConnectorAuthType")?;

    let additional_data = PaymentAdditionalData {
        router_base_url: state.base_url.clone(),
        connector_name: connector_id.to_string(),
        payment_data: payment_data.clone(),
        state,
        customer_data: customer,
    };

    let router_data = types::RouterData {
        flow: PhantomData,
        merchant_id: merchant_account.get_id().clone(),
        customer_id: None,
        connector: connector_id.to_owned(),
        payment_id: payment_data
            .payment_attempt
            .payment_id
            .get_string_repr()
            .to_owned(),
        attempt_id: payment_data.payment_attempt.get_id().to_owned(),
        status: payment_data.payment_attempt.status,
        payment_method: diesel_models::enums::PaymentMethod::default(),
        connector_auth_type: auth_type,
        description: None,
        return_url: None,
        address: payment_data.address.clone(),
        auth_type: payment_data
            .payment_attempt
            .authentication_type
            .unwrap_or_default(),
        connector_meta_data: None,
        connector_wallets_details: None,
        request: T::try_from(additional_data)?,
        response: Err(hyperswitch_domain_models::router_data::ErrorResponse::default()),
        amount_captured: None,
        minor_amount_captured: None,
        access_token: None,
        session_token: None,
        reference_id: None,
        payment_method_status: None,
        payment_method_token: None,
        connector_customer: None,
        recurring_mandate_payment_data: None,
        connector_request_reference_id: core_utils::get_connector_request_reference_id(
            &state.conf,
            merchant_account.get_id(),
            &payment_data.payment_attempt,
        ),
        preprocessing_id: None,
        #[cfg(feature = "payouts")]
        payout_method_data: None,
        #[cfg(feature = "payouts")]
        quote_id: None,
        test_mode,
        payment_method_balance: None,
        connector_api_version: None,
        connector_http_status_code: None,
        external_latency: None,
        apple_pay_flow: None,
        frm_metadata: None,
        refund_id: None,
        dispute_id: None,
        connector_response: None,
        integrity_check: Ok(()),
        additional_merchant_data: None,
        header_payload: None,
    };
    Ok(router_data)
}

// TODO: evaluate trait bounds
#[cfg(all(feature = "v2"))]
#[instrument(skip_all)]
#[allow(clippy::too_many_arguments)]
pub async fn construct_payment_router_data_for_authorize<'a>(
    state: &'a SessionState,
    payment_data: PaymentConfirmData<api::Authorize>,
    connector_id: &str,
    merchant_account: &domain::MerchantAccount,
    _key_store: &domain::MerchantKeyStore,
    customer: &'a Option<domain::Customer>,
    merchant_connector_account: &helpers::MerchantConnectorAccountType,
    _merchant_recipient_data: Option<types::MerchantRecipientData>,
    header_payload: Option<api_models::payments::HeaderPayload>,
) -> RouterResult<types::PaymentsAuthorizeRouterData> {
    use masking::ExposeOptionInterface;

    fp_utils::when(merchant_connector_account.is_disabled(), || {
        Err(errors::ApiErrorResponse::MerchantConnectorAccountDisabled)
    })?;

    let auth_type: types::ConnectorAuthType = merchant_connector_account
        .get_connector_account_details()
        .parse_value("ConnectorAuthType")
        .change_context(errors::ApiErrorResponse::InternalServerError)
        .attach_printable("Failed while parsing value for ConnectorAuthType")?;

    // TODO: Take Globalid and convert to connector reference id
    let customer_id = customer
        .to_owned()
        .map(|customer| customer.id.clone())
        .map(std::borrow::Cow::Owned)
        .map(common_utils::id_type::CustomerId::try_from)
        .transpose()
        .change_context(errors::ApiErrorResponse::InternalServerError)
        .attach_printable(
            "Invalid global customer generated, not able to convert to reference id",
        )?;

    let payment_method = payment_data
        .payment_attempt
        .payment_method_type
        .get_required_value("payment_method_type")?;

    let router_base_url = &state.base_url;
    let attempt = &payment_data.payment_attempt;

    let complete_authorize_url = Some(helpers::create_complete_authorize_url(
        router_base_url,
        attempt,
        connector_id,
    ));

    let webhook_url = Some(helpers::create_webhook_url(
        router_base_url,
        &attempt.merchant_id,
        connector_id,
    ));

    let router_return_url = Some(helpers::create_redirect_url(
        router_base_url,
        attempt,
        connector_id,
        None,
    ));

    // TODO: few fields are repeated in both routerdat and request
    let request = types::PaymentsAuthorizeData {
        payment_method_data: payment_data
            .payment_method_data
            .get_required_value("payment_method_data")?,
        setup_future_usage: payment_data.payment_intent.setup_future_usage,
        mandate_id: None,
        off_session: None,
        setup_mandate_details: None,
        confirm: true,
        statement_descriptor_suffix: None,
        statement_descriptor: None,
        capture_method: payment_data.payment_intent.capture_method,
        amount: payment_data
            .payment_attempt
            .amount_details
            .net_amount
            .get_amount_as_i64(),
        minor_amount: payment_data.payment_attempt.amount_details.net_amount,
        currency: payment_data.payment_intent.amount_details.currency,
        browser_info: None,
        email: None,
        customer_name: None,
        payment_experience: None,
        order_details: None,
        order_category: None,
        session_token: None,
        enrolled_for_3ds: true,
        related_transaction_id: None,
        payment_method_type: payment_data.payment_attempt.payment_method_subtype,
        router_return_url,
        webhook_url,
        complete_authorize_url,
        customer_id: None,
        surcharge_details: None,
        request_incremental_authorization: matches!(
            payment_data
                .payment_intent
                .request_incremental_authorization,
            Some(RequestIncrementalAuthorization::True)
                | Some(RequestIncrementalAuthorization::Default)
        ),
        metadata: payment_data.payment_intent.metadata.expose_option(),
        authentication_data: None,
        customer_acceptance: None,
        charges: None,
        merchant_order_reference_id: None,
        integrity_object: None,
    };

    // TODO: evaluate the fields in router data, if they are required or not
    let router_data = types::RouterData {
        flow: PhantomData,
        merchant_id: merchant_account.get_id().clone(),
        customer_id,
        connector: connector_id.to_owned(),
        payment_id: payment_data
            .payment_attempt
            .payment_id
            .get_string_repr()
            .to_owned(),
        attempt_id: payment_data.payment_attempt.get_id().to_owned(),
        status: payment_data.payment_attempt.status,
        payment_method,
        connector_auth_type: auth_type,
        description: payment_data
            .payment_intent
            .description
            .as_ref()
            .map(|description| description.get_string_repr())
            .map(ToOwned::to_owned),
        return_url: payment_data
            .payment_intent
            .return_url
            .as_ref()
            .map(|description| description.get_string_repr())
            .map(ToOwned::to_owned),
        // TODO: Create unified address
        address: hyperswitch_domain_models::payment_address::PaymentAddress::default(),
        auth_type: payment_data
            .payment_attempt
            .authentication_type
            .unwrap_or_default(),
        connector_meta_data: None,
        connector_wallets_details: None,
        request,
        response: Err(hyperswitch_domain_models::router_data::ErrorResponse::default()),
        amount_captured: None,
        minor_amount_captured: None,
        access_token: None,
        session_token: None,
        reference_id: None,
        payment_method_status: None,
        payment_method_token: None,
        connector_customer: None,
        recurring_mandate_payment_data: None,
        connector_request_reference_id: payment_data.payment_attempt.id.to_string(),
        preprocessing_id: payment_data.payment_attempt.preprocessing_step_id,
        #[cfg(feature = "payouts")]
        payout_method_data: None,
        #[cfg(feature = "payouts")]
        quote_id: None,
        // TODO: take this based on the env
        test_mode: Some(true),
        payment_method_balance: None,
        connector_api_version: None,
        connector_http_status_code: None,
        external_latency: None,
        apple_pay_flow: None,
        frm_metadata: None,
        refund_id: None,
        dispute_id: None,
        connector_response: None,
        integrity_check: Ok(()),
        additional_merchant_data: None,
        header_payload,
    };

    Ok(router_data)
}

#[cfg(feature = "v2")]
#[instrument(skip_all)]
#[allow(clippy::too_many_arguments)]
pub async fn construct_payment_router_data<'a, F, T>(
    state: &'a SessionState,
    payment_data: PaymentData<F>,
    connector_id: &str,
    merchant_account: &domain::MerchantAccount,
    _key_store: &domain::MerchantKeyStore,
    customer: &'a Option<domain::Customer>,
    merchant_connector_account: &helpers::MerchantConnectorAccountType,
    merchant_recipient_data: Option<types::MerchantRecipientData>,
    header_payload: Option<api_models::payments::HeaderPayload>,
) -> RouterResult<types::RouterData<F, T, types::PaymentsResponseData>>
where
    T: TryFrom<PaymentAdditionalData<'a, F>>,
    types::RouterData<F, T, types::PaymentsResponseData>: Feature<F, T>,
    F: Clone,
    error_stack::Report<errors::ApiErrorResponse>:
        From<<T as TryFrom<PaymentAdditionalData<'a, F>>>::Error>,
{
    todo!()
}

#[cfg(all(any(feature = "v1", feature = "v2"), not(feature = "customer_v2")))]
#[instrument(skip_all)]
#[allow(clippy::too_many_arguments)]
pub async fn construct_payment_router_data<'a, F, T>(
    state: &'a SessionState,
    payment_data: PaymentData<F>,
    connector_id: &str,
    merchant_account: &domain::MerchantAccount,
    _key_store: &domain::MerchantKeyStore,
    customer: &'a Option<domain::Customer>,
    merchant_connector_account: &helpers::MerchantConnectorAccountType,
    merchant_recipient_data: Option<types::MerchantRecipientData>,
    header_payload: Option<api_models::payments::HeaderPayload>,
) -> RouterResult<types::RouterData<F, T, types::PaymentsResponseData>>
where
    T: TryFrom<PaymentAdditionalData<'a, F>>,
    types::RouterData<F, T, types::PaymentsResponseData>: Feature<F, T>,
    F: Clone,
    error_stack::Report<errors::ApiErrorResponse>:
        From<<T as TryFrom<PaymentAdditionalData<'a, F>>>::Error>,
{
    let (payment_method, router_data);

    fp_utils::when(merchant_connector_account.is_disabled(), || {
        Err(errors::ApiErrorResponse::MerchantConnectorAccountDisabled)
    })?;

    let test_mode = merchant_connector_account.is_test_mode_on();

    let auth_type: types::ConnectorAuthType = merchant_connector_account
        .get_connector_account_details()
        .parse_value("ConnectorAuthType")
        .change_context(errors::ApiErrorResponse::InternalServerError)
        .attach_printable("Failed while parsing value for ConnectorAuthType")?;

    payment_method = payment_data
        .payment_attempt
        .payment_method
        .or(payment_data.payment_attempt.payment_method)
        .get_required_value("payment_method_type")?;

    let resource_id = match payment_data
        .payment_attempt
        .connector_transaction_id
        .clone()
    {
        Some(id) => types::ResponseId::ConnectorTransactionId(id),
        None => types::ResponseId::NoResponseId,
    };

    // [#44]: why should response be filled during request
    let response = Ok(types::PaymentsResponseData::TransactionResponse {
        resource_id,
        redirection_data: None,
        mandate_reference: None,
        connector_metadata: None,
        network_txn_id: None,
        connector_response_reference_id: None,
        incremental_authorization_allowed: None,
        charge_id: None,
    });

    let additional_data = PaymentAdditionalData {
        router_base_url: state.base_url.clone(),
        connector_name: connector_id.to_string(),
        payment_data: payment_data.clone(),
        state,
        customer_data: customer,
    };

    let customer_id = customer.to_owned().map(|customer| customer.customer_id);

    let supported_connector = &state
        .conf
        .multiple_api_version_supported_connectors
        .supported_connectors;
    let connector_enum = api_models::enums::Connector::from_str(connector_id)
        .change_context(errors::ConnectorError::InvalidConnectorName)
        .change_context(errors::ApiErrorResponse::InvalidDataValue {
            field_name: "connector",
        })
        .attach_printable_lazy(|| format!("unable to parse connector name {connector_id:?}"))?;

    let connector_api_version = if supported_connector.contains(&connector_enum) {
        state
            .store
            .find_config_by_key(&format!("connector_api_version_{connector_id}"))
            .await
            .map(|value| value.config)
            .ok()
    } else {
        None
    };

    let apple_pay_flow = payments::decide_apple_pay_flow(
        state,
        &payment_data.payment_attempt.payment_method_type,
        Some(merchant_connector_account),
    );

    let unified_address = if let Some(payment_method_info) =
        payment_data.payment_method_info.clone()
    {
        let payment_method_billing = payment_method_info
            .payment_method_billing_address
            .map(|decrypted_data| decrypted_data.into_inner().expose())
            .map(|decrypted_value| decrypted_value.parse_value("payment_method_billing_address"))
            .transpose()
            .change_context(errors::ApiErrorResponse::InternalServerError)
            .attach_printable("unable to parse payment_method_billing_address")?;
        payment_data
            .address
            .clone()
            .unify_with_payment_data_billing(payment_method_billing)
    } else {
        payment_data.address
    };

    crate::logger::debug!("unified address details {:?}", unified_address);

    router_data = types::RouterData {
        flow: PhantomData,
        merchant_id: merchant_account.get_id().clone(),
        customer_id,
        connector: connector_id.to_owned(),
        payment_id: payment_data
            .payment_attempt
            .payment_id
            .get_string_repr()
            .to_owned(),
        attempt_id: payment_data.payment_attempt.attempt_id.clone(),
        status: payment_data.payment_attempt.status,
        payment_method,
        connector_auth_type: auth_type,
        description: payment_data.payment_intent.description.clone(),
        return_url: payment_data.payment_intent.return_url.clone(),
        address: unified_address,
        auth_type: payment_data
            .payment_attempt
            .authentication_type
            .unwrap_or_default(),
        connector_meta_data: merchant_connector_account.get_metadata(),
        connector_wallets_details: merchant_connector_account.get_connector_wallets_details(),
        request: T::try_from(additional_data)?,
        response,
        amount_captured: payment_data
            .payment_intent
            .amount_captured
            .map(|amt| amt.get_amount_as_i64()),
        minor_amount_captured: payment_data.payment_intent.amount_captured,
        access_token: None,
        session_token: None,
        reference_id: None,
        payment_method_status: payment_data.payment_method_info.map(|info| info.status),
        payment_method_token: payment_data
            .pm_token
            .map(|token| types::PaymentMethodToken::Token(Secret::new(token))),
        connector_customer: payment_data.connector_customer_id,
        recurring_mandate_payment_data: payment_data.recurring_mandate_payment_data,
        connector_request_reference_id: core_utils::get_connector_request_reference_id(
            &state.conf,
            merchant_account.get_id(),
            &payment_data.payment_attempt,
        ),
        preprocessing_id: payment_data.payment_attempt.preprocessing_step_id,
        #[cfg(feature = "payouts")]
        payout_method_data: None,
        #[cfg(feature = "payouts")]
        quote_id: None,
        test_mode,
        payment_method_balance: None,
        connector_api_version,
        connector_http_status_code: None,
        external_latency: None,
        apple_pay_flow,
        frm_metadata: None,
        refund_id: None,
        dispute_id: None,
        connector_response: None,
        integrity_check: Ok(()),
        additional_merchant_data: merchant_recipient_data.map(|data| {
            api_models::admin::AdditionalMerchantData::foreign_from(
                types::AdditionalMerchantData::OpenBankingRecipientData(data),
            )
        }),
        header_payload,
    };

    Ok(router_data)
}

pub trait ToResponse<F, D, Op>
where
    Self: Sized,
    Op: Debug,
    D: OperationSessionGetters<F>,
{
    #[allow(clippy::too_many_arguments)]
    fn generate_response(
        data: D,
        customer: Option<domain::Customer>,
        auth_flow: services::AuthFlow,
        base_url: &str,
        operation: Op,
        connector_request_reference_id_config: &ConnectorRequestReferenceIdConfig,
        connector_http_status_code: Option<u16>,
        external_latency: Option<u128>,
        is_latency_header_enabled: Option<bool>,
    ) -> RouterResponse<Self>;
}

impl<F, Op, D> ToResponse<F, D, Op> for api::PaymentsResponse
where
    F: Clone,
    Op: Debug,
    D: OperationSessionGetters<F>,
{
    #[allow(clippy::too_many_arguments)]
    fn generate_response(
        payment_data: D,
        customer: Option<domain::Customer>,
        auth_flow: services::AuthFlow,
        base_url: &str,
        operation: Op,
        connector_request_reference_id_config: &ConnectorRequestReferenceIdConfig,
        connector_http_status_code: Option<u16>,
        external_latency: Option<u128>,
        is_latency_header_enabled: Option<bool>,
    ) -> RouterResponse<Self> {
        let captures = payment_data
            .get_multiple_capture_data()
            .and_then(|multiple_capture_data| {
                multiple_capture_data
                    .expand_captures
                    .and_then(|should_expand| {
                        should_expand.then_some(
                            multiple_capture_data
                                .get_all_captures()
                                .into_iter()
                                .cloned()
                                .collect(),
                        )
                    })
            });

        payments_to_payments_response(
            payment_data,
            captures,
            customer,
            auth_flow,
            base_url,
            &operation,
            connector_request_reference_id_config,
            connector_http_status_code,
            external_latency,
            is_latency_header_enabled,
        )
    }
}

#[cfg(feature = "v1")]
impl<F, Op, D> ToResponse<F, D, Op> for api::PaymentsSessionResponse
where
    F: Clone,
    Op: Debug,
    D: OperationSessionGetters<F>,
{
    #[allow(clippy::too_many_arguments)]
    fn generate_response(
        payment_data: D,
        _customer: Option<domain::Customer>,
        _auth_flow: services::AuthFlow,
        _base_url: &str,
        _operation: Op,
        _connector_request_reference_id_config: &ConnectorRequestReferenceIdConfig,
        _connector_http_status_code: Option<u16>,
        _external_latency: Option<u128>,
        _is_latency_header_enabled: Option<bool>,
    ) -> RouterResponse<Self> {
        Ok(services::ApplicationResponse::JsonWithHeaders((
            Self {
                session_token: payment_data.get_sessions_token(),
                payment_id: payment_data.get_payment_attempt().payment_id.clone(),
                client_secret: payment_data
                    .get_payment_intent()
                    .client_secret
                    .clone()
                    .get_required_value("client_secret")?
                    .into(),
            },
            vec![],
        )))
    }
}

#[cfg(feature = "v1")]
impl<F, Op, D> ToResponse<F, D, Op> for api::PaymentsDynamicTaxCalculationResponse
where
    F: Clone,
    Op: Debug,
    D: OperationSessionGetters<F>,
{
    #[allow(clippy::too_many_arguments)]
    fn generate_response(
        payment_data: D,
        _customer: Option<domain::Customer>,
        _auth_flow: services::AuthFlow,
        _base_url: &str,
        _operation: Op,
        _connector_request_reference_id_config: &ConnectorRequestReferenceIdConfig,
        _connector_http_status_code: Option<u16>,
        _external_latency: Option<u128>,
        _is_latency_header_enabled: Option<bool>,
    ) -> RouterResponse<Self> {
        let mut amount = payment_data.get_payment_intent().amount;
        let shipping_cost = payment_data.get_payment_intent().shipping_cost;
        if let Some(shipping_cost) = shipping_cost {
            amount = amount + shipping_cost;
        }
        let order_tax_amount = payment_data
            .get_payment_intent()
            .tax_details
            .clone()
            .and_then(|tax| {
                tax.payment_method_type
                    .map(|a| a.order_tax_amount)
                    .or_else(|| tax.default.map(|a| a.order_tax_amount))
            });
        if let Some(tax_amount) = order_tax_amount {
            amount = amount + tax_amount;
        }

        let currency = payment_data
            .get_payment_attempt()
            .currency
            .get_required_value("currency")?;

        Ok(services::ApplicationResponse::JsonWithHeaders((
            Self {
                net_amount: amount,
                payment_id: payment_data.get_payment_attempt().payment_id.clone(),
                order_tax_amount,
                shipping_cost,
                display_amount: api_models::payments::DisplayAmountOnSdk::foreign_try_from((
                    amount,
                    shipping_cost,
                    order_tax_amount,
                    currency,
                ))?,
            },
            vec![],
        )))
    }
}

impl ForeignTryFrom<(MinorUnit, Option<MinorUnit>, Option<MinorUnit>, Currency)>
    for api_models::payments::DisplayAmountOnSdk
{
    type Error = error_stack::Report<errors::ApiErrorResponse>;

    fn foreign_try_from(
        (net_amount, shipping_cost, order_tax_amount, currency): (
            MinorUnit,
            Option<MinorUnit>,
            Option<MinorUnit>,
            Currency,
        ),
    ) -> Result<Self, Self::Error> {
        let major_unit_convertor = StringMajorUnitForConnector;

        let sdk_net_amount = major_unit_convertor
            .convert(net_amount, currency)
            .change_context(errors::ApiErrorResponse::PreconditionFailed {
                message: "Failed to convert net_amount to base unit".to_string(),
            })
            .attach_printable("Failed to convert net_amount to string major unit")?;

        let sdk_shipping_cost = shipping_cost
            .map(|cost| {
                major_unit_convertor
                    .convert(cost, currency)
                    .change_context(errors::ApiErrorResponse::PreconditionFailed {
                        message: "Failed to convert shipping_cost to base unit".to_string(),
                    })
                    .attach_printable("Failed to convert shipping_cost to string major unit")
            })
            .transpose()?;

        let sdk_order_tax_amount = order_tax_amount
            .map(|cost| {
                major_unit_convertor
                    .convert(cost, currency)
                    .change_context(errors::ApiErrorResponse::PreconditionFailed {
                        message: "Failed to convert order_tax_amount to base unit".to_string(),
                    })
                    .attach_printable("Failed to convert order_tax_amount to string major unit")
            })
            .transpose()?;
        Ok(Self {
            net_amount: sdk_net_amount,
            shipping_cost: sdk_shipping_cost,
            order_tax_amount: sdk_order_tax_amount,
        })
    }
}

impl<F, Op, D> ToResponse<F, D, Op> for api::VerifyResponse
where
    F: Clone,
    Op: Debug,
    D: OperationSessionGetters<F>,
{
    #[cfg(all(feature = "v2", feature = "customer_v2"))]
    #[allow(clippy::too_many_arguments)]
    fn generate_response(
        _data: D,
        _customer: Option<domain::Customer>,
        _auth_flow: services::AuthFlow,
        _base_url: &str,
        _operation: Op,
        _connector_request_reference_id_config: &ConnectorRequestReferenceIdConfig,
        _connector_http_status_code: Option<u16>,
        _external_latency: Option<u128>,
        _is_latency_header_enabled: Option<bool>,
    ) -> RouterResponse<Self> {
        todo!()
    }

    #[cfg(all(any(feature = "v1", feature = "v2"), not(feature = "customer_v2")))]
    #[allow(clippy::too_many_arguments)]
    fn generate_response(
        payment_data: D,
        customer: Option<domain::Customer>,
        _auth_flow: services::AuthFlow,
        _base_url: &str,
        _operation: Op,
        _connector_request_reference_id_config: &ConnectorRequestReferenceIdConfig,
        _connector_http_status_code: Option<u16>,
        _external_latency: Option<u128>,
        _is_latency_header_enabled: Option<bool>,
    ) -> RouterResponse<Self> {
        let additional_payment_method_data: Option<api_models::payments::AdditionalPaymentData> =
            payment_data
                .get_payment_attempt()
                .payment_method_data
                .clone()
                .map(|data| data.parse_value("payment_method_data"))
                .transpose()
                .change_context(errors::ApiErrorResponse::InvalidDataValue {
                    field_name: "payment_method_data",
                })?;
        let payment_method_data_response =
            additional_payment_method_data.map(api::PaymentMethodDataResponse::from);
        Ok(services::ApplicationResponse::JsonWithHeaders((
            Self {
                verify_id: Some(payment_data.get_payment_intent().payment_id.clone()),
                merchant_id: Some(payment_data.get_payment_intent().merchant_id.clone()),
                client_secret: payment_data
                    .get_payment_intent()
                    .client_secret
                    .clone()
                    .map(Secret::new),
                customer_id: customer.as_ref().map(|x| x.customer_id.clone()),
                email: customer
                    .as_ref()
                    .and_then(|cus| cus.email.as_ref().map(|s| s.to_owned())),
                name: customer
                    .as_ref()
                    .and_then(|cus| cus.name.as_ref().map(|s| s.to_owned())),
                phone: customer
                    .as_ref()
                    .and_then(|cus| cus.phone.as_ref().map(|s| s.to_owned())),
                mandate_id: payment_data
                    .get_mandate_id()
                    .and_then(|mandate_ids| mandate_ids.mandate_id.clone()),
                payment_method: payment_data.get_payment_attempt().payment_method,
                payment_method_data: payment_method_data_response,
                payment_token: payment_data.get_token().map(ToString::to_string),
                error_code: payment_data.get_payment_attempt().clone().error_code,
                error_message: payment_data.get_payment_attempt().clone().error_message,
            },
            vec![],
        )))
    }
}

#[cfg(all(feature = "v2", feature = "customer_v2"))]
#[instrument(skip_all)]
// try to use router data here so that already validated things , we don't want to repeat the validations.
// Add internal value not found and external value not found so that we can give 500 / Internal server error for internal value not found
#[allow(clippy::too_many_arguments)]
pub fn payments_to_payments_response<Op, F: Clone, D>(
    _payment_data: D,
    _captures: Option<Vec<storage::Capture>>,
    _customer: Option<domain::Customer>,
    _auth_flow: services::AuthFlow,
    _base_url: &str,
    _operation: &Op,
    _connector_request_reference_id_config: &ConnectorRequestReferenceIdConfig,
    _connector_http_status_code: Option<u16>,
    _external_latency: Option<u128>,
    _is_latency_header_enabled: Option<bool>,
) -> RouterResponse<api::PaymentsResponse>
where
    Op: Debug,
    D: OperationSessionGetters<F>,
{
    todo!()
}

#[cfg(all(any(feature = "v1", feature = "v2"), not(feature = "customer_v2")))]
#[instrument(skip_all)]
// try to use router data here so that already validated things , we don't want to repeat the validations.
// Add internal value not found and external value not found so that we can give 500 / Internal server error for internal value not found
#[allow(clippy::too_many_arguments)]
pub fn payments_to_payments_response<Op, F: Clone, D>(
    payment_data: D,
    captures: Option<Vec<storage::Capture>>,
    customer: Option<domain::Customer>,
    _auth_flow: services::AuthFlow,
    base_url: &str,
    operation: &Op,
    connector_request_reference_id_config: &ConnectorRequestReferenceIdConfig,
    connector_http_status_code: Option<u16>,
    external_latency: Option<u128>,
    _is_latency_header_enabled: Option<bool>,
) -> RouterResponse<api::PaymentsResponse>
where
    Op: Debug,
    D: OperationSessionGetters<F>,
{
    use std::ops::Not;

    let payment_attempt = payment_data.get_payment_attempt().clone();
    let payment_intent = payment_data.get_payment_intent().clone();
    let payment_link_data = payment_data.get_payment_link_data();

    let currency = payment_attempt
        .currency
        .as_ref()
        .get_required_value("currency")?;
    let amount = currency
        .to_currency_base_unit(payment_attempt.amount.get_amount_as_i64())
        .change_context(errors::ApiErrorResponse::InvalidDataValue {
            field_name: "amount",
        })?;
    let mandate_id = payment_attempt.mandate_id.clone();

    let refunds_response = payment_data.get_refunds().is_empty().not().then(|| {
        payment_data
            .get_refunds()
            .into_iter()
            .map(ForeignInto::foreign_into)
            .collect()
    });

    let disputes_response = payment_data.get_disputes().is_empty().not().then(|| {
        payment_data
            .get_disputes()
            .into_iter()
            .map(ForeignInto::foreign_into)
            .collect()
    });

    let incremental_authorizations_response =
        payment_data.get_authorizations().is_empty().not().then(|| {
            payment_data
                .get_authorizations()
                .into_iter()
                .map(ForeignInto::foreign_into)
                .collect()
        });

    let external_authentication_details = payment_data
        .get_authentication()
        .map(ForeignInto::foreign_into);

    let attempts_response = payment_data.get_attempts().map(|attempts| {
        attempts
            .into_iter()
            .map(ForeignInto::foreign_into)
            .collect()
    });

    let captures_response = captures.map(|captures| {
        captures
            .into_iter()
            .map(ForeignInto::foreign_into)
            .collect()
    });

    let merchant_id = payment_attempt.merchant_id.to_owned();
    let payment_method_type = payment_attempt
        .payment_method_type
        .as_ref()
        .map(ToString::to_string)
        .unwrap_or("".to_owned());
    let payment_method = payment_attempt
        .payment_method
        .as_ref()
        .map(ToString::to_string)
        .unwrap_or("".to_owned());
    let additional_payment_method_data: Option<api_models::payments::AdditionalPaymentData> =
        payment_attempt
            .payment_method_data
            .clone()
            .and_then(|data| match data {
                serde_json::Value::Null => None, // This is to handle the case when the payment_method_data is null
                _ => Some(data.parse_value("AdditionalPaymentData")),
            })
            .transpose()
            .change_context(errors::ApiErrorResponse::InternalServerError)
            .attach_printable("Failed to parse the AdditionalPaymentData from payment_attempt.payment_method_data")?;

    let surcharge_details =
        payment_attempt
            .surcharge_amount
            .map(|surcharge_amount| RequestSurchargeDetails {
                surcharge_amount,
                tax_amount: payment_attempt.tax_amount,
            });
    let merchant_decision = payment_intent.merchant_decision.to_owned();
    let frm_message = payment_data.get_frm_message().map(FrmMessage::foreign_from);

    let payment_method_data =
        additional_payment_method_data.map(api::PaymentMethodDataResponse::from);

    let payment_method_data_response = (payment_method_data.is_some()
        || payment_data
            .get_address()
            .get_request_payment_method_billing()
            .is_some())
    .then_some(api_models::payments::PaymentMethodDataResponseWithBilling {
        payment_method_data,
        billing: payment_data
            .get_address()
            .get_request_payment_method_billing()
            .cloned(),
    });

    let mut headers = connector_http_status_code
        .map(|status_code| {
            vec![(
                "connector_http_status_code".to_string(),
                Maskable::new_normal(status_code.to_string()),
            )]
        })
        .unwrap_or_default();
    if let Some(payment_confirm_source) = payment_intent.payment_confirm_source {
        headers.push((
            X_PAYMENT_CONFIRM_SOURCE.to_string(),
            Maskable::new_normal(payment_confirm_source.to_string()),
        ))
    }

    // For the case when we don't have Customer data directly stored in Payment intent
    let customer_table_response: Option<CustomerDetailsResponse> =
        customer.as_ref().map(ForeignInto::foreign_into);

    // If we have customer data in Payment Intent and if the customer is not deleted, We are populating the Retrieve response from the
    // same. If the customer is deleted then we use the customer table to populate customer details
    let customer_details_response =
        if let Some(customer_details_raw) = payment_intent.customer_details.clone() {
            let customer_details_encrypted =
                serde_json::from_value::<CustomerData>(customer_details_raw.into_inner().expose());
            if let Ok(customer_details_encrypted_data) = customer_details_encrypted {
                Some(CustomerDetailsResponse {
                    id: customer_table_response
                        .as_ref()
                        .and_then(|customer_data| customer_data.id.clone()),
                    name: customer_table_response
                        .as_ref()
                        .and_then(|customer_data| customer_data.name.clone())
                        .or(customer_details_encrypted_data
                            .name
                            .or(customer.as_ref().and_then(|customer| {
                                customer.name.as_ref().map(|name| name.clone().into_inner())
                            }))),
                    email: customer_table_response
                        .as_ref()
                        .and_then(|customer_data| customer_data.email.clone())
                        .or(customer_details_encrypted_data.email.or(customer
                            .as_ref()
                            .and_then(|customer| customer.email.clone().map(Email::from)))),
                    phone: customer_table_response
                        .as_ref()
                        .and_then(|customer_data| customer_data.phone.clone())
                        .or(customer_details_encrypted_data
                            .phone
                            .or(customer.as_ref().and_then(|customer| {
                                customer
                                    .phone
                                    .as_ref()
                                    .map(|phone| phone.clone().into_inner())
                            }))),
                    phone_country_code: customer_table_response
                        .as_ref()
                        .and_then(|customer_data| customer_data.phone_country_code.clone())
                        .or(customer_details_encrypted_data
                            .phone_country_code
                            .or(customer
                                .as_ref()
                                .and_then(|customer| customer.phone_country_code.clone()))),
                })
            } else {
                customer_table_response
            }
        } else {
            customer_table_response
        };

    headers.extend(
        external_latency
            .map(|latency| {
                vec![(
                    X_HS_LATENCY.to_string(),
                    Maskable::new_normal(latency.to_string()),
                )]
            })
            .unwrap_or_default(),
    );

    let output = if payments::is_start_pay(&operation)
        && payment_attempt.authentication_data.is_some()
    {
        let redirection_data = payment_attempt
            .authentication_data
            .clone()
            .get_required_value("redirection_data")?;

        let form: RedirectForm = serde_json::from_value(redirection_data)
            .map_err(|_| errors::ApiErrorResponse::InternalServerError)?;

        services::ApplicationResponse::Form(Box::new(services::RedirectionFormData {
            redirect_form: form,
            payment_method_data: payment_data.get_payment_method_data().cloned(),
            amount,
            currency: currency.to_string(),
        }))
    } else {
        let mut next_action_response = None;

        let bank_transfer_next_steps = bank_transfer_next_steps_check(payment_attempt.clone())?;

        let next_action_voucher = voucher_next_steps_check(payment_attempt.clone())?;

        let next_action_containing_qr_code_url = qr_code_next_steps_check(payment_attempt.clone())?;

        let papal_sdk_next_action = paypal_sdk_next_steps_check(payment_attempt.clone())?;

        let next_action_containing_fetch_qr_code_url =
            fetch_qr_code_url_next_steps_check(payment_attempt.clone())?;

        let next_action_containing_wait_screen =
            wait_screen_next_steps_check(payment_attempt.clone())?;

        if payment_intent.status == enums::IntentStatus::RequiresCustomerAction
            || bank_transfer_next_steps.is_some()
            || next_action_voucher.is_some()
            || next_action_containing_qr_code_url.is_some()
            || next_action_containing_wait_screen.is_some()
            || papal_sdk_next_action.is_some()
            || next_action_containing_fetch_qr_code_url.is_some()
            || payment_data.get_authentication().is_some()
        {
            next_action_response = bank_transfer_next_steps
                        .map(|bank_transfer| {
                            api_models::payments::NextActionData::DisplayBankTransferInformation {
                                bank_transfer_steps_and_charges_details: bank_transfer,
                            }
                        })
                        .or(next_action_voucher.map(|voucher_data| {
                            api_models::payments::NextActionData::DisplayVoucherInformation {
                                voucher_details: voucher_data,
                            }
                        }))
                        .or(next_action_containing_qr_code_url.map(|qr_code_data| {
                            api_models::payments::NextActionData::foreign_from(qr_code_data)
                        }))
                        .or(next_action_containing_fetch_qr_code_url.map(|fetch_qr_code_data| {
                            api_models::payments::NextActionData::FetchQrCodeInformation {
                                qr_code_fetch_url: fetch_qr_code_data.qr_code_fetch_url
                            }
                        }))
                        .or(papal_sdk_next_action.map(|paypal_next_action_data| {
                            api_models::payments::NextActionData::InvokeSdkClient{
                                next_action_data: paypal_next_action_data
                            }
                        }))
                        .or(next_action_containing_wait_screen.map(|wait_screen_data| {
                            api_models::payments::NextActionData::WaitScreenInformation {
                                display_from_timestamp: wait_screen_data.display_from_timestamp,
                                display_to_timestamp: wait_screen_data.display_to_timestamp,
                            }
                        }))
                        .or(payment_attempt.authentication_data.as_ref().map(|_| {
                            api_models::payments::NextActionData::RedirectToUrl {
                                redirect_to_url: helpers::create_startpay_url(
                                    base_url,
                                    &payment_attempt,
                                    &payment_intent,
                                ),
                            }
                        }))
                        .or(match payment_data.get_authentication().as_ref(){
                            Some(authentication) => {
                                if payment_intent.status == common_enums::IntentStatus::RequiresCustomerAction && authentication.cavv.is_none() && authentication.is_separate_authn_required(){
                                    // if preAuthn and separate authentication needed.
                                    let poll_config = payment_data.get_poll_config().unwrap_or_default();
                                    let request_poll_id = core_utils::get_external_authentication_request_poll_id(&payment_intent.payment_id);
                                    let payment_connector_name = payment_attempt.connector
                                        .as_ref()
                                        .get_required_value("connector")?;
                                    Some(api_models::payments::NextActionData::ThreeDsInvoke {
                                        three_ds_data: api_models::payments::ThreeDsData {
                                            three_ds_authentication_url: helpers::create_authentication_url(base_url, &payment_attempt),
                                            three_ds_authorize_url: helpers::create_authorize_url(
                                                base_url,
                                                &payment_attempt,
                                                payment_connector_name,
                                            ),
                                            three_ds_method_details: authentication.three_ds_method_url.as_ref().zip(authentication.three_ds_method_data.as_ref()).map(|(three_ds_method_url,three_ds_method_data )|{
                                                api_models::payments::ThreeDsMethodData::AcsThreeDsMethodData {
                                                    three_ds_method_data_submission: true,
                                                    three_ds_method_data: Some(three_ds_method_data.clone()),
                                                    three_ds_method_url: Some(three_ds_method_url.to_owned()),
                                                }
                                            }).unwrap_or(api_models::payments::ThreeDsMethodData::AcsThreeDsMethodData {
                                                    three_ds_method_data_submission: false,
                                                    three_ds_method_data: None,
                                                    three_ds_method_url: None,
                                            }),
                                            poll_config: api_models::payments::PollConfigResponse {poll_id: request_poll_id, delay_in_secs: poll_config.delay_in_secs, frequency: poll_config.frequency},
                                            message_version: authentication.message_version.as_ref()
                                            .map(|version| version.to_string()),
                                            directory_server_id: authentication.directory_server_id.clone(),
                                        },
                                    })
                                }else{
                                    None
                                }
                            },
                            None => None
                        });
        };

        // next action check for third party sdk session (for ex: Apple pay through trustpay has third party sdk session response)
        if third_party_sdk_session_next_action(&payment_attempt, operation) {
            next_action_response = Some(
                api_models::payments::NextActionData::ThirdPartySdkSessionToken {
                    session_token: payment_data.get_sessions_token().first().cloned(),
                },
            )
        }

        let routed_through = payment_attempt.connector.clone();

        let connector_label = routed_through.as_ref().and_then(|connector_name| {
            core_utils::get_connector_label(
                payment_intent.business_country,
                payment_intent.business_label.as_ref(),
                payment_attempt.business_sub_label.as_ref(),
                connector_name,
            )
        });

        let charges_response = match payment_intent.charges {
            None => None,
            Some(charges) => {
                let payment_charges: PaymentChargeRequest = charges
                    .peek()
                    .clone()
                    .parse_value("PaymentChargeRequest")
                    .change_context(errors::ApiErrorResponse::InternalServerError)
                    .attach_printable(format!(
                        "Failed to parse PaymentChargeRequest for payment_intent {:?}",
                        payment_intent.payment_id
                    ))?;

                Some(PaymentChargeResponse {
                    charge_id: payment_attempt.charge_id,
                    charge_type: payment_charges.charge_type,
                    application_fees: payment_charges.fees,
                    transfer_account_id: payment_charges.transfer_account_id,
                })
            }
        };

        let mandate_data = payment_data.get_setup_mandate().map(|d| api::MandateData {
            customer_acceptance: d
                .customer_acceptance
                .clone()
                .map(|d| api::CustomerAcceptance {
                    acceptance_type: match d.acceptance_type {
                        hyperswitch_domain_models::mandates::AcceptanceType::Online => {
                            api::AcceptanceType::Online
                        }
                        hyperswitch_domain_models::mandates::AcceptanceType::Offline => {
                            api::AcceptanceType::Offline
                        }
                    },
                    accepted_at: d.accepted_at,
                    online: d.online.map(|d| api::OnlineMandate {
                        ip_address: d.ip_address,
                        user_agent: d.user_agent,
                    }),
                }),
            mandate_type: d.mandate_type.clone().map(|d| match d {
                hyperswitch_domain_models::mandates::MandateDataType::MultiUse(Some(i)) => {
                    api::MandateType::MultiUse(Some(api::MandateAmountData {
                        amount: i.amount,
                        currency: i.currency,
                        start_date: i.start_date,
                        end_date: i.end_date,
                        metadata: i.metadata,
                    }))
                }
                hyperswitch_domain_models::mandates::MandateDataType::SingleUse(i) => {
                    api::MandateType::SingleUse(api::payments::MandateAmountData {
                        amount: i.amount,
                        currency: i.currency,
                        start_date: i.start_date,
                        end_date: i.end_date,
                        metadata: i.metadata,
                    })
                }
                hyperswitch_domain_models::mandates::MandateDataType::MultiUse(None) => {
                    api::MandateType::MultiUse(None)
                }
            }),
            update_mandate_id: d.update_mandate_id.clone(),
        });

        let order_tax_amount = payment_data
            .get_payment_attempt()
            .order_tax_amount
            .or_else(|| {
                payment_data
                    .get_payment_intent()
                    .tax_details
                    .clone()
                    .and_then(|tax| {
                        tax.payment_method_type
                            .map(|a| a.order_tax_amount)
                            .or_else(|| tax.default.map(|a| a.order_tax_amount))
                    })
            });
        let connector_mandate_id = payment_data.get_mandate_id().and_then(|mandate| {
            mandate
                .mandate_reference_id
                .as_ref()
                .and_then(|mandate_ref| match mandate_ref {
                    api_models::payments::MandateReferenceId::ConnectorMandateId(
                        connector_mandate_reference_id,
                    ) => connector_mandate_reference_id.connector_mandate_id.clone(),
                    _ => None,
                })
        });

        let payments_response = api::PaymentsResponse {
            payment_id: payment_intent.payment_id,
            merchant_id: payment_intent.merchant_id,
            status: payment_intent.status,
            amount: payment_attempt.amount,
            net_amount: payment_attempt.net_amount,
            amount_capturable: payment_attempt.amount_capturable,
            amount_received: payment_intent.amount_captured,
            connector: routed_through,
            client_secret: payment_intent.client_secret.map(Secret::new),
            created: Some(payment_intent.created_at),
            currency: currency.to_string(),
            customer_id: customer.as_ref().map(|cus| cus.clone().customer_id),
            customer: customer_details_response,
            description: payment_intent.description,
            refunds: refunds_response,
            disputes: disputes_response,
            attempts: attempts_response,
            captures: captures_response,
            mandate_id,
            mandate_data,
            setup_future_usage: payment_intent.setup_future_usage,
            off_session: payment_intent.off_session,
            capture_on: None,
            capture_method: payment_attempt.capture_method,
            payment_method: payment_attempt.payment_method,
            payment_method_data: payment_method_data_response,
            payment_token: payment_attempt.payment_token,
            shipping: payment_data.get_address().get_shipping().cloned(),
            billing: payment_data.get_address().get_payment_billing().cloned(),
            order_details: payment_intent.order_details,
            email: customer
                .as_ref()
                .and_then(|cus| cus.email.as_ref().map(|s| s.to_owned())),
            name: customer
                .as_ref()
                .and_then(|cus| cus.name.as_ref().map(|s| s.to_owned())),
            phone: customer
                .as_ref()
                .and_then(|cus| cus.phone.as_ref().map(|s| s.to_owned())),
            return_url: payment_intent.return_url,
            authentication_type: payment_attempt.authentication_type,
            statement_descriptor_name: payment_intent.statement_descriptor_name,
            statement_descriptor_suffix: payment_intent.statement_descriptor_suffix,
            next_action: next_action_response,
            cancellation_reason: payment_attempt.cancellation_reason,
            error_code: payment_attempt.error_code,
            error_message: payment_attempt
                .error_reason
                .or(payment_attempt.error_message),
            unified_code: payment_attempt.unified_code,
            unified_message: payment_attempt.unified_message,
            payment_experience: payment_attempt.payment_experience,
            payment_method_type: payment_attempt.payment_method_type,
            connector_label,
            business_country: payment_intent.business_country,
            business_label: payment_intent.business_label,
            business_sub_label: payment_attempt.business_sub_label,
            allowed_payment_method_types: payment_intent.allowed_payment_method_types,
            ephemeral_key: payment_data
                .get_ephemeral_key()
                .map(ForeignFrom::foreign_from),
            manual_retry_allowed: helpers::is_manual_retry_allowed(
                &payment_intent.status,
                &payment_attempt.status,
                connector_request_reference_id_config,
                &merchant_id,
            ),
            connector_transaction_id: payment_attempt.connector_transaction_id,
            frm_message,
            metadata: payment_intent.metadata,
            connector_metadata: payment_intent.connector_metadata,
            feature_metadata: payment_intent.feature_metadata,
            reference_id: payment_attempt.connector_response_reference_id,
            payment_link: payment_link_data,
            profile_id: payment_intent.profile_id,
            surcharge_details,
            attempt_count: payment_intent.attempt_count,
            merchant_decision,
            merchant_connector_id: payment_attempt.merchant_connector_id,
            incremental_authorization_allowed: payment_intent.incremental_authorization_allowed,
            authorization_count: payment_intent.authorization_count,
            incremental_authorizations: incremental_authorizations_response,
            external_authentication_details,
            external_3ds_authentication_attempted: payment_attempt
                .external_three_ds_authentication_attempted,
            expires_on: payment_intent.session_expiry,
            fingerprint: payment_intent.fingerprint_id,
            browser_info: payment_attempt.browser_info,
            payment_method_id: payment_attempt.payment_method_id,
            payment_method_status: payment_data
                .get_payment_method_info()
                .map(|info| info.status),
            updated: Some(payment_intent.modified_at),
            charges: charges_response,
            frm_metadata: payment_intent.frm_metadata,
            merchant_order_reference_id: payment_intent.merchant_order_reference_id,
            order_tax_amount,
            connector_mandate_id,
        };

        services::ApplicationResponse::JsonWithHeaders((payments_response, headers))
    };

    metrics::PAYMENT_OPS_COUNT.add(
        &metrics::CONTEXT,
        1,
        &add_attributes([
            ("operation", format!("{:?}", operation)),
            ("merchant", merchant_id.get_string_repr().to_owned()),
            ("payment_method_type", payment_method_type),
            ("payment_method", payment_method),
        ]),
    );

    Ok(output)
}

#[cfg(feature = "v1")]
pub fn third_party_sdk_session_next_action<Op>(
    payment_attempt: &storage::PaymentAttempt,
    operation: &Op,
) -> bool
where
    Op: Debug,
{
    // If the operation is confirm, we will send session token response in next action
    if format!("{operation:?}").eq("PaymentConfirm") {
        let condition1 = payment_attempt
            .connector
            .as_ref()
            .map(|connector| {
                matches!(connector.as_str(), "trustpay") || matches!(connector.as_str(), "payme")
            })
            .and_then(|is_connector_supports_third_party_sdk| {
                if is_connector_supports_third_party_sdk {
                    payment_attempt
                        .payment_method
                        .map(|pm| matches!(pm, diesel_models::enums::PaymentMethod::Wallet))
                } else {
                    Some(false)
                }
            })
            .unwrap_or(false);

        // This condition to be triggered for open banking connectors, third party SDK session token will be provided
        let condition2 = payment_attempt
            .connector
            .as_ref()
            .map(|connector| matches!(connector.as_str(), "plaid"))
            .and_then(|is_connector_supports_third_party_sdk| {
                if is_connector_supports_third_party_sdk {
                    payment_attempt
                        .payment_method
                        .map(|pm| matches!(pm, diesel_models::enums::PaymentMethod::OpenBanking))
                        .and_then(|first_match| {
                            payment_attempt
                                .payment_method_type
                                .map(|pmt| {
                                    matches!(
                                        pmt,
                                        diesel_models::enums::PaymentMethodType::OpenBankingPIS
                                    )
                                })
                                .map(|second_match| first_match && second_match)
                        })
                } else {
                    Some(false)
                }
            })
            .unwrap_or(false);

        condition1 || condition2
    } else {
        false
    }
}

pub fn qr_code_next_steps_check(
    payment_attempt: storage::PaymentAttempt,
) -> RouterResult<Option<api_models::payments::QrCodeInformation>> {
    let qr_code_steps: Option<Result<api_models::payments::QrCodeInformation, _>> = payment_attempt
        .connector_metadata
        .map(|metadata| metadata.parse_value("QrCodeInformation"));

    let qr_code_instructions = qr_code_steps.transpose().ok().flatten();
    Ok(qr_code_instructions)
}
pub fn paypal_sdk_next_steps_check(
    payment_attempt: storage::PaymentAttempt,
) -> RouterResult<Option<api_models::payments::SdkNextActionData>> {
    let paypal_connector_metadata: Option<Result<api_models::payments::SdkNextActionData, _>> =
        payment_attempt.connector_metadata.map(|metadata| {
            metadata.parse_value("SdkNextActionData").map_err(|_| {
                crate::logger::warn!(
                    "SdkNextActionData parsing failed for paypal_connector_metadata"
                )
            })
        });

    let paypal_next_steps = paypal_connector_metadata.transpose().ok().flatten();
    Ok(paypal_next_steps)
}

pub fn fetch_qr_code_url_next_steps_check(
    payment_attempt: storage::PaymentAttempt,
) -> RouterResult<Option<api_models::payments::FetchQrCodeInformation>> {
    let qr_code_steps: Option<Result<api_models::payments::FetchQrCodeInformation, _>> =
        payment_attempt
            .connector_metadata
            .map(|metadata| metadata.parse_value("FetchQrCodeInformation"));

    let qr_code_fetch_url = qr_code_steps.transpose().ok().flatten();
    Ok(qr_code_fetch_url)
}

pub fn wait_screen_next_steps_check(
    payment_attempt: storage::PaymentAttempt,
) -> RouterResult<Option<api_models::payments::WaitScreenInstructions>> {
    let display_info_with_timer_steps: Option<
        Result<api_models::payments::WaitScreenInstructions, _>,
    > = payment_attempt
        .connector_metadata
        .map(|metadata| metadata.parse_value("WaitScreenInstructions"));

    let display_info_with_timer_instructions =
        display_info_with_timer_steps.transpose().ok().flatten();
    Ok(display_info_with_timer_instructions)
}

#[cfg(feature = "v1")]
impl ForeignFrom<(storage::PaymentIntent, storage::PaymentAttempt)> for api::PaymentsResponse {
    fn foreign_from((pi, pa): (storage::PaymentIntent, storage::PaymentAttempt)) -> Self {
        Self {
            payment_id: pi.payment_id,
            merchant_id: pi.merchant_id,
            status: pi.status,
            amount: pi.amount,
            amount_capturable: pa.amount_capturable,
            client_secret: pi.client_secret.map(|s| s.into()),
            created: Some(pi.created_at),
            currency: pi.currency.map(|c| c.to_string()).unwrap_or_default(),
            description: pi.description,
            metadata: pi.metadata,
            order_details: pi.order_details,
            customer_id: pi.customer_id.clone(),
            connector: pa.connector,
            payment_method: pa.payment_method,
            payment_method_type: pa.payment_method_type,
            business_label: pi.business_label,
            business_country: pi.business_country,
            business_sub_label: pa.business_sub_label,
            setup_future_usage: pi.setup_future_usage,
            capture_method: pa.capture_method,
            authentication_type: pa.authentication_type,
            connector_transaction_id: pa.connector_transaction_id,
            attempt_count: pi.attempt_count,
            profile_id: pi.profile_id,
            merchant_connector_id: pa.merchant_connector_id,
            payment_method_data: pa.payment_method_data.and_then(|data| {
                match data.parse_value("PaymentMethodDataResponseWithBilling") {
                    Ok(parsed_data) => Some(parsed_data),
                    Err(e) => {
                        router_env::logger::error!("Failed to parse 'PaymentMethodDataResponseWithBilling' from payment method data. Error: {e:?}");
                        None
                    }
                }
            }),
            merchant_order_reference_id: pi.merchant_order_reference_id,
            customer: pi.customer_details.and_then(|customer_details|
                match customer_details.into_inner().expose().parse_value::<CustomerData>("CustomerData"){
                    Ok(parsed_data) => Some(
                        CustomerDetailsResponse {
                            id: pi.customer_id,
                            name: parsed_data.name,
                            phone: parsed_data.phone,
                            email: parsed_data.email,
                            phone_country_code:parsed_data.phone_country_code
                    }),
                    Err(e) => {
                        router_env::logger::error!("Failed to parse 'CustomerDetailsResponse' from payment method data. Error: {e:?}");
                        None
                    }
                }
            ),
            billing: pi.billing_details.and_then(|billing_details|
                match billing_details.into_inner().expose().parse_value::<Address>("Address") {
                    Ok(parsed_data) => Some(parsed_data),
                    Err(e) => {
                        router_env::logger::error!("Failed to parse 'BillingAddress' from payment method data. Error: {e:?}");
                        None
                    }
                }
            ),
            shipping: pi.shipping_details.and_then(|shipping_details|
                match shipping_details.into_inner().expose().parse_value::<Address>("Address") {
                    Ok(parsed_data) => Some(parsed_data),
                    Err(e) => {
                        router_env::logger::error!("Failed to parse 'ShippingAddress' from payment method data. Error: {e:?}");
                        None
                    }
                }
            ),
            // TODO: fill in details based on requirement
            net_amount: pa.net_amount,
            amount_received: None,
            refunds: None,
            disputes: None,
            attempts: None,
            captures: None,
            mandate_id: None,
            mandate_data: None,
            off_session: None,
            capture_on: None,
            payment_token: None,
            email: None,
            name: None,
            phone: None,
            return_url: None,
            statement_descriptor_name: None,
            statement_descriptor_suffix: None,
            next_action: None,
            cancellation_reason: None,
            error_code: None,
            error_message: None,
            unified_code: None,
            unified_message: None,
            payment_experience: None,
            connector_label: None,
            allowed_payment_method_types: None,
            ephemeral_key: None,
            manual_retry_allowed: None,
            frm_message: None,
            connector_metadata: None,
            feature_metadata: None,
            reference_id: None,
            payment_link: None,
            surcharge_details: None,
            merchant_decision: None,
            incremental_authorization_allowed: None,
            authorization_count: None,
            incremental_authorizations: None,
            external_authentication_details: None,
            external_3ds_authentication_attempted: None,
            expires_on: None,
            fingerprint: None,
            browser_info: None,
            payment_method_id: None,
            payment_method_status: None,
            updated: None,
            charges: None,
            frm_metadata: None,
            order_tax_amount: None,
            connector_mandate_id:None,
        }
    }
}

impl ForeignFrom<ephemeral_key::EphemeralKey> for api::ephemeral_key::EphemeralKeyCreateResponse {
    fn foreign_from(from: ephemeral_key::EphemeralKey) -> Self {
        Self {
            customer_id: from.customer_id,
            created_at: from.created_at,
            expires: from.expires,
            secret: from.secret,
        }
    }
}

#[cfg(feature = "v1")]
pub fn bank_transfer_next_steps_check(
    payment_attempt: storage::PaymentAttempt,
) -> RouterResult<Option<api_models::payments::BankTransferNextStepsData>> {
    let bank_transfer_next_step = if let Some(diesel_models::enums::PaymentMethod::BankTransfer) =
        payment_attempt.payment_method
    {
        if payment_attempt.payment_method_type != Some(diesel_models::enums::PaymentMethodType::Pix)
        {
            let bank_transfer_next_steps: Option<api_models::payments::BankTransferNextStepsData> =
                payment_attempt
                    .connector_metadata
                    .map(|metadata| {
                        metadata
                            .parse_value("NextStepsRequirements")
                            .change_context(errors::ApiErrorResponse::InternalServerError)
                            .attach_printable(
                                "Failed to parse the Value to NextRequirements struct",
                            )
                    })
                    .transpose()?;
            bank_transfer_next_steps
        } else {
            None
        }
    } else {
        None
    };
    Ok(bank_transfer_next_step)
}

#[cfg(feature = "v1")]
pub fn voucher_next_steps_check(
    payment_attempt: storage::PaymentAttempt,
) -> RouterResult<Option<api_models::payments::VoucherNextStepData>> {
    let voucher_next_step = if let Some(diesel_models::enums::PaymentMethod::Voucher) =
        payment_attempt.payment_method
    {
        let voucher_next_steps: Option<api_models::payments::VoucherNextStepData> = payment_attempt
            .connector_metadata
            .map(|metadata| {
                metadata
                    .parse_value("NextStepsRequirements")
                    .change_context(errors::ApiErrorResponse::InternalServerError)
                    .attach_printable("Failed to parse the Value to NextRequirements struct")
            })
            .transpose()?;
        voucher_next_steps
    } else {
        None
    };
    Ok(voucher_next_step)
}

pub fn change_order_details_to_new_type(
    order_amount: i64,
    order_details: api_models::payments::OrderDetails,
) -> Option<Vec<api_models::payments::OrderDetailsWithAmount>> {
    Some(vec![api_models::payments::OrderDetailsWithAmount {
        product_name: order_details.product_name,
        quantity: order_details.quantity,
        amount: order_amount,
        product_img_link: order_details.product_img_link,
        requires_shipping: order_details.requires_shipping,
        product_id: order_details.product_id,
        category: order_details.category,
        sub_category: order_details.sub_category,
        brand: order_details.brand,
        product_type: order_details.product_type,
        product_tax_code: order_details.product_tax_code,
    }])
}

impl ForeignFrom<api_models::payments::QrCodeInformation> for api_models::payments::NextActionData {
    fn foreign_from(qr_info: api_models::payments::QrCodeInformation) -> Self {
        match qr_info {
            api_models::payments::QrCodeInformation::QrCodeUrl {
                image_data_url,
                qr_code_url,
                display_to_timestamp,
            } => Self::QrCodeInformation {
                image_data_url: Some(image_data_url),
                qr_code_url: Some(qr_code_url),
                display_to_timestamp,
            },
            api_models::payments::QrCodeInformation::QrDataUrl {
                image_data_url,
                display_to_timestamp,
            } => Self::QrCodeInformation {
                image_data_url: Some(image_data_url),
                display_to_timestamp,
                qr_code_url: None,
            },
            api_models::payments::QrCodeInformation::QrCodeImageUrl {
                qr_code_url,
                display_to_timestamp,
            } => Self::QrCodeInformation {
                qr_code_url: Some(qr_code_url),
                image_data_url: None,
                display_to_timestamp,
            },
        }
    }
}

#[derive(Clone)]
pub struct PaymentAdditionalData<'a, F>
where
    F: Clone,
{
    router_base_url: String,
    connector_name: String,
    payment_data: PaymentData<F>,
    state: &'a SessionState,
    customer_data: &'a Option<domain::Customer>,
}

#[cfg(all(feature = "v2", feature = "customer_v2"))]
impl<F: Clone> TryFrom<PaymentAdditionalData<'_, F>> for types::PaymentsAuthorizeData {
    type Error = error_stack::Report<errors::ApiErrorResponse>;

    fn try_from(_additional_data: PaymentAdditionalData<'_, F>) -> Result<Self, Self::Error> {
        todo!()
    }
}

#[cfg(all(any(feature = "v1", feature = "v2"), not(feature = "customer_v2")))]
impl<F: Clone> TryFrom<PaymentAdditionalData<'_, F>> for types::PaymentsAuthorizeData {
    type Error = error_stack::Report<errors::ApiErrorResponse>;

    fn try_from(additional_data: PaymentAdditionalData<'_, F>) -> Result<Self, Self::Error> {
        let payment_data = additional_data.payment_data.clone();
        let router_base_url = &additional_data.router_base_url;
        let connector_name = &additional_data.connector_name;
        let attempt = &payment_data.payment_attempt;
        let browser_info: Option<types::BrowserInformation> = attempt
            .browser_info
            .clone()
            .map(|b| b.parse_value("BrowserInformation"))
            .transpose()
            .change_context(errors::ApiErrorResponse::InvalidDataValue {
                field_name: "browser_info",
            })?;

        let order_category = additional_data
            .payment_data
            .payment_intent
            .connector_metadata
            .map(|cm| {
                cm.parse_value::<api_models::payments::ConnectorMetadata>("ConnectorMetadata")
                    .change_context(errors::ApiErrorResponse::InternalServerError)
                    .attach_printable("Failed parsing ConnectorMetadata")
            })
            .transpose()?
            .and_then(|cm| cm.noon.and_then(|noon| noon.order_category));

        let order_details = additional_data
            .payment_data
            .payment_intent
            .order_details
            .map(|order_details| {
                order_details
                    .iter()
                    .map(|data| {
                        data.to_owned()
                            .parse_value("OrderDetailsWithAmount")
                            .change_context(errors::ApiErrorResponse::InvalidDataValue {
                                field_name: "OrderDetailsWithAmount",
                            })
                            .attach_printable("Unable to parse OrderDetailsWithAmount")
                    })
                    .collect::<Result<Vec<_>, _>>()
            })
            .transpose()?;

        let complete_authorize_url = Some(helpers::create_complete_authorize_url(
            router_base_url,
            attempt,
            connector_name,
        ));

        let webhook_url = Some(helpers::create_webhook_url(
            router_base_url,
            &attempt.merchant_id,
            connector_name,
        ));
        let router_return_url = Some(helpers::create_redirect_url(
            router_base_url,
            attempt,
            connector_name,
            payment_data.creds_identifier.as_deref(),
        ));

        // payment_method_data is not required during recurring mandate payment, in such case keep default PaymentMethodData as MandatePayment
        let payment_method_data = payment_data.payment_method_data.or_else(|| {
            if payment_data.mandate_id.is_some() {
                Some(domain::PaymentMethodData::MandatePayment)
            } else {
                None
            }
        });
        let amount = payment_data
            .surcharge_details
            .as_ref()
            .map(|surcharge_details| surcharge_details.final_amount)
            .unwrap_or(payment_data.amount.into());

        let customer_name = additional_data
            .customer_data
            .as_ref()
            .and_then(|customer_data| {
                customer_data
                    .name
                    .as_ref()
                    .map(|customer| customer.clone().into_inner())
            });

        let customer_id = additional_data
            .customer_data
            .as_ref()
            .map(|data| data.customer_id.clone());

        let charges = match payment_data.payment_intent.charges {
            Some(charges) => charges
                .peek()
                .clone()
                .parse_value("PaymentCharges")
                .change_context(errors::ApiErrorResponse::InternalServerError)
                .attach_printable("Failed to parse charges in to PaymentCharges")?,
            None => None,
        };

        let merchant_order_reference_id = payment_data
            .payment_intent
            .merchant_order_reference_id
            .clone();

        Ok(Self {
            payment_method_data: (payment_method_data.get_required_value("payment_method_data")?),
            setup_future_usage: payment_data.payment_intent.setup_future_usage,
            mandate_id: payment_data.mandate_id.clone(),
            off_session: payment_data.mandate_id.as_ref().map(|_| true),
            setup_mandate_details: payment_data.setup_mandate.clone(),
            confirm: payment_data.payment_attempt.confirm,
            statement_descriptor_suffix: payment_data.payment_intent.statement_descriptor_suffix,
            statement_descriptor: payment_data.payment_intent.statement_descriptor_name,
            capture_method: payment_data.payment_attempt.capture_method,
            amount: amount.get_amount_as_i64(),
            minor_amount: amount,
            currency: payment_data.currency,
            browser_info,
            email: payment_data.email,
            customer_name,
            payment_experience: payment_data.payment_attempt.payment_experience,
            order_details,
            order_category,
            session_token: None,
            enrolled_for_3ds: true,
            related_transaction_id: None,
            payment_method_type: payment_data.payment_attempt.payment_method_type,
            router_return_url,
            webhook_url,
            complete_authorize_url,
            customer_id,
            surcharge_details: payment_data.surcharge_details,
            request_incremental_authorization: matches!(
                payment_data
                    .payment_intent
                    .request_incremental_authorization,
                Some(RequestIncrementalAuthorization::True)
                    | Some(RequestIncrementalAuthorization::Default)
            ),
            metadata: additional_data.payment_data.payment_intent.metadata,
            authentication_data: payment_data
                .authentication
                .as_ref()
                .map(AuthenticationData::foreign_try_from)
                .transpose()?,
            customer_acceptance: payment_data.customer_acceptance,
            charges,
            merchant_order_reference_id,
            integrity_object: None,
        })
    }
}

#[cfg(feature = "v2")]
impl<F: Clone> TryFrom<PaymentAdditionalData<'_, F>> for types::PaymentsSyncData {
    type Error = error_stack::Report<errors::ApiErrorResponse>;

    fn try_from(additional_data: PaymentAdditionalData<'_, F>) -> Result<Self, Self::Error> {
        todo!()
    }
}

#[cfg(feature = "v1")]
impl<F: Clone> TryFrom<PaymentAdditionalData<'_, F>> for types::PaymentsSyncData {
    type Error = error_stack::Report<errors::ApiErrorResponse>;

    fn try_from(additional_data: PaymentAdditionalData<'_, F>) -> Result<Self, Self::Error> {
        let payment_data = additional_data.payment_data;
        let capture_method = payment_data.get_capture_method();
        let amount = payment_data
            .surcharge_details
            .as_ref()
            .map(|surcharge_details| surcharge_details.final_amount)
            .unwrap_or(payment_data.amount.into());

        let payment_method_type = payment_data
            .payment_attempt
            .get_payment_method_type()
            .to_owned();
        Ok(Self {
            amount,
            integrity_object: None,
            mandate_id: payment_data.mandate_id.clone(),
            connector_transaction_id: match payment_data.payment_attempt.get_connector_payment_id()
            {
                Some(connector_txn_id) => {
                    types::ResponseId::ConnectorTransactionId(connector_txn_id.to_owned())
                }
                None => types::ResponseId::NoResponseId,
            },
            encoded_data: payment_data.payment_attempt.encoded_data,
            capture_method,
            connector_meta: payment_data.payment_attempt.connector_metadata,
            sync_type: match payment_data.multiple_capture_data {
                Some(multiple_capture_data) => types::SyncRequestType::MultipleCaptureSync(
                    multiple_capture_data.get_pending_connector_capture_ids(),
                ),
                None => types::SyncRequestType::SinglePaymentSync,
            },
            payment_method_type,
            currency: payment_data.currency,
            charges: payment_data
                .payment_intent
                .charges
                .as_ref()
                .map(|charges| {
                    charges
                        .peek()
                        .clone()
                        .parse_value("PaymentCharges")
                        .change_context(errors::ApiErrorResponse::InternalServerError)
                        .attach_printable("Failed to parse charges in to PaymentCharges")
                })
                .transpose()?,
            payment_experience: payment_data.payment_attempt.payment_experience,
        })
    }
}

impl<F: Clone> TryFrom<PaymentAdditionalData<'_, F>>
    for types::PaymentsIncrementalAuthorizationData
{
    type Error = error_stack::Report<errors::ApiErrorResponse>;

    fn try_from(additional_data: PaymentAdditionalData<'_, F>) -> Result<Self, Self::Error> {
        let payment_data = additional_data.payment_data;
        let connector = api::ConnectorData::get_connector_by_name(
            &additional_data.state.conf.connectors,
            &additional_data.connector_name,
            api::GetToken::Connector,
            payment_data.payment_attempt.merchant_connector_id.clone(),
        )?;
        let total_amount = payment_data
            .incremental_authorization_details
            .clone()
            .map(|details| details.total_amount)
            .ok_or(
                report!(errors::ApiErrorResponse::InternalServerError)
                    .attach_printable("missing incremental_authorization_details in payment_data"),
            )?;
        let additional_amount = payment_data
            .incremental_authorization_details
            .clone()
            .map(|details| details.additional_amount)
            .ok_or(
                report!(errors::ApiErrorResponse::InternalServerError)
                    .attach_printable("missing incremental_authorization_details in payment_data"),
            )?;
        Ok(Self {
            total_amount: total_amount.get_amount_as_i64(),
            additional_amount: additional_amount.get_amount_as_i64(),
            reason: payment_data
                .incremental_authorization_details
                .and_then(|details| details.reason),
            currency: payment_data.currency,
            connector_transaction_id: connector
                .connector
                .connector_transaction_id(payment_data.payment_attempt.clone())?
                .ok_or(errors::ApiErrorResponse::ResourceIdNotFound)?,
        })
    }
}

impl ConnectorTransactionId for Helcim {
    #[cfg(feature = "v1")]
    fn connector_transaction_id(
        &self,
        payment_attempt: storage::PaymentAttempt,
    ) -> Result<Option<String>, errors::ApiErrorResponse> {
        if payment_attempt.get_connector_payment_id().is_none() {
            let metadata =
                Self::connector_transaction_id(self, payment_attempt.connector_metadata.as_ref());
            metadata.map_err(|_| errors::ApiErrorResponse::ResourceIdNotFound)
        } else {
            Ok(payment_attempt
                .get_connector_payment_id()
                .map(ToString::to_string))
        }
    }

    #[cfg(feature = "v2")]
    fn connector_transaction_id(
        &self,
        payment_attempt: storage::PaymentAttempt,
    ) -> Result<Option<String>, errors::ApiErrorResponse> {
        if payment_attempt.get_connector_payment_id().is_none() {
            let metadata = Self::connector_transaction_id(
                self,
                payment_attempt
                    .connector_metadata
                    .as_ref()
                    .map(|connector_metadata| connector_metadata.peek()),
            );
            metadata.map_err(|_| errors::ApiErrorResponse::ResourceIdNotFound)
        } else {
            Ok(payment_attempt
                .get_connector_payment_id()
                .map(ToString::to_string))
        }
    }
}

impl ConnectorTransactionId for Nexinets {
    #[cfg(feature = "v1")]
    fn connector_transaction_id(
        &self,
        payment_attempt: storage::PaymentAttempt,
    ) -> Result<Option<String>, errors::ApiErrorResponse> {
        let metadata =
            Self::connector_transaction_id(self, payment_attempt.connector_metadata.as_ref());
        metadata.map_err(|_| errors::ApiErrorResponse::ResourceIdNotFound)
    }

    #[cfg(feature = "v2")]
    fn connector_transaction_id(
        &self,
        payment_attempt: storage::PaymentAttempt,
    ) -> Result<Option<String>, errors::ApiErrorResponse> {
        let metadata = Self::connector_transaction_id(
            self,
            payment_attempt
                .connector_metadata
                .as_ref()
                .map(|connector_metadata| connector_metadata.peek()),
        );
        metadata.map_err(|_| errors::ApiErrorResponse::ResourceIdNotFound)
    }
}

#[cfg(feature = "v2")]
impl<F: Clone> TryFrom<PaymentAdditionalData<'_, F>> for types::PaymentsCaptureData {
    type Error = error_stack::Report<errors::ApiErrorResponse>;

    fn try_from(additional_data: PaymentAdditionalData<'_, F>) -> Result<Self, Self::Error> {
        todo!()
    }
}

#[cfg(feature = "v1")]
impl<F: Clone> TryFrom<PaymentAdditionalData<'_, F>> for types::PaymentsCaptureData {
    type Error = error_stack::Report<errors::ApiErrorResponse>;

    fn try_from(additional_data: PaymentAdditionalData<'_, F>) -> Result<Self, Self::Error> {
        let payment_data = additional_data.payment_data;
        let connector = api::ConnectorData::get_connector_by_name(
            &additional_data.state.conf.connectors,
            &additional_data.connector_name,
            api::GetToken::Connector,
            payment_data.payment_attempt.merchant_connector_id.clone(),
        )?;
        let amount_to_capture = payment_data
            .payment_attempt
            .amount_to_capture
            .map_or(payment_data.amount.into(), |capture_amount| capture_amount);
        let browser_info: Option<types::BrowserInformation> = payment_data
            .payment_attempt
            .browser_info
            .clone()
            .map(|b| b.parse_value("BrowserInformation"))
            .transpose()
            .change_context(errors::ApiErrorResponse::InvalidDataValue {
                field_name: "browser_info",
            })?;
        let amount = MinorUnit::from(payment_data.amount);
        Ok(Self {
            amount_to_capture: amount_to_capture.get_amount_as_i64(), // This should be removed once we start moving to connector module
            minor_amount_to_capture: amount_to_capture,
            currency: payment_data.currency,
            connector_transaction_id: connector
                .connector
                .connector_transaction_id(payment_data.payment_attempt.clone())?
                .ok_or(errors::ApiErrorResponse::ResourceIdNotFound)?,
            payment_amount: amount.get_amount_as_i64(), // This should be removed once we start moving to connector module
            minor_payment_amount: amount,
            connector_meta: payment_data.payment_attempt.connector_metadata,
            multiple_capture_data: match payment_data.multiple_capture_data {
                Some(multiple_capture_data) => Some(MultipleCaptureRequestData {
                    capture_sequence: multiple_capture_data.get_captures_count()?,
                    capture_reference: multiple_capture_data
                        .get_latest_capture()
                        .capture_id
                        .clone(),
                }),
                None => None,
            },
            browser_info,
            metadata: payment_data.payment_intent.metadata,
            integrity_object: None,
        })
    }
}

#[cfg(feature = "v2")]
impl<F: Clone> TryFrom<PaymentAdditionalData<'_, F>> for types::PaymentsCancelData {
    type Error = error_stack::Report<errors::ApiErrorResponse>;

    fn try_from(additional_data: PaymentAdditionalData<'_, F>) -> Result<Self, Self::Error> {
        todo!()
    }
}

#[cfg(feature = "v1")]
impl<F: Clone> TryFrom<PaymentAdditionalData<'_, F>> for types::PaymentsCancelData {
    type Error = error_stack::Report<errors::ApiErrorResponse>;

    fn try_from(additional_data: PaymentAdditionalData<'_, F>) -> Result<Self, Self::Error> {
        let payment_data = additional_data.payment_data;
        let connector = api::ConnectorData::get_connector_by_name(
            &additional_data.state.conf.connectors,
            &additional_data.connector_name,
            api::GetToken::Connector,
            payment_data.payment_attempt.merchant_connector_id.clone(),
        )?;
        let browser_info: Option<types::BrowserInformation> = payment_data
            .payment_attempt
            .browser_info
            .clone()
            .map(|b| b.parse_value("BrowserInformation"))
            .transpose()
            .change_context(errors::ApiErrorResponse::InvalidDataValue {
                field_name: "browser_info",
            })?;
        let amount = MinorUnit::from(payment_data.amount);
        Ok(Self {
            amount: Some(amount.get_amount_as_i64()), // This should be removed once we start moving to connector module
            minor_amount: Some(amount),
            currency: Some(payment_data.currency),
            connector_transaction_id: connector
                .connector
                .connector_transaction_id(payment_data.payment_attempt.clone())?
                .ok_or(errors::ApiErrorResponse::ResourceIdNotFound)?,
            cancellation_reason: payment_data.payment_attempt.cancellation_reason,
            connector_meta: payment_data.payment_attempt.connector_metadata,
            browser_info,
            metadata: payment_data.payment_intent.metadata,
        })
    }
}

impl<F: Clone> TryFrom<PaymentAdditionalData<'_, F>> for types::PaymentsApproveData {
    type Error = error_stack::Report<errors::ApiErrorResponse>;

    fn try_from(additional_data: PaymentAdditionalData<'_, F>) -> Result<Self, Self::Error> {
        let payment_data = additional_data.payment_data;
        let amount = MinorUnit::from(payment_data.amount);
        Ok(Self {
            amount: Some(amount.get_amount_as_i64()), //need to change after we move to connector module
            currency: Some(payment_data.currency),
        })
    }
}

#[cfg(feature = "v2")]
impl<F: Clone> TryFrom<PaymentAdditionalData<'_, F>> for types::SdkPaymentsSessionUpdateData {
    type Error = error_stack::Report<errors::ApiErrorResponse>;

    fn try_from(additional_data: PaymentAdditionalData<'_, F>) -> Result<Self, Self::Error> {
        todo!()
    }
}

#[cfg(feature = "v1")]
impl<F: Clone> TryFrom<PaymentAdditionalData<'_, F>> for types::SdkPaymentsSessionUpdateData {
    type Error = error_stack::Report<errors::ApiErrorResponse>;

    fn try_from(additional_data: PaymentAdditionalData<'_, F>) -> Result<Self, Self::Error> {
        let payment_data = additional_data.payment_data;
        let order_tax_amount = payment_data
            .payment_intent
            .tax_details
            .clone()
            .and_then(|tax| tax.payment_method_type.map(|pmt| pmt.order_tax_amount))
            .ok_or(errors::ApiErrorResponse::MissingRequiredField {
                field_name: "order_tax_amount",
            })?;
        let amount = payment_data.payment_intent.amount;

        Ok(Self {
            net_amount: amount + order_tax_amount, //need to change after we move to connector module
            order_tax_amount,
        })
    }
}

impl<F: Clone> TryFrom<PaymentAdditionalData<'_, F>> for types::PaymentsRejectData {
    type Error = error_stack::Report<errors::ApiErrorResponse>;

    fn try_from(additional_data: PaymentAdditionalData<'_, F>) -> Result<Self, Self::Error> {
        let payment_data = additional_data.payment_data;
        let amount = MinorUnit::from(payment_data.amount);
        Ok(Self {
            amount: Some(amount.get_amount_as_i64()), //need to change after we move to connector module
            currency: Some(payment_data.currency),
        })
    }
}
impl<F: Clone> TryFrom<PaymentAdditionalData<'_, F>> for types::PaymentsSessionData {
    type Error = error_stack::Report<errors::ApiErrorResponse>;

    fn try_from(additional_data: PaymentAdditionalData<'_, F>) -> Result<Self, Self::Error> {
        let payment_data = additional_data.payment_data.clone();

        let order_details = additional_data
            .payment_data
            .payment_intent
            .order_details
            .map(|order_details| {
                order_details
                    .iter()
                    .map(|data| {
                        data.to_owned()
                            .parse_value("OrderDetailsWithAmount")
                            .change_context(errors::ApiErrorResponse::InvalidDataValue {
                                field_name: "OrderDetailsWithAmount",
                            })
                            .attach_printable("Unable to parse OrderDetailsWithAmount")
                    })
                    .collect::<Result<Vec<_>, _>>()
            })
            .transpose()?;
        let amount = payment_data
            .surcharge_details
            .as_ref()
            .map(|surcharge_details| surcharge_details.final_amount)
            .unwrap_or(payment_data.amount.into());

        Ok(Self {
            amount: amount.get_amount_as_i64(), //need to change once we move to connector module
            minor_amount: amount,
            currency: payment_data.currency,
            country: payment_data.address.get_payment_method_billing().and_then(
                |billing_address| {
                    billing_address
                        .address
                        .as_ref()
                        .and_then(|address| address.country)
                },
            ),
            order_details,
            surcharge_details: payment_data.surcharge_details,
        })
    }
}

#[cfg(feature = "v1")]
impl<F: Clone> TryFrom<PaymentAdditionalData<'_, F>> for types::SetupMandateRequestData {
    type Error = error_stack::Report<errors::ApiErrorResponse>;

    fn try_from(additional_data: PaymentAdditionalData<'_, F>) -> Result<Self, Self::Error> {
        let payment_data = additional_data.payment_data;
        let router_base_url = &additional_data.router_base_url;
        let connector_name = &additional_data.connector_name;
        let attempt = &payment_data.payment_attempt;
        let router_return_url = Some(helpers::create_redirect_url(
            router_base_url,
            attempt,
            connector_name,
            payment_data.creds_identifier.as_deref(),
        ));
        let browser_info: Option<types::BrowserInformation> = attempt
            .browser_info
            .clone()
            .map(|b| b.parse_value("BrowserInformation"))
            .transpose()
            .change_context(errors::ApiErrorResponse::InvalidDataValue {
                field_name: "browser_info",
            })?;

        let customer_name = additional_data
            .customer_data
            .as_ref()
            .and_then(|customer_data| {
                customer_data
                    .name
                    .as_ref()
                    .map(|customer| customer.clone().into_inner())
            });
        let amount = MinorUnit::from(payment_data.amount);
        Ok(Self {
            currency: payment_data.currency,
            confirm: true,
            amount: Some(amount.get_amount_as_i64()), //need to change once we move to connector module
            minor_amount: Some(amount),
            payment_method_data: (payment_data
                .payment_method_data
                .get_required_value("payment_method_data")?),
            statement_descriptor_suffix: payment_data.payment_intent.statement_descriptor_suffix,
            setup_future_usage: payment_data.payment_intent.setup_future_usage,
            off_session: payment_data.mandate_id.as_ref().map(|_| true),
            mandate_id: payment_data.mandate_id.clone(),
            setup_mandate_details: payment_data.setup_mandate,
            customer_acceptance: payment_data.customer_acceptance,
            router_return_url,
            email: payment_data.email,
            customer_name,
            return_url: payment_data.payment_intent.return_url,
            browser_info,
            payment_method_type: attempt.payment_method_type,
            request_incremental_authorization: matches!(
                payment_data
                    .payment_intent
                    .request_incremental_authorization,
                Some(RequestIncrementalAuthorization::True)
                    | Some(RequestIncrementalAuthorization::Default)
            ),
            metadata: payment_data.payment_intent.metadata.clone().map(Into::into),
        })
    }
}

#[cfg(feature = "v2")]
impl<F: Clone> TryFrom<PaymentAdditionalData<'_, F>> for types::SetupMandateRequestData {
    type Error = error_stack::Report<errors::ApiErrorResponse>;

    fn try_from(additional_data: PaymentAdditionalData<'_, F>) -> Result<Self, Self::Error> {
        todo!()
    }
}

impl ForeignTryFrom<types::CaptureSyncResponse> for storage::CaptureUpdate {
    type Error = error_stack::Report<errors::ApiErrorResponse>;

    fn foreign_try_from(
        capture_sync_response: types::CaptureSyncResponse,
    ) -> Result<Self, Self::Error> {
        match capture_sync_response {
            types::CaptureSyncResponse::Success {
                resource_id,
                status,
                connector_response_reference_id,
                ..
            } => {
                let connector_capture_id = match resource_id {
                    types::ResponseId::ConnectorTransactionId(id) => Some(id),
                    types::ResponseId::EncodedData(_) | types::ResponseId::NoResponseId => None,
                };
                Ok(Self::ResponseUpdate {
                    status: enums::CaptureStatus::foreign_try_from(status)?,
                    connector_capture_id,
                    connector_response_reference_id,
                })
            }
            types::CaptureSyncResponse::Error {
                code,
                message,
                reason,
                status_code,
                ..
            } => Ok(Self::ErrorUpdate {
                status: match status_code {
                    500..=511 => enums::CaptureStatus::Pending,
                    _ => enums::CaptureStatus::Failed,
                },
                error_code: Some(code),
                error_message: Some(message),
                error_reason: reason,
            }),
        }
    }
}

#[cfg(feature = "v1")]
impl<F: Clone> TryFrom<PaymentAdditionalData<'_, F>> for types::CompleteAuthorizeData {
    type Error = error_stack::Report<errors::ApiErrorResponse>;

    fn try_from(additional_data: PaymentAdditionalData<'_, F>) -> Result<Self, Self::Error> {
        let payment_data = additional_data.payment_data;
        let router_base_url = &additional_data.router_base_url;
        let connector_name = &additional_data.connector_name;
        let attempt = &payment_data.payment_attempt;
        let browser_info: Option<types::BrowserInformation> = payment_data
            .payment_attempt
            .browser_info
            .clone()
            .map(|b| b.parse_value("BrowserInformation"))
            .transpose()
            .change_context(errors::ApiErrorResponse::InvalidDataValue {
                field_name: "browser_info",
            })?;

        let redirect_response = payment_data.redirect_response.map(|redirect| {
            types::CompleteAuthorizeRedirectResponse {
                params: redirect.param,
                payload: redirect.json_payload,
            }
        });
        let amount = payment_data
            .surcharge_details
            .as_ref()
            .map(|surcharge_details| surcharge_details.final_amount)
            .unwrap_or(payment_data.amount.into());
        let complete_authorize_url = Some(helpers::create_complete_authorize_url(
            router_base_url,
            attempt,
            connector_name,
        ));
        Ok(Self {
            setup_future_usage: payment_data.payment_intent.setup_future_usage,
            mandate_id: payment_data.mandate_id.clone(),
            off_session: payment_data.mandate_id.as_ref().map(|_| true),
            setup_mandate_details: payment_data.setup_mandate.clone(),
            confirm: payment_data.payment_attempt.confirm,
            statement_descriptor_suffix: payment_data.payment_intent.statement_descriptor_suffix,
            capture_method: payment_data.payment_attempt.capture_method,
            amount: amount.get_amount_as_i64(), // need to change once we move to connector module
            minor_amount: amount,
            currency: payment_data.currency,
            browser_info,
            email: payment_data.email,
            payment_method_data: payment_data.payment_method_data.map(From::from),
            connector_transaction_id: payment_data.payment_attempt.connector_transaction_id,
            redirect_response,
            connector_meta: payment_data.payment_attempt.connector_metadata,
            complete_authorize_url,
            metadata: payment_data.payment_intent.metadata,
            customer_acceptance: payment_data.customer_acceptance,
        })
    }
}

#[cfg(feature = "v2")]
impl<F: Clone> TryFrom<PaymentAdditionalData<'_, F>> for types::CompleteAuthorizeData {
    type Error = error_stack::Report<errors::ApiErrorResponse>;

    fn try_from(additional_data: PaymentAdditionalData<'_, F>) -> Result<Self, Self::Error> {
        todo!()
    }
}

#[cfg(feature = "v2")]
impl<F: Clone> TryFrom<PaymentAdditionalData<'_, F>> for types::PaymentsPreProcessingData {
    type Error = error_stack::Report<errors::ApiErrorResponse>;

    fn try_from(additional_data: PaymentAdditionalData<'_, F>) -> Result<Self, Self::Error> {
        todo!()
    }
}

#[cfg(feature = "v1")]
impl<F: Clone> TryFrom<PaymentAdditionalData<'_, F>> for types::PaymentsPreProcessingData {
    type Error = error_stack::Report<errors::ApiErrorResponse>;

    fn try_from(additional_data: PaymentAdditionalData<'_, F>) -> Result<Self, Self::Error> {
        let payment_data = additional_data.payment_data;
        let payment_method_data = payment_data.payment_method_data;
        let router_base_url = &additional_data.router_base_url;
        let attempt = &payment_data.payment_attempt;
        let connector_name = &additional_data.connector_name;

        let order_details = payment_data
            .payment_intent
            .order_details
            .map(|order_details| {
                order_details
                    .iter()
                    .map(|data| {
                        data.to_owned()
                            .parse_value("OrderDetailsWithAmount")
                            .change_context(errors::ApiErrorResponse::InvalidDataValue {
                                field_name: "OrderDetailsWithAmount",
                            })
                            .attach_printable("Unable to parse OrderDetailsWithAmount")
                    })
                    .collect::<Result<Vec<_>, _>>()
            })
            .transpose()?;

        let webhook_url = Some(helpers::create_webhook_url(
            router_base_url,
            &attempt.merchant_id,
            connector_name,
        ));
        let router_return_url = Some(helpers::create_redirect_url(
            router_base_url,
            attempt,
            connector_name,
            payment_data.creds_identifier.as_deref(),
        ));
        let complete_authorize_url = Some(helpers::create_complete_authorize_url(
            router_base_url,
            attempt,
            connector_name,
        ));
        let browser_info: Option<types::BrowserInformation> = payment_data
            .payment_attempt
            .browser_info
            .clone()
            .map(|b| b.parse_value("BrowserInformation"))
            .transpose()
            .change_context(errors::ApiErrorResponse::InvalidDataValue {
                field_name: "browser_info",
            })?;
        let amount = payment_data
            .surcharge_details
            .as_ref()
            .map(|surcharge_details| surcharge_details.final_amount)
            .unwrap_or(payment_data.amount.into());

        Ok(Self {
            payment_method_data: payment_method_data.map(From::from),
            email: payment_data.email,
            currency: Some(payment_data.currency),
            amount: Some(amount.get_amount_as_i64()), // need to change this once we move to connector module
            minor_amount: Some(amount),
            payment_method_type: payment_data.payment_attempt.payment_method_type,
            setup_mandate_details: payment_data.setup_mandate,
            capture_method: payment_data.payment_attempt.capture_method,
            order_details,
            router_return_url,
            webhook_url,
            complete_authorize_url,
            browser_info,
            surcharge_details: payment_data.surcharge_details,
            connector_transaction_id: payment_data.payment_attempt.connector_transaction_id,
            redirect_response: None,
            mandate_id: payment_data.mandate_id,
            related_transaction_id: None,
            enrolled_for_3ds: true,
        })
    }
}

impl ForeignFrom<payments::FraudCheck> for FrmMessage {
    fn foreign_from(fraud_check: payments::FraudCheck) -> Self {
        Self {
            frm_name: fraud_check.frm_name,
            frm_transaction_id: fraud_check.frm_transaction_id,
            frm_transaction_type: Some(fraud_check.frm_transaction_type.to_string()),
            frm_status: Some(fraud_check.frm_status.to_string()),
            frm_score: fraud_check.frm_score,
            frm_reason: fraud_check.frm_reason,
            frm_error: fraud_check.frm_error,
        }
    }
}

impl ForeignFrom<CustomerDetails> for router_request_types::CustomerDetails {
    fn foreign_from(customer: CustomerDetails) -> Self {
        Self {
            customer_id: Some(customer.id),
            name: customer.name,
            email: customer.email,
            phone: customer.phone,
            phone_country_code: customer.phone_country_code,
        }
    }
}<|MERGE_RESOLUTION|>--- conflicted
+++ resolved
@@ -41,10 +41,9 @@
 };
 
 #[cfg(feature = "v2")]
-<<<<<<< HEAD
 use hyperswitch_domain_models::payments::PaymentConfirmData;
 
-=======
+#[cfg(feature = "v2")]
 pub async fn construct_router_data_to_update_calculated_tax<'a, F, T>(
     state: &'a SessionState,
     payment_data: PaymentData<F>,
@@ -65,7 +64,6 @@
 }
 
 #[cfg(feature = "v1")]
->>>>>>> cdf6623e
 pub async fn construct_router_data_to_update_calculated_tax<'a, F, T>(
     state: &'a SessionState,
     payment_data: PaymentData<F>,
@@ -164,7 +162,7 @@
 }
 
 // TODO: evaluate trait bounds
-#[cfg(all(feature = "v2"))]
+#[cfg(feature = "v2")]
 #[instrument(skip_all)]
 #[allow(clippy::too_many_arguments)]
 pub async fn construct_payment_router_data_for_authorize<'a>(
@@ -283,14 +281,21 @@
     let router_data = types::RouterData {
         flow: PhantomData,
         merchant_id: merchant_account.get_id().clone(),
+        // TODO: evaluate why we need customer id at the connector level. We already have connector customer id.
         customer_id,
         connector: connector_id.to_owned(),
+        // TODO: evaluate why we need payment id at the connector level. We already have connector reference id
         payment_id: payment_data
             .payment_attempt
             .payment_id
             .get_string_repr()
             .to_owned(),
-        attempt_id: payment_data.payment_attempt.get_id().to_owned(),
+        // TODO: evaluate why we need attempt id at the connector level. We already have connector reference id
+        attempt_id: payment_data
+            .payment_attempt
+            .get_id()
+            .get_string_repr()
+            .to_owned(),
         status: payment_data.payment_attempt.status,
         payment_method,
         connector_auth_type: auth_type,
@@ -325,7 +330,13 @@
         payment_method_token: None,
         connector_customer: None,
         recurring_mandate_payment_data: None,
-        connector_request_reference_id: payment_data.payment_attempt.id.to_string(),
+        // TODO: This has to be generated as the reference id based on the connector configuration
+        // Some connectros might not accept accept the global id. This has to be done when generating the reference id
+        connector_request_reference_id: payment_data
+            .payment_attempt
+            .connector_response_reference_id
+            .get_required_value("connector_reference_id")?
+            .clone(),
         preprocessing_id: payment_data.payment_attempt.preprocessing_step_id,
         #[cfg(feature = "payouts")]
         payout_method_data: None,
