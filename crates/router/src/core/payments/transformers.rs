use std::{fmt::Debug, marker::PhantomData, str::FromStr};

use api_models::payments::{
    Address, ConnectorMandateReferenceId, CustomerDetails, CustomerDetailsResponse, FrmMessage,
    RequestSurchargeDetails,
};
use common_enums::{Currency, RequestIncrementalAuthorization};
use common_utils::{
    consts::X_HS_LATENCY,
    fp_utils, pii,
    types::{
        self as common_utils_type, AmountConvertor, MinorUnit, StringMajorUnit,
        StringMajorUnitForConnector,
    },
};
use diesel_models::{
    ephemeral_key,
    payment_attempt::ConnectorMandateReferenceId as DieselConnectorMandateReferenceId,
};
use error_stack::{report, ResultExt};
#[cfg(feature = "v2")]
use hyperswitch_domain_models::ApiModelToDieselModelConvertor;
use hyperswitch_domain_models::{payments::payment_intent::CustomerData, router_request_types};
#[cfg(feature = "v2")]
use masking::PeekInterface;
use masking::{ExposeInterface, Maskable, Secret};
use router_env::{instrument, tracing};

use super::{flows::Feature, types::AuthenticationData, OperationSessionGetters, PaymentData};
use crate::{
    configs::settings::ConnectorRequestReferenceIdConfig,
    core::{
        errors::{self, RouterResponse, RouterResult},
        payments::{self, helpers},
        utils as core_utils,
    },
    headers::X_PAYMENT_CONFIRM_SOURCE,
    routes::{metrics, SessionState},
    services::{self, RedirectForm},
    types::{
        self,
        api::{self, ConnectorTransactionId},
        domain,
        storage::{self, enums},
        transformers::{ForeignFrom, ForeignInto, ForeignTryFrom},
        MultipleCaptureRequestData,
    },
    utils::{OptionExt, ValueExt},
};

#[cfg(feature = "v2")]
pub async fn construct_router_data_to_update_calculated_tax<'a, F, T>(
    state: &'a SessionState,
    payment_data: PaymentData<F>,
    connector_id: &str,
    merchant_account: &domain::MerchantAccount,
    _key_store: &domain::MerchantKeyStore,
    customer: &'a Option<domain::Customer>,
    merchant_connector_account: &helpers::MerchantConnectorAccountType,
) -> RouterResult<types::RouterData<F, T, types::PaymentsResponseData>>
where
    T: TryFrom<PaymentAdditionalData<'a, F>>,
    types::RouterData<F, T, types::PaymentsResponseData>: Feature<F, T>,
    F: Clone,
    error_stack::Report<errors::ApiErrorResponse>:
        From<<T as TryFrom<PaymentAdditionalData<'a, F>>>::Error>,
{
    todo!()
}

#[cfg(feature = "v1")]
pub async fn construct_router_data_to_update_calculated_tax<'a, F, T>(
    state: &'a SessionState,
    payment_data: PaymentData<F>,
    connector_id: &str,
    merchant_account: &domain::MerchantAccount,
    _key_store: &domain::MerchantKeyStore,
    customer: &'a Option<domain::Customer>,
    merchant_connector_account: &helpers::MerchantConnectorAccountType,
) -> RouterResult<types::RouterData<F, T, types::PaymentsResponseData>>
where
    T: TryFrom<PaymentAdditionalData<'a, F>>,
    types::RouterData<F, T, types::PaymentsResponseData>: Feature<F, T>,
    F: Clone,
    error_stack::Report<errors::ApiErrorResponse>:
        From<<T as TryFrom<PaymentAdditionalData<'a, F>>>::Error>,
{
    fp_utils::when(merchant_connector_account.is_disabled(), || {
        Err(errors::ApiErrorResponse::MerchantConnectorAccountDisabled)
    })?;

    let test_mode = merchant_connector_account.is_test_mode_on();

    let auth_type: types::ConnectorAuthType = merchant_connector_account
        .get_connector_account_details()
        .parse_value("ConnectorAuthType")
        .change_context(errors::ApiErrorResponse::InternalServerError)
        .attach_printable("Failed while parsing value for ConnectorAuthType")?;

    let additional_data = PaymentAdditionalData {
        router_base_url: state.base_url.clone(),
        connector_name: connector_id.to_string(),
        payment_data: payment_data.clone(),
        state,
        customer_data: customer,
    };

    let connector_mandate_request_reference_id = payment_data
        .payment_attempt
        .connector_mandate_detail
        .as_ref()
        .and_then(|detail| detail.get_connector_mandate_request_reference_id());

    let router_data = types::RouterData {
        flow: PhantomData,
        merchant_id: merchant_account.get_id().clone(),
        customer_id: None,
        connector: connector_id.to_owned(),
        payment_id: payment_data
            .payment_attempt
            .payment_id
            .get_string_repr()
            .to_owned(),
        tenant_id: state.tenant.tenant_id.clone(),
        attempt_id: payment_data.payment_attempt.get_id().to_owned(),
        status: payment_data.payment_attempt.status,
        payment_method: diesel_models::enums::PaymentMethod::default(),
        connector_auth_type: auth_type,
        description: None,
        address: payment_data.address.clone(),
        auth_type: payment_data
            .payment_attempt
            .authentication_type
            .unwrap_or_default(),
        connector_meta_data: None,
        connector_wallets_details: None,
        request: T::try_from(additional_data)?,
        response: Err(hyperswitch_domain_models::router_data::ErrorResponse::default()),
        amount_captured: None,
        minor_amount_captured: None,
        access_token: None,
        session_token: None,
        reference_id: None,
        payment_method_status: None,
        payment_method_token: None,
        connector_customer: None,
        recurring_mandate_payment_data: None,
        connector_request_reference_id: core_utils::get_connector_request_reference_id(
            &state.conf,
            merchant_account.get_id(),
            &payment_data.payment_attempt,
        ),
        preprocessing_id: None,
        #[cfg(feature = "payouts")]
        payout_method_data: None,
        #[cfg(feature = "payouts")]
        quote_id: None,
        test_mode,
        payment_method_balance: None,
        connector_api_version: None,
        connector_http_status_code: None,
        external_latency: None,
        apple_pay_flow: None,
        frm_metadata: None,
        refund_id: None,
        dispute_id: None,
        connector_response: None,
        integrity_check: Ok(()),
        additional_merchant_data: None,
        header_payload: None,
        connector_mandate_request_reference_id,
        authentication_id: None,
        psd2_sca_exemption_type: None,
    };
    Ok(router_data)
}

#[cfg(feature = "v2")]
#[instrument(skip_all)]
#[allow(clippy::too_many_arguments)]
pub async fn construct_payment_router_data_for_authorize<'a>(
    state: &'a SessionState,
    payment_data: hyperswitch_domain_models::payments::PaymentConfirmData<api::Authorize>,
    connector_id: &str,
    merchant_account: &domain::MerchantAccount,
    _key_store: &domain::MerchantKeyStore,
    customer: &'a Option<domain::Customer>,
    merchant_connector_account: &domain::MerchantConnectorAccount,
    _merchant_recipient_data: Option<types::MerchantRecipientData>,
    header_payload: Option<hyperswitch_domain_models::payments::HeaderPayload>,
) -> RouterResult<types::PaymentsAuthorizeRouterData> {
    use masking::ExposeOptionInterface;

    fp_utils::when(merchant_connector_account.is_disabled(), || {
        Err(errors::ApiErrorResponse::MerchantConnectorAccountDisabled)
    })?;

    let auth_type = merchant_connector_account
        .get_connector_account_details()
        .change_context(errors::ApiErrorResponse::InternalServerError)
        .attach_printable("Failed while parsing value for ConnectorAuthType")?;

    // TODO: Take Globalid and convert to connector reference id
    let customer_id = customer
        .to_owned()
        .map(|customer| common_utils::id_type::CustomerId::try_from(customer.id.clone()))
        .transpose()
        .change_context(errors::ApiErrorResponse::InternalServerError)
        .attach_printable(
            "Invalid global customer generated, not able to convert to reference id",
        )?;

    let connector_customer_id =
        payment_data.get_connector_customer_id(customer.as_ref(), merchant_connector_account);

    let payment_method = payment_data.payment_attempt.payment_method_type;

    let router_base_url = &state.base_url;
    let attempt = &payment_data.payment_attempt;

    let complete_authorize_url = Some(helpers::create_complete_authorize_url(
        router_base_url,
        attempt,
        connector_id,
        None,
    ));

    let webhook_url = Some(helpers::create_webhook_url(
        router_base_url,
        &attempt.merchant_id,
        merchant_connector_account.get_id().get_string_repr(),
    ));

    let router_return_url = payment_data
        .payment_intent
        .create_finish_redirection_url(router_base_url, &merchant_account.publishable_key)
        .change_context(errors::ApiErrorResponse::InternalServerError)
        .attach_printable("Unable to construct finish redirection url")?
        .to_string();

    let connector_request_reference_id = payment_data
        .payment_intent
        .merchant_reference_id
        .map(|id| id.get_string_repr().to_owned())
        .unwrap_or(payment_data.payment_attempt.id.get_string_repr().to_owned());

    let email = customer
        .as_ref()
        .and_then(|customer| customer.email.clone())
        .map(pii::Email::from);

    let browser_info = payment_data
        .payment_attempt
        .browser_info
        .clone()
        .map(types::BrowserInformation::from);
    // TODO: few fields are repeated in both routerdata and request
    let request = types::PaymentsAuthorizeData {
        payment_method_data: payment_data
            .payment_method_data
            .get_required_value("payment_method_data")?,
        setup_future_usage: Some(payment_data.payment_intent.setup_future_usage),
        mandate_id: payment_data.mandate_data.clone(),
        off_session: None,
        setup_mandate_details: None,
        confirm: true,
        statement_descriptor_suffix: None,
        statement_descriptor: None,
        capture_method: Some(payment_data.payment_intent.capture_method),
        amount: payment_data
            .payment_attempt
            .amount_details
            .get_net_amount()
            .get_amount_as_i64(),
        minor_amount: payment_data.payment_attempt.amount_details.get_net_amount(),
        order_tax_amount: None,
        currency: payment_data.payment_intent.amount_details.currency,
        browser_info,
        email,
        customer_name: None,
        payment_experience: None,
        order_details: None,
        order_category: None,
        session_token: None,
        enrolled_for_3ds: true,
        related_transaction_id: None,
        payment_method_type: Some(payment_data.payment_attempt.payment_method_subtype),
        router_return_url: Some(router_return_url),
        webhook_url,
        complete_authorize_url,
        customer_id: None,
        surcharge_details: None,
        request_extended_authorization: None,
        request_incremental_authorization: matches!(
            payment_data
                .payment_intent
                .request_incremental_authorization,
            RequestIncrementalAuthorization::True | RequestIncrementalAuthorization::Default
        ),
        metadata: payment_data.payment_intent.metadata.expose_option(),
        authentication_data: None,
        customer_acceptance: None,
        split_payments: None,
        merchant_order_reference_id: None,
        integrity_object: None,
        shipping_cost: payment_data.payment_intent.amount_details.shipping_cost,
        additional_payment_method_data: None,
        merchant_account_id: None,
        merchant_config_currency: None,
    };
    let connector_mandate_request_reference_id = payment_data
        .payment_attempt
        .connector_token_details
        .as_ref()
        .and_then(|detail| detail.get_connector_token_request_reference_id());

    // TODO: evaluate the fields in router data, if they are required or not
    let router_data = types::RouterData {
        flow: PhantomData,
        merchant_id: merchant_account.get_id().clone(),
        tenant_id: state.tenant.tenant_id.clone(),
        // TODO: evaluate why we need customer id at the connector level. We already have connector customer id.
        customer_id,
        connector: connector_id.to_owned(),
        // TODO: evaluate why we need payment id at the connector level. We already have connector reference id
        payment_id: payment_data
            .payment_attempt
            .payment_id
            .get_string_repr()
            .to_owned(),
        // TODO: evaluate why we need attempt id at the connector level. We already have connector reference id
        attempt_id: payment_data
            .payment_attempt
            .get_id()
            .get_string_repr()
            .to_owned(),
        status: payment_data.payment_attempt.status,
        payment_method,
        connector_auth_type: auth_type,
        description: payment_data
            .payment_intent
            .description
            .as_ref()
            .map(|description| description.get_string_repr())
            .map(ToOwned::to_owned),
        // TODO: Create unified address
        address: payment_data.payment_address.clone(),
        auth_type: payment_data.payment_attempt.authentication_type,
        connector_meta_data: None,
        connector_wallets_details: None,
        request,
        response: Err(hyperswitch_domain_models::router_data::ErrorResponse::default()),
        amount_captured: None,
        minor_amount_captured: None,
        access_token: None,
        session_token: None,
        reference_id: None,
        payment_method_status: None,
        payment_method_token: None,
        connector_customer: connector_customer_id,
        recurring_mandate_payment_data: None,
        // TODO: This has to be generated as the reference id based on the connector configuration
        // Some connectros might not accept accept the global id. This has to be done when generating the reference id
        connector_request_reference_id,
        preprocessing_id: payment_data.payment_attempt.preprocessing_step_id,
        #[cfg(feature = "payouts")]
        payout_method_data: None,
        #[cfg(feature = "payouts")]
        quote_id: None,
        // TODO: take this based on the env
        test_mode: Some(true),
        payment_method_balance: None,
        connector_api_version: None,
        connector_http_status_code: None,
        external_latency: None,
        apple_pay_flow: None,
        frm_metadata: None,
        refund_id: None,
        dispute_id: None,
        connector_response: None,
        integrity_check: Ok(()),
        additional_merchant_data: None,
        header_payload,
        connector_mandate_request_reference_id,
        authentication_id: None,
        psd2_sca_exemption_type: None,
    };

    Ok(router_data)
}

#[cfg(feature = "v2")]
#[instrument(skip_all)]
#[allow(clippy::too_many_arguments)]
pub async fn construct_payment_router_data_for_capture<'a>(
    state: &'a SessionState,
    payment_data: hyperswitch_domain_models::payments::PaymentCaptureData<api::Capture>,
    connector_id: &str,
    merchant_account: &domain::MerchantAccount,
    _key_store: &domain::MerchantKeyStore,
    customer: &'a Option<domain::Customer>,
    merchant_connector_account: &domain::MerchantConnectorAccount,
    _merchant_recipient_data: Option<types::MerchantRecipientData>,
    header_payload: Option<hyperswitch_domain_models::payments::HeaderPayload>,
) -> RouterResult<types::PaymentsCaptureRouterData> {
    use masking::ExposeOptionInterface;

    fp_utils::when(merchant_connector_account.is_disabled(), || {
        Err(errors::ApiErrorResponse::MerchantConnectorAccountDisabled)
    })?;

    let auth_type = merchant_connector_account
        .get_connector_account_details()
        .change_context(errors::ApiErrorResponse::InternalServerError)
        .attach_printable("Failed while parsing value for ConnectorAuthType")?;

    let customer_id = customer
        .to_owned()
        .map(|customer| common_utils::id_type::CustomerId::try_from(customer.id.clone()))
        .transpose()
        .change_context(errors::ApiErrorResponse::InternalServerError)
        .attach_printable(
            "Invalid global customer generated, not able to convert to reference id",
        )?;

    let payment_method = payment_data.payment_attempt.payment_method_type;

    let connector_request_reference_id = payment_data
        .payment_intent
        .merchant_reference_id
        .map(|id| id.get_string_repr().to_owned())
        .unwrap_or(payment_data.payment_attempt.id.get_string_repr().to_owned());

    let connector_mandate_request_reference_id = payment_data
        .payment_attempt
        .connector_token_details
        .as_ref()
        .and_then(|detail| detail.get_connector_token_request_reference_id());

    let connector = api::ConnectorData::get_connector_by_name(
        &state.conf.connectors,
        connector_id,
        api::GetToken::Connector,
        payment_data.payment_attempt.merchant_connector_id.clone(),
    )?;

    let amount_to_capture = payment_data
        .payment_attempt
        .amount_details
        .get_amount_to_capture()
        .unwrap_or(payment_data.payment_attempt.amount_details.get_net_amount());

    let amount = payment_data.payment_attempt.amount_details.get_net_amount();
    let request = types::PaymentsCaptureData {
        capture_method: Some(payment_data.payment_intent.capture_method),
        amount_to_capture: amount_to_capture.get_amount_as_i64(), // This should be removed once we start moving to connector module
        minor_amount_to_capture: amount_to_capture,
        currency: payment_data.payment_intent.amount_details.currency,
        connector_transaction_id: connector
            .connector
            .connector_transaction_id(payment_data.payment_attempt.clone())?
            .ok_or(errors::ApiErrorResponse::ResourceIdNotFound)?,
        payment_amount: amount.get_amount_as_i64(), // This should be removed once we start moving to connector module
        minor_payment_amount: amount,
        connector_meta: payment_data
            .payment_attempt
            .connector_metadata
            .clone()
            .expose_option(),
        // TODO: add multiple capture data
        multiple_capture_data: None,
        // TODO: why do we need browser info during capture?
        browser_info: None,
        metadata: payment_data.payment_intent.metadata.expose_option(),
        integrity_object: None,
        split_payments: None,
        webhook_url: None,
    };

    // TODO: evaluate the fields in router data, if they are required or not
    let router_data = types::RouterData {
        flow: PhantomData,
        merchant_id: merchant_account.get_id().clone(),
        // TODO: evaluate why we need customer id at the connector level. We already have connector customer id.
        customer_id,
        connector: connector_id.to_owned(),
        tenant_id: state.tenant.tenant_id.clone(),
        // TODO: evaluate why we need payment id at the connector level. We already have connector reference id
        payment_id: payment_data
            .payment_attempt
            .payment_id
            .get_string_repr()
            .to_owned(),
        // TODO: evaluate why we need attempt id at the connector level. We already have connector reference id
        attempt_id: payment_data
            .payment_attempt
            .get_id()
            .get_string_repr()
            .to_owned(),
        status: payment_data.payment_attempt.status,
        payment_method,
        connector_auth_type: auth_type,
        description: payment_data
            .payment_intent
            .description
            .as_ref()
            .map(|description| description.get_string_repr())
            .map(ToOwned::to_owned),
        // TODO: Create unified address
        address: hyperswitch_domain_models::payment_address::PaymentAddress::default(),
        auth_type: payment_data.payment_attempt.authentication_type,
        connector_meta_data: None,
        connector_wallets_details: None,
        request,
        response: Err(hyperswitch_domain_models::router_data::ErrorResponse::default()),
        amount_captured: None,
        minor_amount_captured: None,
        access_token: None,
        session_token: None,
        reference_id: None,
        payment_method_status: None,
        payment_method_token: None,
        connector_customer: None,
        recurring_mandate_payment_data: None,
        // TODO: This has to be generated as the reference id based on the connector configuration
        // Some connectros might not accept accept the global id. This has to be done when generating the reference id
        connector_request_reference_id,
        preprocessing_id: payment_data.payment_attempt.preprocessing_step_id,
        #[cfg(feature = "payouts")]
        payout_method_data: None,
        #[cfg(feature = "payouts")]
        quote_id: None,
        // TODO: take this based on the env
        test_mode: Some(true),
        payment_method_balance: None,
        connector_api_version: None,
        connector_http_status_code: None,
        external_latency: None,
        apple_pay_flow: None,
        frm_metadata: None,
        refund_id: None,
        dispute_id: None,
        connector_response: None,
        integrity_check: Ok(()),
        additional_merchant_data: None,
        header_payload,
        connector_mandate_request_reference_id,
        psd2_sca_exemption_type: None,
        authentication_id: None,
    };

    Ok(router_data)
}

#[cfg(feature = "v2")]
#[instrument(skip_all)]
#[allow(clippy::too_many_arguments)]
pub async fn construct_router_data_for_psync<'a>(
    state: &'a SessionState,
    payment_data: hyperswitch_domain_models::payments::PaymentStatusData<api::PSync>,
    connector_id: &str,
    merchant_account: &domain::MerchantAccount,
    _key_store: &domain::MerchantKeyStore,
    customer: &'a Option<domain::Customer>,
    merchant_connector_account: &domain::MerchantConnectorAccount,
    _merchant_recipient_data: Option<types::MerchantRecipientData>,
    header_payload: Option<hyperswitch_domain_models::payments::HeaderPayload>,
) -> RouterResult<types::PaymentsSyncRouterData> {
    use masking::ExposeOptionInterface;

    fp_utils::when(merchant_connector_account.is_disabled(), || {
        Err(errors::ApiErrorResponse::MerchantConnectorAccountDisabled)
    })?;

    // TODO: Take Globalid / CustomerReferenceId and convert to connector reference id
    let customer_id = None;

    let payment_intent = payment_data.payment_intent;

    let auth_type: types::ConnectorAuthType = merchant_connector_account
        .get_connector_account_details()
        .change_context(errors::ApiErrorResponse::InternalServerError)
        .attach_printable("Failed while parsing value for ConnectorAuthType")?;

    let attempt = &payment_data
        .payment_attempt
        .get_required_value("attempt")
        .change_context(errors::ApiErrorResponse::InternalServerError)
        .attach_printable("Payment Attempt is not available in payment data")?;

    let connector_request_reference_id = payment_intent
        .merchant_reference_id
        .map(|id| id.get_string_repr().to_owned())
        .unwrap_or(attempt.id.get_string_repr().to_owned());

    let request = types::PaymentsSyncData {
        amount: attempt.amount_details.get_net_amount(),
        integrity_object: None,
        mandate_id: None,
        connector_transaction_id: match attempt.get_connector_payment_id() {
            Some(connector_txn_id) => {
                types::ResponseId::ConnectorTransactionId(connector_txn_id.to_owned())
            }
            None => types::ResponseId::NoResponseId,
        },
        encoded_data: attempt.encoded_data.clone().expose_option(),
        capture_method: Some(payment_intent.capture_method),
        connector_meta: attempt.connector_metadata.clone().expose_option(),
        sync_type: types::SyncRequestType::SinglePaymentSync,
        payment_method_type: Some(attempt.payment_method_subtype),
        currency: payment_intent.amount_details.currency,
        // TODO: Get the charges object from feature metadata
        split_payments: None,
        payment_experience: None,
    };

    // TODO: evaluate the fields in router data, if they are required or not
    let router_data = types::RouterData {
        flow: PhantomData,
        merchant_id: merchant_account.get_id().clone(),
        // TODO: evaluate why we need customer id at the connector level. We already have connector customer id.
        customer_id,
        tenant_id: state.tenant.tenant_id.clone(),
        connector: connector_id.to_owned(),
        // TODO: evaluate why we need payment id at the connector level. We already have connector reference id
        payment_id: payment_intent.id.get_string_repr().to_owned(),
        // TODO: evaluate why we need attempt id at the connector level. We already have connector reference id
        attempt_id: attempt.get_id().get_string_repr().to_owned(),
        status: attempt.status,
        payment_method: attempt.payment_method_type,
        connector_auth_type: auth_type,
        description: payment_intent
            .description
            .as_ref()
            .map(|description| description.get_string_repr())
            .map(ToOwned::to_owned),
        // TODO: Create unified address
        address: hyperswitch_domain_models::payment_address::PaymentAddress::default(),
        auth_type: attempt.authentication_type,
        connector_meta_data: None,
        connector_wallets_details: None,
        request,
        response: Err(hyperswitch_domain_models::router_data::ErrorResponse::default()),
        amount_captured: None,
        minor_amount_captured: None,
        access_token: None,
        session_token: None,
        reference_id: None,
        payment_method_status: None,
        payment_method_token: None,
        connector_customer: None,
        recurring_mandate_payment_data: None,
        // TODO: This has to be generated as the reference id based on the connector configuration
        // Some connectros might not accept accept the global id. This has to be done when generating the reference id
        connector_request_reference_id,
        preprocessing_id: attempt.preprocessing_step_id.clone(),
        #[cfg(feature = "payouts")]
        payout_method_data: None,
        #[cfg(feature = "payouts")]
        quote_id: None,
        // TODO: take this based on the env
        test_mode: Some(true),
        payment_method_balance: None,
        connector_api_version: None,
        connector_http_status_code: None,
        external_latency: None,
        apple_pay_flow: None,
        frm_metadata: None,
        refund_id: None,
        dispute_id: None,
        connector_response: None,
        integrity_check: Ok(()),
        additional_merchant_data: None,
        header_payload,
        connector_mandate_request_reference_id: None,
        authentication_id: None,
        psd2_sca_exemption_type: None,
    };

    Ok(router_data)
}

#[cfg(feature = "v2")]
#[instrument(skip_all)]
#[allow(clippy::too_many_arguments)]
pub async fn construct_payment_router_data_for_sdk_session<'a>(
    state: &'a SessionState,
    payment_data: hyperswitch_domain_models::payments::PaymentIntentData<api::Session>,
    connector_id: &str,
    merchant_account: &domain::MerchantAccount,
    _key_store: &domain::MerchantKeyStore,
    customer: &'a Option<domain::Customer>,
    merchant_connector_account: &domain::MerchantConnectorAccount,
    _merchant_recipient_data: Option<types::MerchantRecipientData>,
    header_payload: Option<hyperswitch_domain_models::payments::HeaderPayload>,
) -> RouterResult<types::PaymentsSessionRouterData> {
    fp_utils::when(merchant_connector_account.is_disabled(), || {
        Err(errors::ApiErrorResponse::MerchantConnectorAccountDisabled)
    })?;

    let auth_type: types::ConnectorAuthType = merchant_connector_account
        .get_connector_account_details()
        .change_context(errors::ApiErrorResponse::InternalServerError)
        .attach_printable("Failed while parsing value for ConnectorAuthType")?;

    // TODO: Take Globalid and convert to connector reference id
    let customer_id = customer
        .to_owned()
        .map(|customer| common_utils::id_type::CustomerId::try_from(customer.id.clone()))
        .transpose()
        .change_context(errors::ApiErrorResponse::InternalServerError)
        .attach_printable(
            "Invalid global customer generated, not able to convert to reference id",
        )?;
    let email = customer
        .as_ref()
        .and_then(|customer| customer.email.clone())
        .map(pii::Email::from);
    let order_details = payment_data
        .payment_intent
        .order_details
        .clone()
        .map(|order_details| {
            order_details
                .into_iter()
                .map(|order_detail| order_detail.expose())
                .collect()
        });
    let required_amount_type = StringMajorUnitForConnector;

    let apple_pay_amount = required_amount_type
        .convert(
            payment_data.payment_intent.amount_details.order_amount,
            payment_data.payment_intent.amount_details.currency,
        )
        .change_context(errors::ApiErrorResponse::PreconditionFailed {
            message: "Failed to convert amount to string major unit for applePay".to_string(),
        })?;

    let apple_pay_recurring_details = payment_data
        .payment_intent
        .feature_metadata
        .and_then(|feature_metadata| feature_metadata.apple_pay_recurring_details)
        .map(|apple_pay_recurring_details| {
            ForeignInto::foreign_into((apple_pay_recurring_details, apple_pay_amount))
        });

    // TODO: few fields are repeated in both routerdata and request
    let request = types::PaymentsSessionData {
        amount: payment_data
            .payment_intent
            .amount_details
            .order_amount
            .get_amount_as_i64(),
        currency: payment_data.payment_intent.amount_details.currency,
        country: payment_data
            .payment_intent
            .billing_address
            .and_then(|billing_address| {
                billing_address
                    .get_inner()
                    .address
                    .as_ref()
                    .and_then(|address| address.country)
            }),
        // TODO: populate surcharge here
        surcharge_details: None,
        order_details,
        email,
        minor_amount: payment_data.payment_intent.amount_details.order_amount,
        apple_pay_recurring_details,
    };

    // TODO: evaluate the fields in router data, if they are required or not
    let router_data = types::RouterData {
        flow: PhantomData,
        merchant_id: merchant_account.get_id().clone(),
        // TODO: evaluate why we need customer id at the connector level. We already have connector customer id.
        customer_id,
        connector: connector_id.to_owned(),
        tenant_id: state.tenant.tenant_id.clone(),
        // TODO: evaluate why we need payment id at the connector level. We already have connector reference id
        payment_id: payment_data.payment_intent.id.get_string_repr().to_owned(),
        // TODO: evaluate why we need attempt id at the connector level. We already have connector reference id
        attempt_id: "".to_string(),
        status: enums::AttemptStatus::Started,
        payment_method: enums::PaymentMethod::Wallet,
        connector_auth_type: auth_type,
        description: payment_data
            .payment_intent
            .description
            .as_ref()
            .map(|description| description.get_string_repr())
            .map(ToOwned::to_owned),
        // TODO: Create unified address
        address: hyperswitch_domain_models::payment_address::PaymentAddress::default(),
        auth_type: payment_data
            .payment_intent
            .authentication_type
            .unwrap_or_default(),
        connector_meta_data: merchant_connector_account.get_metadata(),
        connector_wallets_details: None,
        request,
        response: Err(hyperswitch_domain_models::router_data::ErrorResponse::default()),
        amount_captured: None,
        minor_amount_captured: None,
        access_token: None,
        session_token: None,
        reference_id: None,
        payment_method_status: None,
        payment_method_token: None,
        connector_customer: None,
        recurring_mandate_payment_data: None,
        // TODO: This has to be generated as the reference id based on the connector configuration
        // Some connectros might not accept accept the global id. This has to be done when generating the reference id
        connector_request_reference_id: "".to_string(),
        preprocessing_id: None,
        #[cfg(feature = "payouts")]
        payout_method_data: None,
        #[cfg(feature = "payouts")]
        quote_id: None,
        // TODO: take this based on the env
        test_mode: Some(true),
        payment_method_balance: None,
        connector_api_version: None,
        connector_http_status_code: None,
        external_latency: None,
        apple_pay_flow: None,
        frm_metadata: None,
        refund_id: None,
        dispute_id: None,
        connector_response: None,
        integrity_check: Ok(()),
        additional_merchant_data: None,
        header_payload,
        connector_mandate_request_reference_id: None,
        psd2_sca_exemption_type: None,
        authentication_id: None,
    };

    Ok(router_data)
}

#[cfg(feature = "v2")]
#[instrument(skip_all)]
#[allow(clippy::too_many_arguments)]
pub async fn construct_payment_router_data_for_setup_mandate<'a>(
    state: &'a SessionState,
    payment_data: hyperswitch_domain_models::payments::PaymentConfirmData<api::SetupMandate>,
    connector_id: &str,
    merchant_account: &domain::MerchantAccount,
    _key_store: &domain::MerchantKeyStore,
    customer: &'a Option<domain::Customer>,
    merchant_connector_account: &domain::MerchantConnectorAccount,
    _merchant_recipient_data: Option<types::MerchantRecipientData>,
    header_payload: Option<hyperswitch_domain_models::payments::HeaderPayload>,
) -> RouterResult<types::SetupMandateRouterData> {
    fp_utils::when(merchant_connector_account.is_disabled(), || {
        Err(errors::ApiErrorResponse::MerchantConnectorAccountDisabled)
    })?;

    let auth_type = merchant_connector_account
        .get_connector_account_details()
        .change_context(errors::ApiErrorResponse::InternalServerError)
        .attach_printable("Failed while parsing value for ConnectorAuthType")?;

    // TODO: Take Globalid and convert to connector reference id
    let customer_id = customer
        .to_owned()
        .map(|customer| common_utils::id_type::CustomerId::try_from(customer.id.clone()))
        .transpose()
        .change_context(errors::ApiErrorResponse::InternalServerError)
        .attach_printable(
            "Invalid global customer generated, not able to convert to reference id",
        )?;

    let connector_customer_id = customer.as_ref().and_then(|customer| {
        customer
            .get_connector_customer_id(&merchant_connector_account.get_id())
            .map(String::from)
    });

    let payment_method = payment_data.payment_attempt.payment_method_type;

    let router_base_url = &state.base_url;
    let attempt = &payment_data.payment_attempt;

    let complete_authorize_url = Some(helpers::create_complete_authorize_url(
        router_base_url,
        attempt,
        connector_id,
        None,
    ));

    let webhook_url = Some(helpers::create_webhook_url(
        router_base_url,
        &attempt.merchant_id,
        merchant_connector_account.get_id().get_string_repr(),
    ));

    let router_return_url = payment_data
        .payment_intent
        .create_finish_redirection_url(router_base_url, &merchant_account.publishable_key)
        .change_context(errors::ApiErrorResponse::InternalServerError)
        .attach_printable("Unable to construct finish redirection url")?
        .to_string();

    let connector_request_reference_id = payment_data
        .payment_intent
        .merchant_reference_id
        .map(|id| id.get_string_repr().to_owned())
        .unwrap_or(payment_data.payment_attempt.id.get_string_repr().to_owned());

    let email = customer
        .as_ref()
        .and_then(|customer| customer.email.clone())
        .map(pii::Email::from);

    let browser_info = payment_data
        .payment_attempt
        .browser_info
        .clone()
        .map(types::BrowserInformation::from);

    // TODO: few fields are repeated in both routerdata and request
    let request = types::SetupMandateRequestData {
        currency: payment_data.payment_intent.amount_details.currency,
        payment_method_data: payment_data
            .payment_method_data
            .get_required_value("payment_method_data")?,
        amount: Some(
            payment_data
                .payment_attempt
                .amount_details
                .get_net_amount()
                .get_amount_as_i64(),
        ),
        confirm: true,
        statement_descriptor_suffix: None,
        customer_acceptance: None,
        mandate_id: None,
        setup_future_usage: Some(payment_data.payment_intent.setup_future_usage),
        off_session: None,
        setup_mandate_details: None,
        router_return_url: Some(router_return_url.clone()),
        webhook_url,
        browser_info,
        email,
        customer_name: None,
        return_url: Some(router_return_url),
        payment_method_type: Some(payment_data.payment_attempt.payment_method_subtype),
        request_incremental_authorization: matches!(
            payment_data
                .payment_intent
                .request_incremental_authorization,
            RequestIncrementalAuthorization::True | RequestIncrementalAuthorization::Default
        ),
        metadata: payment_data.payment_intent.metadata,
        minor_amount: Some(payment_data.payment_attempt.amount_details.get_net_amount()),
        shipping_cost: payment_data.payment_intent.amount_details.shipping_cost,
        capture_method: Some(payment_data.payment_intent.capture_method),
        complete_authorize_url,
    };
    let connector_mandate_request_reference_id = payment_data
        .payment_attempt
        .connector_token_details
        .as_ref()
        .and_then(|detail| detail.get_connector_token_request_reference_id());

    // TODO: evaluate the fields in router data, if they are required or not
    let router_data = types::RouterData {
        flow: PhantomData,
        merchant_id: merchant_account.get_id().clone(),
        tenant_id: state.tenant.tenant_id.clone(),
        // TODO: evaluate why we need customer id at the connector level. We already have connector customer id.
        customer_id,
        connector: connector_id.to_owned(),
        // TODO: evaluate why we need payment id at the connector level. We already have connector reference id
        payment_id: payment_data
            .payment_attempt
            .payment_id
            .get_string_repr()
            .to_owned(),
        // TODO: evaluate why we need attempt id at the connector level. We already have connector reference id
        attempt_id: payment_data
            .payment_attempt
            .get_id()
            .get_string_repr()
            .to_owned(),
        status: payment_data.payment_attempt.status,
        payment_method,
        connector_auth_type: auth_type,
        description: payment_data
            .payment_intent
            .description
            .as_ref()
            .map(|description| description.get_string_repr())
            .map(ToOwned::to_owned),
        // TODO: Create unified address
        address: payment_data.payment_address.clone(),
        auth_type: payment_data.payment_attempt.authentication_type,
        connector_meta_data: None,
        connector_wallets_details: None,
        request,
        response: Err(hyperswitch_domain_models::router_data::ErrorResponse::default()),
        amount_captured: None,
        minor_amount_captured: None,
        access_token: None,
        session_token: None,
        reference_id: None,
        payment_method_status: None,
        payment_method_token: None,
        connector_customer: connector_customer_id,
        recurring_mandate_payment_data: None,
        // TODO: This has to be generated as the reference id based on the connector configuration
        // Some connectros might not accept accept the global id. This has to be done when generating the reference id
        connector_request_reference_id,
        preprocessing_id: payment_data.payment_attempt.preprocessing_step_id,
        #[cfg(feature = "payouts")]
        payout_method_data: None,
        #[cfg(feature = "payouts")]
        quote_id: None,
        // TODO: take this based on the env
        test_mode: Some(true),
        payment_method_balance: None,
        connector_api_version: None,
        connector_http_status_code: None,
        external_latency: None,
        apple_pay_flow: None,
        frm_metadata: None,
        refund_id: None,
        dispute_id: None,
        connector_response: None,
        integrity_check: Ok(()),
        additional_merchant_data: None,
        header_payload,
        connector_mandate_request_reference_id,
        authentication_id: None,
        psd2_sca_exemption_type: None,
    };

    Ok(router_data)
}

#[cfg(all(any(feature = "v1", feature = "v2"), not(feature = "customer_v2")))]
#[instrument(skip_all)]
#[allow(clippy::too_many_arguments)]
pub async fn construct_payment_router_data<'a, F, T>(
    state: &'a SessionState,
    payment_data: PaymentData<F>,
    connector_id: &str,
    merchant_account: &domain::MerchantAccount,
    _key_store: &domain::MerchantKeyStore,
    customer: &'a Option<domain::Customer>,
    merchant_connector_account: &helpers::MerchantConnectorAccountType,
    merchant_recipient_data: Option<types::MerchantRecipientData>,
    header_payload: Option<hyperswitch_domain_models::payments::HeaderPayload>,
) -> RouterResult<types::RouterData<F, T, types::PaymentsResponseData>>
where
    T: TryFrom<PaymentAdditionalData<'a, F>>,
    types::RouterData<F, T, types::PaymentsResponseData>: Feature<F, T>,
    F: Clone,
    error_stack::Report<errors::ApiErrorResponse>:
        From<<T as TryFrom<PaymentAdditionalData<'a, F>>>::Error>,
{
    let (payment_method, router_data);

    fp_utils::when(merchant_connector_account.is_disabled(), || {
        Err(errors::ApiErrorResponse::MerchantConnectorAccountDisabled)
    })?;

    let test_mode = merchant_connector_account.is_test_mode_on();

    let auth_type: types::ConnectorAuthType = merchant_connector_account
        .get_connector_account_details()
        .parse_value("ConnectorAuthType")
        .change_context(errors::ApiErrorResponse::InternalServerError)
        .attach_printable("Failed while parsing value for ConnectorAuthType")?;

    payment_method = payment_data
        .payment_attempt
        .payment_method
        .or(payment_data.payment_attempt.payment_method)
        .get_required_value("payment_method_type")?;

    let resource_id = match payment_data
        .payment_attempt
        .get_connector_payment_id()
        .map(ToString::to_string)
    {
        Some(id) => types::ResponseId::ConnectorTransactionId(id),
        None => types::ResponseId::NoResponseId,
    };

    // [#44]: why should response be filled during request
    let response = Ok(types::PaymentsResponseData::TransactionResponse {
        resource_id,
        redirection_data: Box::new(None),
        mandate_reference: Box::new(None),
        connector_metadata: None,
        network_txn_id: None,
        connector_response_reference_id: None,
        incremental_authorization_allowed: None,
        charges: None,
    });

    let additional_data = PaymentAdditionalData {
        router_base_url: state.base_url.clone(),
        connector_name: connector_id.to_string(),
        payment_data: payment_data.clone(),
        state,
        customer_data: customer,
    };

    let customer_id = customer.to_owned().map(|customer| customer.customer_id);

    let supported_connector = &state
        .conf
        .multiple_api_version_supported_connectors
        .supported_connectors;
    let connector_enum = api_models::enums::Connector::from_str(connector_id)
        .change_context(errors::ConnectorError::InvalidConnectorName)
        .change_context(errors::ApiErrorResponse::InvalidDataValue {
            field_name: "connector",
        })
        .attach_printable_lazy(|| format!("unable to parse connector name {connector_id:?}"))?;

    let connector_api_version = if supported_connector.contains(&connector_enum) {
        state
            .store
            .find_config_by_key(&format!("connector_api_version_{connector_id}"))
            .await
            .map(|value| value.config)
            .ok()
    } else {
        None
    };

    let apple_pay_flow = payments::decide_apple_pay_flow(
        state,
        payment_data.payment_attempt.payment_method_type,
        Some(merchant_connector_account),
    );

    let unified_address = if let Some(payment_method_info) =
        payment_data.payment_method_info.clone()
    {
        let payment_method_billing = payment_method_info
            .payment_method_billing_address
            .map(|decrypted_data| decrypted_data.into_inner().expose())
            .map(|decrypted_value| decrypted_value.parse_value("payment_method_billing_address"))
            .transpose()
            .change_context(errors::ApiErrorResponse::InternalServerError)
            .attach_printable("unable to parse payment_method_billing_address")?;
        payment_data
            .address
            .clone()
            .unify_with_payment_data_billing(payment_method_billing)
    } else {
        payment_data.address
    };
    let connector_mandate_request_reference_id = payment_data
        .payment_attempt
        .connector_mandate_detail
        .as_ref()
        .and_then(|detail| detail.get_connector_mandate_request_reference_id());

    crate::logger::debug!("unified address details {:?}", unified_address);

    router_data = types::RouterData {
        flow: PhantomData,
        merchant_id: merchant_account.get_id().clone(),
        customer_id,
        tenant_id: state.tenant.tenant_id.clone(),
        connector: connector_id.to_owned(),
        payment_id: payment_data
            .payment_attempt
            .payment_id
            .get_string_repr()
            .to_owned(),
        attempt_id: payment_data.payment_attempt.attempt_id.clone(),
        status: payment_data.payment_attempt.status,
        payment_method,
        connector_auth_type: auth_type,
        description: payment_data.payment_intent.description.clone(),
        address: unified_address,
        auth_type: payment_data
            .payment_attempt
            .authentication_type
            .unwrap_or_default(),
        connector_meta_data: merchant_connector_account.get_metadata(),
        connector_wallets_details: merchant_connector_account.get_connector_wallets_details(),
        request: T::try_from(additional_data)?,
        response,
        amount_captured: payment_data
            .payment_intent
            .amount_captured
            .map(|amt| amt.get_amount_as_i64()),
        minor_amount_captured: payment_data.payment_intent.amount_captured,
        access_token: None,
        session_token: None,
        reference_id: None,
        payment_method_status: payment_data.payment_method_info.map(|info| info.status),
        payment_method_token: payment_data
            .pm_token
            .map(|token| types::PaymentMethodToken::Token(Secret::new(token))),
        connector_customer: payment_data.connector_customer_id,
        recurring_mandate_payment_data: payment_data.recurring_mandate_payment_data,
        connector_request_reference_id: core_utils::get_connector_request_reference_id(
            &state.conf,
            merchant_account.get_id(),
            &payment_data.payment_attempt,
        ),
        preprocessing_id: payment_data.payment_attempt.preprocessing_step_id,
        #[cfg(feature = "payouts")]
        payout_method_data: None,
        #[cfg(feature = "payouts")]
        quote_id: None,
        test_mode,
        payment_method_balance: None,
        connector_api_version,
        connector_http_status_code: None,
        external_latency: None,
        apple_pay_flow,
        frm_metadata: None,
        refund_id: None,
        dispute_id: None,
        connector_response: None,
        integrity_check: Ok(()),
        additional_merchant_data: merchant_recipient_data.map(|data| {
            api_models::admin::AdditionalMerchantData::foreign_from(
                types::AdditionalMerchantData::OpenBankingRecipientData(data),
            )
        }),
        header_payload,
        connector_mandate_request_reference_id,
        authentication_id: None,
        psd2_sca_exemption_type: payment_data.payment_intent.psd2_sca_exemption_type,
    };

    Ok(router_data)
}

pub trait ToResponse<F, D, Op>
where
    Self: Sized,
    Op: Debug,
    D: OperationSessionGetters<F>,
{
    #[cfg(feature = "v1")]
    #[allow(clippy::too_many_arguments)]
    fn generate_response(
        data: D,
        customer: Option<domain::Customer>,
        auth_flow: services::AuthFlow,
        base_url: &str,
        operation: Op,
        connector_request_reference_id_config: &ConnectorRequestReferenceIdConfig,
        connector_http_status_code: Option<u16>,
        external_latency: Option<u128>,
        is_latency_header_enabled: Option<bool>,
    ) -> RouterResponse<Self>;

    #[cfg(feature = "v2")]
    #[allow(clippy::too_many_arguments)]
    fn generate_response(
        data: D,
        customer: Option<domain::Customer>,
        base_url: &str,
        operation: Op,
        connector_request_reference_id_config: &ConnectorRequestReferenceIdConfig,
        connector_http_status_code: Option<u16>,
        external_latency: Option<u128>,
        is_latency_header_enabled: Option<bool>,
        merchant_account: &domain::MerchantAccount,
    ) -> RouterResponse<Self>;
}

/// Generate a response from the given Data. This should be implemented on a payment data object
pub trait GenerateResponse<Response>
where
    Self: Sized,
{
    #[cfg(feature = "v2")]
    fn generate_response(
        self,
        state: &SessionState,
        connector_http_status_code: Option<u16>,
        external_latency: Option<u128>,
        is_latency_header_enabled: Option<bool>,
        merchant_account: &domain::MerchantAccount,
        profile: &domain::Profile,
    ) -> RouterResponse<Response>;
}

#[cfg(feature = "v2")]
impl<F> GenerateResponse<api_models::payments::PaymentsCaptureResponse>
    for hyperswitch_domain_models::payments::PaymentCaptureData<F>
where
    F: Clone,
{
    fn generate_response(
        self,
        state: &SessionState,
        connector_http_status_code: Option<u16>,
        external_latency: Option<u128>,
        is_latency_header_enabled: Option<bool>,
        merchant_account: &domain::MerchantAccount,
        profile: &domain::Profile,
    ) -> RouterResponse<api_models::payments::PaymentsCaptureResponse> {
        let payment_intent = &self.payment_intent;
        let payment_attempt = &self.payment_attempt;

        let amount = api_models::payments::PaymentAmountDetailsResponse::foreign_from((
            &payment_intent.amount_details,
            &payment_attempt.amount_details,
        ));

        let response = api_models::payments::PaymentsCaptureResponse {
            id: payment_intent.id.clone(),
            amount,
            status: payment_intent.status,
        };

        Ok(services::ApplicationResponse::JsonWithHeaders((
            response,
            vec![],
        )))
    }
}

#[cfg(feature = "v1")]
impl<F, Op, D> ToResponse<F, D, Op> for api::PaymentsResponse
where
    F: Clone,
    Op: Debug,
    D: OperationSessionGetters<F>,
{
    #[allow(clippy::too_many_arguments)]
    fn generate_response(
        payment_data: D,
        customer: Option<domain::Customer>,
        auth_flow: services::AuthFlow,
        base_url: &str,
        operation: Op,
        connector_request_reference_id_config: &ConnectorRequestReferenceIdConfig,
        connector_http_status_code: Option<u16>,
        external_latency: Option<u128>,
        is_latency_header_enabled: Option<bool>,
    ) -> RouterResponse<Self> {
        let captures = payment_data
            .get_multiple_capture_data()
            .and_then(|multiple_capture_data| {
                multiple_capture_data
                    .expand_captures
                    .and_then(|should_expand| {
                        should_expand.then_some(
                            multiple_capture_data
                                .get_all_captures()
                                .into_iter()
                                .cloned()
                                .collect(),
                        )
                    })
            });

        payments_to_payments_response(
            payment_data,
            captures,
            customer,
            auth_flow,
            base_url,
            &operation,
            connector_request_reference_id_config,
            connector_http_status_code,
            external_latency,
            is_latency_header_enabled,
        )
    }
}

#[cfg(feature = "v1")]
impl<F, Op, D> ToResponse<F, D, Op> for api::PaymentsSessionResponse
where
    F: Clone,
    Op: Debug,
    D: OperationSessionGetters<F>,
{
    #[allow(clippy::too_many_arguments)]
    fn generate_response(
        payment_data: D,
        _customer: Option<domain::Customer>,
        _auth_flow: services::AuthFlow,
        _base_url: &str,
        _operation: Op,
        _connector_request_reference_id_config: &ConnectorRequestReferenceIdConfig,
        _connector_http_status_code: Option<u16>,
        _external_latency: Option<u128>,
        _is_latency_header_enabled: Option<bool>,
    ) -> RouterResponse<Self> {
        Ok(services::ApplicationResponse::JsonWithHeaders((
            Self {
                session_token: payment_data.get_sessions_token(),
                payment_id: payment_data.get_payment_attempt().payment_id.clone(),
                client_secret: payment_data
                    .get_payment_intent()
                    .client_secret
                    .clone()
                    .get_required_value("client_secret")?
                    .into(),
            },
            vec![],
        )))
    }
}

#[cfg(feature = "v2")]
impl<F, Op, D> ToResponse<F, D, Op> for api::PaymentsSessionResponse
where
    F: Clone,
    Op: Debug,
    D: OperationSessionGetters<F>,
{
    #[allow(clippy::too_many_arguments)]
    fn generate_response(
        payment_data: D,
        _customer: Option<domain::Customer>,
        _base_url: &str,
        _operation: Op,
        _connector_request_reference_id_config: &ConnectorRequestReferenceIdConfig,
        _connector_http_status_code: Option<u16>,
        _external_latency: Option<u128>,
        _is_latency_header_enabled: Option<bool>,
        _merchant_account: &domain::MerchantAccount,
    ) -> RouterResponse<Self> {
        Ok(services::ApplicationResponse::JsonWithHeaders((
            Self {
                session_token: payment_data.get_sessions_token(),
                payment_id: payment_data.get_payment_intent().id.clone(),
            },
            vec![],
        )))
    }
}

#[cfg(feature = "v1")]
impl<F, Op, D> ToResponse<F, D, Op> for api::PaymentsDynamicTaxCalculationResponse
where
    F: Clone,
    Op: Debug,
    D: OperationSessionGetters<F>,
{
    #[allow(clippy::too_many_arguments)]
    fn generate_response(
        payment_data: D,
        _customer: Option<domain::Customer>,
        _auth_flow: services::AuthFlow,
        _base_url: &str,
        _operation: Op,
        _connector_request_reference_id_config: &ConnectorRequestReferenceIdConfig,
        _connector_http_status_code: Option<u16>,
        _external_latency: Option<u128>,
        _is_latency_header_enabled: Option<bool>,
    ) -> RouterResponse<Self> {
        let mut amount = payment_data.get_payment_intent().amount;
        let shipping_cost = payment_data.get_payment_intent().shipping_cost;
        if let Some(shipping_cost) = shipping_cost {
            amount = amount + shipping_cost;
        }
        let order_tax_amount = payment_data
            .get_payment_intent()
            .tax_details
            .clone()
            .and_then(|tax| {
                tax.payment_method_type
                    .map(|a| a.order_tax_amount)
                    .or_else(|| tax.default.map(|a| a.order_tax_amount))
            });
        if let Some(tax_amount) = order_tax_amount {
            amount = amount + tax_amount;
        }

        let currency = payment_data
            .get_payment_attempt()
            .currency
            .get_required_value("currency")?;

        Ok(services::ApplicationResponse::JsonWithHeaders((
            Self {
                net_amount: amount,
                payment_id: payment_data.get_payment_attempt().payment_id.clone(),
                order_tax_amount,
                shipping_cost,
                display_amount: api_models::payments::DisplayAmountOnSdk::foreign_try_from((
                    amount,
                    shipping_cost,
                    order_tax_amount,
                    currency,
                ))?,
            },
            vec![],
        )))
    }
}

#[cfg(feature = "v2")]
impl<F, Op, D> ToResponse<F, D, Op> for api::PaymentsIntentResponse
where
    F: Clone,
    Op: Debug,
    D: OperationSessionGetters<F>,
{
    #[allow(clippy::too_many_arguments)]
    fn generate_response(
        payment_data: D,
        _customer: Option<domain::Customer>,
        _base_url: &str,
        operation: Op,
        _connector_request_reference_id_config: &ConnectorRequestReferenceIdConfig,
        _connector_http_status_code: Option<u16>,
        _external_latency: Option<u128>,
        _is_latency_header_enabled: Option<bool>,
        _merchant_account: &domain::MerchantAccount,
    ) -> RouterResponse<Self> {
        let payment_intent = payment_data.get_payment_intent();
        let client_secret = payment_data.get_client_secret();
        Ok(services::ApplicationResponse::JsonWithHeaders((
            Self {
                id: payment_intent.id.clone(),
                profile_id: payment_intent.profile_id.clone(),
                status: payment_intent.status,
                amount_details: api_models::payments::AmountDetailsResponse::foreign_from(
                    payment_intent.amount_details.clone(),
                ),
                client_secret: client_secret.clone(),
                merchant_reference_id: payment_intent.merchant_reference_id.clone(),
                routing_algorithm_id: payment_intent.routing_algorithm_id.clone(),
                capture_method: payment_intent.capture_method,
                authentication_type: payment_intent.authentication_type,
                billing: payment_intent
                    .billing_address
                    .clone()
                    .map(|billing| billing.into_inner())
                    .map(From::from),
                shipping: payment_intent
                    .shipping_address
                    .clone()
                    .map(|shipping| shipping.into_inner())
                    .map(From::from),
                customer_id: payment_intent.customer_id.clone(),
                customer_present: payment_intent.customer_present.clone(),
                description: payment_intent.description.clone(),
                return_url: payment_intent.return_url.clone(),
                setup_future_usage: payment_intent.setup_future_usage,
                apply_mit_exemption: payment_intent.apply_mit_exemption.clone(),
                statement_descriptor: payment_intent.statement_descriptor.clone(),
                order_details: payment_intent.order_details.clone().map(|order_details| {
                    order_details
                        .into_iter()
                        .map(|order_detail| order_detail.expose().convert_back())
                        .collect()
                }),
                allowed_payment_method_types: payment_intent.allowed_payment_method_types.clone(),
                metadata: payment_intent.metadata.clone(),
                connector_metadata: payment_intent.connector_metadata.clone(),
                feature_metadata: payment_intent
                    .feature_metadata
                    .clone()
                    .map(|feature_metadata| feature_metadata.convert_back()),
                payment_link_enabled: payment_intent.enable_payment_link.clone(),
                payment_link_config: payment_intent
                    .payment_link_config
                    .clone()
                    .map(ForeignFrom::foreign_from),
                request_incremental_authorization: payment_intent.request_incremental_authorization,
                expires_on: payment_intent.session_expiry,
                frm_metadata: payment_intent.frm_metadata.clone(),
                request_external_three_ds_authentication: payment_intent
                    .request_external_three_ds_authentication
                    .clone(),
            },
            vec![],
        )))
    }
}

#[cfg(feature = "v2")]
impl<F> GenerateResponse<api_models::payments::PaymentsResponse>
    for hyperswitch_domain_models::payments::PaymentConfirmData<F>
where
    F: Clone,
{
    fn generate_response(
        self,
        state: &SessionState,
        connector_http_status_code: Option<u16>,
        external_latency: Option<u128>,
        is_latency_header_enabled: Option<bool>,
        merchant_account: &domain::MerchantAccount,
        profile: &domain::Profile,
    ) -> RouterResponse<api_models::payments::PaymentsResponse> {
        let payment_intent = self.payment_intent;
        let payment_attempt = self.payment_attempt;

        let amount = api_models::payments::PaymentAmountDetailsResponse::foreign_from((
            &payment_intent.amount_details,
            &payment_attempt.amount_details,
        ));

        let connector = payment_attempt
            .connector
            .clone()
            .get_required_value("connector")
            .change_context(errors::ApiErrorResponse::InternalServerError)
            .attach_printable("Connector is none when constructing response")?;

        let merchant_connector_id = payment_attempt
            .merchant_connector_id
            .clone()
            .get_required_value("merchant_connector_id")
            .change_context(errors::ApiErrorResponse::InternalServerError)
            .attach_printable("Merchant connector id is none when constructing response")?;

        let error = payment_attempt
            .error
            .as_ref()
            .map(api_models::payments::ErrorDetails::foreign_from);

        let payment_address = self.payment_address;

        let payment_method_data =
            Some(api_models::payments::PaymentMethodDataResponseWithBilling {
                payment_method_data: None,
                billing: payment_address
                    .get_request_payment_method_billing()
                    .cloned()
                    .map(From::from),
            });

        // TODO: Add support for other next actions, currently only supporting redirect to url
        let redirect_to_url = payment_intent.create_start_redirection_url(
            &state.base_url,
            merchant_account.publishable_key.clone(),
        )?;

        let next_action = payment_attempt
            .redirection_data
            .as_ref()
            .map(|_| api_models::payments::NextActionData::RedirectToUrl { redirect_to_url });

        let connector_token_details = payment_attempt
            .connector_token_details
            .and_then(Option::<api_models::payments::ConnectorTokenDetails>::foreign_from);

        let return_url = payment_intent
            .return_url
            .clone()
            .or(profile.return_url.clone());

        let response = api_models::payments::PaymentsResponse {
            id: payment_intent.id.clone(),
            status: payment_intent.status,
            amount,
            customer_id: payment_intent.customer_id.clone(),
            connector: Some(connector),
            created: payment_intent.created_at,
            payment_method_data,
            payment_method_type: Some(payment_attempt.payment_method_type),
            payment_method_subtype: Some(payment_attempt.payment_method_subtype),
            next_action,
            connector_transaction_id: payment_attempt.connector_payment_id.clone(),
            connector_reference_id: None,
            connector_token_details,
            merchant_connector_id: Some(merchant_connector_id),
            browser_info: None,
            error,
            return_url,
            authentication_type: payment_intent.authentication_type,
            authentication_type_applied: Some(payment_attempt.authentication_type),
            payment_method_id: payment_attempt.payment_method_id,
            attempts: None,
            billing: None,  //TODO: add this
            shipping: None, //TODO: add this
        };

        Ok(services::ApplicationResponse::JsonWithHeaders((
            response,
            vec![],
        )))
    }
}

#[cfg(feature = "v2")]
impl<F> GenerateResponse<api_models::payments::PaymentsResponse>
    for hyperswitch_domain_models::payments::PaymentStatusData<F>
where
    F: Clone,
{
    fn generate_response(
        self,
        state: &SessionState,
        connector_http_status_code: Option<u16>,
        external_latency: Option<u128>,
        is_latency_header_enabled: Option<bool>,
        merchant_account: &domain::MerchantAccount,
        profile: &domain::Profile,
    ) -> RouterResponse<api_models::payments::PaymentsResponse> {
        let payment_intent = self.payment_intent;
        let optional_payment_attempt = self.payment_attempt.as_ref();

        let amount = api_models::payments::PaymentAmountDetailsResponse::foreign_from((
            &payment_intent.amount_details,
            optional_payment_attempt.map(|payment_attempt| &payment_attempt.amount_details),
        ));

        let connector =
            optional_payment_attempt.and_then(|payment_attempt| payment_attempt.connector.clone());

        let merchant_connector_id = optional_payment_attempt
            .and_then(|payment_attempt| payment_attempt.merchant_connector_id.clone());

        let error = optional_payment_attempt
            .and_then(|payment_attempt| payment_attempt.error.clone())
            .as_ref()
            .map(api_models::payments::ErrorDetails::foreign_from);
        let attempts = self.attempts.as_ref().map(|attempts| {
            attempts
                .iter()
                .map(api_models::payments::PaymentAttemptResponse::foreign_from)
                .collect()
        });

        let payment_method_data =
            Some(api_models::payments::PaymentMethodDataResponseWithBilling {
                payment_method_data: None,
                billing: self
                    .payment_address
                    .get_request_payment_method_billing()
                    .cloned()
                    .map(From::from),
            });

        let connector_token_details = self
            .payment_attempt
            .as_ref()
            .and_then(|attempt| attempt.connector_token_details.clone())
            .and_then(Option::<api_models::payments::ConnectorTokenDetails>::foreign_from);

        let return_url = payment_intent.return_url.or(profile.return_url.clone());

        let response = api_models::payments::PaymentsResponse {
            id: payment_intent.id.clone(),
            status: payment_intent.status,
            amount,
            customer_id: payment_intent.customer_id.clone(),
            connector,
            billing: self
                .payment_address
                .get_payment_billing()
                .cloned()
                .map(From::from),
            shipping: self.payment_address.get_shipping().cloned().map(From::from),
            created: payment_intent.created_at,
            payment_method_data,
            payment_method_type: self
                .payment_attempt
                .as_ref()
                .map(|attempt| attempt.payment_method_type),
            payment_method_subtype: self
                .payment_attempt
                .as_ref()
                .map(|attempt| attempt.payment_method_subtype),
            connector_transaction_id: self
                .payment_attempt
                .as_ref()
                .and_then(|attempt| attempt.connector_payment_id.clone()),
            connector_reference_id: None,
            merchant_connector_id,
            browser_info: None,
            connector_token_details,
            payment_method_id: self
                .payment_attempt
                .as_ref()
                .and_then(|attempt| attempt.payment_method_id.clone()),
            error,
            authentication_type_applied: self
                .payment_attempt
                .as_ref()
                .and_then(|attempt| attempt.authentication_applied),
            authentication_type: payment_intent.authentication_type,
            next_action: None,
            attempts,
            return_url,
        };

        Ok(services::ApplicationResponse::JsonWithHeaders((
            response,
            vec![],
        )))
    }
}

#[cfg(feature = "v2")]
impl<F> GenerateResponse<api_models::payments::PaymentAttemptResponse>
    for hyperswitch_domain_models::payments::PaymentAttemptRecordData<F>
where
    F: Clone,
{
    fn generate_response(
        self,
        _state: &SessionState,
        _connector_http_status_code: Option<u16>,
        _external_latency: Option<u128>,
        _is_latency_header_enabled: Option<bool>,
        _merchant_account: &domain::MerchantAccount,
        _profile: &domain::Profile,
    ) -> RouterResponse<api_models::payments::PaymentAttemptResponse> {
        let payment_attempt = self.payment_attempt;
        let response = api_models::payments::PaymentAttemptResponse::foreign_from(&payment_attempt);
        Ok(services::ApplicationResponse::JsonWithHeaders((
            response,
            vec![],
        )))
    }
}

#[cfg(feature = "v2")]
impl<F> GenerateResponse<api_models::payments::PaymentAttemptRecordResponse>
    for hyperswitch_domain_models::payments::PaymentAttemptRecordData<F>
where
    F: Clone,
{
    fn generate_response(
        self,
        _state: &SessionState,
        _connector_http_status_code: Option<u16>,
        _external_latency: Option<u128>,
        _is_latency_header_enabled: Option<bool>,
        _merchant_account: &domain::MerchantAccount,
        _profile: &domain::Profile,
    ) -> RouterResponse<api_models::payments::PaymentAttemptRecordResponse> {
        let payment_attempt = self.payment_attempt;
        let payment_intent = self.payment_intent;
        let response = api_models::payments::PaymentAttemptRecordResponse {
            id: payment_attempt.get_id().to_owned(),
            status: payment_attempt.status,
            payment_intent_feature_metadata: payment_intent
                .feature_metadata
                .as_ref()
                .map(api_models::payments::FeatureMetadata::foreign_from),
            payment_attempt_feature_metadata: payment_attempt
                .feature_metadata
                .as_ref()
                .map(api_models::payments::PaymentAttemptFeatureMetadata::foreign_from),
        };
        Ok(services::ApplicationResponse::JsonWithHeaders((
            response,
            vec![],
        )))
    }
}

#[cfg(feature = "v1")]
impl<F, Op, D> ToResponse<F, D, Op> for api::PaymentsPostSessionTokensResponse
where
    F: Clone,
    Op: Debug,
    D: OperationSessionGetters<F>,
{
    fn generate_response(
        payment_data: D,
        _customer: Option<domain::Customer>,
        _auth_flow: services::AuthFlow,
        _base_url: &str,
        _operation: Op,
        _connector_request_reference_id_config: &ConnectorRequestReferenceIdConfig,
        _connector_http_status_code: Option<u16>,
        _external_latency: Option<u128>,
        _is_latency_header_enabled: Option<bool>,
    ) -> RouterResponse<Self> {
        let papal_sdk_next_action =
            paypal_sdk_next_steps_check(payment_data.get_payment_attempt().clone())?;
        let next_action = papal_sdk_next_action.map(|paypal_next_action_data| {
            api_models::payments::NextActionData::InvokeSdkClient {
                next_action_data: paypal_next_action_data,
            }
        });
        Ok(services::ApplicationResponse::JsonWithHeaders((
            Self {
                payment_id: payment_data.get_payment_intent().payment_id.clone(),
                next_action,
                status: payment_data.get_payment_intent().status,
            },
            vec![],
        )))
    }
}

#[cfg(feature = "v1")]
impl<F, Op, D> ToResponse<F, D, Op> for api::PaymentsUpdateMetadataResponse
where
    F: Clone,
    Op: Debug,
    D: OperationSessionGetters<F>,
{
    fn generate_response(
        payment_data: D,
        _customer: Option<domain::Customer>,
        _auth_flow: services::AuthFlow,
        _base_url: &str,
        _operation: Op,
        _connector_request_reference_id_config: &ConnectorRequestReferenceIdConfig,
        _connector_http_status_code: Option<u16>,
        _external_latency: Option<u128>,
        _is_latency_header_enabled: Option<bool>,
    ) -> RouterResponse<Self> {
        Ok(services::ApplicationResponse::JsonWithHeaders((
            Self {
                payment_id: payment_data.get_payment_intent().payment_id.clone(),
                metadata: payment_data
                    .get_payment_intent()
                    .metadata
                    .clone()
                    .map(Secret::new),
            },
            vec![],
        )))
    }
}

impl ForeignTryFrom<(MinorUnit, Option<MinorUnit>, Option<MinorUnit>, Currency)>
    for api_models::payments::DisplayAmountOnSdk
{
    type Error = error_stack::Report<errors::ApiErrorResponse>;

    fn foreign_try_from(
        (net_amount, shipping_cost, order_tax_amount, currency): (
            MinorUnit,
            Option<MinorUnit>,
            Option<MinorUnit>,
            Currency,
        ),
    ) -> Result<Self, Self::Error> {
        let major_unit_convertor = StringMajorUnitForConnector;

        let sdk_net_amount = major_unit_convertor
            .convert(net_amount, currency)
            .change_context(errors::ApiErrorResponse::PreconditionFailed {
                message: "Failed to convert net_amount to base unit".to_string(),
            })
            .attach_printable("Failed to convert net_amount to string major unit")?;

        let sdk_shipping_cost = shipping_cost
            .map(|cost| {
                major_unit_convertor
                    .convert(cost, currency)
                    .change_context(errors::ApiErrorResponse::PreconditionFailed {
                        message: "Failed to convert shipping_cost to base unit".to_string(),
                    })
                    .attach_printable("Failed to convert shipping_cost to string major unit")
            })
            .transpose()?;

        let sdk_order_tax_amount = order_tax_amount
            .map(|cost| {
                major_unit_convertor
                    .convert(cost, currency)
                    .change_context(errors::ApiErrorResponse::PreconditionFailed {
                        message: "Failed to convert order_tax_amount to base unit".to_string(),
                    })
                    .attach_printable("Failed to convert order_tax_amount to string major unit")
            })
            .transpose()?;
        Ok(Self {
            net_amount: sdk_net_amount,
            shipping_cost: sdk_shipping_cost,
            order_tax_amount: sdk_order_tax_amount,
        })
    }
}

#[cfg(feature = "v1")]
impl<F, Op, D> ToResponse<F, D, Op> for api::VerifyResponse
where
    F: Clone,
    Op: Debug,
    D: OperationSessionGetters<F>,
{
    #[cfg(all(feature = "v2", feature = "customer_v2"))]
    #[allow(clippy::too_many_arguments)]
    fn generate_response(
        _data: D,
        _customer: Option<domain::Customer>,
        _auth_flow: services::AuthFlow,
        _base_url: &str,
        _operation: Op,
        _connector_request_reference_id_config: &ConnectorRequestReferenceIdConfig,
        _connector_http_status_code: Option<u16>,
        _external_latency: Option<u128>,
        _is_latency_header_enabled: Option<bool>,
    ) -> RouterResponse<Self> {
        todo!()
    }

    #[cfg(all(any(feature = "v1", feature = "v2"), not(feature = "customer_v2")))]
    #[allow(clippy::too_many_arguments)]
    fn generate_response(
        payment_data: D,
        customer: Option<domain::Customer>,
        _auth_flow: services::AuthFlow,
        _base_url: &str,
        _operation: Op,
        _connector_request_reference_id_config: &ConnectorRequestReferenceIdConfig,
        _connector_http_status_code: Option<u16>,
        _external_latency: Option<u128>,
        _is_latency_header_enabled: Option<bool>,
    ) -> RouterResponse<Self> {
        let additional_payment_method_data: Option<api_models::payments::AdditionalPaymentData> =
            payment_data
                .get_payment_attempt()
                .payment_method_data
                .clone()
                .map(|data| data.parse_value("payment_method_data"))
                .transpose()
                .change_context(errors::ApiErrorResponse::InvalidDataValue {
                    field_name: "payment_method_data",
                })?;
        let payment_method_data_response =
            additional_payment_method_data.map(api::PaymentMethodDataResponse::from);
        Ok(services::ApplicationResponse::JsonWithHeaders((
            Self {
                verify_id: Some(payment_data.get_payment_intent().payment_id.clone()),
                merchant_id: Some(payment_data.get_payment_intent().merchant_id.clone()),
                client_secret: payment_data
                    .get_payment_intent()
                    .client_secret
                    .clone()
                    .map(Secret::new),
                customer_id: customer.as_ref().map(|x| x.customer_id.clone()),
                email: customer
                    .as_ref()
                    .and_then(|cus| cus.email.as_ref().map(|s| s.to_owned())),
                name: customer
                    .as_ref()
                    .and_then(|cus| cus.name.as_ref().map(|s| s.to_owned())),
                phone: customer
                    .as_ref()
                    .and_then(|cus| cus.phone.as_ref().map(|s| s.to_owned())),
                mandate_id: payment_data
                    .get_mandate_id()
                    .and_then(|mandate_ids| mandate_ids.mandate_id.clone()),
                payment_method: payment_data.get_payment_attempt().payment_method,
                payment_method_data: payment_method_data_response,
                payment_token: payment_data.get_token().map(ToString::to_string),
                error_code: payment_data.get_payment_attempt().clone().error_code,
                error_message: payment_data.get_payment_attempt().clone().error_message,
            },
            vec![],
        )))
    }
}

#[cfg(all(feature = "v2", feature = "customer_v2"))]
#[instrument(skip_all)]
// try to use router data here so that already validated things , we don't want to repeat the validations.
// Add internal value not found and external value not found so that we can give 500 / Internal server error for internal value not found
#[allow(clippy::too_many_arguments)]
pub fn payments_to_payments_response<Op, F: Clone, D>(
    _payment_data: D,
    _captures: Option<Vec<storage::Capture>>,
    _customer: Option<domain::Customer>,
    _auth_flow: services::AuthFlow,
    _base_url: &str,
    _operation: &Op,
    _connector_request_reference_id_config: &ConnectorRequestReferenceIdConfig,
    _connector_http_status_code: Option<u16>,
    _external_latency: Option<u128>,
    _is_latency_header_enabled: Option<bool>,
) -> RouterResponse<api_models::payments::PaymentsResponse>
where
    Op: Debug,
    D: OperationSessionGetters<F>,
{
    todo!()
}

#[cfg(all(any(feature = "v1", feature = "v2"), not(feature = "customer_v2")))]
#[instrument(skip_all)]
// try to use router data here so that already validated things , we don't want to repeat the validations.
// Add internal value not found and external value not found so that we can give 500 / Internal server error for internal value not found
#[allow(clippy::too_many_arguments)]
pub fn payments_to_payments_response<Op, F: Clone, D>(
    payment_data: D,
    captures: Option<Vec<storage::Capture>>,
    customer: Option<domain::Customer>,
    _auth_flow: services::AuthFlow,
    base_url: &str,
    operation: &Op,
    connector_request_reference_id_config: &ConnectorRequestReferenceIdConfig,
    connector_http_status_code: Option<u16>,
    external_latency: Option<u128>,
    _is_latency_header_enabled: Option<bool>,
) -> RouterResponse<api::PaymentsResponse>
where
    Op: Debug,
    D: OperationSessionGetters<F>,
{
    use std::ops::Not;

    use hyperswitch_interfaces::consts::{NO_ERROR_CODE, NO_ERROR_MESSAGE};

    let payment_attempt = payment_data.get_payment_attempt().clone();
    let payment_intent = payment_data.get_payment_intent().clone();
    let payment_link_data = payment_data.get_payment_link_data();

    let currency = payment_attempt
        .currency
        .as_ref()
        .get_required_value("currency")?;
    let amount = currency
        .to_currency_base_unit(
            payment_attempt
                .net_amount
                .get_total_amount()
                .get_amount_as_i64(),
        )
        .change_context(errors::ApiErrorResponse::InvalidDataValue {
            field_name: "amount",
        })?;
    let mandate_id = payment_attempt.mandate_id.clone();

    let refunds_response = payment_data.get_refunds().is_empty().not().then(|| {
        payment_data
            .get_refunds()
            .into_iter()
            .map(ForeignInto::foreign_into)
            .collect()
    });

    let disputes_response = payment_data.get_disputes().is_empty().not().then(|| {
        payment_data
            .get_disputes()
            .into_iter()
            .map(ForeignInto::foreign_into)
            .collect()
    });

    let incremental_authorizations_response =
        payment_data.get_authorizations().is_empty().not().then(|| {
            payment_data
                .get_authorizations()
                .into_iter()
                .map(ForeignInto::foreign_into)
                .collect()
        });

    let external_authentication_details = payment_data
        .get_authentication()
        .map(ForeignInto::foreign_into);

    let attempts_response = payment_data.get_attempts().map(|attempts| {
        attempts
            .into_iter()
            .map(ForeignInto::foreign_into)
            .collect()
    });

    let captures_response = captures.map(|captures| {
        captures
            .into_iter()
            .map(ForeignInto::foreign_into)
            .collect()
    });

    let merchant_id = payment_attempt.merchant_id.to_owned();
    let payment_method_type = payment_attempt
        .payment_method_type
        .as_ref()
        .map(ToString::to_string)
        .unwrap_or("".to_owned());
    let payment_method = payment_attempt
        .payment_method
        .as_ref()
        .map(ToString::to_string)
        .unwrap_or("".to_owned());
    let additional_payment_method_data: Option<api_models::payments::AdditionalPaymentData> =
        payment_attempt
            .payment_method_data
            .clone()
            .and_then(|data| match data {
                serde_json::Value::Null => None, // This is to handle the case when the payment_method_data is null
                _ => Some(data.parse_value("AdditionalPaymentData")),
            })
            .transpose()
            .change_context(errors::ApiErrorResponse::InternalServerError)
            .attach_printable("Failed to parse the AdditionalPaymentData from payment_attempt.payment_method_data")?;

    let surcharge_details =
        payment_attempt
            .net_amount
            .get_surcharge_amount()
            .map(|surcharge_amount| RequestSurchargeDetails {
                surcharge_amount,
                tax_amount: payment_attempt.net_amount.get_tax_on_surcharge(),
            });
    let merchant_decision = payment_intent.merchant_decision.to_owned();
    let frm_message = payment_data.get_frm_message().map(FrmMessage::foreign_from);

    let payment_method_data =
        additional_payment_method_data.map(api::PaymentMethodDataResponse::from);

    let payment_method_data_response = (payment_method_data.is_some()
        || payment_data
            .get_address()
            .get_request_payment_method_billing()
            .is_some())
    .then_some(api_models::payments::PaymentMethodDataResponseWithBilling {
        payment_method_data,
        billing: payment_data
            .get_address()
            .get_request_payment_method_billing()
            .cloned()
            .map(From::from),
    });

    let mut headers = connector_http_status_code
        .map(|status_code| {
            vec![(
                "connector_http_status_code".to_string(),
                Maskable::new_normal(status_code.to_string()),
            )]
        })
        .unwrap_or_default();
    if let Some(payment_confirm_source) = payment_intent.payment_confirm_source {
        headers.push((
            X_PAYMENT_CONFIRM_SOURCE.to_string(),
            Maskable::new_normal(payment_confirm_source.to_string()),
        ))
    }

    // For the case when we don't have Customer data directly stored in Payment intent
    let customer_table_response: Option<CustomerDetailsResponse> =
        customer.as_ref().map(ForeignInto::foreign_into);

    // If we have customer data in Payment Intent and if the customer is not deleted, We are populating the Retrieve response from the
    // same. If the customer is deleted then we use the customer table to populate customer details
    let customer_details_response =
        if let Some(customer_details_raw) = payment_intent.customer_details.clone() {
            let customer_details_encrypted =
                serde_json::from_value::<CustomerData>(customer_details_raw.into_inner().expose());
            if let Ok(customer_details_encrypted_data) = customer_details_encrypted {
                Some(CustomerDetailsResponse {
                    id: customer_table_response
                        .as_ref()
                        .and_then(|customer_data| customer_data.id.clone()),
                    name: customer_table_response
                        .as_ref()
                        .and_then(|customer_data| customer_data.name.clone())
                        .or(customer_details_encrypted_data
                            .name
                            .or(customer.as_ref().and_then(|customer| {
                                customer.name.as_ref().map(|name| name.clone().into_inner())
                            }))),
                    email: customer_table_response
                        .as_ref()
                        .and_then(|customer_data| customer_data.email.clone())
                        .or(customer_details_encrypted_data.email.or(customer
                            .as_ref()
                            .and_then(|customer| customer.email.clone().map(pii::Email::from)))),
                    phone: customer_table_response
                        .as_ref()
                        .and_then(|customer_data| customer_data.phone.clone())
                        .or(customer_details_encrypted_data
                            .phone
                            .or(customer.as_ref().and_then(|customer| {
                                customer
                                    .phone
                                    .as_ref()
                                    .map(|phone| phone.clone().into_inner())
                            }))),
                    phone_country_code: customer_table_response
                        .as_ref()
                        .and_then(|customer_data| customer_data.phone_country_code.clone())
                        .or(customer_details_encrypted_data
                            .phone_country_code
                            .or(customer
                                .as_ref()
                                .and_then(|customer| customer.phone_country_code.clone()))),
                })
            } else {
                customer_table_response
            }
        } else {
            customer_table_response
        };

    headers.extend(
        external_latency
            .map(|latency| {
                vec![(
                    X_HS_LATENCY.to_string(),
                    Maskable::new_normal(latency.to_string()),
                )]
            })
            .unwrap_or_default(),
    );

    let output = if payments::is_start_pay(&operation)
        && payment_attempt.authentication_data.is_some()
    {
        let redirection_data = payment_attempt
            .authentication_data
            .clone()
            .get_required_value("redirection_data")?;

        let form: RedirectForm = serde_json::from_value(redirection_data)
            .map_err(|_| errors::ApiErrorResponse::InternalServerError)?;

        services::ApplicationResponse::Form(Box::new(services::RedirectionFormData {
            redirect_form: form,
            payment_method_data: payment_data.get_payment_method_data().cloned(),
            amount,
            currency: currency.to_string(),
        }))
    } else {
        let mut next_action_response = None;

        let bank_transfer_next_steps = bank_transfer_next_steps_check(payment_attempt.clone())?;

        let next_action_voucher = voucher_next_steps_check(payment_attempt.clone())?;

        let next_action_mobile_payment = mobile_payment_next_steps_check(&payment_attempt)?;

        let next_action_containing_qr_code_url = qr_code_next_steps_check(payment_attempt.clone())?;

        let papal_sdk_next_action = paypal_sdk_next_steps_check(payment_attempt.clone())?;

        let next_action_containing_fetch_qr_code_url =
            fetch_qr_code_url_next_steps_check(payment_attempt.clone())?;

        let next_action_containing_wait_screen =
            wait_screen_next_steps_check(payment_attempt.clone())?;

        let next_action_invoke_hidden_frame = next_action_invoke_hidden_frame(&payment_attempt)?;

        if payment_intent.status == enums::IntentStatus::RequiresCustomerAction
            || bank_transfer_next_steps.is_some()
            || next_action_voucher.is_some()
            || next_action_containing_qr_code_url.is_some()
            || next_action_containing_wait_screen.is_some()
            || papal_sdk_next_action.is_some()
            || next_action_containing_fetch_qr_code_url.is_some()
            || payment_data.get_authentication().is_some()
        {
            next_action_response = bank_transfer_next_steps
                        .map(|bank_transfer| {
                            api_models::payments::NextActionData::DisplayBankTransferInformation {
                                bank_transfer_steps_and_charges_details: bank_transfer,
                            }
                        })
                        .or(next_action_voucher.map(|voucher_data| {
                            api_models::payments::NextActionData::DisplayVoucherInformation {
                                voucher_details: voucher_data,
                            }
                        }))
                        .or(next_action_mobile_payment.map(|mobile_payment_data| {
                            api_models::payments::NextActionData::CollectOtp {
                                consent_data_required: mobile_payment_data.consent_data_required,
                            }
                        }))
                        .or(next_action_containing_qr_code_url.map(|qr_code_data| {
                            api_models::payments::NextActionData::foreign_from(qr_code_data)
                        }))
                        .or(next_action_containing_fetch_qr_code_url.map(|fetch_qr_code_data| {
                            api_models::payments::NextActionData::FetchQrCodeInformation {
                                qr_code_fetch_url: fetch_qr_code_data.qr_code_fetch_url
                            }
                        }))
                        .or(papal_sdk_next_action.map(|paypal_next_action_data| {
                            api_models::payments::NextActionData::InvokeSdkClient{
                                next_action_data: paypal_next_action_data
                            }
                        }))
                        .or(next_action_containing_wait_screen.map(|wait_screen_data| {
                            api_models::payments::NextActionData::WaitScreenInformation {
                                display_from_timestamp: wait_screen_data.display_from_timestamp,
                                display_to_timestamp: wait_screen_data.display_to_timestamp,
                            }
                        }))
                        .or(payment_attempt.authentication_data.as_ref().map(|_| {
                            api_models::payments::NextActionData::RedirectToUrl {
                                redirect_to_url: helpers::create_startpay_url(
                                    base_url,
                                    &payment_attempt,
                                    &payment_intent,
                                ),
                            }
                        }))
                        .or(match payment_data.get_authentication().as_ref(){
                            Some(authentication) => {
                                if payment_intent.status == common_enums::IntentStatus::RequiresCustomerAction && authentication.cavv.is_none() && authentication.is_separate_authn_required(){
                                    // if preAuthn and separate authentication needed.
                                    let poll_config = payment_data.get_poll_config().unwrap_or_default();
                                    let request_poll_id = core_utils::get_external_authentication_request_poll_id(&payment_intent.payment_id);
                                    let payment_connector_name = payment_attempt.connector
                                        .as_ref()
                                        .get_required_value("connector")?;
                                    Some(api_models::payments::NextActionData::ThreeDsInvoke {
                                        three_ds_data: api_models::payments::ThreeDsData {
                                            three_ds_authentication_url: helpers::create_authentication_url(base_url, &payment_attempt),
                                            three_ds_authorize_url: helpers::create_authorize_url(
                                                base_url,
                                                &payment_attempt,
                                                payment_connector_name,
                                            ),
                                            three_ds_method_details: authentication.three_ds_method_url.as_ref().zip(authentication.three_ds_method_data.as_ref()).map(|(three_ds_method_url,three_ds_method_data )|{
                                                api_models::payments::ThreeDsMethodData::AcsThreeDsMethodData {
                                                    three_ds_method_data_submission: true,
                                                    three_ds_method_data: Some(three_ds_method_data.clone()),
                                                    three_ds_method_url: Some(three_ds_method_url.to_owned()),
                                                }
                                            }).unwrap_or(api_models::payments::ThreeDsMethodData::AcsThreeDsMethodData {
                                                    three_ds_method_data_submission: false,
                                                    three_ds_method_data: None,
                                                    three_ds_method_url: None,
                                            }),
                                            poll_config: api_models::payments::PollConfigResponse {poll_id: request_poll_id, delay_in_secs: poll_config.delay_in_secs, frequency: poll_config.frequency},
                                            message_version: authentication.message_version.as_ref()
                                            .map(|version| version.to_string()),
                                            directory_server_id: authentication.directory_server_id.clone(),
                                        },
                                    })
                                }else{
                                    None
                                }
                            },
                            None => None
                        })
                        .or(match next_action_invoke_hidden_frame{
                            Some(threeds_invoke_data) => Some(construct_connector_invoke_hidden_frame(
                                threeds_invoke_data,
                            )?),
                            None => None

        });
        };

        // next action check for third party sdk session (for ex: Apple pay through trustpay has third party sdk session response)
        if third_party_sdk_session_next_action(&payment_attempt, operation) {
            next_action_response = Some(
                api_models::payments::NextActionData::ThirdPartySdkSessionToken {
                    session_token: payment_data.get_sessions_token().first().cloned(),
                },
            )
        }

        let routed_through = payment_attempt.connector.clone();

        let connector_label = routed_through.as_ref().and_then(|connector_name| {
            core_utils::get_connector_label(
                payment_intent.business_country,
                payment_intent.business_label.as_ref(),
                payment_attempt.business_sub_label.as_ref(),
                connector_name,
            )
        });

        let mandate_data = payment_data.get_setup_mandate().map(|d| api::MandateData {
            customer_acceptance: d
                .customer_acceptance
                .clone()
                .map(|d| api::CustomerAcceptance {
                    acceptance_type: match d.acceptance_type {
                        hyperswitch_domain_models::mandates::AcceptanceType::Online => {
                            api::AcceptanceType::Online
                        }
                        hyperswitch_domain_models::mandates::AcceptanceType::Offline => {
                            api::AcceptanceType::Offline
                        }
                    },
                    accepted_at: d.accepted_at,
                    online: d.online.map(|d| api::OnlineMandate {
                        ip_address: d.ip_address,
                        user_agent: d.user_agent,
                    }),
                }),
            mandate_type: d.mandate_type.clone().map(|d| match d {
                hyperswitch_domain_models::mandates::MandateDataType::MultiUse(Some(i)) => {
                    api::MandateType::MultiUse(Some(api::MandateAmountData {
                        amount: i.amount,
                        currency: i.currency,
                        start_date: i.start_date,
                        end_date: i.end_date,
                        metadata: i.metadata,
                    }))
                }
                hyperswitch_domain_models::mandates::MandateDataType::SingleUse(i) => {
                    api::MandateType::SingleUse(api::payments::MandateAmountData {
                        amount: i.amount,
                        currency: i.currency,
                        start_date: i.start_date,
                        end_date: i.end_date,
                        metadata: i.metadata,
                    })
                }
                hyperswitch_domain_models::mandates::MandateDataType::MultiUse(None) => {
                    api::MandateType::MultiUse(None)
                }
            }),
            update_mandate_id: d.update_mandate_id.clone(),
        });

        let order_tax_amount = payment_data
            .get_payment_attempt()
            .net_amount
            .get_order_tax_amount()
            .or_else(|| {
                payment_data
                    .get_payment_intent()
                    .tax_details
                    .clone()
                    .and_then(|tax| {
                        tax.payment_method_type
                            .map(|a| a.order_tax_amount)
                            .or_else(|| tax.default.map(|a| a.order_tax_amount))
                    })
            });
        let connector_mandate_id = payment_data.get_mandate_id().and_then(|mandate| {
            mandate
                .mandate_reference_id
                .as_ref()
                .and_then(|mandate_ref| match mandate_ref {
                    api_models::payments::MandateReferenceId::ConnectorMandateId(
                        connector_mandate_reference_id,
                    ) => connector_mandate_reference_id.get_connector_mandate_id(),
                    _ => None,
                })
        });

        let connector_transaction_id = payment_attempt
            .get_connector_payment_id()
            .map(ToString::to_string);

        let payments_response = api::PaymentsResponse {
            payment_id: payment_intent.payment_id,
            merchant_id: payment_intent.merchant_id,
            status: payment_intent.status,
            amount: payment_attempt.net_amount.get_order_amount(),
            net_amount: payment_attempt.get_total_amount(),
            amount_capturable: payment_attempt.amount_capturable,
            amount_received: payment_intent.amount_captured,
            connector: routed_through,
            client_secret: payment_intent.client_secret.map(Secret::new),
            created: Some(payment_intent.created_at),
            currency: currency.to_string(),
            customer_id: customer.as_ref().map(|cus| cus.clone().customer_id),
            customer: customer_details_response,
            description: payment_intent.description,
            refunds: refunds_response,
            disputes: disputes_response,
            attempts: attempts_response,
            captures: captures_response,
            mandate_id,
            mandate_data,
            setup_future_usage: payment_attempt.setup_future_usage_applied,
            off_session: payment_intent.off_session,
            capture_on: None,
            capture_method: payment_attempt.capture_method,
            payment_method: payment_attempt.payment_method,
            payment_method_data: payment_method_data_response,
            payment_token: payment_attempt.payment_token,
            shipping: payment_data
                .get_address()
                .get_shipping()
                .cloned()
                .map(From::from),
            billing: payment_data
                .get_address()
                .get_payment_billing()
                .cloned()
                .map(From::from),
            order_details: payment_intent.order_details,
            email: customer
                .as_ref()
                .and_then(|cus| cus.email.as_ref().map(|s| s.to_owned())),
            name: customer
                .as_ref()
                .and_then(|cus| cus.name.as_ref().map(|s| s.to_owned())),
            phone: customer
                .as_ref()
                .and_then(|cus| cus.phone.as_ref().map(|s| s.to_owned())),
            return_url: payment_intent.return_url,
            authentication_type: payment_attempt.authentication_type,
            statement_descriptor_name: payment_intent.statement_descriptor_name,
            statement_descriptor_suffix: payment_intent.statement_descriptor_suffix,
            next_action: next_action_response,
            cancellation_reason: payment_attempt.cancellation_reason,
            error_code: payment_attempt
                .error_code
                .filter(|code| code != NO_ERROR_CODE),
            error_message: payment_attempt
                .error_reason
                .or(payment_attempt.error_message)
                .filter(|message| message != NO_ERROR_MESSAGE),
            unified_code: payment_attempt.unified_code,
            unified_message: payment_attempt.unified_message,
            payment_experience: payment_attempt.payment_experience,
            payment_method_type: payment_attempt.payment_method_type,
            connector_label,
            business_country: payment_intent.business_country,
            business_label: payment_intent.business_label,
            business_sub_label: payment_attempt.business_sub_label,
            allowed_payment_method_types: payment_intent.allowed_payment_method_types,
            ephemeral_key: payment_data
                .get_ephemeral_key()
                .map(ForeignFrom::foreign_from),
            manual_retry_allowed: helpers::is_manual_retry_allowed(
                &payment_intent.status,
                &payment_attempt.status,
                connector_request_reference_id_config,
                &merchant_id,
            ),
            connector_transaction_id,
            frm_message,
            metadata: payment_intent.metadata,
            connector_metadata: payment_intent.connector_metadata,
            feature_metadata: payment_intent.feature_metadata,
            reference_id: payment_attempt.connector_response_reference_id,
            payment_link: payment_link_data,
            profile_id: payment_intent.profile_id,
            surcharge_details,
            attempt_count: payment_intent.attempt_count,
            merchant_decision,
            merchant_connector_id: payment_attempt.merchant_connector_id,
            incremental_authorization_allowed: payment_intent.incremental_authorization_allowed,
            authorization_count: payment_intent.authorization_count,
            incremental_authorizations: incremental_authorizations_response,
            external_authentication_details,
            external_3ds_authentication_attempted: payment_attempt
                .external_three_ds_authentication_attempted,
            expires_on: payment_intent.session_expiry,
            fingerprint: payment_intent.fingerprint_id,
            browser_info: payment_attempt.browser_info,
            payment_method_id: payment_attempt.payment_method_id,
            payment_method_status: payment_data
                .get_payment_method_info()
                .map(|info| info.status),
            updated: Some(payment_intent.modified_at),
            split_payments: payment_attempt.charges,
            frm_metadata: payment_intent.frm_metadata,
            merchant_order_reference_id: payment_intent.merchant_order_reference_id,
            order_tax_amount,
            connector_mandate_id,
            shipping_cost: payment_intent.shipping_cost,
            capture_before: payment_attempt.capture_before,
            extended_authorization_applied: payment_attempt.extended_authorization_applied,
            card_discovery: payment_attempt.card_discovery,
            force_3ds_challenge: payment_intent.force_3ds_challenge,
            force_3ds_challenge_trigger: payment_intent.force_3ds_challenge_trigger,
            issuer_error_code: payment_attempt.issuer_error_code,
            issuer_error_message: payment_attempt.issuer_error_message,
        };

        services::ApplicationResponse::JsonWithHeaders((payments_response, headers))
    };

    metrics::PAYMENT_OPS_COUNT.add(
        1,
        router_env::metric_attributes!(
            ("operation", format!("{:?}", operation)),
            ("merchant", merchant_id.clone()),
            ("payment_method_type", payment_method_type),
            ("payment_method", payment_method),
        ),
    );

    Ok(output)
}

#[cfg(feature = "v1")]
pub fn third_party_sdk_session_next_action<Op>(
    payment_attempt: &storage::PaymentAttempt,
    operation: &Op,
) -> bool
where
    Op: Debug,
{
    // If the operation is confirm, we will send session token response in next action
    if format!("{operation:?}").eq("PaymentConfirm") {
        let condition1 = payment_attempt
            .connector
            .as_ref()
            .map(|connector| {
                matches!(connector.as_str(), "trustpay") || matches!(connector.as_str(), "payme")
            })
            .and_then(|is_connector_supports_third_party_sdk| {
                if is_connector_supports_third_party_sdk {
                    payment_attempt
                        .payment_method
                        .map(|pm| matches!(pm, diesel_models::enums::PaymentMethod::Wallet))
                } else {
                    Some(false)
                }
            })
            .unwrap_or(false);

        // This condition to be triggered for open banking connectors, third party SDK session token will be provided
        let condition2 = payment_attempt
            .connector
            .as_ref()
            .map(|connector| matches!(connector.as_str(), "plaid"))
            .and_then(|is_connector_supports_third_party_sdk| {
                if is_connector_supports_third_party_sdk {
                    payment_attempt
                        .payment_method
                        .map(|pm| matches!(pm, diesel_models::enums::PaymentMethod::OpenBanking))
                        .and_then(|first_match| {
                            payment_attempt
                                .payment_method_type
                                .map(|pmt| {
                                    matches!(
                                        pmt,
                                        diesel_models::enums::PaymentMethodType::OpenBankingPIS
                                    )
                                })
                                .map(|second_match| first_match && second_match)
                        })
                } else {
                    Some(false)
                }
            })
            .unwrap_or(false);

        condition1 || condition2
    } else {
        false
    }
}

pub fn qr_code_next_steps_check(
    payment_attempt: storage::PaymentAttempt,
) -> RouterResult<Option<api_models::payments::QrCodeInformation>> {
    let qr_code_steps: Option<Result<api_models::payments::QrCodeInformation, _>> = payment_attempt
        .connector_metadata
        .map(|metadata| metadata.parse_value("QrCodeInformation"));

    let qr_code_instructions = qr_code_steps.transpose().ok().flatten();
    Ok(qr_code_instructions)
}
pub fn paypal_sdk_next_steps_check(
    payment_attempt: storage::PaymentAttempt,
) -> RouterResult<Option<api_models::payments::SdkNextActionData>> {
    let paypal_connector_metadata: Option<Result<api_models::payments::SdkNextActionData, _>> =
        payment_attempt.connector_metadata.map(|metadata| {
            metadata.parse_value("SdkNextActionData").map_err(|_| {
                crate::logger::warn!(
                    "SdkNextActionData parsing failed for paypal_connector_metadata"
                )
            })
        });

    let paypal_next_steps = paypal_connector_metadata.transpose().ok().flatten();
    Ok(paypal_next_steps)
}

pub fn fetch_qr_code_url_next_steps_check(
    payment_attempt: storage::PaymentAttempt,
) -> RouterResult<Option<api_models::payments::FetchQrCodeInformation>> {
    let qr_code_steps: Option<Result<api_models::payments::FetchQrCodeInformation, _>> =
        payment_attempt
            .connector_metadata
            .map(|metadata| metadata.parse_value("FetchQrCodeInformation"));

    let qr_code_fetch_url = qr_code_steps.transpose().ok().flatten();
    Ok(qr_code_fetch_url)
}

pub fn wait_screen_next_steps_check(
    payment_attempt: storage::PaymentAttempt,
) -> RouterResult<Option<api_models::payments::WaitScreenInstructions>> {
    let display_info_with_timer_steps: Option<
        Result<api_models::payments::WaitScreenInstructions, _>,
    > = payment_attempt
        .connector_metadata
        .map(|metadata| metadata.parse_value("WaitScreenInstructions"));

    let display_info_with_timer_instructions =
        display_info_with_timer_steps.transpose().ok().flatten();
    Ok(display_info_with_timer_instructions)
}

pub fn next_action_invoke_hidden_frame(
    payment_attempt: &storage::PaymentAttempt,
) -> RouterResult<Option<api_models::payments::PaymentsConnectorThreeDsInvokeData>> {
    let connector_three_ds_invoke_data: Option<
        Result<api_models::payments::PaymentsConnectorThreeDsInvokeData, _>,
    > = payment_attempt
        .connector_metadata
        .clone()
        .map(|metadata| metadata.parse_value("PaymentsConnectorThreeDsInvokeData"));

    let three_ds_invoke_data = connector_three_ds_invoke_data.transpose().ok().flatten();
    Ok(three_ds_invoke_data)
}

pub fn construct_connector_invoke_hidden_frame(
    connector_three_ds_invoke_data: api_models::payments::PaymentsConnectorThreeDsInvokeData,
) -> RouterResult<api_models::payments::NextActionData> {
    let iframe_data = api_models::payments::IframeData::ThreedsInvokeAndCompleteAutorize {
        three_ds_method_data_submission: connector_three_ds_invoke_data
            .three_ds_method_data_submission,
        three_ds_method_data: Some(connector_three_ds_invoke_data.three_ds_method_data),
        three_ds_method_url: connector_three_ds_invoke_data.three_ds_method_url,
        directory_server_id: connector_three_ds_invoke_data.directory_server_id,
        message_version: connector_three_ds_invoke_data.message_version,
    };

    Ok(api_models::payments::NextActionData::InvokeHiddenIframe { iframe_data })
}

#[cfg(feature = "v1")]
impl ForeignFrom<(storage::PaymentIntent, storage::PaymentAttempt)> for api::PaymentsResponse {
    fn foreign_from((pi, pa): (storage::PaymentIntent, storage::PaymentAttempt)) -> Self {
        let connector_transaction_id = pa.get_connector_payment_id().map(ToString::to_string);
        Self {
            payment_id: pi.payment_id,
            merchant_id: pi.merchant_id,
            status: pi.status,
            amount: pi.amount,
            amount_capturable: pa.amount_capturable,
            client_secret: pi.client_secret.map(|s| s.into()),
            created: Some(pi.created_at),
            currency: pi.currency.map(|c| c.to_string()).unwrap_or_default(),
            description: pi.description,
            metadata: pi.metadata,
            order_details: pi.order_details,
            customer_id: pi.customer_id.clone(),
            connector: pa.connector,
            payment_method: pa.payment_method,
            payment_method_type: pa.payment_method_type,
            business_label: pi.business_label,
            business_country: pi.business_country,
            business_sub_label: pa.business_sub_label,
            setup_future_usage: pi.setup_future_usage,
            capture_method: pa.capture_method,
            authentication_type: pa.authentication_type,
            connector_transaction_id,
            attempt_count: pi.attempt_count,
            profile_id: pi.profile_id,
            merchant_connector_id: pa.merchant_connector_id,
            payment_method_data: pa.payment_method_data.and_then(|data| {
                match data.parse_value("PaymentMethodDataResponseWithBilling") {
                    Ok(parsed_data) => Some(parsed_data),
                    Err(e) => {
                        router_env::logger::error!("Failed to parse 'PaymentMethodDataResponseWithBilling' from payment method data. Error: {e:?}");
                        None
                    }
                }
            }),
            merchant_order_reference_id: pi.merchant_order_reference_id,
            customer: pi.customer_details.and_then(|customer_details|
                match customer_details.into_inner().expose().parse_value::<CustomerData>("CustomerData"){
                    Ok(parsed_data) => Some(
                        CustomerDetailsResponse {
                            id: pi.customer_id,
                            name: parsed_data.name,
                            phone: parsed_data.phone,
                            email: parsed_data.email,
                            phone_country_code:parsed_data.phone_country_code
                    }),
                    Err(e) => {
                        router_env::logger::error!("Failed to parse 'CustomerDetailsResponse' from payment method data. Error: {e:?}");
                        None
                    }
                }
            ),
            billing: pi.billing_details.and_then(|billing_details|
                match billing_details.into_inner().expose().parse_value::<Address>("Address") {
                    Ok(parsed_data) => Some(parsed_data),
                    Err(e) => {
                        router_env::logger::error!("Failed to parse 'BillingAddress' from payment method data. Error: {e:?}");
                        None
                    }
                }
            ),
            shipping: pi.shipping_details.and_then(|shipping_details|
                match shipping_details.into_inner().expose().parse_value::<Address>("Address") {
                    Ok(parsed_data) => Some(parsed_data),
                    Err(e) => {
                        router_env::logger::error!("Failed to parse 'ShippingAddress' from payment method data. Error: {e:?}");
                        None
                    }
                }
            ),
            // TODO: fill in details based on requirement
            net_amount: pa.net_amount.get_total_amount(),
            amount_received: None,
            refunds: None,
            disputes: None,
            attempts: None,
            captures: None,
            mandate_id: None,
            mandate_data: None,
            off_session: None,
            capture_on: None,
            payment_token: None,
            email: None,
            name: None,
            phone: None,
            return_url: None,
            statement_descriptor_name: None,
            statement_descriptor_suffix: None,
            next_action: None,
            cancellation_reason: None,
            error_code: None,
            error_message: None,
            unified_code: None,
            unified_message: None,
            payment_experience: None,
            connector_label: None,
            allowed_payment_method_types: None,
            ephemeral_key: None,
            manual_retry_allowed: None,
            frm_message: None,
            connector_metadata: None,
            feature_metadata: None,
            reference_id: None,
            payment_link: None,
            surcharge_details: None,
            merchant_decision: None,
            incremental_authorization_allowed: None,
            authorization_count: None,
            incremental_authorizations: None,
            external_authentication_details: None,
            external_3ds_authentication_attempted: None,
            expires_on: None,
            fingerprint: None,
            browser_info: None,
            payment_method_id: None,
            payment_method_status: None,
            updated: None,
            split_payments: None,
            frm_metadata: None,
            capture_before: pa.capture_before,
            extended_authorization_applied: pa.extended_authorization_applied,
            order_tax_amount: None,
            connector_mandate_id:None,
            shipping_cost: None,
            card_discovery: pa.card_discovery,
            force_3ds_challenge: pi.force_3ds_challenge,
            force_3ds_challenge_trigger: pi.force_3ds_challenge_trigger,
            issuer_error_code: pa.issuer_error_code,
            issuer_error_message: pa.issuer_error_message,
        }
    }
}

#[cfg(feature = "v2")]
impl ForeignFrom<(storage::PaymentIntent, Option<storage::PaymentAttempt>)>
    for api_models::payments::PaymentsListResponseItem
{
    fn foreign_from((pi, pa): (storage::PaymentIntent, Option<storage::PaymentAttempt>)) -> Self {
        Self {
            id: pi.id,
            merchant_id: pi.merchant_id,
            profile_id: pi.profile_id,
            customer_id: pi.customer_id,
            payment_method_id: pa.as_ref().and_then(|p| p.payment_method_id.clone()),
            status: pi.status,
            amount: api_models::payments::PaymentAmountDetailsResponse::foreign_from((
                &pi.amount_details,
                pa.as_ref().map(|p| &p.amount_details),
            )),
            created: pi.created_at,
            payment_method_type: pa.as_ref().and_then(|p| p.payment_method_type.into()),
            payment_method_subtype: pa.as_ref().and_then(|p| p.payment_method_subtype.into()),
            connector: pa.as_ref().and_then(|p| p.connector.clone()),
            merchant_connector_id: pa.as_ref().and_then(|p| p.merchant_connector_id.clone()),
            customer: None,
            merchant_reference_id: pi.merchant_reference_id,
            connector_payment_id: pa.as_ref().and_then(|p| p.connector_payment_id.clone()),
            connector_response_reference_id: pa
                .as_ref()
                .and_then(|p| p.connector_response_reference_id.clone()),
            metadata: pi.metadata,
            description: pi.description.map(|val| val.get_string_repr().to_string()),
            authentication_type: pi.authentication_type,
            capture_method: Some(pi.capture_method),
            setup_future_usage: Some(pi.setup_future_usage),
            attempt_count: pi.attempt_count,
            error: pa
                .as_ref()
                .and_then(|p| p.error.as_ref())
                .map(api_models::payments::ErrorDetails::foreign_from),
            cancellation_reason: pa.as_ref().and_then(|p| p.cancellation_reason.clone()),
            order_details: None,
            return_url: pi.return_url,
            statement_descriptor: pi.statement_descriptor,
            allowed_payment_method_types: pi.allowed_payment_method_types,
            authorization_count: pi.authorization_count,
            modified_at: pa.as_ref().map(|p| p.modified_at),
        }
    }
}

#[cfg(feature = "v1")]
impl ForeignFrom<ephemeral_key::EphemeralKey> for api::ephemeral_key::EphemeralKeyCreateResponse {
    fn foreign_from(from: ephemeral_key::EphemeralKey) -> Self {
        Self {
            customer_id: from.customer_id,
            created_at: from.created_at,
            expires: from.expires,
            secret: from.secret,
        }
    }
}

#[cfg(feature = "v1")]
pub fn bank_transfer_next_steps_check(
    payment_attempt: storage::PaymentAttempt,
) -> RouterResult<Option<api_models::payments::BankTransferNextStepsData>> {
    let bank_transfer_next_step = if let Some(diesel_models::enums::PaymentMethod::BankTransfer) =
        payment_attempt.payment_method
    {
        if payment_attempt.payment_method_type != Some(diesel_models::enums::PaymentMethodType::Pix)
        {
            let bank_transfer_next_steps: Option<api_models::payments::BankTransferNextStepsData> =
                payment_attempt
                    .connector_metadata
                    .map(|metadata| {
                        metadata
                            .parse_value("NextStepsRequirements")
                            .change_context(errors::ApiErrorResponse::InternalServerError)
                            .attach_printable(
                                "Failed to parse the Value to NextRequirements struct",
                            )
                    })
                    .transpose()?;
            bank_transfer_next_steps
        } else {
            None
        }
    } else {
        None
    };
    Ok(bank_transfer_next_step)
}

#[cfg(feature = "v1")]
pub fn voucher_next_steps_check(
    payment_attempt: storage::PaymentAttempt,
) -> RouterResult<Option<api_models::payments::VoucherNextStepData>> {
    let voucher_next_step = if let Some(diesel_models::enums::PaymentMethod::Voucher) =
        payment_attempt.payment_method
    {
        let voucher_next_steps: Option<api_models::payments::VoucherNextStepData> = payment_attempt
            .connector_metadata
            .map(|metadata| {
                metadata
                    .parse_value("NextStepsRequirements")
                    .change_context(errors::ApiErrorResponse::InternalServerError)
                    .attach_printable("Failed to parse the Value to NextRequirements struct")
            })
            .transpose()?;
        voucher_next_steps
    } else {
        None
    };
    Ok(voucher_next_step)
}

#[cfg(feature = "v1")]
pub fn mobile_payment_next_steps_check(
    payment_attempt: &storage::PaymentAttempt,
) -> RouterResult<Option<api_models::payments::MobilePaymentNextStepData>> {
    let mobile_payment_next_step = if let Some(diesel_models::enums::PaymentMethod::MobilePayment) =
        payment_attempt.payment_method
    {
        let mobile_paymebnt_next_steps: Option<api_models::payments::MobilePaymentNextStepData> =
            payment_attempt
                .connector_metadata
                .clone()
                .map(|metadata| {
                    metadata
                        .parse_value("MobilePaymentNextStepData")
                        .change_context(errors::ApiErrorResponse::InternalServerError)
                        .attach_printable("Failed to parse the Value to NextRequirements struct")
                })
                .transpose()?;
        mobile_paymebnt_next_steps
    } else {
        None
    };
    Ok(mobile_payment_next_step)
}

impl ForeignFrom<api_models::payments::QrCodeInformation> for api_models::payments::NextActionData {
    fn foreign_from(qr_info: api_models::payments::QrCodeInformation) -> Self {
        match qr_info {
            api_models::payments::QrCodeInformation::QrCodeUrl {
                image_data_url,
                qr_code_url,
                display_to_timestamp,
            } => Self::QrCodeInformation {
                image_data_url: Some(image_data_url),
                qr_code_url: Some(qr_code_url),
                display_to_timestamp,
                border_color: None,
                display_text: None,
            },
            api_models::payments::QrCodeInformation::QrDataUrl {
                image_data_url,
                display_to_timestamp,
            } => Self::QrCodeInformation {
                image_data_url: Some(image_data_url),
                display_to_timestamp,
                qr_code_url: None,
                border_color: None,
                display_text: None,
            },
            api_models::payments::QrCodeInformation::QrCodeImageUrl {
                qr_code_url,
                display_to_timestamp,
            } => Self::QrCodeInformation {
                qr_code_url: Some(qr_code_url),
                image_data_url: None,
                display_to_timestamp,
                border_color: None,
                display_text: None,
            },
            api_models::payments::QrCodeInformation::QrColorDataUrl {
                color_image_data_url,
                display_to_timestamp,
                border_color,
                display_text,
            } => Self::QrCodeInformation {
                qr_code_url: None,
                image_data_url: Some(color_image_data_url),
                display_to_timestamp,
                border_color,
                display_text,
            },
        }
    }
}

#[derive(Clone)]
pub struct PaymentAdditionalData<'a, F>
where
    F: Clone,
{
    router_base_url: String,
    connector_name: String,
    payment_data: PaymentData<F>,
    state: &'a SessionState,
    customer_data: &'a Option<domain::Customer>,
}

#[cfg(all(feature = "v2", feature = "customer_v2"))]
impl<F: Clone> TryFrom<PaymentAdditionalData<'_, F>> for types::PaymentsAuthorizeData {
    type Error = error_stack::Report<errors::ApiErrorResponse>;

    fn try_from(_additional_data: PaymentAdditionalData<'_, F>) -> Result<Self, Self::Error> {
        todo!()
    }
}

#[cfg(all(any(feature = "v1", feature = "v2"), not(feature = "customer_v2")))]
impl<F: Clone> TryFrom<PaymentAdditionalData<'_, F>> for types::PaymentsAuthorizeData {
    type Error = error_stack::Report<errors::ApiErrorResponse>;

    fn try_from(additional_data: PaymentAdditionalData<'_, F>) -> Result<Self, Self::Error> {
        let payment_data = additional_data.payment_data.clone();
        let router_base_url = &additional_data.router_base_url;
        let connector_name = &additional_data.connector_name;
        let attempt = &payment_data.payment_attempt;
        let browser_info: Option<types::BrowserInformation> = attempt
            .browser_info
            .clone()
            .map(|b| b.parse_value("BrowserInformation"))
            .transpose()
            .change_context(errors::ApiErrorResponse::InvalidDataValue {
                field_name: "browser_info",
            })?;

        let order_category = additional_data
            .payment_data
            .payment_intent
            .connector_metadata
            .clone()
            .map(|cm| {
                cm.parse_value::<api_models::payments::ConnectorMetadata>("ConnectorMetadata")
                    .change_context(errors::ApiErrorResponse::InternalServerError)
                    .attach_printable("Failed parsing ConnectorMetadata")
            })
            .transpose()?
            .and_then(|cm| cm.noon.and_then(|noon| noon.order_category));

        let braintree_metadata = additional_data
            .payment_data
            .payment_intent
            .connector_metadata
            .clone()
            .map(|cm| {
                cm.parse_value::<api_models::payments::ConnectorMetadata>("ConnectorMetadata")
                    .change_context(errors::ApiErrorResponse::InternalServerError)
                    .attach_printable("Failed parsing ConnectorMetadata")
            })
            .transpose()?
            .and_then(|cm| cm.braintree);

        let merchant_account_id = braintree_metadata
            .as_ref()
            .and_then(|braintree| braintree.merchant_account_id.clone());
        let merchant_config_currency =
            braintree_metadata.and_then(|braintree| braintree.merchant_config_currency);

        let order_details = additional_data
            .payment_data
            .payment_intent
            .order_details
            .map(|order_details| {
                order_details
                    .iter()
                    .map(|data| {
                        data.to_owned()
                            .parse_value("OrderDetailsWithAmount")
                            .change_context(errors::ApiErrorResponse::InvalidDataValue {
                                field_name: "OrderDetailsWithAmount",
                            })
                            .attach_printable("Unable to parse OrderDetailsWithAmount")
                    })
                    .collect::<Result<Vec<_>, _>>()
            })
            .transpose()?;

        let complete_authorize_url = Some(helpers::create_complete_authorize_url(
            router_base_url,
            attempt,
            connector_name,
            payment_data.creds_identifier.as_deref(),
        ));

        let merchant_connector_account_id_or_connector_name = payment_data
            .payment_attempt
            .merchant_connector_id
            .as_ref()
            .map(|mca_id| mca_id.get_string_repr())
            .unwrap_or(connector_name);

        let webhook_url = Some(helpers::create_webhook_url(
            router_base_url,
            &attempt.merchant_id,
            merchant_connector_account_id_or_connector_name,
        ));
        let router_return_url = Some(helpers::create_redirect_url(
            router_base_url,
            attempt,
            connector_name,
            payment_data.creds_identifier.as_deref(),
        ));

        let additional_payment_method_data: Option<api_models::payments::AdditionalPaymentData> =
            payment_data.payment_attempt
                .payment_method_data
                .as_ref().map(|data| data.clone().parse_value("AdditionalPaymentData"))
                .transpose()
                .change_context(errors::ApiErrorResponse::InternalServerError)
                .attach_printable("Failed to parse AdditionalPaymentData from payment_data.payment_attempt.payment_method_data")?;

        let payment_method_data = payment_data.payment_method_data.or_else(|| {
            if payment_data.mandate_id.is_some() {
                Some(domain::PaymentMethodData::MandatePayment)
            } else {
                None
            }
        });

        let amount = payment_data.payment_attempt.get_total_amount();

        let customer_name = additional_data
            .customer_data
            .as_ref()
            .and_then(|customer_data| {
                customer_data
                    .name
                    .as_ref()
                    .map(|customer| customer.clone().into_inner())
            });

        let customer_id = additional_data
            .customer_data
            .as_ref()
            .map(|data| data.customer_id.clone());

        let split_payments = payment_data.payment_intent.split_payments.clone();

        let merchant_order_reference_id = payment_data
            .payment_intent
            .merchant_order_reference_id
            .clone();
        let shipping_cost = payment_data.payment_intent.shipping_cost;

        Ok(Self {
            payment_method_data: (payment_method_data.get_required_value("payment_method_data")?),
            setup_future_usage: payment_data.payment_attempt.setup_future_usage_applied,
            mandate_id: payment_data.mandate_id.clone(),
            off_session: payment_data.mandate_id.as_ref().map(|_| true),
            setup_mandate_details: payment_data.setup_mandate.clone(),
            confirm: payment_data.payment_attempt.confirm,
            statement_descriptor_suffix: payment_data.payment_intent.statement_descriptor_suffix,
            statement_descriptor: payment_data.payment_intent.statement_descriptor_name,
            capture_method: payment_data.payment_attempt.capture_method,
            amount: amount.get_amount_as_i64(),
            order_tax_amount: payment_data
                .payment_attempt
                .net_amount
                .get_order_tax_amount(),
            minor_amount: amount,
            currency: payment_data.currency,
            browser_info,
            email: payment_data.email,
            customer_name,
            payment_experience: payment_data.payment_attempt.payment_experience,
            order_details,
            order_category,
            session_token: None,
            enrolled_for_3ds: true,
            related_transaction_id: None,
            payment_method_type: payment_data.payment_attempt.payment_method_type,
            router_return_url,
            webhook_url,
            complete_authorize_url,
            customer_id,
            surcharge_details: payment_data.surcharge_details,
            request_incremental_authorization: matches!(
                payment_data
                    .payment_intent
                    .request_incremental_authorization,
                Some(RequestIncrementalAuthorization::True)
                    | Some(RequestIncrementalAuthorization::Default)
            ),
            metadata: additional_data.payment_data.payment_intent.metadata,
            authentication_data: payment_data
                .authentication
                .as_ref()
                .map(AuthenticationData::foreign_try_from)
                .transpose()?,
            customer_acceptance: payment_data.customer_acceptance,
            request_extended_authorization: attempt.request_extended_authorization,
            split_payments,
            merchant_order_reference_id,
            integrity_object: None,
            additional_payment_method_data,
            shipping_cost,
            merchant_account_id,
            merchant_config_currency,
        })
    }
}

#[cfg(feature = "v2")]
impl<F: Clone> TryFrom<PaymentAdditionalData<'_, F>> for types::PaymentsSyncData {
    type Error = error_stack::Report<errors::ApiErrorResponse>;

    fn try_from(additional_data: PaymentAdditionalData<'_, F>) -> Result<Self, Self::Error> {
        todo!()
    }
}

#[cfg(feature = "v1")]
impl<F: Clone> TryFrom<PaymentAdditionalData<'_, F>> for types::PaymentsSyncData {
    type Error = error_stack::Report<errors::ApiErrorResponse>;

    fn try_from(additional_data: PaymentAdditionalData<'_, F>) -> Result<Self, Self::Error> {
        let payment_data = additional_data.payment_data;
        let capture_method = payment_data.get_capture_method();
        let amount = payment_data.payment_attempt.get_total_amount();

        let payment_method_type = payment_data
            .payment_attempt
            .get_payment_method_type()
            .to_owned();
        Ok(Self {
            amount,
            integrity_object: None,
            mandate_id: payment_data.mandate_id.clone(),
            connector_transaction_id: match payment_data.payment_attempt.get_connector_payment_id()
            {
                Some(connector_txn_id) => {
                    types::ResponseId::ConnectorTransactionId(connector_txn_id.to_owned())
                }
                None => types::ResponseId::NoResponseId,
            },
            encoded_data: payment_data.payment_attempt.encoded_data,
            capture_method,
            connector_meta: payment_data.payment_attempt.connector_metadata,
            sync_type: match payment_data.multiple_capture_data {
                Some(multiple_capture_data) => types::SyncRequestType::MultipleCaptureSync(
                    multiple_capture_data.get_pending_connector_capture_ids(),
                ),
                None => types::SyncRequestType::SinglePaymentSync,
            },
            payment_method_type,
            currency: payment_data.currency,
            split_payments: payment_data.payment_intent.split_payments,
            payment_experience: payment_data.payment_attempt.payment_experience,
        })
    }
}

impl<F: Clone> TryFrom<PaymentAdditionalData<'_, F>>
    for types::PaymentsIncrementalAuthorizationData
{
    type Error = error_stack::Report<errors::ApiErrorResponse>;

    fn try_from(additional_data: PaymentAdditionalData<'_, F>) -> Result<Self, Self::Error> {
        let payment_data = additional_data.payment_data;
        let connector = api::ConnectorData::get_connector_by_name(
            &additional_data.state.conf.connectors,
            &additional_data.connector_name,
            api::GetToken::Connector,
            payment_data.payment_attempt.merchant_connector_id.clone(),
        )?;
        let total_amount = payment_data
            .incremental_authorization_details
            .clone()
            .map(|details| details.total_amount)
            .ok_or(
                report!(errors::ApiErrorResponse::InternalServerError)
                    .attach_printable("missing incremental_authorization_details in payment_data"),
            )?;
        let additional_amount = payment_data
            .incremental_authorization_details
            .clone()
            .map(|details| details.additional_amount)
            .ok_or(
                report!(errors::ApiErrorResponse::InternalServerError)
                    .attach_printable("missing incremental_authorization_details in payment_data"),
            )?;
        Ok(Self {
            total_amount: total_amount.get_amount_as_i64(),
            additional_amount: additional_amount.get_amount_as_i64(),
            reason: payment_data
                .incremental_authorization_details
                .and_then(|details| details.reason),
            currency: payment_data.currency,
            connector_transaction_id: connector
                .connector
                .connector_transaction_id(payment_data.payment_attempt.clone())?
                .ok_or(errors::ApiErrorResponse::ResourceIdNotFound)?,
        })
    }
}

#[cfg(feature = "v2")]
impl<F: Clone> TryFrom<PaymentAdditionalData<'_, F>> for types::PaymentsCaptureData {
    type Error = error_stack::Report<errors::ApiErrorResponse>;

    fn try_from(additional_data: PaymentAdditionalData<'_, F>) -> Result<Self, Self::Error> {
        use masking::ExposeOptionInterface;

        let payment_data = additional_data.payment_data;
        let connector = api::ConnectorData::get_connector_by_name(
            &additional_data.state.conf.connectors,
            &additional_data.connector_name,
            api::GetToken::Connector,
            payment_data.payment_attempt.merchant_connector_id.clone(),
        )?;
        let amount_to_capture = payment_data
            .payment_attempt
            .amount_details
            .get_amount_to_capture()
            .unwrap_or(payment_data.payment_attempt.get_total_amount());

        let amount = payment_data.payment_attempt.get_total_amount();
        Ok(Self {
            capture_method: Some(payment_data.payment_intent.capture_method),
            amount_to_capture: amount_to_capture.get_amount_as_i64(), // This should be removed once we start moving to connector module
            minor_amount_to_capture: amount_to_capture,
            currency: payment_data.currency,
            connector_transaction_id: connector
                .connector
                .connector_transaction_id(payment_data.payment_attempt.clone())?
                .ok_or(errors::ApiErrorResponse::ResourceIdNotFound)?,
            payment_amount: amount.get_amount_as_i64(), // This should be removed once we start moving to connector module
            minor_payment_amount: amount,
            connector_meta: payment_data
                .payment_attempt
                .connector_metadata
                .expose_option(),
            // TODO: add multiple capture data
            multiple_capture_data: None,
            // TODO: why do we need browser info during capture?
            browser_info: None,
            metadata: payment_data.payment_intent.metadata.expose_option(),
            integrity_object: None,
            split_payments: None,
            webhook_url: None,
        })
    }
}

#[cfg(feature = "v1")]
impl<F: Clone> TryFrom<PaymentAdditionalData<'_, F>> for types::PaymentsCaptureData {
    type Error = error_stack::Report<errors::ApiErrorResponse>;

    fn try_from(additional_data: PaymentAdditionalData<'_, F>) -> Result<Self, Self::Error> {
        let payment_data = additional_data.payment_data;
        let connector = api::ConnectorData::get_connector_by_name(
            &additional_data.state.conf.connectors,
            &additional_data.connector_name,
            api::GetToken::Connector,
            payment_data.payment_attempt.merchant_connector_id.clone(),
        )?;
        let amount_to_capture = payment_data
            .payment_attempt
            .amount_to_capture
            .unwrap_or(payment_data.payment_attempt.get_total_amount());
        let browser_info: Option<types::BrowserInformation> = payment_data
            .payment_attempt
            .browser_info
            .clone()
            .map(|b| b.parse_value("BrowserInformation"))
            .transpose()
            .change_context(errors::ApiErrorResponse::InvalidDataValue {
                field_name: "browser_info",
            })?;
        let amount = payment_data.payment_attempt.get_total_amount();

        let router_base_url = &additional_data.router_base_url;
        let attempt = &payment_data.payment_attempt;

        let merchant_connector_account_id = payment_data
            .payment_attempt
            .merchant_connector_id
            .as_ref()
            .map(|mca_id| mca_id.get_string_repr())
            .ok_or(errors::ApiErrorResponse::MerchantAccountNotFound)?;
        let webhook_url: Option<_> = Some(helpers::create_webhook_url(
            router_base_url,
            &attempt.merchant_id,
            merchant_connector_account_id,
        ));
        Ok(Self {
            capture_method: payment_data.get_capture_method(),
            amount_to_capture: amount_to_capture.get_amount_as_i64(), // This should be removed once we start moving to connector module
            minor_amount_to_capture: amount_to_capture,
            currency: payment_data.currency,
            connector_transaction_id: connector
                .connector
                .connector_transaction_id(payment_data.payment_attempt.clone())?
                .ok_or(errors::ApiErrorResponse::ResourceIdNotFound)?,
            payment_amount: amount.get_amount_as_i64(), // This should be removed once we start moving to connector module
            minor_payment_amount: amount,
            connector_meta: payment_data.payment_attempt.connector_metadata,
            multiple_capture_data: match payment_data.multiple_capture_data {
                Some(multiple_capture_data) => Some(MultipleCaptureRequestData {
                    capture_sequence: multiple_capture_data.get_captures_count()?,
                    capture_reference: multiple_capture_data
                        .get_latest_capture()
                        .capture_id
                        .clone(),
                }),
                None => None,
            },
            browser_info,
            metadata: payment_data.payment_intent.metadata,
            integrity_object: None,
            split_payments: payment_data.payment_intent.split_payments,
            webhook_url,
        })
    }
}

#[cfg(feature = "v2")]
impl<F: Clone> TryFrom<PaymentAdditionalData<'_, F>> for types::PaymentsCancelData {
    type Error = error_stack::Report<errors::ApiErrorResponse>;

    fn try_from(additional_data: PaymentAdditionalData<'_, F>) -> Result<Self, Self::Error> {
        todo!()
    }
}

#[cfg(feature = "v1")]
impl<F: Clone> TryFrom<PaymentAdditionalData<'_, F>> for types::PaymentsCancelData {
    type Error = error_stack::Report<errors::ApiErrorResponse>;

    fn try_from(additional_data: PaymentAdditionalData<'_, F>) -> Result<Self, Self::Error> {
        let payment_data = additional_data.payment_data;
        let connector = api::ConnectorData::get_connector_by_name(
            &additional_data.state.conf.connectors,
            &additional_data.connector_name,
            api::GetToken::Connector,
            payment_data.payment_attempt.merchant_connector_id.clone(),
        )?;
        let browser_info: Option<types::BrowserInformation> = payment_data
            .payment_attempt
            .browser_info
            .clone()
            .map(|b| b.parse_value("BrowserInformation"))
            .transpose()
            .change_context(errors::ApiErrorResponse::InvalidDataValue {
                field_name: "browser_info",
            })?;
        let amount = payment_data.payment_attempt.get_total_amount();

        let router_base_url = &additional_data.router_base_url;
        let attempt = &payment_data.payment_attempt;

        let merchant_connector_account_id = payment_data
            .payment_attempt
            .merchant_connector_id
            .as_ref()
            .map(|mca_id| mca_id.get_string_repr())
            .ok_or(errors::ApiErrorResponse::MerchantAccountNotFound)?;
        let webhook_url: Option<_> = Some(helpers::create_webhook_url(
            router_base_url,
            &attempt.merchant_id,
            merchant_connector_account_id,
        ));
        let capture_method = payment_data.payment_attempt.capture_method;
        Ok(Self {
            amount: Some(amount.get_amount_as_i64()), // This should be removed once we start moving to connector module
            minor_amount: Some(amount),
            currency: Some(payment_data.currency),
            connector_transaction_id: connector
                .connector
                .connector_transaction_id(payment_data.payment_attempt.clone())?
                .ok_or(errors::ApiErrorResponse::ResourceIdNotFound)?,
            cancellation_reason: payment_data.payment_attempt.cancellation_reason,
            connector_meta: payment_data.payment_attempt.connector_metadata,
            browser_info,
            metadata: payment_data.payment_intent.metadata,
            webhook_url,
            capture_method,
        })
    }
}

impl<F: Clone> TryFrom<PaymentAdditionalData<'_, F>> for types::PaymentsApproveData {
    type Error = error_stack::Report<errors::ApiErrorResponse>;

    fn try_from(additional_data: PaymentAdditionalData<'_, F>) -> Result<Self, Self::Error> {
        let payment_data = additional_data.payment_data;
        let amount = payment_data.payment_attempt.get_total_amount();
        Ok(Self {
            amount: Some(amount.get_amount_as_i64()), //need to change after we move to connector module
            currency: Some(payment_data.currency),
        })
    }
}

#[cfg(feature = "v2")]
impl<F: Clone> TryFrom<PaymentAdditionalData<'_, F>> for types::SdkPaymentsSessionUpdateData {
    type Error = error_stack::Report<errors::ApiErrorResponse>;

    fn try_from(additional_data: PaymentAdditionalData<'_, F>) -> Result<Self, Self::Error> {
        todo!()
    }
}

#[cfg(feature = "v1")]
impl<F: Clone> TryFrom<PaymentAdditionalData<'_, F>> for types::SdkPaymentsSessionUpdateData {
    type Error = error_stack::Report<errors::ApiErrorResponse>;
    fn try_from(additional_data: PaymentAdditionalData<'_, F>) -> Result<Self, Self::Error> {
        let payment_data = additional_data.payment_data;
        let order_tax_amount = payment_data
            .payment_intent
            .tax_details
            .clone()
            .and_then(|tax| tax.payment_method_type.map(|pmt| pmt.order_tax_amount))
            .ok_or(errors::ApiErrorResponse::MissingRequiredField {
                field_name: "order_tax_amount",
            })?;
        let surcharge_amount = payment_data
            .surcharge_details
            .as_ref()
            .map(|surcharge_details| surcharge_details.get_total_surcharge_amount())
            .unwrap_or_default();
        let shipping_cost = payment_data
            .payment_intent
            .shipping_cost
            .unwrap_or_default();
        // net_amount here would include amount, order_tax_amount, surcharge_amount and shipping_cost
        let net_amount = payment_data.payment_intent.amount
            + order_tax_amount
            + shipping_cost
            + surcharge_amount;
        Ok(Self {
            amount: net_amount,
            order_tax_amount,
            currency: payment_data.currency,
            order_amount: payment_data.payment_intent.amount,
            session_id: payment_data.session_id,
            shipping_cost: payment_data.payment_intent.shipping_cost,
        })
    }
}

#[cfg(feature = "v2")]
impl<F: Clone> TryFrom<PaymentAdditionalData<'_, F>> for types::PaymentsPostSessionTokensData {
    type Error = error_stack::Report<errors::ApiErrorResponse>;

    fn try_from(additional_data: PaymentAdditionalData<'_, F>) -> Result<Self, Self::Error> {
        todo!()
    }
}

#[cfg(feature = "v1")]
impl<F: Clone> TryFrom<PaymentAdditionalData<'_, F>> for types::PaymentsPostSessionTokensData {
    type Error = error_stack::Report<errors::ApiErrorResponse>;

    fn try_from(additional_data: PaymentAdditionalData<'_, F>) -> Result<Self, Self::Error> {
        let payment_data = additional_data.payment_data.clone();
        let surcharge_amount = payment_data
            .surcharge_details
            .as_ref()
            .map(|surcharge_details| surcharge_details.get_total_surcharge_amount())
            .unwrap_or_default();
        let shipping_cost = payment_data
            .payment_intent
            .shipping_cost
            .unwrap_or_default();
        // amount here would include amount, surcharge_amount and shipping_cost
        let amount = payment_data.payment_intent.amount + shipping_cost + surcharge_amount;
        let merchant_order_reference_id = payment_data
            .payment_intent
            .merchant_order_reference_id
            .clone();
        let router_base_url = &additional_data.router_base_url;
        let connector_name = &additional_data.connector_name;
        let attempt = &payment_data.payment_attempt;
        let router_return_url = Some(helpers::create_redirect_url(
            router_base_url,
            attempt,
            connector_name,
            payment_data.creds_identifier.as_deref(),
        ));
        Ok(Self {
            amount, //need to change after we move to connector module
            order_amount: payment_data.payment_intent.amount,
            currency: payment_data.currency,
            merchant_order_reference_id,
            capture_method: payment_data.payment_attempt.capture_method,
            shipping_cost: payment_data.payment_intent.shipping_cost,
            setup_future_usage: payment_data.payment_attempt.setup_future_usage_applied,
            router_return_url,
        })
    }
}

#[cfg(feature = "v2")]
impl<F: Clone> TryFrom<PaymentAdditionalData<'_, F>> for types::PaymentsUpdateMetadataData {
    type Error = error_stack::Report<errors::ApiErrorResponse>;

    fn try_from(additional_data: PaymentAdditionalData<'_, F>) -> Result<Self, Self::Error> {
        todo!()
    }
}

#[cfg(feature = "v1")]
impl<F: Clone> TryFrom<PaymentAdditionalData<'_, F>> for types::PaymentsUpdateMetadataData {
    type Error = error_stack::Report<errors::ApiErrorResponse>;

    fn try_from(additional_data: PaymentAdditionalData<'_, F>) -> Result<Self, Self::Error> {
        let payment_data = additional_data.payment_data.clone();
        let connector = api::ConnectorData::get_connector_by_name(
            &additional_data.state.conf.connectors,
            &additional_data.connector_name,
            api::GetToken::Connector,
            payment_data.payment_attempt.merchant_connector_id.clone(),
        )?;
        Ok(Self {
            metadata: payment_data
                .payment_intent
                .metadata
                .map(Secret::new)
                .ok_or(errors::ApiErrorResponse::InternalServerError)
                .attach_printable("payment_intent.metadata not found")?,
            connector_transaction_id: connector
                .connector
                .connector_transaction_id(payment_data.payment_attempt.clone())?
                .ok_or(errors::ApiErrorResponse::ResourceIdNotFound)?,
        })
    }
}

impl<F: Clone> TryFrom<PaymentAdditionalData<'_, F>> for types::PaymentsRejectData {
    type Error = error_stack::Report<errors::ApiErrorResponse>;

    fn try_from(additional_data: PaymentAdditionalData<'_, F>) -> Result<Self, Self::Error> {
        let payment_data = additional_data.payment_data;
        let amount = payment_data.payment_attempt.get_total_amount();
        Ok(Self {
            amount: Some(amount.get_amount_as_i64()), //need to change after we move to connector module
            currency: Some(payment_data.currency),
        })
    }
}

#[cfg(feature = "v2")]
impl<F: Clone> TryFrom<PaymentAdditionalData<'_, F>> for types::PaymentsSessionData {
    type Error = error_stack::Report<errors::ApiErrorResponse>;

    fn try_from(additional_data: PaymentAdditionalData<'_, F>) -> Result<Self, Self::Error> {
        let payment_data = additional_data.payment_data.clone();

        let order_details = additional_data
            .payment_data
            .payment_intent
            .order_details
            .map(|order_details| {
                order_details
                    .iter()
                    .map(|data| data.to_owned().expose())
                    .collect()
            });

        let surcharge_amount = payment_data
            .surcharge_details
            .as_ref()
            .map(|surcharge_details| surcharge_details.get_total_surcharge_amount())
            .unwrap_or_default();

        let amount = payment_data.payment_intent.amount_details.order_amount;

        let shipping_cost = payment_data
            .payment_intent
            .amount_details
            .shipping_cost
            .unwrap_or_default();

        // net_amount here would include amount, surcharge_amount and shipping_cost
        let net_amount = amount + surcharge_amount + shipping_cost;

        let required_amount_type = StringMajorUnitForConnector;

        let apple_pay_amount = required_amount_type
            .convert(net_amount, payment_data.currency)
            .change_context(errors::ApiErrorResponse::PreconditionFailed {
                message: "Failed to convert amount to string major unit for applePay".to_string(),
            })?;

        let apple_pay_recurring_details = payment_data
            .payment_intent
            .feature_metadata
            .and_then(|feature_metadata| feature_metadata.apple_pay_recurring_details)
            .map(|apple_pay_recurring_details| {
                ForeignInto::foreign_into((apple_pay_recurring_details, apple_pay_amount))
            });

        Ok(Self {
            amount: amount.get_amount_as_i64(), //need to change once we move to connector module
            minor_amount: amount,
            currency: payment_data.currency,
            country: payment_data.address.get_payment_method_billing().and_then(
                |billing_address| {
                    billing_address
                        .address
                        .as_ref()
                        .and_then(|address| address.country)
                },
            ),
            order_details,
            surcharge_details: payment_data.surcharge_details,
            email: payment_data.email,
            apple_pay_recurring_details,
        })
    }
}

#[cfg(feature = "v1")]
impl<F: Clone> TryFrom<PaymentAdditionalData<'_, F>> for types::PaymentsSessionData {
    type Error = error_stack::Report<errors::ApiErrorResponse>;

    fn try_from(additional_data: PaymentAdditionalData<'_, F>) -> Result<Self, Self::Error> {
        let payment_data = additional_data.payment_data.clone();

        let order_details = additional_data
            .payment_data
            .payment_intent
            .order_details
            .map(|order_details| {
                order_details
                    .iter()
                    .map(|data| {
                        data.to_owned()
                            .parse_value("OrderDetailsWithAmount")
                            .change_context(errors::ApiErrorResponse::InvalidDataValue {
                                field_name: "OrderDetailsWithAmount",
                            })
                            .attach_printable("Unable to parse OrderDetailsWithAmount")
                    })
                    .collect::<Result<Vec<_>, _>>()
            })
            .transpose()?;

        let surcharge_amount = payment_data
            .surcharge_details
            .as_ref()
            .map(|surcharge_details| surcharge_details.get_total_surcharge_amount())
            .unwrap_or_default();

        let amount = payment_data.payment_intent.amount;

        let shipping_cost = payment_data
            .payment_intent
            .shipping_cost
            .unwrap_or_default();

        // net_amount here would include amount, surcharge_amount and shipping_cost
        let net_amount = amount + surcharge_amount + shipping_cost;

        let required_amount_type = StringMajorUnitForConnector;

        let apple_pay_amount = required_amount_type
            .convert(net_amount, payment_data.currency)
            .change_context(errors::ApiErrorResponse::PreconditionFailed {
                message: "Failed to convert amount to string major unit for applePay".to_string(),
            })?;

        let apple_pay_recurring_details = payment_data
            .payment_intent
            .feature_metadata
            .map(|feature_metadata| {
                feature_metadata
                    .parse_value::<diesel_models::types::FeatureMetadata>("FeatureMetadata")
                    .change_context(errors::ApiErrorResponse::InternalServerError)
                    .attach_printable("Failed parsing FeatureMetadata")
            })
            .transpose()?
            .and_then(|feature_metadata| feature_metadata.apple_pay_recurring_details)
            .map(|apple_pay_recurring_details| {
                ForeignFrom::foreign_from((apple_pay_recurring_details, apple_pay_amount))
            });

        Ok(Self {
            amount: net_amount.get_amount_as_i64(), //need to change once we move to connector module
            minor_amount: amount,
            currency: payment_data.currency,
            country: payment_data.address.get_payment_method_billing().and_then(
                |billing_address| {
                    billing_address
                        .address
                        .as_ref()
                        .and_then(|address| address.country)
                },
            ),
            order_details,
            email: payment_data.email,
            surcharge_details: payment_data.surcharge_details,
            apple_pay_recurring_details,
        })
    }
}

impl
    ForeignFrom<(
        diesel_models::types::ApplePayRecurringDetails,
        StringMajorUnit,
    )> for api_models::payments::ApplePayRecurringPaymentRequest
{
    fn foreign_from(
        (apple_pay_recurring_details, net_amount): (
            diesel_models::types::ApplePayRecurringDetails,
            StringMajorUnit,
        ),
    ) -> Self {
        Self {
            payment_description: apple_pay_recurring_details.payment_description,
            regular_billing: api_models::payments::ApplePayRegularBillingRequest {
                amount: net_amount,
                label: apple_pay_recurring_details.regular_billing.label,
                payment_timing: api_models::payments::ApplePayPaymentTiming::Recurring,
                recurring_payment_start_date: apple_pay_recurring_details
                    .regular_billing
                    .recurring_payment_start_date,
                recurring_payment_end_date: apple_pay_recurring_details
                    .regular_billing
                    .recurring_payment_end_date,
                recurring_payment_interval_unit: apple_pay_recurring_details
                    .regular_billing
                    .recurring_payment_interval_unit
                    .map(ForeignFrom::foreign_from),
                recurring_payment_interval_count: apple_pay_recurring_details
                    .regular_billing
                    .recurring_payment_interval_count,
            },
            billing_agreement: apple_pay_recurring_details.billing_agreement,
            management_u_r_l: apple_pay_recurring_details.management_url,
        }
    }
}

impl ForeignFrom<diesel_models::types::ApplePayRecurringDetails>
    for api_models::payments::ApplePayRecurringDetails
{
    fn foreign_from(
        apple_pay_recurring_details: diesel_models::types::ApplePayRecurringDetails,
    ) -> Self {
        Self {
            payment_description: apple_pay_recurring_details.payment_description,
            regular_billing: ForeignFrom::foreign_from(apple_pay_recurring_details.regular_billing),
            billing_agreement: apple_pay_recurring_details.billing_agreement,
            management_url: apple_pay_recurring_details.management_url,
        }
    }
}

impl ForeignFrom<diesel_models::types::ApplePayRegularBillingDetails>
    for api_models::payments::ApplePayRegularBillingDetails
{
    fn foreign_from(
        apple_pay_regular_billing: diesel_models::types::ApplePayRegularBillingDetails,
    ) -> Self {
        Self {
            label: apple_pay_regular_billing.label,
            recurring_payment_start_date: apple_pay_regular_billing.recurring_payment_start_date,
            recurring_payment_end_date: apple_pay_regular_billing.recurring_payment_end_date,
            recurring_payment_interval_unit: apple_pay_regular_billing
                .recurring_payment_interval_unit
                .map(ForeignFrom::foreign_from),
            recurring_payment_interval_count: apple_pay_regular_billing
                .recurring_payment_interval_count,
        }
    }
}

impl ForeignFrom<diesel_models::types::RecurringPaymentIntervalUnit>
    for api_models::payments::RecurringPaymentIntervalUnit
{
    fn foreign_from(
        apple_pay_recurring_payment_interval_unit: diesel_models::types::RecurringPaymentIntervalUnit,
    ) -> Self {
        match apple_pay_recurring_payment_interval_unit {
            diesel_models::types::RecurringPaymentIntervalUnit::Day => Self::Day,
            diesel_models::types::RecurringPaymentIntervalUnit::Month => Self::Month,
            diesel_models::types::RecurringPaymentIntervalUnit::Year => Self::Year,
            diesel_models::types::RecurringPaymentIntervalUnit::Hour => Self::Hour,
            diesel_models::types::RecurringPaymentIntervalUnit::Minute => Self::Minute,
        }
    }
}

impl ForeignFrom<diesel_models::types::RedirectResponse>
    for api_models::payments::RedirectResponse
{
    fn foreign_from(redirect_res: diesel_models::types::RedirectResponse) -> Self {
        Self {
            param: redirect_res.param,
            json_payload: redirect_res.json_payload,
        }
    }
}

#[cfg(feature = "v1")]
impl<F: Clone> TryFrom<PaymentAdditionalData<'_, F>> for types::SetupMandateRequestData {
    type Error = error_stack::Report<errors::ApiErrorResponse>;

    fn try_from(additional_data: PaymentAdditionalData<'_, F>) -> Result<Self, Self::Error> {
        let payment_data = additional_data.payment_data;
        let router_base_url = &additional_data.router_base_url;
        let connector_name = &additional_data.connector_name;
        let attempt = &payment_data.payment_attempt;
        let router_return_url = Some(helpers::create_redirect_url(
            router_base_url,
            attempt,
            connector_name,
            payment_data.creds_identifier.as_deref(),
        ));
        let browser_info: Option<types::BrowserInformation> = attempt
            .browser_info
            .clone()
            .map(|b| b.parse_value("BrowserInformation"))
            .transpose()
            .change_context(errors::ApiErrorResponse::InvalidDataValue {
                field_name: "browser_info",
            })?;

        let customer_name = additional_data
            .customer_data
            .as_ref()
            .and_then(|customer_data| {
                customer_data
                    .name
                    .as_ref()
                    .map(|customer| customer.clone().into_inner())
            });
        let amount = payment_data.payment_attempt.get_total_amount();
        let merchant_connector_account_id_or_connector_name = payment_data
            .payment_attempt
            .merchant_connector_id
            .as_ref()
            .map(|mca_id| mca_id.get_string_repr())
            .unwrap_or(connector_name);
        let webhook_url = Some(helpers::create_webhook_url(
            router_base_url,
            &attempt.merchant_id,
            merchant_connector_account_id_or_connector_name,
        ));
        let complete_authorize_url = Some(helpers::create_complete_authorize_url(
            router_base_url,
            attempt,
            connector_name,
            payment_data.creds_identifier.as_deref(),
        ));

        Ok(Self {
            currency: payment_data.currency,
            confirm: true,
            amount: Some(amount.get_amount_as_i64()), //need to change once we move to connector module
            minor_amount: Some(amount),
            payment_method_data: (payment_data
                .payment_method_data
                .get_required_value("payment_method_data")?),
            statement_descriptor_suffix: payment_data.payment_intent.statement_descriptor_suffix,
            setup_future_usage: payment_data.payment_attempt.setup_future_usage_applied,
            off_session: payment_data.mandate_id.as_ref().map(|_| true),
            mandate_id: payment_data.mandate_id.clone(),
            setup_mandate_details: payment_data.setup_mandate,
            customer_acceptance: payment_data.customer_acceptance,
            router_return_url,
            email: payment_data.email,
            customer_name,
            return_url: payment_data.payment_intent.return_url,
            browser_info,
            payment_method_type: attempt.payment_method_type,
            request_incremental_authorization: matches!(
                payment_data
                    .payment_intent
                    .request_incremental_authorization,
                Some(RequestIncrementalAuthorization::True)
                    | Some(RequestIncrementalAuthorization::Default)
            ),
            metadata: payment_data.payment_intent.metadata.clone().map(Into::into),
            shipping_cost: payment_data.payment_intent.shipping_cost,
            webhook_url,
            complete_authorize_url,
            capture_method: payment_data.payment_attempt.capture_method,
        })
    }
}

#[cfg(feature = "v2")]
impl<F: Clone> TryFrom<PaymentAdditionalData<'_, F>> for types::SetupMandateRequestData {
    type Error = error_stack::Report<errors::ApiErrorResponse>;

    fn try_from(additional_data: PaymentAdditionalData<'_, F>) -> Result<Self, Self::Error> {
        todo!()
    }
}

impl ForeignTryFrom<types::CaptureSyncResponse> for storage::CaptureUpdate {
    type Error = error_stack::Report<errors::ApiErrorResponse>;

    fn foreign_try_from(
        capture_sync_response: types::CaptureSyncResponse,
    ) -> Result<Self, Self::Error> {
        match capture_sync_response {
            types::CaptureSyncResponse::Success {
                resource_id,
                status,
                connector_response_reference_id,
                ..
            } => {
                let (connector_capture_id, processor_capture_data) = match resource_id {
                    types::ResponseId::EncodedData(_) | types::ResponseId::NoResponseId => {
                        (None, None)
                    }
                    types::ResponseId::ConnectorTransactionId(id) => {
                        let (txn_id, txn_data) =
                            common_utils_type::ConnectorTransactionId::form_id_and_data(id);
                        (Some(txn_id), txn_data)
                    }
                };
                Ok(Self::ResponseUpdate {
                    status: enums::CaptureStatus::foreign_try_from(status)?,
                    connector_capture_id,
                    connector_response_reference_id,
                    processor_capture_data,
                })
            }
            types::CaptureSyncResponse::Error {
                code,
                message,
                reason,
                status_code,
                ..
            } => Ok(Self::ErrorUpdate {
                status: match status_code {
                    500..=511 => enums::CaptureStatus::Pending,
                    _ => enums::CaptureStatus::Failed,
                },
                error_code: Some(code),
                error_message: Some(message),
                error_reason: reason,
            }),
        }
    }
}

#[cfg(feature = "v1")]
impl<F: Clone> TryFrom<PaymentAdditionalData<'_, F>> for types::CompleteAuthorizeData {
    type Error = error_stack::Report<errors::ApiErrorResponse>;

    fn try_from(additional_data: PaymentAdditionalData<'_, F>) -> Result<Self, Self::Error> {
        let payment_data = additional_data.payment_data;
        let router_base_url = &additional_data.router_base_url;
        let connector_name = &additional_data.connector_name;
        let attempt = &payment_data.payment_attempt;
        let browser_info: Option<types::BrowserInformation> = payment_data
            .payment_attempt
            .browser_info
            .clone()
            .map(|b| b.parse_value("BrowserInformation"))
            .transpose()
            .change_context(errors::ApiErrorResponse::InvalidDataValue {
                field_name: "browser_info",
            })?;

        let redirect_response = payment_data.redirect_response.map(|redirect| {
            types::CompleteAuthorizeRedirectResponse {
                params: redirect.param,
                payload: redirect.json_payload,
            }
        });
        let amount = payment_data.payment_attempt.get_total_amount();
        let complete_authorize_url = Some(helpers::create_complete_authorize_url(
            router_base_url,
            attempt,
            connector_name,
            payment_data.creds_identifier.as_deref(),
        ));
        let braintree_metadata = payment_data
            .payment_intent
            .connector_metadata
            .clone()
            .map(|cm| {
                cm.parse_value::<api_models::payments::ConnectorMetadata>("ConnectorMetadata")
                    .change_context(errors::ApiErrorResponse::InternalServerError)
                    .attach_printable("Failed parsing ConnectorMetadata")
            })
            .transpose()?
            .and_then(|cm| cm.braintree);

        let merchant_account_id = braintree_metadata
            .as_ref()
            .and_then(|braintree| braintree.merchant_account_id.clone());
        let merchant_config_currency =
            braintree_metadata.and_then(|braintree| braintree.merchant_config_currency);
        Ok(Self {
            setup_future_usage: payment_data.payment_intent.setup_future_usage,
            mandate_id: payment_data.mandate_id.clone(),
            off_session: payment_data.mandate_id.as_ref().map(|_| true),
            setup_mandate_details: payment_data.setup_mandate.clone(),
            confirm: payment_data.payment_attempt.confirm,
            statement_descriptor_suffix: payment_data.payment_intent.statement_descriptor_suffix,
            capture_method: payment_data.payment_attempt.capture_method,
            amount: amount.get_amount_as_i64(), // need to change once we move to connector module
            minor_amount: amount,
            currency: payment_data.currency,
            browser_info,
            email: payment_data.email,
            payment_method_data: payment_data.payment_method_data,
            connector_transaction_id: payment_data
                .payment_attempt
                .get_connector_payment_id()
                .map(ToString::to_string),
            redirect_response,
            connector_meta: payment_data.payment_attempt.connector_metadata,
            complete_authorize_url,
            metadata: payment_data.payment_intent.metadata,
            customer_acceptance: payment_data.customer_acceptance,
            merchant_account_id,
            merchant_config_currency,
            threeds_method_comp_ind: payment_data.threeds_method_comp_ind,
        })
    }
}

#[cfg(feature = "v2")]
impl<F: Clone> TryFrom<PaymentAdditionalData<'_, F>> for types::CompleteAuthorizeData {
    type Error = error_stack::Report<errors::ApiErrorResponse>;

    fn try_from(additional_data: PaymentAdditionalData<'_, F>) -> Result<Self, Self::Error> {
        todo!()
    }
}

#[cfg(feature = "v2")]
impl<F: Clone> TryFrom<PaymentAdditionalData<'_, F>> for types::PaymentsPreProcessingData {
    type Error = error_stack::Report<errors::ApiErrorResponse>;

    fn try_from(additional_data: PaymentAdditionalData<'_, F>) -> Result<Self, Self::Error> {
        todo!()
    }
}

#[cfg(feature = "v1")]
impl<F: Clone> TryFrom<PaymentAdditionalData<'_, F>> for types::PaymentsPreProcessingData {
    type Error = error_stack::Report<errors::ApiErrorResponse>;

    fn try_from(additional_data: PaymentAdditionalData<'_, F>) -> Result<Self, Self::Error> {
        let payment_data = additional_data.payment_data;
        let payment_method_data = payment_data.payment_method_data;
        let router_base_url = &additional_data.router_base_url;
        let attempt = &payment_data.payment_attempt;
        let connector_name = &additional_data.connector_name;

        let order_details = payment_data
            .payment_intent
            .order_details
            .map(|order_details| {
                order_details
                    .iter()
                    .map(|data| {
                        data.to_owned()
                            .parse_value("OrderDetailsWithAmount")
                            .change_context(errors::ApiErrorResponse::InvalidDataValue {
                                field_name: "OrderDetailsWithAmount",
                            })
                            .attach_printable("Unable to parse OrderDetailsWithAmount")
                    })
                    .collect::<Result<Vec<_>, _>>()
            })
            .transpose()?;
        let merchant_connector_account_id_or_connector_name = payment_data
            .payment_attempt
            .merchant_connector_id
            .as_ref()
            .map(|mca_id| mca_id.get_string_repr())
            .unwrap_or(connector_name);
        let webhook_url = Some(helpers::create_webhook_url(
            router_base_url,
            &attempt.merchant_id,
            merchant_connector_account_id_or_connector_name,
        ));
        let router_return_url = Some(helpers::create_redirect_url(
            router_base_url,
            attempt,
            connector_name,
            payment_data.creds_identifier.as_deref(),
        ));
        let complete_authorize_url = Some(helpers::create_complete_authorize_url(
            router_base_url,
            attempt,
            connector_name,
            payment_data.creds_identifier.as_deref(),
        ));
        let browser_info: Option<types::BrowserInformation> = payment_data
            .payment_attempt
            .browser_info
            .clone()
            .map(|b| b.parse_value("BrowserInformation"))
            .transpose()
            .change_context(errors::ApiErrorResponse::InvalidDataValue {
                field_name: "browser_info",
            })?;
        let amount = payment_data.payment_attempt.get_total_amount();
        Ok(Self {
            payment_method_data,
            email: payment_data.email,
            currency: Some(payment_data.currency),
            amount: Some(amount.get_amount_as_i64()), // need to change this once we move to connector module
            minor_amount: Some(amount),
            payment_method_type: payment_data.payment_attempt.payment_method_type,
            setup_mandate_details: payment_data.setup_mandate,
            capture_method: payment_data.payment_attempt.capture_method,
            order_details,
            router_return_url,
            webhook_url,
            complete_authorize_url,
            browser_info,
            surcharge_details: payment_data.surcharge_details,
            connector_transaction_id: payment_data
                .payment_attempt
                .get_connector_payment_id()
                .map(ToString::to_string),
            redirect_response: None,
            mandate_id: payment_data.mandate_id,
            related_transaction_id: None,
            enrolled_for_3ds: true,
            split_payments: payment_data.payment_intent.split_payments,
            metadata: payment_data.payment_intent.metadata.map(Secret::new),
        })
    }
}

impl ForeignFrom<payments::FraudCheck> for FrmMessage {
    fn foreign_from(fraud_check: payments::FraudCheck) -> Self {
        Self {
            frm_name: fraud_check.frm_name,
            frm_transaction_id: fraud_check.frm_transaction_id,
            frm_transaction_type: Some(fraud_check.frm_transaction_type.to_string()),
            frm_status: Some(fraud_check.frm_status.to_string()),
            frm_score: fraud_check.frm_score,
            frm_reason: fraud_check.frm_reason,
            frm_error: fraud_check.frm_error,
        }
    }
}

impl ForeignFrom<CustomerDetails> for router_request_types::CustomerDetails {
    fn foreign_from(customer: CustomerDetails) -> Self {
        Self {
            customer_id: Some(customer.id),
            name: customer.name,
            email: customer.email,
            phone: customer.phone,
            phone_country_code: customer.phone_country_code,
        }
    }
}

/// The response amount details in the confirm intent response will have the combined fields from
/// intent amount details and attempt amount details.
#[cfg(feature = "v2")]
impl
    ForeignFrom<(
        &hyperswitch_domain_models::payments::AmountDetails,
        &hyperswitch_domain_models::payments::payment_attempt::AttemptAmountDetails,
    )> for api_models::payments::PaymentAmountDetailsResponse
{
    fn foreign_from(
        (intent_amount_details, attempt_amount_details): (
            &hyperswitch_domain_models::payments::AmountDetails,
            &hyperswitch_domain_models::payments::payment_attempt::AttemptAmountDetails,
        ),
    ) -> Self {
        Self {
            order_amount: intent_amount_details.order_amount,
            currency: intent_amount_details.currency,
            shipping_cost: attempt_amount_details.get_shipping_cost(),
            order_tax_amount: attempt_amount_details.get_order_tax_amount(),
            external_tax_calculation: intent_amount_details.skip_external_tax_calculation,
            surcharge_calculation: intent_amount_details.skip_surcharge_calculation,
            surcharge_amount: attempt_amount_details.get_surcharge_amount(),
            tax_on_surcharge: attempt_amount_details.get_tax_on_surcharge(),
            net_amount: attempt_amount_details.get_net_amount(),
            amount_to_capture: attempt_amount_details.get_amount_to_capture(),
            amount_capturable: attempt_amount_details.get_amount_capturable(),
            amount_captured: intent_amount_details.amount_captured,
        }
    }
}

/// The response amount details in the confirm intent response will have the combined fields from
/// intent amount details and attempt amount details.
#[cfg(feature = "v2")]
impl
    ForeignFrom<(
        &hyperswitch_domain_models::payments::AmountDetails,
        Option<&hyperswitch_domain_models::payments::payment_attempt::AttemptAmountDetails>,
    )> for api_models::payments::PaymentAmountDetailsResponse
{
    fn foreign_from(
        (intent_amount_details, attempt_amount_details): (
            &hyperswitch_domain_models::payments::AmountDetails,
            Option<&hyperswitch_domain_models::payments::payment_attempt::AttemptAmountDetails>,
        ),
    ) -> Self {
        Self {
            order_amount: intent_amount_details.order_amount,
            currency: intent_amount_details.currency,
            shipping_cost: attempt_amount_details
                .and_then(|attempt_amount| attempt_amount.get_shipping_cost())
                .or(intent_amount_details.shipping_cost),
            order_tax_amount: attempt_amount_details
                .and_then(|attempt_amount| attempt_amount.get_order_tax_amount())
                .or(intent_amount_details
                    .tax_details
                    .as_ref()
                    .and_then(|tax_details| tax_details.get_default_tax_amount())),
            external_tax_calculation: intent_amount_details.skip_external_tax_calculation,
            surcharge_calculation: intent_amount_details.skip_surcharge_calculation,
            surcharge_amount: attempt_amount_details
                .and_then(|attempt| attempt.get_surcharge_amount())
                .or(intent_amount_details.surcharge_amount),
            tax_on_surcharge: attempt_amount_details
                .and_then(|attempt| attempt.get_tax_on_surcharge())
                .or(intent_amount_details.tax_on_surcharge),
            net_amount: attempt_amount_details
                .map(|attempt| attempt.get_net_amount())
                .unwrap_or(intent_amount_details.calculate_net_amount()),
            amount_to_capture: attempt_amount_details
                .and_then(|attempt| attempt.get_amount_to_capture()),
            amount_capturable: attempt_amount_details
                .map(|attempt| attempt.get_amount_capturable())
                .unwrap_or(MinorUnit::zero()),
            amount_captured: intent_amount_details.amount_captured,
        }
    }
}

#[cfg(feature = "v2")]
impl ForeignFrom<&hyperswitch_domain_models::payments::payment_attempt::PaymentAttempt>
    for api_models::payments::PaymentAttemptResponse
{
    fn foreign_from(
        attempt: &hyperswitch_domain_models::payments::payment_attempt::PaymentAttempt,
    ) -> Self {
        Self {
            id: attempt.get_id().to_owned(),
            status: attempt.status,
            amount: api_models::payments::PaymentAttemptAmountDetails::foreign_from(
                &attempt.amount_details,
            ),
            connector: attempt.connector.clone(),
            error: attempt
                .error
                .as_ref()
                .map(api_models::payments::ErrorDetails::foreign_from),
            authentication_type: attempt.authentication_type,
            created_at: attempt.created_at,
            modified_at: attempt.modified_at,
            cancellation_reason: attempt.cancellation_reason.clone(),
            payment_token: attempt.payment_token.clone(),
            connector_metadata: attempt.connector_metadata.clone(),
            payment_experience: attempt.payment_experience,
            payment_method_type: attempt.payment_method_type,
            connector_reference_id: attempt.connector_response_reference_id.clone(),
            payment_method_subtype: attempt.get_payment_method_type(),
            connector_payment_id: attempt
                .get_connector_payment_id()
                .map(|str| common_utils::types::ConnectorTransactionId::from(str.to_owned())),
            payment_method_id: attempt.payment_method_id.clone(),
            client_source: attempt.client_source.clone(),
            client_version: attempt.client_version.clone(),
            feature_metadata: attempt
                .feature_metadata
                .as_ref()
                .map(api_models::payments::PaymentAttemptFeatureMetadata::foreign_from),
        }
    }
}

#[cfg(feature = "v2")]
impl ForeignFrom<&hyperswitch_domain_models::payments::payment_attempt::AttemptAmountDetails>
    for api_models::payments::PaymentAttemptAmountDetails
{
    fn foreign_from(
        amount: &hyperswitch_domain_models::payments::payment_attempt::AttemptAmountDetails,
    ) -> Self {
        Self {
            net_amount: amount.get_net_amount(),
            amount_to_capture: amount.get_amount_to_capture(),
            surcharge_amount: amount.get_surcharge_amount(),
            tax_on_surcharge: amount.get_tax_on_surcharge(),
            amount_capturable: amount.get_amount_capturable(),
            shipping_cost: amount.get_shipping_cost(),
            order_tax_amount: amount.get_order_tax_amount(),
        }
    }
}

#[cfg(feature = "v2")]
impl ForeignFrom<&diesel_models::types::BillingConnectorPaymentDetails>
    for api_models::payments::BillingConnectorPaymentDetails
{
    fn foreign_from(metadata: &diesel_models::types::BillingConnectorPaymentDetails) -> Self {
        Self {
            payment_processor_token: metadata.payment_processor_token.clone(),
            connector_customer_id: metadata.connector_customer_id.clone(),
        }
    }
}

#[cfg(feature = "v2")]
impl ForeignFrom<&hyperswitch_domain_models::payments::payment_attempt::ErrorDetails>
    for api_models::payments::ErrorDetails
{
    fn foreign_from(
        error_details: &hyperswitch_domain_models::payments::payment_attempt::ErrorDetails,
    ) -> Self {
        Self {
            code: error_details.code.to_owned(),
            message: error_details.message.to_owned(),
            unified_code: error_details.unified_code.clone(),
            unified_message: error_details.unified_message.clone(),
            network_advice_code: error_details.network_advice_code.clone(),
            network_decline_code: error_details.network_decline_code.clone(),
            network_error_message: error_details.network_error_message.clone(),
        }
    }
}

#[cfg(feature = "v2")]
impl
    ForeignFrom<
        &hyperswitch_domain_models::payments::payment_attempt::PaymentAttemptFeatureMetadata,
    > for api_models::payments::PaymentAttemptFeatureMetadata
{
    fn foreign_from(
        feature_metadata: &hyperswitch_domain_models::payments::payment_attempt::PaymentAttemptFeatureMetadata,
    ) -> Self {
        let revenue_recovery = feature_metadata.revenue_recovery.as_ref().map(|recovery| {
            api_models::payments::PaymentAttemptRevenueRecoveryData {
                attempt_triggered_by: recovery.attempt_triggered_by,
            }
        });
        Self { revenue_recovery }
    }
}

#[cfg(feature = "v2")]
impl ForeignFrom<&diesel_models::types::FeatureMetadata> for api_models::payments::FeatureMetadata {
    fn foreign_from(feature_metadata: &diesel_models::types::FeatureMetadata) -> Self {
        let revenue_recovery = feature_metadata
            .payment_revenue_recovery_metadata
            .as_ref()
            .map(|payment_revenue_recovery_metadata| {
                api_models::payments::PaymentRevenueRecoveryMetadata {
                    total_retry_count: payment_revenue_recovery_metadata.total_retry_count,
                    payment_connector_transmission: Some(
                        payment_revenue_recovery_metadata.payment_connector_transmission,
                    ),
                    connector: payment_revenue_recovery_metadata.connector,
                    billing_connector_id: payment_revenue_recovery_metadata
                        .billing_connector_id
                        .clone(),
                    active_attempt_payment_connector_id: payment_revenue_recovery_metadata
                        .active_attempt_payment_connector_id
                        .clone(),
                    payment_method_type: payment_revenue_recovery_metadata.payment_method_type,
                    payment_method_subtype: payment_revenue_recovery_metadata
                        .payment_method_subtype,
                    billing_connector_payment_details:
                        api_models::payments::BillingConnectorPaymentDetails::foreign_from(
                            &payment_revenue_recovery_metadata.billing_connector_payment_details,
                        ),
<<<<<<< HEAD
=======
                    invoice_next_billing_time: payment_revenue_recovery_metadata
                        .invoice_next_billing_time,
>>>>>>> 639b8cba
                }
            });
        let apple_pay_details = feature_metadata
            .apple_pay_recurring_details
            .clone()
            .map(api_models::payments::ApplePayRecurringDetails::foreign_from);
        let redirect_res = feature_metadata
            .redirect_response
            .clone()
            .map(api_models::payments::RedirectResponse::foreign_from);
        Self {
            payment_revenue_recovery_metadata: revenue_recovery,
            apple_pay_recurring_details: apple_pay_details,
            redirect_response: redirect_res,
            search_tags: feature_metadata.search_tags.clone(),
        }
    }
}

#[cfg(feature = "v2")]
impl ForeignFrom<hyperswitch_domain_models::payments::AmountDetails>
    for api_models::payments::AmountDetailsResponse
{
    fn foreign_from(amount_details: hyperswitch_domain_models::payments::AmountDetails) -> Self {
        Self {
            order_amount: amount_details.order_amount,
            currency: amount_details.currency,
            shipping_cost: amount_details.shipping_cost,
            order_tax_amount: amount_details.tax_details.and_then(|tax_details| {
                tax_details.default.map(|default| default.order_tax_amount)
            }),
            external_tax_calculation: amount_details.skip_external_tax_calculation,
            surcharge_calculation: amount_details.skip_surcharge_calculation,
            surcharge_amount: amount_details.surcharge_amount,
            tax_on_surcharge: amount_details.tax_on_surcharge,
        }
    }
}

#[cfg(feature = "v2")]
impl ForeignFrom<api_models::admin::PaymentLinkConfigRequest>
    for diesel_models::PaymentLinkConfigRequestForPayments
{
    fn foreign_from(config: api_models::admin::PaymentLinkConfigRequest) -> Self {
        Self {
            theme: config.theme,
            logo: config.logo,
            seller_name: config.seller_name,
            sdk_layout: config.sdk_layout,
            display_sdk_only: config.display_sdk_only,
            enabled_saved_payment_method: config.enabled_saved_payment_method,
            hide_card_nickname_field: config.hide_card_nickname_field,
            show_card_form_by_default: config.show_card_form_by_default,
            details_layout: config.details_layout,
            transaction_details: config.transaction_details.map(|transaction_details| {
                transaction_details
                    .iter()
                    .map(|details| {
                        diesel_models::PaymentLinkTransactionDetails::foreign_from(details.clone())
                    })
                    .collect()
            }),
            background_image: config.background_image.map(|background_image| {
                diesel_models::business_profile::PaymentLinkBackgroundImageConfig::foreign_from(
                    background_image.clone(),
                )
            }),
            payment_button_text: config.payment_button_text,
            custom_message_for_card_terms: config.custom_message_for_card_terms,
            payment_button_colour: config.payment_button_colour,
            skip_status_screen: config.skip_status_screen,
            background_colour: config.background_colour,
            payment_button_text_colour: config.payment_button_text_colour,
            sdk_ui_rules: config.sdk_ui_rules,
            payment_link_ui_rules: config.payment_link_ui_rules,
            enable_button_only_on_form_ready: config.enable_button_only_on_form_ready,
            payment_form_header_text: config.payment_form_header_text,
            payment_form_label_type: config.payment_form_label_type,
            show_card_terms: config.show_card_terms,
        }
    }
}

#[cfg(feature = "v2")]
impl ForeignFrom<api_models::admin::PaymentLinkTransactionDetails>
    for diesel_models::PaymentLinkTransactionDetails
{
    fn foreign_from(from: api_models::admin::PaymentLinkTransactionDetails) -> Self {
        Self {
            key: from.key,
            value: from.value,
            ui_configuration: from
                .ui_configuration
                .map(diesel_models::TransactionDetailsUiConfiguration::foreign_from),
        }
    }
}

#[cfg(feature = "v2")]
impl ForeignFrom<api_models::admin::TransactionDetailsUiConfiguration>
    for diesel_models::TransactionDetailsUiConfiguration
{
    fn foreign_from(from: api_models::admin::TransactionDetailsUiConfiguration) -> Self {
        Self {
            position: from.position,
            is_key_bold: from.is_key_bold,
            is_value_bold: from.is_value_bold,
        }
    }
}

#[cfg(feature = "v2")]
impl ForeignFrom<diesel_models::PaymentLinkConfigRequestForPayments>
    for api_models::admin::PaymentLinkConfigRequest
{
    fn foreign_from(config: diesel_models::PaymentLinkConfigRequestForPayments) -> Self {
        Self {
            theme: config.theme,
            logo: config.logo,
            seller_name: config.seller_name,
            sdk_layout: config.sdk_layout,
            display_sdk_only: config.display_sdk_only,
            enabled_saved_payment_method: config.enabled_saved_payment_method,
            hide_card_nickname_field: config.hide_card_nickname_field,
            show_card_form_by_default: config.show_card_form_by_default,
            details_layout: config.details_layout,
            transaction_details: config.transaction_details.map(|transaction_details| {
                transaction_details
                    .iter()
                    .map(|details| {
                        api_models::admin::PaymentLinkTransactionDetails::foreign_from(
                            details.clone(),
                        )
                    })
                    .collect()
            }),
            background_image: config.background_image.map(|background_image| {
                api_models::admin::PaymentLinkBackgroundImageConfig::foreign_from(
                    background_image.clone(),
                )
            }),
            payment_button_text: config.payment_button_text,
            custom_message_for_card_terms: config.custom_message_for_card_terms,
            payment_button_colour: config.payment_button_colour,
            skip_status_screen: config.skip_status_screen,
            background_colour: config.background_colour,
            payment_button_text_colour: config.payment_button_text_colour,
            sdk_ui_rules: config.sdk_ui_rules,
            payment_link_ui_rules: config.payment_link_ui_rules,
            enable_button_only_on_form_ready: config.enable_button_only_on_form_ready,
            payment_form_header_text: config.payment_form_header_text,
            payment_form_label_type: config.payment_form_label_type,
            show_card_terms: config.show_card_terms,
        }
    }
}

#[cfg(feature = "v2")]
impl ForeignFrom<diesel_models::PaymentLinkTransactionDetails>
    for api_models::admin::PaymentLinkTransactionDetails
{
    fn foreign_from(from: diesel_models::PaymentLinkTransactionDetails) -> Self {
        Self {
            key: from.key,
            value: from.value,
            ui_configuration: from
                .ui_configuration
                .map(api_models::admin::TransactionDetailsUiConfiguration::foreign_from),
        }
    }
}

#[cfg(feature = "v2")]
impl ForeignFrom<diesel_models::TransactionDetailsUiConfiguration>
    for api_models::admin::TransactionDetailsUiConfiguration
{
    fn foreign_from(from: diesel_models::TransactionDetailsUiConfiguration) -> Self {
        Self {
            position: from.position,
            is_key_bold: from.is_key_bold,
            is_value_bold: from.is_value_bold,
        }
    }
}

impl ForeignFrom<DieselConnectorMandateReferenceId> for ConnectorMandateReferenceId {
    fn foreign_from(value: DieselConnectorMandateReferenceId) -> Self {
        Self::new(
            value.connector_mandate_id,
            value.payment_method_id,
            None,
            value.mandate_metadata,
            value.connector_mandate_request_reference_id,
        )
    }
}

impl ForeignFrom<ConnectorMandateReferenceId> for DieselConnectorMandateReferenceId {
    fn foreign_from(value: ConnectorMandateReferenceId) -> Self {
        Self {
            connector_mandate_id: value.get_connector_mandate_id(),
            payment_method_id: value.get_payment_method_id(),
            mandate_metadata: value.get_mandate_metadata(),
            connector_mandate_request_reference_id: value
                .get_connector_mandate_request_reference_id(),
        }
    }
}

#[cfg(feature = "v2")]
impl ForeignFrom<diesel_models::ConnectorTokenDetails>
    for Option<api_models::payments::ConnectorTokenDetails>
{
    fn foreign_from(value: diesel_models::ConnectorTokenDetails) -> Self {
        let connector_token_request_reference_id =
            value.connector_token_request_reference_id.clone();
        value.connector_mandate_id.clone().map(|mandate_id| {
            api_models::payments::ConnectorTokenDetails {
                token: mandate_id,
                connector_token_request_reference_id,
            }
        })
    }
}

impl ForeignFrom<(Self, Option<&api_models::payments::AdditionalPaymentData>)>
    for Option<enums::PaymentMethodType>
{
    fn foreign_from(req: (Self, Option<&api_models::payments::AdditionalPaymentData>)) -> Self {
        let (payment_method_type, additional_pm_data) = req;
        additional_pm_data
            .and_then(|pm_data| {
                if let api_models::payments::AdditionalPaymentData::Card(card_info) = pm_data {
                    card_info.card_type.as_ref().and_then(|card_type_str| {
                        api_models::enums::PaymentMethodType::from_str(&card_type_str.to_lowercase()).map_err(|err| {
                            crate::logger::error!(
                                "Err - {:?}\nInvalid card_type value found in BIN DB - {:?}",
                                err,
                                card_type_str,
                            );
                        }).ok()
                    })
                } else {
                    None
                }
            })
            .map_or(payment_method_type, |card_type_in_bin_store| {
                if let Some(card_type_in_req) = payment_method_type {
                    if card_type_in_req != card_type_in_bin_store {
                        crate::logger::info!(
                            "Mismatch in card_type\nAPI request - {}; BIN lookup - {}\nOverriding with {}",
                            card_type_in_req, card_type_in_bin_store, card_type_in_bin_store,
                        );
                    }
                }
                Some(card_type_in_bin_store)
            })
    }
}<|MERGE_RESOLUTION|>--- conflicted
+++ resolved
@@ -4629,11 +4629,8 @@
                         api_models::payments::BillingConnectorPaymentDetails::foreign_from(
                             &payment_revenue_recovery_metadata.billing_connector_payment_details,
                         ),
-<<<<<<< HEAD
-=======
                     invoice_next_billing_time: payment_revenue_recovery_metadata
                         .invoice_next_billing_time,
->>>>>>> 639b8cba
                 }
             });
         let apple_pay_details = feature_metadata
