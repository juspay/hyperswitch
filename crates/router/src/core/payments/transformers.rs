--- conflicted
+++ resolved
@@ -516,38 +516,25 @@
     }
 }
 
-<<<<<<< HEAD
 #[cfg(feature = "v2")]
 impl<F, Op, D> ToResponse<F, D, Op> for api::PaymentsCreateIntentResponse
-=======
-#[cfg(feature = "v1")]
-impl<F, Op, D> ToResponse<F, D, Op> for api::PaymentsPostSessionTokensResponse
->>>>>>> 899ec235
 where
     F: Clone,
     Op: Debug,
     D: OperationSessionGetters<F>,
 {
-<<<<<<< HEAD
     #[allow(clippy::too_many_arguments)]
-=======
->>>>>>> 899ec235
     fn generate_response(
         payment_data: D,
         _customer: Option<domain::Customer>,
         _auth_flow: services::AuthFlow,
         _base_url: &str,
-<<<<<<< HEAD
         operation: Op,
-=======
-        _operation: Op,
->>>>>>> 899ec235
         _connector_request_reference_id_config: &ConnectorRequestReferenceIdConfig,
         _connector_http_status_code: Option<u16>,
         _external_latency: Option<u128>,
         _is_latency_header_enabled: Option<bool>,
     ) -> RouterResponse<Self> {
-<<<<<<< HEAD
         let payment_intent = payment_data.get_payment_intent();
         Ok(services::ApplicationResponse::JsonWithHeaders((
             Self {
@@ -596,7 +583,30 @@
                 request_external_three_ds_authentication: payment_intent
                     .request_external_three_ds_authentication
                     .clone(),
-=======
+            },
+            vec![],
+        )))
+    }
+}
+
+#[cfg(feature = "v1")]
+impl<F, Op, D> ToResponse<F, D, Op> for api::PaymentsPostSessionTokensResponse
+where
+    F: Clone,
+    Op: Debug,
+    D: OperationSessionGetters<F>,
+{
+    fn generate_response(
+        payment_data: D,
+        _customer: Option<domain::Customer>,
+        _auth_flow: services::AuthFlow,
+        _base_url: &str,
+        _operation: Op,
+        _connector_request_reference_id_config: &ConnectorRequestReferenceIdConfig,
+        _connector_http_status_code: Option<u16>,
+        _external_latency: Option<u128>,
+        _is_latency_header_enabled: Option<bool>,
+    ) -> RouterResponse<Self> {
         let papal_sdk_next_action =
             paypal_sdk_next_steps_check(payment_data.get_payment_attempt().clone())?;
         let next_action = papal_sdk_next_action.map(|paypal_next_action_data| {
@@ -609,7 +619,6 @@
                 payment_id: payment_data.get_payment_intent().payment_id.clone(),
                 next_action,
                 status: payment_data.get_payment_intent().status,
->>>>>>> 899ec235
             },
             vec![],
         )))
