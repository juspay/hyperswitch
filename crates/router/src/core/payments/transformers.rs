--- conflicted
+++ resolved
@@ -1799,10 +1799,7 @@
             redirect_response: None,
             mandate_id: payment_data.mandate_id,
             related_transaction_id: None,
-<<<<<<< HEAD
             enrolled_for_3ds: true,
-=======
->>>>>>> e7acaa57
         })
     }
 }
