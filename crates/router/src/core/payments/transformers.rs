--- conflicted
+++ resolved
@@ -671,136 +671,6 @@
                                     ip_address: d.ip_address,
                                     user_agent: d.user_agent,
                                 }),
-<<<<<<< HEAD
-                                update_mandate_id: d.update_mandate_id,
-                            }),
-                            auth_flow == services::AuthFlow::Merchant,
-                        )
-                        .set_description(payment_intent.description)
-                        .set_refunds(refunds_response) // refunds.iter().map(refund_to_refund_response),
-                        .set_disputes(disputes_response)
-                        .set_attempts(attempts_response)
-                        .set_captures(captures_response)
-                        .set_payment_method(
-                            payment_attempt.payment_method,
-                            auth_flow == services::AuthFlow::Merchant,
-                        )
-                        .set_payment_method_data(
-                            payment_method_data_response,
-                            auth_flow == services::AuthFlow::Merchant,
-                        )
-                        .set_payment_token(payment_attempt.payment_token)
-                        .set_error_message(
-                            payment_attempt
-                                .error_reason
-                                .or(payment_attempt.error_message),
-                        )
-                        .set_error_code(payment_attempt.error_code)
-                        .set_shipping(payment_data.address.get_shipping().cloned())
-                        .set_billing(payment_data.address.get_payment_billing().cloned())
-                        .set_next_action(next_action_response)
-                        .set_return_url(payment_intent.return_url)
-                        .set_cancellation_reason(payment_attempt.cancellation_reason)
-                        .set_authentication_type(payment_attempt.authentication_type)
-                        .set_statement_descriptor_name(payment_intent.statement_descriptor_name)
-                        .set_statement_descriptor_suffix(payment_intent.statement_descriptor_suffix)
-                        .set_setup_future_usage(payment_intent.setup_future_usage)
-                        .set_capture_method(payment_attempt.capture_method)
-                        .set_payment_experience(payment_attempt.payment_experience)
-                        .set_payment_method_type(payment_attempt.payment_method_type)
-                        .set_metadata(payment_intent.metadata)
-                        .set_order_details(payment_intent.order_details)
-                        .set_connector_label(connector_label)
-                        .set_business_country(payment_intent.business_country)
-                        .set_business_label(payment_intent.business_label)
-                        .set_business_sub_label(payment_attempt.business_sub_label)
-                        .set_allowed_payment_method_types(
-                            payment_intent.allowed_payment_method_types,
-                        )
-                        .set_ephemeral_key(
-                            payment_data.ephemeral_key.map(ForeignFrom::foreign_from),
-                        )
-                        .set_frm_message(frm_message)
-                        .set_merchant_decision(merchant_decision)
-                        .set_manual_retry_allowed(helpers::is_manual_retry_allowed(
-                            &payment_intent.status,
-                            &payment_attempt.status,
-                            connector_request_reference_id_config,
-                            &merchant_id,
-                        ))
-                        .set_connector_transaction_id(payment_attempt.connector_transaction_id)
-                        .set_feature_metadata(payment_intent.feature_metadata)
-                        .set_connector_metadata(payment_intent.connector_metadata)
-                        .set_reference_id(payment_attempt.connector_response_reference_id)
-                        .set_payment_link(payment_link_data)
-                        .set_profile_id(payment_intent.profile_id)
-                        .set_attempt_count(payment_intent.attempt_count)
-                        .set_merchant_connector_id(payment_attempt.merchant_connector_id)
-                        .set_unified_code(payment_attempt.unified_code)
-                        .set_unified_message(payment_attempt.unified_message)
-                        .set_incremental_authorization_allowed(
-                            payment_intent.incremental_authorization_allowed,
-                        )
-                        .set_external_authentication_details(external_authentication_details)
-                        .set_fingerprint(payment_intent.fingerprint_id)
-                        .set_authorization_count(payment_intent.authorization_count)
-                        .set_incremental_authorizations(incremental_authorizations_response)
-                        .set_expires_on(payment_intent.session_expiry)
-                        .set_external_3ds_authentication_attempted(
-                            payment_attempt.external_three_ds_authentication_attempted,
-                        )
-                        .set_payment_method_id(payment_attempt.payment_method_id)
-                        .set_payment_method_status(
-                            payment_data.payment_method_info.map(|info| info.status),
-                        )
-                        .set_customer(customer_details_response.clone())
-                        .to_owned(),
-                    headers,
-                ))
-            }
-        }
-        None => services::ApplicationResponse::JsonWithHeaders((
-            api::PaymentsResponse {
-                net_amount: payment_attempt.net_amount,
-                payment_id: Some(payment_attempt.payment_id),
-                merchant_id: Some(payment_attempt.merchant_id),
-                status: payment_intent.status,
-                amount: payment_attempt.amount,
-                amount_capturable: None,
-                amount_received: payment_intent.amount_captured,
-                client_secret: payment_intent.client_secret.map(masking::Secret::new),
-                created: Some(payment_intent.created_at),
-                currency: currency.to_string(),
-                customer_id: payment_intent.customer_id,
-                description: payment_intent.description,
-                refunds: refunds_response,
-                disputes: disputes_response,
-                attempts: attempts_response,
-                captures: captures_response,
-                payment_method: payment_attempt.payment_method,
-                capture_method: payment_attempt.capture_method,
-                error_message: payment_attempt
-                    .error_reason
-                    .or(payment_attempt.error_message),
-                error_code: payment_attempt.error_code,
-                payment_method_data: payment_method_data_response,
-                email: customer
-                    .as_ref()
-                    .and_then(|cus| cus.email.as_ref().map(|s| s.to_owned())),
-                name: customer
-                    .as_ref()
-                    .and_then(|cus| cus.name.as_ref().map(|s| s.to_owned())),
-                phone: customer
-                    .as_ref()
-                    .and_then(|cus| cus.phone.as_ref().map(|s| s.to_owned())),
-                mandate_id,
-                shipping: payment_data.address.get_shipping().cloned(),
-                billing: payment_data.address.get_payment_billing().cloned(),
-                cancellation_reason: payment_attempt.cancellation_reason,
-                payment_token: payment_attempt.payment_token,
-                metadata: payment_intent.metadata,
-                manual_retry_allowed: helpers::is_manual_retry_allowed(
-=======
                             }
                         }),
                         mandate_type: d.mandate_type.map(|d| match d {
@@ -873,36 +743,10 @@
                 .set_frm_message(frm_message)
                 .set_merchant_decision(merchant_decision)
                 .set_manual_retry_allowed(helpers::is_manual_retry_allowed(
->>>>>>> 53697fb4
                     &payment_intent.status,
                     &payment_attempt.status,
                     connector_request_reference_id_config,
                     &merchant_id,
-<<<<<<< HEAD
-                ),
-                order_details: payment_intent.order_details,
-                frm_message,
-                connector_transaction_id: payment_attempt.connector_transaction_id,
-                feature_metadata: payment_intent.feature_metadata,
-                connector_metadata: payment_intent.connector_metadata,
-                allowed_payment_method_types: payment_intent.allowed_payment_method_types,
-                reference_id: payment_attempt.connector_response_reference_id,
-                attempt_count: payment_intent.attempt_count,
-                payment_link: payment_link_data,
-                surcharge_details,
-                unified_code: payment_attempt.unified_code,
-                unified_message: payment_attempt.unified_message,
-                incremental_authorization_allowed: payment_intent.incremental_authorization_allowed,
-                authorization_count: payment_intent.authorization_count,
-                incremental_authorizations: incremental_authorizations_response,
-                external_authentication_details,
-                expires_on: payment_intent.session_expiry,
-                external_3ds_authentication_attempted: payment_attempt
-                    .external_three_ds_authentication_attempted,
-                customer: customer_details_response,
-                ..Default::default()
-            },
-=======
                 ))
                 .set_connector_transaction_id(payment_attempt.connector_transaction_id)
                 .set_feature_metadata(payment_intent.feature_metadata)
@@ -931,7 +775,6 @@
                 .set_browser_info(payment_attempt.browser_info)
                 .set_updated(Some(payment_intent.modified_at))
                 .to_owned(),
->>>>>>> 53697fb4
             headers,
         ))
     };
