use std::{fmt::Debug, marker::PhantomData, str::FromStr};

use api_models::payments::{
    Address, ConnectorMandateReferenceId, CustomerDetails, CustomerDetailsResponse, FrmMessage,
    MandateIds, RequestSurchargeDetails,
};
use common_enums::{Currency, RequestIncrementalAuthorization};
use common_utils::{
    consts::X_HS_LATENCY,
    fp_utils, pii,
    types::{
        self as common_utils_type, AmountConvertor, MinorUnit, StringMajorUnit,
        StringMajorUnitForConnector,
    },
};
use diesel_models::{
    ephemeral_key,
    payment_attempt::ConnectorMandateReferenceId as DieselConnectorMandateReferenceId,
};
use error_stack::{report, ResultExt};
#[cfg(feature = "v2")]
use hyperswitch_domain_models::ApiModelToDieselModelConvertor;
use hyperswitch_domain_models::{payments::payment_intent::CustomerData, router_request_types};
#[cfg(feature = "v2")]
use masking::PeekInterface;
use masking::{ExposeInterface, Maskable, Secret};
use router_env::{instrument, tracing};

use super::{flows::Feature, types::AuthenticationData, OperationSessionGetters, PaymentData};
use crate::{
    configs::settings::ConnectorRequestReferenceIdConfig,
    core::{
        errors::{self, RouterResponse, RouterResult},
        payments::{self, helpers},
        utils as core_utils,
    },
    headers::X_PAYMENT_CONFIRM_SOURCE,
    routes::{metrics, SessionState},
    services::{self, RedirectForm},
    types::{
        self,
        api::{self, ConnectorTransactionId},
        domain, payment_methods as pm_types,
        storage::{self, enums},
        transformers::{ForeignFrom, ForeignInto, ForeignTryFrom},
        MultipleCaptureRequestData,
    },
    utils::{OptionExt, ValueExt},
};

#[cfg(feature = "v2")]
pub async fn construct_router_data_to_update_calculated_tax<'a, F, T>(
    state: &'a SessionState,
    payment_data: PaymentData<F>,
    connector_id: &str,
    merchant_context: &domain::MerchantContext,
    customer: &'a Option<domain::Customer>,
    merchant_connector_account: &helpers::MerchantConnectorAccountType,
) -> RouterResult<types::RouterData<F, T, types::PaymentsResponseData>>
where
    T: TryFrom<PaymentAdditionalData<'a, F>>,
    types::RouterData<F, T, types::PaymentsResponseData>: Feature<F, T>,
    F: Clone,
    error_stack::Report<errors::ApiErrorResponse>:
        From<<T as TryFrom<PaymentAdditionalData<'a, F>>>::Error>,
{
    todo!()
}

#[cfg(feature = "v1")]
pub async fn construct_router_data_to_update_calculated_tax<'a, F, T>(
    state: &'a SessionState,
    payment_data: PaymentData<F>,
    connector_id: &str,
    merchant_context: &domain::MerchantContext,
    customer: &'a Option<domain::Customer>,
    merchant_connector_account: &helpers::MerchantConnectorAccountType,
) -> RouterResult<types::RouterData<F, T, types::PaymentsResponseData>>
where
    T: TryFrom<PaymentAdditionalData<'a, F>>,
    types::RouterData<F, T, types::PaymentsResponseData>: Feature<F, T>,
    F: Clone,
    error_stack::Report<errors::ApiErrorResponse>:
        From<<T as TryFrom<PaymentAdditionalData<'a, F>>>::Error>,
{
    fp_utils::when(merchant_connector_account.is_disabled(), || {
        Err(errors::ApiErrorResponse::MerchantConnectorAccountDisabled)
    })?;

    let test_mode = merchant_connector_account.is_test_mode_on();

    let auth_type: types::ConnectorAuthType = merchant_connector_account
        .get_connector_account_details()
        .parse_value("ConnectorAuthType")
        .change_context(errors::ApiErrorResponse::InternalServerError)
        .attach_printable("Failed while parsing value for ConnectorAuthType")?;

    let additional_data = PaymentAdditionalData {
        router_base_url: state.base_url.clone(),
        connector_name: connector_id.to_string(),
        payment_data: payment_data.clone(),
        state,
        customer_data: customer,
    };

    let connector_mandate_request_reference_id = payment_data
        .payment_attempt
        .connector_mandate_detail
        .as_ref()
        .and_then(|detail| detail.get_connector_mandate_request_reference_id());

    let router_data = types::RouterData {
        flow: PhantomData,
        merchant_id: merchant_context.get_merchant_account().get_id().clone(),
        customer_id: None,
        connector: connector_id.to_owned(),
        payment_id: payment_data
            .payment_attempt
            .payment_id
            .get_string_repr()
            .to_owned(),
        tenant_id: state.tenant.tenant_id.clone(),
        attempt_id: payment_data.payment_attempt.get_id().to_owned(),
        status: payment_data.payment_attempt.status,
        payment_method: diesel_models::enums::PaymentMethod::default(),
        connector_auth_type: auth_type,
        description: None,
        address: payment_data.address.clone(),
        auth_type: payment_data
            .payment_attempt
            .authentication_type
            .unwrap_or_default(),
        connector_meta_data: None,
        connector_wallets_details: None,
        request: T::try_from(additional_data)?,
        response: Err(hyperswitch_domain_models::router_data::ErrorResponse::default()),
        amount_captured: None,
        minor_amount_captured: None,
        access_token: None,
        session_token: None,
        reference_id: None,
        payment_method_status: None,
        payment_method_token: None,
        connector_customer: None,
        recurring_mandate_payment_data: None,
        connector_request_reference_id: core_utils::get_connector_request_reference_id(
            &state.conf,
            merchant_context.get_merchant_account().get_id(),
            &payment_data.payment_attempt,
        ),
        preprocessing_id: None,
        #[cfg(feature = "payouts")]
        payout_method_data: None,
        #[cfg(feature = "payouts")]
        quote_id: None,
        test_mode,
        payment_method_balance: None,
        connector_api_version: None,
        connector_http_status_code: None,
        external_latency: None,
        apple_pay_flow: None,
        frm_metadata: None,
        refund_id: None,
        dispute_id: None,
        connector_response: None,
        integrity_check: Ok(()),
        additional_merchant_data: None,
        header_payload: None,
        connector_mandate_request_reference_id,
        authentication_id: None,
        psd2_sca_exemption_type: None,
        whole_connector_response: None,
    };
    Ok(router_data)
}

#[cfg(feature = "v2")]
#[instrument(skip_all)]
#[allow(clippy::too_many_arguments)]
pub async fn construct_payment_router_data_for_authorize<'a>(
    state: &'a SessionState,
    payment_data: hyperswitch_domain_models::payments::PaymentConfirmData<api::Authorize>,
    connector_id: &str,
    merchant_context: &domain::MerchantContext,
    customer: &'a Option<domain::Customer>,
    merchant_connector_account: &domain::MerchantConnectorAccount,
    _merchant_recipient_data: Option<types::MerchantRecipientData>,
    header_payload: Option<hyperswitch_domain_models::payments::HeaderPayload>,
) -> RouterResult<types::PaymentsAuthorizeRouterData> {
    use masking::ExposeOptionInterface;

    fp_utils::when(merchant_connector_account.is_disabled(), || {
        Err(errors::ApiErrorResponse::MerchantConnectorAccountDisabled)
    })?;

    let auth_type = merchant_connector_account
        .get_connector_account_details()
        .change_context(errors::ApiErrorResponse::InternalServerError)
        .attach_printable("Failed while parsing value for ConnectorAuthType")?;

    // TODO: Take Globalid and convert to connector reference id
    let customer_id = customer
        .to_owned()
        .map(|customer| common_utils::id_type::CustomerId::try_from(customer.id.clone()))
        .transpose()
        .change_context(errors::ApiErrorResponse::InternalServerError)
        .attach_printable(
            "Invalid global customer generated, not able to convert to reference id",
        )?;

    let connector_customer_id =
        payment_data.get_connector_customer_id(customer.as_ref(), merchant_connector_account);

    let payment_method = payment_data.payment_attempt.payment_method_type;

    let router_base_url = &state.base_url;
    let attempt = &payment_data.payment_attempt;

    let complete_authorize_url = Some(helpers::create_complete_authorize_url(
        router_base_url,
        attempt,
        connector_id,
        None,
    ));

    let webhook_url = Some(helpers::create_webhook_url(
        router_base_url,
        &attempt.merchant_id,
        merchant_connector_account.get_id().get_string_repr(),
    ));

    let router_return_url = payment_data
        .payment_intent
        .create_finish_redirection_url(
            router_base_url,
            merchant_context
                .get_merchant_account()
                .publishable_key
                .as_ref(),
        )
        .change_context(errors::ApiErrorResponse::InternalServerError)
        .attach_printable("Unable to construct finish redirection url")?
        .to_string();

    let connector_request_reference_id = payment_data
        .payment_intent
        .merchant_reference_id
        .map(|id| id.get_string_repr().to_owned())
        .unwrap_or(payment_data.payment_attempt.id.get_string_repr().to_owned());

    let email = customer
        .as_ref()
        .and_then(|customer| customer.email.clone())
        .map(pii::Email::from);

    let browser_info = payment_data
        .payment_attempt
        .browser_info
        .clone()
        .map(types::BrowserInformation::from);
    // TODO: few fields are repeated in both routerdata and request
    let request = types::PaymentsAuthorizeData {
        payment_method_data: payment_data
            .payment_method_data
            .get_required_value("payment_method_data")?,
        setup_future_usage: Some(payment_data.payment_intent.setup_future_usage),
        mandate_id: payment_data.mandate_data.clone(),
        off_session: None,
        setup_mandate_details: None,
        confirm: true,
        statement_descriptor_suffix: None,
        statement_descriptor: None,
        capture_method: Some(payment_data.payment_intent.capture_method),
        amount: payment_data
            .payment_attempt
            .amount_details
            .get_net_amount()
            .get_amount_as_i64(),
        minor_amount: payment_data.payment_attempt.amount_details.get_net_amount(),
        order_tax_amount: None,
        currency: payment_data.payment_intent.amount_details.currency,
        browser_info,
        email,
        customer_name: None,
        payment_experience: None,
        order_details: None,
        order_category: None,
        session_token: None,
        enrolled_for_3ds: true,
        related_transaction_id: None,
        payment_method_type: Some(payment_data.payment_attempt.payment_method_subtype),
        router_return_url: Some(router_return_url),
        webhook_url,
        complete_authorize_url,
        customer_id: None,
        surcharge_details: None,
        request_extended_authorization: None,
        request_incremental_authorization: matches!(
            payment_data
                .payment_intent
                .request_incremental_authorization,
            RequestIncrementalAuthorization::True | RequestIncrementalAuthorization::Default
        ),
        metadata: payment_data.payment_intent.metadata.expose_option(),
        authentication_data: None,
        customer_acceptance: None,
        split_payments: None,
        merchant_order_reference_id: None,
        integrity_object: None,
        shipping_cost: payment_data.payment_intent.amount_details.shipping_cost,
        additional_payment_method_data: None,
        merchant_account_id: None,
        merchant_config_currency: None,
        connector_testing_data: None,
    };
    let connector_mandate_request_reference_id = payment_data
        .payment_attempt
        .connector_token_details
        .as_ref()
        .and_then(|detail| detail.get_connector_token_request_reference_id());

    // TODO: evaluate the fields in router data, if they are required or not
    let router_data = types::RouterData {
        flow: PhantomData,
        merchant_id: merchant_context.get_merchant_account().get_id().clone(),
        tenant_id: state.tenant.tenant_id.clone(),
        // TODO: evaluate why we need customer id at the connector level. We already have connector customer id.
        customer_id,
        connector: connector_id.to_owned(),
        // TODO: evaluate why we need payment id at the connector level. We already have connector reference id
        payment_id: payment_data
            .payment_attempt
            .payment_id
            .get_string_repr()
            .to_owned(),
        // TODO: evaluate why we need attempt id at the connector level. We already have connector reference id
        attempt_id: payment_data
            .payment_attempt
            .get_id()
            .get_string_repr()
            .to_owned(),
        status: payment_data.payment_attempt.status,
        payment_method,
        connector_auth_type: auth_type,
        description: payment_data
            .payment_intent
            .description
            .as_ref()
            .map(|description| description.get_string_repr())
            .map(ToOwned::to_owned),
        // TODO: Create unified address
        address: payment_data.payment_address.clone(),
        auth_type: payment_data.payment_attempt.authentication_type,
        connector_meta_data: None,
        connector_wallets_details: None,
        request,
        response: Err(hyperswitch_domain_models::router_data::ErrorResponse::default()),
        amount_captured: None,
        minor_amount_captured: None,
        access_token: None,
        session_token: None,
        reference_id: None,
        payment_method_status: None,
        payment_method_token: None,
        connector_customer: connector_customer_id,
        recurring_mandate_payment_data: None,
        // TODO: This has to be generated as the reference id based on the connector configuration
        // Some connectros might not accept accept the global id. This has to be done when generating the reference id
        connector_request_reference_id,
        preprocessing_id: payment_data.payment_attempt.preprocessing_step_id,
        #[cfg(feature = "payouts")]
        payout_method_data: None,
        #[cfg(feature = "payouts")]
        quote_id: None,
        // TODO: take this based on the env
        test_mode: Some(true),
        payment_method_balance: None,
        connector_api_version: None,
        connector_http_status_code: None,
        external_latency: None,
        apple_pay_flow: None,
        frm_metadata: None,
        refund_id: None,
        dispute_id: None,
        connector_response: None,
        integrity_check: Ok(()),
        additional_merchant_data: None,
        header_payload,
        connector_mandate_request_reference_id,
        authentication_id: None,
        psd2_sca_exemption_type: None,
        whole_connector_response: None,
    };

    Ok(router_data)
}

#[cfg(feature = "v2")]
#[instrument(skip_all)]
#[allow(clippy::too_many_arguments)]
pub async fn construct_payment_router_data_for_capture<'a>(
    state: &'a SessionState,
    payment_data: hyperswitch_domain_models::payments::PaymentCaptureData<api::Capture>,
    connector_id: &str,
    merchant_context: &domain::MerchantContext,
    customer: &'a Option<domain::Customer>,
    merchant_connector_account: &domain::MerchantConnectorAccount,
    _merchant_recipient_data: Option<types::MerchantRecipientData>,
    header_payload: Option<hyperswitch_domain_models::payments::HeaderPayload>,
) -> RouterResult<types::PaymentsCaptureRouterData> {
    use masking::ExposeOptionInterface;

    fp_utils::when(merchant_connector_account.is_disabled(), || {
        Err(errors::ApiErrorResponse::MerchantConnectorAccountDisabled)
    })?;

    let auth_type = merchant_connector_account
        .get_connector_account_details()
        .change_context(errors::ApiErrorResponse::InternalServerError)
        .attach_printable("Failed while parsing value for ConnectorAuthType")?;

    let customer_id = customer
        .to_owned()
        .map(|customer| common_utils::id_type::CustomerId::try_from(customer.id.clone()))
        .transpose()
        .change_context(errors::ApiErrorResponse::InternalServerError)
        .attach_printable(
            "Invalid global customer generated, not able to convert to reference id",
        )?;

    let payment_method = payment_data.payment_attempt.payment_method_type;

    let connector_request_reference_id = payment_data
        .payment_intent
        .merchant_reference_id
        .map(|id| id.get_string_repr().to_owned())
        .unwrap_or(payment_data.payment_attempt.id.get_string_repr().to_owned());

    let connector_mandate_request_reference_id = payment_data
        .payment_attempt
        .connector_token_details
        .as_ref()
        .and_then(|detail| detail.get_connector_token_request_reference_id());

    let connector = api::ConnectorData::get_connector_by_name(
        &state.conf.connectors,
        connector_id,
        api::GetToken::Connector,
        payment_data.payment_attempt.merchant_connector_id.clone(),
    )?;

    let amount_to_capture = payment_data
        .payment_attempt
        .amount_details
        .get_amount_to_capture()
        .unwrap_or(payment_data.payment_attempt.amount_details.get_net_amount());

    let amount = payment_data.payment_attempt.amount_details.get_net_amount();
    let request = types::PaymentsCaptureData {
        capture_method: Some(payment_data.payment_intent.capture_method),
        amount_to_capture: amount_to_capture.get_amount_as_i64(), // This should be removed once we start moving to connector module
        minor_amount_to_capture: amount_to_capture,
        currency: payment_data.payment_intent.amount_details.currency,
        connector_transaction_id: connector
            .connector
            .connector_transaction_id(payment_data.payment_attempt.clone())?
            .ok_or(errors::ApiErrorResponse::ResourceIdNotFound)?,
        payment_amount: amount.get_amount_as_i64(), // This should be removed once we start moving to connector module
        minor_payment_amount: amount,
        connector_meta: payment_data
            .payment_attempt
            .connector_metadata
            .clone()
            .expose_option(),
        // TODO: add multiple capture data
        multiple_capture_data: None,
        // TODO: why do we need browser info during capture?
        browser_info: None,
        metadata: payment_data.payment_intent.metadata.expose_option(),
        integrity_object: None,
        split_payments: None,
        webhook_url: None,
    };

    // TODO: evaluate the fields in router data, if they are required or not
    let router_data = types::RouterData {
        flow: PhantomData,
        merchant_id: merchant_context.get_merchant_account().get_id().clone(),
        // TODO: evaluate why we need customer id at the connector level. We already have connector customer id.
        customer_id,
        connector: connector_id.to_owned(),
        tenant_id: state.tenant.tenant_id.clone(),
        // TODO: evaluate why we need payment id at the connector level. We already have connector reference id
        payment_id: payment_data
            .payment_attempt
            .payment_id
            .get_string_repr()
            .to_owned(),
        // TODO: evaluate why we need attempt id at the connector level. We already have connector reference id
        attempt_id: payment_data
            .payment_attempt
            .get_id()
            .get_string_repr()
            .to_owned(),
        status: payment_data.payment_attempt.status,
        payment_method,
        connector_auth_type: auth_type,
        description: payment_data
            .payment_intent
            .description
            .as_ref()
            .map(|description| description.get_string_repr())
            .map(ToOwned::to_owned),
        // TODO: Create unified address
        address: hyperswitch_domain_models::payment_address::PaymentAddress::default(),
        auth_type: payment_data.payment_attempt.authentication_type,
        connector_meta_data: None,
        connector_wallets_details: None,
        request,
        response: Err(hyperswitch_domain_models::router_data::ErrorResponse::default()),
        amount_captured: None,
        minor_amount_captured: None,
        access_token: None,
        session_token: None,
        reference_id: None,
        payment_method_status: None,
        payment_method_token: None,
        connector_customer: None,
        recurring_mandate_payment_data: None,
        // TODO: This has to be generated as the reference id based on the connector configuration
        // Some connectros might not accept accept the global id. This has to be done when generating the reference id
        connector_request_reference_id,
        preprocessing_id: payment_data.payment_attempt.preprocessing_step_id,
        #[cfg(feature = "payouts")]
        payout_method_data: None,
        #[cfg(feature = "payouts")]
        quote_id: None,
        // TODO: take this based on the env
        test_mode: Some(true),
        payment_method_balance: None,
        connector_api_version: None,
        connector_http_status_code: None,
        external_latency: None,
        apple_pay_flow: None,
        frm_metadata: None,
        refund_id: None,
        dispute_id: None,
        connector_response: None,
        integrity_check: Ok(()),
        additional_merchant_data: None,
        header_payload,
        connector_mandate_request_reference_id,
        psd2_sca_exemption_type: None,
        authentication_id: None,
        whole_connector_response: None,
    };

    Ok(router_data)
}

#[cfg(feature = "v2")]
#[instrument(skip_all)]
#[allow(clippy::too_many_arguments)]
pub async fn construct_router_data_for_psync<'a>(
    state: &'a SessionState,
    payment_data: hyperswitch_domain_models::payments::PaymentStatusData<api::PSync>,
    connector_id: &str,
    merchant_context: &domain::MerchantContext,
    customer: &'a Option<domain::Customer>,
    merchant_connector_account: &domain::MerchantConnectorAccount,
    _merchant_recipient_data: Option<types::MerchantRecipientData>,
    header_payload: Option<hyperswitch_domain_models::payments::HeaderPayload>,
) -> RouterResult<types::PaymentsSyncRouterData> {
    use masking::ExposeOptionInterface;

    fp_utils::when(merchant_connector_account.is_disabled(), || {
        Err(errors::ApiErrorResponse::MerchantConnectorAccountDisabled)
    })?;

    // TODO: Take Globalid / CustomerReferenceId and convert to connector reference id
    let customer_id = None;

    let payment_intent = payment_data.payment_intent;

    let auth_type: types::ConnectorAuthType = merchant_connector_account
        .get_connector_account_details()
        .change_context(errors::ApiErrorResponse::InternalServerError)
        .attach_printable("Failed while parsing value for ConnectorAuthType")?;

    let attempt = &payment_data.payment_attempt;

    let connector_request_reference_id = payment_intent
        .merchant_reference_id
        .map(|id| id.get_string_repr().to_owned())
        .unwrap_or(attempt.id.get_string_repr().to_owned());

    let request = types::PaymentsSyncData {
        amount: attempt.amount_details.get_net_amount(),
        integrity_object: None,
        mandate_id: None,
        connector_transaction_id: match attempt.get_connector_payment_id() {
            Some(connector_txn_id) => {
                types::ResponseId::ConnectorTransactionId(connector_txn_id.to_owned())
            }
            None => types::ResponseId::NoResponseId,
        },
        encoded_data: attempt.encoded_data.clone().expose_option(),
        capture_method: Some(payment_intent.capture_method),
        connector_meta: attempt.connector_metadata.clone().expose_option(),
        sync_type: types::SyncRequestType::SinglePaymentSync,
        payment_method_type: Some(attempt.payment_method_subtype),
        currency: payment_intent.amount_details.currency,
        // TODO: Get the charges object from feature metadata
        split_payments: None,
        payment_experience: None,
    };

    // TODO: evaluate the fields in router data, if they are required or not
    let router_data = types::RouterData {
        flow: PhantomData,
        merchant_id: merchant_context.get_merchant_account().get_id().clone(),
        // TODO: evaluate why we need customer id at the connector level. We already have connector customer id.
        customer_id,
        tenant_id: state.tenant.tenant_id.clone(),
        connector: connector_id.to_owned(),
        // TODO: evaluate why we need payment id at the connector level. We already have connector reference id
        payment_id: payment_intent.id.get_string_repr().to_owned(),
        // TODO: evaluate why we need attempt id at the connector level. We already have connector reference id
        attempt_id: attempt.get_id().get_string_repr().to_owned(),
        status: attempt.status,
        payment_method: attempt.payment_method_type,
        connector_auth_type: auth_type,
        description: payment_intent
            .description
            .as_ref()
            .map(|description| description.get_string_repr())
            .map(ToOwned::to_owned),
        // TODO: Create unified address
        address: hyperswitch_domain_models::payment_address::PaymentAddress::default(),
        auth_type: attempt.authentication_type,
        connector_meta_data: None,
        connector_wallets_details: None,
        request,
        response: Err(hyperswitch_domain_models::router_data::ErrorResponse::default()),
        amount_captured: None,
        minor_amount_captured: None,
        access_token: None,
        session_token: None,
        reference_id: None,
        payment_method_status: None,
        payment_method_token: None,
        connector_customer: None,
        recurring_mandate_payment_data: None,
        // TODO: This has to be generated as the reference id based on the connector configuration
        // Some connectros might not accept accept the global id. This has to be done when generating the reference id
        connector_request_reference_id,
        preprocessing_id: attempt.preprocessing_step_id.clone(),
        #[cfg(feature = "payouts")]
        payout_method_data: None,
        #[cfg(feature = "payouts")]
        quote_id: None,
        // TODO: take this based on the env
        test_mode: Some(true),
        payment_method_balance: None,
        connector_api_version: None,
        connector_http_status_code: None,
        external_latency: None,
        apple_pay_flow: None,
        frm_metadata: None,
        refund_id: None,
        dispute_id: None,
        connector_response: None,
        integrity_check: Ok(()),
        additional_merchant_data: None,
        header_payload,
        connector_mandate_request_reference_id: None,
        authentication_id: None,
        psd2_sca_exemption_type: None,
        whole_connector_response: None,
    };

    Ok(router_data)
}

#[cfg(feature = "v2")]
#[instrument(skip_all)]
#[allow(clippy::too_many_arguments)]
pub async fn construct_payment_router_data_for_sdk_session<'a>(
    state: &'a SessionState,
    payment_data: hyperswitch_domain_models::payments::PaymentIntentData<api::Session>,
    connector_id: &str,
    merchant_context: &domain::MerchantContext,
    customer: &'a Option<domain::Customer>,
    merchant_connector_account: &domain::MerchantConnectorAccount,
    _merchant_recipient_data: Option<types::MerchantRecipientData>,
    header_payload: Option<hyperswitch_domain_models::payments::HeaderPayload>,
) -> RouterResult<types::PaymentsSessionRouterData> {
    fp_utils::when(merchant_connector_account.is_disabled(), || {
        Err(errors::ApiErrorResponse::MerchantConnectorAccountDisabled)
    })?;

    let auth_type: types::ConnectorAuthType = merchant_connector_account
        .get_connector_account_details()
        .change_context(errors::ApiErrorResponse::InternalServerError)
        .attach_printable("Failed while parsing value for ConnectorAuthType")?;

    // TODO: Take Globalid and convert to connector reference id
    let customer_id = customer
        .to_owned()
        .map(|customer| common_utils::id_type::CustomerId::try_from(customer.id.clone()))
        .transpose()
        .change_context(errors::ApiErrorResponse::InternalServerError)
        .attach_printable(
            "Invalid global customer generated, not able to convert to reference id",
        )?;
    let billing_address = payment_data
        .payment_intent
        .billing_address
        .as_ref()
        .map(|billing_address| billing_address.clone().into_inner());
    // fetch email from customer or billing address (fallback)
    let email = customer
        .as_ref()
        .and_then(|customer| customer.email.clone())
        .map(pii::Email::from)
        .or(billing_address
            .as_ref()
            .and_then(|address| address.email.clone()));
    // fetch customer name from customer or billing address (fallback)
    let customer_name = customer
        .as_ref()
        .and_then(|customer| customer.name.clone())
        .map(|name| name.into_inner())
        .or(billing_address.and_then(|address| {
            address
                .address
                .as_ref()
                .and_then(|address_details| address_details.get_optional_full_name())
        }));
    let order_details = payment_data
        .payment_intent
        .order_details
        .clone()
        .map(|order_details| {
            order_details
                .into_iter()
                .map(|order_detail| order_detail.expose())
                .collect()
        });
    let required_amount_type = StringMajorUnitForConnector;

    let apple_pay_amount = required_amount_type
        .convert(
            payment_data.payment_intent.amount_details.order_amount,
            payment_data.payment_intent.amount_details.currency,
        )
        .change_context(errors::ApiErrorResponse::PreconditionFailed {
            message: "Failed to convert amount to string major unit for applePay".to_string(),
        })?;

    let apple_pay_recurring_details = payment_data
        .payment_intent
        .feature_metadata
        .and_then(|feature_metadata| feature_metadata.apple_pay_recurring_details)
        .map(|apple_pay_recurring_details| {
            ForeignInto::foreign_into((apple_pay_recurring_details, apple_pay_amount))
        });

    let order_tax_amount = payment_data
        .payment_intent
        .amount_details
        .tax_details
        .clone()
        .and_then(|tax| tax.get_default_tax_amount());

    // TODO: few fields are repeated in both routerdata and request
    let request = types::PaymentsSessionData {
        amount: payment_data
            .payment_intent
            .amount_details
            .order_amount
            .get_amount_as_i64(),
        currency: payment_data.payment_intent.amount_details.currency,
        country: payment_data
            .payment_intent
            .billing_address
            .and_then(|billing_address| {
                billing_address
                    .get_inner()
                    .address
                    .as_ref()
                    .and_then(|address| address.country)
            }),
        // TODO: populate surcharge here
        surcharge_details: None,
        order_details,
        email,
        minor_amount: payment_data.payment_intent.amount_details.order_amount,
        apple_pay_recurring_details,
<<<<<<< HEAD
        metadata: payment_data
            .payment_intent
            .metadata
            .map(|secret| secret.expose()),
        order_tax_amount,
        shipping_cost: payment_data.payment_intent.amount_details.shipping_cost,
=======
        customer_name,
>>>>>>> 4c73d748
    };

    // TODO: evaluate the fields in router data, if they are required or not
    let router_data = types::RouterData {
        flow: PhantomData,
        merchant_id: merchant_context.get_merchant_account().get_id().clone(),
        // TODO: evaluate why we need customer id at the connector level. We already have connector customer id.
        customer_id,
        connector: connector_id.to_owned(),
        tenant_id: state.tenant.tenant_id.clone(),
        // TODO: evaluate why we need payment id at the connector level. We already have connector reference id
        payment_id: payment_data.payment_intent.id.get_string_repr().to_owned(),
        // TODO: evaluate why we need attempt id at the connector level. We already have connector reference id
        attempt_id: "".to_string(),
        status: enums::AttemptStatus::Started,
        payment_method: enums::PaymentMethod::Wallet,
        connector_auth_type: auth_type,
        description: payment_data
            .payment_intent
            .description
            .as_ref()
            .map(|description| description.get_string_repr())
            .map(ToOwned::to_owned),
        // TODO: Create unified address
        address: hyperswitch_domain_models::payment_address::PaymentAddress::default(),
        auth_type: payment_data
            .payment_intent
            .authentication_type
            .unwrap_or_default(),
        connector_meta_data: merchant_connector_account.get_metadata(),
        connector_wallets_details: None,
        request,
        response: Err(hyperswitch_domain_models::router_data::ErrorResponse::default()),
        amount_captured: None,
        minor_amount_captured: None,
        access_token: None,
        session_token: None,
        reference_id: None,
        payment_method_status: None,
        payment_method_token: None,
        connector_customer: None,
        recurring_mandate_payment_data: None,
        // TODO: This has to be generated as the reference id based on the connector configuration
        // Some connectros might not accept accept the global id. This has to be done when generating the reference id
        connector_request_reference_id: "".to_string(),
        preprocessing_id: None,
        #[cfg(feature = "payouts")]
        payout_method_data: None,
        #[cfg(feature = "payouts")]
        quote_id: None,
        // TODO: take this based on the env
        test_mode: Some(true),
        payment_method_balance: None,
        connector_api_version: None,
        connector_http_status_code: None,
        external_latency: None,
        apple_pay_flow: None,
        frm_metadata: None,
        refund_id: None,
        dispute_id: None,
        connector_response: None,
        integrity_check: Ok(()),
        additional_merchant_data: None,
        header_payload,
        connector_mandate_request_reference_id: None,
        psd2_sca_exemption_type: None,
        authentication_id: None,
        whole_connector_response: None,
    };

    Ok(router_data)
}

#[cfg(feature = "v2")]
#[instrument(skip_all)]
#[allow(clippy::too_many_arguments)]
pub async fn construct_payment_router_data_for_setup_mandate<'a>(
    state: &'a SessionState,
    payment_data: hyperswitch_domain_models::payments::PaymentConfirmData<api::SetupMandate>,
    connector_id: &str,
    merchant_context: &domain::MerchantContext,
    customer: &'a Option<domain::Customer>,
    merchant_connector_account: &domain::MerchantConnectorAccount,
    _merchant_recipient_data: Option<types::MerchantRecipientData>,
    header_payload: Option<hyperswitch_domain_models::payments::HeaderPayload>,
) -> RouterResult<types::SetupMandateRouterData> {
    fp_utils::when(merchant_connector_account.is_disabled(), || {
        Err(errors::ApiErrorResponse::MerchantConnectorAccountDisabled)
    })?;

    let auth_type = merchant_connector_account
        .get_connector_account_details()
        .change_context(errors::ApiErrorResponse::InternalServerError)
        .attach_printable("Failed while parsing value for ConnectorAuthType")?;

    // TODO: Take Globalid and convert to connector reference id
    let customer_id = customer
        .to_owned()
        .map(|customer| common_utils::id_type::CustomerId::try_from(customer.id.clone()))
        .transpose()
        .change_context(errors::ApiErrorResponse::InternalServerError)
        .attach_printable(
            "Invalid global customer generated, not able to convert to reference id",
        )?;

    let connector_customer_id = customer.as_ref().and_then(|customer| {
        customer
            .get_connector_customer_id(&merchant_connector_account.get_id())
            .map(String::from)
    });

    let payment_method = payment_data.payment_attempt.payment_method_type;

    let router_base_url = &state.base_url;
    let attempt = &payment_data.payment_attempt;

    let complete_authorize_url = Some(helpers::create_complete_authorize_url(
        router_base_url,
        attempt,
        connector_id,
        None,
    ));

    let webhook_url = Some(helpers::create_webhook_url(
        router_base_url,
        &attempt.merchant_id,
        merchant_connector_account.get_id().get_string_repr(),
    ));

    let router_return_url = payment_data
        .payment_intent
        .create_finish_redirection_url(
            router_base_url,
            merchant_context
                .get_merchant_account()
                .publishable_key
                .as_ref(),
        )
        .change_context(errors::ApiErrorResponse::InternalServerError)
        .attach_printable("Unable to construct finish redirection url")?
        .to_string();

    let connector_request_reference_id = payment_data
        .payment_intent
        .merchant_reference_id
        .map(|id| id.get_string_repr().to_owned())
        .unwrap_or(payment_data.payment_attempt.id.get_string_repr().to_owned());

    let email = customer
        .as_ref()
        .and_then(|customer| customer.email.clone())
        .map(pii::Email::from);

    let browser_info = payment_data
        .payment_attempt
        .browser_info
        .clone()
        .map(types::BrowserInformation::from);

    // TODO: few fields are repeated in both routerdata and request
    let request = types::SetupMandateRequestData {
        currency: payment_data.payment_intent.amount_details.currency,
        payment_method_data: payment_data
            .payment_method_data
            .get_required_value("payment_method_data")?,
        amount: Some(
            payment_data
                .payment_attempt
                .amount_details
                .get_net_amount()
                .get_amount_as_i64(),
        ),
        confirm: true,
        statement_descriptor_suffix: None,
        customer_acceptance: None,
        mandate_id: None,
        setup_future_usage: Some(payment_data.payment_intent.setup_future_usage),
        off_session: None,
        setup_mandate_details: None,
        router_return_url: Some(router_return_url.clone()),
        webhook_url,
        browser_info,
        email,
        customer_name: None,
        return_url: Some(router_return_url),
        payment_method_type: Some(payment_data.payment_attempt.payment_method_subtype),
        request_incremental_authorization: matches!(
            payment_data
                .payment_intent
                .request_incremental_authorization,
            RequestIncrementalAuthorization::True | RequestIncrementalAuthorization::Default
        ),
        metadata: payment_data.payment_intent.metadata,
        minor_amount: Some(payment_data.payment_attempt.amount_details.get_net_amount()),
        shipping_cost: payment_data.payment_intent.amount_details.shipping_cost,
        capture_method: Some(payment_data.payment_intent.capture_method),
        complete_authorize_url,
        connector_testing_data: None,
    };
    let connector_mandate_request_reference_id = payment_data
        .payment_attempt
        .connector_token_details
        .as_ref()
        .and_then(|detail| detail.get_connector_token_request_reference_id());

    // TODO: evaluate the fields in router data, if they are required or not
    let router_data = types::RouterData {
        flow: PhantomData,
        merchant_id: merchant_context.get_merchant_account().get_id().clone(),
        tenant_id: state.tenant.tenant_id.clone(),
        // TODO: evaluate why we need customer id at the connector level. We already have connector customer id.
        customer_id,
        connector: connector_id.to_owned(),
        // TODO: evaluate why we need payment id at the connector level. We already have connector reference id
        payment_id: payment_data
            .payment_attempt
            .payment_id
            .get_string_repr()
            .to_owned(),
        // TODO: evaluate why we need attempt id at the connector level. We already have connector reference id
        attempt_id: payment_data
            .payment_attempt
            .get_id()
            .get_string_repr()
            .to_owned(),
        status: payment_data.payment_attempt.status,
        payment_method,
        connector_auth_type: auth_type,
        description: payment_data
            .payment_intent
            .description
            .as_ref()
            .map(|description| description.get_string_repr())
            .map(ToOwned::to_owned),
        // TODO: Create unified address
        address: payment_data.payment_address.clone(),
        auth_type: payment_data.payment_attempt.authentication_type,
        connector_meta_data: None,
        connector_wallets_details: None,
        request,
        response: Err(hyperswitch_domain_models::router_data::ErrorResponse::default()),
        amount_captured: None,
        minor_amount_captured: None,
        access_token: None,
        session_token: None,
        reference_id: None,
        payment_method_status: None,
        payment_method_token: None,
        connector_customer: connector_customer_id,
        recurring_mandate_payment_data: None,
        // TODO: This has to be generated as the reference id based on the connector configuration
        // Some connectros might not accept accept the global id. This has to be done when generating the reference id
        connector_request_reference_id,
        preprocessing_id: payment_data.payment_attempt.preprocessing_step_id,
        #[cfg(feature = "payouts")]
        payout_method_data: None,
        #[cfg(feature = "payouts")]
        quote_id: None,
        // TODO: take this based on the env
        test_mode: Some(true),
        payment_method_balance: None,
        connector_api_version: None,
        connector_http_status_code: None,
        external_latency: None,
        apple_pay_flow: None,
        frm_metadata: None,
        refund_id: None,
        dispute_id: None,
        connector_response: None,
        integrity_check: Ok(()),
        additional_merchant_data: None,
        header_payload,
        connector_mandate_request_reference_id,
        authentication_id: None,
        psd2_sca_exemption_type: None,
        whole_connector_response: None,
    };

    Ok(router_data)
}

#[cfg(all(any(feature = "v1", feature = "v2"), not(feature = "customer_v2")))]
#[instrument(skip_all)]
#[allow(clippy::too_many_arguments)]
pub async fn construct_payment_router_data<'a, F, T>(
    state: &'a SessionState,
    payment_data: PaymentData<F>,
    connector_id: &str,
    merchant_context: &domain::MerchantContext,
    customer: &'a Option<domain::Customer>,
    merchant_connector_account: &helpers::MerchantConnectorAccountType,
    merchant_recipient_data: Option<types::MerchantRecipientData>,
    header_payload: Option<hyperswitch_domain_models::payments::HeaderPayload>,
) -> RouterResult<types::RouterData<F, T, types::PaymentsResponseData>>
where
    T: TryFrom<PaymentAdditionalData<'a, F>>,
    types::RouterData<F, T, types::PaymentsResponseData>: Feature<F, T>,
    F: Clone,
    error_stack::Report<errors::ApiErrorResponse>:
        From<<T as TryFrom<PaymentAdditionalData<'a, F>>>::Error>,
{
    let (payment_method, router_data);

    fp_utils::when(merchant_connector_account.is_disabled(), || {
        Err(errors::ApiErrorResponse::MerchantConnectorAccountDisabled)
    })?;

    let test_mode = merchant_connector_account.is_test_mode_on();

    let auth_type: types::ConnectorAuthType = merchant_connector_account
        .get_connector_account_details()
        .parse_value("ConnectorAuthType")
        .change_context(errors::ApiErrorResponse::InternalServerError)
        .attach_printable("Failed while parsing value for ConnectorAuthType")?;

    payment_method = payment_data
        .payment_attempt
        .payment_method
        .or(payment_data.payment_attempt.payment_method)
        .get_required_value("payment_method_type")?;

    let resource_id = match payment_data
        .payment_attempt
        .get_connector_payment_id()
        .map(ToString::to_string)
    {
        Some(id) => types::ResponseId::ConnectorTransactionId(id),
        None => types::ResponseId::NoResponseId,
    };

    // [#44]: why should response be filled during request
    let response = Ok(types::PaymentsResponseData::TransactionResponse {
        resource_id,
        redirection_data: Box::new(None),
        mandate_reference: Box::new(None),
        connector_metadata: None,
        network_txn_id: None,
        connector_response_reference_id: None,
        incremental_authorization_allowed: None,
        charges: None,
    });

    let additional_data = PaymentAdditionalData {
        router_base_url: state.base_url.clone(),
        connector_name: connector_id.to_string(),
        payment_data: payment_data.clone(),
        state,
        customer_data: customer,
    };

    let customer_id = customer.to_owned().map(|customer| customer.customer_id);

    let supported_connector = &state
        .conf
        .multiple_api_version_supported_connectors
        .supported_connectors;
    let connector_enum = api_models::enums::Connector::from_str(connector_id)
        .change_context(errors::ConnectorError::InvalidConnectorName)
        .change_context(errors::ApiErrorResponse::InvalidDataValue {
            field_name: "connector",
        })
        .attach_printable_lazy(|| format!("unable to parse connector name {connector_id:?}"))?;

    let connector_api_version = if supported_connector.contains(&connector_enum) {
        state
            .store
            .find_config_by_key(&format!("connector_api_version_{connector_id}"))
            .await
            .map(|value| value.config)
            .ok()
    } else {
        None
    };

    let apple_pay_flow = payments::decide_apple_pay_flow(
        state,
        payment_data.payment_attempt.payment_method_type,
        Some(merchant_connector_account),
    );

    let unified_address = if let Some(payment_method_info) =
        payment_data.payment_method_info.clone()
    {
        let payment_method_billing = payment_method_info
            .payment_method_billing_address
            .map(|decrypted_data| decrypted_data.into_inner().expose())
            .map(|decrypted_value| decrypted_value.parse_value("payment_method_billing_address"))
            .transpose()
            .change_context(errors::ApiErrorResponse::InternalServerError)
            .attach_printable("unable to parse payment_method_billing_address")?;
        payment_data
            .address
            .clone()
            .unify_with_payment_data_billing(payment_method_billing)
    } else {
        payment_data.address
    };
    let connector_mandate_request_reference_id = payment_data
        .payment_attempt
        .connector_mandate_detail
        .as_ref()
        .and_then(|detail| detail.get_connector_mandate_request_reference_id());

    crate::logger::debug!("unified address details {:?}", unified_address);

    router_data = types::RouterData {
        flow: PhantomData,
        merchant_id: merchant_context.get_merchant_account().get_id().clone(),
        customer_id,
        tenant_id: state.tenant.tenant_id.clone(),
        connector: connector_id.to_owned(),
        payment_id: payment_data
            .payment_attempt
            .payment_id
            .get_string_repr()
            .to_owned(),
        attempt_id: payment_data.payment_attempt.attempt_id.clone(),
        status: payment_data.payment_attempt.status,
        payment_method,
        connector_auth_type: auth_type,
        description: payment_data.payment_intent.description.clone(),
        address: unified_address,
        auth_type: payment_data
            .payment_attempt
            .authentication_type
            .unwrap_or_default(),
        connector_meta_data: merchant_connector_account.get_metadata(),
        connector_wallets_details: merchant_connector_account.get_connector_wallets_details(),
        request: T::try_from(additional_data)?,
        response,
        amount_captured: payment_data
            .payment_intent
            .amount_captured
            .map(|amt| amt.get_amount_as_i64()),
        minor_amount_captured: payment_data.payment_intent.amount_captured,
        access_token: None,
        session_token: None,
        reference_id: None,
        payment_method_status: payment_data.payment_method_info.map(|info| info.status),
        payment_method_token: payment_data
            .pm_token
            .map(|token| types::PaymentMethodToken::Token(Secret::new(token))),
        connector_customer: payment_data.connector_customer_id,
        recurring_mandate_payment_data: payment_data.recurring_mandate_payment_data,
        connector_request_reference_id: core_utils::get_connector_request_reference_id(
            &state.conf,
            merchant_context.get_merchant_account().get_id(),
            &payment_data.payment_attempt,
        ),
        preprocessing_id: payment_data.payment_attempt.preprocessing_step_id,
        #[cfg(feature = "payouts")]
        payout_method_data: None,
        #[cfg(feature = "payouts")]
        quote_id: None,
        test_mode,
        payment_method_balance: None,
        connector_api_version,
        connector_http_status_code: None,
        external_latency: None,
        apple_pay_flow,
        frm_metadata: None,
        refund_id: None,
        dispute_id: None,
        connector_response: None,
        integrity_check: Ok(()),
        additional_merchant_data: merchant_recipient_data.map(|data| {
            api_models::admin::AdditionalMerchantData::foreign_from(
                types::AdditionalMerchantData::OpenBankingRecipientData(data),
            )
        }),
        header_payload,
        connector_mandate_request_reference_id,
        authentication_id: None,
        psd2_sca_exemption_type: payment_data.payment_intent.psd2_sca_exemption_type,
        whole_connector_response: None,
    };

    Ok(router_data)
}

#[cfg(all(any(feature = "v1", feature = "v2"), not(feature = "customer_v2")))]
#[instrument(skip_all)]
#[allow(clippy::too_many_arguments)]
pub async fn construct_payment_router_data_for_update_metadata<'a>(
    state: &'a SessionState,
    payment_data: PaymentData<api::UpdateMetadata>,
    connector_id: &str,
    merchant_context: &domain::MerchantContext,
    customer: &'a Option<domain::Customer>,
    merchant_connector_account: &helpers::MerchantConnectorAccountType,
    merchant_recipient_data: Option<types::MerchantRecipientData>,
    header_payload: Option<hyperswitch_domain_models::payments::HeaderPayload>,
) -> RouterResult<
    types::RouterData<
        api::UpdateMetadata,
        types::PaymentsUpdateMetadataData,
        types::PaymentsResponseData,
    >,
> {
    let (payment_method, router_data);

    fp_utils::when(merchant_connector_account.is_disabled(), || {
        Err(errors::ApiErrorResponse::MerchantConnectorAccountDisabled)
    })?;

    let test_mode = merchant_connector_account.is_test_mode_on();

    let auth_type: types::ConnectorAuthType = merchant_connector_account
        .get_connector_account_details()
        .parse_value("ConnectorAuthType")
        .change_context(errors::ApiErrorResponse::InternalServerError)
        .attach_printable("Failed while parsing value for ConnectorAuthType")?;

    payment_method = payment_data
        .payment_attempt
        .payment_method
        .or(payment_data.payment_attempt.payment_method)
        .get_required_value("payment_method_type")?;

    // [#44]: why should response be filled during request
    let response = Err(hyperswitch_domain_models::router_data::ErrorResponse {
        code: "IR_20".to_string(),
        message: "Update metadata is not implemented for this connector".to_string(),
        reason: None,
        status_code: http::StatusCode::BAD_REQUEST.as_u16(),
        attempt_status: None,
        connector_transaction_id: None,
        network_decline_code: None,
        network_advice_code: None,
        network_error_message: None,
    });

    let additional_data = PaymentAdditionalData {
        router_base_url: state.base_url.clone(),
        connector_name: connector_id.to_string(),
        payment_data: payment_data.clone(),
        state,
        customer_data: customer,
    };

    let customer_id = customer.to_owned().map(|customer| customer.customer_id);

    let supported_connector = &state
        .conf
        .multiple_api_version_supported_connectors
        .supported_connectors;
    let connector_enum = api_models::enums::Connector::from_str(connector_id)
        .change_context(errors::ConnectorError::InvalidConnectorName)
        .change_context(errors::ApiErrorResponse::InvalidDataValue {
            field_name: "connector",
        })
        .attach_printable_lazy(|| format!("unable to parse connector name {connector_id:?}"))?;

    let connector_api_version = if supported_connector.contains(&connector_enum) {
        state
            .store
            .find_config_by_key(&format!("connector_api_version_{connector_id}"))
            .await
            .map(|value| value.config)
            .ok()
    } else {
        None
    };

    let apple_pay_flow = payments::decide_apple_pay_flow(
        state,
        payment_data.payment_attempt.payment_method_type,
        Some(merchant_connector_account),
    );

    let unified_address = if let Some(payment_method_info) =
        payment_data.payment_method_info.clone()
    {
        let payment_method_billing = payment_method_info
            .payment_method_billing_address
            .map(|decrypted_data| decrypted_data.into_inner().expose())
            .map(|decrypted_value| decrypted_value.parse_value("payment_method_billing_address"))
            .transpose()
            .change_context(errors::ApiErrorResponse::InternalServerError)
            .attach_printable("unable to parse payment_method_billing_address")?;
        payment_data
            .address
            .clone()
            .unify_with_payment_data_billing(payment_method_billing)
    } else {
        payment_data.address
    };
    let connector_mandate_request_reference_id = payment_data
        .payment_attempt
        .connector_mandate_detail
        .as_ref()
        .and_then(|detail| detail.get_connector_mandate_request_reference_id());

    crate::logger::debug!("unified address details {:?}", unified_address);

    router_data = types::RouterData {
        flow: PhantomData,
        merchant_id: merchant_context.get_merchant_account().get_id().clone(),
        customer_id,
        tenant_id: state.tenant.tenant_id.clone(),
        connector: connector_id.to_owned(),
        payment_id: payment_data
            .payment_attempt
            .payment_id
            .get_string_repr()
            .to_owned(),
        attempt_id: payment_data.payment_attempt.attempt_id.clone(),
        status: payment_data.payment_attempt.status,
        payment_method,
        connector_auth_type: auth_type,
        description: payment_data.payment_intent.description.clone(),
        address: unified_address,
        auth_type: payment_data
            .payment_attempt
            .authentication_type
            .unwrap_or_default(),
        connector_meta_data: merchant_connector_account.get_metadata(),
        connector_wallets_details: merchant_connector_account.get_connector_wallets_details(),
        request: types::PaymentsUpdateMetadataData::try_from(additional_data)?,
        response,
        amount_captured: payment_data
            .payment_intent
            .amount_captured
            .map(|amt| amt.get_amount_as_i64()),
        minor_amount_captured: payment_data.payment_intent.amount_captured,
        access_token: None,
        session_token: None,
        reference_id: None,
        payment_method_status: payment_data.payment_method_info.map(|info| info.status),
        payment_method_token: payment_data
            .pm_token
            .map(|token| types::PaymentMethodToken::Token(Secret::new(token))),
        connector_customer: payment_data.connector_customer_id,
        recurring_mandate_payment_data: payment_data.recurring_mandate_payment_data,
        connector_request_reference_id: core_utils::get_connector_request_reference_id(
            &state.conf,
            merchant_context.get_merchant_account().get_id(),
            &payment_data.payment_attempt,
        ),
        preprocessing_id: payment_data.payment_attempt.preprocessing_step_id,
        #[cfg(feature = "payouts")]
        payout_method_data: None,
        #[cfg(feature = "payouts")]
        quote_id: None,
        test_mode,
        payment_method_balance: None,
        connector_api_version,
        connector_http_status_code: None,
        external_latency: None,
        apple_pay_flow,
        frm_metadata: None,
        refund_id: None,
        dispute_id: None,
        connector_response: None,
        integrity_check: Ok(()),
        additional_merchant_data: merchant_recipient_data.map(|data| {
            api_models::admin::AdditionalMerchantData::foreign_from(
                types::AdditionalMerchantData::OpenBankingRecipientData(data),
            )
        }),
        header_payload,
        connector_mandate_request_reference_id,
        authentication_id: None,
        psd2_sca_exemption_type: payment_data.payment_intent.psd2_sca_exemption_type,
        whole_connector_response: None,
    };

    Ok(router_data)
}

pub trait ToResponse<F, D, Op>
where
    Self: Sized,
    Op: Debug,
    D: OperationSessionGetters<F>,
{
    #[cfg(feature = "v1")]
    #[allow(clippy::too_many_arguments)]
    fn generate_response(
        data: D,
        customer: Option<domain::Customer>,
        auth_flow: services::AuthFlow,
        base_url: &str,
        operation: Op,
        connector_request_reference_id_config: &ConnectorRequestReferenceIdConfig,
        connector_http_status_code: Option<u16>,
        external_latency: Option<u128>,
        is_latency_header_enabled: Option<bool>,
    ) -> RouterResponse<Self>;

    #[cfg(feature = "v2")]
    #[allow(clippy::too_many_arguments)]
    fn generate_response(
        data: D,
        customer: Option<domain::Customer>,
        base_url: &str,
        operation: Op,
        connector_request_reference_id_config: &ConnectorRequestReferenceIdConfig,
        connector_http_status_code: Option<u16>,
        external_latency: Option<u128>,
        is_latency_header_enabled: Option<bool>,
        merchant_context: &domain::MerchantContext,
    ) -> RouterResponse<Self>;
}

/// Generate a response from the given Data. This should be implemented on a payment data object
pub trait GenerateResponse<Response>
where
    Self: Sized,
{
    #[cfg(feature = "v2")]
    fn generate_response(
        self,
        state: &SessionState,
        connector_http_status_code: Option<u16>,
        external_latency: Option<u128>,
        is_latency_header_enabled: Option<bool>,
        merchant_context: &domain::MerchantContext,
        profile: &domain::Profile,
    ) -> RouterResponse<Response>;
}

#[cfg(feature = "v2")]
impl<F> GenerateResponse<api_models::payments::PaymentsCaptureResponse>
    for hyperswitch_domain_models::payments::PaymentCaptureData<F>
where
    F: Clone,
{
    fn generate_response(
        self,
        state: &SessionState,
        connector_http_status_code: Option<u16>,
        external_latency: Option<u128>,
        is_latency_header_enabled: Option<bool>,
        merchant_context: &domain::MerchantContext,
        profile: &domain::Profile,
    ) -> RouterResponse<api_models::payments::PaymentsCaptureResponse> {
        let payment_intent = &self.payment_intent;
        let payment_attempt = &self.payment_attempt;

        let amount = api_models::payments::PaymentAmountDetailsResponse::foreign_from((
            &payment_intent.amount_details,
            &payment_attempt.amount_details,
        ));

        let response = api_models::payments::PaymentsCaptureResponse {
            id: payment_intent.id.clone(),
            amount,
            status: payment_intent.status,
        };

        Ok(services::ApplicationResponse::JsonWithHeaders((
            response,
            vec![],
        )))
    }
}

#[cfg(feature = "v1")]
impl<F, Op, D> ToResponse<F, D, Op> for api::PaymentsResponse
where
    F: Clone,
    Op: Debug,
    D: OperationSessionGetters<F>,
{
    #[allow(clippy::too_many_arguments)]
    fn generate_response(
        payment_data: D,
        customer: Option<domain::Customer>,
        auth_flow: services::AuthFlow,
        base_url: &str,
        operation: Op,
        connector_request_reference_id_config: &ConnectorRequestReferenceIdConfig,
        connector_http_status_code: Option<u16>,
        external_latency: Option<u128>,
        is_latency_header_enabled: Option<bool>,
    ) -> RouterResponse<Self> {
        let captures = payment_data
            .get_multiple_capture_data()
            .and_then(|multiple_capture_data| {
                multiple_capture_data
                    .expand_captures
                    .and_then(|should_expand| {
                        should_expand.then_some(
                            multiple_capture_data
                                .get_all_captures()
                                .into_iter()
                                .cloned()
                                .collect(),
                        )
                    })
            });

        payments_to_payments_response(
            payment_data,
            captures,
            customer,
            auth_flow,
            base_url,
            &operation,
            connector_request_reference_id_config,
            connector_http_status_code,
            external_latency,
            is_latency_header_enabled,
        )
    }
}

#[cfg(feature = "v1")]
impl<F, Op, D> ToResponse<F, D, Op> for api::PaymentsSessionResponse
where
    F: Clone,
    Op: Debug,
    D: OperationSessionGetters<F>,
{
    #[allow(clippy::too_many_arguments)]
    fn generate_response(
        payment_data: D,
        _customer: Option<domain::Customer>,
        _auth_flow: services::AuthFlow,
        _base_url: &str,
        _operation: Op,
        _connector_request_reference_id_config: &ConnectorRequestReferenceIdConfig,
        _connector_http_status_code: Option<u16>,
        _external_latency: Option<u128>,
        _is_latency_header_enabled: Option<bool>,
    ) -> RouterResponse<Self> {
        Ok(services::ApplicationResponse::JsonWithHeaders((
            Self {
                session_token: payment_data.get_sessions_token(),
                payment_id: payment_data.get_payment_attempt().payment_id.clone(),
                client_secret: payment_data
                    .get_payment_intent()
                    .client_secret
                    .clone()
                    .get_required_value("client_secret")?
                    .into(),
            },
            vec![],
        )))
    }
}

#[cfg(feature = "v2")]
impl<F, Op, D> ToResponse<F, D, Op> for api::PaymentsSessionResponse
where
    F: Clone,
    Op: Debug,
    D: OperationSessionGetters<F>,
{
    #[allow(clippy::too_many_arguments)]
    fn generate_response(
        payment_data: D,
        _customer: Option<domain::Customer>,
        _base_url: &str,
        _operation: Op,
        _connector_request_reference_id_config: &ConnectorRequestReferenceIdConfig,
        _connector_http_status_code: Option<u16>,
        _external_latency: Option<u128>,
        _is_latency_header_enabled: Option<bool>,
        _merchant_context: &domain::MerchantContext,
    ) -> RouterResponse<Self> {
        Ok(services::ApplicationResponse::JsonWithHeaders((
            Self {
                session_token: payment_data.get_sessions_token(),
                payment_id: payment_data.get_payment_intent().id.clone(),
                vault_details: payment_data.get_optional_external_vault_session_details(),
            },
            vec![],
        )))
    }
}

#[cfg(feature = "v1")]
impl<F, Op, D> ToResponse<F, D, Op> for api::PaymentsDynamicTaxCalculationResponse
where
    F: Clone,
    Op: Debug,
    D: OperationSessionGetters<F>,
{
    #[allow(clippy::too_many_arguments)]
    fn generate_response(
        payment_data: D,
        _customer: Option<domain::Customer>,
        _auth_flow: services::AuthFlow,
        _base_url: &str,
        _operation: Op,
        _connector_request_reference_id_config: &ConnectorRequestReferenceIdConfig,
        _connector_http_status_code: Option<u16>,
        _external_latency: Option<u128>,
        _is_latency_header_enabled: Option<bool>,
    ) -> RouterResponse<Self> {
        let mut amount = payment_data.get_payment_intent().amount;
        let shipping_cost = payment_data.get_payment_intent().shipping_cost;
        if let Some(shipping_cost) = shipping_cost {
            amount = amount + shipping_cost;
        }
        let order_tax_amount = payment_data
            .get_payment_intent()
            .tax_details
            .clone()
            .and_then(|tax| {
                tax.payment_method_type
                    .map(|a| a.order_tax_amount)
                    .or_else(|| tax.default.map(|a| a.order_tax_amount))
            });
        if let Some(tax_amount) = order_tax_amount {
            amount = amount + tax_amount;
        }

        let currency = payment_data
            .get_payment_attempt()
            .currency
            .get_required_value("currency")?;

        Ok(services::ApplicationResponse::JsonWithHeaders((
            Self {
                net_amount: amount,
                payment_id: payment_data.get_payment_attempt().payment_id.clone(),
                order_tax_amount,
                shipping_cost,
                display_amount: api_models::payments::DisplayAmountOnSdk::foreign_try_from((
                    amount,
                    shipping_cost,
                    order_tax_amount,
                    currency,
                ))?,
            },
            vec![],
        )))
    }
}

#[cfg(feature = "v2")]
impl<F, Op, D> ToResponse<F, D, Op> for api::PaymentsIntentResponse
where
    F: Clone,
    Op: Debug,
    D: OperationSessionGetters<F>,
{
    #[allow(clippy::too_many_arguments)]
    fn generate_response(
        payment_data: D,
        _customer: Option<domain::Customer>,
        _base_url: &str,
        operation: Op,
        _connector_request_reference_id_config: &ConnectorRequestReferenceIdConfig,
        _connector_http_status_code: Option<u16>,
        _external_latency: Option<u128>,
        _is_latency_header_enabled: Option<bool>,
        _merchant_context: &domain::MerchantContext,
    ) -> RouterResponse<Self> {
        let payment_intent = payment_data.get_payment_intent();
        let client_secret = payment_data.get_client_secret();
        Ok(services::ApplicationResponse::JsonWithHeaders((
            Self {
                id: payment_intent.id.clone(),
                profile_id: payment_intent.profile_id.clone(),
                status: payment_intent.status,
                amount_details: api_models::payments::AmountDetailsResponse::foreign_from(
                    payment_intent.amount_details.clone(),
                ),
                client_secret: client_secret.clone(),
                merchant_reference_id: payment_intent.merchant_reference_id.clone(),
                routing_algorithm_id: payment_intent.routing_algorithm_id.clone(),
                capture_method: payment_intent.capture_method,
                authentication_type: payment_intent.authentication_type,
                billing: payment_intent
                    .billing_address
                    .clone()
                    .map(|billing| billing.into_inner())
                    .map(From::from),
                shipping: payment_intent
                    .shipping_address
                    .clone()
                    .map(|shipping| shipping.into_inner())
                    .map(From::from),
                customer_id: payment_intent.customer_id.clone(),
                customer_present: payment_intent.customer_present.clone(),
                description: payment_intent.description.clone(),
                return_url: payment_intent.return_url.clone(),
                setup_future_usage: payment_intent.setup_future_usage,
                apply_mit_exemption: payment_intent.apply_mit_exemption.clone(),
                statement_descriptor: payment_intent.statement_descriptor.clone(),
                order_details: payment_intent.order_details.clone().map(|order_details| {
                    order_details
                        .into_iter()
                        .map(|order_detail| order_detail.expose().convert_back())
                        .collect()
                }),
                allowed_payment_method_types: payment_intent.allowed_payment_method_types.clone(),
                metadata: payment_intent.metadata.clone(),
                connector_metadata: payment_intent.connector_metadata.clone(),
                feature_metadata: payment_intent
                    .feature_metadata
                    .clone()
                    .map(|feature_metadata| feature_metadata.convert_back()),
                payment_link_enabled: payment_intent.enable_payment_link.clone(),
                payment_link_config: payment_intent
                    .payment_link_config
                    .clone()
                    .map(ForeignFrom::foreign_from),
                request_incremental_authorization: payment_intent.request_incremental_authorization,
                expires_on: payment_intent.session_expiry,
                frm_metadata: payment_intent.frm_metadata.clone(),
                request_external_three_ds_authentication: payment_intent
                    .request_external_three_ds_authentication
                    .clone(),
            },
            vec![],
        )))
    }
}

#[cfg(feature = "v2")]
impl<F> GenerateResponse<api_models::payments::PaymentsResponse>
    for hyperswitch_domain_models::payments::PaymentConfirmData<F>
where
    F: Clone,
{
    fn generate_response(
        self,
        state: &SessionState,
        connector_http_status_code: Option<u16>,
        external_latency: Option<u128>,
        is_latency_header_enabled: Option<bool>,
        merchant_context: &domain::MerchantContext,
        profile: &domain::Profile,
    ) -> RouterResponse<api_models::payments::PaymentsResponse> {
        let payment_intent = self.payment_intent;
        let payment_attempt = self.payment_attempt;

        let amount = api_models::payments::PaymentAmountDetailsResponse::foreign_from((
            &payment_intent.amount_details,
            &payment_attempt.amount_details,
        ));

        let connector = payment_attempt
            .connector
            .clone()
            .get_required_value("connector")
            .change_context(errors::ApiErrorResponse::InternalServerError)
            .attach_printable("Connector is none when constructing response")?;

        let merchant_connector_id = payment_attempt
            .merchant_connector_id
            .clone()
            .get_required_value("merchant_connector_id")
            .change_context(errors::ApiErrorResponse::InternalServerError)
            .attach_printable("Merchant connector id is none when constructing response")?;

        let error = payment_attempt
            .error
            .as_ref()
            .map(api_models::payments::ErrorDetails::foreign_from);

        let payment_address = self.payment_address;

        let payment_method_data =
            Some(api_models::payments::PaymentMethodDataResponseWithBilling {
                payment_method_data: None,
                billing: payment_address
                    .get_request_payment_method_billing()
                    .cloned()
                    .map(From::from),
            });

        // TODO: Add support for other next actions, currently only supporting redirect to url
        let redirect_to_url = payment_intent.create_start_redirection_url(
            &state.base_url,
            merchant_context
                .get_merchant_account()
                .publishable_key
                .clone(),
        )?;

        let next_action = payment_attempt
            .redirection_data
            .as_ref()
            .map(|_| api_models::payments::NextActionData::RedirectToUrl { redirect_to_url });

        let connector_token_details = payment_attempt
            .connector_token_details
            .and_then(Option::<api_models::payments::ConnectorTokenDetails>::foreign_from);

        let return_url = payment_intent
            .return_url
            .clone()
            .or(profile.return_url.clone());

        let response = api_models::payments::PaymentsResponse {
            id: payment_intent.id.clone(),
            status: payment_intent.status,
            amount,
            customer_id: payment_intent.customer_id.clone(),
            connector: Some(connector),
            created: payment_intent.created_at,
            payment_method_data,
            payment_method_type: Some(payment_attempt.payment_method_type),
            payment_method_subtype: Some(payment_attempt.payment_method_subtype),
            next_action,
            connector_transaction_id: payment_attempt.connector_payment_id.clone(),
            connector_reference_id: None,
            connector_token_details,
            merchant_connector_id: Some(merchant_connector_id),
            browser_info: None,
            error,
            return_url,
            authentication_type: payment_intent.authentication_type,
            authentication_type_applied: Some(payment_attempt.authentication_type),
            payment_method_id: payment_attempt.payment_method_id,
            attempts: None,
            billing: None,  //TODO: add this
            shipping: None, //TODO: add this
            is_iframe_redirection_enabled: None,
        };

        Ok(services::ApplicationResponse::JsonWithHeaders((
            response,
            vec![],
        )))
    }
}

#[cfg(feature = "v2")]
impl<F> GenerateResponse<api_models::payments::PaymentsResponse>
    for hyperswitch_domain_models::payments::PaymentStatusData<F>
where
    F: Clone,
{
    fn generate_response(
        self,
        state: &SessionState,
        connector_http_status_code: Option<u16>,
        external_latency: Option<u128>,
        is_latency_header_enabled: Option<bool>,
        merchant_context: &domain::MerchantContext,
        profile: &domain::Profile,
    ) -> RouterResponse<api_models::payments::PaymentsResponse> {
        let payment_intent = self.payment_intent;
        let payment_attempt = &self.payment_attempt;

        let amount = api_models::payments::PaymentAmountDetailsResponse::foreign_from((
            &payment_intent.amount_details,
            &payment_attempt.amount_details,
        ));

        let connector = payment_attempt.connector.clone();

        let merchant_connector_id = payment_attempt.merchant_connector_id.clone();

        let error = payment_attempt
            .error
            .as_ref()
            .map(api_models::payments::ErrorDetails::foreign_from);
        let attempts = self.attempts.as_ref().map(|attempts| {
            attempts
                .iter()
                .map(api_models::payments::PaymentAttemptResponse::foreign_from)
                .collect()
        });

        let payment_method_data =
            Some(api_models::payments::PaymentMethodDataResponseWithBilling {
                payment_method_data: None,
                billing: self
                    .payment_address
                    .get_request_payment_method_billing()
                    .cloned()
                    .map(From::from),
            });

        let connector_token_details = self
            .payment_attempt
            .connector_token_details
            .clone()
            .and_then(Option::<api_models::payments::ConnectorTokenDetails>::foreign_from);

        let return_url = payment_intent.return_url.or(profile.return_url.clone());

        let response = api_models::payments::PaymentsResponse {
            id: payment_intent.id.clone(),
            status: payment_intent.status,
            amount,
            customer_id: payment_intent.customer_id.clone(),
            connector,
            billing: self
                .payment_address
                .get_payment_billing()
                .cloned()
                .map(From::from),
            shipping: self.payment_address.get_shipping().cloned().map(From::from),
            created: payment_intent.created_at,
            payment_method_data,
            payment_method_type: Some(payment_attempt.payment_method_type),
            payment_method_subtype: Some(payment_attempt.payment_method_subtype),
            connector_transaction_id: payment_attempt.connector_payment_id.clone(),
            connector_reference_id: None,
            merchant_connector_id,
            browser_info: None,
            connector_token_details,
            payment_method_id: payment_attempt.payment_method_id.clone(),
            error,
            authentication_type_applied: payment_attempt.authentication_applied,
            authentication_type: payment_intent.authentication_type,
            next_action: None,
            attempts,
            return_url,
            is_iframe_redirection_enabled: payment_intent.is_iframe_redirection_enabled,
        };

        Ok(services::ApplicationResponse::JsonWithHeaders((
            response,
            vec![],
        )))
    }
}

#[cfg(feature = "v2")]
impl<F> GenerateResponse<api_models::payments::PaymentAttemptResponse>
    for hyperswitch_domain_models::payments::PaymentAttemptRecordData<F>
where
    F: Clone,
{
    fn generate_response(
        self,
        _state: &SessionState,
        _connector_http_status_code: Option<u16>,
        _external_latency: Option<u128>,
        _is_latency_header_enabled: Option<bool>,
        _merchant_context: &domain::MerchantContext,
        _profile: &domain::Profile,
    ) -> RouterResponse<api_models::payments::PaymentAttemptResponse> {
        let payment_attempt = self.payment_attempt;
        let response = api_models::payments::PaymentAttemptResponse::foreign_from(&payment_attempt);
        Ok(services::ApplicationResponse::JsonWithHeaders((
            response,
            vec![],
        )))
    }
}

#[cfg(feature = "v2")]
impl<F> GenerateResponse<api_models::payments::PaymentAttemptRecordResponse>
    for hyperswitch_domain_models::payments::PaymentAttemptRecordData<F>
where
    F: Clone,
{
    fn generate_response(
        self,
        _state: &SessionState,
        _connector_http_status_code: Option<u16>,
        _external_latency: Option<u128>,
        _is_latency_header_enabled: Option<bool>,
        _merchant_context: &domain::MerchantContext,
        _profile: &domain::Profile,
    ) -> RouterResponse<api_models::payments::PaymentAttemptRecordResponse> {
        let payment_attempt = self.payment_attempt;
        let payment_intent = self.payment_intent;
        let response = api_models::payments::PaymentAttemptRecordResponse {
            id: payment_attempt.get_id().to_owned(),
            status: payment_attempt.status,
            payment_intent_feature_metadata: payment_intent
                .feature_metadata
                .as_ref()
                .map(api_models::payments::FeatureMetadata::foreign_from),
            payment_attempt_feature_metadata: payment_attempt
                .feature_metadata
                .as_ref()
                .map(api_models::payments::PaymentAttemptFeatureMetadata::foreign_from),
        };
        Ok(services::ApplicationResponse::JsonWithHeaders((
            response,
            vec![],
        )))
    }
}

#[cfg(feature = "v1")]
impl<F, Op, D> ToResponse<F, D, Op> for api::PaymentsPostSessionTokensResponse
where
    F: Clone,
    Op: Debug,
    D: OperationSessionGetters<F>,
{
    fn generate_response(
        payment_data: D,
        _customer: Option<domain::Customer>,
        _auth_flow: services::AuthFlow,
        _base_url: &str,
        _operation: Op,
        _connector_request_reference_id_config: &ConnectorRequestReferenceIdConfig,
        _connector_http_status_code: Option<u16>,
        _external_latency: Option<u128>,
        _is_latency_header_enabled: Option<bool>,
    ) -> RouterResponse<Self> {
        let papal_sdk_next_action =
            paypal_sdk_next_steps_check(payment_data.get_payment_attempt().clone())?;
        let next_action = papal_sdk_next_action.map(|paypal_next_action_data| {
            api_models::payments::NextActionData::InvokeSdkClient {
                next_action_data: paypal_next_action_data,
            }
        });
        Ok(services::ApplicationResponse::JsonWithHeaders((
            Self {
                payment_id: payment_data.get_payment_intent().payment_id.clone(),
                next_action,
                status: payment_data.get_payment_intent().status,
            },
            vec![],
        )))
    }
}

#[cfg(feature = "v1")]
impl<F, Op, D> ToResponse<F, D, Op> for api::PaymentsUpdateMetadataResponse
where
    F: Clone,
    Op: Debug,
    D: OperationSessionGetters<F>,
{
    fn generate_response(
        payment_data: D,
        _customer: Option<domain::Customer>,
        _auth_flow: services::AuthFlow,
        _base_url: &str,
        _operation: Op,
        _connector_request_reference_id_config: &ConnectorRequestReferenceIdConfig,
        _connector_http_status_code: Option<u16>,
        _external_latency: Option<u128>,
        _is_latency_header_enabled: Option<bool>,
    ) -> RouterResponse<Self> {
        Ok(services::ApplicationResponse::JsonWithHeaders((
            Self {
                payment_id: payment_data.get_payment_intent().payment_id.clone(),
                metadata: payment_data
                    .get_payment_intent()
                    .metadata
                    .clone()
                    .map(Secret::new),
            },
            vec![],
        )))
    }
}

impl ForeignTryFrom<(MinorUnit, Option<MinorUnit>, Option<MinorUnit>, Currency)>
    for api_models::payments::DisplayAmountOnSdk
{
    type Error = error_stack::Report<errors::ApiErrorResponse>;

    fn foreign_try_from(
        (net_amount, shipping_cost, order_tax_amount, currency): (
            MinorUnit,
            Option<MinorUnit>,
            Option<MinorUnit>,
            Currency,
        ),
    ) -> Result<Self, Self::Error> {
        let major_unit_convertor = StringMajorUnitForConnector;

        let sdk_net_amount = major_unit_convertor
            .convert(net_amount, currency)
            .change_context(errors::ApiErrorResponse::PreconditionFailed {
                message: "Failed to convert net_amount to base unit".to_string(),
            })
            .attach_printable("Failed to convert net_amount to string major unit")?;

        let sdk_shipping_cost = shipping_cost
            .map(|cost| {
                major_unit_convertor
                    .convert(cost, currency)
                    .change_context(errors::ApiErrorResponse::PreconditionFailed {
                        message: "Failed to convert shipping_cost to base unit".to_string(),
                    })
                    .attach_printable("Failed to convert shipping_cost to string major unit")
            })
            .transpose()?;

        let sdk_order_tax_amount = order_tax_amount
            .map(|cost| {
                major_unit_convertor
                    .convert(cost, currency)
                    .change_context(errors::ApiErrorResponse::PreconditionFailed {
                        message: "Failed to convert order_tax_amount to base unit".to_string(),
                    })
                    .attach_printable("Failed to convert order_tax_amount to string major unit")
            })
            .transpose()?;
        Ok(Self {
            net_amount: sdk_net_amount,
            shipping_cost: sdk_shipping_cost,
            order_tax_amount: sdk_order_tax_amount,
        })
    }
}

#[cfg(feature = "v1")]
impl<F, Op, D> ToResponse<F, D, Op> for api::VerifyResponse
where
    F: Clone,
    Op: Debug,
    D: OperationSessionGetters<F>,
{
    #[cfg(all(feature = "v2", feature = "customer_v2"))]
    #[allow(clippy::too_many_arguments)]
    fn generate_response(
        _data: D,
        _customer: Option<domain::Customer>,
        _auth_flow: services::AuthFlow,
        _base_url: &str,
        _operation: Op,
        _connector_request_reference_id_config: &ConnectorRequestReferenceIdConfig,
        _connector_http_status_code: Option<u16>,
        _external_latency: Option<u128>,
        _is_latency_header_enabled: Option<bool>,
    ) -> RouterResponse<Self> {
        todo!()
    }

    #[cfg(all(any(feature = "v1", feature = "v2"), not(feature = "customer_v2")))]
    #[allow(clippy::too_many_arguments)]
    fn generate_response(
        payment_data: D,
        customer: Option<domain::Customer>,
        _auth_flow: services::AuthFlow,
        _base_url: &str,
        _operation: Op,
        _connector_request_reference_id_config: &ConnectorRequestReferenceIdConfig,
        _connector_http_status_code: Option<u16>,
        _external_latency: Option<u128>,
        _is_latency_header_enabled: Option<bool>,
    ) -> RouterResponse<Self> {
        let additional_payment_method_data: Option<api_models::payments::AdditionalPaymentData> =
            payment_data
                .get_payment_attempt()
                .payment_method_data
                .clone()
                .map(|data| data.parse_value("payment_method_data"))
                .transpose()
                .change_context(errors::ApiErrorResponse::InvalidDataValue {
                    field_name: "payment_method_data",
                })?;
        let payment_method_data_response =
            additional_payment_method_data.map(api::PaymentMethodDataResponse::from);
        Ok(services::ApplicationResponse::JsonWithHeaders((
            Self {
                verify_id: Some(payment_data.get_payment_intent().payment_id.clone()),
                merchant_id: Some(payment_data.get_payment_intent().merchant_id.clone()),
                client_secret: payment_data
                    .get_payment_intent()
                    .client_secret
                    .clone()
                    .map(Secret::new),
                customer_id: customer.as_ref().map(|x| x.customer_id.clone()),
                email: customer
                    .as_ref()
                    .and_then(|cus| cus.email.as_ref().map(|s| s.to_owned())),
                name: customer
                    .as_ref()
                    .and_then(|cus| cus.name.as_ref().map(|s| s.to_owned())),
                phone: customer
                    .as_ref()
                    .and_then(|cus| cus.phone.as_ref().map(|s| s.to_owned())),
                mandate_id: payment_data
                    .get_mandate_id()
                    .and_then(|mandate_ids| mandate_ids.mandate_id.clone()),
                payment_method: payment_data.get_payment_attempt().payment_method,
                payment_method_data: payment_method_data_response,
                payment_token: payment_data.get_token().map(ToString::to_string),
                error_code: payment_data.get_payment_attempt().clone().error_code,
                error_message: payment_data.get_payment_attempt().clone().error_message,
            },
            vec![],
        )))
    }
}

#[cfg(all(feature = "v2", feature = "customer_v2"))]
#[instrument(skip_all)]
// try to use router data here so that already validated things , we don't want to repeat the validations.
// Add internal value not found and external value not found so that we can give 500 / Internal server error for internal value not found
#[allow(clippy::too_many_arguments)]
pub fn payments_to_payments_response<Op, F: Clone, D>(
    _payment_data: D,
    _captures: Option<Vec<storage::Capture>>,
    _customer: Option<domain::Customer>,
    _auth_flow: services::AuthFlow,
    _base_url: &str,
    _operation: &Op,
    _connector_request_reference_id_config: &ConnectorRequestReferenceIdConfig,
    _connector_http_status_code: Option<u16>,
    _external_latency: Option<u128>,
    _is_latency_header_enabled: Option<bool>,
) -> RouterResponse<api_models::payments::PaymentsResponse>
where
    Op: Debug,
    D: OperationSessionGetters<F>,
{
    todo!()
}

#[cfg(all(any(feature = "v1", feature = "v2"), not(feature = "customer_v2")))]
#[instrument(skip_all)]
// try to use router data here so that already validated things , we don't want to repeat the validations.
// Add internal value not found and external value not found so that we can give 500 / Internal server error for internal value not found
#[allow(clippy::too_many_arguments)]
pub fn payments_to_payments_response<Op, F: Clone, D>(
    payment_data: D,
    captures: Option<Vec<storage::Capture>>,
    customer: Option<domain::Customer>,
    _auth_flow: services::AuthFlow,
    base_url: &str,
    operation: &Op,
    connector_request_reference_id_config: &ConnectorRequestReferenceIdConfig,
    connector_http_status_code: Option<u16>,
    external_latency: Option<u128>,
    _is_latency_header_enabled: Option<bool>,
) -> RouterResponse<api::PaymentsResponse>
where
    Op: Debug,
    D: OperationSessionGetters<F>,
{
    use std::ops::Not;

    use hyperswitch_interfaces::consts::{NO_ERROR_CODE, NO_ERROR_MESSAGE};

    let payment_attempt = payment_data.get_payment_attempt().clone();
    let payment_intent = payment_data.get_payment_intent().clone();
    let payment_link_data = payment_data.get_payment_link_data();

    let currency = payment_attempt
        .currency
        .as_ref()
        .get_required_value("currency")?;
    let amount = currency
        .to_currency_base_unit(
            payment_attempt
                .net_amount
                .get_total_amount()
                .get_amount_as_i64(),
        )
        .change_context(errors::ApiErrorResponse::InvalidDataValue {
            field_name: "amount",
        })?;
    let mandate_id = payment_attempt.mandate_id.clone();

    let refunds_response = payment_data.get_refunds().is_empty().not().then(|| {
        payment_data
            .get_refunds()
            .into_iter()
            .map(ForeignInto::foreign_into)
            .collect()
    });

    let disputes_response = payment_data.get_disputes().is_empty().not().then(|| {
        payment_data
            .get_disputes()
            .into_iter()
            .map(ForeignInto::foreign_into)
            .collect()
    });

    let incremental_authorizations_response =
        payment_data.get_authorizations().is_empty().not().then(|| {
            payment_data
                .get_authorizations()
                .into_iter()
                .map(ForeignInto::foreign_into)
                .collect()
        });

    let external_authentication_details = payment_data
        .get_authentication()
        .map(ForeignInto::foreign_into);

    let attempts_response = payment_data.get_attempts().map(|attempts| {
        attempts
            .into_iter()
            .map(ForeignInto::foreign_into)
            .collect()
    });

    let captures_response = captures.map(|captures| {
        captures
            .into_iter()
            .map(ForeignInto::foreign_into)
            .collect()
    });

    let merchant_id = payment_attempt.merchant_id.to_owned();
    let payment_method_type = payment_attempt
        .payment_method_type
        .as_ref()
        .map(ToString::to_string)
        .unwrap_or("".to_owned());
    let payment_method = payment_attempt
        .payment_method
        .as_ref()
        .map(ToString::to_string)
        .unwrap_or("".to_owned());
    let additional_payment_method_data: Option<api_models::payments::AdditionalPaymentData> =
        payment_attempt
            .payment_method_data
            .clone()
            .and_then(|data| match data {
                serde_json::Value::Null => None, // This is to handle the case when the payment_method_data is null
                _ => Some(data.parse_value("AdditionalPaymentData")),
            })
            .transpose()
            .change_context(errors::ApiErrorResponse::InternalServerError)
            .attach_printable("Failed to parse the AdditionalPaymentData from payment_attempt.payment_method_data")?;

    let surcharge_details =
        payment_attempt
            .net_amount
            .get_surcharge_amount()
            .map(|surcharge_amount| RequestSurchargeDetails {
                surcharge_amount,
                tax_amount: payment_attempt.net_amount.get_tax_on_surcharge(),
            });
    let merchant_decision = payment_intent.merchant_decision.to_owned();
    let frm_message = payment_data.get_frm_message().map(FrmMessage::foreign_from);

    let payment_method_data =
        additional_payment_method_data.map(api::PaymentMethodDataResponse::from);

    let payment_method_data_response = (payment_method_data.is_some()
        || payment_data
            .get_address()
            .get_request_payment_method_billing()
            .is_some())
    .then_some(api_models::payments::PaymentMethodDataResponseWithBilling {
        payment_method_data,
        billing: payment_data
            .get_address()
            .get_request_payment_method_billing()
            .cloned()
            .map(From::from),
    });

    let mut headers = connector_http_status_code
        .map(|status_code| {
            vec![(
                "connector_http_status_code".to_string(),
                Maskable::new_normal(status_code.to_string()),
            )]
        })
        .unwrap_or_default();
    if let Some(payment_confirm_source) = payment_intent.payment_confirm_source {
        headers.push((
            X_PAYMENT_CONFIRM_SOURCE.to_string(),
            Maskable::new_normal(payment_confirm_source.to_string()),
        ))
    }

    // For the case when we don't have Customer data directly stored in Payment intent
    let customer_table_response: Option<CustomerDetailsResponse> =
        customer.as_ref().map(ForeignInto::foreign_into);

    // If we have customer data in Payment Intent and if the customer is not deleted, We are populating the Retrieve response from the
    // same. If the customer is deleted then we use the customer table to populate customer details
    let customer_details_response =
        if let Some(customer_details_raw) = payment_intent.customer_details.clone() {
            let customer_details_encrypted =
                serde_json::from_value::<CustomerData>(customer_details_raw.into_inner().expose());
            if let Ok(customer_details_encrypted_data) = customer_details_encrypted {
                Some(CustomerDetailsResponse {
                    id: customer_table_response
                        .as_ref()
                        .and_then(|customer_data| customer_data.id.clone()),
                    name: customer_table_response
                        .as_ref()
                        .and_then(|customer_data| customer_data.name.clone())
                        .or(customer_details_encrypted_data
                            .name
                            .or(customer.as_ref().and_then(|customer| {
                                customer.name.as_ref().map(|name| name.clone().into_inner())
                            }))),
                    email: customer_table_response
                        .as_ref()
                        .and_then(|customer_data| customer_data.email.clone())
                        .or(customer_details_encrypted_data.email.or(customer
                            .as_ref()
                            .and_then(|customer| customer.email.clone().map(pii::Email::from)))),
                    phone: customer_table_response
                        .as_ref()
                        .and_then(|customer_data| customer_data.phone.clone())
                        .or(customer_details_encrypted_data
                            .phone
                            .or(customer.as_ref().and_then(|customer| {
                                customer
                                    .phone
                                    .as_ref()
                                    .map(|phone| phone.clone().into_inner())
                            }))),
                    phone_country_code: customer_table_response
                        .as_ref()
                        .and_then(|customer_data| customer_data.phone_country_code.clone())
                        .or(customer_details_encrypted_data
                            .phone_country_code
                            .or(customer
                                .as_ref()
                                .and_then(|customer| customer.phone_country_code.clone()))),
                })
            } else {
                customer_table_response
            }
        } else {
            customer_table_response
        };

    headers.extend(
        external_latency
            .map(|latency| {
                vec![(
                    X_HS_LATENCY.to_string(),
                    Maskable::new_normal(latency.to_string()),
                )]
            })
            .unwrap_or_default(),
    );

    let output = if payments::is_start_pay(&operation)
        && payment_attempt.authentication_data.is_some()
    {
        let redirection_data = payment_attempt
            .authentication_data
            .clone()
            .get_required_value("redirection_data")?;

        let form: RedirectForm = serde_json::from_value(redirection_data)
            .map_err(|_| errors::ApiErrorResponse::InternalServerError)?;

        services::ApplicationResponse::Form(Box::new(services::RedirectionFormData {
            redirect_form: form,
            payment_method_data: payment_data.get_payment_method_data().cloned(),
            amount,
            currency: currency.to_string(),
        }))
    } else {
        let mut next_action_response = None;

        let bank_transfer_next_steps = bank_transfer_next_steps_check(payment_attempt.clone())?;

        let next_action_voucher = voucher_next_steps_check(payment_attempt.clone())?;

        let next_action_mobile_payment = mobile_payment_next_steps_check(&payment_attempt)?;

        let next_action_containing_qr_code_url = qr_code_next_steps_check(payment_attempt.clone())?;

        let papal_sdk_next_action = paypal_sdk_next_steps_check(payment_attempt.clone())?;

        let next_action_containing_fetch_qr_code_url =
            fetch_qr_code_url_next_steps_check(payment_attempt.clone())?;

        let next_action_containing_wait_screen =
            wait_screen_next_steps_check(payment_attempt.clone())?;

        let next_action_invoke_hidden_frame = next_action_invoke_hidden_frame(&payment_attempt)?;

        if payment_intent.status == enums::IntentStatus::RequiresCustomerAction
            || bank_transfer_next_steps.is_some()
            || next_action_voucher.is_some()
            || next_action_containing_qr_code_url.is_some()
            || next_action_containing_wait_screen.is_some()
            || papal_sdk_next_action.is_some()
            || next_action_containing_fetch_qr_code_url.is_some()
            || payment_data.get_authentication().is_some()
        {
            next_action_response = bank_transfer_next_steps
                        .map(|bank_transfer| {
                            api_models::payments::NextActionData::DisplayBankTransferInformation {
                                bank_transfer_steps_and_charges_details: bank_transfer,
                            }
                        })
                        .or(next_action_voucher.map(|voucher_data| {
                            api_models::payments::NextActionData::DisplayVoucherInformation {
                                voucher_details: voucher_data,
                            }
                        }))
                        .or(next_action_mobile_payment.map(|mobile_payment_data| {
                            api_models::payments::NextActionData::CollectOtp {
                                consent_data_required: mobile_payment_data.consent_data_required,
                            }
                        }))
                        .or(next_action_containing_qr_code_url.map(|qr_code_data| {
                            api_models::payments::NextActionData::foreign_from(qr_code_data)
                        }))
                        .or(next_action_containing_fetch_qr_code_url.map(|fetch_qr_code_data| {
                            api_models::payments::NextActionData::FetchQrCodeInformation {
                                qr_code_fetch_url: fetch_qr_code_data.qr_code_fetch_url
                            }
                        }))
                        .or(papal_sdk_next_action.map(|paypal_next_action_data| {
                            api_models::payments::NextActionData::InvokeSdkClient{
                                next_action_data: paypal_next_action_data
                            }
                        }))
                        .or(next_action_containing_wait_screen.map(|wait_screen_data| {
                            api_models::payments::NextActionData::WaitScreenInformation {
                                display_from_timestamp: wait_screen_data.display_from_timestamp,
                                display_to_timestamp: wait_screen_data.display_to_timestamp,
                            }
                        }))
                        .or(payment_attempt.authentication_data.as_ref().map(|_| {
                            // Check if iframe redirection is enabled in the business profile
                            let redirect_url = helpers::create_startpay_url(
                                base_url,
                                &payment_attempt,
                                &payment_intent,
                            );
                            // Check if redirection inside popup is enabled in the payment intent
                            if payment_intent.is_iframe_redirection_enabled.unwrap_or(false) {
                                api_models::payments::NextActionData::RedirectInsidePopup {
                                    popup_url: redirect_url,
                                }
                            } else {
                                api_models::payments::NextActionData::RedirectToUrl {
                                    redirect_to_url: redirect_url,
                                }
                            }
                        }))
                        .or(match payment_data.get_authentication(){
                            Some(authentication_store) => {
                                let authentication = &authentication_store.authentication;
                                if payment_intent.status == common_enums::IntentStatus::RequiresCustomerAction && authentication_store.cavv.is_none() && authentication.is_separate_authn_required(){
                                    // if preAuthn and separate authentication needed.
                                    let poll_config = payment_data.get_poll_config().unwrap_or_default();
                                    let request_poll_id = core_utils::get_external_authentication_request_poll_id(&payment_intent.payment_id);
                                    let payment_connector_name = payment_attempt.connector
                                        .as_ref()
                                        .get_required_value("connector")?;
                                    Some(api_models::payments::NextActionData::ThreeDsInvoke {
                                        three_ds_data: api_models::payments::ThreeDsData {
                                            three_ds_authentication_url: helpers::create_authentication_url(base_url, &payment_attempt),
                                            three_ds_authorize_url: helpers::create_authorize_url(
                                                base_url,
                                                &payment_attempt,
                                                payment_connector_name,
                                            ),
                                            three_ds_method_details: authentication.three_ds_method_url.as_ref().zip(authentication.three_ds_method_data.as_ref()).map(|(three_ds_method_url,three_ds_method_data )|{
                                                api_models::payments::ThreeDsMethodData::AcsThreeDsMethodData {
                                                    three_ds_method_data_submission: true,
                                                    three_ds_method_data: Some(three_ds_method_data.clone()),
                                                    three_ds_method_url: Some(three_ds_method_url.to_owned()),
                                                }
                                            }).unwrap_or(api_models::payments::ThreeDsMethodData::AcsThreeDsMethodData {
                                                    three_ds_method_data_submission: false,
                                                    three_ds_method_data: None,
                                                    three_ds_method_url: None,
                                            }),
                                            poll_config: api_models::payments::PollConfigResponse {poll_id: request_poll_id, delay_in_secs: poll_config.delay_in_secs, frequency: poll_config.frequency},
                                            message_version: authentication.message_version.as_ref()
                                            .map(|version| version.to_string()),
                                            directory_server_id: authentication.directory_server_id.clone(),
                                        },
                                    })
                                }else{
                                    None
                                }
                            },
                            None => None
                        })
                        .or(match next_action_invoke_hidden_frame{
                            Some(threeds_invoke_data) => Some(construct_connector_invoke_hidden_frame(
                                threeds_invoke_data,
                            )?),
                            None => None

        });
        };

        // next action check for third party sdk session (for ex: Apple pay through trustpay has third party sdk session response)
        if third_party_sdk_session_next_action(&payment_attempt, operation) {
            next_action_response = Some(
                api_models::payments::NextActionData::ThirdPartySdkSessionToken {
                    session_token: payment_data.get_sessions_token().first().cloned(),
                },
            )
        }

        let routed_through = payment_attempt.connector.clone();

        let connector_label = routed_through.as_ref().and_then(|connector_name| {
            core_utils::get_connector_label(
                payment_intent.business_country,
                payment_intent.business_label.as_ref(),
                payment_attempt.business_sub_label.as_ref(),
                connector_name,
            )
        });

        let mandate_data = payment_data.get_setup_mandate().map(|d| api::MandateData {
            customer_acceptance: d
                .customer_acceptance
                .clone()
                .map(|d| api::CustomerAcceptance {
                    acceptance_type: match d.acceptance_type {
                        hyperswitch_domain_models::mandates::AcceptanceType::Online => {
                            api::AcceptanceType::Online
                        }
                        hyperswitch_domain_models::mandates::AcceptanceType::Offline => {
                            api::AcceptanceType::Offline
                        }
                    },
                    accepted_at: d.accepted_at,
                    online: d.online.map(|d| api::OnlineMandate {
                        ip_address: d.ip_address,
                        user_agent: d.user_agent,
                    }),
                }),
            mandate_type: d.mandate_type.clone().map(|d| match d {
                hyperswitch_domain_models::mandates::MandateDataType::MultiUse(Some(i)) => {
                    api::MandateType::MultiUse(Some(api::MandateAmountData {
                        amount: i.amount,
                        currency: i.currency,
                        start_date: i.start_date,
                        end_date: i.end_date,
                        metadata: i.metadata,
                    }))
                }
                hyperswitch_domain_models::mandates::MandateDataType::SingleUse(i) => {
                    api::MandateType::SingleUse(api::payments::MandateAmountData {
                        amount: i.amount,
                        currency: i.currency,
                        start_date: i.start_date,
                        end_date: i.end_date,
                        metadata: i.metadata,
                    })
                }
                hyperswitch_domain_models::mandates::MandateDataType::MultiUse(None) => {
                    api::MandateType::MultiUse(None)
                }
            }),
            update_mandate_id: d.update_mandate_id.clone(),
        });

        let order_tax_amount = payment_data
            .get_payment_attempt()
            .net_amount
            .get_order_tax_amount()
            .or_else(|| {
                payment_data
                    .get_payment_intent()
                    .tax_details
                    .clone()
                    .and_then(|tax| {
                        tax.payment_method_type
                            .map(|a| a.order_tax_amount)
                            .or_else(|| tax.default.map(|a| a.order_tax_amount))
                    })
            });
        let connector_mandate_id = payment_data.get_mandate_id().and_then(|mandate| {
            mandate
                .mandate_reference_id
                .as_ref()
                .and_then(|mandate_ref| match mandate_ref {
                    api_models::payments::MandateReferenceId::ConnectorMandateId(
                        connector_mandate_reference_id,
                    ) => connector_mandate_reference_id.get_connector_mandate_id(),
                    _ => None,
                })
        });

        let connector_transaction_id = payment_attempt
            .get_connector_payment_id()
            .map(ToString::to_string);

        let payments_response = api::PaymentsResponse {
            payment_id: payment_intent.payment_id,
            merchant_id: payment_intent.merchant_id,
            status: payment_intent.status,
            amount: payment_attempt.net_amount.get_order_amount(),
            net_amount: payment_attempt.get_total_amount(),
            amount_capturable: payment_attempt.amount_capturable,
            amount_received: payment_intent.amount_captured,
            connector: routed_through,
            client_secret: payment_intent.client_secret.map(Secret::new),
            created: Some(payment_intent.created_at),
            currency: currency.to_string(),
            customer_id: customer.as_ref().map(|cus| cus.clone().customer_id),
            customer: customer_details_response,
            description: payment_intent.description,
            refunds: refunds_response,
            disputes: disputes_response,
            attempts: attempts_response,
            captures: captures_response,
            mandate_id,
            mandate_data,
            setup_future_usage: payment_attempt.setup_future_usage_applied,
            off_session: payment_intent.off_session,
            capture_on: None,
            capture_method: payment_attempt.capture_method,
            payment_method: payment_attempt.payment_method,
            payment_method_data: payment_method_data_response,
            payment_token: payment_attempt.payment_token,
            shipping: payment_data
                .get_address()
                .get_shipping()
                .cloned()
                .map(From::from),
            billing: payment_data
                .get_address()
                .get_payment_billing()
                .cloned()
                .map(From::from),
            order_details: payment_intent.order_details,
            email: customer
                .as_ref()
                .and_then(|cus| cus.email.as_ref().map(|s| s.to_owned())),
            name: customer
                .as_ref()
                .and_then(|cus| cus.name.as_ref().map(|s| s.to_owned())),
            phone: customer
                .as_ref()
                .and_then(|cus| cus.phone.as_ref().map(|s| s.to_owned())),
            return_url: payment_intent.return_url,
            authentication_type: payment_attempt.authentication_type,
            statement_descriptor_name: payment_intent.statement_descriptor_name,
            statement_descriptor_suffix: payment_intent.statement_descriptor_suffix,
            next_action: next_action_response,
            cancellation_reason: payment_attempt.cancellation_reason,
            error_code: payment_attempt
                .error_code
                .filter(|code| code != NO_ERROR_CODE),
            error_message: payment_attempt
                .error_reason
                .or(payment_attempt.error_message)
                .filter(|message| message != NO_ERROR_MESSAGE),
            unified_code: payment_attempt.unified_code,
            unified_message: payment_attempt.unified_message,
            payment_experience: payment_attempt.payment_experience,
            payment_method_type: payment_attempt.payment_method_type,
            connector_label,
            business_country: payment_intent.business_country,
            business_label: payment_intent.business_label,
            business_sub_label: payment_attempt.business_sub_label,
            allowed_payment_method_types: payment_intent.allowed_payment_method_types,
            ephemeral_key: payment_data
                .get_ephemeral_key()
                .map(ForeignFrom::foreign_from),
            manual_retry_allowed: helpers::is_manual_retry_allowed(
                &payment_intent.status,
                &payment_attempt.status,
                connector_request_reference_id_config,
                &merchant_id,
            ),
            connector_transaction_id,
            frm_message,
            metadata: payment_intent.metadata,
            connector_metadata: payment_intent.connector_metadata,
            feature_metadata: payment_intent.feature_metadata,
            reference_id: payment_attempt.connector_response_reference_id,
            payment_link: payment_link_data,
            profile_id: payment_intent.profile_id,
            surcharge_details,
            attempt_count: payment_intent.attempt_count,
            merchant_decision,
            merchant_connector_id: payment_attempt.merchant_connector_id,
            incremental_authorization_allowed: payment_intent.incremental_authorization_allowed,
            authorization_count: payment_intent.authorization_count,
            incremental_authorizations: incremental_authorizations_response,
            external_authentication_details,
            external_3ds_authentication_attempted: payment_attempt
                .external_three_ds_authentication_attempted,
            expires_on: payment_intent.session_expiry,
            fingerprint: payment_intent.fingerprint_id,
            browser_info: payment_attempt.browser_info,
            payment_method_id: payment_attempt.payment_method_id,
            payment_method_status: payment_data
                .get_payment_method_info()
                .map(|info| info.status),
            updated: Some(payment_intent.modified_at),
            split_payments: payment_attempt.charges,
            frm_metadata: payment_intent.frm_metadata,
            merchant_order_reference_id: payment_intent.merchant_order_reference_id,
            order_tax_amount,
            connector_mandate_id,
            shipping_cost: payment_intent.shipping_cost,
            capture_before: payment_attempt.capture_before,
            extended_authorization_applied: payment_attempt.extended_authorization_applied,
            card_discovery: payment_attempt.card_discovery,
            force_3ds_challenge: payment_intent.force_3ds_challenge,
            force_3ds_challenge_trigger: payment_intent.force_3ds_challenge_trigger,
            issuer_error_code: payment_attempt.issuer_error_code,
            issuer_error_message: payment_attempt.issuer_error_message,
            is_iframe_redirection_enabled: payment_intent.is_iframe_redirection_enabled,
            whole_connector_response: payment_data.get_whole_connector_response(),
        };

        services::ApplicationResponse::JsonWithHeaders((payments_response, headers))
    };

    metrics::PAYMENT_OPS_COUNT.add(
        1,
        router_env::metric_attributes!(
            ("operation", format!("{:?}", operation)),
            ("merchant", merchant_id.clone()),
            ("payment_method_type", payment_method_type),
            ("payment_method", payment_method),
        ),
    );

    Ok(output)
}

#[cfg(feature = "v1")]
pub fn third_party_sdk_session_next_action<Op>(
    payment_attempt: &storage::PaymentAttempt,
    operation: &Op,
) -> bool
where
    Op: Debug,
{
    // If the operation is confirm, we will send session token response in next action
    if format!("{operation:?}").eq("PaymentConfirm") {
        let condition1 = payment_attempt
            .connector
            .as_ref()
            .map(|connector| {
                matches!(connector.as_str(), "trustpay") || matches!(connector.as_str(), "payme")
            })
            .and_then(|is_connector_supports_third_party_sdk| {
                if is_connector_supports_third_party_sdk {
                    payment_attempt
                        .payment_method
                        .map(|pm| matches!(pm, diesel_models::enums::PaymentMethod::Wallet))
                } else {
                    Some(false)
                }
            })
            .unwrap_or(false);

        // This condition to be triggered for open banking connectors, third party SDK session token will be provided
        let condition2 = payment_attempt
            .connector
            .as_ref()
            .map(|connector| matches!(connector.as_str(), "plaid"))
            .and_then(|is_connector_supports_third_party_sdk| {
                if is_connector_supports_third_party_sdk {
                    payment_attempt
                        .payment_method
                        .map(|pm| matches!(pm, diesel_models::enums::PaymentMethod::OpenBanking))
                        .and_then(|first_match| {
                            payment_attempt
                                .payment_method_type
                                .map(|pmt| {
                                    matches!(
                                        pmt,
                                        diesel_models::enums::PaymentMethodType::OpenBankingPIS
                                    )
                                })
                                .map(|second_match| first_match && second_match)
                        })
                } else {
                    Some(false)
                }
            })
            .unwrap_or(false);

        condition1 || condition2
    } else {
        false
    }
}

pub fn qr_code_next_steps_check(
    payment_attempt: storage::PaymentAttempt,
) -> RouterResult<Option<api_models::payments::QrCodeInformation>> {
    let qr_code_steps: Option<Result<api_models::payments::QrCodeInformation, _>> = payment_attempt
        .connector_metadata
        .map(|metadata| metadata.parse_value("QrCodeInformation"));

    let qr_code_instructions = qr_code_steps.transpose().ok().flatten();
    Ok(qr_code_instructions)
}
pub fn paypal_sdk_next_steps_check(
    payment_attempt: storage::PaymentAttempt,
) -> RouterResult<Option<api_models::payments::SdkNextActionData>> {
    let paypal_connector_metadata: Option<Result<api_models::payments::SdkNextActionData, _>> =
        payment_attempt.connector_metadata.map(|metadata| {
            metadata.parse_value("SdkNextActionData").map_err(|_| {
                crate::logger::warn!(
                    "SdkNextActionData parsing failed for paypal_connector_metadata"
                )
            })
        });

    let paypal_next_steps = paypal_connector_metadata.transpose().ok().flatten();
    Ok(paypal_next_steps)
}

pub fn fetch_qr_code_url_next_steps_check(
    payment_attempt: storage::PaymentAttempt,
) -> RouterResult<Option<api_models::payments::FetchQrCodeInformation>> {
    let qr_code_steps: Option<Result<api_models::payments::FetchQrCodeInformation, _>> =
        payment_attempt
            .connector_metadata
            .map(|metadata| metadata.parse_value("FetchQrCodeInformation"));

    let qr_code_fetch_url = qr_code_steps.transpose().ok().flatten();
    Ok(qr_code_fetch_url)
}

pub fn wait_screen_next_steps_check(
    payment_attempt: storage::PaymentAttempt,
) -> RouterResult<Option<api_models::payments::WaitScreenInstructions>> {
    let display_info_with_timer_steps: Option<
        Result<api_models::payments::WaitScreenInstructions, _>,
    > = payment_attempt
        .connector_metadata
        .map(|metadata| metadata.parse_value("WaitScreenInstructions"));

    let display_info_with_timer_instructions =
        display_info_with_timer_steps.transpose().ok().flatten();
    Ok(display_info_with_timer_instructions)
}

pub fn next_action_invoke_hidden_frame(
    payment_attempt: &storage::PaymentAttempt,
) -> RouterResult<Option<api_models::payments::PaymentsConnectorThreeDsInvokeData>> {
    let connector_three_ds_invoke_data: Option<
        Result<api_models::payments::PaymentsConnectorThreeDsInvokeData, _>,
    > = payment_attempt
        .connector_metadata
        .clone()
        .map(|metadata| metadata.parse_value("PaymentsConnectorThreeDsInvokeData"));

    let three_ds_invoke_data = connector_three_ds_invoke_data.transpose().ok().flatten();
    Ok(three_ds_invoke_data)
}

pub fn construct_connector_invoke_hidden_frame(
    connector_three_ds_invoke_data: api_models::payments::PaymentsConnectorThreeDsInvokeData,
) -> RouterResult<api_models::payments::NextActionData> {
    let iframe_data = api_models::payments::IframeData::ThreedsInvokeAndCompleteAutorize {
        three_ds_method_data_submission: connector_three_ds_invoke_data
            .three_ds_method_data_submission,
        three_ds_method_data: Some(connector_three_ds_invoke_data.three_ds_method_data),
        three_ds_method_url: connector_three_ds_invoke_data.three_ds_method_url,
        directory_server_id: connector_three_ds_invoke_data.directory_server_id,
        message_version: connector_three_ds_invoke_data.message_version,
    };

    Ok(api_models::payments::NextActionData::InvokeHiddenIframe { iframe_data })
}

#[cfg(feature = "v1")]
impl ForeignFrom<(storage::PaymentIntent, storage::PaymentAttempt)> for api::PaymentsResponse {
    fn foreign_from((pi, pa): (storage::PaymentIntent, storage::PaymentAttempt)) -> Self {
        let connector_transaction_id = pa.get_connector_payment_id().map(ToString::to_string);
        Self {
            payment_id: pi.payment_id,
            merchant_id: pi.merchant_id,
            status: pi.status,
            amount: pi.amount,
            amount_capturable: pa.amount_capturable,
            client_secret: pi.client_secret.map(|s| s.into()),
            created: Some(pi.created_at),
            currency: pi.currency.map(|c| c.to_string()).unwrap_or_default(),
            description: pi.description,
            metadata: pi.metadata,
            order_details: pi.order_details,
            customer_id: pi.customer_id.clone(),
            connector: pa.connector,
            payment_method: pa.payment_method,
            payment_method_type: pa.payment_method_type,
            business_label: pi.business_label,
            business_country: pi.business_country,
            business_sub_label: pa.business_sub_label,
            setup_future_usage: pi.setup_future_usage,
            capture_method: pa.capture_method,
            authentication_type: pa.authentication_type,
            connector_transaction_id,
            attempt_count: pi.attempt_count,
            profile_id: pi.profile_id,
            merchant_connector_id: pa.merchant_connector_id,
            payment_method_data: pa.payment_method_data.and_then(|data| {
                match data.parse_value("PaymentMethodDataResponseWithBilling") {
                    Ok(parsed_data) => Some(parsed_data),
                    Err(e) => {
                        router_env::logger::error!("Failed to parse 'PaymentMethodDataResponseWithBilling' from payment method data. Error: {e:?}");
                        None
                    }
                }
            }),
            merchant_order_reference_id: pi.merchant_order_reference_id,
            customer: pi.customer_details.and_then(|customer_details|
                match customer_details.into_inner().expose().parse_value::<CustomerData>("CustomerData"){
                    Ok(parsed_data) => Some(
                        CustomerDetailsResponse {
                            id: pi.customer_id,
                            name: parsed_data.name,
                            phone: parsed_data.phone,
                            email: parsed_data.email,
                            phone_country_code:parsed_data.phone_country_code
                    }),
                    Err(e) => {
                        router_env::logger::error!("Failed to parse 'CustomerDetailsResponse' from payment method data. Error: {e:?}");
                        None
                    }
                }
            ),
            billing: pi.billing_details.and_then(|billing_details|
                match billing_details.into_inner().expose().parse_value::<Address>("Address") {
                    Ok(parsed_data) => Some(parsed_data),
                    Err(e) => {
                        router_env::logger::error!("Failed to parse 'BillingAddress' from payment method data. Error: {e:?}");
                        None
                    }
                }
            ),
            shipping: pi.shipping_details.and_then(|shipping_details|
                match shipping_details.into_inner().expose().parse_value::<Address>("Address") {
                    Ok(parsed_data) => Some(parsed_data),
                    Err(e) => {
                        router_env::logger::error!("Failed to parse 'ShippingAddress' from payment method data. Error: {e:?}");
                        None
                    }
                }
            ),
            // TODO: fill in details based on requirement
            net_amount: pa.net_amount.get_total_amount(),
            amount_received: None,
            refunds: None,
            disputes: None,
            attempts: None,
            captures: None,
            mandate_id: None,
            mandate_data: None,
            off_session: None,
            capture_on: None,
            payment_token: None,
            email: None,
            name: None,
            phone: None,
            return_url: None,
            statement_descriptor_name: None,
            statement_descriptor_suffix: None,
            next_action: None,
            cancellation_reason: None,
            error_code: None,
            error_message: None,
            unified_code: None,
            unified_message: None,
            payment_experience: None,
            connector_label: None,
            allowed_payment_method_types: None,
            ephemeral_key: None,
            manual_retry_allowed: None,
            frm_message: None,
            connector_metadata: None,
            feature_metadata: None,
            reference_id: None,
            payment_link: None,
            surcharge_details: None,
            merchant_decision: None,
            incremental_authorization_allowed: None,
            authorization_count: None,
            incremental_authorizations: None,
            external_authentication_details: None,
            external_3ds_authentication_attempted: None,
            expires_on: None,
            fingerprint: None,
            browser_info: None,
            payment_method_id: None,
            payment_method_status: None,
            updated: None,
            split_payments: None,
            frm_metadata: None,
            capture_before: pa.capture_before,
            extended_authorization_applied: pa.extended_authorization_applied,
            order_tax_amount: None,
            connector_mandate_id:None,
            shipping_cost: None,
            card_discovery: pa.card_discovery,
            force_3ds_challenge: pi.force_3ds_challenge,
            force_3ds_challenge_trigger: pi.force_3ds_challenge_trigger,
            whole_connector_response: None,
            issuer_error_code: pa.issuer_error_code,
            issuer_error_message: pa.issuer_error_message,
            is_iframe_redirection_enabled:pi.is_iframe_redirection_enabled
        }
    }
}

#[cfg(feature = "v2")]
impl ForeignFrom<(storage::PaymentIntent, Option<storage::PaymentAttempt>)>
    for api_models::payments::PaymentsListResponseItem
{
    fn foreign_from((pi, pa): (storage::PaymentIntent, Option<storage::PaymentAttempt>)) -> Self {
        Self {
            id: pi.id,
            merchant_id: pi.merchant_id,
            profile_id: pi.profile_id,
            customer_id: pi.customer_id,
            payment_method_id: pa.as_ref().and_then(|p| p.payment_method_id.clone()),
            status: pi.status,
            amount: api_models::payments::PaymentAmountDetailsResponse::foreign_from((
                &pi.amount_details,
                pa.as_ref().map(|p| &p.amount_details),
            )),
            created: pi.created_at,
            payment_method_type: pa.as_ref().and_then(|p| p.payment_method_type.into()),
            payment_method_subtype: pa.as_ref().and_then(|p| p.payment_method_subtype.into()),
            connector: pa.as_ref().and_then(|p| p.connector.clone()),
            merchant_connector_id: pa.as_ref().and_then(|p| p.merchant_connector_id.clone()),
            customer: None,
            merchant_reference_id: pi.merchant_reference_id,
            connector_payment_id: pa.as_ref().and_then(|p| p.connector_payment_id.clone()),
            connector_response_reference_id: pa
                .as_ref()
                .and_then(|p| p.connector_response_reference_id.clone()),
            metadata: pi.metadata,
            description: pi.description.map(|val| val.get_string_repr().to_string()),
            authentication_type: pi.authentication_type,
            capture_method: Some(pi.capture_method),
            setup_future_usage: Some(pi.setup_future_usage),
            attempt_count: pi.attempt_count,
            error: pa
                .as_ref()
                .and_then(|p| p.error.as_ref())
                .map(api_models::payments::ErrorDetails::foreign_from),
            cancellation_reason: pa.as_ref().and_then(|p| p.cancellation_reason.clone()),
            order_details: None,
            return_url: pi.return_url,
            statement_descriptor: pi.statement_descriptor,
            allowed_payment_method_types: pi.allowed_payment_method_types,
            authorization_count: pi.authorization_count,
            modified_at: pa.as_ref().map(|p| p.modified_at),
        }
    }
}

#[cfg(feature = "v1")]
impl ForeignFrom<ephemeral_key::EphemeralKey> for api::ephemeral_key::EphemeralKeyCreateResponse {
    fn foreign_from(from: ephemeral_key::EphemeralKey) -> Self {
        Self {
            customer_id: from.customer_id,
            created_at: from.created_at,
            expires: from.expires,
            secret: from.secret,
        }
    }
}

#[cfg(feature = "v1")]
pub fn bank_transfer_next_steps_check(
    payment_attempt: storage::PaymentAttempt,
) -> RouterResult<Option<api_models::payments::BankTransferNextStepsData>> {
    let bank_transfer_next_step = if let Some(diesel_models::enums::PaymentMethod::BankTransfer) =
        payment_attempt.payment_method
    {
        if payment_attempt.payment_method_type != Some(diesel_models::enums::PaymentMethodType::Pix)
        {
            let bank_transfer_next_steps: Option<api_models::payments::BankTransferNextStepsData> =
                payment_attempt
                    .connector_metadata
                    .map(|metadata| {
                        metadata
                            .parse_value("NextStepsRequirements")
                            .change_context(errors::ApiErrorResponse::InternalServerError)
                            .attach_printable(
                                "Failed to parse the Value to NextRequirements struct",
                            )
                    })
                    .transpose()?;
            bank_transfer_next_steps
        } else {
            None
        }
    } else {
        None
    };
    Ok(bank_transfer_next_step)
}

#[cfg(feature = "v1")]
pub fn voucher_next_steps_check(
    payment_attempt: storage::PaymentAttempt,
) -> RouterResult<Option<api_models::payments::VoucherNextStepData>> {
    let voucher_next_step = if let Some(diesel_models::enums::PaymentMethod::Voucher) =
        payment_attempt.payment_method
    {
        let voucher_next_steps: Option<api_models::payments::VoucherNextStepData> = payment_attempt
            .connector_metadata
            .map(|metadata| {
                metadata
                    .parse_value("NextStepsRequirements")
                    .change_context(errors::ApiErrorResponse::InternalServerError)
                    .attach_printable("Failed to parse the Value to NextRequirements struct")
            })
            .transpose()?;
        voucher_next_steps
    } else {
        None
    };
    Ok(voucher_next_step)
}

#[cfg(feature = "v1")]
pub fn mobile_payment_next_steps_check(
    payment_attempt: &storage::PaymentAttempt,
) -> RouterResult<Option<api_models::payments::MobilePaymentNextStepData>> {
    let mobile_payment_next_step = if let Some(diesel_models::enums::PaymentMethod::MobilePayment) =
        payment_attempt.payment_method
    {
        let mobile_paymebnt_next_steps: Option<api_models::payments::MobilePaymentNextStepData> =
            payment_attempt
                .connector_metadata
                .clone()
                .map(|metadata| {
                    metadata
                        .parse_value("MobilePaymentNextStepData")
                        .change_context(errors::ApiErrorResponse::InternalServerError)
                        .attach_printable("Failed to parse the Value to NextRequirements struct")
                })
                .transpose()?;
        mobile_paymebnt_next_steps
    } else {
        None
    };
    Ok(mobile_payment_next_step)
}

impl ForeignFrom<api_models::payments::QrCodeInformation> for api_models::payments::NextActionData {
    fn foreign_from(qr_info: api_models::payments::QrCodeInformation) -> Self {
        match qr_info {
            api_models::payments::QrCodeInformation::QrCodeUrl {
                image_data_url,
                qr_code_url,
                display_to_timestamp,
            } => Self::QrCodeInformation {
                image_data_url: Some(image_data_url),
                qr_code_url: Some(qr_code_url),
                display_to_timestamp,
                border_color: None,
                display_text: None,
            },
            api_models::payments::QrCodeInformation::QrDataUrl {
                image_data_url,
                display_to_timestamp,
            } => Self::QrCodeInformation {
                image_data_url: Some(image_data_url),
                display_to_timestamp,
                qr_code_url: None,
                border_color: None,
                display_text: None,
            },
            api_models::payments::QrCodeInformation::QrCodeImageUrl {
                qr_code_url,
                display_to_timestamp,
            } => Self::QrCodeInformation {
                qr_code_url: Some(qr_code_url),
                image_data_url: None,
                display_to_timestamp,
                border_color: None,
                display_text: None,
            },
            api_models::payments::QrCodeInformation::QrColorDataUrl {
                color_image_data_url,
                display_to_timestamp,
                border_color,
                display_text,
            } => Self::QrCodeInformation {
                qr_code_url: None,
                image_data_url: Some(color_image_data_url),
                display_to_timestamp,
                border_color,
                display_text,
            },
        }
    }
}

#[derive(Clone)]
pub struct PaymentAdditionalData<'a, F>
where
    F: Clone,
{
    router_base_url: String,
    connector_name: String,
    payment_data: PaymentData<F>,
    state: &'a SessionState,
    customer_data: &'a Option<domain::Customer>,
}

#[cfg(all(feature = "v2", feature = "customer_v2"))]
impl<F: Clone> TryFrom<PaymentAdditionalData<'_, F>> for types::PaymentsAuthorizeData {
    type Error = error_stack::Report<errors::ApiErrorResponse>;

    fn try_from(_additional_data: PaymentAdditionalData<'_, F>) -> Result<Self, Self::Error> {
        todo!()
    }
}

fn get_off_session(
    mandate_id: Option<&MandateIds>,
    off_session_flag: Option<bool>,
) -> Option<bool> {
    match (mandate_id, off_session_flag) {
        (_, Some(false)) => Some(false),
        (Some(_), _) | (_, Some(true)) => Some(true),
        (None, None) => None,
    }
}

#[cfg(all(any(feature = "v1", feature = "v2"), not(feature = "customer_v2")))]
impl<F: Clone> TryFrom<PaymentAdditionalData<'_, F>> for types::PaymentsAuthorizeData {
    type Error = error_stack::Report<errors::ApiErrorResponse>;

    fn try_from(additional_data: PaymentAdditionalData<'_, F>) -> Result<Self, Self::Error> {
        let payment_data = additional_data.payment_data.clone();
        let router_base_url = &additional_data.router_base_url;
        let connector_name = &additional_data.connector_name;
        let attempt = &payment_data.payment_attempt;
        let browser_info: Option<types::BrowserInformation> = attempt
            .browser_info
            .clone()
            .map(|b| b.parse_value("BrowserInformation"))
            .transpose()
            .change_context(errors::ApiErrorResponse::InvalidDataValue {
                field_name: "browser_info",
            })?;

        let connector_metadata = additional_data
            .payment_data
            .payment_intent
            .connector_metadata
            .clone()
            .map(|cm| {
                cm.parse_value::<api_models::payments::ConnectorMetadata>("ConnectorMetadata")
                    .change_context(errors::ApiErrorResponse::InternalServerError)
                    .attach_printable("Failed parsing ConnectorMetadata")
            })
            .transpose()?;

        let order_category = connector_metadata.as_ref().and_then(|cm| {
            cm.noon
                .as_ref()
                .and_then(|noon| noon.order_category.clone())
        });
        let braintree_metadata = connector_metadata
            .as_ref()
            .and_then(|cm| cm.braintree.clone());

        let merchant_account_id = braintree_metadata
            .as_ref()
            .and_then(|braintree| braintree.merchant_account_id.clone());
        let merchant_config_currency =
            braintree_metadata.and_then(|braintree| braintree.merchant_config_currency);

        let order_details = additional_data
            .payment_data
            .payment_intent
            .order_details
            .map(|order_details| {
                order_details
                    .iter()
                    .map(|data| {
                        data.to_owned()
                            .parse_value("OrderDetailsWithAmount")
                            .change_context(errors::ApiErrorResponse::InvalidDataValue {
                                field_name: "OrderDetailsWithAmount",
                            })
                            .attach_printable("Unable to parse OrderDetailsWithAmount")
                    })
                    .collect::<Result<Vec<_>, _>>()
            })
            .transpose()?;

        let complete_authorize_url = Some(helpers::create_complete_authorize_url(
            router_base_url,
            attempt,
            connector_name,
            payment_data.creds_identifier.as_deref(),
        ));

        let merchant_connector_account_id_or_connector_name = payment_data
            .payment_attempt
            .merchant_connector_id
            .as_ref()
            .map(|mca_id| mca_id.get_string_repr())
            .unwrap_or(connector_name);

        let webhook_url = Some(helpers::create_webhook_url(
            router_base_url,
            &attempt.merchant_id,
            merchant_connector_account_id_or_connector_name,
        ));
        let router_return_url = Some(helpers::create_redirect_url(
            router_base_url,
            attempt,
            connector_name,
            payment_data.creds_identifier.as_deref(),
        ));

        let additional_payment_method_data: Option<api_models::payments::AdditionalPaymentData> =
            payment_data.payment_attempt
                .payment_method_data
                .as_ref().map(|data| data.clone().parse_value("AdditionalPaymentData"))
                .transpose()
                .change_context(errors::ApiErrorResponse::InternalServerError)
                .attach_printable("Failed to parse AdditionalPaymentData from payment_data.payment_attempt.payment_method_data")?;

        let payment_method_data = payment_data.payment_method_data.or_else(|| {
            if payment_data.mandate_id.is_some() {
                Some(domain::PaymentMethodData::MandatePayment)
            } else {
                None
            }
        });

        let amount = payment_data.payment_attempt.get_total_amount();

        let customer_name = additional_data
            .customer_data
            .as_ref()
            .and_then(|customer_data| {
                customer_data
                    .name
                    .as_ref()
                    .map(|customer| customer.clone().into_inner())
            });

        let customer_id = additional_data
            .customer_data
            .as_ref()
            .map(|data| data.customer_id.clone());

        let split_payments = payment_data.payment_intent.split_payments.clone();

        let merchant_order_reference_id = payment_data
            .payment_intent
            .merchant_order_reference_id
            .clone();
        let shipping_cost = payment_data.payment_intent.shipping_cost;

        let connector = api_models::enums::Connector::from_str(connector_name)
            .change_context(errors::ConnectorError::InvalidConnectorName)
            .change_context(errors::ApiErrorResponse::InvalidDataValue {
                field_name: "connector",
            })
            .attach_printable_lazy(|| {
                format!("unable to parse connector name {connector_name:?}")
            })?;

        let connector_testing_data = connector_metadata
            .and_then(|cm| match connector {
                api_models::enums::Connector::Adyen => cm
                    .adyen
                    .map(|adyen_cm| adyen_cm.testing)
                    .map(|testing_data| {
                        serde_json::to_value(testing_data)
                            .change_context(errors::ApiErrorResponse::InternalServerError)
                            .attach_printable("Failed to parse Adyen testing data")
                    }),
                _ => None,
            })
            .transpose()?
            .map(pii::SecretSerdeValue::new);
        let is_off_session = get_off_session(
            payment_data.mandate_id.as_ref(),
            payment_data.payment_intent.off_session,
        );

        Ok(Self {
            payment_method_data: (payment_method_data.get_required_value("payment_method_data")?),
            setup_future_usage: payment_data.payment_attempt.setup_future_usage_applied,
            mandate_id: payment_data.mandate_id.clone(),
            off_session: is_off_session,
            setup_mandate_details: payment_data.setup_mandate.clone(),
            confirm: payment_data.payment_attempt.confirm,
            statement_descriptor_suffix: payment_data.payment_intent.statement_descriptor_suffix,
            statement_descriptor: payment_data.payment_intent.statement_descriptor_name,
            capture_method: payment_data.payment_attempt.capture_method,
            amount: amount.get_amount_as_i64(),
            order_tax_amount: payment_data
                .payment_attempt
                .net_amount
                .get_order_tax_amount(),
            minor_amount: amount,
            currency: payment_data.currency,
            browser_info,
            email: payment_data.email,
            customer_name,
            payment_experience: payment_data.payment_attempt.payment_experience,
            order_details,
            order_category,
            session_token: None,
            enrolled_for_3ds: true,
            related_transaction_id: None,
            payment_method_type: payment_data.payment_attempt.payment_method_type,
            router_return_url,
            webhook_url,
            complete_authorize_url,
            customer_id,
            surcharge_details: payment_data.surcharge_details,
            request_incremental_authorization: matches!(
                payment_data
                    .payment_intent
                    .request_incremental_authorization,
                Some(RequestIncrementalAuthorization::True)
                    | Some(RequestIncrementalAuthorization::Default)
            ),
            metadata: additional_data.payment_data.payment_intent.metadata,
            authentication_data: payment_data
                .authentication
                .as_ref()
                .map(AuthenticationData::foreign_try_from)
                .transpose()?,
            customer_acceptance: payment_data.customer_acceptance,
            request_extended_authorization: attempt.request_extended_authorization,
            split_payments,
            merchant_order_reference_id,
            integrity_object: None,
            additional_payment_method_data,
            shipping_cost,
            merchant_account_id,
            merchant_config_currency,
            connector_testing_data,
        })
    }
}

#[cfg(feature = "v2")]
impl<F: Clone> TryFrom<PaymentAdditionalData<'_, F>> for types::PaymentsSyncData {
    type Error = error_stack::Report<errors::ApiErrorResponse>;

    fn try_from(additional_data: PaymentAdditionalData<'_, F>) -> Result<Self, Self::Error> {
        todo!()
    }
}

#[cfg(feature = "v1")]
impl<F: Clone> TryFrom<PaymentAdditionalData<'_, F>> for types::PaymentsSyncData {
    type Error = error_stack::Report<errors::ApiErrorResponse>;

    fn try_from(additional_data: PaymentAdditionalData<'_, F>) -> Result<Self, Self::Error> {
        let payment_data = additional_data.payment_data;
        let capture_method = payment_data.get_capture_method();
        let amount = payment_data.payment_attempt.get_total_amount();

        let payment_method_type = payment_data
            .payment_attempt
            .get_payment_method_type()
            .to_owned();
        Ok(Self {
            amount,
            integrity_object: None,
            mandate_id: payment_data.mandate_id.clone(),
            connector_transaction_id: match payment_data.payment_attempt.get_connector_payment_id()
            {
                Some(connector_txn_id) => {
                    types::ResponseId::ConnectorTransactionId(connector_txn_id.to_owned())
                }
                None => types::ResponseId::NoResponseId,
            },
            encoded_data: payment_data.payment_attempt.encoded_data,
            capture_method,
            connector_meta: payment_data.payment_attempt.connector_metadata,
            sync_type: match payment_data.multiple_capture_data {
                Some(multiple_capture_data) => types::SyncRequestType::MultipleCaptureSync(
                    multiple_capture_data.get_pending_connector_capture_ids(),
                ),
                None => types::SyncRequestType::SinglePaymentSync,
            },
            payment_method_type,
            currency: payment_data.currency,
            split_payments: payment_data.payment_intent.split_payments,
            payment_experience: payment_data.payment_attempt.payment_experience,
        })
    }
}

impl<F: Clone> TryFrom<PaymentAdditionalData<'_, F>>
    for types::PaymentsIncrementalAuthorizationData
{
    type Error = error_stack::Report<errors::ApiErrorResponse>;

    fn try_from(additional_data: PaymentAdditionalData<'_, F>) -> Result<Self, Self::Error> {
        let payment_data = additional_data.payment_data;
        let connector = api::ConnectorData::get_connector_by_name(
            &additional_data.state.conf.connectors,
            &additional_data.connector_name,
            api::GetToken::Connector,
            payment_data.payment_attempt.merchant_connector_id.clone(),
        )?;
        let total_amount = payment_data
            .incremental_authorization_details
            .clone()
            .map(|details| details.total_amount)
            .ok_or(
                report!(errors::ApiErrorResponse::InternalServerError)
                    .attach_printable("missing incremental_authorization_details in payment_data"),
            )?;
        let additional_amount = payment_data
            .incremental_authorization_details
            .clone()
            .map(|details| details.additional_amount)
            .ok_or(
                report!(errors::ApiErrorResponse::InternalServerError)
                    .attach_printable("missing incremental_authorization_details in payment_data"),
            )?;
        Ok(Self {
            total_amount: total_amount.get_amount_as_i64(),
            additional_amount: additional_amount.get_amount_as_i64(),
            reason: payment_data
                .incremental_authorization_details
                .and_then(|details| details.reason),
            currency: payment_data.currency,
            connector_transaction_id: connector
                .connector
                .connector_transaction_id(payment_data.payment_attempt.clone())?
                .ok_or(errors::ApiErrorResponse::ResourceIdNotFound)?,
        })
    }
}

#[cfg(feature = "v2")]
impl<F: Clone> TryFrom<PaymentAdditionalData<'_, F>> for types::PaymentsCaptureData {
    type Error = error_stack::Report<errors::ApiErrorResponse>;

    fn try_from(additional_data: PaymentAdditionalData<'_, F>) -> Result<Self, Self::Error> {
        use masking::ExposeOptionInterface;

        let payment_data = additional_data.payment_data;
        let connector = api::ConnectorData::get_connector_by_name(
            &additional_data.state.conf.connectors,
            &additional_data.connector_name,
            api::GetToken::Connector,
            payment_data.payment_attempt.merchant_connector_id.clone(),
        )?;
        let amount_to_capture = payment_data
            .payment_attempt
            .amount_details
            .get_amount_to_capture()
            .unwrap_or(payment_data.payment_attempt.get_total_amount());

        let amount = payment_data.payment_attempt.get_total_amount();
        Ok(Self {
            capture_method: Some(payment_data.payment_intent.capture_method),
            amount_to_capture: amount_to_capture.get_amount_as_i64(), // This should be removed once we start moving to connector module
            minor_amount_to_capture: amount_to_capture,
            currency: payment_data.currency,
            connector_transaction_id: connector
                .connector
                .connector_transaction_id(payment_data.payment_attempt.clone())?
                .ok_or(errors::ApiErrorResponse::ResourceIdNotFound)?,
            payment_amount: amount.get_amount_as_i64(), // This should be removed once we start moving to connector module
            minor_payment_amount: amount,
            connector_meta: payment_data
                .payment_attempt
                .connector_metadata
                .expose_option(),
            // TODO: add multiple capture data
            multiple_capture_data: None,
            // TODO: why do we need browser info during capture?
            browser_info: None,
            metadata: payment_data.payment_intent.metadata.expose_option(),
            integrity_object: None,
            split_payments: None,
            webhook_url: None,
        })
    }
}

#[cfg(feature = "v1")]
impl<F: Clone> TryFrom<PaymentAdditionalData<'_, F>> for types::PaymentsCaptureData {
    type Error = error_stack::Report<errors::ApiErrorResponse>;

    fn try_from(additional_data: PaymentAdditionalData<'_, F>) -> Result<Self, Self::Error> {
        let payment_data = additional_data.payment_data;
        let connector = api::ConnectorData::get_connector_by_name(
            &additional_data.state.conf.connectors,
            &additional_data.connector_name,
            api::GetToken::Connector,
            payment_data.payment_attempt.merchant_connector_id.clone(),
        )?;
        let amount_to_capture = payment_data
            .payment_attempt
            .amount_to_capture
            .unwrap_or(payment_data.payment_attempt.get_total_amount());
        let browser_info: Option<types::BrowserInformation> = payment_data
            .payment_attempt
            .browser_info
            .clone()
            .map(|b| b.parse_value("BrowserInformation"))
            .transpose()
            .change_context(errors::ApiErrorResponse::InvalidDataValue {
                field_name: "browser_info",
            })?;
        let amount = payment_data.payment_attempt.get_total_amount();

        let router_base_url = &additional_data.router_base_url;
        let attempt = &payment_data.payment_attempt;

        let merchant_connector_account_id = payment_data
            .payment_attempt
            .merchant_connector_id
            .as_ref()
            .map(|mca_id| mca_id.get_string_repr())
            .ok_or(errors::ApiErrorResponse::MerchantAccountNotFound)?;
        let webhook_url: Option<_> = Some(helpers::create_webhook_url(
            router_base_url,
            &attempt.merchant_id,
            merchant_connector_account_id,
        ));
        Ok(Self {
            capture_method: payment_data.get_capture_method(),
            amount_to_capture: amount_to_capture.get_amount_as_i64(), // This should be removed once we start moving to connector module
            minor_amount_to_capture: amount_to_capture,
            currency: payment_data.currency,
            connector_transaction_id: connector
                .connector
                .connector_transaction_id(payment_data.payment_attempt.clone())?
                .ok_or(errors::ApiErrorResponse::ResourceIdNotFound)?,
            payment_amount: amount.get_amount_as_i64(), // This should be removed once we start moving to connector module
            minor_payment_amount: amount,
            connector_meta: payment_data.payment_attempt.connector_metadata,
            multiple_capture_data: match payment_data.multiple_capture_data {
                Some(multiple_capture_data) => Some(MultipleCaptureRequestData {
                    capture_sequence: multiple_capture_data.get_captures_count()?,
                    capture_reference: multiple_capture_data
                        .get_latest_capture()
                        .capture_id
                        .clone(),
                }),
                None => None,
            },
            browser_info,
            metadata: payment_data.payment_intent.metadata,
            integrity_object: None,
            split_payments: payment_data.payment_intent.split_payments,
            webhook_url,
        })
    }
}

#[cfg(feature = "v2")]
impl<F: Clone> TryFrom<PaymentAdditionalData<'_, F>> for types::PaymentsCancelData {
    type Error = error_stack::Report<errors::ApiErrorResponse>;

    fn try_from(additional_data: PaymentAdditionalData<'_, F>) -> Result<Self, Self::Error> {
        todo!()
    }
}

#[cfg(feature = "v1")]
impl<F: Clone> TryFrom<PaymentAdditionalData<'_, F>> for types::PaymentsCancelData {
    type Error = error_stack::Report<errors::ApiErrorResponse>;

    fn try_from(additional_data: PaymentAdditionalData<'_, F>) -> Result<Self, Self::Error> {
        let payment_data = additional_data.payment_data;
        let connector = api::ConnectorData::get_connector_by_name(
            &additional_data.state.conf.connectors,
            &additional_data.connector_name,
            api::GetToken::Connector,
            payment_data.payment_attempt.merchant_connector_id.clone(),
        )?;
        let browser_info: Option<types::BrowserInformation> = payment_data
            .payment_attempt
            .browser_info
            .clone()
            .map(|b| b.parse_value("BrowserInformation"))
            .transpose()
            .change_context(errors::ApiErrorResponse::InvalidDataValue {
                field_name: "browser_info",
            })?;
        let amount = payment_data.payment_attempt.get_total_amount();

        let router_base_url = &additional_data.router_base_url;
        let attempt = &payment_data.payment_attempt;

        let merchant_connector_account_id = payment_data
            .payment_attempt
            .merchant_connector_id
            .as_ref()
            .map(|mca_id| mca_id.get_string_repr())
            .ok_or(errors::ApiErrorResponse::MerchantAccountNotFound)?;
        let webhook_url: Option<_> = Some(helpers::create_webhook_url(
            router_base_url,
            &attempt.merchant_id,
            merchant_connector_account_id,
        ));
        let capture_method = payment_data.payment_attempt.capture_method;
        Ok(Self {
            amount: Some(amount.get_amount_as_i64()), // This should be removed once we start moving to connector module
            minor_amount: Some(amount),
            currency: Some(payment_data.currency),
            connector_transaction_id: connector
                .connector
                .connector_transaction_id(payment_data.payment_attempt.clone())?
                .ok_or(errors::ApiErrorResponse::ResourceIdNotFound)?,
            cancellation_reason: payment_data.payment_attempt.cancellation_reason,
            connector_meta: payment_data.payment_attempt.connector_metadata,
            browser_info,
            metadata: payment_data.payment_intent.metadata,
            webhook_url,
            capture_method,
        })
    }
}

impl<F: Clone> TryFrom<PaymentAdditionalData<'_, F>> for types::PaymentsApproveData {
    type Error = error_stack::Report<errors::ApiErrorResponse>;

    fn try_from(additional_data: PaymentAdditionalData<'_, F>) -> Result<Self, Self::Error> {
        let payment_data = additional_data.payment_data;
        let amount = payment_data.payment_attempt.get_total_amount();
        Ok(Self {
            amount: Some(amount.get_amount_as_i64()), //need to change after we move to connector module
            currency: Some(payment_data.currency),
        })
    }
}

#[cfg(feature = "v2")]
impl<F: Clone> TryFrom<PaymentAdditionalData<'_, F>> for types::SdkPaymentsSessionUpdateData {
    type Error = error_stack::Report<errors::ApiErrorResponse>;

    fn try_from(additional_data: PaymentAdditionalData<'_, F>) -> Result<Self, Self::Error> {
        todo!()
    }
}

#[cfg(feature = "v1")]
impl<F: Clone> TryFrom<PaymentAdditionalData<'_, F>> for types::SdkPaymentsSessionUpdateData {
    type Error = error_stack::Report<errors::ApiErrorResponse>;
    fn try_from(additional_data: PaymentAdditionalData<'_, F>) -> Result<Self, Self::Error> {
        let payment_data = additional_data.payment_data;
        let order_tax_amount = payment_data
            .payment_intent
            .tax_details
            .clone()
            .and_then(|tax| tax.payment_method_type.map(|pmt| pmt.order_tax_amount))
            .ok_or(errors::ApiErrorResponse::MissingRequiredField {
                field_name: "order_tax_amount",
            })?;
        let surcharge_amount = payment_data
            .surcharge_details
            .as_ref()
            .map(|surcharge_details| surcharge_details.get_total_surcharge_amount())
            .unwrap_or_default();
        let shipping_cost = payment_data
            .payment_intent
            .shipping_cost
            .unwrap_or_default();
        // net_amount here would include amount, order_tax_amount, surcharge_amount and shipping_cost
        let net_amount = payment_data.payment_intent.amount
            + order_tax_amount
            + shipping_cost
            + surcharge_amount;
        Ok(Self {
            amount: net_amount,
            order_tax_amount,
            currency: payment_data.currency,
            order_amount: payment_data.payment_intent.amount,
            session_id: payment_data.session_id,
            shipping_cost: payment_data.payment_intent.shipping_cost,
        })
    }
}

#[cfg(feature = "v2")]
impl<F: Clone> TryFrom<PaymentAdditionalData<'_, F>> for types::PaymentsPostSessionTokensData {
    type Error = error_stack::Report<errors::ApiErrorResponse>;

    fn try_from(additional_data: PaymentAdditionalData<'_, F>) -> Result<Self, Self::Error> {
        todo!()
    }
}

#[cfg(feature = "v1")]
impl<F: Clone> TryFrom<PaymentAdditionalData<'_, F>> for types::PaymentsPostSessionTokensData {
    type Error = error_stack::Report<errors::ApiErrorResponse>;

    fn try_from(additional_data: PaymentAdditionalData<'_, F>) -> Result<Self, Self::Error> {
        let payment_data = additional_data.payment_data.clone();
        let surcharge_amount = payment_data
            .surcharge_details
            .as_ref()
            .map(|surcharge_details| surcharge_details.get_total_surcharge_amount())
            .unwrap_or_default();
        let shipping_cost = payment_data
            .payment_intent
            .shipping_cost
            .unwrap_or_default();
        // amount here would include amount, surcharge_amount and shipping_cost
        let amount = payment_data.payment_intent.amount + shipping_cost + surcharge_amount;
        let merchant_order_reference_id = payment_data
            .payment_intent
            .merchant_order_reference_id
            .clone();
        let router_base_url = &additional_data.router_base_url;
        let connector_name = &additional_data.connector_name;
        let attempt = &payment_data.payment_attempt;
        let router_return_url = Some(helpers::create_redirect_url(
            router_base_url,
            attempt,
            connector_name,
            payment_data.creds_identifier.as_deref(),
        ));
        Ok(Self {
            amount, //need to change after we move to connector module
            order_amount: payment_data.payment_intent.amount,
            currency: payment_data.currency,
            merchant_order_reference_id,
            capture_method: payment_data.payment_attempt.capture_method,
            shipping_cost: payment_data.payment_intent.shipping_cost,
            setup_future_usage: payment_data.payment_attempt.setup_future_usage_applied,
            router_return_url,
        })
    }
}

#[cfg(feature = "v2")]
impl<F: Clone> TryFrom<PaymentAdditionalData<'_, F>> for types::PaymentsUpdateMetadataData {
    type Error = error_stack::Report<errors::ApiErrorResponse>;

    fn try_from(additional_data: PaymentAdditionalData<'_, F>) -> Result<Self, Self::Error> {
        todo!()
    }
}

#[cfg(feature = "v1")]
impl<F: Clone> TryFrom<PaymentAdditionalData<'_, F>> for types::PaymentsUpdateMetadataData {
    type Error = error_stack::Report<errors::ApiErrorResponse>;

    fn try_from(additional_data: PaymentAdditionalData<'_, F>) -> Result<Self, Self::Error> {
        let payment_data = additional_data.payment_data.clone();
        let connector = api::ConnectorData::get_connector_by_name(
            &additional_data.state.conf.connectors,
            &additional_data.connector_name,
            api::GetToken::Connector,
            payment_data.payment_attempt.merchant_connector_id.clone(),
        )?;
        Ok(Self {
            metadata: payment_data
                .payment_intent
                .metadata
                .map(Secret::new)
                .ok_or(errors::ApiErrorResponse::InternalServerError)
                .attach_printable("payment_intent.metadata not found")?,
            connector_transaction_id: connector
                .connector
                .connector_transaction_id(payment_data.payment_attempt.clone())?
                .ok_or(errors::ApiErrorResponse::ResourceIdNotFound)?,
        })
    }
}

impl<F: Clone> TryFrom<PaymentAdditionalData<'_, F>> for types::PaymentsRejectData {
    type Error = error_stack::Report<errors::ApiErrorResponse>;

    fn try_from(additional_data: PaymentAdditionalData<'_, F>) -> Result<Self, Self::Error> {
        let payment_data = additional_data.payment_data;
        let amount = payment_data.payment_attempt.get_total_amount();
        Ok(Self {
            amount: Some(amount.get_amount_as_i64()), //need to change after we move to connector module
            currency: Some(payment_data.currency),
        })
    }
}

#[cfg(feature = "v2")]
impl<F: Clone> TryFrom<PaymentAdditionalData<'_, F>> for types::PaymentsSessionData {
    type Error = error_stack::Report<errors::ApiErrorResponse>;

    fn try_from(additional_data: PaymentAdditionalData<'_, F>) -> Result<Self, Self::Error> {
        let payment_data = additional_data.payment_data.clone();

        let order_details = additional_data
            .payment_data
            .payment_intent
            .order_details
            .map(|order_details| {
                order_details
                    .iter()
                    .map(|data| data.to_owned().expose())
                    .collect()
            });

        let surcharge_amount = payment_data
            .surcharge_details
            .as_ref()
            .map(|surcharge_details| surcharge_details.get_total_surcharge_amount())
            .unwrap_or_default();

        let amount = payment_data.payment_intent.amount_details.order_amount;

        let shipping_cost = payment_data
            .payment_intent
            .amount_details
            .shipping_cost
            .unwrap_or_default();

        // net_amount here would include amount, surcharge_amount and shipping_cost
        let net_amount = amount + surcharge_amount + shipping_cost;

        let required_amount_type = StringMajorUnitForConnector;

        let apple_pay_amount = required_amount_type
            .convert(net_amount, payment_data.currency)
            .change_context(errors::ApiErrorResponse::PreconditionFailed {
                message: "Failed to convert amount to string major unit for applePay".to_string(),
            })?;

        let apple_pay_recurring_details = payment_data
            .payment_intent
            .feature_metadata
            .and_then(|feature_metadata| feature_metadata.apple_pay_recurring_details)
            .map(|apple_pay_recurring_details| {
                ForeignInto::foreign_into((apple_pay_recurring_details, apple_pay_amount))
            });

        let order_tax_amount = payment_data
            .payment_intent
            .amount_details
            .tax_details
            .clone()
            .and_then(|tax| tax.get_default_tax_amount());

        Ok(Self {
            amount: amount.get_amount_as_i64(), //need to change once we move to connector module
            minor_amount: amount,
            currency: payment_data.currency,
            country: payment_data.address.get_payment_method_billing().and_then(
                |billing_address| {
                    billing_address
                        .address
                        .as_ref()
                        .and_then(|address| address.country)
                },
            ),
            order_details,
            surcharge_details: payment_data.surcharge_details,
            email: payment_data.email,
            apple_pay_recurring_details,
<<<<<<< HEAD
            metadata: payment_data
                .payment_intent
                .metadata
                .map(|secret| secret.expose()),
            order_tax_amount,
            shipping_cost: payment_data.payment_intent.amount_details.shipping_cost,
=======
            customer_name: None,
>>>>>>> 4c73d748
        })
    }
}

#[cfg(feature = "v1")]
impl<F: Clone> TryFrom<PaymentAdditionalData<'_, F>> for types::PaymentsSessionData {
    type Error = error_stack::Report<errors::ApiErrorResponse>;

    fn try_from(additional_data: PaymentAdditionalData<'_, F>) -> Result<Self, Self::Error> {
        let payment_data = additional_data.payment_data.clone();

        let order_details = additional_data
            .payment_data
            .payment_intent
            .order_details
            .map(|order_details| {
                order_details
                    .iter()
                    .map(|data| {
                        data.to_owned()
                            .parse_value("OrderDetailsWithAmount")
                            .change_context(errors::ApiErrorResponse::InvalidDataValue {
                                field_name: "OrderDetailsWithAmount",
                            })
                            .attach_printable("Unable to parse OrderDetailsWithAmount")
                    })
                    .collect::<Result<Vec<_>, _>>()
            })
            .transpose()?;

        let surcharge_amount = payment_data
            .surcharge_details
            .as_ref()
            .map(|surcharge_details| surcharge_details.get_total_surcharge_amount())
            .unwrap_or_default();

        let amount = payment_data.payment_intent.amount;

        let shipping_cost = payment_data
            .payment_intent
            .shipping_cost
            .unwrap_or_default();

        // net_amount here would include amount, surcharge_amount and shipping_cost
        let net_amount = amount + surcharge_amount + shipping_cost;

        let required_amount_type = StringMajorUnitForConnector;

        let apple_pay_amount = required_amount_type
            .convert(net_amount, payment_data.currency)
            .change_context(errors::ApiErrorResponse::PreconditionFailed {
                message: "Failed to convert amount to string major unit for applePay".to_string(),
            })?;

        let apple_pay_recurring_details = payment_data
            .payment_intent
            .feature_metadata
            .map(|feature_metadata| {
                feature_metadata
                    .parse_value::<diesel_models::types::FeatureMetadata>("FeatureMetadata")
                    .change_context(errors::ApiErrorResponse::InternalServerError)
                    .attach_printable("Failed parsing FeatureMetadata")
            })
            .transpose()?
            .and_then(|feature_metadata| feature_metadata.apple_pay_recurring_details)
            .map(|apple_pay_recurring_details| {
                ForeignFrom::foreign_from((apple_pay_recurring_details, apple_pay_amount))
            });

        let order_tax_amount = payment_data
            .payment_intent
            .tax_details
            .clone()
            .and_then(|tax| tax.get_default_tax_amount());

        let shipping_cost = payment_data.payment_intent.shipping_cost;

        let metadata = payment_data.payment_intent.metadata.clone();

        Ok(Self {
            amount: net_amount.get_amount_as_i64(), //need to change once we move to connector module
            minor_amount: amount,
            currency: payment_data.currency,
            country: payment_data.address.get_payment_method_billing().and_then(
                |billing_address| {
                    billing_address
                        .address
                        .as_ref()
                        .and_then(|address| address.country)
                },
            ),
            order_details,
            email: payment_data.email,
            surcharge_details: payment_data.surcharge_details,
            apple_pay_recurring_details,
<<<<<<< HEAD
            order_tax_amount,
            shipping_cost,
            metadata,
=======
            customer_name: None,
>>>>>>> 4c73d748
        })
    }
}

impl
    ForeignFrom<(
        diesel_models::types::ApplePayRecurringDetails,
        StringMajorUnit,
    )> for api_models::payments::ApplePayRecurringPaymentRequest
{
    fn foreign_from(
        (apple_pay_recurring_details, net_amount): (
            diesel_models::types::ApplePayRecurringDetails,
            StringMajorUnit,
        ),
    ) -> Self {
        Self {
            payment_description: apple_pay_recurring_details.payment_description,
            regular_billing: api_models::payments::ApplePayRegularBillingRequest {
                amount: net_amount,
                label: apple_pay_recurring_details.regular_billing.label,
                payment_timing: api_models::payments::ApplePayPaymentTiming::Recurring,
                recurring_payment_start_date: apple_pay_recurring_details
                    .regular_billing
                    .recurring_payment_start_date,
                recurring_payment_end_date: apple_pay_recurring_details
                    .regular_billing
                    .recurring_payment_end_date,
                recurring_payment_interval_unit: apple_pay_recurring_details
                    .regular_billing
                    .recurring_payment_interval_unit
                    .map(ForeignFrom::foreign_from),
                recurring_payment_interval_count: apple_pay_recurring_details
                    .regular_billing
                    .recurring_payment_interval_count,
            },
            billing_agreement: apple_pay_recurring_details.billing_agreement,
            management_u_r_l: apple_pay_recurring_details.management_url,
        }
    }
}

impl ForeignFrom<diesel_models::types::ApplePayRecurringDetails>
    for api_models::payments::ApplePayRecurringDetails
{
    fn foreign_from(
        apple_pay_recurring_details: diesel_models::types::ApplePayRecurringDetails,
    ) -> Self {
        Self {
            payment_description: apple_pay_recurring_details.payment_description,
            regular_billing: ForeignFrom::foreign_from(apple_pay_recurring_details.regular_billing),
            billing_agreement: apple_pay_recurring_details.billing_agreement,
            management_url: apple_pay_recurring_details.management_url,
        }
    }
}

impl ForeignFrom<diesel_models::types::ApplePayRegularBillingDetails>
    for api_models::payments::ApplePayRegularBillingDetails
{
    fn foreign_from(
        apple_pay_regular_billing: diesel_models::types::ApplePayRegularBillingDetails,
    ) -> Self {
        Self {
            label: apple_pay_regular_billing.label,
            recurring_payment_start_date: apple_pay_regular_billing.recurring_payment_start_date,
            recurring_payment_end_date: apple_pay_regular_billing.recurring_payment_end_date,
            recurring_payment_interval_unit: apple_pay_regular_billing
                .recurring_payment_interval_unit
                .map(ForeignFrom::foreign_from),
            recurring_payment_interval_count: apple_pay_regular_billing
                .recurring_payment_interval_count,
        }
    }
}

impl ForeignFrom<diesel_models::types::RecurringPaymentIntervalUnit>
    for api_models::payments::RecurringPaymentIntervalUnit
{
    fn foreign_from(
        apple_pay_recurring_payment_interval_unit: diesel_models::types::RecurringPaymentIntervalUnit,
    ) -> Self {
        match apple_pay_recurring_payment_interval_unit {
            diesel_models::types::RecurringPaymentIntervalUnit::Day => Self::Day,
            diesel_models::types::RecurringPaymentIntervalUnit::Month => Self::Month,
            diesel_models::types::RecurringPaymentIntervalUnit::Year => Self::Year,
            diesel_models::types::RecurringPaymentIntervalUnit::Hour => Self::Hour,
            diesel_models::types::RecurringPaymentIntervalUnit::Minute => Self::Minute,
        }
    }
}

impl ForeignFrom<diesel_models::types::RedirectResponse>
    for api_models::payments::RedirectResponse
{
    fn foreign_from(redirect_res: diesel_models::types::RedirectResponse) -> Self {
        Self {
            param: redirect_res.param,
            json_payload: redirect_res.json_payload,
        }
    }
}

#[cfg(feature = "v1")]
impl<F: Clone> TryFrom<PaymentAdditionalData<'_, F>> for types::SetupMandateRequestData {
    type Error = error_stack::Report<errors::ApiErrorResponse>;

    fn try_from(additional_data: PaymentAdditionalData<'_, F>) -> Result<Self, Self::Error> {
        let payment_data = additional_data.payment_data;
        let router_base_url = &additional_data.router_base_url;
        let connector_name = &additional_data.connector_name;
        let attempt = &payment_data.payment_attempt;
        let router_return_url = Some(helpers::create_redirect_url(
            router_base_url,
            attempt,
            connector_name,
            payment_data.creds_identifier.as_deref(),
        ));
        let browser_info: Option<types::BrowserInformation> = attempt
            .browser_info
            .clone()
            .map(|b| b.parse_value("BrowserInformation"))
            .transpose()
            .change_context(errors::ApiErrorResponse::InvalidDataValue {
                field_name: "browser_info",
            })?;

        let customer_name = additional_data
            .customer_data
            .as_ref()
            .and_then(|customer_data| {
                customer_data
                    .name
                    .as_ref()
                    .map(|customer| customer.clone().into_inner())
            });
        let amount = payment_data.payment_attempt.get_total_amount();
        let merchant_connector_account_id_or_connector_name = payment_data
            .payment_attempt
            .merchant_connector_id
            .as_ref()
            .map(|mca_id| mca_id.get_string_repr())
            .unwrap_or(connector_name);
        let webhook_url = Some(helpers::create_webhook_url(
            router_base_url,
            &attempt.merchant_id,
            merchant_connector_account_id_or_connector_name,
        ));
        let complete_authorize_url = Some(helpers::create_complete_authorize_url(
            router_base_url,
            attempt,
            connector_name,
            payment_data.creds_identifier.as_deref(),
        ));

        let connector = api_models::enums::Connector::from_str(connector_name)
            .change_context(errors::ConnectorError::InvalidConnectorName)
            .change_context(errors::ApiErrorResponse::InvalidDataValue {
                field_name: "connector",
            })
            .attach_printable_lazy(|| {
                format!("unable to parse connector name {connector_name:?}")
            })?;

        let connector_testing_data = payment_data
            .payment_intent
            .connector_metadata
            .as_ref()
            .map(|cm| {
                cm.clone()
                    .parse_value::<api_models::payments::ConnectorMetadata>("ConnectorMetadata")
                    .change_context(errors::ApiErrorResponse::InternalServerError)
                    .attach_printable("Failed parsing ConnectorMetadata")
            })
            .transpose()?
            .and_then(|cm| match connector {
                api_models::enums::Connector::Adyen => cm
                    .adyen
                    .map(|adyen_cm| adyen_cm.testing)
                    .map(|testing_data| {
                        serde_json::to_value(testing_data)
                            .change_context(errors::ApiErrorResponse::InternalServerError)
                            .attach_printable("Failed to parse Adyen testing data")
                    }),
                _ => None,
            })
            .transpose()?
            .map(pii::SecretSerdeValue::new);

        let is_off_session = get_off_session(
            payment_data.mandate_id.as_ref(),
            payment_data.payment_intent.off_session,
        );

        Ok(Self {
            currency: payment_data.currency,
            confirm: true,
            amount: Some(amount.get_amount_as_i64()), //need to change once we move to connector module
            minor_amount: Some(amount),
            payment_method_data: (payment_data
                .payment_method_data
                .get_required_value("payment_method_data")?),
            statement_descriptor_suffix: payment_data.payment_intent.statement_descriptor_suffix,
            setup_future_usage: payment_data.payment_attempt.setup_future_usage_applied,
            off_session: is_off_session,
            mandate_id: payment_data.mandate_id.clone(),
            setup_mandate_details: payment_data.setup_mandate,
            customer_acceptance: payment_data.customer_acceptance,
            router_return_url,
            email: payment_data.email,
            customer_name,
            return_url: payment_data.payment_intent.return_url,
            browser_info,
            payment_method_type: attempt.payment_method_type,
            request_incremental_authorization: matches!(
                payment_data
                    .payment_intent
                    .request_incremental_authorization,
                Some(RequestIncrementalAuthorization::True)
                    | Some(RequestIncrementalAuthorization::Default)
            ),
            metadata: payment_data.payment_intent.metadata.clone().map(Into::into),
            shipping_cost: payment_data.payment_intent.shipping_cost,
            webhook_url,
            complete_authorize_url,
            capture_method: payment_data.payment_attempt.capture_method,
            connector_testing_data,
        })
    }
}

#[cfg(feature = "v2")]
impl<F: Clone> TryFrom<PaymentAdditionalData<'_, F>> for types::SetupMandateRequestData {
    type Error = error_stack::Report<errors::ApiErrorResponse>;

    fn try_from(additional_data: PaymentAdditionalData<'_, F>) -> Result<Self, Self::Error> {
        todo!()
    }
}

impl ForeignTryFrom<types::CaptureSyncResponse> for storage::CaptureUpdate {
    type Error = error_stack::Report<errors::ApiErrorResponse>;

    fn foreign_try_from(
        capture_sync_response: types::CaptureSyncResponse,
    ) -> Result<Self, Self::Error> {
        match capture_sync_response {
            types::CaptureSyncResponse::Success {
                resource_id,
                status,
                connector_response_reference_id,
                ..
            } => {
                let (connector_capture_id, processor_capture_data) = match resource_id {
                    types::ResponseId::EncodedData(_) | types::ResponseId::NoResponseId => {
                        (None, None)
                    }
                    types::ResponseId::ConnectorTransactionId(id) => {
                        let (txn_id, txn_data) =
                            common_utils_type::ConnectorTransactionId::form_id_and_data(id);
                        (Some(txn_id), txn_data)
                    }
                };
                Ok(Self::ResponseUpdate {
                    status: enums::CaptureStatus::foreign_try_from(status)?,
                    connector_capture_id,
                    connector_response_reference_id,
                    processor_capture_data,
                })
            }
            types::CaptureSyncResponse::Error {
                code,
                message,
                reason,
                status_code,
                ..
            } => Ok(Self::ErrorUpdate {
                status: match status_code {
                    500..=511 => enums::CaptureStatus::Pending,
                    _ => enums::CaptureStatus::Failed,
                },
                error_code: Some(code),
                error_message: Some(message),
                error_reason: reason,
            }),
        }
    }
}

#[cfg(feature = "v1")]
impl<F: Clone> TryFrom<PaymentAdditionalData<'_, F>> for types::CompleteAuthorizeData {
    type Error = error_stack::Report<errors::ApiErrorResponse>;

    fn try_from(additional_data: PaymentAdditionalData<'_, F>) -> Result<Self, Self::Error> {
        let payment_data = additional_data.payment_data;
        let router_base_url = &additional_data.router_base_url;
        let connector_name = &additional_data.connector_name;
        let attempt = &payment_data.payment_attempt;
        let browser_info: Option<types::BrowserInformation> = payment_data
            .payment_attempt
            .browser_info
            .clone()
            .map(|b| b.parse_value("BrowserInformation"))
            .transpose()
            .change_context(errors::ApiErrorResponse::InvalidDataValue {
                field_name: "browser_info",
            })?;

        let redirect_response = payment_data.redirect_response.map(|redirect| {
            types::CompleteAuthorizeRedirectResponse {
                params: redirect.param,
                payload: redirect.json_payload,
            }
        });
        let amount = payment_data.payment_attempt.get_total_amount();
        let complete_authorize_url = Some(helpers::create_complete_authorize_url(
            router_base_url,
            attempt,
            connector_name,
            payment_data.creds_identifier.as_deref(),
        ));
        let braintree_metadata = payment_data
            .payment_intent
            .connector_metadata
            .clone()
            .map(|cm| {
                cm.parse_value::<api_models::payments::ConnectorMetadata>("ConnectorMetadata")
                    .change_context(errors::ApiErrorResponse::InternalServerError)
                    .attach_printable("Failed parsing ConnectorMetadata")
            })
            .transpose()?
            .and_then(|cm| cm.braintree);

        let merchant_account_id = braintree_metadata
            .as_ref()
            .and_then(|braintree| braintree.merchant_account_id.clone());
        let merchant_config_currency =
            braintree_metadata.and_then(|braintree| braintree.merchant_config_currency);

        let is_off_session = get_off_session(
            payment_data.mandate_id.as_ref(),
            payment_data.payment_intent.off_session,
        );

        Ok(Self {
            setup_future_usage: payment_data.payment_intent.setup_future_usage,
            mandate_id: payment_data.mandate_id.clone(),
            off_session: is_off_session,
            setup_mandate_details: payment_data.setup_mandate.clone(),
            confirm: payment_data.payment_attempt.confirm,
            statement_descriptor_suffix: payment_data.payment_intent.statement_descriptor_suffix,
            capture_method: payment_data.payment_attempt.capture_method,
            amount: amount.get_amount_as_i64(), // need to change once we move to connector module
            minor_amount: amount,
            currency: payment_data.currency,
            browser_info,
            email: payment_data.email,
            payment_method_data: payment_data.payment_method_data,
            connector_transaction_id: payment_data
                .payment_attempt
                .get_connector_payment_id()
                .map(ToString::to_string),
            redirect_response,
            connector_meta: payment_data.payment_attempt.connector_metadata,
            complete_authorize_url,
            metadata: payment_data.payment_intent.metadata,
            customer_acceptance: payment_data.customer_acceptance,
            merchant_account_id,
            merchant_config_currency,
            threeds_method_comp_ind: payment_data.threeds_method_comp_ind,
        })
    }
}

#[cfg(feature = "v2")]
impl<F: Clone> TryFrom<PaymentAdditionalData<'_, F>> for types::CompleteAuthorizeData {
    type Error = error_stack::Report<errors::ApiErrorResponse>;

    fn try_from(additional_data: PaymentAdditionalData<'_, F>) -> Result<Self, Self::Error> {
        todo!()
    }
}

#[cfg(feature = "v2")]
impl<F: Clone> TryFrom<PaymentAdditionalData<'_, F>> for types::PaymentsPreProcessingData {
    type Error = error_stack::Report<errors::ApiErrorResponse>;

    fn try_from(additional_data: PaymentAdditionalData<'_, F>) -> Result<Self, Self::Error> {
        todo!()
    }
}

#[cfg(feature = "v1")]
impl<F: Clone> TryFrom<PaymentAdditionalData<'_, F>> for types::PaymentsPreProcessingData {
    type Error = error_stack::Report<errors::ApiErrorResponse>;

    fn try_from(additional_data: PaymentAdditionalData<'_, F>) -> Result<Self, Self::Error> {
        let payment_data = additional_data.payment_data;
        let payment_method_data = payment_data.payment_method_data;
        let router_base_url = &additional_data.router_base_url;
        let attempt = &payment_data.payment_attempt;
        let connector_name = &additional_data.connector_name;

        let order_details = payment_data
            .payment_intent
            .order_details
            .map(|order_details| {
                order_details
                    .iter()
                    .map(|data| {
                        data.to_owned()
                            .parse_value("OrderDetailsWithAmount")
                            .change_context(errors::ApiErrorResponse::InvalidDataValue {
                                field_name: "OrderDetailsWithAmount",
                            })
                            .attach_printable("Unable to parse OrderDetailsWithAmount")
                    })
                    .collect::<Result<Vec<_>, _>>()
            })
            .transpose()?;
        let merchant_connector_account_id_or_connector_name = payment_data
            .payment_attempt
            .merchant_connector_id
            .as_ref()
            .map(|mca_id| mca_id.get_string_repr())
            .unwrap_or(connector_name);
        let webhook_url = Some(helpers::create_webhook_url(
            router_base_url,
            &attempt.merchant_id,
            merchant_connector_account_id_or_connector_name,
        ));
        let router_return_url = Some(helpers::create_redirect_url(
            router_base_url,
            attempt,
            connector_name,
            payment_data.creds_identifier.as_deref(),
        ));
        let complete_authorize_url = Some(helpers::create_complete_authorize_url(
            router_base_url,
            attempt,
            connector_name,
            payment_data.creds_identifier.as_deref(),
        ));
        let browser_info: Option<types::BrowserInformation> = payment_data
            .payment_attempt
            .browser_info
            .clone()
            .map(|b| b.parse_value("BrowserInformation"))
            .transpose()
            .change_context(errors::ApiErrorResponse::InvalidDataValue {
                field_name: "browser_info",
            })?;
        let amount = payment_data.payment_attempt.get_total_amount();
        Ok(Self {
            payment_method_data,
            email: payment_data.email,
            currency: Some(payment_data.currency),
            amount: Some(amount.get_amount_as_i64()), // need to change this once we move to connector module
            minor_amount: Some(amount),
            payment_method_type: payment_data.payment_attempt.payment_method_type,
            setup_mandate_details: payment_data.setup_mandate,
            capture_method: payment_data.payment_attempt.capture_method,
            order_details,
            router_return_url,
            webhook_url,
            complete_authorize_url,
            browser_info,
            surcharge_details: payment_data.surcharge_details,
            connector_transaction_id: payment_data
                .payment_attempt
                .get_connector_payment_id()
                .map(ToString::to_string),
            redirect_response: None,
            mandate_id: payment_data.mandate_id,
            related_transaction_id: None,
            enrolled_for_3ds: true,
            split_payments: payment_data.payment_intent.split_payments,
            metadata: payment_data.payment_intent.metadata.map(Secret::new),
        })
    }
}

impl ForeignFrom<payments::FraudCheck> for FrmMessage {
    fn foreign_from(fraud_check: payments::FraudCheck) -> Self {
        Self {
            frm_name: fraud_check.frm_name,
            frm_transaction_id: fraud_check.frm_transaction_id,
            frm_transaction_type: Some(fraud_check.frm_transaction_type.to_string()),
            frm_status: Some(fraud_check.frm_status.to_string()),
            frm_score: fraud_check.frm_score,
            frm_reason: fraud_check.frm_reason,
            frm_error: fraud_check.frm_error,
        }
    }
}

impl ForeignFrom<CustomerDetails> for router_request_types::CustomerDetails {
    fn foreign_from(customer: CustomerDetails) -> Self {
        Self {
            customer_id: Some(customer.id),
            name: customer.name,
            email: customer.email,
            phone: customer.phone,
            phone_country_code: customer.phone_country_code,
        }
    }
}

/// The response amount details in the confirm intent response will have the combined fields from
/// intent amount details and attempt amount details.
#[cfg(feature = "v2")]
impl
    ForeignFrom<(
        &hyperswitch_domain_models::payments::AmountDetails,
        &hyperswitch_domain_models::payments::payment_attempt::AttemptAmountDetails,
    )> for api_models::payments::PaymentAmountDetailsResponse
{
    fn foreign_from(
        (intent_amount_details, attempt_amount_details): (
            &hyperswitch_domain_models::payments::AmountDetails,
            &hyperswitch_domain_models::payments::payment_attempt::AttemptAmountDetails,
        ),
    ) -> Self {
        Self {
            order_amount: intent_amount_details.order_amount,
            currency: intent_amount_details.currency,
            shipping_cost: attempt_amount_details.get_shipping_cost(),
            order_tax_amount: attempt_amount_details.get_order_tax_amount(),
            external_tax_calculation: intent_amount_details.skip_external_tax_calculation,
            surcharge_calculation: intent_amount_details.skip_surcharge_calculation,
            surcharge_amount: attempt_amount_details.get_surcharge_amount(),
            tax_on_surcharge: attempt_amount_details.get_tax_on_surcharge(),
            net_amount: attempt_amount_details.get_net_amount(),
            amount_to_capture: attempt_amount_details.get_amount_to_capture(),
            amount_capturable: attempt_amount_details.get_amount_capturable(),
            amount_captured: intent_amount_details.amount_captured,
        }
    }
}

/// The response amount details in the confirm intent response will have the combined fields from
/// intent amount details and attempt amount details.
#[cfg(feature = "v2")]
impl
    ForeignFrom<(
        &hyperswitch_domain_models::payments::AmountDetails,
        Option<&hyperswitch_domain_models::payments::payment_attempt::AttemptAmountDetails>,
    )> for api_models::payments::PaymentAmountDetailsResponse
{
    fn foreign_from(
        (intent_amount_details, attempt_amount_details): (
            &hyperswitch_domain_models::payments::AmountDetails,
            Option<&hyperswitch_domain_models::payments::payment_attempt::AttemptAmountDetails>,
        ),
    ) -> Self {
        Self {
            order_amount: intent_amount_details.order_amount,
            currency: intent_amount_details.currency,
            shipping_cost: attempt_amount_details
                .and_then(|attempt_amount| attempt_amount.get_shipping_cost())
                .or(intent_amount_details.shipping_cost),
            order_tax_amount: attempt_amount_details
                .and_then(|attempt_amount| attempt_amount.get_order_tax_amount())
                .or(intent_amount_details
                    .tax_details
                    .as_ref()
                    .and_then(|tax_details| tax_details.get_default_tax_amount())),
            external_tax_calculation: intent_amount_details.skip_external_tax_calculation,
            surcharge_calculation: intent_amount_details.skip_surcharge_calculation,
            surcharge_amount: attempt_amount_details
                .and_then(|attempt| attempt.get_surcharge_amount())
                .or(intent_amount_details.surcharge_amount),
            tax_on_surcharge: attempt_amount_details
                .and_then(|attempt| attempt.get_tax_on_surcharge())
                .or(intent_amount_details.tax_on_surcharge),
            net_amount: attempt_amount_details
                .map(|attempt| attempt.get_net_amount())
                .unwrap_or(intent_amount_details.calculate_net_amount()),
            amount_to_capture: attempt_amount_details
                .and_then(|attempt| attempt.get_amount_to_capture()),
            amount_capturable: attempt_amount_details
                .map(|attempt| attempt.get_amount_capturable())
                .unwrap_or(MinorUnit::zero()),
            amount_captured: intent_amount_details.amount_captured,
        }
    }
}

#[cfg(feature = "v2")]
impl ForeignFrom<&hyperswitch_domain_models::payments::payment_attempt::PaymentAttempt>
    for api_models::payments::PaymentAttemptResponse
{
    fn foreign_from(
        attempt: &hyperswitch_domain_models::payments::payment_attempt::PaymentAttempt,
    ) -> Self {
        Self {
            id: attempt.get_id().to_owned(),
            status: attempt.status,
            amount: api_models::payments::PaymentAttemptAmountDetails::foreign_from(
                &attempt.amount_details,
            ),
            connector: attempt.connector.clone(),
            error: attempt
                .error
                .as_ref()
                .map(api_models::payments::ErrorDetails::foreign_from),
            authentication_type: attempt.authentication_type,
            created_at: attempt.created_at,
            modified_at: attempt.modified_at,
            cancellation_reason: attempt.cancellation_reason.clone(),
            payment_token: attempt.payment_token.clone(),
            connector_metadata: attempt.connector_metadata.clone(),
            payment_experience: attempt.payment_experience,
            payment_method_type: attempt.payment_method_type,
            connector_reference_id: attempt.connector_response_reference_id.clone(),
            payment_method_subtype: attempt.get_payment_method_type(),
            connector_payment_id: attempt
                .get_connector_payment_id()
                .map(|str| common_utils::types::ConnectorTransactionId::from(str.to_owned())),
            payment_method_id: attempt.payment_method_id.clone(),
            client_source: attempt.client_source.clone(),
            client_version: attempt.client_version.clone(),
            feature_metadata: attempt
                .feature_metadata
                .as_ref()
                .map(api_models::payments::PaymentAttemptFeatureMetadata::foreign_from),
        }
    }
}

#[cfg(feature = "v2")]
impl ForeignFrom<&hyperswitch_domain_models::payments::payment_attempt::AttemptAmountDetails>
    for api_models::payments::PaymentAttemptAmountDetails
{
    fn foreign_from(
        amount: &hyperswitch_domain_models::payments::payment_attempt::AttemptAmountDetails,
    ) -> Self {
        Self {
            net_amount: amount.get_net_amount(),
            amount_to_capture: amount.get_amount_to_capture(),
            surcharge_amount: amount.get_surcharge_amount(),
            tax_on_surcharge: amount.get_tax_on_surcharge(),
            amount_capturable: amount.get_amount_capturable(),
            shipping_cost: amount.get_shipping_cost(),
            order_tax_amount: amount.get_order_tax_amount(),
        }
    }
}

#[cfg(feature = "v2")]
impl ForeignFrom<&diesel_models::types::BillingConnectorPaymentDetails>
    for api_models::payments::BillingConnectorPaymentDetails
{
    fn foreign_from(metadata: &diesel_models::types::BillingConnectorPaymentDetails) -> Self {
        Self {
            payment_processor_token: metadata.payment_processor_token.clone(),
            connector_customer_id: metadata.connector_customer_id.clone(),
        }
    }
}

#[cfg(feature = "v2")]
impl ForeignFrom<&hyperswitch_domain_models::payments::payment_attempt::ErrorDetails>
    for api_models::payments::ErrorDetails
{
    fn foreign_from(
        error_details: &hyperswitch_domain_models::payments::payment_attempt::ErrorDetails,
    ) -> Self {
        Self {
            code: error_details.code.to_owned(),
            message: error_details.message.to_owned(),
            unified_code: error_details.unified_code.clone(),
            unified_message: error_details.unified_message.clone(),
            network_advice_code: error_details.network_advice_code.clone(),
            network_decline_code: error_details.network_decline_code.clone(),
            network_error_message: error_details.network_error_message.clone(),
        }
    }
}

#[cfg(feature = "v2")]
impl
    ForeignFrom<
        &hyperswitch_domain_models::payments::payment_attempt::PaymentAttemptFeatureMetadata,
    > for api_models::payments::PaymentAttemptFeatureMetadata
{
    fn foreign_from(
        feature_metadata: &hyperswitch_domain_models::payments::payment_attempt::PaymentAttemptFeatureMetadata,
    ) -> Self {
        let revenue_recovery = feature_metadata.revenue_recovery.as_ref().map(|recovery| {
            api_models::payments::PaymentAttemptRevenueRecoveryData {
                attempt_triggered_by: recovery.attempt_triggered_by,
            }
        });
        Self { revenue_recovery }
    }
}

#[cfg(feature = "v2")]
impl ForeignFrom<&diesel_models::types::FeatureMetadata> for api_models::payments::FeatureMetadata {
    fn foreign_from(feature_metadata: &diesel_models::types::FeatureMetadata) -> Self {
        let revenue_recovery = feature_metadata
            .payment_revenue_recovery_metadata
            .as_ref()
            .map(|payment_revenue_recovery_metadata| {
                api_models::payments::PaymentRevenueRecoveryMetadata {
                    total_retry_count: payment_revenue_recovery_metadata.total_retry_count,
                    payment_connector_transmission: Some(
                        payment_revenue_recovery_metadata.payment_connector_transmission,
                    ),
                    connector: payment_revenue_recovery_metadata.connector,
                    billing_connector_id: payment_revenue_recovery_metadata
                        .billing_connector_id
                        .clone(),
                    active_attempt_payment_connector_id: payment_revenue_recovery_metadata
                        .active_attempt_payment_connector_id
                        .clone(),
                    payment_method_type: payment_revenue_recovery_metadata.payment_method_type,
                    payment_method_subtype: payment_revenue_recovery_metadata
                        .payment_method_subtype,
                    billing_connector_payment_details:
                        api_models::payments::BillingConnectorPaymentDetails::foreign_from(
                            &payment_revenue_recovery_metadata.billing_connector_payment_details,
                        ),
                    invoice_next_billing_time: payment_revenue_recovery_metadata
                        .invoice_next_billing_time,
                }
            });
        let apple_pay_details = feature_metadata
            .apple_pay_recurring_details
            .clone()
            .map(api_models::payments::ApplePayRecurringDetails::foreign_from);
        let redirect_res = feature_metadata
            .redirect_response
            .clone()
            .map(api_models::payments::RedirectResponse::foreign_from);
        Self {
            payment_revenue_recovery_metadata: revenue_recovery,
            apple_pay_recurring_details: apple_pay_details,
            redirect_response: redirect_res,
            search_tags: feature_metadata.search_tags.clone(),
        }
    }
}

#[cfg(feature = "v2")]
impl ForeignFrom<hyperswitch_domain_models::payments::AmountDetails>
    for api_models::payments::AmountDetailsResponse
{
    fn foreign_from(amount_details: hyperswitch_domain_models::payments::AmountDetails) -> Self {
        Self {
            order_amount: amount_details.order_amount,
            currency: amount_details.currency,
            shipping_cost: amount_details.shipping_cost,
            order_tax_amount: amount_details.tax_details.and_then(|tax_details| {
                tax_details.default.map(|default| default.order_tax_amount)
            }),
            external_tax_calculation: amount_details.skip_external_tax_calculation,
            surcharge_calculation: amount_details.skip_surcharge_calculation,
            surcharge_amount: amount_details.surcharge_amount,
            tax_on_surcharge: amount_details.tax_on_surcharge,
        }
    }
}

#[cfg(feature = "v2")]
impl ForeignFrom<api_models::admin::PaymentLinkConfigRequest>
    for diesel_models::PaymentLinkConfigRequestForPayments
{
    fn foreign_from(config: api_models::admin::PaymentLinkConfigRequest) -> Self {
        Self {
            theme: config.theme,
            logo: config.logo,
            seller_name: config.seller_name,
            sdk_layout: config.sdk_layout,
            display_sdk_only: config.display_sdk_only,
            enabled_saved_payment_method: config.enabled_saved_payment_method,
            hide_card_nickname_field: config.hide_card_nickname_field,
            show_card_form_by_default: config.show_card_form_by_default,
            details_layout: config.details_layout,
            transaction_details: config.transaction_details.map(|transaction_details| {
                transaction_details
                    .iter()
                    .map(|details| {
                        diesel_models::PaymentLinkTransactionDetails::foreign_from(details.clone())
                    })
                    .collect()
            }),
            background_image: config.background_image.map(|background_image| {
                diesel_models::business_profile::PaymentLinkBackgroundImageConfig::foreign_from(
                    background_image.clone(),
                )
            }),
            payment_button_text: config.payment_button_text,
            custom_message_for_card_terms: config.custom_message_for_card_terms,
            payment_button_colour: config.payment_button_colour,
            skip_status_screen: config.skip_status_screen,
            background_colour: config.background_colour,
            payment_button_text_colour: config.payment_button_text_colour,
            sdk_ui_rules: config.sdk_ui_rules,
            payment_link_ui_rules: config.payment_link_ui_rules,
            enable_button_only_on_form_ready: config.enable_button_only_on_form_ready,
            payment_form_header_text: config.payment_form_header_text,
            payment_form_label_type: config.payment_form_label_type,
            show_card_terms: config.show_card_terms,
            is_setup_mandate_flow: config.is_setup_mandate_flow,
        }
    }
}

#[cfg(feature = "v2")]
impl ForeignFrom<api_models::admin::PaymentLinkTransactionDetails>
    for diesel_models::PaymentLinkTransactionDetails
{
    fn foreign_from(from: api_models::admin::PaymentLinkTransactionDetails) -> Self {
        Self {
            key: from.key,
            value: from.value,
            ui_configuration: from
                .ui_configuration
                .map(diesel_models::TransactionDetailsUiConfiguration::foreign_from),
        }
    }
}

#[cfg(feature = "v2")]
impl ForeignFrom<api_models::admin::TransactionDetailsUiConfiguration>
    for diesel_models::TransactionDetailsUiConfiguration
{
    fn foreign_from(from: api_models::admin::TransactionDetailsUiConfiguration) -> Self {
        Self {
            position: from.position,
            is_key_bold: from.is_key_bold,
            is_value_bold: from.is_value_bold,
        }
    }
}

#[cfg(feature = "v2")]
impl ForeignFrom<diesel_models::PaymentLinkConfigRequestForPayments>
    for api_models::admin::PaymentLinkConfigRequest
{
    fn foreign_from(config: diesel_models::PaymentLinkConfigRequestForPayments) -> Self {
        Self {
            theme: config.theme,
            logo: config.logo,
            seller_name: config.seller_name,
            sdk_layout: config.sdk_layout,
            display_sdk_only: config.display_sdk_only,
            enabled_saved_payment_method: config.enabled_saved_payment_method,
            hide_card_nickname_field: config.hide_card_nickname_field,
            show_card_form_by_default: config.show_card_form_by_default,
            details_layout: config.details_layout,
            transaction_details: config.transaction_details.map(|transaction_details| {
                transaction_details
                    .iter()
                    .map(|details| {
                        api_models::admin::PaymentLinkTransactionDetails::foreign_from(
                            details.clone(),
                        )
                    })
                    .collect()
            }),
            background_image: config.background_image.map(|background_image| {
                api_models::admin::PaymentLinkBackgroundImageConfig::foreign_from(
                    background_image.clone(),
                )
            }),
            payment_button_text: config.payment_button_text,
            custom_message_for_card_terms: config.custom_message_for_card_terms,
            payment_button_colour: config.payment_button_colour,
            skip_status_screen: config.skip_status_screen,
            background_colour: config.background_colour,
            payment_button_text_colour: config.payment_button_text_colour,
            sdk_ui_rules: config.sdk_ui_rules,
            payment_link_ui_rules: config.payment_link_ui_rules,
            enable_button_only_on_form_ready: config.enable_button_only_on_form_ready,
            payment_form_header_text: config.payment_form_header_text,
            payment_form_label_type: config.payment_form_label_type,
            show_card_terms: config.show_card_terms,
            is_setup_mandate_flow: config.is_setup_mandate_flow,
        }
    }
}

#[cfg(feature = "v2")]
impl ForeignFrom<diesel_models::PaymentLinkTransactionDetails>
    for api_models::admin::PaymentLinkTransactionDetails
{
    fn foreign_from(from: diesel_models::PaymentLinkTransactionDetails) -> Self {
        Self {
            key: from.key,
            value: from.value,
            ui_configuration: from
                .ui_configuration
                .map(api_models::admin::TransactionDetailsUiConfiguration::foreign_from),
        }
    }
}

#[cfg(feature = "v2")]
impl ForeignFrom<diesel_models::TransactionDetailsUiConfiguration>
    for api_models::admin::TransactionDetailsUiConfiguration
{
    fn foreign_from(from: diesel_models::TransactionDetailsUiConfiguration) -> Self {
        Self {
            position: from.position,
            is_key_bold: from.is_key_bold,
            is_value_bold: from.is_value_bold,
        }
    }
}

impl ForeignFrom<DieselConnectorMandateReferenceId> for ConnectorMandateReferenceId {
    fn foreign_from(value: DieselConnectorMandateReferenceId) -> Self {
        Self::new(
            value.connector_mandate_id,
            value.payment_method_id,
            None,
            value.mandate_metadata,
            value.connector_mandate_request_reference_id,
        )
    }
}

impl ForeignFrom<ConnectorMandateReferenceId> for DieselConnectorMandateReferenceId {
    fn foreign_from(value: ConnectorMandateReferenceId) -> Self {
        Self {
            connector_mandate_id: value.get_connector_mandate_id(),
            payment_method_id: value.get_payment_method_id(),
            mandate_metadata: value.get_mandate_metadata(),
            connector_mandate_request_reference_id: value
                .get_connector_mandate_request_reference_id(),
        }
    }
}

#[cfg(feature = "v2")]
impl ForeignFrom<diesel_models::ConnectorTokenDetails>
    for Option<api_models::payments::ConnectorTokenDetails>
{
    fn foreign_from(value: diesel_models::ConnectorTokenDetails) -> Self {
        let connector_token_request_reference_id =
            value.connector_token_request_reference_id.clone();
        value.connector_mandate_id.clone().map(|mandate_id| {
            api_models::payments::ConnectorTokenDetails {
                token: mandate_id,
                connector_token_request_reference_id,
            }
        })
    }
}

impl ForeignFrom<(Self, Option<&api_models::payments::AdditionalPaymentData>)>
    for Option<enums::PaymentMethodType>
{
    fn foreign_from(req: (Self, Option<&api_models::payments::AdditionalPaymentData>)) -> Self {
        let (payment_method_type, additional_pm_data) = req;
        additional_pm_data
            .and_then(|pm_data| {
                if let api_models::payments::AdditionalPaymentData::Card(card_info) = pm_data {
                    card_info.card_type.as_ref().and_then(|card_type_str| {
                        api_models::enums::PaymentMethodType::from_str(&card_type_str.to_lowercase()).map_err(|err| {
                            crate::logger::error!(
                                "Err - {:?}\nInvalid card_type value found in BIN DB - {:?}",
                                err,
                                card_type_str,
                            );
                        }).ok()
                    })
                } else {
                    None
                }
            })
            .map_or(payment_method_type, |card_type_in_bin_store| {
                if let Some(card_type_in_req) = payment_method_type {
                    if card_type_in_req != card_type_in_bin_store {
                        crate::logger::info!(
                            "Mismatch in card_type\nAPI request - {}; BIN lookup - {}\nOverriding with {}",
                            card_type_in_req, card_type_in_bin_store, card_type_in_bin_store,
                        );
                    }
                }
                Some(card_type_in_bin_store)
            })
    }
}

#[cfg(feature = "v1")]
impl From<pm_types::TokenResponse> for domain::NetworkTokenData {
    fn from(token_response: pm_types::TokenResponse) -> Self {
        Self {
            token_number: token_response.authentication_details.token,
            token_exp_month: token_response.token_details.exp_month,
            token_exp_year: token_response.token_details.exp_year,
            token_cryptogram: Some(token_response.authentication_details.cryptogram),
            card_issuer: None,
            card_network: Some(token_response.network),
            card_type: None,
            card_issuing_country: None,
            bank_code: None,
            nick_name: None,
            eci: None,
        }
    }
}<|MERGE_RESOLUTION|>--- conflicted
+++ resolved
@@ -797,16 +797,13 @@
         email,
         minor_amount: payment_data.payment_intent.amount_details.order_amount,
         apple_pay_recurring_details,
-<<<<<<< HEAD
+        customer_name,
         metadata: payment_data
             .payment_intent
             .metadata
             .map(|secret| secret.expose()),
         order_tax_amount,
         shipping_cost: payment_data.payment_intent.amount_details.shipping_cost,
-=======
-        customer_name,
->>>>>>> 4c73d748
     };
 
     // TODO: evaluate the fields in router data, if they are required or not
@@ -4147,16 +4144,13 @@
             surcharge_details: payment_data.surcharge_details,
             email: payment_data.email,
             apple_pay_recurring_details,
-<<<<<<< HEAD
+            customer_name: None,
             metadata: payment_data
                 .payment_intent
                 .metadata
                 .map(|secret| secret.expose()),
             order_tax_amount,
             shipping_cost: payment_data.payment_intent.amount_details.shipping_cost,
-=======
-            customer_name: None,
->>>>>>> 4c73d748
         })
     }
 }
@@ -4252,13 +4246,10 @@
             email: payment_data.email,
             surcharge_details: payment_data.surcharge_details,
             apple_pay_recurring_details,
-<<<<<<< HEAD
+            customer_name: None,
             order_tax_amount,
             shipping_cost,
             metadata,
-=======
-            customer_name: None,
->>>>>>> 4c73d748
         })
     }
 }
