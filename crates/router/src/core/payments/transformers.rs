--- conflicted
+++ resolved
@@ -647,7 +647,6 @@
 pub fn bank_transfer_next_steps_check(
     payment_attempt: storage::PaymentAttempt,
 ) -> RouterResult<Option<api_models::payments::BankTransferNextStepsData>> {
-<<<<<<< HEAD
     let bank_transfer_next_steps: Result<
         Option<api_models::payments::BankTransferNextStepsData>,
         _,
@@ -661,26 +660,6 @@
         })
         .transpose();
     Ok(bank_transfer_next_steps.ok().flatten())
-=======
-    let bank_transfer_next_step = if let Some(diesel_models::enums::PaymentMethod::BankTransfer) =
-        payment_attempt.payment_method
-    {
-        let bank_transfer_next_steps: Option<api_models::payments::BankTransferNextStepsData> =
-            payment_attempt
-                .connector_metadata
-                .map(|metadata| {
-                    metadata
-                        .parse_value("NextStepsRequirements")
-                        .change_context(errors::ApiErrorResponse::InternalServerError)
-                        .attach_printable("Failed to parse the Value to NextRequirements struct")
-                })
-                .transpose()?;
-        bank_transfer_next_steps
-    } else {
-        None
-    };
-    Ok(bank_transfer_next_step)
->>>>>>> c119bfdd
 }
 
 pub fn change_order_details_to_new_type(
