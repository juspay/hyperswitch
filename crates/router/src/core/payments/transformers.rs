use std::{fmt::Debug, marker::PhantomData, str::FromStr};

use api_models::payments::{
    Address, ConnectorMandateReferenceId, CustomerDetails, CustomerDetailsResponse, FrmMessage,
    RequestSurchargeDetails,
};
use common_enums::{Currency, RequestIncrementalAuthorization};
use common_utils::{
    consts::X_HS_LATENCY,
    fp_utils, pii,
    types::{
        self as common_utils_type, AmountConvertor, MinorUnit, StringMajorUnit,
        StringMajorUnitForConnector,
    },
};
#[cfg(feature = "v2")]
use diesel_models::types::BillingConnectorMitTokenDetails;
use diesel_models::{
    ephemeral_key,
    payment_attempt::ConnectorMandateReferenceId as DieselConnectorMandateReferenceId,
};
use error_stack::{report, ResultExt};
#[cfg(feature = "v2")]
use hyperswitch_domain_models::ApiModelToDieselModelConvertor;
use hyperswitch_domain_models::{payments::payment_intent::CustomerData, router_request_types};
#[cfg(feature = "v2")]
use masking::PeekInterface;
use masking::{ExposeInterface, Maskable, Secret};
use router_env::{instrument, tracing};

use super::{flows::Feature, types::AuthenticationData, OperationSessionGetters, PaymentData};
use crate::{
    configs::settings::ConnectorRequestReferenceIdConfig,
    connector::{Helcim, Nexinets},
    core::{
        errors::{self, RouterResponse, RouterResult},
        payments::{self, helpers},
        utils as core_utils,
    },
    headers::X_PAYMENT_CONFIRM_SOURCE,
    routes::{metrics, SessionState},
    services::{self, RedirectForm},
    types::{
        self,
        api::{self, ConnectorTransactionId},
        domain,
        storage::{self, enums},
        transformers::{ForeignFrom, ForeignInto, ForeignTryFrom},
        MultipleCaptureRequestData,
    },
    utils::{OptionExt, ValueExt},
};

#[cfg(feature = "v2")]
pub async fn construct_router_data_to_update_calculated_tax<'a, F, T>(
    state: &'a SessionState,
    payment_data: PaymentData<F>,
    connector_id: &str,
    merchant_account: &domain::MerchantAccount,
    _key_store: &domain::MerchantKeyStore,
    customer: &'a Option<domain::Customer>,
    merchant_connector_account: &helpers::MerchantConnectorAccountType,
) -> RouterResult<types::RouterData<F, T, types::PaymentsResponseData>>
where
    T: TryFrom<PaymentAdditionalData<'a, F>>,
    types::RouterData<F, T, types::PaymentsResponseData>: Feature<F, T>,
    F: Clone,
    error_stack::Report<errors::ApiErrorResponse>:
        From<<T as TryFrom<PaymentAdditionalData<'a, F>>>::Error>,
{
    todo!()
}

#[cfg(feature = "v1")]
pub async fn construct_router_data_to_update_calculated_tax<'a, F, T>(
    state: &'a SessionState,
    payment_data: PaymentData<F>,
    connector_id: &str,
    merchant_account: &domain::MerchantAccount,
    _key_store: &domain::MerchantKeyStore,
    customer: &'a Option<domain::Customer>,
    merchant_connector_account: &helpers::MerchantConnectorAccountType,
) -> RouterResult<types::RouterData<F, T, types::PaymentsResponseData>>
where
    T: TryFrom<PaymentAdditionalData<'a, F>>,
    types::RouterData<F, T, types::PaymentsResponseData>: Feature<F, T>,
    F: Clone,
    error_stack::Report<errors::ApiErrorResponse>:
        From<<T as TryFrom<PaymentAdditionalData<'a, F>>>::Error>,
{
    fp_utils::when(merchant_connector_account.is_disabled(), || {
        Err(errors::ApiErrorResponse::MerchantConnectorAccountDisabled)
    })?;

    let test_mode = merchant_connector_account.is_test_mode_on();

    let auth_type: types::ConnectorAuthType = merchant_connector_account
        .get_connector_account_details()
        .parse_value("ConnectorAuthType")
        .change_context(errors::ApiErrorResponse::InternalServerError)
        .attach_printable("Failed while parsing value for ConnectorAuthType")?;

    let additional_data = PaymentAdditionalData {
        router_base_url: state.base_url.clone(),
        connector_name: connector_id.to_string(),
        payment_data: payment_data.clone(),
        state,
        customer_data: customer,
    };

    let connector_mandate_request_reference_id = payment_data
        .payment_attempt
        .connector_mandate_detail
        .as_ref()
        .and_then(|detail| detail.get_connector_mandate_request_reference_id());

    let router_data = types::RouterData {
        flow: PhantomData,
        merchant_id: merchant_account.get_id().clone(),
        customer_id: None,
        connector: connector_id.to_owned(),
        payment_id: payment_data
            .payment_attempt
            .payment_id
            .get_string_repr()
            .to_owned(),
        tenant_id: state.tenant.tenant_id.clone(),
        attempt_id: payment_data.payment_attempt.get_id().to_owned(),
        status: payment_data.payment_attempt.status,
        payment_method: diesel_models::enums::PaymentMethod::default(),
        connector_auth_type: auth_type,
        description: None,
        address: payment_data.address.clone(),
        auth_type: payment_data
            .payment_attempt
            .authentication_type
            .unwrap_or_default(),
        connector_meta_data: None,
        connector_wallets_details: None,
        request: T::try_from(additional_data)?,
        response: Err(hyperswitch_domain_models::router_data::ErrorResponse::default()),
        amount_captured: None,
        minor_amount_captured: None,
        access_token: None,
        session_token: None,
        reference_id: None,
        payment_method_status: None,
        payment_method_token: None,
        connector_customer: None,
        recurring_mandate_payment_data: None,
        connector_request_reference_id: core_utils::get_connector_request_reference_id(
            &state.conf,
            merchant_account.get_id(),
            &payment_data.payment_attempt,
        ),
        preprocessing_id: None,
        #[cfg(feature = "payouts")]
        payout_method_data: None,
        #[cfg(feature = "payouts")]
        quote_id: None,
        test_mode,
        payment_method_balance: None,
        connector_api_version: None,
        connector_http_status_code: None,
        external_latency: None,
        apple_pay_flow: None,
        frm_metadata: None,
        refund_id: None,
        dispute_id: None,
        connector_response: None,
        integrity_check: Ok(()),
        additional_merchant_data: None,
        header_payload: None,
        connector_mandate_request_reference_id,
        authentication_id: None,
        psd2_sca_exemption_type: None,
    };
    Ok(router_data)
}

#[cfg(feature = "v2")]
#[instrument(skip_all)]
#[allow(clippy::too_many_arguments)]
pub async fn construct_payment_router_data_for_authorize<'a>(
    state: &'a SessionState,
    payment_data: hyperswitch_domain_models::payments::PaymentConfirmData<api::Authorize>,
    connector_id: &str,
    merchant_account: &domain::MerchantAccount,
    _key_store: &domain::MerchantKeyStore,
    customer: &'a Option<domain::Customer>,
    merchant_connector_account: &domain::MerchantConnectorAccount,
    _merchant_recipient_data: Option<types::MerchantRecipientData>,
    header_payload: Option<hyperswitch_domain_models::payments::HeaderPayload>,
) -> RouterResult<types::PaymentsAuthorizeRouterData> {
    use masking::ExposeOptionInterface;

    fp_utils::when(merchant_connector_account.is_disabled(), || {
        Err(errors::ApiErrorResponse::MerchantConnectorAccountDisabled)
    })?;

    let auth_type = merchant_connector_account
        .get_connector_account_details()
        .change_context(errors::ApiErrorResponse::InternalServerError)
        .attach_printable("Failed while parsing value for ConnectorAuthType")?;

    // TODO: Take Globalid and convert to connector reference id
    let customer_id = customer
        .to_owned()
        .map(|customer| common_utils::id_type::CustomerId::try_from(customer.id.clone()))
        .transpose()
        .change_context(errors::ApiErrorResponse::InternalServerError)
        .attach_printable(
            "Invalid global customer generated, not able to convert to reference id",
        )?;

    let connector_customer_id = customer.as_ref().and_then(|customer| {
        customer
            .get_connector_customer_id(&merchant_connector_account.get_id())
            .map(String::from)
    });

    let payment_method = payment_data.payment_attempt.payment_method_type;

    let router_base_url = &state.base_url;
    let attempt = &payment_data.payment_attempt;

    let complete_authorize_url = Some(helpers::create_complete_authorize_url(
        router_base_url,
        attempt,
        connector_id,
    ));

    let webhook_url = Some(helpers::create_webhook_url(
        router_base_url,
        &attempt.merchant_id,
        merchant_connector_account.get_id().get_string_repr(),
    ));

    let router_return_url = payment_data
        .payment_intent
        .create_finish_redirection_url(router_base_url, &merchant_account.publishable_key)
        .change_context(errors::ApiErrorResponse::InternalServerError)
        .attach_printable("Unable to construct finish redirection url")?
        .to_string();

    let connector_request_reference_id = payment_data
        .payment_intent
        .merchant_reference_id
        .map(|id| id.get_string_repr().to_owned())
        .unwrap_or(payment_data.payment_attempt.id.get_string_repr().to_owned());

    let email = customer
        .as_ref()
        .and_then(|customer| customer.email.clone())
        .map(pii::Email::from);

    let browser_info = payment_data
        .payment_attempt
        .browser_info
        .clone()
        .map(types::BrowserInformation::from);
    // TODO: few fields are repeated in both routerdata and request
    let request = types::PaymentsAuthorizeData {
        payment_method_data: payment_data
            .payment_method_data
            .get_required_value("payment_method_data")?,
        setup_future_usage: Some(payment_data.payment_intent.setup_future_usage),
        mandate_id: payment_data.mandate_data.clone(),
        off_session: None,
        setup_mandate_details: None,
        confirm: true,
        statement_descriptor_suffix: None,
        statement_descriptor: None,
        capture_method: Some(payment_data.payment_intent.capture_method),
        amount: payment_data
            .payment_attempt
            .amount_details
            .get_net_amount()
            .get_amount_as_i64(),
        minor_amount: payment_data.payment_attempt.amount_details.get_net_amount(),
        order_tax_amount: None,
        currency: payment_data.payment_intent.amount_details.currency,
        browser_info,
        email,
        customer_name: None,
        payment_experience: None,
        order_details: None,
        order_category: None,
        session_token: None,
        enrolled_for_3ds: true,
        related_transaction_id: None,
        payment_method_type: Some(payment_data.payment_attempt.payment_method_subtype),
        router_return_url: Some(router_return_url),
        webhook_url,
        complete_authorize_url,
        customer_id: None,
        surcharge_details: None,
        request_incremental_authorization: matches!(
            payment_data
                .payment_intent
                .request_incremental_authorization,
            RequestIncrementalAuthorization::True | RequestIncrementalAuthorization::Default
        ),
        metadata: payment_data.payment_intent.metadata.expose_option(),
        authentication_data: None,
        customer_acceptance: None,
        split_payments: None,
        merchant_order_reference_id: None,
        integrity_object: None,
        shipping_cost: payment_data.payment_intent.amount_details.shipping_cost,
        additional_payment_method_data: None,
    };
    let connector_mandate_request_reference_id = payment_data
        .payment_attempt
        .connector_token_details
        .as_ref()
        .and_then(|detail| detail.get_connector_mandate_request_reference_id());

    let connector_customer_id = payment_data
        .payment_intent
        .feature_metadata
        .as_ref()
        .and_then(|fm| fm.revenue_recovery_metadata.as_ref())
        .map(|rrm| {
            rrm.billing_connector_mit_token_details
                .connector_customer_id
                .clone()
        });
    // TODO: evaluate the fields in router data, if they are required or not
    let router_data = types::RouterData {
        flow: PhantomData,
        merchant_id: merchant_account.get_id().clone(),
        tenant_id: state.tenant.tenant_id.clone(),
        // TODO: evaluate why we need customer id at the connector level. We already have connector customer id.
        customer_id,
        connector: connector_id.to_owned(),
        // TODO: evaluate why we need payment id at the connector level. We already have connector reference id
        payment_id: payment_data
            .payment_attempt
            .payment_id
            .get_string_repr()
            .to_owned(),
        // TODO: evaluate why we need attempt id at the connector level. We already have connector reference id
        attempt_id: payment_data
            .payment_attempt
            .get_id()
            .get_string_repr()
            .to_owned(),
        status: payment_data.payment_attempt.status,
        payment_method,
        connector_auth_type: auth_type,
        description: payment_data
            .payment_intent
            .description
            .as_ref()
            .map(|description| description.get_string_repr())
            .map(ToOwned::to_owned),
        // TODO: Create unified address
        address: payment_data.payment_address.clone(),
        auth_type: payment_data.payment_attempt.authentication_type,
        connector_meta_data: None,
        connector_wallets_details: None,
        request,
        response: Err(hyperswitch_domain_models::router_data::ErrorResponse::default()),
        amount_captured: None,
        minor_amount_captured: None,
        access_token: None,
        session_token: None,
        reference_id: None,
        payment_method_status: None,
        payment_method_token: None,
<<<<<<< HEAD
        // fill this with the connector customer id
=======
>>>>>>> fbbbe3eb
        connector_customer: connector_customer_id,
        recurring_mandate_payment_data: None,
        // TODO: This has to be generated as the reference id based on the connector configuration
        // Some connectros might not accept accept the global id. This has to be done when generating the reference id
        connector_request_reference_id,
        preprocessing_id: payment_data.payment_attempt.preprocessing_step_id,
        #[cfg(feature = "payouts")]
        payout_method_data: None,
        #[cfg(feature = "payouts")]
        quote_id: None,
        // TODO: take this based on the env
        test_mode: Some(true),
        payment_method_balance: None,
        connector_api_version: None,
        connector_http_status_code: None,
        external_latency: None,
        apple_pay_flow: None,
        frm_metadata: None,
        refund_id: None,
        dispute_id: None,
        connector_response: None,
        integrity_check: Ok(()),
        additional_merchant_data: None,
        header_payload,
        connector_mandate_request_reference_id,
        authentication_id: None,
        psd2_sca_exemption_type: None,
    };

    Ok(router_data)
}

#[cfg(feature = "v2")]
#[instrument(skip_all)]
#[allow(clippy::too_many_arguments)]
pub async fn construct_payment_router_data_for_capture<'a>(
    state: &'a SessionState,
    payment_data: hyperswitch_domain_models::payments::PaymentCaptureData<api::Capture>,
    connector_id: &str,
    merchant_account: &domain::MerchantAccount,
    _key_store: &domain::MerchantKeyStore,
    customer: &'a Option<domain::Customer>,
    merchant_connector_account: &domain::MerchantConnectorAccount,
    _merchant_recipient_data: Option<types::MerchantRecipientData>,
    header_payload: Option<hyperswitch_domain_models::payments::HeaderPayload>,
) -> RouterResult<types::PaymentsCaptureRouterData> {
    use masking::ExposeOptionInterface;

    fp_utils::when(merchant_connector_account.is_disabled(), || {
        Err(errors::ApiErrorResponse::MerchantConnectorAccountDisabled)
    })?;

    let auth_type = merchant_connector_account
        .get_connector_account_details()
        .change_context(errors::ApiErrorResponse::InternalServerError)
        .attach_printable("Failed while parsing value for ConnectorAuthType")?;

    let customer_id = customer
        .to_owned()
        .map(|customer| common_utils::id_type::CustomerId::try_from(customer.id.clone()))
        .transpose()
        .change_context(errors::ApiErrorResponse::InternalServerError)
        .attach_printable(
            "Invalid global customer generated, not able to convert to reference id",
        )?;

    let payment_method = payment_data.payment_attempt.payment_method_type;

    let connector_request_reference_id = payment_data
        .payment_intent
        .merchant_reference_id
        .map(|id| id.get_string_repr().to_owned())
        .unwrap_or(payment_data.payment_attempt.id.get_string_repr().to_owned());

    let connector_mandate_request_reference_id = payment_data
        .payment_attempt
        .connector_token_details
        .as_ref()
        .and_then(|detail| detail.get_connector_mandate_request_reference_id());

    let connector = api::ConnectorData::get_connector_by_name(
        &state.conf.connectors,
        connector_id,
        api::GetToken::Connector,
        payment_data.payment_attempt.merchant_connector_id.clone(),
    )?;

    let amount_to_capture = payment_data
        .payment_attempt
        .amount_details
        .get_amount_to_capture()
        .unwrap_or(payment_data.payment_attempt.amount_details.get_net_amount());

    let amount = payment_data.payment_attempt.amount_details.get_net_amount();
    let request = types::PaymentsCaptureData {
        capture_method: Some(payment_data.payment_intent.capture_method),
        amount_to_capture: amount_to_capture.get_amount_as_i64(), // This should be removed once we start moving to connector module
        minor_amount_to_capture: amount_to_capture,
        currency: payment_data.payment_intent.amount_details.currency,
        connector_transaction_id: connector
            .connector
            .connector_transaction_id(payment_data.payment_attempt.clone())?
            .ok_or(errors::ApiErrorResponse::ResourceIdNotFound)?,
        payment_amount: amount.get_amount_as_i64(), // This should be removed once we start moving to connector module
        minor_payment_amount: amount,
        connector_meta: payment_data
            .payment_attempt
            .connector_metadata
            .clone()
            .expose_option(),
        // TODO: add multiple capture data
        multiple_capture_data: None,
        // TODO: why do we need browser info during capture?
        browser_info: None,
        metadata: payment_data.payment_intent.metadata.expose_option(),
        integrity_object: None,
    };

    // TODO: evaluate the fields in router data, if they are required or not
    let router_data = types::RouterData {
        flow: PhantomData,
        merchant_id: merchant_account.get_id().clone(),
        // TODO: evaluate why we need customer id at the connector level. We already have connector customer id.
        customer_id,
        connector: connector_id.to_owned(),
        tenant_id: state.tenant.tenant_id.clone(),
        // TODO: evaluate why we need payment id at the connector level. We already have connector reference id
        payment_id: payment_data
            .payment_attempt
            .payment_id
            .get_string_repr()
            .to_owned(),
        // TODO: evaluate why we need attempt id at the connector level. We already have connector reference id
        attempt_id: payment_data
            .payment_attempt
            .get_id()
            .get_string_repr()
            .to_owned(),
        status: payment_data.payment_attempt.status,
        payment_method,
        connector_auth_type: auth_type,
        description: payment_data
            .payment_intent
            .description
            .as_ref()
            .map(|description| description.get_string_repr())
            .map(ToOwned::to_owned),
        // TODO: Create unified address
        address: hyperswitch_domain_models::payment_address::PaymentAddress::default(),
        auth_type: payment_data.payment_attempt.authentication_type,
        connector_meta_data: None,
        connector_wallets_details: None,
        request,
        response: Err(hyperswitch_domain_models::router_data::ErrorResponse::default()),
        amount_captured: None,
        minor_amount_captured: None,
        access_token: None,
        session_token: None,
        reference_id: None,
        payment_method_status: None,
        payment_method_token: None,
        connector_customer: None,
        recurring_mandate_payment_data: None,
        // TODO: This has to be generated as the reference id based on the connector configuration
        // Some connectros might not accept accept the global id. This has to be done when generating the reference id
        connector_request_reference_id,
        preprocessing_id: payment_data.payment_attempt.preprocessing_step_id,
        #[cfg(feature = "payouts")]
        payout_method_data: None,
        #[cfg(feature = "payouts")]
        quote_id: None,
        // TODO: take this based on the env
        test_mode: Some(true),
        payment_method_balance: None,
        connector_api_version: None,
        connector_http_status_code: None,
        external_latency: None,
        apple_pay_flow: None,
        frm_metadata: None,
        refund_id: None,
        dispute_id: None,
        connector_response: None,
        integrity_check: Ok(()),
        additional_merchant_data: None,
        header_payload,
        connector_mandate_request_reference_id,
        psd2_sca_exemption_type: None,
        authentication_id: None,
    };

    Ok(router_data)
}

#[cfg(feature = "v2")]
#[instrument(skip_all)]
#[allow(clippy::too_many_arguments)]
pub async fn construct_router_data_for_psync<'a>(
    state: &'a SessionState,
    payment_data: hyperswitch_domain_models::payments::PaymentStatusData<api::PSync>,
    connector_id: &str,
    merchant_account: &domain::MerchantAccount,
    _key_store: &domain::MerchantKeyStore,
    customer: &'a Option<domain::Customer>,
    merchant_connector_account: &domain::MerchantConnectorAccount,
    _merchant_recipient_data: Option<types::MerchantRecipientData>,
    header_payload: Option<hyperswitch_domain_models::payments::HeaderPayload>,
) -> RouterResult<types::PaymentsSyncRouterData> {
    use masking::ExposeOptionInterface;

    fp_utils::when(merchant_connector_account.is_disabled(), || {
        Err(errors::ApiErrorResponse::MerchantConnectorAccountDisabled)
    })?;

    // TODO: Take Globalid / CustomerReferenceId and convert to connector reference id
    let customer_id = None;

    let payment_intent = payment_data.payment_intent;

    let auth_type: types::ConnectorAuthType = merchant_connector_account
        .get_connector_account_details()
        .change_context(errors::ApiErrorResponse::InternalServerError)
        .attach_printable("Failed while parsing value for ConnectorAuthType")?;

    let attempt = &payment_data
        .payment_attempt
        .get_required_value("attempt")
        .change_context(errors::ApiErrorResponse::InternalServerError)
        .attach_printable("Payment Attempt is not available in payment data")?;

    let connector_request_reference_id = payment_intent
        .merchant_reference_id
        .map(|id| id.get_string_repr().to_owned())
        .unwrap_or(attempt.id.get_string_repr().to_owned());

    let request = types::PaymentsSyncData {
        amount: attempt.amount_details.get_net_amount(),
        integrity_object: None,
        mandate_id: None,
        connector_transaction_id: match attempt.get_connector_payment_id() {
            Some(connector_txn_id) => {
                types::ResponseId::ConnectorTransactionId(connector_txn_id.to_owned())
            }
            None => types::ResponseId::NoResponseId,
        },
        encoded_data: attempt.encoded_data.clone().expose_option(),
        capture_method: Some(payment_intent.capture_method),
        connector_meta: attempt.connector_metadata.clone().expose_option(),
        sync_type: types::SyncRequestType::SinglePaymentSync,
        payment_method_type: Some(attempt.payment_method_subtype),
        currency: payment_intent.amount_details.currency,
        // TODO: Get the charges object from feature metadata
        split_payments: None,
        payment_experience: None,
    };

    // TODO: evaluate the fields in router data, if they are required or not
    let router_data = types::RouterData {
        flow: PhantomData,
        merchant_id: merchant_account.get_id().clone(),
        // TODO: evaluate why we need customer id at the connector level. We already have connector customer id.
        customer_id,
        tenant_id: state.tenant.tenant_id.clone(),
        connector: connector_id.to_owned(),
        // TODO: evaluate why we need payment id at the connector level. We already have connector reference id
        payment_id: payment_intent.id.get_string_repr().to_owned(),
        // TODO: evaluate why we need attempt id at the connector level. We already have connector reference id
        attempt_id: attempt.get_id().get_string_repr().to_owned(),
        status: attempt.status,
        payment_method: attempt.payment_method_type,
        connector_auth_type: auth_type,
        description: payment_intent
            .description
            .as_ref()
            .map(|description| description.get_string_repr())
            .map(ToOwned::to_owned),
        // TODO: Create unified address
        address: hyperswitch_domain_models::payment_address::PaymentAddress::default(),
        auth_type: attempt.authentication_type,
        connector_meta_data: None,
        connector_wallets_details: None,
        request,
        response: Err(hyperswitch_domain_models::router_data::ErrorResponse::default()),
        amount_captured: None,
        minor_amount_captured: None,
        access_token: None,
        session_token: None,
        reference_id: None,
        payment_method_status: None,
        payment_method_token: None,
        connector_customer: None,
        recurring_mandate_payment_data: None,
        // TODO: This has to be generated as the reference id based on the connector configuration
        // Some connectros might not accept accept the global id. This has to be done when generating the reference id
        connector_request_reference_id,
        preprocessing_id: attempt.preprocessing_step_id.clone(),
        #[cfg(feature = "payouts")]
        payout_method_data: None,
        #[cfg(feature = "payouts")]
        quote_id: None,
        // TODO: take this based on the env
        test_mode: Some(true),
        payment_method_balance: None,
        connector_api_version: None,
        connector_http_status_code: None,
        external_latency: None,
        apple_pay_flow: None,
        frm_metadata: None,
        refund_id: None,
        dispute_id: None,
        connector_response: None,
        integrity_check: Ok(()),
        additional_merchant_data: None,
        header_payload,
        connector_mandate_request_reference_id: None,
        authentication_id: None,
        psd2_sca_exemption_type: None,
    };

    Ok(router_data)
}

#[cfg(feature = "v2")]
#[instrument(skip_all)]
#[allow(clippy::too_many_arguments)]
pub async fn construct_payment_router_data_for_sdk_session<'a>(
    state: &'a SessionState,
    payment_data: hyperswitch_domain_models::payments::PaymentIntentData<api::Session>,
    connector_id: &str,
    merchant_account: &domain::MerchantAccount,
    _key_store: &domain::MerchantKeyStore,
    customer: &'a Option<domain::Customer>,
    merchant_connector_account: &domain::MerchantConnectorAccount,
    _merchant_recipient_data: Option<types::MerchantRecipientData>,
    header_payload: Option<hyperswitch_domain_models::payments::HeaderPayload>,
) -> RouterResult<types::PaymentsSessionRouterData> {
    fp_utils::when(merchant_connector_account.is_disabled(), || {
        Err(errors::ApiErrorResponse::MerchantConnectorAccountDisabled)
    })?;

    let auth_type: types::ConnectorAuthType = merchant_connector_account
        .get_connector_account_details()
        .change_context(errors::ApiErrorResponse::InternalServerError)
        .attach_printable("Failed while parsing value for ConnectorAuthType")?;

    // TODO: Take Globalid and convert to connector reference id
    let customer_id = customer
        .to_owned()
        .map(|customer| common_utils::id_type::CustomerId::try_from(customer.id.clone()))
        .transpose()
        .change_context(errors::ApiErrorResponse::InternalServerError)
        .attach_printable(
            "Invalid global customer generated, not able to convert to reference id",
        )?;
    let email = customer
        .as_ref()
        .and_then(|customer| customer.email.clone())
        .map(pii::Email::from);
    let order_details = payment_data
        .payment_intent
        .order_details
        .clone()
        .map(|order_details| {
            order_details
                .into_iter()
                .map(|order_detail| order_detail.expose())
                .collect()
        });
    let required_amount_type = StringMajorUnitForConnector;

    let apple_pay_amount = required_amount_type
        .convert(
            payment_data.payment_intent.amount_details.order_amount,
            payment_data.payment_intent.amount_details.currency,
        )
        .change_context(errors::ApiErrorResponse::PreconditionFailed {
            message: "Failed to convert amount to string major unit for applePay".to_string(),
        })?;

    let apple_pay_recurring_details = payment_data
        .payment_intent
        .feature_metadata
        .and_then(|feature_metadata| feature_metadata.apple_pay_recurring_details)
        .map(|apple_pay_recurring_details| {
            ForeignInto::foreign_into((apple_pay_recurring_details, apple_pay_amount))
        });

    // TODO: few fields are repeated in both routerdata and request
    let request = types::PaymentsSessionData {
        amount: payment_data
            .payment_intent
            .amount_details
            .order_amount
            .get_amount_as_i64(),
        currency: payment_data.payment_intent.amount_details.currency,
        country: payment_data
            .payment_intent
            .billing_address
            .and_then(|billing_address| {
                billing_address
                    .get_inner()
                    .address
                    .as_ref()
                    .and_then(|address| address.country)
            }),
        // TODO: populate surcharge here
        surcharge_details: None,
        order_details,
        email,
        minor_amount: payment_data.payment_intent.amount_details.order_amount,
        apple_pay_recurring_details,
    };

    // TODO: evaluate the fields in router data, if they are required or not
    let router_data = types::RouterData {
        flow: PhantomData,
        merchant_id: merchant_account.get_id().clone(),
        // TODO: evaluate why we need customer id at the connector level. We already have connector customer id.
        customer_id,
        connector: connector_id.to_owned(),
        tenant_id: state.tenant.tenant_id.clone(),
        // TODO: evaluate why we need payment id at the connector level. We already have connector reference id
        payment_id: payment_data.payment_intent.id.get_string_repr().to_owned(),
        // TODO: evaluate why we need attempt id at the connector level. We already have connector reference id
        attempt_id: "".to_string(),
        status: enums::AttemptStatus::Started,
        payment_method: enums::PaymentMethod::Wallet,
        connector_auth_type: auth_type,
        description: payment_data
            .payment_intent
            .description
            .as_ref()
            .map(|description| description.get_string_repr())
            .map(ToOwned::to_owned),
        // TODO: Create unified address
        address: hyperswitch_domain_models::payment_address::PaymentAddress::default(),
        auth_type: payment_data
            .payment_intent
            .authentication_type
            .unwrap_or_default(),
        connector_meta_data: merchant_connector_account.get_metadata(),
        connector_wallets_details: None,
        request,
        response: Err(hyperswitch_domain_models::router_data::ErrorResponse::default()),
        amount_captured: None,
        minor_amount_captured: None,
        access_token: None,
        session_token: None,
        reference_id: None,
        payment_method_status: None,
        payment_method_token: None,
        connector_customer: None,
        recurring_mandate_payment_data: None,
        // TODO: This has to be generated as the reference id based on the connector configuration
        // Some connectros might not accept accept the global id. This has to be done when generating the reference id
        connector_request_reference_id: "".to_string(),
        preprocessing_id: None,
        #[cfg(feature = "payouts")]
        payout_method_data: None,
        #[cfg(feature = "payouts")]
        quote_id: None,
        // TODO: take this based on the env
        test_mode: Some(true),
        payment_method_balance: None,
        connector_api_version: None,
        connector_http_status_code: None,
        external_latency: None,
        apple_pay_flow: None,
        frm_metadata: None,
        refund_id: None,
        dispute_id: None,
        connector_response: None,
        integrity_check: Ok(()),
        additional_merchant_data: None,
        header_payload,
        connector_mandate_request_reference_id: None,
        psd2_sca_exemption_type: None,
        authentication_id: None,
    };

    Ok(router_data)
}

#[cfg(feature = "v2")]
#[instrument(skip_all)]
#[allow(clippy::too_many_arguments)]
pub async fn construct_payment_router_data_for_setup_mandate<'a>(
    state: &'a SessionState,
    payment_data: hyperswitch_domain_models::payments::PaymentConfirmData<api::SetupMandate>,
    connector_id: &str,
    merchant_account: &domain::MerchantAccount,
    _key_store: &domain::MerchantKeyStore,
    customer: &'a Option<domain::Customer>,
    merchant_connector_account: &domain::MerchantConnectorAccount,
    _merchant_recipient_data: Option<types::MerchantRecipientData>,
    header_payload: Option<hyperswitch_domain_models::payments::HeaderPayload>,
) -> RouterResult<types::SetupMandateRouterData> {
    fp_utils::when(merchant_connector_account.is_disabled(), || {
        Err(errors::ApiErrorResponse::MerchantConnectorAccountDisabled)
    })?;

    let auth_type = merchant_connector_account
        .get_connector_account_details()
        .change_context(errors::ApiErrorResponse::InternalServerError)
        .attach_printable("Failed while parsing value for ConnectorAuthType")?;

    // TODO: Take Globalid and convert to connector reference id
    let customer_id = customer
        .to_owned()
        .map(|customer| common_utils::id_type::CustomerId::try_from(customer.id.clone()))
        .transpose()
        .change_context(errors::ApiErrorResponse::InternalServerError)
        .attach_printable(
            "Invalid global customer generated, not able to convert to reference id",
        )?;

    let connector_customer_id = customer.as_ref().and_then(|customer| {
        customer
            .get_connector_customer_id(&merchant_connector_account.get_id())
            .map(String::from)
    });

    let payment_method = payment_data.payment_attempt.payment_method_type;

    let router_base_url = &state.base_url;
    let attempt = &payment_data.payment_attempt;

    let complete_authorize_url = Some(helpers::create_complete_authorize_url(
        router_base_url,
        attempt,
        connector_id,
    ));

    let webhook_url = Some(helpers::create_webhook_url(
        router_base_url,
        &attempt.merchant_id,
        merchant_connector_account.get_id().get_string_repr(),
    ));

    let router_return_url = payment_data
        .payment_intent
        .create_finish_redirection_url(router_base_url, &merchant_account.publishable_key)
        .change_context(errors::ApiErrorResponse::InternalServerError)
        .attach_printable("Unable to construct finish redirection url")?
        .to_string();

    let connector_request_reference_id = payment_data
        .payment_intent
        .merchant_reference_id
        .map(|id| id.get_string_repr().to_owned())
        .unwrap_or(payment_data.payment_attempt.id.get_string_repr().to_owned());

    let email = customer
        .as_ref()
        .and_then(|customer| customer.email.clone())
        .map(pii::Email::from);

    let browser_info = payment_data
        .payment_attempt
        .browser_info
        .clone()
        .map(types::BrowserInformation::from);

    // TODO: few fields are repeated in both routerdata and request
    let request = types::SetupMandateRequestData {
        currency: payment_data.payment_intent.amount_details.currency,
        payment_method_data: payment_data
            .payment_method_data
            .get_required_value("payment_method_data")?,
        amount: Some(
            payment_data
                .payment_attempt
                .amount_details
                .get_net_amount()
                .get_amount_as_i64(),
        ),
        confirm: true,
        statement_descriptor_suffix: None,
        customer_acceptance: None,
        mandate_id: None,
        setup_future_usage: Some(payment_data.payment_intent.setup_future_usage),
        off_session: None,
        setup_mandate_details: None,
        router_return_url: Some(router_return_url.clone()),
        webhook_url,
        browser_info,
        email,
        customer_name: None,
        return_url: Some(router_return_url),
        payment_method_type: Some(payment_data.payment_attempt.payment_method_subtype),
        request_incremental_authorization: matches!(
            payment_data
                .payment_intent
                .request_incremental_authorization,
            RequestIncrementalAuthorization::True | RequestIncrementalAuthorization::Default
        ),
        metadata: payment_data.payment_intent.metadata,
        minor_amount: Some(payment_data.payment_attempt.amount_details.get_net_amount()),
        shipping_cost: payment_data.payment_intent.amount_details.shipping_cost,
    };
    let connector_mandate_request_reference_id = payment_data
        .payment_attempt
        .connector_token_details
        .as_ref()
        .and_then(|detail| detail.get_connector_mandate_request_reference_id());

    // TODO: evaluate the fields in router data, if they are required or not
    let router_data = types::RouterData {
        flow: PhantomData,
        merchant_id: merchant_account.get_id().clone(),
        tenant_id: state.tenant.tenant_id.clone(),
        // TODO: evaluate why we need customer id at the connector level. We already have connector customer id.
        customer_id,
        connector: connector_id.to_owned(),
        // TODO: evaluate why we need payment id at the connector level. We already have connector reference id
        payment_id: payment_data
            .payment_attempt
            .payment_id
            .get_string_repr()
            .to_owned(),
        // TODO: evaluate why we need attempt id at the connector level. We already have connector reference id
        attempt_id: payment_data
            .payment_attempt
            .get_id()
            .get_string_repr()
            .to_owned(),
        status: payment_data.payment_attempt.status,
        payment_method,
        connector_auth_type: auth_type,
        description: payment_data
            .payment_intent
            .description
            .as_ref()
            .map(|description| description.get_string_repr())
            .map(ToOwned::to_owned),
        // TODO: Create unified address
        address: payment_data.payment_address.clone(),
        auth_type: payment_data.payment_attempt.authentication_type,
        connector_meta_data: None,
        connector_wallets_details: None,
        request,
        response: Err(hyperswitch_domain_models::router_data::ErrorResponse::default()),
        amount_captured: None,
        minor_amount_captured: None,
        access_token: None,
        session_token: None,
        reference_id: None,
        payment_method_status: None,
        payment_method_token: None,
        connector_customer: connector_customer_id,
        recurring_mandate_payment_data: None,
        // TODO: This has to be generated as the reference id based on the connector configuration
        // Some connectros might not accept accept the global id. This has to be done when generating the reference id
        connector_request_reference_id,
        preprocessing_id: payment_data.payment_attempt.preprocessing_step_id,
        #[cfg(feature = "payouts")]
        payout_method_data: None,
        #[cfg(feature = "payouts")]
        quote_id: None,
        // TODO: take this based on the env
        test_mode: Some(true),
        payment_method_balance: None,
        connector_api_version: None,
        connector_http_status_code: None,
        external_latency: None,
        apple_pay_flow: None,
        frm_metadata: None,
        refund_id: None,
        dispute_id: None,
        connector_response: None,
        integrity_check: Ok(()),
        additional_merchant_data: None,
        header_payload,
        connector_mandate_request_reference_id,
        authentication_id: None,
        psd2_sca_exemption_type: None,
    };

    Ok(router_data)
}

#[cfg(all(any(feature = "v1", feature = "v2"), not(feature = "customer_v2")))]
#[instrument(skip_all)]
#[allow(clippy::too_many_arguments)]
pub async fn construct_payment_router_data<'a, F, T>(
    state: &'a SessionState,
    payment_data: PaymentData<F>,
    connector_id: &str,
    merchant_account: &domain::MerchantAccount,
    _key_store: &domain::MerchantKeyStore,
    customer: &'a Option<domain::Customer>,
    merchant_connector_account: &helpers::MerchantConnectorAccountType,
    merchant_recipient_data: Option<types::MerchantRecipientData>,
    header_payload: Option<hyperswitch_domain_models::payments::HeaderPayload>,
) -> RouterResult<types::RouterData<F, T, types::PaymentsResponseData>>
where
    T: TryFrom<PaymentAdditionalData<'a, F>>,
    types::RouterData<F, T, types::PaymentsResponseData>: Feature<F, T>,
    F: Clone,
    error_stack::Report<errors::ApiErrorResponse>:
        From<<T as TryFrom<PaymentAdditionalData<'a, F>>>::Error>,
{
    let (payment_method, router_data);

    fp_utils::when(merchant_connector_account.is_disabled(), || {
        Err(errors::ApiErrorResponse::MerchantConnectorAccountDisabled)
    })?;

    let test_mode = merchant_connector_account.is_test_mode_on();

    let auth_type: types::ConnectorAuthType = merchant_connector_account
        .get_connector_account_details()
        .parse_value("ConnectorAuthType")
        .change_context(errors::ApiErrorResponse::InternalServerError)
        .attach_printable("Failed while parsing value for ConnectorAuthType")?;

    payment_method = payment_data
        .payment_attempt
        .payment_method
        .or(payment_data.payment_attempt.payment_method)
        .get_required_value("payment_method_type")?;

    let resource_id = match payment_data
        .payment_attempt
        .get_connector_payment_id()
        .map(ToString::to_string)
    {
        Some(id) => types::ResponseId::ConnectorTransactionId(id),
        None => types::ResponseId::NoResponseId,
    };

    // [#44]: why should response be filled during request
    let response = Ok(types::PaymentsResponseData::TransactionResponse {
        resource_id,
        redirection_data: Box::new(None),
        mandate_reference: Box::new(None),
        connector_metadata: None,
        network_txn_id: None,
        connector_response_reference_id: None,
        incremental_authorization_allowed: None,
        charges: None,
    });

    let additional_data = PaymentAdditionalData {
        router_base_url: state.base_url.clone(),
        connector_name: connector_id.to_string(),
        payment_data: payment_data.clone(),
        state,
        customer_data: customer,
    };

    let customer_id = customer.to_owned().map(|customer| customer.customer_id);

    let supported_connector = &state
        .conf
        .multiple_api_version_supported_connectors
        .supported_connectors;
    let connector_enum = api_models::enums::Connector::from_str(connector_id)
        .change_context(errors::ConnectorError::InvalidConnectorName)
        .change_context(errors::ApiErrorResponse::InvalidDataValue {
            field_name: "connector",
        })
        .attach_printable_lazy(|| format!("unable to parse connector name {connector_id:?}"))?;

    let connector_api_version = if supported_connector.contains(&connector_enum) {
        state
            .store
            .find_config_by_key(&format!("connector_api_version_{connector_id}"))
            .await
            .map(|value| value.config)
            .ok()
    } else {
        None
    };

    let apple_pay_flow = payments::decide_apple_pay_flow(
        state,
        payment_data.payment_attempt.payment_method_type,
        Some(merchant_connector_account),
    );

    let unified_address = if let Some(payment_method_info) =
        payment_data.payment_method_info.clone()
    {
        let payment_method_billing = payment_method_info
            .payment_method_billing_address
            .map(|decrypted_data| decrypted_data.into_inner().expose())
            .map(|decrypted_value| decrypted_value.parse_value("payment_method_billing_address"))
            .transpose()
            .change_context(errors::ApiErrorResponse::InternalServerError)
            .attach_printable("unable to parse payment_method_billing_address")?;
        payment_data
            .address
            .clone()
            .unify_with_payment_data_billing(payment_method_billing)
    } else {
        payment_data.address
    };
    let connector_mandate_request_reference_id = payment_data
        .payment_attempt
        .connector_mandate_detail
        .as_ref()
        .and_then(|detail| detail.get_connector_mandate_request_reference_id());

    crate::logger::debug!("unified address details {:?}", unified_address);

    router_data = types::RouterData {
        flow: PhantomData,
        merchant_id: merchant_account.get_id().clone(),
        customer_id,
        tenant_id: state.tenant.tenant_id.clone(),
        connector: connector_id.to_owned(),
        payment_id: payment_data
            .payment_attempt
            .payment_id
            .get_string_repr()
            .to_owned(),
        attempt_id: payment_data.payment_attempt.attempt_id.clone(),
        status: payment_data.payment_attempt.status,
        payment_method,
        connector_auth_type: auth_type,
        description: payment_data.payment_intent.description.clone(),
        address: unified_address,
        auth_type: payment_data
            .payment_attempt
            .authentication_type
            .unwrap_or_default(),
        connector_meta_data: merchant_connector_account.get_metadata(),
        connector_wallets_details: merchant_connector_account.get_connector_wallets_details(),
        request: T::try_from(additional_data)?,
        response,
        amount_captured: payment_data
            .payment_intent
            .amount_captured
            .map(|amt| amt.get_amount_as_i64()),
        minor_amount_captured: payment_data.payment_intent.amount_captured,
        access_token: None,
        session_token: None,
        reference_id: None,
        payment_method_status: payment_data.payment_method_info.map(|info| info.status),
        payment_method_token: payment_data
            .pm_token
            .map(|token| types::PaymentMethodToken::Token(Secret::new(token))),
        connector_customer: payment_data.connector_customer_id,
        recurring_mandate_payment_data: payment_data.recurring_mandate_payment_data,
        connector_request_reference_id: core_utils::get_connector_request_reference_id(
            &state.conf,
            merchant_account.get_id(),
            &payment_data.payment_attempt,
        ),
        preprocessing_id: payment_data.payment_attempt.preprocessing_step_id,
        #[cfg(feature = "payouts")]
        payout_method_data: None,
        #[cfg(feature = "payouts")]
        quote_id: None,
        test_mode,
        payment_method_balance: None,
        connector_api_version,
        connector_http_status_code: None,
        external_latency: None,
        apple_pay_flow,
        frm_metadata: None,
        refund_id: None,
        dispute_id: None,
        connector_response: None,
        integrity_check: Ok(()),
        additional_merchant_data: merchant_recipient_data.map(|data| {
            api_models::admin::AdditionalMerchantData::foreign_from(
                types::AdditionalMerchantData::OpenBankingRecipientData(data),
            )
        }),
        header_payload,
        connector_mandate_request_reference_id,
        authentication_id: None,
        psd2_sca_exemption_type: payment_data.payment_intent.psd2_sca_exemption_type,
    };

    Ok(router_data)
}

pub trait ToResponse<F, D, Op>
where
    Self: Sized,
    Op: Debug,
    D: OperationSessionGetters<F>,
{
    #[cfg(feature = "v1")]
    #[allow(clippy::too_many_arguments)]
    fn generate_response(
        data: D,
        customer: Option<domain::Customer>,
        auth_flow: services::AuthFlow,
        base_url: &str,
        operation: Op,
        connector_request_reference_id_config: &ConnectorRequestReferenceIdConfig,
        connector_http_status_code: Option<u16>,
        external_latency: Option<u128>,
        is_latency_header_enabled: Option<bool>,
    ) -> RouterResponse<Self>;

    #[cfg(feature = "v2")]
    #[allow(clippy::too_many_arguments)]
    fn generate_response(
        data: D,
        customer: Option<domain::Customer>,
        base_url: &str,
        operation: Op,
        connector_request_reference_id_config: &ConnectorRequestReferenceIdConfig,
        connector_http_status_code: Option<u16>,
        external_latency: Option<u128>,
        is_latency_header_enabled: Option<bool>,
        merchant_account: &domain::MerchantAccount,
    ) -> RouterResponse<Self>;
}

/// Generate a response from the given Data. This should be implemented on a payment data object
pub trait GenerateResponse<Response>
where
    Self: Sized,
{
    #[cfg(feature = "v2")]
    fn generate_response(
        self,
        state: &SessionState,
        connector_http_status_code: Option<u16>,
        external_latency: Option<u128>,
        is_latency_header_enabled: Option<bool>,
        merchant_account: &domain::MerchantAccount,
    ) -> RouterResponse<Response>;
}

#[cfg(feature = "v2")]
impl<F> GenerateResponse<api_models::payments::PaymentsCaptureResponse>
    for hyperswitch_domain_models::payments::PaymentCaptureData<F>
where
    F: Clone,
{
    fn generate_response(
        self,
        state: &SessionState,
        connector_http_status_code: Option<u16>,
        external_latency: Option<u128>,
        is_latency_header_enabled: Option<bool>,
        merchant_account: &domain::MerchantAccount,
    ) -> RouterResponse<api_models::payments::PaymentsCaptureResponse> {
        let payment_intent = &self.payment_intent;
        let payment_attempt = &self.payment_attempt;

        let amount = api_models::payments::PaymentAmountDetailsResponse::foreign_from((
            &payment_intent.amount_details,
            &payment_attempt.amount_details,
        ));

        let response = api_models::payments::PaymentsCaptureResponse {
            id: payment_intent.id.clone(),
            amount,
            status: payment_intent.status,
        };

        Ok(services::ApplicationResponse::JsonWithHeaders((
            response,
            vec![],
        )))
    }
}

#[cfg(feature = "v1")]
impl<F, Op, D> ToResponse<F, D, Op> for api::PaymentsResponse
where
    F: Clone,
    Op: Debug,
    D: OperationSessionGetters<F>,
{
    #[allow(clippy::too_many_arguments)]
    fn generate_response(
        payment_data: D,
        customer: Option<domain::Customer>,
        auth_flow: services::AuthFlow,
        base_url: &str,
        operation: Op,
        connector_request_reference_id_config: &ConnectorRequestReferenceIdConfig,
        connector_http_status_code: Option<u16>,
        external_latency: Option<u128>,
        is_latency_header_enabled: Option<bool>,
    ) -> RouterResponse<Self> {
        let captures = payment_data
            .get_multiple_capture_data()
            .and_then(|multiple_capture_data| {
                multiple_capture_data
                    .expand_captures
                    .and_then(|should_expand| {
                        should_expand.then_some(
                            multiple_capture_data
                                .get_all_captures()
                                .into_iter()
                                .cloned()
                                .collect(),
                        )
                    })
            });

        payments_to_payments_response(
            payment_data,
            captures,
            customer,
            auth_flow,
            base_url,
            &operation,
            connector_request_reference_id_config,
            connector_http_status_code,
            external_latency,
            is_latency_header_enabled,
        )
    }
}

#[cfg(feature = "v1")]
impl<F, Op, D> ToResponse<F, D, Op> for api::PaymentsSessionResponse
where
    F: Clone,
    Op: Debug,
    D: OperationSessionGetters<F>,
{
    #[allow(clippy::too_many_arguments)]
    fn generate_response(
        payment_data: D,
        _customer: Option<domain::Customer>,
        _auth_flow: services::AuthFlow,
        _base_url: &str,
        _operation: Op,
        _connector_request_reference_id_config: &ConnectorRequestReferenceIdConfig,
        _connector_http_status_code: Option<u16>,
        _external_latency: Option<u128>,
        _is_latency_header_enabled: Option<bool>,
    ) -> RouterResponse<Self> {
        Ok(services::ApplicationResponse::JsonWithHeaders((
            Self {
                session_token: payment_data.get_sessions_token(),
                payment_id: payment_data.get_payment_attempt().payment_id.clone(),
                client_secret: payment_data
                    .get_payment_intent()
                    .client_secret
                    .clone()
                    .get_required_value("client_secret")?
                    .into(),
            },
            vec![],
        )))
    }
}

#[cfg(feature = "v2")]
impl<F, Op, D> ToResponse<F, D, Op> for api::PaymentsSessionResponse
where
    F: Clone,
    Op: Debug,
    D: OperationSessionGetters<F>,
{
    #[allow(clippy::too_many_arguments)]
    fn generate_response(
        payment_data: D,
        _customer: Option<domain::Customer>,
        _base_url: &str,
        _operation: Op,
        _connector_request_reference_id_config: &ConnectorRequestReferenceIdConfig,
        _connector_http_status_code: Option<u16>,
        _external_latency: Option<u128>,
        _is_latency_header_enabled: Option<bool>,
        _merchant_account: &domain::MerchantAccount,
    ) -> RouterResponse<Self> {
        Ok(services::ApplicationResponse::JsonWithHeaders((
            Self {
                session_token: payment_data.get_sessions_token(),
                payment_id: payment_data.get_payment_intent().id.clone(),
            },
            vec![],
        )))
    }
}

#[cfg(feature = "v1")]
impl<F, Op, D> ToResponse<F, D, Op> for api::PaymentsDynamicTaxCalculationResponse
where
    F: Clone,
    Op: Debug,
    D: OperationSessionGetters<F>,
{
    #[allow(clippy::too_many_arguments)]
    fn generate_response(
        payment_data: D,
        _customer: Option<domain::Customer>,
        _auth_flow: services::AuthFlow,
        _base_url: &str,
        _operation: Op,
        _connector_request_reference_id_config: &ConnectorRequestReferenceIdConfig,
        _connector_http_status_code: Option<u16>,
        _external_latency: Option<u128>,
        _is_latency_header_enabled: Option<bool>,
    ) -> RouterResponse<Self> {
        let mut amount = payment_data.get_payment_intent().amount;
        let shipping_cost = payment_data.get_payment_intent().shipping_cost;
        if let Some(shipping_cost) = shipping_cost {
            amount = amount + shipping_cost;
        }
        let order_tax_amount = payment_data
            .get_payment_intent()
            .tax_details
            .clone()
            .and_then(|tax| {
                tax.payment_method_type
                    .map(|a| a.order_tax_amount)
                    .or_else(|| tax.default.map(|a| a.order_tax_amount))
            });
        if let Some(tax_amount) = order_tax_amount {
            amount = amount + tax_amount;
        }

        let currency = payment_data
            .get_payment_attempt()
            .currency
            .get_required_value("currency")?;

        Ok(services::ApplicationResponse::JsonWithHeaders((
            Self {
                net_amount: amount,
                payment_id: payment_data.get_payment_attempt().payment_id.clone(),
                order_tax_amount,
                shipping_cost,
                display_amount: api_models::payments::DisplayAmountOnSdk::foreign_try_from((
                    amount,
                    shipping_cost,
                    order_tax_amount,
                    currency,
                ))?,
            },
            vec![],
        )))
    }
}

#[cfg(feature = "v2")]
impl<F, Op, D> ToResponse<F, D, Op> for api::PaymentsIntentResponse
where
    F: Clone,
    Op: Debug,
    D: OperationSessionGetters<F>,
{
    #[allow(clippy::too_many_arguments)]
    fn generate_response(
        payment_data: D,
        _customer: Option<domain::Customer>,
        _base_url: &str,
        operation: Op,
        _connector_request_reference_id_config: &ConnectorRequestReferenceIdConfig,
        _connector_http_status_code: Option<u16>,
        _external_latency: Option<u128>,
        _is_latency_header_enabled: Option<bool>,
        _merchant_account: &domain::MerchantAccount,
    ) -> RouterResponse<Self> {
        let payment_intent = payment_data.get_payment_intent();
        Ok(services::ApplicationResponse::JsonWithHeaders((
            Self {
                id: payment_intent.id.clone(),
                profile_id: payment_intent.profile_id.clone(),
                status: payment_intent.status,
                amount_details: api_models::payments::AmountDetailsResponse::foreign_from(
                    payment_intent.amount_details.clone(),
                ),
                client_secret: payment_intent.client_secret.clone(),
                merchant_reference_id: payment_intent.merchant_reference_id.clone(),
                routing_algorithm_id: payment_intent.routing_algorithm_id.clone(),
                capture_method: payment_intent.capture_method,
                authentication_type: payment_intent.authentication_type,
                billing: payment_intent
                    .billing_address
                    .clone()
                    .map(|billing| billing.into_inner())
                    .map(From::from),
                shipping: payment_intent
                    .shipping_address
                    .clone()
                    .map(|shipping| shipping.into_inner())
                    .map(From::from),
                customer_id: payment_intent.customer_id.clone(),
                customer_present: payment_intent.customer_present.clone(),
                description: payment_intent.description.clone(),
                return_url: payment_intent.return_url.clone(),
                setup_future_usage: payment_intent.setup_future_usage,
                apply_mit_exemption: payment_intent.apply_mit_exemption.clone(),
                statement_descriptor: payment_intent.statement_descriptor.clone(),
                order_details: payment_intent.order_details.clone().map(|order_details| {
                    order_details
                        .into_iter()
                        .map(|order_detail| order_detail.expose().convert_back())
                        .collect()
                }),
                allowed_payment_method_types: payment_intent.allowed_payment_method_types.clone(),
                metadata: payment_intent.metadata.clone(),
                connector_metadata: payment_intent.connector_metadata.clone(),
                feature_metadata: payment_intent
                    .feature_metadata
                    .clone()
                    .map(|feature_metadata| feature_metadata.convert_back()),
                payment_link_enabled: payment_intent.enable_payment_link.clone(),
                payment_link_config: payment_intent
                    .payment_link_config
                    .clone()
                    .map(ForeignFrom::foreign_from),
                request_incremental_authorization: payment_intent.request_incremental_authorization,
                expires_on: payment_intent.session_expiry,
                frm_metadata: payment_intent.frm_metadata.clone(),
                request_external_three_ds_authentication: payment_intent
                    .request_external_three_ds_authentication
                    .clone(),
            },
            vec![],
        )))
    }
}

#[cfg(feature = "v2")]
impl<F> GenerateResponse<api_models::payments::PaymentsConfirmIntentResponse>
    for hyperswitch_domain_models::payments::PaymentConfirmData<F>
where
    F: Clone,
{
    fn generate_response(
        self,
        state: &SessionState,
        connector_http_status_code: Option<u16>,
        external_latency: Option<u128>,
        is_latency_header_enabled: Option<bool>,
        merchant_account: &domain::MerchantAccount,
    ) -> RouterResponse<api_models::payments::PaymentsConfirmIntentResponse> {
        let payment_intent = self.payment_intent;
        let payment_attempt = self.payment_attempt;

        let amount = api_models::payments::PaymentAmountDetailsResponse::foreign_from((
            &payment_intent.amount_details,
            &payment_attempt.amount_details,
        ));

        let connector = payment_attempt
            .connector
            .clone()
            .get_required_value("connector")
            .change_context(errors::ApiErrorResponse::InternalServerError)
            .attach_printable("Connector is none when constructing response")?;

        let merchant_connector_id = payment_attempt
            .merchant_connector_id
            .clone()
            .get_required_value("merchant_connector_id")
            .change_context(errors::ApiErrorResponse::InternalServerError)
            .attach_printable("Merchant connector id is none when constructing response")?;

        let error = payment_attempt
            .error
            .clone()
            .map(api_models::payments::ErrorDetails::foreign_from);

        let payment_address = self.payment_address;

        let payment_method_data =
            Some(api_models::payments::PaymentMethodDataResponseWithBilling {
                payment_method_data: None,
                billing: payment_address
                    .get_request_payment_method_billing()
                    .cloned()
                    .map(From::from),
            });

        // TODO: Add support for other next actions, currently only supporting redirect to url
        let redirect_to_url = payment_intent.create_start_redirection_url(
            &state.base_url,
            merchant_account.publishable_key.clone(),
        )?;

        let next_action = payment_attempt
            .redirection_data
            .as_ref()
            .map(|_| api_models::payments::NextActionData::RedirectToUrl { redirect_to_url });

        let connector_token_details = payment_attempt
            .connector_token_details
            .and_then(Option::<api_models::payments::ConnectorTokenDetails>::foreign_from);

        let response = api_models::payments::PaymentsConfirmIntentResponse {
            id: payment_intent.id.clone(),
            status: payment_intent.status,
            amount,
            customer_id: payment_intent.customer_id.clone(),
            connector,
            client_secret: payment_intent.client_secret.clone(),
            created: payment_intent.created_at,
            payment_method_data,
            payment_method_type: payment_attempt.payment_method_type,
            payment_method_subtype: payment_attempt.payment_method_subtype,
            next_action,
            connector_transaction_id: payment_attempt.connector_payment_id.clone(),
            connector_reference_id: None,
            connector_token_details,
            merchant_connector_id,
            browser_info: None,
            error,
            authentication_type: payment_intent.authentication_type,
            applied_authentication_type: payment_attempt.authentication_type,
        };

        Ok(services::ApplicationResponse::JsonWithHeaders((
            response,
            vec![],
        )))
    }
}

#[cfg(feature = "v2")]
impl<F> GenerateResponse<api_models::payments::ProxyPaymentsIntentResponse>
    for hyperswitch_domain_models::payments::PaymentConfirmData<F>
where
    F: Clone,
{
    fn generate_response(
        self,
        state: &SessionState,
        connector_http_status_code: Option<u16>,
        external_latency: Option<u128>,
        is_latency_header_enabled: Option<bool>,
        merchant_account: &domain::MerchantAccount,
    ) -> RouterResponse<api_models::payments::ProxyPaymentsIntentResponse> {
        let payment_intent = self.payment_intent;
        let payment_attempt = self.payment_attempt;

        let amount = api_models::payments::PaymentAmountDetailsResponse::foreign_from((
            &payment_intent.amount_details,
            &payment_attempt.amount_details,
        ));

        let connector = payment_attempt
            .connector
            .clone()
            .get_required_value("connector")
            .change_context(errors::ApiErrorResponse::InternalServerError)
            .attach_printable("Connector is none when constructing response")?;

        let merchant_connector_id = payment_attempt
            .merchant_connector_id
            .clone()
            .get_required_value("merchant_connector_id")
            .change_context(errors::ApiErrorResponse::InternalServerError)
            .attach_printable("Merchant connector id is none when constructing response")?;

        let error = payment_attempt
            .error
            .clone()
            .map(api_models::payments::ErrorDetails::foreign_from);

        let payment_address = self.payment_address;

        let payment_method_data =
            Some(api_models::payments::PaymentMethodDataResponseWithBilling {
                payment_method_data: None,
                billing: payment_address
                    .get_request_payment_method_billing()
                    .cloned()
                    .map(From::from),
            });

        // TODO: Add support for other next actions, currently only supporting redirect to url
        let redirect_to_url = payment_intent.create_start_redirection_url(
            &state.base_url,
            merchant_account.publishable_key.clone(),
        )?;

        let next_action = payment_attempt
            .redirection_data
            .as_ref()
            .map(|_| api_models::payments::NextActionData::RedirectToUrl { redirect_to_url });

        let response = api_models::payments::ProxyPaymentsIntentResponse {
            id: payment_intent.id.clone(),
            status: payment_intent.status,
            amount,
            connector,
            client_secret: payment_intent.client_secret.clone(),
            created: payment_intent.created_at,
            payment_method_data,
            payment_method_type: payment_attempt.payment_method_type,
            payment_method_subtype: payment_attempt.payment_method_subtype,
            next_action,
            connector_transaction_id: payment_attempt.connector_payment_id.clone(),
            connector_reference_id: None,
            merchant_connector_id,
            browser_info: None,
            error,
        };

        Ok(services::ApplicationResponse::JsonWithHeaders((
            response,
            vec![],
        )))
    }
}

#[cfg(feature = "v2")]
impl<F> GenerateResponse<api_models::payments::PaymentsRetrieveResponse>
    for hyperswitch_domain_models::payments::PaymentStatusData<F>
where
    F: Clone,
{
    fn generate_response(
        self,
        state: &SessionState,
        connector_http_status_code: Option<u16>,
        external_latency: Option<u128>,
        is_latency_header_enabled: Option<bool>,
        merchant_account: &domain::MerchantAccount,
    ) -> RouterResponse<api_models::payments::PaymentsRetrieveResponse> {
        let payment_intent = self.payment_intent;
        let optional_payment_attempt = self.payment_attempt.as_ref();

        let amount = api_models::payments::PaymentAmountDetailsResponse::foreign_from((
            &payment_intent.amount_details,
            optional_payment_attempt.map(|payment_attempt| &payment_attempt.amount_details),
        ));

        let connector =
            optional_payment_attempt.and_then(|payment_attempt| payment_attempt.connector.clone());

        let merchant_connector_id = optional_payment_attempt
            .and_then(|payment_attempt| payment_attempt.merchant_connector_id.clone());

        let error = optional_payment_attempt
            .and_then(|payment_attempt| payment_attempt.error.clone())
            .map(api_models::payments::ErrorDetails::foreign_from);
        let attempts = self.attempts.as_ref().map(|attempts| {
            attempts
                .iter()
                .map(api_models::payments::PaymentAttemptResponse::foreign_from)
                .collect()
        });

        let payment_method_data =
            Some(api_models::payments::PaymentMethodDataResponseWithBilling {
                payment_method_data: None,
                billing: self
                    .payment_address
                    .get_request_payment_method_billing()
                    .cloned()
                    .map(From::from),
            });

        let response = api_models::payments::PaymentsRetrieveResponse {
            id: payment_intent.id.clone(),
            status: payment_intent.status,
            amount,
            customer_id: payment_intent.customer_id.clone(),
            connector,
            billing: self
                .payment_address
                .get_payment_billing()
                .cloned()
                .map(From::from),
            shipping: self.payment_address.get_shipping().cloned().map(From::from),
            client_secret: payment_intent.client_secret.clone(),
            created: payment_intent.created_at,
            payment_method_data,
            payment_method_type: self
                .payment_attempt
                .as_ref()
                .map(|attempt| attempt.payment_method_type),
            payment_method_subtype: self
                .payment_attempt
                .as_ref()
                .map(|attempt| attempt.payment_method_subtype),
            connector_transaction_id: self
                .payment_attempt
                .as_ref()
                .and_then(|attempt| attempt.connector_payment_id.clone()),
            connector_reference_id: None,
            merchant_connector_id,
            browser_info: None,
            error,
            attempts,
        };

        Ok(services::ApplicationResponse::JsonWithHeaders((
            response,
            vec![],
        )))
    }
}

#[cfg(feature = "v1")]
impl<F, Op, D> ToResponse<F, D, Op> for api::PaymentsPostSessionTokensResponse
where
    F: Clone,
    Op: Debug,
    D: OperationSessionGetters<F>,
{
    fn generate_response(
        payment_data: D,
        _customer: Option<domain::Customer>,
        _auth_flow: services::AuthFlow,
        _base_url: &str,
        _operation: Op,
        _connector_request_reference_id_config: &ConnectorRequestReferenceIdConfig,
        _connector_http_status_code: Option<u16>,
        _external_latency: Option<u128>,
        _is_latency_header_enabled: Option<bool>,
    ) -> RouterResponse<Self> {
        let papal_sdk_next_action =
            paypal_sdk_next_steps_check(payment_data.get_payment_attempt().clone())?;
        let next_action = papal_sdk_next_action.map(|paypal_next_action_data| {
            api_models::payments::NextActionData::InvokeSdkClient {
                next_action_data: paypal_next_action_data,
            }
        });
        Ok(services::ApplicationResponse::JsonWithHeaders((
            Self {
                payment_id: payment_data.get_payment_intent().payment_id.clone(),
                next_action,
                status: payment_data.get_payment_intent().status,
            },
            vec![],
        )))
    }
}

impl ForeignTryFrom<(MinorUnit, Option<MinorUnit>, Option<MinorUnit>, Currency)>
    for api_models::payments::DisplayAmountOnSdk
{
    type Error = error_stack::Report<errors::ApiErrorResponse>;

    fn foreign_try_from(
        (net_amount, shipping_cost, order_tax_amount, currency): (
            MinorUnit,
            Option<MinorUnit>,
            Option<MinorUnit>,
            Currency,
        ),
    ) -> Result<Self, Self::Error> {
        let major_unit_convertor = StringMajorUnitForConnector;

        let sdk_net_amount = major_unit_convertor
            .convert(net_amount, currency)
            .change_context(errors::ApiErrorResponse::PreconditionFailed {
                message: "Failed to convert net_amount to base unit".to_string(),
            })
            .attach_printable("Failed to convert net_amount to string major unit")?;

        let sdk_shipping_cost = shipping_cost
            .map(|cost| {
                major_unit_convertor
                    .convert(cost, currency)
                    .change_context(errors::ApiErrorResponse::PreconditionFailed {
                        message: "Failed to convert shipping_cost to base unit".to_string(),
                    })
                    .attach_printable("Failed to convert shipping_cost to string major unit")
            })
            .transpose()?;

        let sdk_order_tax_amount = order_tax_amount
            .map(|cost| {
                major_unit_convertor
                    .convert(cost, currency)
                    .change_context(errors::ApiErrorResponse::PreconditionFailed {
                        message: "Failed to convert order_tax_amount to base unit".to_string(),
                    })
                    .attach_printable("Failed to convert order_tax_amount to string major unit")
            })
            .transpose()?;
        Ok(Self {
            net_amount: sdk_net_amount,
            shipping_cost: sdk_shipping_cost,
            order_tax_amount: sdk_order_tax_amount,
        })
    }
}

#[cfg(feature = "v1")]
impl<F, Op, D> ToResponse<F, D, Op> for api::VerifyResponse
where
    F: Clone,
    Op: Debug,
    D: OperationSessionGetters<F>,
{
    #[cfg(all(feature = "v2", feature = "customer_v2"))]
    #[allow(clippy::too_many_arguments)]
    fn generate_response(
        _data: D,
        _customer: Option<domain::Customer>,
        _auth_flow: services::AuthFlow,
        _base_url: &str,
        _operation: Op,
        _connector_request_reference_id_config: &ConnectorRequestReferenceIdConfig,
        _connector_http_status_code: Option<u16>,
        _external_latency: Option<u128>,
        _is_latency_header_enabled: Option<bool>,
    ) -> RouterResponse<Self> {
        todo!()
    }

    #[cfg(all(any(feature = "v1", feature = "v2"), not(feature = "customer_v2")))]
    #[allow(clippy::too_many_arguments)]
    fn generate_response(
        payment_data: D,
        customer: Option<domain::Customer>,
        _auth_flow: services::AuthFlow,
        _base_url: &str,
        _operation: Op,
        _connector_request_reference_id_config: &ConnectorRequestReferenceIdConfig,
        _connector_http_status_code: Option<u16>,
        _external_latency: Option<u128>,
        _is_latency_header_enabled: Option<bool>,
    ) -> RouterResponse<Self> {
        let additional_payment_method_data: Option<api_models::payments::AdditionalPaymentData> =
            payment_data
                .get_payment_attempt()
                .payment_method_data
                .clone()
                .map(|data| data.parse_value("payment_method_data"))
                .transpose()
                .change_context(errors::ApiErrorResponse::InvalidDataValue {
                    field_name: "payment_method_data",
                })?;
        let payment_method_data_response =
            additional_payment_method_data.map(api::PaymentMethodDataResponse::from);
        Ok(services::ApplicationResponse::JsonWithHeaders((
            Self {
                verify_id: Some(payment_data.get_payment_intent().payment_id.clone()),
                merchant_id: Some(payment_data.get_payment_intent().merchant_id.clone()),
                client_secret: payment_data
                    .get_payment_intent()
                    .client_secret
                    .clone()
                    .map(Secret::new),
                customer_id: customer.as_ref().map(|x| x.customer_id.clone()),
                email: customer
                    .as_ref()
                    .and_then(|cus| cus.email.as_ref().map(|s| s.to_owned())),
                name: customer
                    .as_ref()
                    .and_then(|cus| cus.name.as_ref().map(|s| s.to_owned())),
                phone: customer
                    .as_ref()
                    .and_then(|cus| cus.phone.as_ref().map(|s| s.to_owned())),
                mandate_id: payment_data
                    .get_mandate_id()
                    .and_then(|mandate_ids| mandate_ids.mandate_id.clone()),
                payment_method: payment_data.get_payment_attempt().payment_method,
                payment_method_data: payment_method_data_response,
                payment_token: payment_data.get_token().map(ToString::to_string),
                error_code: payment_data.get_payment_attempt().clone().error_code,
                error_message: payment_data.get_payment_attempt().clone().error_message,
            },
            vec![],
        )))
    }
}

#[cfg(all(feature = "v2", feature = "customer_v2"))]
#[instrument(skip_all)]
// try to use router data here so that already validated things , we don't want to repeat the validations.
// Add internal value not found and external value not found so that we can give 500 / Internal server error for internal value not found
#[allow(clippy::too_many_arguments)]
pub fn payments_to_payments_response<Op, F: Clone, D>(
    _payment_data: D,
    _captures: Option<Vec<storage::Capture>>,
    _customer: Option<domain::Customer>,
    _auth_flow: services::AuthFlow,
    _base_url: &str,
    _operation: &Op,
    _connector_request_reference_id_config: &ConnectorRequestReferenceIdConfig,
    _connector_http_status_code: Option<u16>,
    _external_latency: Option<u128>,
    _is_latency_header_enabled: Option<bool>,
) -> RouterResponse<api_models::payments::PaymentsRetrieveResponse>
where
    Op: Debug,
    D: OperationSessionGetters<F>,
{
    todo!()
}

#[cfg(all(any(feature = "v1", feature = "v2"), not(feature = "customer_v2")))]
#[instrument(skip_all)]
// try to use router data here so that already validated things , we don't want to repeat the validations.
// Add internal value not found and external value not found so that we can give 500 / Internal server error for internal value not found
#[allow(clippy::too_many_arguments)]
pub fn payments_to_payments_response<Op, F: Clone, D>(
    payment_data: D,
    captures: Option<Vec<storage::Capture>>,
    customer: Option<domain::Customer>,
    _auth_flow: services::AuthFlow,
    base_url: &str,
    operation: &Op,
    connector_request_reference_id_config: &ConnectorRequestReferenceIdConfig,
    connector_http_status_code: Option<u16>,
    external_latency: Option<u128>,
    _is_latency_header_enabled: Option<bool>,
) -> RouterResponse<api::PaymentsResponse>
where
    Op: Debug,
    D: OperationSessionGetters<F>,
{
    use std::ops::Not;

    let payment_attempt = payment_data.get_payment_attempt().clone();
    let payment_intent = payment_data.get_payment_intent().clone();
    let payment_link_data = payment_data.get_payment_link_data();

    let currency = payment_attempt
        .currency
        .as_ref()
        .get_required_value("currency")?;
    let amount = currency
        .to_currency_base_unit(
            payment_attempt
                .net_amount
                .get_total_amount()
                .get_amount_as_i64(),
        )
        .change_context(errors::ApiErrorResponse::InvalidDataValue {
            field_name: "amount",
        })?;
    let mandate_id = payment_attempt.mandate_id.clone();

    let refunds_response = payment_data.get_refunds().is_empty().not().then(|| {
        payment_data
            .get_refunds()
            .into_iter()
            .map(ForeignInto::foreign_into)
            .collect()
    });

    let disputes_response = payment_data.get_disputes().is_empty().not().then(|| {
        payment_data
            .get_disputes()
            .into_iter()
            .map(ForeignInto::foreign_into)
            .collect()
    });

    let incremental_authorizations_response =
        payment_data.get_authorizations().is_empty().not().then(|| {
            payment_data
                .get_authorizations()
                .into_iter()
                .map(ForeignInto::foreign_into)
                .collect()
        });

    let external_authentication_details = payment_data
        .get_authentication()
        .map(ForeignInto::foreign_into);

    let attempts_response = payment_data.get_attempts().map(|attempts| {
        attempts
            .into_iter()
            .map(ForeignInto::foreign_into)
            .collect()
    });

    let captures_response = captures.map(|captures| {
        captures
            .into_iter()
            .map(ForeignInto::foreign_into)
            .collect()
    });

    let merchant_id = payment_attempt.merchant_id.to_owned();
    let payment_method_type = payment_attempt
        .payment_method_type
        .as_ref()
        .map(ToString::to_string)
        .unwrap_or("".to_owned());
    let payment_method = payment_attempt
        .payment_method
        .as_ref()
        .map(ToString::to_string)
        .unwrap_or("".to_owned());
    let additional_payment_method_data: Option<api_models::payments::AdditionalPaymentData> =
        payment_attempt
            .payment_method_data
            .clone()
            .and_then(|data| match data {
                serde_json::Value::Null => None, // This is to handle the case when the payment_method_data is null
                _ => Some(data.parse_value("AdditionalPaymentData")),
            })
            .transpose()
            .change_context(errors::ApiErrorResponse::InternalServerError)
            .attach_printable("Failed to parse the AdditionalPaymentData from payment_attempt.payment_method_data")?;

    let surcharge_details =
        payment_attempt
            .net_amount
            .get_surcharge_amount()
            .map(|surcharge_amount| RequestSurchargeDetails {
                surcharge_amount,
                tax_amount: payment_attempt.net_amount.get_tax_on_surcharge(),
            });
    let merchant_decision = payment_intent.merchant_decision.to_owned();
    let frm_message = payment_data.get_frm_message().map(FrmMessage::foreign_from);

    let payment_method_data =
        additional_payment_method_data.map(api::PaymentMethodDataResponse::from);

    let payment_method_data_response = (payment_method_data.is_some()
        || payment_data
            .get_address()
            .get_request_payment_method_billing()
            .is_some())
    .then_some(api_models::payments::PaymentMethodDataResponseWithBilling {
        payment_method_data,
        billing: payment_data
            .get_address()
            .get_request_payment_method_billing()
            .cloned()
            .map(From::from),
    });

    let mut headers = connector_http_status_code
        .map(|status_code| {
            vec![(
                "connector_http_status_code".to_string(),
                Maskable::new_normal(status_code.to_string()),
            )]
        })
        .unwrap_or_default();
    if let Some(payment_confirm_source) = payment_intent.payment_confirm_source {
        headers.push((
            X_PAYMENT_CONFIRM_SOURCE.to_string(),
            Maskable::new_normal(payment_confirm_source.to_string()),
        ))
    }

    // For the case when we don't have Customer data directly stored in Payment intent
    let customer_table_response: Option<CustomerDetailsResponse> =
        customer.as_ref().map(ForeignInto::foreign_into);

    // If we have customer data in Payment Intent and if the customer is not deleted, We are populating the Retrieve response from the
    // same. If the customer is deleted then we use the customer table to populate customer details
    let customer_details_response =
        if let Some(customer_details_raw) = payment_intent.customer_details.clone() {
            let customer_details_encrypted =
                serde_json::from_value::<CustomerData>(customer_details_raw.into_inner().expose());
            if let Ok(customer_details_encrypted_data) = customer_details_encrypted {
                Some(CustomerDetailsResponse {
                    id: customer_table_response
                        .as_ref()
                        .and_then(|customer_data| customer_data.id.clone()),
                    name: customer_table_response
                        .as_ref()
                        .and_then(|customer_data| customer_data.name.clone())
                        .or(customer_details_encrypted_data
                            .name
                            .or(customer.as_ref().and_then(|customer| {
                                customer.name.as_ref().map(|name| name.clone().into_inner())
                            }))),
                    email: customer_table_response
                        .as_ref()
                        .and_then(|customer_data| customer_data.email.clone())
                        .or(customer_details_encrypted_data.email.or(customer
                            .as_ref()
                            .and_then(|customer| customer.email.clone().map(pii::Email::from)))),
                    phone: customer_table_response
                        .as_ref()
                        .and_then(|customer_data| customer_data.phone.clone())
                        .or(customer_details_encrypted_data
                            .phone
                            .or(customer.as_ref().and_then(|customer| {
                                customer
                                    .phone
                                    .as_ref()
                                    .map(|phone| phone.clone().into_inner())
                            }))),
                    phone_country_code: customer_table_response
                        .as_ref()
                        .and_then(|customer_data| customer_data.phone_country_code.clone())
                        .or(customer_details_encrypted_data
                            .phone_country_code
                            .or(customer
                                .as_ref()
                                .and_then(|customer| customer.phone_country_code.clone()))),
                })
            } else {
                customer_table_response
            }
        } else {
            customer_table_response
        };

    headers.extend(
        external_latency
            .map(|latency| {
                vec![(
                    X_HS_LATENCY.to_string(),
                    Maskable::new_normal(latency.to_string()),
                )]
            })
            .unwrap_or_default(),
    );

    let output = if payments::is_start_pay(&operation)
        && payment_attempt.authentication_data.is_some()
    {
        let redirection_data = payment_attempt
            .authentication_data
            .clone()
            .get_required_value("redirection_data")?;

        let form: RedirectForm = serde_json::from_value(redirection_data)
            .map_err(|_| errors::ApiErrorResponse::InternalServerError)?;

        services::ApplicationResponse::Form(Box::new(services::RedirectionFormData {
            redirect_form: form,
            payment_method_data: payment_data.get_payment_method_data().cloned(),
            amount,
            currency: currency.to_string(),
        }))
    } else {
        let mut next_action_response = None;

        let bank_transfer_next_steps = bank_transfer_next_steps_check(payment_attempt.clone())?;

        let next_action_voucher = voucher_next_steps_check(payment_attempt.clone())?;

        let next_action_mobile_payment = mobile_payment_next_steps_check(&payment_attempt)?;

        let next_action_containing_qr_code_url = qr_code_next_steps_check(payment_attempt.clone())?;

        let papal_sdk_next_action = paypal_sdk_next_steps_check(payment_attempt.clone())?;

        let next_action_containing_fetch_qr_code_url =
            fetch_qr_code_url_next_steps_check(payment_attempt.clone())?;

        let next_action_containing_wait_screen =
            wait_screen_next_steps_check(payment_attempt.clone())?;

        if payment_intent.status == enums::IntentStatus::RequiresCustomerAction
            || bank_transfer_next_steps.is_some()
            || next_action_voucher.is_some()
            || next_action_containing_qr_code_url.is_some()
            || next_action_containing_wait_screen.is_some()
            || papal_sdk_next_action.is_some()
            || next_action_containing_fetch_qr_code_url.is_some()
            || payment_data.get_authentication().is_some()
        {
            next_action_response = bank_transfer_next_steps
                        .map(|bank_transfer| {
                            api_models::payments::NextActionData::DisplayBankTransferInformation {
                                bank_transfer_steps_and_charges_details: bank_transfer,
                            }
                        })
                        .or(next_action_voucher.map(|voucher_data| {
                            api_models::payments::NextActionData::DisplayVoucherInformation {
                                voucher_details: voucher_data,
                            }
                        }))
                        .or(next_action_mobile_payment.map(|mobile_payment_data| {
                            api_models::payments::NextActionData::CollectOtp {
                                consent_data_required: mobile_payment_data.consent_data_required,
                            }
                        }))
                        .or(next_action_containing_qr_code_url.map(|qr_code_data| {
                            api_models::payments::NextActionData::foreign_from(qr_code_data)
                        }))
                        .or(next_action_containing_fetch_qr_code_url.map(|fetch_qr_code_data| {
                            api_models::payments::NextActionData::FetchQrCodeInformation {
                                qr_code_fetch_url: fetch_qr_code_data.qr_code_fetch_url
                            }
                        }))
                        .or(papal_sdk_next_action.map(|paypal_next_action_data| {
                            api_models::payments::NextActionData::InvokeSdkClient{
                                next_action_data: paypal_next_action_data
                            }
                        }))
                        .or(next_action_containing_wait_screen.map(|wait_screen_data| {
                            api_models::payments::NextActionData::WaitScreenInformation {
                                display_from_timestamp: wait_screen_data.display_from_timestamp,
                                display_to_timestamp: wait_screen_data.display_to_timestamp,
                            }
                        }))
                        .or(payment_attempt.authentication_data.as_ref().map(|_| {
                            api_models::payments::NextActionData::RedirectToUrl {
                                redirect_to_url: helpers::create_startpay_url(
                                    base_url,
                                    &payment_attempt,
                                    &payment_intent,
                                ),
                            }
                        }))
                        .or(match payment_data.get_authentication().as_ref(){
                            Some(authentication) => {
                                if payment_intent.status == common_enums::IntentStatus::RequiresCustomerAction && authentication.cavv.is_none() && authentication.is_separate_authn_required(){
                                    // if preAuthn and separate authentication needed.
                                    let poll_config = payment_data.get_poll_config().unwrap_or_default();
                                    let request_poll_id = core_utils::get_external_authentication_request_poll_id(&payment_intent.payment_id);
                                    let payment_connector_name = payment_attempt.connector
                                        .as_ref()
                                        .get_required_value("connector")?;
                                    Some(api_models::payments::NextActionData::ThreeDsInvoke {
                                        three_ds_data: api_models::payments::ThreeDsData {
                                            three_ds_authentication_url: helpers::create_authentication_url(base_url, &payment_attempt),
                                            three_ds_authorize_url: helpers::create_authorize_url(
                                                base_url,
                                                &payment_attempt,
                                                payment_connector_name,
                                            ),
                                            three_ds_method_details: authentication.three_ds_method_url.as_ref().zip(authentication.three_ds_method_data.as_ref()).map(|(three_ds_method_url,three_ds_method_data )|{
                                                api_models::payments::ThreeDsMethodData::AcsThreeDsMethodData {
                                                    three_ds_method_data_submission: true,
                                                    three_ds_method_data: Some(three_ds_method_data.clone()),
                                                    three_ds_method_url: Some(three_ds_method_url.to_owned()),
                                                }
                                            }).unwrap_or(api_models::payments::ThreeDsMethodData::AcsThreeDsMethodData {
                                                    three_ds_method_data_submission: false,
                                                    three_ds_method_data: None,
                                                    three_ds_method_url: None,
                                            }),
                                            poll_config: api_models::payments::PollConfigResponse {poll_id: request_poll_id, delay_in_secs: poll_config.delay_in_secs, frequency: poll_config.frequency},
                                            message_version: authentication.message_version.as_ref()
                                            .map(|version| version.to_string()),
                                            directory_server_id: authentication.directory_server_id.clone(),
                                        },
                                    })
                                }else{
                                    None
                                }
                            },
                            None => None
                        });
        };

        // next action check for third party sdk session (for ex: Apple pay through trustpay has third party sdk session response)
        if third_party_sdk_session_next_action(&payment_attempt, operation) {
            next_action_response = Some(
                api_models::payments::NextActionData::ThirdPartySdkSessionToken {
                    session_token: payment_data.get_sessions_token().first().cloned(),
                },
            )
        }

        let routed_through = payment_attempt.connector.clone();

        let connector_label = routed_through.as_ref().and_then(|connector_name| {
            core_utils::get_connector_label(
                payment_intent.business_country,
                payment_intent.business_label.as_ref(),
                payment_attempt.business_sub_label.as_ref(),
                connector_name,
            )
        });

        let mandate_data = payment_data.get_setup_mandate().map(|d| api::MandateData {
            customer_acceptance: d
                .customer_acceptance
                .clone()
                .map(|d| api::CustomerAcceptance {
                    acceptance_type: match d.acceptance_type {
                        hyperswitch_domain_models::mandates::AcceptanceType::Online => {
                            api::AcceptanceType::Online
                        }
                        hyperswitch_domain_models::mandates::AcceptanceType::Offline => {
                            api::AcceptanceType::Offline
                        }
                    },
                    accepted_at: d.accepted_at,
                    online: d.online.map(|d| api::OnlineMandate {
                        ip_address: d.ip_address,
                        user_agent: d.user_agent,
                    }),
                }),
            mandate_type: d.mandate_type.clone().map(|d| match d {
                hyperswitch_domain_models::mandates::MandateDataType::MultiUse(Some(i)) => {
                    api::MandateType::MultiUse(Some(api::MandateAmountData {
                        amount: i.amount,
                        currency: i.currency,
                        start_date: i.start_date,
                        end_date: i.end_date,
                        metadata: i.metadata,
                    }))
                }
                hyperswitch_domain_models::mandates::MandateDataType::SingleUse(i) => {
                    api::MandateType::SingleUse(api::payments::MandateAmountData {
                        amount: i.amount,
                        currency: i.currency,
                        start_date: i.start_date,
                        end_date: i.end_date,
                        metadata: i.metadata,
                    })
                }
                hyperswitch_domain_models::mandates::MandateDataType::MultiUse(None) => {
                    api::MandateType::MultiUse(None)
                }
            }),
            update_mandate_id: d.update_mandate_id.clone(),
        });

        let order_tax_amount = payment_data
            .get_payment_attempt()
            .net_amount
            .get_order_tax_amount()
            .or_else(|| {
                payment_data
                    .get_payment_intent()
                    .tax_details
                    .clone()
                    .and_then(|tax| {
                        tax.payment_method_type
                            .map(|a| a.order_tax_amount)
                            .or_else(|| tax.default.map(|a| a.order_tax_amount))
                    })
            });
        let connector_mandate_id = payment_data.get_mandate_id().and_then(|mandate| {
            mandate
                .mandate_reference_id
                .as_ref()
                .and_then(|mandate_ref| match mandate_ref {
                    api_models::payments::MandateReferenceId::ConnectorMandateId(
                        connector_mandate_reference_id,
                    ) => connector_mandate_reference_id.get_connector_mandate_id(),
                    _ => None,
                })
        });

        let connector_transaction_id = payment_attempt
            .get_connector_payment_id()
            .map(ToString::to_string);

        let payments_response = api::PaymentsResponse {
            payment_id: payment_intent.payment_id,
            merchant_id: payment_intent.merchant_id,
            status: payment_intent.status,
            amount: payment_attempt.net_amount.get_order_amount(),
            net_amount: payment_attempt.get_total_amount(),
            amount_capturable: payment_attempt.amount_capturable,
            amount_received: payment_intent.amount_captured,
            connector: routed_through,
            client_secret: payment_intent.client_secret.map(Secret::new),
            created: Some(payment_intent.created_at),
            currency: currency.to_string(),
            customer_id: customer.as_ref().map(|cus| cus.clone().customer_id),
            customer: customer_details_response,
            description: payment_intent.description,
            refunds: refunds_response,
            disputes: disputes_response,
            attempts: attempts_response,
            captures: captures_response,
            mandate_id,
            mandate_data,
            setup_future_usage: payment_intent.setup_future_usage,
            off_session: payment_intent.off_session,
            capture_on: None,
            capture_method: payment_attempt.capture_method,
            payment_method: payment_attempt.payment_method,
            payment_method_data: payment_method_data_response,
            payment_token: payment_attempt.payment_token,
            shipping: payment_data
                .get_address()
                .get_shipping()
                .cloned()
                .map(From::from),
            billing: payment_data
                .get_address()
                .get_payment_billing()
                .cloned()
                .map(From::from),
            order_details: payment_intent.order_details,
            email: customer
                .as_ref()
                .and_then(|cus| cus.email.as_ref().map(|s| s.to_owned())),
            name: customer
                .as_ref()
                .and_then(|cus| cus.name.as_ref().map(|s| s.to_owned())),
            phone: customer
                .as_ref()
                .and_then(|cus| cus.phone.as_ref().map(|s| s.to_owned())),
            return_url: payment_intent.return_url,
            authentication_type: payment_attempt.authentication_type,
            statement_descriptor_name: payment_intent.statement_descriptor_name,
            statement_descriptor_suffix: payment_intent.statement_descriptor_suffix,
            next_action: next_action_response,
            cancellation_reason: payment_attempt.cancellation_reason,
            error_code: payment_attempt.error_code,
            error_message: payment_attempt
                .error_reason
                .or(payment_attempt.error_message),
            unified_code: payment_attempt.unified_code,
            unified_message: payment_attempt.unified_message,
            payment_experience: payment_attempt.payment_experience,
            payment_method_type: payment_attempt.payment_method_type,
            connector_label,
            business_country: payment_intent.business_country,
            business_label: payment_intent.business_label,
            business_sub_label: payment_attempt.business_sub_label,
            allowed_payment_method_types: payment_intent.allowed_payment_method_types,
            ephemeral_key: payment_data
                .get_ephemeral_key()
                .map(ForeignFrom::foreign_from),
            manual_retry_allowed: helpers::is_manual_retry_allowed(
                &payment_intent.status,
                &payment_attempt.status,
                connector_request_reference_id_config,
                &merchant_id,
            ),
            connector_transaction_id,
            frm_message,
            metadata: payment_intent.metadata,
            connector_metadata: payment_intent.connector_metadata,
            feature_metadata: payment_intent.feature_metadata,
            reference_id: payment_attempt.connector_response_reference_id,
            payment_link: payment_link_data,
            profile_id: payment_intent.profile_id,
            surcharge_details,
            attempt_count: payment_intent.attempt_count,
            merchant_decision,
            merchant_connector_id: payment_attempt.merchant_connector_id,
            incremental_authorization_allowed: payment_intent.incremental_authorization_allowed,
            authorization_count: payment_intent.authorization_count,
            incremental_authorizations: incremental_authorizations_response,
            external_authentication_details,
            external_3ds_authentication_attempted: payment_attempt
                .external_three_ds_authentication_attempted,
            expires_on: payment_intent.session_expiry,
            fingerprint: payment_intent.fingerprint_id,
            browser_info: payment_attempt.browser_info,
            payment_method_id: payment_attempt.payment_method_id,
            payment_method_status: payment_data
                .get_payment_method_info()
                .map(|info| info.status),
            updated: Some(payment_intent.modified_at),
            split_payments: payment_attempt.charges,
            frm_metadata: payment_intent.frm_metadata,
            merchant_order_reference_id: payment_intent.merchant_order_reference_id,
            order_tax_amount,
            connector_mandate_id,
            shipping_cost: payment_intent.shipping_cost,
            card_discovery: payment_attempt.card_discovery,
        };

        services::ApplicationResponse::JsonWithHeaders((payments_response, headers))
    };

    metrics::PAYMENT_OPS_COUNT.add(
        1,
        router_env::metric_attributes!(
            ("operation", format!("{:?}", operation)),
            ("merchant", merchant_id.clone()),
            ("payment_method_type", payment_method_type),
            ("payment_method", payment_method),
        ),
    );

    Ok(output)
}

#[cfg(feature = "v1")]
pub fn third_party_sdk_session_next_action<Op>(
    payment_attempt: &storage::PaymentAttempt,
    operation: &Op,
) -> bool
where
    Op: Debug,
{
    // If the operation is confirm, we will send session token response in next action
    if format!("{operation:?}").eq("PaymentConfirm") {
        let condition1 = payment_attempt
            .connector
            .as_ref()
            .map(|connector| {
                matches!(connector.as_str(), "trustpay") || matches!(connector.as_str(), "payme")
            })
            .and_then(|is_connector_supports_third_party_sdk| {
                if is_connector_supports_third_party_sdk {
                    payment_attempt
                        .payment_method
                        .map(|pm| matches!(pm, diesel_models::enums::PaymentMethod::Wallet))
                } else {
                    Some(false)
                }
            })
            .unwrap_or(false);

        // This condition to be triggered for open banking connectors, third party SDK session token will be provided
        let condition2 = payment_attempt
            .connector
            .as_ref()
            .map(|connector| matches!(connector.as_str(), "plaid"))
            .and_then(|is_connector_supports_third_party_sdk| {
                if is_connector_supports_third_party_sdk {
                    payment_attempt
                        .payment_method
                        .map(|pm| matches!(pm, diesel_models::enums::PaymentMethod::OpenBanking))
                        .and_then(|first_match| {
                            payment_attempt
                                .payment_method_type
                                .map(|pmt| {
                                    matches!(
                                        pmt,
                                        diesel_models::enums::PaymentMethodType::OpenBankingPIS
                                    )
                                })
                                .map(|second_match| first_match && second_match)
                        })
                } else {
                    Some(false)
                }
            })
            .unwrap_or(false);

        condition1 || condition2
    } else {
        false
    }
}

pub fn qr_code_next_steps_check(
    payment_attempt: storage::PaymentAttempt,
) -> RouterResult<Option<api_models::payments::QrCodeInformation>> {
    let qr_code_steps: Option<Result<api_models::payments::QrCodeInformation, _>> = payment_attempt
        .connector_metadata
        .map(|metadata| metadata.parse_value("QrCodeInformation"));

    let qr_code_instructions = qr_code_steps.transpose().ok().flatten();
    Ok(qr_code_instructions)
}
pub fn paypal_sdk_next_steps_check(
    payment_attempt: storage::PaymentAttempt,
) -> RouterResult<Option<api_models::payments::SdkNextActionData>> {
    let paypal_connector_metadata: Option<Result<api_models::payments::SdkNextActionData, _>> =
        payment_attempt.connector_metadata.map(|metadata| {
            metadata.parse_value("SdkNextActionData").map_err(|_| {
                crate::logger::warn!(
                    "SdkNextActionData parsing failed for paypal_connector_metadata"
                )
            })
        });

    let paypal_next_steps = paypal_connector_metadata.transpose().ok().flatten();
    Ok(paypal_next_steps)
}

pub fn fetch_qr_code_url_next_steps_check(
    payment_attempt: storage::PaymentAttempt,
) -> RouterResult<Option<api_models::payments::FetchQrCodeInformation>> {
    let qr_code_steps: Option<Result<api_models::payments::FetchQrCodeInformation, _>> =
        payment_attempt
            .connector_metadata
            .map(|metadata| metadata.parse_value("FetchQrCodeInformation"));

    let qr_code_fetch_url = qr_code_steps.transpose().ok().flatten();
    Ok(qr_code_fetch_url)
}

pub fn wait_screen_next_steps_check(
    payment_attempt: storage::PaymentAttempt,
) -> RouterResult<Option<api_models::payments::WaitScreenInstructions>> {
    let display_info_with_timer_steps: Option<
        Result<api_models::payments::WaitScreenInstructions, _>,
    > = payment_attempt
        .connector_metadata
        .map(|metadata| metadata.parse_value("WaitScreenInstructions"));

    let display_info_with_timer_instructions =
        display_info_with_timer_steps.transpose().ok().flatten();
    Ok(display_info_with_timer_instructions)
}

#[cfg(feature = "v1")]
impl ForeignFrom<(storage::PaymentIntent, storage::PaymentAttempt)> for api::PaymentsResponse {
    fn foreign_from((pi, pa): (storage::PaymentIntent, storage::PaymentAttempt)) -> Self {
        let connector_transaction_id = pa.get_connector_payment_id().map(ToString::to_string);
        Self {
            payment_id: pi.payment_id,
            merchant_id: pi.merchant_id,
            status: pi.status,
            amount: pi.amount,
            amount_capturable: pa.amount_capturable,
            client_secret: pi.client_secret.map(|s| s.into()),
            created: Some(pi.created_at),
            currency: pi.currency.map(|c| c.to_string()).unwrap_or_default(),
            description: pi.description,
            metadata: pi.metadata,
            order_details: pi.order_details,
            customer_id: pi.customer_id.clone(),
            connector: pa.connector,
            payment_method: pa.payment_method,
            payment_method_type: pa.payment_method_type,
            business_label: pi.business_label,
            business_country: pi.business_country,
            business_sub_label: pa.business_sub_label,
            setup_future_usage: pi.setup_future_usage,
            capture_method: pa.capture_method,
            authentication_type: pa.authentication_type,
            connector_transaction_id,
            attempt_count: pi.attempt_count,
            profile_id: pi.profile_id,
            merchant_connector_id: pa.merchant_connector_id,
            payment_method_data: pa.payment_method_data.and_then(|data| {
                match data.parse_value("PaymentMethodDataResponseWithBilling") {
                    Ok(parsed_data) => Some(parsed_data),
                    Err(e) => {
                        router_env::logger::error!("Failed to parse 'PaymentMethodDataResponseWithBilling' from payment method data. Error: {e:?}");
                        None
                    }
                }
            }),
            merchant_order_reference_id: pi.merchant_order_reference_id,
            customer: pi.customer_details.and_then(|customer_details|
                match customer_details.into_inner().expose().parse_value::<CustomerData>("CustomerData"){
                    Ok(parsed_data) => Some(
                        CustomerDetailsResponse {
                            id: pi.customer_id,
                            name: parsed_data.name,
                            phone: parsed_data.phone,
                            email: parsed_data.email,
                            phone_country_code:parsed_data.phone_country_code
                    }),
                    Err(e) => {
                        router_env::logger::error!("Failed to parse 'CustomerDetailsResponse' from payment method data. Error: {e:?}");
                        None
                    }
                }
            ),
            billing: pi.billing_details.and_then(|billing_details|
                match billing_details.into_inner().expose().parse_value::<Address>("Address") {
                    Ok(parsed_data) => Some(parsed_data),
                    Err(e) => {
                        router_env::logger::error!("Failed to parse 'BillingAddress' from payment method data. Error: {e:?}");
                        None
                    }
                }
            ),
            shipping: pi.shipping_details.and_then(|shipping_details|
                match shipping_details.into_inner().expose().parse_value::<Address>("Address") {
                    Ok(parsed_data) => Some(parsed_data),
                    Err(e) => {
                        router_env::logger::error!("Failed to parse 'ShippingAddress' from payment method data. Error: {e:?}");
                        None
                    }
                }
            ),
            // TODO: fill in details based on requirement
            net_amount: pa.net_amount.get_total_amount(),
            amount_received: None,
            refunds: None,
            disputes: None,
            attempts: None,
            captures: None,
            mandate_id: None,
            mandate_data: None,
            off_session: None,
            capture_on: None,
            payment_token: None,
            email: None,
            name: None,
            phone: None,
            return_url: None,
            statement_descriptor_name: None,
            statement_descriptor_suffix: None,
            next_action: None,
            cancellation_reason: None,
            error_code: None,
            error_message: None,
            unified_code: None,
            unified_message: None,
            payment_experience: None,
            connector_label: None,
            allowed_payment_method_types: None,
            ephemeral_key: None,
            manual_retry_allowed: None,
            frm_message: None,
            connector_metadata: None,
            feature_metadata: None,
            reference_id: None,
            payment_link: None,
            surcharge_details: None,
            merchant_decision: None,
            incremental_authorization_allowed: None,
            authorization_count: None,
            incremental_authorizations: None,
            external_authentication_details: None,
            external_3ds_authentication_attempted: None,
            expires_on: None,
            fingerprint: None,
            browser_info: None,
            payment_method_id: None,
            payment_method_status: None,
            updated: None,
            split_payments: None,
            frm_metadata: None,
            order_tax_amount: None,
            connector_mandate_id:None,
            shipping_cost: None,
            card_discovery: pa.card_discovery
        }
    }
}

#[cfg(feature = "v1")]
impl ForeignFrom<ephemeral_key::EphemeralKey> for api::ephemeral_key::EphemeralKeyCreateResponse {
    fn foreign_from(from: ephemeral_key::EphemeralKey) -> Self {
        Self {
            customer_id: from.customer_id,
            created_at: from.created_at,
            expires: from.expires,
            secret: from.secret,
        }
    }
}

#[cfg(feature = "v1")]
pub fn bank_transfer_next_steps_check(
    payment_attempt: storage::PaymentAttempt,
) -> RouterResult<Option<api_models::payments::BankTransferNextStepsData>> {
    let bank_transfer_next_step = if let Some(diesel_models::enums::PaymentMethod::BankTransfer) =
        payment_attempt.payment_method
    {
        if payment_attempt.payment_method_type != Some(diesel_models::enums::PaymentMethodType::Pix)
        {
            let bank_transfer_next_steps: Option<api_models::payments::BankTransferNextStepsData> =
                payment_attempt
                    .connector_metadata
                    .map(|metadata| {
                        metadata
                            .parse_value("NextStepsRequirements")
                            .change_context(errors::ApiErrorResponse::InternalServerError)
                            .attach_printable(
                                "Failed to parse the Value to NextRequirements struct",
                            )
                    })
                    .transpose()?;
            bank_transfer_next_steps
        } else {
            None
        }
    } else {
        None
    };
    Ok(bank_transfer_next_step)
}

#[cfg(feature = "v1")]
pub fn voucher_next_steps_check(
    payment_attempt: storage::PaymentAttempt,
) -> RouterResult<Option<api_models::payments::VoucherNextStepData>> {
    let voucher_next_step = if let Some(diesel_models::enums::PaymentMethod::Voucher) =
        payment_attempt.payment_method
    {
        let voucher_next_steps: Option<api_models::payments::VoucherNextStepData> = payment_attempt
            .connector_metadata
            .map(|metadata| {
                metadata
                    .parse_value("NextStepsRequirements")
                    .change_context(errors::ApiErrorResponse::InternalServerError)
                    .attach_printable("Failed to parse the Value to NextRequirements struct")
            })
            .transpose()?;
        voucher_next_steps
    } else {
        None
    };
    Ok(voucher_next_step)
}

#[cfg(feature = "v1")]
pub fn mobile_payment_next_steps_check(
    payment_attempt: &storage::PaymentAttempt,
) -> RouterResult<Option<api_models::payments::MobilePaymentNextStepData>> {
    let mobile_payment_next_step = if let Some(diesel_models::enums::PaymentMethod::MobilePayment) =
        payment_attempt.payment_method
    {
        let mobile_paymebnt_next_steps: Option<api_models::payments::MobilePaymentNextStepData> =
            payment_attempt
                .connector_metadata
                .clone()
                .map(|metadata| {
                    metadata
                        .parse_value("MobilePaymentNextStepData")
                        .change_context(errors::ApiErrorResponse::InternalServerError)
                        .attach_printable("Failed to parse the Value to NextRequirements struct")
                })
                .transpose()?;
        mobile_paymebnt_next_steps
    } else {
        None
    };
    Ok(mobile_payment_next_step)
}

impl ForeignFrom<api_models::payments::QrCodeInformation> for api_models::payments::NextActionData {
    fn foreign_from(qr_info: api_models::payments::QrCodeInformation) -> Self {
        match qr_info {
            api_models::payments::QrCodeInformation::QrCodeUrl {
                image_data_url,
                qr_code_url,
                display_to_timestamp,
            } => Self::QrCodeInformation {
                image_data_url: Some(image_data_url),
                qr_code_url: Some(qr_code_url),
                display_to_timestamp,
            },
            api_models::payments::QrCodeInformation::QrDataUrl {
                image_data_url,
                display_to_timestamp,
            } => Self::QrCodeInformation {
                image_data_url: Some(image_data_url),
                display_to_timestamp,
                qr_code_url: None,
            },
            api_models::payments::QrCodeInformation::QrCodeImageUrl {
                qr_code_url,
                display_to_timestamp,
            } => Self::QrCodeInformation {
                qr_code_url: Some(qr_code_url),
                image_data_url: None,
                display_to_timestamp,
            },
        }
    }
}

#[derive(Clone)]
pub struct PaymentAdditionalData<'a, F>
where
    F: Clone,
{
    router_base_url: String,
    connector_name: String,
    payment_data: PaymentData<F>,
    state: &'a SessionState,
    customer_data: &'a Option<domain::Customer>,
}

#[cfg(all(feature = "v2", feature = "customer_v2"))]
impl<F: Clone> TryFrom<PaymentAdditionalData<'_, F>> for types::PaymentsAuthorizeData {
    type Error = error_stack::Report<errors::ApiErrorResponse>;

    fn try_from(_additional_data: PaymentAdditionalData<'_, F>) -> Result<Self, Self::Error> {
        todo!()
    }
}

#[cfg(all(any(feature = "v1", feature = "v2"), not(feature = "customer_v2")))]
impl<F: Clone> TryFrom<PaymentAdditionalData<'_, F>> for types::PaymentsAuthorizeData {
    type Error = error_stack::Report<errors::ApiErrorResponse>;

    fn try_from(additional_data: PaymentAdditionalData<'_, F>) -> Result<Self, Self::Error> {
        let payment_data = additional_data.payment_data.clone();
        let router_base_url = &additional_data.router_base_url;
        let connector_name = &additional_data.connector_name;
        let attempt = &payment_data.payment_attempt;
        let browser_info: Option<types::BrowserInformation> = attempt
            .browser_info
            .clone()
            .map(|b| b.parse_value("BrowserInformation"))
            .transpose()
            .change_context(errors::ApiErrorResponse::InvalidDataValue {
                field_name: "browser_info",
            })?;

        let order_category = additional_data
            .payment_data
            .payment_intent
            .connector_metadata
            .map(|cm| {
                cm.parse_value::<api_models::payments::ConnectorMetadata>("ConnectorMetadata")
                    .change_context(errors::ApiErrorResponse::InternalServerError)
                    .attach_printable("Failed parsing ConnectorMetadata")
            })
            .transpose()?
            .and_then(|cm| cm.noon.and_then(|noon| noon.order_category));

        let order_details = additional_data
            .payment_data
            .payment_intent
            .order_details
            .map(|order_details| {
                order_details
                    .iter()
                    .map(|data| {
                        data.to_owned()
                            .parse_value("OrderDetailsWithAmount")
                            .change_context(errors::ApiErrorResponse::InvalidDataValue {
                                field_name: "OrderDetailsWithAmount",
                            })
                            .attach_printable("Unable to parse OrderDetailsWithAmount")
                    })
                    .collect::<Result<Vec<_>, _>>()
            })
            .transpose()?;

        let complete_authorize_url = Some(helpers::create_complete_authorize_url(
            router_base_url,
            attempt,
            connector_name,
        ));
        let merchant_connector_account_id_or_connector_name = payment_data
            .payment_attempt
            .merchant_connector_id
            .as_ref()
            .map(|mca_id| mca_id.get_string_repr())
            .unwrap_or(connector_name);

        let webhook_url = Some(helpers::create_webhook_url(
            router_base_url,
            &attempt.merchant_id,
            merchant_connector_account_id_or_connector_name,
        ));
        let router_return_url = Some(helpers::create_redirect_url(
            router_base_url,
            attempt,
            connector_name,
            payment_data.creds_identifier.as_deref(),
        ));

        let additional_payment_method_data = if payment_data.mandate_id.is_some() {
            let parsed_additional_payment_data: Option<api_models::payments::AdditionalPaymentData> =
                payment_data.payment_attempt
                    .payment_method_data
                    .as_ref().map(|data| data.clone().parse_value("AdditionalPaymentData"))
                    .transpose()
                    .change_context(errors::ApiErrorResponse::InternalServerError)
                    .attach_printable("Failed to parse AdditionalPaymentData from payment_data.payment_attempt.payment_method_data")?;
            parsed_additional_payment_data
        } else {
            None
        };
        let payment_method_data = payment_data.payment_method_data.or_else(|| {
            if payment_data.mandate_id.is_some() {
                Some(domain::PaymentMethodData::MandatePayment)
            } else {
                None
            }
        });

        let amount = payment_data.payment_attempt.get_total_amount();

        let customer_name = additional_data
            .customer_data
            .as_ref()
            .and_then(|customer_data| {
                customer_data
                    .name
                    .as_ref()
                    .map(|customer| customer.clone().into_inner())
            });

        let customer_id = additional_data
            .customer_data
            .as_ref()
            .map(|data| data.customer_id.clone());

        let split_payments = payment_data.payment_intent.split_payments.clone();

        let merchant_order_reference_id = payment_data
            .payment_intent
            .merchant_order_reference_id
            .clone();
        let shipping_cost = payment_data.payment_intent.shipping_cost;

        Ok(Self {
            payment_method_data: (payment_method_data.get_required_value("payment_method_data")?),
            setup_future_usage: payment_data.payment_intent.setup_future_usage,
            mandate_id: payment_data.mandate_id.clone(),
            off_session: payment_data.mandate_id.as_ref().map(|_| true),
            setup_mandate_details: payment_data.setup_mandate.clone(),
            confirm: payment_data.payment_attempt.confirm,
            statement_descriptor_suffix: payment_data.payment_intent.statement_descriptor_suffix,
            statement_descriptor: payment_data.payment_intent.statement_descriptor_name,
            capture_method: payment_data.payment_attempt.capture_method,
            amount: amount.get_amount_as_i64(),
            order_tax_amount: payment_data
                .payment_attempt
                .net_amount
                .get_order_tax_amount(),
            minor_amount: amount,
            currency: payment_data.currency,
            browser_info,
            email: payment_data.email,
            customer_name,
            payment_experience: payment_data.payment_attempt.payment_experience,
            order_details,
            order_category,
            session_token: None,
            enrolled_for_3ds: true,
            related_transaction_id: None,
            payment_method_type: payment_data.payment_attempt.payment_method_type,
            router_return_url,
            webhook_url,
            complete_authorize_url,
            customer_id,
            surcharge_details: payment_data.surcharge_details,
            request_incremental_authorization: matches!(
                payment_data
                    .payment_intent
                    .request_incremental_authorization,
                Some(RequestIncrementalAuthorization::True)
                    | Some(RequestIncrementalAuthorization::Default)
            ),
            metadata: additional_data.payment_data.payment_intent.metadata,
            authentication_data: payment_data
                .authentication
                .as_ref()
                .map(AuthenticationData::foreign_try_from)
                .transpose()?,
            customer_acceptance: payment_data.customer_acceptance,
            split_payments,
            merchant_order_reference_id,
            integrity_object: None,
            additional_payment_method_data,
            shipping_cost,
        })
    }
}

#[cfg(feature = "v2")]
impl<F: Clone> TryFrom<PaymentAdditionalData<'_, F>> for types::PaymentsSyncData {
    type Error = error_stack::Report<errors::ApiErrorResponse>;

    fn try_from(additional_data: PaymentAdditionalData<'_, F>) -> Result<Self, Self::Error> {
        todo!()
    }
}

#[cfg(feature = "v1")]
impl<F: Clone> TryFrom<PaymentAdditionalData<'_, F>> for types::PaymentsSyncData {
    type Error = error_stack::Report<errors::ApiErrorResponse>;

    fn try_from(additional_data: PaymentAdditionalData<'_, F>) -> Result<Self, Self::Error> {
        let payment_data = additional_data.payment_data;
        let capture_method = payment_data.get_capture_method();
        let amount = payment_data.payment_attempt.get_total_amount();

        let payment_method_type = payment_data
            .payment_attempt
            .get_payment_method_type()
            .to_owned();
        Ok(Self {
            amount,
            integrity_object: None,
            mandate_id: payment_data.mandate_id.clone(),
            connector_transaction_id: match payment_data.payment_attempt.get_connector_payment_id()
            {
                Some(connector_txn_id) => {
                    types::ResponseId::ConnectorTransactionId(connector_txn_id.to_owned())
                }
                None => types::ResponseId::NoResponseId,
            },
            encoded_data: payment_data.payment_attempt.encoded_data,
            capture_method,
            connector_meta: payment_data.payment_attempt.connector_metadata,
            sync_type: match payment_data.multiple_capture_data {
                Some(multiple_capture_data) => types::SyncRequestType::MultipleCaptureSync(
                    multiple_capture_data.get_pending_connector_capture_ids(),
                ),
                None => types::SyncRequestType::SinglePaymentSync,
            },
            payment_method_type,
            currency: payment_data.currency,
            split_payments: payment_data.payment_intent.split_payments,
            payment_experience: payment_data.payment_attempt.payment_experience,
        })
    }
}

impl<F: Clone> TryFrom<PaymentAdditionalData<'_, F>>
    for types::PaymentsIncrementalAuthorizationData
{
    type Error = error_stack::Report<errors::ApiErrorResponse>;

    fn try_from(additional_data: PaymentAdditionalData<'_, F>) -> Result<Self, Self::Error> {
        let payment_data = additional_data.payment_data;
        let connector = api::ConnectorData::get_connector_by_name(
            &additional_data.state.conf.connectors,
            &additional_data.connector_name,
            api::GetToken::Connector,
            payment_data.payment_attempt.merchant_connector_id.clone(),
        )?;
        let total_amount = payment_data
            .incremental_authorization_details
            .clone()
            .map(|details| details.total_amount)
            .ok_or(
                report!(errors::ApiErrorResponse::InternalServerError)
                    .attach_printable("missing incremental_authorization_details in payment_data"),
            )?;
        let additional_amount = payment_data
            .incremental_authorization_details
            .clone()
            .map(|details| details.additional_amount)
            .ok_or(
                report!(errors::ApiErrorResponse::InternalServerError)
                    .attach_printable("missing incremental_authorization_details in payment_data"),
            )?;
        Ok(Self {
            total_amount: total_amount.get_amount_as_i64(),
            additional_amount: additional_amount.get_amount_as_i64(),
            reason: payment_data
                .incremental_authorization_details
                .and_then(|details| details.reason),
            currency: payment_data.currency,
            connector_transaction_id: connector
                .connector
                .connector_transaction_id(payment_data.payment_attempt.clone())?
                .ok_or(errors::ApiErrorResponse::ResourceIdNotFound)?,
        })
    }
}

impl ConnectorTransactionId for Helcim {
    #[cfg(feature = "v1")]
    fn connector_transaction_id(
        &self,
        payment_attempt: storage::PaymentAttempt,
    ) -> Result<Option<String>, errors::ApiErrorResponse> {
        if payment_attempt.get_connector_payment_id().is_none() {
            let metadata =
                Self::connector_transaction_id(self, payment_attempt.connector_metadata.as_ref());
            metadata.map_err(|_| errors::ApiErrorResponse::ResourceIdNotFound)
        } else {
            Ok(payment_attempt
                .get_connector_payment_id()
                .map(ToString::to_string))
        }
    }

    #[cfg(feature = "v2")]
    fn connector_transaction_id(
        &self,
        payment_attempt: storage::PaymentAttempt,
    ) -> Result<Option<String>, errors::ApiErrorResponse> {
        if payment_attempt.get_connector_payment_id().is_none() {
            let metadata = Self::connector_transaction_id(
                self,
                payment_attempt
                    .connector_metadata
                    .as_ref()
                    .map(|connector_metadata| connector_metadata.peek()),
            );
            metadata.map_err(|_| errors::ApiErrorResponse::ResourceIdNotFound)
        } else {
            Ok(payment_attempt
                .get_connector_payment_id()
                .map(ToString::to_string))
        }
    }
}

impl ConnectorTransactionId for Nexinets {
    #[cfg(feature = "v1")]
    fn connector_transaction_id(
        &self,
        payment_attempt: storage::PaymentAttempt,
    ) -> Result<Option<String>, errors::ApiErrorResponse> {
        let metadata =
            Self::connector_transaction_id(self, payment_attempt.connector_metadata.as_ref());
        metadata.map_err(|_| errors::ApiErrorResponse::ResourceIdNotFound)
    }

    #[cfg(feature = "v2")]
    fn connector_transaction_id(
        &self,
        payment_attempt: storage::PaymentAttempt,
    ) -> Result<Option<String>, errors::ApiErrorResponse> {
        let metadata = Self::connector_transaction_id(
            self,
            payment_attempt
                .connector_metadata
                .as_ref()
                .map(|connector_metadata| connector_metadata.peek()),
        );
        metadata.map_err(|_| errors::ApiErrorResponse::ResourceIdNotFound)
    }
}

#[cfg(feature = "v2")]
impl<F: Clone> TryFrom<PaymentAdditionalData<'_, F>> for types::PaymentsCaptureData {
    type Error = error_stack::Report<errors::ApiErrorResponse>;

    fn try_from(additional_data: PaymentAdditionalData<'_, F>) -> Result<Self, Self::Error> {
        use masking::ExposeOptionInterface;

        let payment_data = additional_data.payment_data;
        let connector = api::ConnectorData::get_connector_by_name(
            &additional_data.state.conf.connectors,
            &additional_data.connector_name,
            api::GetToken::Connector,
            payment_data.payment_attempt.merchant_connector_id.clone(),
        )?;
        let amount_to_capture = payment_data
            .payment_attempt
            .amount_details
            .get_amount_to_capture()
            .unwrap_or(payment_data.payment_attempt.get_total_amount());

        let amount = payment_data.payment_attempt.get_total_amount();
        Ok(Self {
            capture_method: Some(payment_data.payment_intent.capture_method),
            amount_to_capture: amount_to_capture.get_amount_as_i64(), // This should be removed once we start moving to connector module
            minor_amount_to_capture: amount_to_capture,
            currency: payment_data.currency,
            connector_transaction_id: connector
                .connector
                .connector_transaction_id(payment_data.payment_attempt.clone())?
                .ok_or(errors::ApiErrorResponse::ResourceIdNotFound)?,
            payment_amount: amount.get_amount_as_i64(), // This should be removed once we start moving to connector module
            minor_payment_amount: amount,
            connector_meta: payment_data
                .payment_attempt
                .connector_metadata
                .expose_option(),
            // TODO: add multiple capture data
            multiple_capture_data: None,
            // TODO: why do we need browser info during capture?
            browser_info: None,
            metadata: payment_data.payment_intent.metadata.expose_option(),
            integrity_object: None,
        })
    }
}

#[cfg(feature = "v1")]
impl<F: Clone> TryFrom<PaymentAdditionalData<'_, F>> for types::PaymentsCaptureData {
    type Error = error_stack::Report<errors::ApiErrorResponse>;

    fn try_from(additional_data: PaymentAdditionalData<'_, F>) -> Result<Self, Self::Error> {
        let payment_data = additional_data.payment_data;
        let connector = api::ConnectorData::get_connector_by_name(
            &additional_data.state.conf.connectors,
            &additional_data.connector_name,
            api::GetToken::Connector,
            payment_data.payment_attempt.merchant_connector_id.clone(),
        )?;
        let amount_to_capture = payment_data
            .payment_attempt
            .amount_to_capture
            .unwrap_or(payment_data.payment_attempt.get_total_amount());
        let browser_info: Option<types::BrowserInformation> = payment_data
            .payment_attempt
            .browser_info
            .clone()
            .map(|b| b.parse_value("BrowserInformation"))
            .transpose()
            .change_context(errors::ApiErrorResponse::InvalidDataValue {
                field_name: "browser_info",
            })?;
        let amount = payment_data.payment_attempt.get_total_amount();
        Ok(Self {
            capture_method: payment_data.get_capture_method(),
            amount_to_capture: amount_to_capture.get_amount_as_i64(), // This should be removed once we start moving to connector module
            minor_amount_to_capture: amount_to_capture,
            currency: payment_data.currency,
            connector_transaction_id: connector
                .connector
                .connector_transaction_id(payment_data.payment_attempt.clone())?
                .ok_or(errors::ApiErrorResponse::ResourceIdNotFound)?,
            payment_amount: amount.get_amount_as_i64(), // This should be removed once we start moving to connector module
            minor_payment_amount: amount,
            connector_meta: payment_data.payment_attempt.connector_metadata,
            multiple_capture_data: match payment_data.multiple_capture_data {
                Some(multiple_capture_data) => Some(MultipleCaptureRequestData {
                    capture_sequence: multiple_capture_data.get_captures_count()?,
                    capture_reference: multiple_capture_data
                        .get_latest_capture()
                        .capture_id
                        .clone(),
                }),
                None => None,
            },
            browser_info,
            metadata: payment_data.payment_intent.metadata,
            integrity_object: None,
        })
    }
}

#[cfg(feature = "v2")]
impl<F: Clone> TryFrom<PaymentAdditionalData<'_, F>> for types::PaymentsCancelData {
    type Error = error_stack::Report<errors::ApiErrorResponse>;

    fn try_from(additional_data: PaymentAdditionalData<'_, F>) -> Result<Self, Self::Error> {
        todo!()
    }
}

#[cfg(feature = "v1")]
impl<F: Clone> TryFrom<PaymentAdditionalData<'_, F>> for types::PaymentsCancelData {
    type Error = error_stack::Report<errors::ApiErrorResponse>;

    fn try_from(additional_data: PaymentAdditionalData<'_, F>) -> Result<Self, Self::Error> {
        let payment_data = additional_data.payment_data;
        let connector = api::ConnectorData::get_connector_by_name(
            &additional_data.state.conf.connectors,
            &additional_data.connector_name,
            api::GetToken::Connector,
            payment_data.payment_attempt.merchant_connector_id.clone(),
        )?;
        let browser_info: Option<types::BrowserInformation> = payment_data
            .payment_attempt
            .browser_info
            .clone()
            .map(|b| b.parse_value("BrowserInformation"))
            .transpose()
            .change_context(errors::ApiErrorResponse::InvalidDataValue {
                field_name: "browser_info",
            })?;
        let amount = payment_data.payment_attempt.get_total_amount();
        Ok(Self {
            amount: Some(amount.get_amount_as_i64()), // This should be removed once we start moving to connector module
            minor_amount: Some(amount),
            currency: Some(payment_data.currency),
            connector_transaction_id: connector
                .connector
                .connector_transaction_id(payment_data.payment_attempt.clone())?
                .ok_or(errors::ApiErrorResponse::ResourceIdNotFound)?,
            cancellation_reason: payment_data.payment_attempt.cancellation_reason,
            connector_meta: payment_data.payment_attempt.connector_metadata,
            browser_info,
            metadata: payment_data.payment_intent.metadata,
        })
    }
}

impl<F: Clone> TryFrom<PaymentAdditionalData<'_, F>> for types::PaymentsApproveData {
    type Error = error_stack::Report<errors::ApiErrorResponse>;

    fn try_from(additional_data: PaymentAdditionalData<'_, F>) -> Result<Self, Self::Error> {
        let payment_data = additional_data.payment_data;
        let amount = payment_data.payment_attempt.get_total_amount();
        Ok(Self {
            amount: Some(amount.get_amount_as_i64()), //need to change after we move to connector module
            currency: Some(payment_data.currency),
        })
    }
}

#[cfg(feature = "v2")]
impl<F: Clone> TryFrom<PaymentAdditionalData<'_, F>> for types::SdkPaymentsSessionUpdateData {
    type Error = error_stack::Report<errors::ApiErrorResponse>;

    fn try_from(additional_data: PaymentAdditionalData<'_, F>) -> Result<Self, Self::Error> {
        todo!()
    }
}

#[cfg(feature = "v1")]
impl<F: Clone> TryFrom<PaymentAdditionalData<'_, F>> for types::SdkPaymentsSessionUpdateData {
    type Error = error_stack::Report<errors::ApiErrorResponse>;
    fn try_from(additional_data: PaymentAdditionalData<'_, F>) -> Result<Self, Self::Error> {
        let payment_data = additional_data.payment_data;
        let order_tax_amount = payment_data
            .payment_intent
            .tax_details
            .clone()
            .and_then(|tax| tax.payment_method_type.map(|pmt| pmt.order_tax_amount))
            .ok_or(errors::ApiErrorResponse::MissingRequiredField {
                field_name: "order_tax_amount",
            })?;
        let surcharge_amount = payment_data
            .surcharge_details
            .as_ref()
            .map(|surcharge_details| surcharge_details.get_total_surcharge_amount())
            .unwrap_or_default();
        let shipping_cost = payment_data
            .payment_intent
            .shipping_cost
            .unwrap_or_default();
        // net_amount here would include amount, order_tax_amount, surcharge_amount and shipping_cost
        let net_amount = payment_data.payment_intent.amount
            + order_tax_amount
            + shipping_cost
            + surcharge_amount;
        Ok(Self {
            amount: net_amount,
            order_tax_amount,
            currency: payment_data.currency,
            order_amount: payment_data.payment_intent.amount,
            session_id: payment_data.session_id,
            shipping_cost: payment_data.payment_intent.shipping_cost,
        })
    }
}

#[cfg(feature = "v2")]
impl<F: Clone> TryFrom<PaymentAdditionalData<'_, F>> for types::PaymentsPostSessionTokensData {
    type Error = error_stack::Report<errors::ApiErrorResponse>;

    fn try_from(additional_data: PaymentAdditionalData<'_, F>) -> Result<Self, Self::Error> {
        todo!()
    }
}

#[cfg(feature = "v1")]
impl<F: Clone> TryFrom<PaymentAdditionalData<'_, F>> for types::PaymentsPostSessionTokensData {
    type Error = error_stack::Report<errors::ApiErrorResponse>;

    fn try_from(additional_data: PaymentAdditionalData<'_, F>) -> Result<Self, Self::Error> {
        let payment_data = additional_data.payment_data.clone();
        let surcharge_amount = payment_data
            .surcharge_details
            .as_ref()
            .map(|surcharge_details| surcharge_details.get_total_surcharge_amount())
            .unwrap_or_default();
        let shipping_cost = payment_data
            .payment_intent
            .shipping_cost
            .unwrap_or_default();
        // amount here would include amount, surcharge_amount and shipping_cost
        let amount = payment_data.payment_intent.amount + shipping_cost + surcharge_amount;
        let merchant_order_reference_id = payment_data
            .payment_intent
            .merchant_order_reference_id
            .clone();
        let router_base_url = &additional_data.router_base_url;
        let connector_name = &additional_data.connector_name;
        let attempt = &payment_data.payment_attempt;
        let router_return_url = Some(helpers::create_redirect_url(
            router_base_url,
            attempt,
            connector_name,
            payment_data.creds_identifier.as_deref(),
        ));
        Ok(Self {
            amount, //need to change after we move to connector module
            order_amount: payment_data.payment_intent.amount,
            currency: payment_data.currency,
            merchant_order_reference_id,
            capture_method: payment_data.payment_attempt.capture_method,
            shipping_cost: payment_data.payment_intent.shipping_cost,
            setup_future_usage: payment_data.payment_intent.setup_future_usage,
            router_return_url,
        })
    }
}

impl<F: Clone> TryFrom<PaymentAdditionalData<'_, F>> for types::PaymentsRejectData {
    type Error = error_stack::Report<errors::ApiErrorResponse>;

    fn try_from(additional_data: PaymentAdditionalData<'_, F>) -> Result<Self, Self::Error> {
        let payment_data = additional_data.payment_data;
        let amount = payment_data.payment_attempt.get_total_amount();
        Ok(Self {
            amount: Some(amount.get_amount_as_i64()), //need to change after we move to connector module
            currency: Some(payment_data.currency),
        })
    }
}

#[cfg(feature = "v2")]
impl<F: Clone> TryFrom<PaymentAdditionalData<'_, F>> for types::PaymentsSessionData {
    type Error = error_stack::Report<errors::ApiErrorResponse>;

    fn try_from(additional_data: PaymentAdditionalData<'_, F>) -> Result<Self, Self::Error> {
        let payment_data = additional_data.payment_data.clone();

        let order_details = additional_data
            .payment_data
            .payment_intent
            .order_details
            .map(|order_details| {
                order_details
                    .iter()
                    .map(|data| data.to_owned().expose())
                    .collect()
            });

        let surcharge_amount = payment_data
            .surcharge_details
            .as_ref()
            .map(|surcharge_details| surcharge_details.get_total_surcharge_amount())
            .unwrap_or_default();

        let amount = payment_data.payment_intent.amount_details.order_amount;

        let shipping_cost = payment_data
            .payment_intent
            .amount_details
            .shipping_cost
            .unwrap_or_default();

        // net_amount here would include amount, surcharge_amount and shipping_cost
        let net_amount = amount + surcharge_amount + shipping_cost;

        let required_amount_type = StringMajorUnitForConnector;

        let apple_pay_amount = required_amount_type
            .convert(net_amount, payment_data.currency)
            .change_context(errors::ApiErrorResponse::PreconditionFailed {
                message: "Failed to convert amount to string major unit for applePay".to_string(),
            })?;

        let apple_pay_recurring_details = payment_data
            .payment_intent
            .feature_metadata
            .and_then(|feature_metadata| feature_metadata.apple_pay_recurring_details)
            .map(|apple_pay_recurring_details| {
                ForeignInto::foreign_into((apple_pay_recurring_details, apple_pay_amount))
            });

        Ok(Self {
            amount: amount.get_amount_as_i64(), //need to change once we move to connector module
            minor_amount: amount,
            currency: payment_data.currency,
            country: payment_data.address.get_payment_method_billing().and_then(
                |billing_address| {
                    billing_address
                        .address
                        .as_ref()
                        .and_then(|address| address.country)
                },
            ),
            order_details,
            surcharge_details: payment_data.surcharge_details,
            email: payment_data.email,
            apple_pay_recurring_details,
        })
    }
}

#[cfg(feature = "v1")]
impl<F: Clone> TryFrom<PaymentAdditionalData<'_, F>> for types::PaymentsSessionData {
    type Error = error_stack::Report<errors::ApiErrorResponse>;

    fn try_from(additional_data: PaymentAdditionalData<'_, F>) -> Result<Self, Self::Error> {
        let payment_data = additional_data.payment_data.clone();

        let order_details = additional_data
            .payment_data
            .payment_intent
            .order_details
            .map(|order_details| {
                order_details
                    .iter()
                    .map(|data| {
                        data.to_owned()
                            .parse_value("OrderDetailsWithAmount")
                            .change_context(errors::ApiErrorResponse::InvalidDataValue {
                                field_name: "OrderDetailsWithAmount",
                            })
                            .attach_printable("Unable to parse OrderDetailsWithAmount")
                    })
                    .collect::<Result<Vec<_>, _>>()
            })
            .transpose()?;

        let surcharge_amount = payment_data
            .surcharge_details
            .as_ref()
            .map(|surcharge_details| surcharge_details.get_total_surcharge_amount())
            .unwrap_or_default();

        let amount = payment_data.payment_intent.amount;

        let shipping_cost = payment_data
            .payment_intent
            .shipping_cost
            .unwrap_or_default();

        // net_amount here would include amount, surcharge_amount and shipping_cost
        let net_amount = amount + surcharge_amount + shipping_cost;

        let required_amount_type = StringMajorUnitForConnector;

        let apple_pay_amount = required_amount_type
            .convert(net_amount, payment_data.currency)
            .change_context(errors::ApiErrorResponse::PreconditionFailed {
                message: "Failed to convert amount to string major unit for applePay".to_string(),
            })?;

        let apple_pay_recurring_details = payment_data
            .payment_intent
            .feature_metadata
            .map(|feature_metadata| {
                feature_metadata
                    .parse_value::<diesel_models::types::FeatureMetadata>("FeatureMetadata")
                    .change_context(errors::ApiErrorResponse::InternalServerError)
                    .attach_printable("Failed parsing FeatureMetadata")
            })
            .transpose()?
            .and_then(|feature_metadata| feature_metadata.apple_pay_recurring_details)
            .map(|apple_pay_recurring_details| {
                ForeignFrom::foreign_from((apple_pay_recurring_details, apple_pay_amount))
            });

        Ok(Self {
            amount: net_amount.get_amount_as_i64(), //need to change once we move to connector module
            minor_amount: amount,
            currency: payment_data.currency,
            country: payment_data.address.get_payment_method_billing().and_then(
                |billing_address| {
                    billing_address
                        .address
                        .as_ref()
                        .and_then(|address| address.country)
                },
            ),
            order_details,
            email: payment_data.email,
            surcharge_details: payment_data.surcharge_details,
            apple_pay_recurring_details,
        })
    }
}

impl
    ForeignFrom<(
        diesel_models::types::ApplePayRecurringDetails,
        StringMajorUnit,
    )> for api_models::payments::ApplePayRecurringPaymentRequest
{
    fn foreign_from(
        (apple_pay_recurring_details, net_amount): (
            diesel_models::types::ApplePayRecurringDetails,
            StringMajorUnit,
        ),
    ) -> Self {
        Self {
            payment_description: apple_pay_recurring_details.payment_description,
            regular_billing: api_models::payments::ApplePayRegularBillingRequest {
                amount: net_amount,
                label: apple_pay_recurring_details.regular_billing.label,
                payment_timing: api_models::payments::ApplePayPaymentTiming::Recurring,
                recurring_payment_start_date: apple_pay_recurring_details
                    .regular_billing
                    .recurring_payment_start_date,
                recurring_payment_end_date: apple_pay_recurring_details
                    .regular_billing
                    .recurring_payment_end_date,
                recurring_payment_interval_unit: apple_pay_recurring_details
                    .regular_billing
                    .recurring_payment_interval_unit
                    .map(ForeignFrom::foreign_from),
                recurring_payment_interval_count: apple_pay_recurring_details
                    .regular_billing
                    .recurring_payment_interval_count,
            },
            billing_agreement: apple_pay_recurring_details.billing_agreement,
            management_u_r_l: apple_pay_recurring_details.management_url,
        }
    }
}

impl ForeignFrom<diesel_models::types::ApplePayRecurringDetails>
    for api_models::payments::ApplePayRecurringDetails
{
    fn foreign_from(
        apple_pay_recurring_details: diesel_models::types::ApplePayRecurringDetails,
    ) -> Self {
        Self {
            payment_description: apple_pay_recurring_details.payment_description,
            regular_billing: ForeignFrom::foreign_from(apple_pay_recurring_details.regular_billing),
            billing_agreement: apple_pay_recurring_details.billing_agreement,
            management_url: apple_pay_recurring_details.management_url,
        }
    }
}

impl ForeignFrom<diesel_models::types::ApplePayRegularBillingDetails>
    for api_models::payments::ApplePayRegularBillingDetails
{
    fn foreign_from(
        apple_pay_regular_billing: diesel_models::types::ApplePayRegularBillingDetails,
    ) -> Self {
        Self {
            label: apple_pay_regular_billing.label,
            recurring_payment_start_date: apple_pay_regular_billing.recurring_payment_start_date,
            recurring_payment_end_date: apple_pay_regular_billing.recurring_payment_end_date,
            recurring_payment_interval_unit: apple_pay_regular_billing
                .recurring_payment_interval_unit
                .map(ForeignFrom::foreign_from),
            recurring_payment_interval_count: apple_pay_regular_billing
                .recurring_payment_interval_count,
        }
    }
}

impl ForeignFrom<diesel_models::types::RecurringPaymentIntervalUnit>
    for api_models::payments::RecurringPaymentIntervalUnit
{
    fn foreign_from(
        apple_pay_recurring_payment_interval_unit: diesel_models::types::RecurringPaymentIntervalUnit,
    ) -> Self {
        match apple_pay_recurring_payment_interval_unit {
            diesel_models::types::RecurringPaymentIntervalUnit::Day => Self::Day,
            diesel_models::types::RecurringPaymentIntervalUnit::Month => Self::Month,
            diesel_models::types::RecurringPaymentIntervalUnit::Year => Self::Year,
            diesel_models::types::RecurringPaymentIntervalUnit::Hour => Self::Hour,
            diesel_models::types::RecurringPaymentIntervalUnit::Minute => Self::Minute,
        }
    }
}

#[cfg(feature = "v1")]
impl<F: Clone> TryFrom<PaymentAdditionalData<'_, F>> for types::SetupMandateRequestData {
    type Error = error_stack::Report<errors::ApiErrorResponse>;

    fn try_from(additional_data: PaymentAdditionalData<'_, F>) -> Result<Self, Self::Error> {
        let payment_data = additional_data.payment_data;
        let router_base_url = &additional_data.router_base_url;
        let connector_name = &additional_data.connector_name;
        let attempt = &payment_data.payment_attempt;
        let router_return_url = Some(helpers::create_redirect_url(
            router_base_url,
            attempt,
            connector_name,
            payment_data.creds_identifier.as_deref(),
        ));
        let browser_info: Option<types::BrowserInformation> = attempt
            .browser_info
            .clone()
            .map(|b| b.parse_value("BrowserInformation"))
            .transpose()
            .change_context(errors::ApiErrorResponse::InvalidDataValue {
                field_name: "browser_info",
            })?;

        let customer_name = additional_data
            .customer_data
            .as_ref()
            .and_then(|customer_data| {
                customer_data
                    .name
                    .as_ref()
                    .map(|customer| customer.clone().into_inner())
            });
        let amount = payment_data.payment_attempt.get_total_amount();
        let merchant_connector_account_id_or_connector_name = payment_data
            .payment_attempt
            .merchant_connector_id
            .as_ref()
            .map(|mca_id| mca_id.get_string_repr())
            .unwrap_or(connector_name);
        let webhook_url = Some(helpers::create_webhook_url(
            router_base_url,
            &attempt.merchant_id,
            merchant_connector_account_id_or_connector_name,
        ));

        Ok(Self {
            currency: payment_data.currency,
            confirm: true,
            amount: Some(amount.get_amount_as_i64()), //need to change once we move to connector module
            minor_amount: Some(amount),
            payment_method_data: (payment_data
                .payment_method_data
                .get_required_value("payment_method_data")?),
            statement_descriptor_suffix: payment_data.payment_intent.statement_descriptor_suffix,
            setup_future_usage: payment_data.payment_intent.setup_future_usage,
            off_session: payment_data.mandate_id.as_ref().map(|_| true),
            mandate_id: payment_data.mandate_id.clone(),
            setup_mandate_details: payment_data.setup_mandate,
            customer_acceptance: payment_data.customer_acceptance,
            router_return_url,
            email: payment_data.email,
            customer_name,
            return_url: payment_data.payment_intent.return_url,
            browser_info,
            payment_method_type: attempt.payment_method_type,
            request_incremental_authorization: matches!(
                payment_data
                    .payment_intent
                    .request_incremental_authorization,
                Some(RequestIncrementalAuthorization::True)
                    | Some(RequestIncrementalAuthorization::Default)
            ),
            metadata: payment_data.payment_intent.metadata.clone().map(Into::into),
            shipping_cost: payment_data.payment_intent.shipping_cost,
            webhook_url,
        })
    }
}

#[cfg(feature = "v2")]
impl<F: Clone> TryFrom<PaymentAdditionalData<'_, F>> for types::SetupMandateRequestData {
    type Error = error_stack::Report<errors::ApiErrorResponse>;

    fn try_from(additional_data: PaymentAdditionalData<'_, F>) -> Result<Self, Self::Error> {
        todo!()
    }
}

impl ForeignTryFrom<types::CaptureSyncResponse> for storage::CaptureUpdate {
    type Error = error_stack::Report<errors::ApiErrorResponse>;

    fn foreign_try_from(
        capture_sync_response: types::CaptureSyncResponse,
    ) -> Result<Self, Self::Error> {
        match capture_sync_response {
            types::CaptureSyncResponse::Success {
                resource_id,
                status,
                connector_response_reference_id,
                ..
            } => {
                let (connector_capture_id, processor_capture_data) = match resource_id {
                    types::ResponseId::EncodedData(_) | types::ResponseId::NoResponseId => {
                        (None, None)
                    }
                    types::ResponseId::ConnectorTransactionId(id) => {
                        let (txn_id, txn_data) =
                            common_utils_type::ConnectorTransactionId::form_id_and_data(id);
                        (Some(txn_id), txn_data)
                    }
                };
                Ok(Self::ResponseUpdate {
                    status: enums::CaptureStatus::foreign_try_from(status)?,
                    connector_capture_id,
                    connector_response_reference_id,
                    processor_capture_data,
                })
            }
            types::CaptureSyncResponse::Error {
                code,
                message,
                reason,
                status_code,
                ..
            } => Ok(Self::ErrorUpdate {
                status: match status_code {
                    500..=511 => enums::CaptureStatus::Pending,
                    _ => enums::CaptureStatus::Failed,
                },
                error_code: Some(code),
                error_message: Some(message),
                error_reason: reason,
            }),
        }
    }
}

#[cfg(feature = "v1")]
impl<F: Clone> TryFrom<PaymentAdditionalData<'_, F>> for types::CompleteAuthorizeData {
    type Error = error_stack::Report<errors::ApiErrorResponse>;

    fn try_from(additional_data: PaymentAdditionalData<'_, F>) -> Result<Self, Self::Error> {
        let payment_data = additional_data.payment_data;
        let router_base_url = &additional_data.router_base_url;
        let connector_name = &additional_data.connector_name;
        let attempt = &payment_data.payment_attempt;
        let browser_info: Option<types::BrowserInformation> = payment_data
            .payment_attempt
            .browser_info
            .clone()
            .map(|b| b.parse_value("BrowserInformation"))
            .transpose()
            .change_context(errors::ApiErrorResponse::InvalidDataValue {
                field_name: "browser_info",
            })?;

        let redirect_response = payment_data.redirect_response.map(|redirect| {
            types::CompleteAuthorizeRedirectResponse {
                params: redirect.param,
                payload: redirect.json_payload,
            }
        });
        let amount = payment_data.payment_attempt.get_total_amount();
        let complete_authorize_url = Some(helpers::create_complete_authorize_url(
            router_base_url,
            attempt,
            connector_name,
        ));
        Ok(Self {
            setup_future_usage: payment_data.payment_intent.setup_future_usage,
            mandate_id: payment_data.mandate_id.clone(),
            off_session: payment_data.mandate_id.as_ref().map(|_| true),
            setup_mandate_details: payment_data.setup_mandate.clone(),
            confirm: payment_data.payment_attempt.confirm,
            statement_descriptor_suffix: payment_data.payment_intent.statement_descriptor_suffix,
            capture_method: payment_data.payment_attempt.capture_method,
            amount: amount.get_amount_as_i64(), // need to change once we move to connector module
            minor_amount: amount,
            currency: payment_data.currency,
            browser_info,
            email: payment_data.email,
            payment_method_data: payment_data.payment_method_data.map(From::from),
            connector_transaction_id: payment_data
                .payment_attempt
                .get_connector_payment_id()
                .map(ToString::to_string),
            redirect_response,
            connector_meta: payment_data.payment_attempt.connector_metadata,
            complete_authorize_url,
            metadata: payment_data.payment_intent.metadata,
            customer_acceptance: payment_data.customer_acceptance,
        })
    }
}

#[cfg(feature = "v2")]
impl<F: Clone> TryFrom<PaymentAdditionalData<'_, F>> for types::CompleteAuthorizeData {
    type Error = error_stack::Report<errors::ApiErrorResponse>;

    fn try_from(additional_data: PaymentAdditionalData<'_, F>) -> Result<Self, Self::Error> {
        todo!()
    }
}

#[cfg(feature = "v2")]
impl<F: Clone> TryFrom<PaymentAdditionalData<'_, F>> for types::PaymentsPreProcessingData {
    type Error = error_stack::Report<errors::ApiErrorResponse>;

    fn try_from(additional_data: PaymentAdditionalData<'_, F>) -> Result<Self, Self::Error> {
        todo!()
    }
}

#[cfg(feature = "v1")]
impl<F: Clone> TryFrom<PaymentAdditionalData<'_, F>> for types::PaymentsPreProcessingData {
    type Error = error_stack::Report<errors::ApiErrorResponse>;

    fn try_from(additional_data: PaymentAdditionalData<'_, F>) -> Result<Self, Self::Error> {
        let payment_data = additional_data.payment_data;
        let payment_method_data = payment_data.payment_method_data;
        let router_base_url = &additional_data.router_base_url;
        let attempt = &payment_data.payment_attempt;
        let connector_name = &additional_data.connector_name;

        let order_details = payment_data
            .payment_intent
            .order_details
            .map(|order_details| {
                order_details
                    .iter()
                    .map(|data| {
                        data.to_owned()
                            .parse_value("OrderDetailsWithAmount")
                            .change_context(errors::ApiErrorResponse::InvalidDataValue {
                                field_name: "OrderDetailsWithAmount",
                            })
                            .attach_printable("Unable to parse OrderDetailsWithAmount")
                    })
                    .collect::<Result<Vec<_>, _>>()
            })
            .transpose()?;
        let merchant_connector_account_id_or_connector_name = payment_data
            .payment_attempt
            .merchant_connector_id
            .as_ref()
            .map(|mca_id| mca_id.get_string_repr())
            .unwrap_or(connector_name);
        let webhook_url = Some(helpers::create_webhook_url(
            router_base_url,
            &attempt.merchant_id,
            merchant_connector_account_id_or_connector_name,
        ));
        let router_return_url = Some(helpers::create_redirect_url(
            router_base_url,
            attempt,
            connector_name,
            payment_data.creds_identifier.as_deref(),
        ));
        let complete_authorize_url = Some(helpers::create_complete_authorize_url(
            router_base_url,
            attempt,
            connector_name,
        ));
        let browser_info: Option<types::BrowserInformation> = payment_data
            .payment_attempt
            .browser_info
            .clone()
            .map(|b| b.parse_value("BrowserInformation"))
            .transpose()
            .change_context(errors::ApiErrorResponse::InvalidDataValue {
                field_name: "browser_info",
            })?;
        let amount = payment_data.payment_attempt.get_total_amount();

        Ok(Self {
            payment_method_data: payment_method_data.map(From::from),
            email: payment_data.email,
            currency: Some(payment_data.currency),
            amount: Some(amount.get_amount_as_i64()), // need to change this once we move to connector module
            minor_amount: Some(amount),
            payment_method_type: payment_data.payment_attempt.payment_method_type,
            setup_mandate_details: payment_data.setup_mandate,
            capture_method: payment_data.payment_attempt.capture_method,
            order_details,
            router_return_url,
            webhook_url,
            complete_authorize_url,
            browser_info,
            surcharge_details: payment_data.surcharge_details,
            connector_transaction_id: payment_data
                .payment_attempt
                .get_connector_payment_id()
                .map(ToString::to_string),
            redirect_response: None,
            mandate_id: payment_data.mandate_id,
            related_transaction_id: None,
            enrolled_for_3ds: true,
            metadata: payment_data.payment_intent.metadata.map(Secret::new),
        })
    }
}

impl ForeignFrom<payments::FraudCheck> for FrmMessage {
    fn foreign_from(fraud_check: payments::FraudCheck) -> Self {
        Self {
            frm_name: fraud_check.frm_name,
            frm_transaction_id: fraud_check.frm_transaction_id,
            frm_transaction_type: Some(fraud_check.frm_transaction_type.to_string()),
            frm_status: Some(fraud_check.frm_status.to_string()),
            frm_score: fraud_check.frm_score,
            frm_reason: fraud_check.frm_reason,
            frm_error: fraud_check.frm_error,
        }
    }
}

impl ForeignFrom<CustomerDetails> for router_request_types::CustomerDetails {
    fn foreign_from(customer: CustomerDetails) -> Self {
        Self {
            customer_id: Some(customer.id),
            name: customer.name,
            email: customer.email,
            phone: customer.phone,
            phone_country_code: customer.phone_country_code,
        }
    }
}

/// The response amount details in the confirm intent response will have the combined fields from
/// intent amount details and attempt amount details.
#[cfg(feature = "v2")]
impl
    ForeignFrom<(
        &hyperswitch_domain_models::payments::AmountDetails,
        &hyperswitch_domain_models::payments::payment_attempt::AttemptAmountDetails,
    )> for api_models::payments::PaymentAmountDetailsResponse
{
    fn foreign_from(
        (intent_amount_details, attempt_amount_details): (
            &hyperswitch_domain_models::payments::AmountDetails,
            &hyperswitch_domain_models::payments::payment_attempt::AttemptAmountDetails,
        ),
    ) -> Self {
        Self {
            order_amount: intent_amount_details.order_amount,
            currency: intent_amount_details.currency,
            shipping_cost: attempt_amount_details.get_shipping_cost(),
            order_tax_amount: attempt_amount_details.get_order_tax_amount(),
            external_tax_calculation: intent_amount_details.skip_external_tax_calculation,
            surcharge_calculation: intent_amount_details.skip_surcharge_calculation,
            surcharge_amount: attempt_amount_details.get_surcharge_amount(),
            tax_on_surcharge: attempt_amount_details.get_tax_on_surcharge(),
            net_amount: attempt_amount_details.get_net_amount(),
            amount_to_capture: attempt_amount_details.get_amount_to_capture(),
            amount_capturable: attempt_amount_details.get_amount_capturable(),
            amount_captured: intent_amount_details.amount_captured,
        }
    }
}

/// The response amount details in the confirm intent response will have the combined fields from
/// intent amount details and attempt amount details.
#[cfg(feature = "v2")]
impl
    ForeignFrom<(
        &hyperswitch_domain_models::payments::AmountDetails,
        Option<&hyperswitch_domain_models::payments::payment_attempt::AttemptAmountDetails>,
    )> for api_models::payments::PaymentAmountDetailsResponse
{
    fn foreign_from(
        (intent_amount_details, attempt_amount_details): (
            &hyperswitch_domain_models::payments::AmountDetails,
            Option<&hyperswitch_domain_models::payments::payment_attempt::AttemptAmountDetails>,
        ),
    ) -> Self {
        Self {
            order_amount: intent_amount_details.order_amount,
            currency: intent_amount_details.currency,
            shipping_cost: attempt_amount_details
                .and_then(|attempt_amount| attempt_amount.get_shipping_cost())
                .or(intent_amount_details.shipping_cost),
            order_tax_amount: attempt_amount_details
                .and_then(|attempt_amount| attempt_amount.get_order_tax_amount())
                .or(intent_amount_details
                    .tax_details
                    .as_ref()
                    .and_then(|tax_details| tax_details.get_default_tax_amount())),
            external_tax_calculation: intent_amount_details.skip_external_tax_calculation,
            surcharge_calculation: intent_amount_details.skip_surcharge_calculation,
            surcharge_amount: attempt_amount_details
                .and_then(|attempt| attempt.get_surcharge_amount())
                .or(intent_amount_details.surcharge_amount),
            tax_on_surcharge: attempt_amount_details
                .and_then(|attempt| attempt.get_tax_on_surcharge())
                .or(intent_amount_details.tax_on_surcharge),
            net_amount: attempt_amount_details
                .map(|attempt| attempt.get_net_amount())
                .unwrap_or(intent_amount_details.calculate_net_amount()),
            amount_to_capture: attempt_amount_details
                .and_then(|attempt| attempt.get_amount_to_capture()),
            amount_capturable: attempt_amount_details
                .map(|attempt| attempt.get_amount_capturable())
                .unwrap_or(MinorUnit::zero()),
            amount_captured: intent_amount_details.amount_captured,
        }
    }
}

#[cfg(feature = "v2")]
impl ForeignFrom<&hyperswitch_domain_models::payments::payment_attempt::PaymentAttempt>
    for api_models::payments::PaymentAttemptResponse
{
    fn foreign_from(
        attempt: &hyperswitch_domain_models::payments::payment_attempt::PaymentAttempt,
    ) -> Self {
        Self {
            id: attempt.get_id().to_owned(),
            status: attempt.status,
            amount: api_models::payments::PaymentAttemptAmountDetails::foreign_from(
                &attempt.amount_details,
            ),
            connector: attempt.connector.clone(),
            error: attempt
                .error
                .clone()
                .map(api_models::payments::ErrorDetails::foreign_from),
            authentication_type: attempt.authentication_type,
            created_at: attempt.created_at,
            modified_at: attempt.modified_at,
            cancellation_reason: attempt.cancellation_reason.clone(),
            payment_token: attempt.payment_token.clone(),
            connector_metadata: attempt.connector_metadata.clone(),
            payment_experience: attempt.payment_experience,
            payment_method_type: attempt.payment_method_type,
            connector_reference_id: attempt.connector_response_reference_id.clone(),
            payment_method_subtype: attempt.get_payment_method_type(),
            connector_payment_id: attempt.get_connector_payment_id().map(ToString::to_string),
            payment_method_id: attempt.payment_method_id.clone(),
            client_source: attempt.client_source.clone(),
            client_version: attempt.client_version.clone(),
        }
    }
}

#[cfg(feature = "v2")]
impl ForeignFrom<&hyperswitch_domain_models::payments::payment_attempt::AttemptAmountDetails>
    for api_models::payments::PaymentAttemptAmountDetails
{
    fn foreign_from(
        amount: &hyperswitch_domain_models::payments::payment_attempt::AttemptAmountDetails,
    ) -> Self {
        Self {
            net_amount: amount.get_net_amount(),
            amount_to_capture: amount.get_amount_to_capture(),
            surcharge_amount: amount.get_surcharge_amount(),
            tax_on_surcharge: amount.get_tax_on_surcharge(),
            amount_capturable: amount.get_amount_capturable(),
            shipping_cost: amount.get_shipping_cost(),
            order_tax_amount: amount.get_order_tax_amount(),
        }
    }
}

#[cfg(feature = "v2")]
impl ForeignFrom<hyperswitch_domain_models::payments::payment_attempt::ErrorDetails>
    for api_models::payments::ErrorDetails
{
    fn foreign_from(
        amount_details: hyperswitch_domain_models::payments::payment_attempt::ErrorDetails,
    ) -> Self {
        let hyperswitch_domain_models::payments::payment_attempt::ErrorDetails {
            code,
            message,
            reason,
            unified_code,
            unified_message,
        } = amount_details;

        Self {
            code,
            message: reason.unwrap_or(message),
            unified_code,
            unified_message,
        }
    }
}

#[cfg(feature = "v2")]
impl ForeignFrom<hyperswitch_domain_models::payments::AmountDetails>
    for api_models::payments::AmountDetailsResponse
{
    fn foreign_from(amount_details: hyperswitch_domain_models::payments::AmountDetails) -> Self {
        Self {
            order_amount: amount_details.order_amount,
            currency: amount_details.currency,
            shipping_cost: amount_details.shipping_cost,
            order_tax_amount: amount_details.tax_details.and_then(|tax_details| {
                tax_details.default.map(|default| default.order_tax_amount)
            }),
            external_tax_calculation: amount_details.skip_external_tax_calculation,
            surcharge_calculation: amount_details.skip_surcharge_calculation,
            surcharge_amount: amount_details.surcharge_amount,
            tax_on_surcharge: amount_details.tax_on_surcharge,
        }
    }
}

#[cfg(feature = "v2")]
impl ForeignFrom<api_models::admin::PaymentLinkConfigRequest>
    for diesel_models::PaymentLinkConfigRequestForPayments
{
    fn foreign_from(config: api_models::admin::PaymentLinkConfigRequest) -> Self {
        Self {
            theme: config.theme,
            logo: config.logo,
            seller_name: config.seller_name,
            sdk_layout: config.sdk_layout,
            display_sdk_only: config.display_sdk_only,
            enabled_saved_payment_method: config.enabled_saved_payment_method,
            hide_card_nickname_field: config.hide_card_nickname_field,
            show_card_form_by_default: config.show_card_form_by_default,
            details_layout: config.details_layout,
            transaction_details: config.transaction_details.map(|transaction_details| {
                transaction_details
                    .iter()
                    .map(|details| {
                        diesel_models::PaymentLinkTransactionDetails::foreign_from(details.clone())
                    })
                    .collect()
            }),
            background_image: config.background_image.map(|background_image| {
                diesel_models::business_profile::PaymentLinkBackgroundImageConfig::foreign_from(
                    background_image.clone(),
                )
            }),
            payment_button_text: config.payment_button_text,
        }
    }
}

#[cfg(feature = "v2")]
impl ForeignFrom<api_models::admin::PaymentLinkTransactionDetails>
    for diesel_models::PaymentLinkTransactionDetails
{
    fn foreign_from(from: api_models::admin::PaymentLinkTransactionDetails) -> Self {
        Self {
            key: from.key,
            value: from.value,
            ui_configuration: from
                .ui_configuration
                .map(diesel_models::TransactionDetailsUiConfiguration::foreign_from),
        }
    }
}

#[cfg(feature = "v2")]
impl ForeignFrom<api_models::admin::TransactionDetailsUiConfiguration>
    for diesel_models::TransactionDetailsUiConfiguration
{
    fn foreign_from(from: api_models::admin::TransactionDetailsUiConfiguration) -> Self {
        Self {
            position: from.position,
            is_key_bold: from.is_key_bold,
            is_value_bold: from.is_value_bold,
        }
    }
}

#[cfg(feature = "v2")]
impl ForeignFrom<diesel_models::PaymentLinkConfigRequestForPayments>
    for api_models::admin::PaymentLinkConfigRequest
{
    fn foreign_from(config: diesel_models::PaymentLinkConfigRequestForPayments) -> Self {
        Self {
            theme: config.theme,
            logo: config.logo,
            seller_name: config.seller_name,
            sdk_layout: config.sdk_layout,
            display_sdk_only: config.display_sdk_only,
            enabled_saved_payment_method: config.enabled_saved_payment_method,
            hide_card_nickname_field: config.hide_card_nickname_field,
            show_card_form_by_default: config.show_card_form_by_default,
            details_layout: config.details_layout,
            transaction_details: config.transaction_details.map(|transaction_details| {
                transaction_details
                    .iter()
                    .map(|details| {
                        api_models::admin::PaymentLinkTransactionDetails::foreign_from(
                            details.clone(),
                        )
                    })
                    .collect()
            }),
            background_image: config.background_image.map(|background_image| {
                api_models::admin::PaymentLinkBackgroundImageConfig::foreign_from(
                    background_image.clone(),
                )
            }),
            payment_button_text: config.payment_button_text,
        }
    }
}

#[cfg(feature = "v2")]
impl ForeignFrom<diesel_models::PaymentLinkTransactionDetails>
    for api_models::admin::PaymentLinkTransactionDetails
{
    fn foreign_from(from: diesel_models::PaymentLinkTransactionDetails) -> Self {
        Self {
            key: from.key,
            value: from.value,
            ui_configuration: from
                .ui_configuration
                .map(api_models::admin::TransactionDetailsUiConfiguration::foreign_from),
        }
    }
}

#[cfg(feature = "v2")]
impl ForeignFrom<diesel_models::TransactionDetailsUiConfiguration>
    for api_models::admin::TransactionDetailsUiConfiguration
{
    fn foreign_from(from: diesel_models::TransactionDetailsUiConfiguration) -> Self {
        Self {
            position: from.position,
            is_key_bold: from.is_key_bold,
            is_value_bold: from.is_value_bold,
        }
    }
}

impl ForeignFrom<DieselConnectorMandateReferenceId> for ConnectorMandateReferenceId {
    fn foreign_from(value: DieselConnectorMandateReferenceId) -> Self {
        Self::new(
            value.connector_mandate_id,
            value.payment_method_id,
            None,
            value.mandate_metadata,
            value.connector_mandate_request_reference_id,
        )
    }
}

impl ForeignFrom<ConnectorMandateReferenceId> for DieselConnectorMandateReferenceId {
    fn foreign_from(value: ConnectorMandateReferenceId) -> Self {
        Self {
            connector_mandate_id: value.get_connector_mandate_id(),
            payment_method_id: value.get_payment_method_id(),
            mandate_metadata: value.get_mandate_metadata(),
            connector_mandate_request_reference_id: value
                .get_connector_mandate_request_reference_id(),
        }
    }
}

#[cfg(feature = "v2")]
impl ForeignFrom<diesel_models::ConnectorTokenDetails>
    for Option<api_models::payments::ConnectorTokenDetails>
{
    fn foreign_from(value: diesel_models::ConnectorTokenDetails) -> Self {
        value
            .connector_mandate_id
            .map(|mandate_id| api_models::payments::ConnectorTokenDetails { token: mandate_id })
    }
}

impl ForeignFrom<(Self, Option<&api_models::payments::AdditionalPaymentData>)>
    for Option<enums::PaymentMethodType>
{
    fn foreign_from(req: (Self, Option<&api_models::payments::AdditionalPaymentData>)) -> Self {
        let (payment_method_type, additional_pm_data) = req;
        additional_pm_data
            .and_then(|pm_data| {
                if let api_models::payments::AdditionalPaymentData::Card(card_info) = pm_data {
                    card_info.card_type.as_ref().and_then(|card_type_str| {
                        api_models::enums::PaymentMethodType::from_str(&card_type_str.to_lowercase()).map_err(|err| {
                            crate::logger::error!(
                                "Err - {:?}\nInvalid card_type value found in BIN DB - {:?}",
                                err,
                                card_type_str,
                            );
                        }).ok()
                    })
                } else {
                    None
                }
            })
            .map_or(payment_method_type, |card_type_in_bin_store| {
                if let Some(card_type_in_req) = payment_method_type {
                    if card_type_in_req != card_type_in_bin_store {
                        crate::logger::info!(
                            "Mismatch in card_type\nAPI request - {}; BIN lookup - {}\nOverriding with {}",
                            card_type_in_req, card_type_in_bin_store, card_type_in_bin_store,
                        );
                    }
                }
                Some(card_type_in_bin_store)
            })
    }
}<|MERGE_RESOLUTION|>--- conflicted
+++ resolved
@@ -369,10 +369,6 @@
         reference_id: None,
         payment_method_status: None,
         payment_method_token: None,
-<<<<<<< HEAD
-        // fill this with the connector customer id
-=======
->>>>>>> fbbbe3eb
         connector_customer: connector_customer_id,
         recurring_mandate_payment_data: None,
         // TODO: This has to be generated as the reference id based on the connector configuration
