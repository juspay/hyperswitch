use std::{fmt::Debug, marker::PhantomData, str::FromStr};

use api_models::payments::{
    CustomerDetailsResponse, FrmMessage, GetAddressFromPaymentMethodData, PaymentChargeRequest,
    PaymentChargeResponse, RequestSurchargeDetails,
};
#[cfg(feature = "payouts")]
use api_models::payouts::PayoutAttemptResponse;
use common_enums::RequestIncrementalAuthorization;
use common_utils::{consts::X_HS_LATENCY, fp_utils, pii::Email, types::MinorUnit};
use diesel_models::ephemeral_key;
use error_stack::{report, ResultExt};
use hyperswitch_domain_models::payments::payment_intent::CustomerData;
use masking::{ExposeInterface, Maskable, PeekInterface, Secret};
use router_env::{instrument, metrics::add_attributes, tracing};

use super::{flows::Feature, types::AuthenticationData, PaymentData};
use crate::{
    configs::settings::ConnectorRequestReferenceIdConfig,
    connector::{Helcim, Nexinets},
    core::{
        errors::{self, RouterResponse, RouterResult},
        payments::{self, helpers},
        utils as core_utils,
    },
    headers::X_PAYMENT_CONFIRM_SOURCE,
    routes::{metrics, SessionState},
    services::{self, RedirectForm},
    types::{
        self, api,
        api::ConnectorTransactionId,
        domain,
        storage::{self, enums},
        transformers::{ForeignFrom, ForeignInto, ForeignTryFrom},
        MultipleCaptureRequestData,
    },
    utils::{OptionExt, ValueExt},
};

#[instrument(skip_all)]
#[allow(clippy::too_many_arguments)]
pub async fn construct_payment_router_data<'a, F, T>(
    state: &'a SessionState,
    payment_data: PaymentData<F>,
    connector_id: &str,
    merchant_account: &domain::MerchantAccount,
    _key_store: &domain::MerchantKeyStore,
    customer: &'a Option<domain::Customer>,
    merchant_connector_account: &helpers::MerchantConnectorAccountType,
    merchant_recipient_data: Option<types::MerchantRecipientData>,
) -> RouterResult<types::RouterData<F, T, types::PaymentsResponseData>>
where
    T: TryFrom<PaymentAdditionalData<'a, F>>,
    types::RouterData<F, T, types::PaymentsResponseData>: Feature<F, T>,
    F: Clone,
    error_stack::Report<errors::ApiErrorResponse>:
        From<<T as TryFrom<PaymentAdditionalData<'a, F>>>::Error>,
{
    let (payment_method, router_data);

    fp_utils::when(merchant_connector_account.is_disabled(), || {
        Err(errors::ApiErrorResponse::MerchantConnectorAccountDisabled)
    })?;

    let test_mode = merchant_connector_account.is_test_mode_on();

    let auth_type: types::ConnectorAuthType = merchant_connector_account
        .get_connector_account_details()
        .parse_value("ConnectorAuthType")
        .change_context(errors::ApiErrorResponse::InternalServerError)
        .attach_printable("Failed while parsing value for ConnectorAuthType")?;

    payment_method = payment_data
        .payment_attempt
        .payment_method
        .or(payment_data.payment_attempt.payment_method)
        .get_required_value("payment_method_type")?;

    let resource_id = match payment_data
        .payment_attempt
        .connector_transaction_id
        .clone()
    {
        Some(id) => types::ResponseId::ConnectorTransactionId(id),
        None => types::ResponseId::NoResponseId,
    };

    // [#44]: why should response be filled during request
    let response = Ok(types::PaymentsResponseData::TransactionResponse {
        resource_id,
        redirection_data: None,
        mandate_reference: None,
        connector_metadata: None,
        network_txn_id: None,
        connector_response_reference_id: None,
        incremental_authorization_allowed: None,
        charge_id: None,
    });

    let additional_data = PaymentAdditionalData {
        router_base_url: state.base_url.clone(),
        connector_name: connector_id.to_string(),
        payment_data: payment_data.clone(),
        state,
        customer_data: customer,
    };

    let customer_id = customer.to_owned().map(|customer| customer.customer_id);

    let supported_connector = &state
        .conf
        .multiple_api_version_supported_connectors
        .supported_connectors;
    let connector_enum = api_models::enums::Connector::from_str(connector_id)
        .change_context(errors::ConnectorError::InvalidConnectorName)
        .change_context(errors::ApiErrorResponse::InvalidDataValue {
            field_name: "connector",
        })
        .attach_printable_lazy(|| format!("unable to parse connector name {connector_id:?}"))?;

    let connector_api_version = if supported_connector.contains(&connector_enum) {
        state
            .store
            .find_config_by_key(&format!("connector_api_version_{connector_id}"))
            .await
            .map(|value| value.config)
            .ok()
    } else {
        None
    };

    let apple_pay_flow = payments::decide_apple_pay_flow(
        state,
        &payment_data.payment_attempt.payment_method_type,
        Some(merchant_connector_account),
    );

    let payment_method_data_billing = payment_data
        .payment_method_data
        .as_ref()
        .and_then(|payment_method_data| payment_method_data.get_billing_address());

    router_data = types::RouterData {
        flow: PhantomData,
        merchant_id: merchant_account.merchant_id.clone(),
        customer_id,
        connector: connector_id.to_owned(),
        payment_id: payment_data.payment_attempt.payment_id.clone(),
        attempt_id: payment_data.payment_attempt.attempt_id.clone(),
        status: payment_data.payment_attempt.status,
        payment_method,
        connector_auth_type: auth_type,
        description: payment_data.payment_intent.description.clone(),
        return_url: payment_data.payment_intent.return_url.clone(),
        address: payment_data
            .address
            .unify_with_payment_method_data_billing(payment_method_data_billing),
        auth_type: payment_data
            .payment_attempt
            .authentication_type
            .unwrap_or_default(),
<<<<<<< HEAD
        connector_meta_data: if let Some(data) = merchant_recipient_data {
            let val = serde_json::to_value(data)
                .into_report()
                .change_context(errors::ApiErrorResponse::InternalServerError)
                .attach_printable("Failed while encoding MerchantRecipientDatas")?;
            Some(masking::Secret::new(val))
        } else {
            merchant_connector_account.get_metadata()
        },
=======
        connector_meta_data: merchant_connector_account.get_metadata(),
        connector_wallets_details: merchant_connector_account.get_connector_wallets_details(),
>>>>>>> 91cb50fa
        request: T::try_from(additional_data)?,
        response,
        amount_captured: payment_data
            .payment_intent
            .amount_captured
            .map(|amt| amt.get_amount_as_i64()),
        minor_amount_captured: payment_data.payment_intent.amount_captured,
        access_token: None,
        session_token: None,
        reference_id: None,
        payment_method_status: payment_data.payment_method_info.map(|info| info.status),
        payment_method_token: payment_data
            .pm_token
            .map(|token| types::PaymentMethodToken::Token(Secret::new(token))),
        connector_customer: payment_data.connector_customer_id,
        recurring_mandate_payment_data: payment_data.recurring_mandate_payment_data,
        connector_request_reference_id: core_utils::get_connector_request_reference_id(
            &state.conf,
            &merchant_account.merchant_id,
            &payment_data.payment_attempt,
        ),
        preprocessing_id: payment_data.payment_attempt.preprocessing_step_id,
        #[cfg(feature = "payouts")]
        payout_method_data: None,
        #[cfg(feature = "payouts")]
        quote_id: None,
        test_mode,
        payment_method_balance: None,
        connector_api_version,
        connector_http_status_code: None,
        external_latency: None,
        apple_pay_flow,
        frm_metadata: None,
        refund_id: None,
        dispute_id: None,
        connector_response: None,
        integrity_check: Ok(()),
    };

    Ok(router_data)
}

pub trait ToResponse<D, Op>
where
    Self: Sized,
    Op: Debug,
{
    #[allow(clippy::too_many_arguments)]
    fn generate_response(
        data: D,
        customer: Option<domain::Customer>,
        auth_flow: services::AuthFlow,
        base_url: &str,
        operation: Op,
        connector_request_reference_id_config: &ConnectorRequestReferenceIdConfig,
        connector_http_status_code: Option<u16>,
        external_latency: Option<u128>,
        is_latency_header_enabled: Option<bool>,
    ) -> RouterResponse<Self>;
}

impl<F, Op> ToResponse<PaymentData<F>, Op> for api::PaymentsResponse
where
    F: Clone,
    Op: Debug,
{
    #[allow(clippy::too_many_arguments)]
    fn generate_response(
        payment_data: PaymentData<F>,
        customer: Option<domain::Customer>,
        auth_flow: services::AuthFlow,
        base_url: &str,
        operation: Op,
        connector_request_reference_id_config: &ConnectorRequestReferenceIdConfig,
        connector_http_status_code: Option<u16>,
        external_latency: Option<u128>,
        is_latency_header_enabled: Option<bool>,
    ) -> RouterResponse<Self> {
        let captures =
            payment_data
                .multiple_capture_data
                .clone()
                .and_then(|multiple_capture_data| {
                    multiple_capture_data
                        .expand_captures
                        .and_then(|should_expand| {
                            should_expand.then_some(
                                multiple_capture_data
                                    .get_all_captures()
                                    .into_iter()
                                    .cloned()
                                    .collect(),
                            )
                        })
                });

        payments_to_payments_response(
            payment_data,
            captures,
            customer,
            auth_flow,
            base_url,
            &operation,
            connector_request_reference_id_config,
            connector_http_status_code,
            external_latency,
            is_latency_header_enabled,
        )
    }
}

impl<F, Op> ToResponse<PaymentData<F>, Op> for api::PaymentsSessionResponse
where
    F: Clone,
    Op: Debug,
{
    #[allow(clippy::too_many_arguments)]
    fn generate_response(
        payment_data: PaymentData<F>,
        _customer: Option<domain::Customer>,
        _auth_flow: services::AuthFlow,
        _base_url: &str,
        _operation: Op,
        _connector_request_reference_id_config: &ConnectorRequestReferenceIdConfig,
        _connector_http_status_code: Option<u16>,
        _external_latency: Option<u128>,
        _is_latency_header_enabled: Option<bool>,
    ) -> RouterResponse<Self> {
        Ok(services::ApplicationResponse::JsonWithHeaders((
            Self {
                session_token: payment_data.sessions_token,
                payment_id: payment_data.payment_attempt.payment_id,
                client_secret: payment_data
                    .payment_intent
                    .client_secret
                    .get_required_value("client_secret")?
                    .into(),
            },
            vec![],
        )))
    }
}

impl<F, Op> ToResponse<PaymentData<F>, Op> for api::VerifyResponse
where
    F: Clone,
    Op: Debug,
{
    #[allow(clippy::too_many_arguments)]
    fn generate_response(
        data: PaymentData<F>,
        customer: Option<domain::Customer>,
        _auth_flow: services::AuthFlow,
        _base_url: &str,
        _operation: Op,
        _connector_request_reference_id_config: &ConnectorRequestReferenceIdConfig,
        _connector_http_status_code: Option<u16>,
        _external_latency: Option<u128>,
        _is_latency_header_enabled: Option<bool>,
    ) -> RouterResponse<Self> {
        let additional_payment_method_data: Option<api_models::payments::AdditionalPaymentData> =
            data.payment_attempt
                .payment_method_data
                .clone()
                .map(|data| data.parse_value("payment_method_data"))
                .transpose()
                .change_context(errors::ApiErrorResponse::InvalidDataValue {
                    field_name: "payment_method_data",
                })?;
        let payment_method_data_response =
            additional_payment_method_data.map(api::PaymentMethodDataResponse::from);
        Ok(services::ApplicationResponse::JsonWithHeaders((
            Self {
                verify_id: Some(data.payment_intent.payment_id),
                merchant_id: Some(data.payment_intent.merchant_id),
                client_secret: data.payment_intent.client_secret.map(Secret::new),
                customer_id: customer.as_ref().map(|x| x.customer_id.clone()),
                email: customer
                    .as_ref()
                    .and_then(|cus| cus.email.as_ref().map(|s| s.to_owned())),
                name: customer
                    .as_ref()
                    .and_then(|cus| cus.name.as_ref().map(|s| s.to_owned())),
                phone: customer
                    .as_ref()
                    .and_then(|cus| cus.phone.as_ref().map(|s| s.to_owned())),
                mandate_id: data
                    .mandate_id
                    .and_then(|mandate_ids| mandate_ids.mandate_id),
                payment_method: data.payment_attempt.payment_method,
                payment_method_data: payment_method_data_response,
                payment_token: data.token,
                error_code: data.payment_attempt.error_code,
                error_message: data.payment_attempt.error_message,
            },
            vec![],
        )))
    }
}

#[instrument(skip_all)]
// try to use router data here so that already validated things , we don't want to repeat the validations.
// Add internal value not found and external value not found so that we can give 500 / Internal server error for internal value not found
#[allow(clippy::too_many_arguments)]
pub fn payments_to_payments_response<Op, F: Clone>(
    payment_data: PaymentData<F>,
    captures: Option<Vec<storage::Capture>>,
    customer: Option<domain::Customer>,
    auth_flow: services::AuthFlow,
    base_url: &str,
    operation: &Op,
    connector_request_reference_id_config: &ConnectorRequestReferenceIdConfig,
    connector_http_status_code: Option<u16>,
    external_latency: Option<u128>,
    _is_latency_header_enabled: Option<bool>,
) -> RouterResponse<api::PaymentsResponse>
where
    Op: Debug,
{
    let payment_attempt = payment_data.payment_attempt;
    let payment_intent = payment_data.payment_intent;
    let payment_link_data = payment_data.payment_link_data;

    let currency = payment_attempt
        .currency
        .as_ref()
        .get_required_value("currency")?;
    let amount = currency
        .to_currency_base_unit(payment_attempt.amount.get_amount_as_i64())
        .change_context(errors::ApiErrorResponse::InvalidDataValue {
            field_name: "amount",
        })?;
    let mandate_id = payment_attempt.mandate_id.clone();
    let refunds_response = if payment_data.refunds.is_empty() {
        None
    } else {
        Some(
            payment_data
                .refunds
                .into_iter()
                .map(ForeignInto::foreign_into)
                .collect(),
        )
    };

    let disputes_response = if payment_data.disputes.is_empty() {
        None
    } else {
        Some(
            payment_data
                .disputes
                .into_iter()
                .map(ForeignInto::foreign_into)
                .collect(),
        )
    };

    let incremental_authorizations_response = if payment_data.authorizations.is_empty() {
        None
    } else {
        Some(
            payment_data
                .authorizations
                .into_iter()
                .map(ForeignInto::foreign_into)
                .collect(),
        )
    };

    let external_authentication_details = payment_data
        .authentication
        .as_ref()
        .map(ForeignInto::foreign_into);

    let attempts_response = payment_data.attempts.map(|attempts| {
        attempts
            .into_iter()
            .map(ForeignInto::foreign_into)
            .collect()
    });

    let captures_response = captures.map(|captures| {
        captures
            .into_iter()
            .map(ForeignInto::foreign_into)
            .collect()
    });

    let merchant_id = payment_attempt.merchant_id.to_owned();
    let payment_method_type = payment_attempt
        .payment_method_type
        .as_ref()
        .map(ToString::to_string)
        .unwrap_or("".to_owned());
    let payment_method = payment_attempt
        .payment_method
        .as_ref()
        .map(ToString::to_string)
        .unwrap_or("".to_owned());
    let additional_payment_method_data: Option<api_models::payments::AdditionalPaymentData> =
        payment_attempt
            .payment_method_data
            .clone()
            .map(|data| data.parse_value("payment_method_data"))
            .transpose()
            .change_context(errors::ApiErrorResponse::InvalidDataValue {
                field_name: "payment_method_data",
            })?;
    let surcharge_details =
        payment_attempt
            .surcharge_amount
            .map(|surcharge_amount| RequestSurchargeDetails {
                surcharge_amount,
                tax_amount: payment_attempt.tax_amount,
            });
    let merchant_decision = payment_intent.merchant_decision.to_owned();
    let frm_message = payment_data.frm_message.map(FrmMessage::foreign_from);

    let payment_method_data =
        additional_payment_method_data.map(api::PaymentMethodDataResponse::from);

    let payment_method_data_response = (payment_method_data.is_some()
        || payment_data
            .address
            .get_request_payment_method_billing()
            .is_some())
    .then_some(api_models::payments::PaymentMethodDataResponseWithBilling {
        payment_method_data,
        billing: payment_data
            .address
            .get_request_payment_method_billing()
            .cloned(),
    });

    let mut headers = connector_http_status_code
        .map(|status_code| {
            vec![(
                "connector_http_status_code".to_string(),
                Maskable::new_normal(status_code.to_string()),
            )]
        })
        .unwrap_or_default();
    if let Some(payment_confirm_source) = payment_intent.payment_confirm_source {
        headers.push((
            X_PAYMENT_CONFIRM_SOURCE.to_string(),
            Maskable::new_normal(payment_confirm_source.to_string()),
        ))
    }

    // For the case when we don't have Customer data directly stored in Payment intent
    let customer_table_response: Option<CustomerDetailsResponse> =
        customer.as_ref().map(ForeignInto::foreign_into);

    // If we have customer data in Payment Intent, We are populating the Retrieve response from the
    // same
    let customer_details_response =
        if let Some(customer_details_raw) = payment_intent.customer_details.clone() {
            let customer_details_encrypted =
                serde_json::from_value::<CustomerData>(customer_details_raw.into_inner().expose());
            if let Ok(customer_details_encrypted_data) = customer_details_encrypted {
                Some(CustomerDetailsResponse {
                    id: customer_table_response.and_then(|customer_data| customer_data.id),
                    name: customer_details_encrypted_data
                        .name
                        .or(customer.as_ref().and_then(|customer| {
                            customer.name.as_ref().map(|name| name.clone().into_inner())
                        })),
                    email: customer_details_encrypted_data.email.or(customer
                        .as_ref()
                        .and_then(|customer| customer.email.clone().map(Email::from))),
                    phone: customer_details_encrypted_data
                        .phone
                        .or(customer.as_ref().and_then(|customer| {
                            customer
                                .phone
                                .as_ref()
                                .map(|phone| phone.clone().into_inner())
                        })),
                    phone_country_code: customer_details_encrypted_data.phone_country_code.or(
                        customer
                            .as_ref()
                            .and_then(|customer| customer.phone_country_code.clone()),
                    ),
                })
            } else {
                customer_table_response
            }
        } else {
            customer_table_response
        };

    headers.extend(
        external_latency
            .map(|latency| {
                vec![(
                    X_HS_LATENCY.to_string(),
                    Maskable::new_normal(latency.to_string()),
                )]
            })
            .unwrap_or_default(),
    );

    let output = if payments::is_start_pay(&operation)
        && payment_attempt.authentication_data.is_some()
    {
        let redirection_data = payment_attempt
            .authentication_data
            .get_required_value("redirection_data")?;

        let form: RedirectForm = serde_json::from_value(redirection_data)
            .map_err(|_| errors::ApiErrorResponse::InternalServerError)?;

        services::ApplicationResponse::Form(Box::new(services::RedirectionFormData {
            redirect_form: form,
            payment_method_data: payment_data.payment_method_data,
            amount,
            currency: currency.to_string(),
        }))
    } else {
        let mut next_action_response = None;

        let bank_transfer_next_steps = bank_transfer_next_steps_check(payment_attempt.clone())?;

        let next_action_voucher = voucher_next_steps_check(payment_attempt.clone())?;

        let next_action_containing_qr_code_url = qr_code_next_steps_check(payment_attempt.clone())?;

        let papal_sdk_next_action = paypal_sdk_next_steps_check(payment_attempt.clone())?;

        let next_action_containing_fetch_qr_code_url =
            fetch_qr_code_url_next_steps_check(payment_attempt.clone())?;

        let next_action_containing_wait_screen =
            wait_screen_next_steps_check(payment_attempt.clone())?;

        if payment_intent.status == enums::IntentStatus::RequiresCustomerAction
            || bank_transfer_next_steps.is_some()
            || next_action_voucher.is_some()
            || next_action_containing_qr_code_url.is_some()
            || next_action_containing_wait_screen.is_some()
            || papal_sdk_next_action.is_some()
            || next_action_containing_fetch_qr_code_url.is_some()
            || payment_data.authentication.is_some()
        {
            next_action_response = bank_transfer_next_steps
                        .map(|bank_transfer| {
                            api_models::payments::NextActionData::DisplayBankTransferInformation {
                                bank_transfer_steps_and_charges_details: bank_transfer,
                            }
                        })
                        .or(next_action_voucher.map(|voucher_data| {
                            api_models::payments::NextActionData::DisplayVoucherInformation {
                                voucher_details: voucher_data,
                            }
                        }))
                        .or(next_action_containing_qr_code_url.map(|qr_code_data| {
                            api_models::payments::NextActionData::foreign_from(qr_code_data)
                        }))
                        .or(next_action_containing_fetch_qr_code_url.map(|fetch_qr_code_data| {
                            api_models::payments::NextActionData::FetchQrCodeInformation {
                                qr_code_fetch_url: fetch_qr_code_data.qr_code_fetch_url
                            }
                        }))
                        .or(papal_sdk_next_action.map(|paypal_next_action_data| {
                            api_models::payments::NextActionData::InvokeSdkClient{
                                next_action_data: paypal_next_action_data
                            }
                        }))
                        .or(next_action_containing_wait_screen.map(|wait_screen_data| {
                            api_models::payments::NextActionData::WaitScreenInformation {
                                display_from_timestamp: wait_screen_data.display_from_timestamp,
                                display_to_timestamp: wait_screen_data.display_to_timestamp,
                            }
                        }))
                        .or(payment_attempt.authentication_data.as_ref().map(|_| {
                            api_models::payments::NextActionData::RedirectToUrl {
                                redirect_to_url: helpers::create_startpay_url(
                                    base_url,
                                    &payment_attempt,
                                    &payment_intent,
                                ),
                            }
                        }))
                        .or(match payment_data.authentication.as_ref(){
                            Some(authentication) => {
                                if payment_intent.status == common_enums::IntentStatus::RequiresCustomerAction && authentication.cavv.is_none() && authentication.is_separate_authn_required(){
                                    // if preAuthn and separate authentication needed.
                                    let poll_config = payment_data.poll_config.unwrap_or_default();
                                    let request_poll_id = core_utils::get_external_authentication_request_poll_id(&payment_intent.payment_id);
                                    let payment_connector_name = payment_attempt.connector
                                        .as_ref()
                                        .get_required_value("connector")?;
                                    Some(api_models::payments::NextActionData::ThreeDsInvoke {
                                        three_ds_data: api_models::payments::ThreeDsData {
                                            three_ds_authentication_url: helpers::create_authentication_url(base_url, &payment_attempt),
                                            three_ds_authorize_url: helpers::create_authorize_url(
                                                base_url,
                                                &payment_attempt,
                                                payment_connector_name,
                                            ),
                                            three_ds_method_details: authentication.three_ds_method_url.as_ref().zip(authentication.three_ds_method_data.as_ref()).map(|(three_ds_method_url,three_ds_method_data )|{
                                                api_models::payments::ThreeDsMethodData::AcsThreeDsMethodData {
                                                    three_ds_method_data_submission: true,
                                                    three_ds_method_data: Some(three_ds_method_data.clone()),
                                                    three_ds_method_url: Some(three_ds_method_url.to_owned()),
                                                }
                                            }).unwrap_or(api_models::payments::ThreeDsMethodData::AcsThreeDsMethodData {
                                                    three_ds_method_data_submission: false,
                                                    three_ds_method_data: None,
                                                    three_ds_method_url: None,
                                            }),
                                            poll_config: api_models::payments::PollConfigResponse {poll_id: request_poll_id, delay_in_secs: poll_config.delay_in_secs, frequency: poll_config.frequency},
                                            message_version: authentication.message_version.as_ref()
                                            .map(|version| version.to_string()),
                                            directory_server_id: authentication.directory_server_id.clone(),
                                        },
                                    })
                                }else{
                                    None
                                }
                            },
                            None => None
                        });
        };

        // next action check for third party sdk session (for ex: Apple pay through trustpay has third party sdk session response)
        if third_party_sdk_session_next_action(&payment_attempt, operation) {
            next_action_response = Some(
                api_models::payments::NextActionData::ThirdPartySdkSessionToken {
                    session_token: payment_data.sessions_token.first().cloned(),
                },
            )
        }

        let mut response: api::PaymentsResponse = Default::default();
        let routed_through = payment_attempt.connector.clone();

        let connector_label = routed_through.as_ref().and_then(|connector_name| {
            core_utils::get_connector_label(
                payment_intent.business_country,
                payment_intent.business_label.as_ref(),
                payment_attempt.business_sub_label.as_ref(),
                connector_name,
            )
        });

        let charges_response = match payment_intent.charges {
            None => None,
            Some(charges) => {
                let payment_charges: PaymentChargeRequest = charges
                    .peek()
                    .clone()
                    .parse_value("PaymentChargeRequest")
                    .change_context(errors::ApiErrorResponse::InternalServerError)
                    .attach_printable(format!(
                        "Failed to parse PaymentChargeRequest for payment_intent {}",
                        payment_intent.payment_id
                    ))?;

                Some(PaymentChargeResponse {
                    charge_id: payment_attempt.charge_id,
                    charge_type: payment_charges.charge_type,
                    application_fees: payment_charges.fees,
                    transfer_account_id: payment_charges.transfer_account_id,
                })
            }
        };

        services::ApplicationResponse::JsonWithHeaders((
            response
                .set_net_amount(payment_attempt.net_amount)
                .set_payment_id(Some(payment_attempt.payment_id))
                .set_merchant_id(Some(payment_attempt.merchant_id))
                .set_status(payment_intent.status)
                .set_amount(payment_attempt.amount)
                .set_amount_capturable(Some(payment_attempt.amount_capturable))
                .set_amount_received(payment_intent.amount_captured)
                .set_surcharge_details(surcharge_details)
                .set_connector(routed_through)
                .set_client_secret(payment_intent.client_secret.map(Secret::new))
                .set_created(Some(payment_intent.created_at))
                .set_currency(currency.to_string())
                .set_customer_id(customer.as_ref().map(|cus| cus.clone().customer_id))
                .set_email(
                    customer
                        .as_ref()
                        .and_then(|cus| cus.email.as_ref().map(|s| s.to_owned())),
                )
                .set_name(
                    customer
                        .as_ref()
                        .and_then(|cus| cus.name.as_ref().map(|s| s.to_owned())),
                )
                .set_phone(
                    customer
                        .as_ref()
                        .and_then(|cus| cus.phone.as_ref().map(|s| s.to_owned())),
                )
                .set_mandate_id(mandate_id)
                .set_mandate_data(
                    payment_data.setup_mandate.map(|d| api::MandateData {
                        customer_acceptance: d.customer_acceptance.map(|d| {
                            api::CustomerAcceptance {
                                acceptance_type: match d.acceptance_type {
                                    hyperswitch_domain_models::mandates::AcceptanceType::Online => {
                                        api::AcceptanceType::Online
                                    }
                                    hyperswitch_domain_models::mandates::AcceptanceType::Offline => {
                                        api::AcceptanceType::Offline
                                    }
                                },
                                accepted_at: d.accepted_at,
                                online: d.online.map(|d| api::OnlineMandate {
                                    ip_address: d.ip_address,
                                    user_agent: d.user_agent,
                                }),
                            }
                        }),
                        mandate_type: d.mandate_type.map(|d| match d {
                            hyperswitch_domain_models::mandates::MandateDataType::MultiUse(Some(i)) => {
                                api::MandateType::MultiUse(Some(api::MandateAmountData {
                                    amount: i.amount,
                                    currency: i.currency,
                                    start_date: i.start_date,
                                    end_date: i.end_date,
                                    metadata: i.metadata,
                                }))
                            }
                            hyperswitch_domain_models::mandates::MandateDataType::SingleUse(i) => {
                                api::MandateType::SingleUse(api::payments::MandateAmountData {
                                    amount: i.amount,
                                    currency: i.currency,
                                    start_date: i.start_date,
                                    end_date: i.end_date,
                                    metadata: i.metadata,
                                })
                            }
                            hyperswitch_domain_models::mandates::MandateDataType::MultiUse(None) => {
                                api::MandateType::MultiUse(None)
                            }
                        }),
                        update_mandate_id: d.update_mandate_id,
                    }),
                    auth_flow == services::AuthFlow::Merchant,
                )
                .set_description(payment_intent.description)
                .set_refunds(refunds_response) // refunds.iter().map(refund_to_refund_response),
                .set_disputes(disputes_response)
                .set_attempts(attempts_response)
                .set_captures(captures_response)
                .set_payment_method(
                    payment_attempt.payment_method,
                    auth_flow == services::AuthFlow::Merchant,
                )
                .set_payment_method_data(
                    payment_method_data_response,
                    auth_flow == services::AuthFlow::Merchant,
                )
                .set_payment_token(payment_attempt.payment_token)
                .set_error_message(
                    payment_attempt
                        .error_reason
                        .or(payment_attempt.error_message),
                )
                .set_error_code(payment_attempt.error_code)
                .set_shipping(payment_data.address.get_shipping().cloned())
                .set_billing(payment_data.address.get_payment_billing().cloned())
                .set_next_action(next_action_response)
                .set_return_url(payment_intent.return_url)
                .set_cancellation_reason(payment_attempt.cancellation_reason)
                .set_authentication_type(payment_attempt.authentication_type)
                .set_statement_descriptor_name(payment_intent.statement_descriptor_name)
                .set_statement_descriptor_suffix(payment_intent.statement_descriptor_suffix)
                .set_setup_future_usage(payment_intent.setup_future_usage)
                .set_capture_method(payment_attempt.capture_method)
                .set_payment_experience(payment_attempt.payment_experience)
                .set_payment_method_type(payment_attempt.payment_method_type)
                .set_metadata(payment_intent.metadata)
                .set_order_details(payment_intent.order_details)
                .set_connector_label(connector_label)
                .set_business_country(payment_intent.business_country)
                .set_business_label(payment_intent.business_label)
                .set_business_sub_label(payment_attempt.business_sub_label)
                .set_allowed_payment_method_types(payment_intent.allowed_payment_method_types)
                .set_ephemeral_key(payment_data.ephemeral_key.map(ForeignFrom::foreign_from))
                .set_frm_message(frm_message)
                .set_merchant_decision(merchant_decision)
                .set_manual_retry_allowed(helpers::is_manual_retry_allowed(
                    &payment_intent.status,
                    &payment_attempt.status,
                    connector_request_reference_id_config,
                    &merchant_id,
                ))
                .set_connector_transaction_id(payment_attempt.connector_transaction_id)
                .set_feature_metadata(payment_intent.feature_metadata)
                .set_connector_metadata(payment_intent.connector_metadata)
                .set_reference_id(payment_attempt.connector_response_reference_id)
                .set_payment_link(payment_link_data)
                .set_profile_id(payment_intent.profile_id)
                .set_attempt_count(payment_intent.attempt_count)
                .set_merchant_connector_id(payment_attempt.merchant_connector_id)
                .set_unified_code(payment_attempt.unified_code)
                .set_unified_message(payment_attempt.unified_message)
                .set_incremental_authorization_allowed(
                    payment_intent.incremental_authorization_allowed,
                )
                .set_external_authentication_details(external_authentication_details)
                .set_fingerprint(payment_intent.fingerprint_id)
                .set_authorization_count(payment_intent.authorization_count)
                .set_incremental_authorizations(incremental_authorizations_response)
                .set_expires_on(payment_intent.session_expiry)
                .set_external_3ds_authentication_attempted(
                    payment_attempt.external_three_ds_authentication_attempted,
                )
                .set_payment_method_id(payment_attempt.payment_method_id)
                .set_payment_method_status(payment_data.payment_method_info.map(|info| info.status))
                .set_customer(customer_details_response.clone())
                .set_browser_info(payment_attempt.browser_info)
                .set_updated(Some(payment_intent.modified_at))
                .set_charges(charges_response)
                .set_frm_metadata(payment_intent.frm_metadata)
                .set_merchant_order_reference_id(payment_intent.merchant_order_reference_id)
                .to_owned(),
            headers,
        ))
    };

    metrics::PAYMENT_OPS_COUNT.add(
        &metrics::CONTEXT,
        1,
        &add_attributes([
            ("operation", format!("{:?}", operation)),
            ("merchant", merchant_id),
            ("payment_method_type", payment_method_type),
            ("payment_method", payment_method),
        ]),
    );

    Ok(output)
}

pub fn third_party_sdk_session_next_action<Op>(
    payment_attempt: &storage::PaymentAttempt,
    operation: &Op,
) -> bool
where
    Op: Debug,
{
    // If the operation is confirm, we will send session token response in next action
    if format!("{operation:?}").eq("PaymentConfirm") {
        let condition1 = payment_attempt
            .connector
            .as_ref()
            .map(|connector| {
                matches!(connector.as_str(), "trustpay") || matches!(connector.as_str(), "payme")
            })
            .and_then(|is_connector_supports_third_party_sdk| {
                if is_connector_supports_third_party_sdk {
                    payment_attempt
                        .payment_method
                        .map(|pm| matches!(pm, diesel_models::enums::PaymentMethod::Wallet))
                } else {
                    Some(false)
                }
            })
            .unwrap_or(false);

        let condition2 = payment_attempt
            .connector
            .as_ref()
            .map(|connector| matches!(connector.as_str(), "plaid"))
            .and_then(|is_connector_supports_third_party_sdk| {
                if is_connector_supports_third_party_sdk {
                    payment_attempt
                        .payment_method
                        .map(|pm| matches!(pm, diesel_models::enums::PaymentMethod::BankRedirect))
                        .and_then(|first_match| {
                            payment_attempt
                                .payment_method_type
                                .map(|pmt| {
                                    matches!(
                                        pmt,
                                        diesel_models::enums::PaymentMethodType::OpenBanking
                                    )
                                })
                                .map(|second_match| first_match && second_match)
                        })
                } else {
                    Some(false)
                }
            })
            .unwrap_or(false);

        condition1 || condition2
    } else {
        false
    }
}

pub fn qr_code_next_steps_check(
    payment_attempt: storage::PaymentAttempt,
) -> RouterResult<Option<api_models::payments::QrCodeInformation>> {
    let qr_code_steps: Option<Result<api_models::payments::QrCodeInformation, _>> = payment_attempt
        .connector_metadata
        .map(|metadata| metadata.parse_value("QrCodeInformation"));

    let qr_code_instructions = qr_code_steps.transpose().ok().flatten();
    Ok(qr_code_instructions)
}
pub fn paypal_sdk_next_steps_check(
    payment_attempt: storage::PaymentAttempt,
) -> RouterResult<Option<api_models::payments::SdkNextActionData>> {
    let paypal_connector_metadata: Option<Result<api_models::payments::SdkNextActionData, _>> =
        payment_attempt.connector_metadata.map(|metadata| {
            metadata.parse_value("SdkNextActionData").map_err(|_| {
                crate::logger::warn!(
                    "SdkNextActionData parsing failed for paypal_connector_metadata"
                )
            })
        });

    let paypal_next_steps = paypal_connector_metadata.transpose().ok().flatten();
    Ok(paypal_next_steps)
}

pub fn fetch_qr_code_url_next_steps_check(
    payment_attempt: storage::PaymentAttempt,
) -> RouterResult<Option<api_models::payments::FetchQrCodeInformation>> {
    let qr_code_steps: Option<Result<api_models::payments::FetchQrCodeInformation, _>> =
        payment_attempt
            .connector_metadata
            .map(|metadata| metadata.parse_value("FetchQrCodeInformation"));

    let qr_code_fetch_url = qr_code_steps.transpose().ok().flatten();
    Ok(qr_code_fetch_url)
}

pub fn wait_screen_next_steps_check(
    payment_attempt: storage::PaymentAttempt,
) -> RouterResult<Option<api_models::payments::WaitScreenInstructions>> {
    let display_info_with_timer_steps: Option<
        Result<api_models::payments::WaitScreenInstructions, _>,
    > = payment_attempt
        .connector_metadata
        .map(|metadata| metadata.parse_value("WaitScreenInstructions"));

    let display_info_with_timer_instructions =
        display_info_with_timer_steps.transpose().ok().flatten();
    Ok(display_info_with_timer_instructions)
}

impl ForeignFrom<(storage::PaymentIntent, storage::PaymentAttempt)> for api::PaymentsResponse {
    fn foreign_from(item: (storage::PaymentIntent, storage::PaymentAttempt)) -> Self {
        let pi = item.0;
        let pa = item.1;
        Self {
            payment_id: Some(pi.payment_id),
            merchant_id: Some(pi.merchant_id),
            status: pi.status,
            amount: pi.amount,
            amount_capturable: pi.amount_captured,
            client_secret: pi.client_secret.map(|s| s.into()),
            created: Some(pi.created_at),
            currency: pi.currency.map(|c| c.to_string()).unwrap_or_default(),
            description: pi.description,
            metadata: pi.metadata,
            order_details: pi.order_details,
            customer_id: pi.customer_id,
            connector: pa.connector,
            payment_method: pa.payment_method,
            payment_method_type: pa.payment_method_type,
            business_label: pi.business_label,
            business_country: pi.business_country,
            business_sub_label: pa.business_sub_label,
            setup_future_usage: pi.setup_future_usage,
            capture_method: pa.capture_method,
            authentication_type: pa.authentication_type,
            connector_transaction_id: pa.connector_transaction_id,
            attempt_count: pi.attempt_count,
            profile_id: pi.profile_id,
            merchant_connector_id: pa.merchant_connector_id,
            payment_method_data: pa.payment_method_data.and_then(|data| {
                match data.parse_value("PaymentMethodDataResponseWithBilling") {
                    Ok(parsed_data) => Some(parsed_data),
                    Err(e) => {
                        router_env::logger::error!("Failed to parse 'PaymentMethodDataResponseWithBilling' from payment method data. Error: {}", e);
                        None
                    }
                }
            }),
            ..Default::default()
        }
    }
}

#[cfg(feature = "payouts")]
impl ForeignFrom<(storage::Payouts, storage::PayoutAttempt, domain::Customer)>
    for api::PayoutCreateResponse
{
    fn foreign_from(item: (storage::Payouts, storage::PayoutAttempt, domain::Customer)) -> Self {
        let (payout, payout_attempt, customer) = item;
        let attempt = PayoutAttemptResponse {
            attempt_id: payout_attempt.payout_attempt_id,
            status: payout_attempt.status,
            amount: payout.amount,
            currency: Some(payout.destination_currency),
            connector: payout_attempt.connector.clone(),
            error_code: payout_attempt.error_code.clone(),
            error_message: payout_attempt.error_message.clone(),
            payment_method: payout.payout_type,
            payout_method_type: None,
            connector_transaction_id: payout_attempt.connector_payout_id,
            cancellation_reason: None,
            unified_code: None,
            unified_message: None,
        };
        Self {
            payout_id: payout.payout_id,
            merchant_id: payout.merchant_id,
            amount: payout.amount,
            currency: payout.destination_currency,
            connector: payout_attempt.connector,
            payout_type: payout.payout_type,
            customer_id: customer.customer_id,
            auto_fulfill: payout.auto_fulfill,
            email: customer.email,
            name: customer.name,
            phone: customer.phone,
            phone_country_code: customer.phone_country_code,
            return_url: payout.return_url,
            business_country: payout_attempt.business_country,
            business_label: payout_attempt.business_label,
            description: payout.description,
            entity_type: payout.entity_type,
            recurring: payout.recurring,
            metadata: payout.metadata,
            status: payout_attempt.status,
            error_message: payout_attempt.error_message,
            error_code: payout_attempt.error_code,
            profile_id: payout.profile_id,
            created: Some(payout.created_at),
            connector_transaction_id: attempt.connector_transaction_id.clone(),
            priority: payout.priority,
            attempts: Some(vec![attempt]),
            billing: None,
            client_secret: None,
            payout_link: None,
        }
    }
}

impl ForeignFrom<ephemeral_key::EphemeralKey> for api::ephemeral_key::EphemeralKeyCreateResponse {
    fn foreign_from(from: ephemeral_key::EphemeralKey) -> Self {
        Self {
            customer_id: from.customer_id,
            created_at: from.created_at,
            expires: from.expires,
            secret: from.secret,
        }
    }
}

pub fn bank_transfer_next_steps_check(
    payment_attempt: storage::PaymentAttempt,
) -> RouterResult<Option<api_models::payments::BankTransferNextStepsData>> {
    let bank_transfer_next_step = if let Some(diesel_models::enums::PaymentMethod::BankTransfer) =
        payment_attempt.payment_method
    {
        if payment_attempt.payment_method_type != Some(diesel_models::enums::PaymentMethodType::Pix)
        {
            let bank_transfer_next_steps: Option<api_models::payments::BankTransferNextStepsData> =
                payment_attempt
                    .connector_metadata
                    .map(|metadata| {
                        metadata
                            .parse_value("NextStepsRequirements")
                            .change_context(errors::ApiErrorResponse::InternalServerError)
                            .attach_printable(
                                "Failed to parse the Value to NextRequirements struct",
                            )
                    })
                    .transpose()?;
            bank_transfer_next_steps
        } else {
            None
        }
    } else {
        None
    };
    Ok(bank_transfer_next_step)
}

pub fn voucher_next_steps_check(
    payment_attempt: storage::PaymentAttempt,
) -> RouterResult<Option<api_models::payments::VoucherNextStepData>> {
    let voucher_next_step = if let Some(diesel_models::enums::PaymentMethod::Voucher) =
        payment_attempt.payment_method
    {
        let voucher_next_steps: Option<api_models::payments::VoucherNextStepData> = payment_attempt
            .connector_metadata
            .map(|metadata| {
                metadata
                    .parse_value("NextStepsRequirements")
                    .change_context(errors::ApiErrorResponse::InternalServerError)
                    .attach_printable("Failed to parse the Value to NextRequirements struct")
            })
            .transpose()?;
        voucher_next_steps
    } else {
        None
    };
    Ok(voucher_next_step)
}

pub fn change_order_details_to_new_type(
    order_amount: i64,
    order_details: api_models::payments::OrderDetails,
) -> Option<Vec<api_models::payments::OrderDetailsWithAmount>> {
    Some(vec![api_models::payments::OrderDetailsWithAmount {
        product_name: order_details.product_name,
        quantity: order_details.quantity,
        amount: order_amount,
        product_img_link: order_details.product_img_link,
        requires_shipping: order_details.requires_shipping,
        product_id: order_details.product_id,
        category: order_details.category,
        sub_category: order_details.sub_category,
        brand: order_details.brand,
        product_type: order_details.product_type,
    }])
}

impl ForeignFrom<api_models::payments::QrCodeInformation> for api_models::payments::NextActionData {
    fn foreign_from(qr_info: api_models::payments::QrCodeInformation) -> Self {
        match qr_info {
            api_models::payments::QrCodeInformation::QrCodeUrl {
                image_data_url,
                qr_code_url,
                display_to_timestamp,
            } => Self::QrCodeInformation {
                image_data_url: Some(image_data_url),
                qr_code_url: Some(qr_code_url),
                display_to_timestamp,
            },
            api_models::payments::QrCodeInformation::QrDataUrl {
                image_data_url,
                display_to_timestamp,
            } => Self::QrCodeInformation {
                image_data_url: Some(image_data_url),
                display_to_timestamp,
                qr_code_url: None,
            },
            api_models::payments::QrCodeInformation::QrCodeImageUrl {
                qr_code_url,
                display_to_timestamp,
            } => Self::QrCodeInformation {
                qr_code_url: Some(qr_code_url),
                image_data_url: None,
                display_to_timestamp,
            },
        }
    }
}

#[derive(Clone)]
pub struct PaymentAdditionalData<'a, F>
where
    F: Clone,
{
    router_base_url: String,
    connector_name: String,
    payment_data: PaymentData<F>,
    state: &'a SessionState,
    customer_data: &'a Option<domain::Customer>,
}
impl<F: Clone> TryFrom<PaymentAdditionalData<'_, F>> for types::PaymentsAuthorizeData {
    type Error = error_stack::Report<errors::ApiErrorResponse>;

    fn try_from(additional_data: PaymentAdditionalData<'_, F>) -> Result<Self, Self::Error> {
        let payment_data = additional_data.payment_data.clone();
        let router_base_url = &additional_data.router_base_url;
        let connector_name = &additional_data.connector_name;
        let attempt = &payment_data.payment_attempt;
        let browser_info: Option<types::BrowserInformation> = attempt
            .browser_info
            .clone()
            .map(|b| b.parse_value("BrowserInformation"))
            .transpose()
            .change_context(errors::ApiErrorResponse::InvalidDataValue {
                field_name: "browser_info",
            })?;

        let order_category = additional_data
            .payment_data
            .payment_intent
            .connector_metadata
            .map(|cm| {
                cm.parse_value::<api_models::payments::ConnectorMetadata>("ConnectorMetadata")
                    .change_context(errors::ApiErrorResponse::InternalServerError)
                    .attach_printable("Failed parsing ConnectorMetadata")
            })
            .transpose()?
            .and_then(|cm| cm.noon.and_then(|noon| noon.order_category));

        let order_details = additional_data
            .payment_data
            .payment_intent
            .order_details
            .map(|order_details| {
                order_details
                    .iter()
                    .map(|data| {
                        data.to_owned()
                            .parse_value("OrderDetailsWithAmount")
                            .change_context(errors::ApiErrorResponse::InvalidDataValue {
                                field_name: "OrderDetailsWithAmount",
                            })
                            .attach_printable("Unable to parse OrderDetailsWithAmount")
                    })
                    .collect::<Result<Vec<_>, _>>()
            })
            .transpose()?;

        let complete_authorize_url = Some(helpers::create_complete_authorize_url(
            router_base_url,
            attempt,
            connector_name,
        ));

        let webhook_url = Some(helpers::create_webhook_url(
            router_base_url,
            &attempt.merchant_id,
            connector_name,
        ));
        let router_return_url = Some(helpers::create_redirect_url(
            router_base_url,
            attempt,
            connector_name,
            payment_data.creds_identifier.as_deref(),
        ));

        // payment_method_data is not required during recurring mandate payment, in such case keep default PaymentMethodData as MandatePayment
        let payment_method_data = payment_data.payment_method_data.or_else(|| {
            if payment_data.mandate_id.is_some() {
                Some(api_models::payments::PaymentMethodData::MandatePayment)
            } else {
                None
            }
        });
        let amount = payment_data
            .surcharge_details
            .as_ref()
            .map(|surcharge_details| surcharge_details.final_amount)
            .unwrap_or(payment_data.amount.into());

        let customer_name = additional_data
            .customer_data
            .as_ref()
            .and_then(|customer_data| {
                customer_data
                    .name
                    .as_ref()
                    .map(|customer| customer.clone().into_inner())
            });

<<<<<<< HEAD
        let customer_id = additional_data
            .customer_data
            .as_ref()
            .map(|data| data.customer_id.clone());

        let conn_transaction_id = payment_data.payment_attempt.connector_transaction_id;
=======
        let charges = match payment_data.payment_intent.charges {
            Some(charges) => charges
                .peek()
                .clone()
                .parse_value("PaymentCharges")
                .change_context(errors::ApiErrorResponse::InternalServerError)
                .attach_printable("Failed to parse charges in to PaymentCharges")?,
            None => None,
        };

        let merchant_order_reference_id = payment_data
            .payment_intent
            .merchant_order_reference_id
            .clone();
>>>>>>> 91cb50fa

        Ok(Self {
            payment_method_data: From::from(
                payment_method_data.get_required_value("payment_method_data")?,
            ),
            setup_future_usage: payment_data.payment_intent.setup_future_usage,
            mandate_id: payment_data.mandate_id.clone(),
            off_session: payment_data.mandate_id.as_ref().map(|_| true),
            setup_mandate_details: payment_data.setup_mandate.clone(),
            confirm: payment_data.payment_attempt.confirm,
            statement_descriptor_suffix: payment_data.payment_intent.statement_descriptor_suffix,
            statement_descriptor: payment_data.payment_intent.statement_descriptor_name,
            capture_method: payment_data.payment_attempt.capture_method,
            amount: amount.get_amount_as_i64(),
            minor_amount: amount,
            currency: payment_data.currency,
            browser_info,
            email: payment_data.email,
            customer_name,
            payment_experience: payment_data.payment_attempt.payment_experience,
            order_details,
            order_category,
            session_token: None,
            enrolled_for_3ds: true,
            related_transaction_id: conn_transaction_id,
            payment_method_type: payment_data.payment_attempt.payment_method_type,
            router_return_url,
            webhook_url,
            complete_authorize_url,
            customer_id,
            surcharge_details: payment_data.surcharge_details,
            request_incremental_authorization: matches!(
                payment_data
                    .payment_intent
                    .request_incremental_authorization,
                Some(RequestIncrementalAuthorization::True)
                    | Some(RequestIncrementalAuthorization::Default)
            ),
            metadata: additional_data.payment_data.payment_intent.metadata,
            authentication_data: payment_data
                .authentication
                .as_ref()
                .map(AuthenticationData::foreign_try_from)
                .transpose()?,
            customer_acceptance: payment_data.customer_acceptance,
            charges,
            merchant_order_reference_id,
            integrity_object: None,
        })
    }
}

impl<F: Clone> TryFrom<PaymentAdditionalData<'_, F>> for types::PaymentsSyncData {
    type Error = errors::ApiErrorResponse;

    fn try_from(additional_data: PaymentAdditionalData<'_, F>) -> Result<Self, Self::Error> {
        let payment_data = additional_data.payment_data;
        let amount = payment_data
            .surcharge_details
            .as_ref()
            .map(|surcharge_details| surcharge_details.final_amount)
            .unwrap_or(payment_data.amount.into());
        Ok(Self {
            amount,
            integrity_object: None,
            mandate_id: payment_data.mandate_id.clone(),
            connector_transaction_id: match payment_data.payment_attempt.connector_transaction_id {
                Some(connector_txn_id) => {
                    types::ResponseId::ConnectorTransactionId(connector_txn_id)
                }
                None => types::ResponseId::NoResponseId,
            },
            encoded_data: payment_data.payment_attempt.encoded_data,
            capture_method: payment_data.payment_attempt.capture_method,
            connector_meta: payment_data.payment_attempt.connector_metadata,
            sync_type: match payment_data.multiple_capture_data {
                Some(multiple_capture_data) => types::SyncRequestType::MultipleCaptureSync(
                    multiple_capture_data.get_pending_connector_capture_ids(),
                ),
                None => types::SyncRequestType::SinglePaymentSync,
            },
            payment_method_type: payment_data.payment_attempt.payment_method_type,
            currency: payment_data.currency,
            payment_experience: payment_data.payment_attempt.payment_experience,
        })
    }
}

impl<F: Clone> TryFrom<PaymentAdditionalData<'_, F>>
    for types::PaymentsIncrementalAuthorizationData
{
    type Error = error_stack::Report<errors::ApiErrorResponse>;

    fn try_from(additional_data: PaymentAdditionalData<'_, F>) -> Result<Self, Self::Error> {
        let payment_data = additional_data.payment_data;
        let connector = api::ConnectorData::get_connector_by_name(
            &additional_data.state.conf.connectors,
            &additional_data.connector_name,
            api::GetToken::Connector,
            payment_data.payment_attempt.merchant_connector_id.clone(),
        )?;
        let total_amount = payment_data
            .incremental_authorization_details
            .clone()
            .map(|details| details.total_amount)
            .ok_or(
                report!(errors::ApiErrorResponse::InternalServerError)
                    .attach_printable("missing incremental_authorization_details in payment_data"),
            )?;
        let additional_amount = payment_data
            .incremental_authorization_details
            .clone()
            .map(|details| details.additional_amount)
            .ok_or(
                report!(errors::ApiErrorResponse::InternalServerError)
                    .attach_printable("missing incremental_authorization_details in payment_data"),
            )?;
        Ok(Self {
            total_amount: total_amount.get_amount_as_i64(),
            additional_amount: additional_amount.get_amount_as_i64(),
            reason: payment_data
                .incremental_authorization_details
                .and_then(|details| details.reason),
            currency: payment_data.currency,
            connector_transaction_id: connector
                .connector
                .connector_transaction_id(payment_data.payment_attempt.clone())?
                .ok_or(errors::ApiErrorResponse::ResourceIdNotFound)?,
        })
    }
}

impl ConnectorTransactionId for Helcim {
    fn connector_transaction_id(
        &self,
        payment_attempt: storage::PaymentAttempt,
    ) -> Result<Option<String>, errors::ApiErrorResponse> {
        if payment_attempt.connector_transaction_id.is_none() {
            let metadata =
                Self::connector_transaction_id(self, &payment_attempt.connector_metadata);
            metadata.map_err(|_| errors::ApiErrorResponse::ResourceIdNotFound)
        } else {
            Ok(payment_attempt.connector_transaction_id)
        }
    }
}

impl ConnectorTransactionId for Nexinets {
    fn connector_transaction_id(
        &self,
        payment_attempt: storage::PaymentAttempt,
    ) -> Result<Option<String>, errors::ApiErrorResponse> {
        let metadata = Self::connector_transaction_id(self, &payment_attempt.connector_metadata);
        metadata.map_err(|_| errors::ApiErrorResponse::ResourceIdNotFound)
    }
}

impl<F: Clone> TryFrom<PaymentAdditionalData<'_, F>> for types::PaymentsCaptureData {
    type Error = error_stack::Report<errors::ApiErrorResponse>;

    fn try_from(additional_data: PaymentAdditionalData<'_, F>) -> Result<Self, Self::Error> {
        let payment_data = additional_data.payment_data;
        let connector = api::ConnectorData::get_connector_by_name(
            &additional_data.state.conf.connectors,
            &additional_data.connector_name,
            api::GetToken::Connector,
            payment_data.payment_attempt.merchant_connector_id.clone(),
        )?;
        let amount_to_capture = payment_data
            .payment_attempt
            .amount_to_capture
            .map_or(payment_data.amount.into(), |capture_amount| capture_amount);
        let browser_info: Option<types::BrowserInformation> = payment_data
            .payment_attempt
            .browser_info
            .clone()
            .map(|b| b.parse_value("BrowserInformation"))
            .transpose()
            .change_context(errors::ApiErrorResponse::InvalidDataValue {
                field_name: "browser_info",
            })?;
        let amount = MinorUnit::from(payment_data.amount);
        Ok(Self {
            amount_to_capture: amount_to_capture.get_amount_as_i64(), // This should be removed once we start moving to connector module
            minor_amount_to_capture: amount_to_capture,
            currency: payment_data.currency,
            connector_transaction_id: connector
                .connector
                .connector_transaction_id(payment_data.payment_attempt.clone())?
                .ok_or(errors::ApiErrorResponse::ResourceIdNotFound)?,
            payment_amount: amount.get_amount_as_i64(), // This should be removed once we start moving to connector module
            minor_payment_amount: amount,
            connector_meta: payment_data.payment_attempt.connector_metadata,
            multiple_capture_data: match payment_data.multiple_capture_data {
                Some(multiple_capture_data) => Some(MultipleCaptureRequestData {
                    capture_sequence: multiple_capture_data.get_captures_count()?,
                    capture_reference: multiple_capture_data
                        .get_latest_capture()
                        .capture_id
                        .clone(),
                }),
                None => None,
            },
            browser_info,
            metadata: payment_data.payment_intent.metadata,
        })
    }
}

impl<F: Clone> TryFrom<PaymentAdditionalData<'_, F>> for types::PaymentsCancelData {
    type Error = error_stack::Report<errors::ApiErrorResponse>;

    fn try_from(additional_data: PaymentAdditionalData<'_, F>) -> Result<Self, Self::Error> {
        let payment_data = additional_data.payment_data;
        let connector = api::ConnectorData::get_connector_by_name(
            &additional_data.state.conf.connectors,
            &additional_data.connector_name,
            api::GetToken::Connector,
            payment_data.payment_attempt.merchant_connector_id.clone(),
        )?;
        let browser_info: Option<types::BrowserInformation> = payment_data
            .payment_attempt
            .browser_info
            .clone()
            .map(|b| b.parse_value("BrowserInformation"))
            .transpose()
            .change_context(errors::ApiErrorResponse::InvalidDataValue {
                field_name: "browser_info",
            })?;
        let amount = MinorUnit::from(payment_data.amount);
        Ok(Self {
            amount: Some(amount.get_amount_as_i64()), // This should be removed once we start moving to connector module
            minor_amount: Some(amount),
            currency: Some(payment_data.currency),
            connector_transaction_id: connector
                .connector
                .connector_transaction_id(payment_data.payment_attempt.clone())?
                .ok_or(errors::ApiErrorResponse::ResourceIdNotFound)?,
            cancellation_reason: payment_data.payment_attempt.cancellation_reason,
            connector_meta: payment_data.payment_attempt.connector_metadata,
            browser_info,
            metadata: payment_data.payment_intent.metadata,
        })
    }
}

impl<F: Clone> TryFrom<PaymentAdditionalData<'_, F>> for types::PaymentsApproveData {
    type Error = error_stack::Report<errors::ApiErrorResponse>;

    fn try_from(additional_data: PaymentAdditionalData<'_, F>) -> Result<Self, Self::Error> {
        let payment_data = additional_data.payment_data;
        let amount = MinorUnit::from(payment_data.amount);
        Ok(Self {
            amount: Some(amount.get_amount_as_i64()), //need to change after we move to connector module
            currency: Some(payment_data.currency),
        })
    }
}

impl<F: Clone> TryFrom<PaymentAdditionalData<'_, F>> for types::PaymentsRejectData {
    type Error = error_stack::Report<errors::ApiErrorResponse>;

    fn try_from(additional_data: PaymentAdditionalData<'_, F>) -> Result<Self, Self::Error> {
        let payment_data = additional_data.payment_data;
        let amount = MinorUnit::from(payment_data.amount);
        Ok(Self {
            amount: Some(amount.get_amount_as_i64()), //need to change after we move to connector module
            currency: Some(payment_data.currency),
        })
    }
}
impl<F: Clone> TryFrom<PaymentAdditionalData<'_, F>> for types::PaymentsSessionData {
    type Error = error_stack::Report<errors::ApiErrorResponse>;

    fn try_from(additional_data: PaymentAdditionalData<'_, F>) -> Result<Self, Self::Error> {
        let payment_data = additional_data.payment_data.clone();

        let order_details = additional_data
            .payment_data
            .payment_intent
            .order_details
            .map(|order_details| {
                order_details
                    .iter()
                    .map(|data| {
                        data.to_owned()
                            .parse_value("OrderDetailsWithAmount")
                            .change_context(errors::ApiErrorResponse::InvalidDataValue {
                                field_name: "OrderDetailsWithAmount",
                            })
                            .attach_printable("Unable to parse OrderDetailsWithAmount")
                    })
                    .collect::<Result<Vec<_>, _>>()
            })
            .transpose()?;
        let amount = payment_data
            .surcharge_details
            .as_ref()
            .map(|surcharge_details| surcharge_details.final_amount)
            .unwrap_or(payment_data.amount.into());

        Ok(Self {
            amount: amount.get_amount_as_i64(), //need to change once we move to connector module
            minor_amount: amount,
            currency: payment_data.currency,
            country: payment_data.address.get_payment_method_billing().and_then(
                |billing_address| {
                    billing_address
                        .address
                        .as_ref()
                        .and_then(|address| address.country)
                },
            ),
            order_details,
            surcharge_details: payment_data.surcharge_details,
        })
    }
}

impl<F: Clone> TryFrom<PaymentAdditionalData<'_, F>> for types::SetupMandateRequestData {
    type Error = error_stack::Report<errors::ApiErrorResponse>;

    fn try_from(additional_data: PaymentAdditionalData<'_, F>) -> Result<Self, Self::Error> {
        let payment_data = additional_data.payment_data;
        let router_base_url = &additional_data.router_base_url;
        let connector_name = &additional_data.connector_name;
        let attempt = &payment_data.payment_attempt;
        let router_return_url = Some(helpers::create_redirect_url(
            router_base_url,
            attempt,
            connector_name,
            payment_data.creds_identifier.as_deref(),
        ));
        let browser_info: Option<types::BrowserInformation> = attempt
            .browser_info
            .clone()
            .map(|b| b.parse_value("BrowserInformation"))
            .transpose()
            .change_context(errors::ApiErrorResponse::InvalidDataValue {
                field_name: "browser_info",
            })?;

        let customer_name = additional_data
            .customer_data
            .as_ref()
            .and_then(|customer_data| {
                customer_data
                    .name
                    .as_ref()
                    .map(|customer| customer.clone().into_inner())
            });
        let amount = MinorUnit::from(payment_data.amount);
        Ok(Self {
            currency: payment_data.currency,
            confirm: true,
            amount: Some(amount.get_amount_as_i64()), //need to change once we move to connector module
            payment_method_data: From::from(
                payment_data
                    .payment_method_data
                    .get_required_value("payment_method_data")?,
            ),
            statement_descriptor_suffix: payment_data.payment_intent.statement_descriptor_suffix,
            setup_future_usage: payment_data.payment_intent.setup_future_usage,
            off_session: payment_data.mandate_id.as_ref().map(|_| true),
            mandate_id: payment_data.mandate_id.clone(),
            setup_mandate_details: payment_data.setup_mandate,
            customer_acceptance: payment_data.customer_acceptance,
            router_return_url,
            email: payment_data.email,
            customer_name,
            return_url: payment_data.payment_intent.return_url,
            browser_info,
            payment_method_type: attempt.payment_method_type,
            request_incremental_authorization: matches!(
                payment_data
                    .payment_intent
                    .request_incremental_authorization,
                Some(RequestIncrementalAuthorization::True)
                    | Some(RequestIncrementalAuthorization::Default)
            ),
            metadata: payment_data.payment_intent.metadata.clone().map(Into::into),
        })
    }
}

impl ForeignTryFrom<types::CaptureSyncResponse> for storage::CaptureUpdate {
    type Error = error_stack::Report<errors::ApiErrorResponse>;

    fn foreign_try_from(
        capture_sync_response: types::CaptureSyncResponse,
    ) -> Result<Self, Self::Error> {
        match capture_sync_response {
            types::CaptureSyncResponse::Success {
                resource_id,
                status,
                connector_response_reference_id,
                ..
            } => {
                let connector_capture_id = match resource_id {
                    types::ResponseId::ConnectorTransactionId(id) => Some(id),
                    types::ResponseId::EncodedData(_) | types::ResponseId::NoResponseId => None,
                };
                Ok(Self::ResponseUpdate {
                    status: enums::CaptureStatus::foreign_try_from(status)?,
                    connector_capture_id,
                    connector_response_reference_id,
                })
            }
            types::CaptureSyncResponse::Error {
                code,
                message,
                reason,
                status_code,
                ..
            } => Ok(Self::ErrorUpdate {
                status: match status_code {
                    500..=511 => enums::CaptureStatus::Pending,
                    _ => enums::CaptureStatus::Failed,
                },
                error_code: Some(code),
                error_message: Some(message),
                error_reason: reason,
            }),
        }
    }
}

impl<F: Clone> TryFrom<PaymentAdditionalData<'_, F>> for types::CompleteAuthorizeData {
    type Error = error_stack::Report<errors::ApiErrorResponse>;

    fn try_from(additional_data: PaymentAdditionalData<'_, F>) -> Result<Self, Self::Error> {
        let payment_data = additional_data.payment_data;
        let router_base_url = &additional_data.router_base_url;
        let connector_name = &additional_data.connector_name;
        let attempt = &payment_data.payment_attempt;
        let browser_info: Option<types::BrowserInformation> = payment_data
            .payment_attempt
            .browser_info
            .clone()
            .map(|b| b.parse_value("BrowserInformation"))
            .transpose()
            .change_context(errors::ApiErrorResponse::InvalidDataValue {
                field_name: "browser_info",
            })?;

        let redirect_response = payment_data.redirect_response.map(|redirect| {
            types::CompleteAuthorizeRedirectResponse {
                params: redirect.param,
                payload: redirect.json_payload,
            }
        });
        let amount = payment_data
            .surcharge_details
            .as_ref()
            .map(|surcharge_details| surcharge_details.final_amount)
            .unwrap_or(payment_data.amount.into());
        let complete_authorize_url = Some(helpers::create_complete_authorize_url(
            router_base_url,
            attempt,
            connector_name,
        ));
        Ok(Self {
            setup_future_usage: payment_data.payment_intent.setup_future_usage,
            mandate_id: payment_data.mandate_id.clone(),
            off_session: payment_data.mandate_id.as_ref().map(|_| true),
            setup_mandate_details: payment_data.setup_mandate.clone(),
            confirm: payment_data.payment_attempt.confirm,
            statement_descriptor_suffix: payment_data.payment_intent.statement_descriptor_suffix,
            capture_method: payment_data.payment_attempt.capture_method,
            amount: amount.get_amount_as_i64(), // need to change once we move to connector module
            minor_amount: amount,
            currency: payment_data.currency,
            browser_info,
            email: payment_data.email,
            payment_method_data: payment_data.payment_method_data.map(From::from),
            connector_transaction_id: payment_data.payment_attempt.connector_transaction_id,
            redirect_response,
            connector_meta: payment_data.payment_attempt.connector_metadata,
            complete_authorize_url,
            metadata: payment_data.payment_intent.metadata,
            customer_acceptance: payment_data.customer_acceptance,
        })
    }
}

impl<F: Clone> TryFrom<PaymentAdditionalData<'_, F>> for types::PaymentsPreProcessingData {
    type Error = error_stack::Report<errors::ApiErrorResponse>;

    fn try_from(additional_data: PaymentAdditionalData<'_, F>) -> Result<Self, Self::Error> {
        let payment_data = additional_data.payment_data;
        let payment_method_data = payment_data.payment_method_data;
        let router_base_url = &additional_data.router_base_url;
        let attempt = &payment_data.payment_attempt;
        let connector_name = &additional_data.connector_name;

        let order_details = payment_data
            .payment_intent
            .order_details
            .map(|order_details| {
                order_details
                    .iter()
                    .map(|data| {
                        data.to_owned()
                            .parse_value("OrderDetailsWithAmount")
                            .change_context(errors::ApiErrorResponse::InvalidDataValue {
                                field_name: "OrderDetailsWithAmount",
                            })
                            .attach_printable("Unable to parse OrderDetailsWithAmount")
                    })
                    .collect::<Result<Vec<_>, _>>()
            })
            .transpose()?;

        let webhook_url = Some(helpers::create_webhook_url(
            router_base_url,
            &attempt.merchant_id,
            connector_name,
        ));
        let router_return_url = Some(helpers::create_redirect_url(
            router_base_url,
            attempt,
            connector_name,
            payment_data.creds_identifier.as_deref(),
        ));
        let complete_authorize_url = Some(helpers::create_complete_authorize_url(
            router_base_url,
            attempt,
            connector_name,
        ));
        let browser_info: Option<types::BrowserInformation> = payment_data
            .payment_attempt
            .browser_info
            .clone()
            .map(|b| b.parse_value("BrowserInformation"))
            .transpose()
            .change_context(errors::ApiErrorResponse::InvalidDataValue {
                field_name: "browser_info",
            })?;
        let amount = payment_data
            .surcharge_details
            .as_ref()
            .map(|surcharge_details| surcharge_details.final_amount)
            .unwrap_or(payment_data.amount.into());

        Ok(Self {
            payment_method_data: payment_method_data.map(From::from),
            email: payment_data.email,
            currency: Some(payment_data.currency),
            amount: Some(amount.get_amount_as_i64()), // need to change this once we move to connector module
            minor_amount: Some(amount),
            payment_method_type: payment_data.payment_attempt.payment_method_type,
            setup_mandate_details: payment_data.setup_mandate,
            capture_method: payment_data.payment_attempt.capture_method,
            order_details,
            router_return_url,
            webhook_url,
            complete_authorize_url,
            browser_info,
            surcharge_details: payment_data.surcharge_details,
            connector_transaction_id: payment_data.payment_attempt.connector_transaction_id,
            redirect_response: None,
            mandate_id: payment_data.mandate_id,
            related_transaction_id: None,
            enrolled_for_3ds: true,
        })
    }
}

impl ForeignFrom<payments::FraudCheck> for FrmMessage {
    fn foreign_from(fraud_check: payments::FraudCheck) -> Self {
        Self {
            frm_name: fraud_check.frm_name,
            frm_transaction_id: fraud_check.frm_transaction_id,
            frm_transaction_type: Some(fraud_check.frm_transaction_type.to_string()),
            frm_status: Some(fraud_check.frm_status.to_string()),
            frm_score: fraud_check.frm_score,
            frm_reason: fraud_check.frm_reason,
            frm_error: fraud_check.frm_error,
        }
    }
}<|MERGE_RESOLUTION|>--- conflicted
+++ resolved
@@ -159,7 +159,6 @@
             .payment_attempt
             .authentication_type
             .unwrap_or_default(),
-<<<<<<< HEAD
         connector_meta_data: if let Some(data) = merchant_recipient_data {
             let val = serde_json::to_value(data)
                 .into_report()
@@ -169,10 +168,7 @@
         } else {
             merchant_connector_account.get_metadata()
         },
-=======
-        connector_meta_data: merchant_connector_account.get_metadata(),
         connector_wallets_details: merchant_connector_account.get_connector_wallets_details(),
->>>>>>> 91cb50fa
         request: T::try_from(additional_data)?,
         response,
         amount_captured: payment_data
@@ -1338,14 +1334,12 @@
                     .map(|customer| customer.clone().into_inner())
             });
 
-<<<<<<< HEAD
         let customer_id = additional_data
             .customer_data
             .as_ref()
             .map(|data| data.customer_id.clone());
 
         let conn_transaction_id = payment_data.payment_attempt.connector_transaction_id;
-=======
         let charges = match payment_data.payment_intent.charges {
             Some(charges) => charges
                 .peek()
@@ -1360,7 +1354,6 @@
             .payment_intent
             .merchant_order_reference_id
             .clone();
->>>>>>> 91cb50fa
 
         Ok(Self {
             payment_method_data: From::from(
