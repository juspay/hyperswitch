--- conflicted
+++ resolved
@@ -467,17 +467,16 @@
     }
 }
 
-<<<<<<< HEAD
-impl<F, Op, D> ToResponse<F, D, Op> for api::VerifyResponse
-=======
-impl<F, Op> ToResponse<PaymentData<F>, Op> for api::PaymentsDynamicTaxCalculationResponse
+
+impl<F, Op, D> ToResponse<F, D, Op> for api::PaymentsDynamicTaxCalculationResponse
 where
     F: Clone,
     Op: Debug,
+    D: OperationSessionGetters<F>,
 {
     #[allow(clippy::too_many_arguments)]
     fn generate_response(
-        payment_data: PaymentData<F>,
+        payment_data: D,
         _customer: Option<domain::Customer>,
         _auth_flow: services::AuthFlow,
         _base_url: &str,
@@ -487,10 +486,10 @@
         _external_latency: Option<u128>,
         _is_latency_header_enabled: Option<bool>,
     ) -> RouterResponse<Self> {
-        let mut amount = payment_data.payment_intent.amount;
-        let shipping_cost = payment_data.payment_intent.shipping_cost;
+        let mut amount = payment_data.get_payment_intent().amount;
+        let shipping_cost = payment_data.get_payment_intent().shipping_cost;
         let order_tax_amount = payment_data
-            .payment_intent
+            .get_payment_intent()
             .tax_details
             .clone()
             .and_then(|tax| tax.payment_method_type.map(|a| a.order_tax_amount));
@@ -507,8 +506,7 @@
     }
 }
 
-impl<F, Op> ToResponse<PaymentData<F>, Op> for api::VerifyResponse
->>>>>>> d5fee45e
+impl<F, Op, D> ToResponse<F, D, Op> for api::VerifyResponse
 where
     F: Clone,
     Op: Debug,
