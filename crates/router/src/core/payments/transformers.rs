use std::{fmt::Debug, marker::PhantomData, str::FromStr};

use api_models::payments::{
    Address, CustomerDetails, CustomerDetailsResponse, FrmMessage, PaymentChargeRequest,
    PaymentChargeResponse, RequestSurchargeDetails,
};
use common_enums::{Currency, RequestIncrementalAuthorization};
use common_utils::{
    consts::X_HS_LATENCY,
    fp_utils,
    pii::Email,
    types::{AmountConvertor, MinorUnit, StringMajorUnitForConnector},
};
use diesel_models::ephemeral_key;
use error_stack::{report, ResultExt};
#[cfg(feature = "v2")]
use hyperswitch_domain_models::payments::PaymentConfirmData;
use hyperswitch_domain_models::{payments::payment_intent::CustomerData, router_request_types};
use masking::{ExposeInterface, Maskable, PeekInterface, Secret};
use router_env::{instrument, metrics::add_attributes, tracing};

use super::{flows::Feature, types::AuthenticationData, OperationSessionGetters, PaymentData};
use crate::{
    configs::settings::ConnectorRequestReferenceIdConfig,
    connector::{Helcim, Nexinets},
    core::{
        errors::{self, RouterResponse, RouterResult},
        payments::{self, helpers},
        utils as core_utils,
    },
    headers::X_PAYMENT_CONFIRM_SOURCE,
    routes::{metrics, SessionState},
    services::{self, RedirectForm},
    types::{
        self,
        api::{self, ConnectorTransactionId},
        domain,
        storage::{self, enums},
        transformers::{ForeignFrom, ForeignInto, ForeignTryFrom},
        MultipleCaptureRequestData,
    },
    utils::{OptionExt, ValueExt},
};

#[cfg(feature = "v2")]
pub async fn construct_router_data_to_update_calculated_tax<'a, F, T>(
    state: &'a SessionState,
    payment_data: PaymentData<F>,
    connector_id: &str,
    merchant_account: &domain::MerchantAccount,
    _key_store: &domain::MerchantKeyStore,
    customer: &'a Option<domain::Customer>,
    merchant_connector_account: &helpers::MerchantConnectorAccountType,
) -> RouterResult<types::RouterData<F, T, types::PaymentsResponseData>>
where
    T: TryFrom<PaymentAdditionalData<'a, F>>,
    types::RouterData<F, T, types::PaymentsResponseData>: Feature<F, T>,
    F: Clone,
    error_stack::Report<errors::ApiErrorResponse>:
        From<<T as TryFrom<PaymentAdditionalData<'a, F>>>::Error>,
{
    todo!()
}

#[cfg(feature = "v1")]
pub async fn construct_router_data_to_update_calculated_tax<'a, F, T>(
    state: &'a SessionState,
    payment_data: PaymentData<F>,
    connector_id: &str,
    merchant_account: &domain::MerchantAccount,
    _key_store: &domain::MerchantKeyStore,
    customer: &'a Option<domain::Customer>,
    merchant_connector_account: &helpers::MerchantConnectorAccountType,
) -> RouterResult<types::RouterData<F, T, types::PaymentsResponseData>>
where
    T: TryFrom<PaymentAdditionalData<'a, F>>,
    types::RouterData<F, T, types::PaymentsResponseData>: Feature<F, T>,
    F: Clone,
    error_stack::Report<errors::ApiErrorResponse>:
        From<<T as TryFrom<PaymentAdditionalData<'a, F>>>::Error>,
{
    fp_utils::when(merchant_connector_account.is_disabled(), || {
        Err(errors::ApiErrorResponse::MerchantConnectorAccountDisabled)
    })?;

    let test_mode = merchant_connector_account.is_test_mode_on();

    let auth_type: types::ConnectorAuthType = merchant_connector_account
        .get_connector_account_details()
        .parse_value("ConnectorAuthType")
        .change_context(errors::ApiErrorResponse::InternalServerError)
        .attach_printable("Failed while parsing value for ConnectorAuthType")?;

    let additional_data = PaymentAdditionalData {
        router_base_url: state.base_url.clone(),
        connector_name: connector_id.to_string(),
        payment_data: payment_data.clone(),
        state,
        customer_data: customer,
    };

    let router_data = types::RouterData {
        flow: PhantomData,
        merchant_id: merchant_account.get_id().clone(),
        customer_id: None,
        connector: connector_id.to_owned(),
        payment_id: payment_data
            .payment_attempt
            .payment_id
            .get_string_repr()
            .to_owned(),
        attempt_id: payment_data.payment_attempt.get_id().to_owned(),
        status: payment_data.payment_attempt.status,
        payment_method: diesel_models::enums::PaymentMethod::default(),
        connector_auth_type: auth_type,
        description: None,
        return_url: None,
        address: payment_data.address.clone(),
        auth_type: payment_data
            .payment_attempt
            .authentication_type
            .unwrap_or_default(),
        connector_meta_data: None,
        connector_wallets_details: None,
        request: T::try_from(additional_data)?,
        response: Err(hyperswitch_domain_models::router_data::ErrorResponse::default()),
        amount_captured: None,
        minor_amount_captured: None,
        access_token: None,
        session_token: None,
        reference_id: None,
        payment_method_status: None,
        payment_method_token: None,
        connector_customer: None,
        recurring_mandate_payment_data: None,
        connector_request_reference_id: core_utils::get_connector_request_reference_id(
            &state.conf,
            merchant_account.get_id(),
            &payment_data.payment_attempt,
        ),
        preprocessing_id: None,
        #[cfg(feature = "payouts")]
        payout_method_data: None,
        #[cfg(feature = "payouts")]
        quote_id: None,
        test_mode,
        payment_method_balance: None,
        connector_api_version: None,
        connector_http_status_code: None,
        external_latency: None,
        apple_pay_flow: None,
        frm_metadata: None,
        refund_id: None,
        dispute_id: None,
        connector_response: None,
        integrity_check: Ok(()),
        additional_merchant_data: None,
        header_payload: None,
    };
    Ok(router_data)
}

// TODO: evaluate trait bounds
#[cfg(feature = "v2")]
#[instrument(skip_all)]
#[allow(clippy::too_many_arguments)]
pub async fn construct_payment_router_data_for_authorize<'a>(
    state: &'a SessionState,
    payment_data: PaymentConfirmData<api::Authorize>,
    connector_id: &str,
    merchant_account: &domain::MerchantAccount,
    _key_store: &domain::MerchantKeyStore,
    customer: &'a Option<domain::Customer>,
    merchant_connector_account: &helpers::MerchantConnectorAccountType,
    _merchant_recipient_data: Option<types::MerchantRecipientData>,
    header_payload: Option<api_models::payments::HeaderPayload>,
) -> RouterResult<types::PaymentsAuthorizeRouterData> {
    use masking::ExposeOptionInterface;

    fp_utils::when(merchant_connector_account.is_disabled(), || {
        Err(errors::ApiErrorResponse::MerchantConnectorAccountDisabled)
    })?;

    let auth_type: types::ConnectorAuthType = merchant_connector_account
        .get_connector_account_details()
        .parse_value("ConnectorAuthType")
        .change_context(errors::ApiErrorResponse::InternalServerError)
        .attach_printable("Failed while parsing value for ConnectorAuthType")?;

    // TODO: Take Globalid and convert to connector reference id
    let customer_id = customer
        .to_owned()
        .map(|customer| customer.id.clone())
        .map(std::borrow::Cow::Owned)
        .map(common_utils::id_type::CustomerId::try_from)
        .transpose()
        .change_context(errors::ApiErrorResponse::InternalServerError)
        .attach_printable(
            "Invalid global customer generated, not able to convert to reference id",
        )?;

    let payment_method = payment_data.payment_attempt.payment_method_type;

    let router_base_url = &state.base_url;
    let attempt = &payment_data.payment_attempt;

    let complete_authorize_url = Some(helpers::create_complete_authorize_url(
        router_base_url,
        attempt,
        connector_id,
    ));

    let webhook_url = Some(helpers::create_webhook_url(
        router_base_url,
        &attempt.merchant_id,
        connector_id,
    ));

    let router_return_url = Some(helpers::create_redirect_url(
        router_base_url,
        attempt,
        connector_id,
        None,
    ));

    // TODO: few fields are repeated in both routerdata and request
    let request = types::PaymentsAuthorizeData {
        payment_method_data: payment_data
            .payment_method_data
            .get_required_value("payment_method_data")?,
        setup_future_usage: Some(payment_data.payment_intent.setup_future_usage),
        mandate_id: None,
        off_session: None,
        setup_mandate_details: None,
        confirm: true,
        statement_descriptor_suffix: None,
        statement_descriptor: None,
        capture_method: Some(payment_data.payment_intent.capture_method),
        amount: payment_data
            .payment_attempt
            .amount_details
            .net_amount
            .get_amount_as_i64(),
        minor_amount: payment_data.payment_attempt.amount_details.net_amount,
        currency: payment_data.payment_intent.amount_details.currency,
        browser_info: None,
        email: None,
        customer_name: None,
        payment_experience: None,
        order_details: None,
        order_category: None,
        session_token: None,
        enrolled_for_3ds: true,
        related_transaction_id: None,
        payment_method_type: Some(payment_data.payment_attempt.payment_method_subtype),
        router_return_url,
        webhook_url,
        complete_authorize_url,
        customer_id: None,
        surcharge_details: None,
        request_incremental_authorization: matches!(
            payment_data
                .payment_intent
                .request_incremental_authorization,
            RequestIncrementalAuthorization::True | RequestIncrementalAuthorization::Default
        ),
        metadata: payment_data.payment_intent.metadata.expose_option(),
        authentication_data: None,
        customer_acceptance: None,
        charges: None,
        merchant_order_reference_id: None,
        integrity_object: None,
    };

    // TODO: evaluate the fields in router data, if they are required or not
    let router_data = types::RouterData {
        flow: PhantomData,
        merchant_id: merchant_account.get_id().clone(),
        // TODO: evaluate why we need customer id at the connector level. We already have connector customer id.
        customer_id,
        connector: connector_id.to_owned(),
        // TODO: evaluate why we need payment id at the connector level. We already have connector reference id
        payment_id: payment_data
            .payment_attempt
            .payment_id
            .get_string_repr()
            .to_owned(),
        // TODO: evaluate why we need attempt id at the connector level. We already have connector reference id
        attempt_id: payment_data
            .payment_attempt
            .get_id()
            .get_string_repr()
            .to_owned(),
        status: payment_data.payment_attempt.status,
        payment_method,
        connector_auth_type: auth_type,
        description: payment_data
            .payment_intent
            .description
            .as_ref()
            .map(|description| description.get_string_repr())
            .map(ToOwned::to_owned),
        return_url: payment_data
            .payment_intent
            .return_url
            .as_ref()
            .map(|description| description.get_string_repr())
            .map(ToOwned::to_owned),
        // TODO: Create unified address
        address: hyperswitch_domain_models::payment_address::PaymentAddress::default(),
        auth_type: payment_data.payment_attempt.authentication_type,
        connector_meta_data: None,
        connector_wallets_details: None,
        request,
        response: Err(hyperswitch_domain_models::router_data::ErrorResponse::default()),
        amount_captured: None,
        minor_amount_captured: None,
        access_token: None,
        session_token: None,
        reference_id: None,
        payment_method_status: None,
        payment_method_token: None,
        connector_customer: None,
        recurring_mandate_payment_data: None,
        // TODO: This has to be generated as the reference id based on the connector configuration
        // Some connectros might not accept accept the global id. This has to be done when generating the reference id
        connector_request_reference_id: payment_data
            .payment_attempt
            .id
            .get_string_repr()
            .to_owned(),
        preprocessing_id: payment_data.payment_attempt.preprocessing_step_id,
        #[cfg(feature = "payouts")]
        payout_method_data: None,
        #[cfg(feature = "payouts")]
        quote_id: None,
        // TODO: take this based on the env
        test_mode: Some(true),
        payment_method_balance: None,
        connector_api_version: None,
        connector_http_status_code: None,
        external_latency: None,
        apple_pay_flow: None,
        frm_metadata: None,
        refund_id: None,
        dispute_id: None,
        connector_response: None,
        integrity_check: Ok(()),
        additional_merchant_data: None,
        header_payload,
    };

    Ok(router_data)
}

#[cfg(feature = "v2")]
#[instrument(skip_all)]
#[allow(clippy::too_many_arguments)]
pub async fn construct_payment_router_data<'a, F, T>(
    state: &'a SessionState,
    payment_data: PaymentData<F>,
    connector_id: &str,
    merchant_account: &domain::MerchantAccount,
    _key_store: &domain::MerchantKeyStore,
    customer: &'a Option<domain::Customer>,
    merchant_connector_account: &helpers::MerchantConnectorAccountType,
    merchant_recipient_data: Option<types::MerchantRecipientData>,
    header_payload: Option<api_models::payments::HeaderPayload>,
) -> RouterResult<types::RouterData<F, T, types::PaymentsResponseData>>
where
    T: TryFrom<PaymentAdditionalData<'a, F>>,
    types::RouterData<F, T, types::PaymentsResponseData>: Feature<F, T>,
    F: Clone,
    error_stack::Report<errors::ApiErrorResponse>:
        From<<T as TryFrom<PaymentAdditionalData<'a, F>>>::Error>,
{
    todo!()
}

#[cfg(all(any(feature = "v1", feature = "v2"), not(feature = "customer_v2")))]
#[instrument(skip_all)]
#[allow(clippy::too_many_arguments)]
pub async fn construct_payment_router_data<'a, F, T>(
    state: &'a SessionState,
    payment_data: PaymentData<F>,
    connector_id: &str,
    merchant_account: &domain::MerchantAccount,
    _key_store: &domain::MerchantKeyStore,
    customer: &'a Option<domain::Customer>,
    merchant_connector_account: &helpers::MerchantConnectorAccountType,
    merchant_recipient_data: Option<types::MerchantRecipientData>,
    header_payload: Option<api_models::payments::HeaderPayload>,
) -> RouterResult<types::RouterData<F, T, types::PaymentsResponseData>>
where
    T: TryFrom<PaymentAdditionalData<'a, F>>,
    types::RouterData<F, T, types::PaymentsResponseData>: Feature<F, T>,
    F: Clone,
    error_stack::Report<errors::ApiErrorResponse>:
        From<<T as TryFrom<PaymentAdditionalData<'a, F>>>::Error>,
{
    let (payment_method, router_data);

    fp_utils::when(merchant_connector_account.is_disabled(), || {
        Err(errors::ApiErrorResponse::MerchantConnectorAccountDisabled)
    })?;

    let test_mode = merchant_connector_account.is_test_mode_on();

    let auth_type: types::ConnectorAuthType = merchant_connector_account
        .get_connector_account_details()
        .parse_value("ConnectorAuthType")
        .change_context(errors::ApiErrorResponse::InternalServerError)
        .attach_printable("Failed while parsing value for ConnectorAuthType")?;

    payment_method = payment_data
        .payment_attempt
        .payment_method
        .or(payment_data.payment_attempt.payment_method)
        .get_required_value("payment_method_type")?;

    let resource_id = match payment_data
        .payment_attempt
        .connector_transaction_id
        .clone()
    {
        Some(id) => types::ResponseId::ConnectorTransactionId(id),
        None => types::ResponseId::NoResponseId,
    };

    // [#44]: why should response be filled during request
    let response = Ok(types::PaymentsResponseData::TransactionResponse {
        resource_id,
        redirection_data: None,
        mandate_reference: None,
        connector_metadata: None,
        network_txn_id: None,
        connector_response_reference_id: None,
        incremental_authorization_allowed: None,
        charge_id: None,
    });

    let additional_data = PaymentAdditionalData {
        router_base_url: state.base_url.clone(),
        connector_name: connector_id.to_string(),
        payment_data: payment_data.clone(),
        state,
        customer_data: customer,
    };

    let customer_id = customer.to_owned().map(|customer| customer.customer_id);

    let supported_connector = &state
        .conf
        .multiple_api_version_supported_connectors
        .supported_connectors;
    let connector_enum = api_models::enums::Connector::from_str(connector_id)
        .change_context(errors::ConnectorError::InvalidConnectorName)
        .change_context(errors::ApiErrorResponse::InvalidDataValue {
            field_name: "connector",
        })
        .attach_printable_lazy(|| format!("unable to parse connector name {connector_id:?}"))?;

    let connector_api_version = if supported_connector.contains(&connector_enum) {
        state
            .store
            .find_config_by_key(&format!("connector_api_version_{connector_id}"))
            .await
            .map(|value| value.config)
            .ok()
    } else {
        None
    };

    let apple_pay_flow = payments::decide_apple_pay_flow(
        state,
        &payment_data.payment_attempt.payment_method_type,
        Some(merchant_connector_account),
    );

    let unified_address = if let Some(payment_method_info) =
        payment_data.payment_method_info.clone()
    {
        let payment_method_billing = payment_method_info
            .payment_method_billing_address
            .map(|decrypted_data| decrypted_data.into_inner().expose())
            .map(|decrypted_value| decrypted_value.parse_value("payment_method_billing_address"))
            .transpose()
            .change_context(errors::ApiErrorResponse::InternalServerError)
            .attach_printable("unable to parse payment_method_billing_address")?;
        payment_data
            .address
            .clone()
            .unify_with_payment_data_billing(payment_method_billing)
    } else {
        payment_data.address
    };

    crate::logger::debug!("unified address details {:?}", unified_address);

    router_data = types::RouterData {
        flow: PhantomData,
        merchant_id: merchant_account.get_id().clone(),
        customer_id,
        connector: connector_id.to_owned(),
        payment_id: payment_data
            .payment_attempt
            .payment_id
            .get_string_repr()
            .to_owned(),
        attempt_id: payment_data.payment_attempt.attempt_id.clone(),
        status: payment_data.payment_attempt.status,
        payment_method,
        connector_auth_type: auth_type,
        description: payment_data.payment_intent.description.clone(),
        return_url: payment_data.payment_intent.return_url.clone(),
        address: unified_address,
        auth_type: payment_data
            .payment_attempt
            .authentication_type
            .unwrap_or_default(),
        connector_meta_data: merchant_connector_account.get_metadata(),
        connector_wallets_details: merchant_connector_account.get_connector_wallets_details(),
        request: T::try_from(additional_data)?,
        response,
        amount_captured: payment_data
            .payment_intent
            .amount_captured
            .map(|amt| amt.get_amount_as_i64()),
        minor_amount_captured: payment_data.payment_intent.amount_captured,
        access_token: None,
        session_token: None,
        reference_id: None,
        payment_method_status: payment_data.payment_method_info.map(|info| info.status),
        payment_method_token: payment_data
            .pm_token
            .map(|token| types::PaymentMethodToken::Token(Secret::new(token))),
        connector_customer: payment_data.connector_customer_id,
        recurring_mandate_payment_data: payment_data.recurring_mandate_payment_data,
        connector_request_reference_id: core_utils::get_connector_request_reference_id(
            &state.conf,
            merchant_account.get_id(),
            &payment_data.payment_attempt,
        ),
        preprocessing_id: payment_data.payment_attempt.preprocessing_step_id,
        #[cfg(feature = "payouts")]
        payout_method_data: None,
        #[cfg(feature = "payouts")]
        quote_id: None,
        test_mode,
        payment_method_balance: None,
        connector_api_version,
        connector_http_status_code: None,
        external_latency: None,
        apple_pay_flow,
        frm_metadata: None,
        refund_id: None,
        dispute_id: None,
        connector_response: None,
        integrity_check: Ok(()),
        additional_merchant_data: merchant_recipient_data.map(|data| {
            api_models::admin::AdditionalMerchantData::foreign_from(
                types::AdditionalMerchantData::OpenBankingRecipientData(data),
            )
        }),
        header_payload,
    };

    Ok(router_data)
}

pub trait ToResponse<F, D, Op>
where
    Self: Sized,
    Op: Debug,
    D: OperationSessionGetters<F>,
{
    #[allow(clippy::too_many_arguments)]
    fn generate_response(
        data: D,
        customer: Option<domain::Customer>,
        auth_flow: services::AuthFlow,
        base_url: &str,
        operation: Op,
        connector_request_reference_id_config: &ConnectorRequestReferenceIdConfig,
        connector_http_status_code: Option<u16>,
        external_latency: Option<u128>,
        is_latency_header_enabled: Option<bool>,
    ) -> RouterResponse<Self>;
}

impl<F, Op, D> ToResponse<F, D, Op> for api::PaymentsResponse
where
    F: Clone,
    Op: Debug,
    D: OperationSessionGetters<F>,
{
    #[allow(clippy::too_many_arguments)]
    fn generate_response(
        payment_data: D,
        customer: Option<domain::Customer>,
        auth_flow: services::AuthFlow,
        base_url: &str,
        operation: Op,
        connector_request_reference_id_config: &ConnectorRequestReferenceIdConfig,
        connector_http_status_code: Option<u16>,
        external_latency: Option<u128>,
        is_latency_header_enabled: Option<bool>,
    ) -> RouterResponse<Self> {
        let captures = payment_data
            .get_multiple_capture_data()
            .and_then(|multiple_capture_data| {
                multiple_capture_data
                    .expand_captures
                    .and_then(|should_expand| {
                        should_expand.then_some(
                            multiple_capture_data
                                .get_all_captures()
                                .into_iter()
                                .cloned()
                                .collect(),
                        )
                    })
            });

        payments_to_payments_response(
            payment_data,
            captures,
            customer,
            auth_flow,
            base_url,
            &operation,
            connector_request_reference_id_config,
            connector_http_status_code,
            external_latency,
            is_latency_header_enabled,
        )
    }
}

#[cfg(feature = "v1")]
impl<F, Op, D> ToResponse<F, D, Op> for api::PaymentsSessionResponse
where
    F: Clone,
    Op: Debug,
    D: OperationSessionGetters<F>,
{
    #[allow(clippy::too_many_arguments)]
    fn generate_response(
        payment_data: D,
        _customer: Option<domain::Customer>,
        _auth_flow: services::AuthFlow,
        _base_url: &str,
        _operation: Op,
        _connector_request_reference_id_config: &ConnectorRequestReferenceIdConfig,
        _connector_http_status_code: Option<u16>,
        _external_latency: Option<u128>,
        _is_latency_header_enabled: Option<bool>,
    ) -> RouterResponse<Self> {
        Ok(services::ApplicationResponse::JsonWithHeaders((
            Self {
                session_token: payment_data.get_sessions_token(),
                payment_id: payment_data.get_payment_attempt().payment_id.clone(),
                client_secret: payment_data
                    .get_payment_intent()
                    .client_secret
                    .clone()
                    .get_required_value("client_secret")?
                    .into(),
            },
            vec![],
        )))
    }
}

#[cfg(feature = "v1")]
impl<F, Op, D> ToResponse<F, D, Op> for api::PaymentsDynamicTaxCalculationResponse
where
    F: Clone,
    Op: Debug,
    D: OperationSessionGetters<F>,
{
    #[allow(clippy::too_many_arguments)]
    fn generate_response(
        payment_data: D,
        _customer: Option<domain::Customer>,
        _auth_flow: services::AuthFlow,
        _base_url: &str,
        _operation: Op,
        _connector_request_reference_id_config: &ConnectorRequestReferenceIdConfig,
        _connector_http_status_code: Option<u16>,
        _external_latency: Option<u128>,
        _is_latency_header_enabled: Option<bool>,
    ) -> RouterResponse<Self> {
        let mut amount = payment_data.get_payment_intent().amount;
        let shipping_cost = payment_data.get_payment_intent().shipping_cost;
        if let Some(shipping_cost) = shipping_cost {
            amount = amount + shipping_cost;
        }
        let order_tax_amount = payment_data
            .get_payment_intent()
            .tax_details
            .clone()
            .and_then(|tax| {
                tax.payment_method_type
                    .map(|a| a.order_tax_amount)
                    .or_else(|| tax.default.map(|a| a.order_tax_amount))
            });
        if let Some(tax_amount) = order_tax_amount {
            amount = amount + tax_amount;
        }

        let currency = payment_data
            .get_payment_attempt()
            .currency
            .get_required_value("currency")?;

        Ok(services::ApplicationResponse::JsonWithHeaders((
            Self {
                net_amount: amount,
                payment_id: payment_data.get_payment_attempt().payment_id.clone(),
                order_tax_amount,
                shipping_cost,
                display_amount: api_models::payments::DisplayAmountOnSdk::foreign_try_from((
                    amount,
                    shipping_cost,
                    order_tax_amount,
                    currency,
                ))?,
            },
            vec![],
        )))
    }
}

#[cfg(feature = "v2")]
impl<F, Op, D> ToResponse<F, D, Op> for api::PaymentsCreateIntentResponse
where
    F: Clone,
    Op: Debug,
    D: OperationSessionGetters<F>,
{
    #[allow(clippy::too_many_arguments)]
    fn generate_response(
        payment_data: D,
        _customer: Option<domain::Customer>,
        _auth_flow: services::AuthFlow,
        _base_url: &str,
        operation: Op,
        _connector_request_reference_id_config: &ConnectorRequestReferenceIdConfig,
        _connector_http_status_code: Option<u16>,
        _external_latency: Option<u128>,
        _is_latency_header_enabled: Option<bool>,
    ) -> RouterResponse<Self> {
        let payment_intent = payment_data.get_payment_intent();
        Ok(services::ApplicationResponse::JsonWithHeaders((
            Self {
                id: payment_intent.id.clone(),
<<<<<<< HEAD
                amount_details: api_models::payments::AmountDetailsResponse::foreign_from(
=======
                amount_details: api_models::payments::AmountDetails::foreign_from(
>>>>>>> 76b25732
                    payment_intent.amount_details.clone(),
                ),
                client_secret: payment_intent.client_secret.clone(),
                merchant_reference_id: payment_intent.merchant_reference_id.clone(),
                routing_algorithm_id: payment_intent.routing_algorithm_id.clone(),
                capture_method: payment_intent.capture_method,
                authentication_type: payment_intent.authentication_type,
                billing: payment_intent
                    .billing_address
                    .clone()
<<<<<<< HEAD
                    .map(|address| address.into_inner()),
                shipping: payment_intent
                    .shipping_address
                    .clone()
                    .map(|address| address.into_inner()),
=======
                    .map(|billing| billing.into_inner().expose()),
                shipping: payment_intent
                    .shipping_address
                    .clone()
                    .map(|shipping| shipping.into_inner().expose()),
>>>>>>> 76b25732
                customer_id: payment_intent.customer_id.clone(),
                customer_present: payment_intent.customer_present.clone(),
                description: payment_intent.description.clone(),
                return_url: payment_intent.return_url.clone(),
                setup_future_usage: payment_intent.setup_future_usage,
                apply_mit_exemption: payment_intent.apply_mit_exemption.clone(),
                statement_descriptor: payment_intent.statement_descriptor.clone(),
<<<<<<< HEAD
                order_details: payment_intent.order_details.clone(),
=======
                order_details: payment_intent.order_details.clone().map(|order_details| {
                    order_details
                        .into_iter()
                        .map(|order_detail| order_detail.expose())
                        .collect()
                }),
>>>>>>> 76b25732
                allowed_payment_method_types: payment_intent.allowed_payment_method_types.clone(),
                metadata: payment_intent.metadata.clone(),
                connector_metadata: payment_intent.connector_metadata.clone(),
                feature_metadata: payment_intent.feature_metadata.clone(),
                payment_link_enabled: payment_intent.enable_payment_link.clone(),
                payment_link_config: payment_intent
                    .payment_link_config
                    .clone()
                    .map(ForeignFrom::foreign_from),
                request_incremental_authorization: payment_intent.request_incremental_authorization,
                expires_on: payment_intent.session_expiry,
                frm_metadata: payment_intent.frm_metadata.clone(),
                request_external_three_ds_authentication: payment_intent
                    .request_external_three_ds_authentication
                    .clone(),
            },
            vec![],
        )))
    }
}

<<<<<<< HEAD
#[cfg(feature = "v2")]
impl<F, Op, D> ToResponse<F, D, Op> for api_models::payments::PaymentsConfirmIntentResponse
where
    F: Clone,
    Op: Debug,
    D: OperationSessionGetters<F>,
{
    #[allow(clippy::too_many_arguments)]
    fn generate_response(
        payment_data: D,
        _customer: Option<domain::Customer>,
        _auth_flow: services::AuthFlow,
        _base_url: &str,
        operation: Op,
        _connector_request_reference_id_config: &ConnectorRequestReferenceIdConfig,
        _connector_http_status_code: Option<u16>,
        _external_latency: Option<u128>,
        _is_latency_header_enabled: Option<bool>,
    ) -> RouterResponse<Self> {
        let payment_intent = payment_data.get_payment_intent();
        let payment_attempt = payment_data.get_payment_attempt();

        let amount = api_models::payments::ConfirmIntentAmountDetailsResponse::foreign_from((
            &payment_intent.amount_details,
            &payment_attempt.amount_details,
        ));

        let connector = payment_attempt
            .connector
            .clone()
            .get_required_value("connector")
            .attach_printable("Connector is none when constructing response")?;

        let merchant_connector_id = payment_attempt
            .merchant_connector_id
            .clone()
            .get_required_value("merchant_connector_id")
            .attach_printable("Merchant connector id is none when constructing response")?;

        let error = payment_attempt
            .error
            .clone()
            .map(|error| api_models::payments::ErrorDetails::foreign_from(error));

        let response = Self {
            id: payment_intent.id.clone(),
            status: payment_intent.status.clone(),
            amount,
            connector,
            client_secret: payment_intent.client_secret.clone(),
            created: payment_intent.created_at.clone(),
            payment_method_data: None,
            payment_method_type: Some(payment_attempt.payment_method_type.clone()),
            connector_transaction_id: payment_attempt.connector_payment_id.clone(),
            reference_id: None,
            merchant_connector_id,
            browser_info: None,
            error,
        };

        Ok(services::ApplicationResponse::JsonWithHeaders((
            response,
            vec![],
        )))
    }
}

=======
>>>>>>> 76b25732
impl ForeignTryFrom<(MinorUnit, Option<MinorUnit>, Option<MinorUnit>, Currency)>
    for api_models::payments::DisplayAmountOnSdk
{
    type Error = error_stack::Report<errors::ApiErrorResponse>;

    fn foreign_try_from(
        (net_amount, shipping_cost, order_tax_amount, currency): (
            MinorUnit,
            Option<MinorUnit>,
            Option<MinorUnit>,
            Currency,
        ),
    ) -> Result<Self, Self::Error> {
        let major_unit_convertor = StringMajorUnitForConnector;

        let sdk_net_amount = major_unit_convertor
            .convert(net_amount, currency)
            .change_context(errors::ApiErrorResponse::PreconditionFailed {
                message: "Failed to convert net_amount to base unit".to_string(),
            })
            .attach_printable("Failed to convert net_amount to string major unit")?;

        let sdk_shipping_cost = shipping_cost
            .map(|cost| {
                major_unit_convertor
                    .convert(cost, currency)
                    .change_context(errors::ApiErrorResponse::PreconditionFailed {
                        message: "Failed to convert shipping_cost to base unit".to_string(),
                    })
                    .attach_printable("Failed to convert shipping_cost to string major unit")
            })
            .transpose()?;

        let sdk_order_tax_amount = order_tax_amount
            .map(|cost| {
                major_unit_convertor
                    .convert(cost, currency)
                    .change_context(errors::ApiErrorResponse::PreconditionFailed {
                        message: "Failed to convert order_tax_amount to base unit".to_string(),
                    })
                    .attach_printable("Failed to convert order_tax_amount to string major unit")
            })
            .transpose()?;
        Ok(Self {
            net_amount: sdk_net_amount,
            shipping_cost: sdk_shipping_cost,
            order_tax_amount: sdk_order_tax_amount,
        })
    }
}

impl<F, Op, D> ToResponse<F, D, Op> for api::VerifyResponse
where
    F: Clone,
    Op: Debug,
    D: OperationSessionGetters<F>,
{
    #[cfg(all(feature = "v2", feature = "customer_v2"))]
    #[allow(clippy::too_many_arguments)]
    fn generate_response(
        _data: D,
        _customer: Option<domain::Customer>,
        _auth_flow: services::AuthFlow,
        _base_url: &str,
        _operation: Op,
        _connector_request_reference_id_config: &ConnectorRequestReferenceIdConfig,
        _connector_http_status_code: Option<u16>,
        _external_latency: Option<u128>,
        _is_latency_header_enabled: Option<bool>,
    ) -> RouterResponse<Self> {
        todo!()
    }

    #[cfg(all(any(feature = "v1", feature = "v2"), not(feature = "customer_v2")))]
    #[allow(clippy::too_many_arguments)]
    fn generate_response(
        payment_data: D,
        customer: Option<domain::Customer>,
        _auth_flow: services::AuthFlow,
        _base_url: &str,
        _operation: Op,
        _connector_request_reference_id_config: &ConnectorRequestReferenceIdConfig,
        _connector_http_status_code: Option<u16>,
        _external_latency: Option<u128>,
        _is_latency_header_enabled: Option<bool>,
    ) -> RouterResponse<Self> {
        let additional_payment_method_data: Option<api_models::payments::AdditionalPaymentData> =
            payment_data
                .get_payment_attempt()
                .payment_method_data
                .clone()
                .map(|data| data.parse_value("payment_method_data"))
                .transpose()
                .change_context(errors::ApiErrorResponse::InvalidDataValue {
                    field_name: "payment_method_data",
                })?;
        let payment_method_data_response =
            additional_payment_method_data.map(api::PaymentMethodDataResponse::from);
        Ok(services::ApplicationResponse::JsonWithHeaders((
            Self {
                verify_id: Some(payment_data.get_payment_intent().payment_id.clone()),
                merchant_id: Some(payment_data.get_payment_intent().merchant_id.clone()),
                client_secret: payment_data
                    .get_payment_intent()
                    .client_secret
                    .clone()
                    .map(Secret::new),
                customer_id: customer.as_ref().map(|x| x.customer_id.clone()),
                email: customer
                    .as_ref()
                    .and_then(|cus| cus.email.as_ref().map(|s| s.to_owned())),
                name: customer
                    .as_ref()
                    .and_then(|cus| cus.name.as_ref().map(|s| s.to_owned())),
                phone: customer
                    .as_ref()
                    .and_then(|cus| cus.phone.as_ref().map(|s| s.to_owned())),
                mandate_id: payment_data
                    .get_mandate_id()
                    .and_then(|mandate_ids| mandate_ids.mandate_id.clone()),
                payment_method: payment_data.get_payment_attempt().payment_method,
                payment_method_data: payment_method_data_response,
                payment_token: payment_data.get_token().map(ToString::to_string),
                error_code: payment_data.get_payment_attempt().clone().error_code,
                error_message: payment_data.get_payment_attempt().clone().error_message,
            },
            vec![],
        )))
    }
}

#[cfg(all(feature = "v2", feature = "customer_v2"))]
#[instrument(skip_all)]
// try to use router data here so that already validated things , we don't want to repeat the validations.
// Add internal value not found and external value not found so that we can give 500 / Internal server error for internal value not found
#[allow(clippy::too_many_arguments)]
pub fn payments_to_payments_response<Op, F: Clone, D>(
    _payment_data: D,
    _captures: Option<Vec<storage::Capture>>,
    _customer: Option<domain::Customer>,
    _auth_flow: services::AuthFlow,
    _base_url: &str,
    _operation: &Op,
    _connector_request_reference_id_config: &ConnectorRequestReferenceIdConfig,
    _connector_http_status_code: Option<u16>,
    _external_latency: Option<u128>,
    _is_latency_header_enabled: Option<bool>,
) -> RouterResponse<api::PaymentsResponse>
where
    Op: Debug,
    D: OperationSessionGetters<F>,
{
    todo!()
}

#[cfg(all(any(feature = "v1", feature = "v2"), not(feature = "customer_v2")))]
#[instrument(skip_all)]
// try to use router data here so that already validated things , we don't want to repeat the validations.
// Add internal value not found and external value not found so that we can give 500 / Internal server error for internal value not found
#[allow(clippy::too_many_arguments)]
pub fn payments_to_payments_response<Op, F: Clone, D>(
    payment_data: D,
    captures: Option<Vec<storage::Capture>>,
    customer: Option<domain::Customer>,
    _auth_flow: services::AuthFlow,
    base_url: &str,
    operation: &Op,
    connector_request_reference_id_config: &ConnectorRequestReferenceIdConfig,
    connector_http_status_code: Option<u16>,
    external_latency: Option<u128>,
    _is_latency_header_enabled: Option<bool>,
) -> RouterResponse<api::PaymentsResponse>
where
    Op: Debug,
    D: OperationSessionGetters<F>,
{
    use std::ops::Not;

    let payment_attempt = payment_data.get_payment_attempt().clone();
    let payment_intent = payment_data.get_payment_intent().clone();
    let payment_link_data = payment_data.get_payment_link_data();

    let currency = payment_attempt
        .currency
        .as_ref()
        .get_required_value("currency")?;
    let amount = currency
        .to_currency_base_unit(payment_attempt.amount.get_amount_as_i64())
        .change_context(errors::ApiErrorResponse::InvalidDataValue {
            field_name: "amount",
        })?;
    let mandate_id = payment_attempt.mandate_id.clone();

    let refunds_response = payment_data.get_refunds().is_empty().not().then(|| {
        payment_data
            .get_refunds()
            .into_iter()
            .map(ForeignInto::foreign_into)
            .collect()
    });

    let disputes_response = payment_data.get_disputes().is_empty().not().then(|| {
        payment_data
            .get_disputes()
            .into_iter()
            .map(ForeignInto::foreign_into)
            .collect()
    });

    let incremental_authorizations_response =
        payment_data.get_authorizations().is_empty().not().then(|| {
            payment_data
                .get_authorizations()
                .into_iter()
                .map(ForeignInto::foreign_into)
                .collect()
        });

    let external_authentication_details = payment_data
        .get_authentication()
        .map(ForeignInto::foreign_into);

    let attempts_response = payment_data.get_attempts().map(|attempts| {
        attempts
            .into_iter()
            .map(ForeignInto::foreign_into)
            .collect()
    });

    let captures_response = captures.map(|captures| {
        captures
            .into_iter()
            .map(ForeignInto::foreign_into)
            .collect()
    });

    let merchant_id = payment_attempt.merchant_id.to_owned();
    let payment_method_type = payment_attempt
        .payment_method_type
        .as_ref()
        .map(ToString::to_string)
        .unwrap_or("".to_owned());
    let payment_method = payment_attempt
        .payment_method
        .as_ref()
        .map(ToString::to_string)
        .unwrap_or("".to_owned());
    let additional_payment_method_data: Option<api_models::payments::AdditionalPaymentData> =
        payment_attempt
            .payment_method_data
            .clone()
            .and_then(|data| match data {
                serde_json::Value::Null => None, // This is to handle the case when the payment_method_data is null
                _ => Some(data.parse_value("AdditionalPaymentData")),
            })
            .transpose()
            .change_context(errors::ApiErrorResponse::InternalServerError)
            .attach_printable("Failed to parse the AdditionalPaymentData from payment_attempt.payment_method_data")?;

    let surcharge_details =
        payment_attempt
            .surcharge_amount
            .map(|surcharge_amount| RequestSurchargeDetails {
                surcharge_amount,
                tax_amount: payment_attempt.tax_amount,
            });
    let merchant_decision = payment_intent.merchant_decision.to_owned();
    let frm_message = payment_data.get_frm_message().map(FrmMessage::foreign_from);

    let payment_method_data =
        additional_payment_method_data.map(api::PaymentMethodDataResponse::from);

    let payment_method_data_response = (payment_method_data.is_some()
        || payment_data
            .get_address()
            .get_request_payment_method_billing()
            .is_some())
    .then_some(api_models::payments::PaymentMethodDataResponseWithBilling {
        payment_method_data,
        billing: payment_data
            .get_address()
            .get_request_payment_method_billing()
            .cloned(),
    });

    let mut headers = connector_http_status_code
        .map(|status_code| {
            vec![(
                "connector_http_status_code".to_string(),
                Maskable::new_normal(status_code.to_string()),
            )]
        })
        .unwrap_or_default();
    if let Some(payment_confirm_source) = payment_intent.payment_confirm_source {
        headers.push((
            X_PAYMENT_CONFIRM_SOURCE.to_string(),
            Maskable::new_normal(payment_confirm_source.to_string()),
        ))
    }

    // For the case when we don't have Customer data directly stored in Payment intent
    let customer_table_response: Option<CustomerDetailsResponse> =
        customer.as_ref().map(ForeignInto::foreign_into);

    // If we have customer data in Payment Intent and if the customer is not deleted, We are populating the Retrieve response from the
    // same. If the customer is deleted then we use the customer table to populate customer details
    let customer_details_response =
        if let Some(customer_details_raw) = payment_intent.customer_details.clone() {
            let customer_details_encrypted =
                serde_json::from_value::<CustomerData>(customer_details_raw.into_inner().expose());
            if let Ok(customer_details_encrypted_data) = customer_details_encrypted {
                Some(CustomerDetailsResponse {
                    id: customer_table_response
                        .as_ref()
                        .and_then(|customer_data| customer_data.id.clone()),
                    name: customer_table_response
                        .as_ref()
                        .and_then(|customer_data| customer_data.name.clone())
                        .or(customer_details_encrypted_data
                            .name
                            .or(customer.as_ref().and_then(|customer| {
                                customer.name.as_ref().map(|name| name.clone().into_inner())
                            }))),
                    email: customer_table_response
                        .as_ref()
                        .and_then(|customer_data| customer_data.email.clone())
                        .or(customer_details_encrypted_data.email.or(customer
                            .as_ref()
                            .and_then(|customer| customer.email.clone().map(Email::from)))),
                    phone: customer_table_response
                        .as_ref()
                        .and_then(|customer_data| customer_data.phone.clone())
                        .or(customer_details_encrypted_data
                            .phone
                            .or(customer.as_ref().and_then(|customer| {
                                customer
                                    .phone
                                    .as_ref()
                                    .map(|phone| phone.clone().into_inner())
                            }))),
                    phone_country_code: customer_table_response
                        .as_ref()
                        .and_then(|customer_data| customer_data.phone_country_code.clone())
                        .or(customer_details_encrypted_data
                            .phone_country_code
                            .or(customer
                                .as_ref()
                                .and_then(|customer| customer.phone_country_code.clone()))),
                })
            } else {
                customer_table_response
            }
        } else {
            customer_table_response
        };

    headers.extend(
        external_latency
            .map(|latency| {
                vec![(
                    X_HS_LATENCY.to_string(),
                    Maskable::new_normal(latency.to_string()),
                )]
            })
            .unwrap_or_default(),
    );

    let output = if payments::is_start_pay(&operation)
        && payment_attempt.authentication_data.is_some()
    {
        let redirection_data = payment_attempt
            .authentication_data
            .clone()
            .get_required_value("redirection_data")?;

        let form: RedirectForm = serde_json::from_value(redirection_data)
            .map_err(|_| errors::ApiErrorResponse::InternalServerError)?;

        services::ApplicationResponse::Form(Box::new(services::RedirectionFormData {
            redirect_form: form,
            payment_method_data: payment_data.get_payment_method_data().cloned(),
            amount,
            currency: currency.to_string(),
        }))
    } else {
        let mut next_action_response = None;

        let bank_transfer_next_steps = bank_transfer_next_steps_check(payment_attempt.clone())?;

        let next_action_voucher = voucher_next_steps_check(payment_attempt.clone())?;

        let next_action_containing_qr_code_url = qr_code_next_steps_check(payment_attempt.clone())?;

        let papal_sdk_next_action = paypal_sdk_next_steps_check(payment_attempt.clone())?;

        let next_action_containing_fetch_qr_code_url =
            fetch_qr_code_url_next_steps_check(payment_attempt.clone())?;

        let next_action_containing_wait_screen =
            wait_screen_next_steps_check(payment_attempt.clone())?;

        if payment_intent.status == enums::IntentStatus::RequiresCustomerAction
            || bank_transfer_next_steps.is_some()
            || next_action_voucher.is_some()
            || next_action_containing_qr_code_url.is_some()
            || next_action_containing_wait_screen.is_some()
            || papal_sdk_next_action.is_some()
            || next_action_containing_fetch_qr_code_url.is_some()
            || payment_data.get_authentication().is_some()
        {
            next_action_response = bank_transfer_next_steps
                        .map(|bank_transfer| {
                            api_models::payments::NextActionData::DisplayBankTransferInformation {
                                bank_transfer_steps_and_charges_details: bank_transfer,
                            }
                        })
                        .or(next_action_voucher.map(|voucher_data| {
                            api_models::payments::NextActionData::DisplayVoucherInformation {
                                voucher_details: voucher_data,
                            }
                        }))
                        .or(next_action_containing_qr_code_url.map(|qr_code_data| {
                            api_models::payments::NextActionData::foreign_from(qr_code_data)
                        }))
                        .or(next_action_containing_fetch_qr_code_url.map(|fetch_qr_code_data| {
                            api_models::payments::NextActionData::FetchQrCodeInformation {
                                qr_code_fetch_url: fetch_qr_code_data.qr_code_fetch_url
                            }
                        }))
                        .or(papal_sdk_next_action.map(|paypal_next_action_data| {
                            api_models::payments::NextActionData::InvokeSdkClient{
                                next_action_data: paypal_next_action_data
                            }
                        }))
                        .or(next_action_containing_wait_screen.map(|wait_screen_data| {
                            api_models::payments::NextActionData::WaitScreenInformation {
                                display_from_timestamp: wait_screen_data.display_from_timestamp,
                                display_to_timestamp: wait_screen_data.display_to_timestamp,
                            }
                        }))
                        .or(payment_attempt.authentication_data.as_ref().map(|_| {
                            api_models::payments::NextActionData::RedirectToUrl {
                                redirect_to_url: helpers::create_startpay_url(
                                    base_url,
                                    &payment_attempt,
                                    &payment_intent,
                                ),
                            }
                        }))
                        .or(match payment_data.get_authentication().as_ref(){
                            Some(authentication) => {
                                if payment_intent.status == common_enums::IntentStatus::RequiresCustomerAction && authentication.cavv.is_none() && authentication.is_separate_authn_required(){
                                    // if preAuthn and separate authentication needed.
                                    let poll_config = payment_data.get_poll_config().unwrap_or_default();
                                    let request_poll_id = core_utils::get_external_authentication_request_poll_id(&payment_intent.payment_id);
                                    let payment_connector_name = payment_attempt.connector
                                        .as_ref()
                                        .get_required_value("connector")?;
                                    Some(api_models::payments::NextActionData::ThreeDsInvoke {
                                        three_ds_data: api_models::payments::ThreeDsData {
                                            three_ds_authentication_url: helpers::create_authentication_url(base_url, &payment_attempt),
                                            three_ds_authorize_url: helpers::create_authorize_url(
                                                base_url,
                                                &payment_attempt,
                                                payment_connector_name,
                                            ),
                                            three_ds_method_details: authentication.three_ds_method_url.as_ref().zip(authentication.three_ds_method_data.as_ref()).map(|(three_ds_method_url,three_ds_method_data )|{
                                                api_models::payments::ThreeDsMethodData::AcsThreeDsMethodData {
                                                    three_ds_method_data_submission: true,
                                                    three_ds_method_data: Some(three_ds_method_data.clone()),
                                                    three_ds_method_url: Some(three_ds_method_url.to_owned()),
                                                }
                                            }).unwrap_or(api_models::payments::ThreeDsMethodData::AcsThreeDsMethodData {
                                                    three_ds_method_data_submission: false,
                                                    three_ds_method_data: None,
                                                    three_ds_method_url: None,
                                            }),
                                            poll_config: api_models::payments::PollConfigResponse {poll_id: request_poll_id, delay_in_secs: poll_config.delay_in_secs, frequency: poll_config.frequency},
                                            message_version: authentication.message_version.as_ref()
                                            .map(|version| version.to_string()),
                                            directory_server_id: authentication.directory_server_id.clone(),
                                        },
                                    })
                                }else{
                                    None
                                }
                            },
                            None => None
                        });
        };

        // next action check for third party sdk session (for ex: Apple pay through trustpay has third party sdk session response)
        if third_party_sdk_session_next_action(&payment_attempt, operation) {
            next_action_response = Some(
                api_models::payments::NextActionData::ThirdPartySdkSessionToken {
                    session_token: payment_data.get_sessions_token().first().cloned(),
                },
            )
        }

        let routed_through = payment_attempt.connector.clone();

        let connector_label = routed_through.as_ref().and_then(|connector_name| {
            core_utils::get_connector_label(
                payment_intent.business_country,
                payment_intent.business_label.as_ref(),
                payment_attempt.business_sub_label.as_ref(),
                connector_name,
            )
        });

        let charges_response = match payment_intent.charges {
            None => None,
            Some(charges) => {
                let payment_charges: PaymentChargeRequest = charges
                    .peek()
                    .clone()
                    .parse_value("PaymentChargeRequest")
                    .change_context(errors::ApiErrorResponse::InternalServerError)
                    .attach_printable(format!(
                        "Failed to parse PaymentChargeRequest for payment_intent {:?}",
                        payment_intent.payment_id
                    ))?;

                Some(PaymentChargeResponse {
                    charge_id: payment_attempt.charge_id,
                    charge_type: payment_charges.charge_type,
                    application_fees: payment_charges.fees,
                    transfer_account_id: payment_charges.transfer_account_id,
                })
            }
        };

        let mandate_data = payment_data.get_setup_mandate().map(|d| api::MandateData {
            customer_acceptance: d
                .customer_acceptance
                .clone()
                .map(|d| api::CustomerAcceptance {
                    acceptance_type: match d.acceptance_type {
                        hyperswitch_domain_models::mandates::AcceptanceType::Online => {
                            api::AcceptanceType::Online
                        }
                        hyperswitch_domain_models::mandates::AcceptanceType::Offline => {
                            api::AcceptanceType::Offline
                        }
                    },
                    accepted_at: d.accepted_at,
                    online: d.online.map(|d| api::OnlineMandate {
                        ip_address: d.ip_address,
                        user_agent: d.user_agent,
                    }),
                }),
            mandate_type: d.mandate_type.clone().map(|d| match d {
                hyperswitch_domain_models::mandates::MandateDataType::MultiUse(Some(i)) => {
                    api::MandateType::MultiUse(Some(api::MandateAmountData {
                        amount: i.amount,
                        currency: i.currency,
                        start_date: i.start_date,
                        end_date: i.end_date,
                        metadata: i.metadata,
                    }))
                }
                hyperswitch_domain_models::mandates::MandateDataType::SingleUse(i) => {
                    api::MandateType::SingleUse(api::payments::MandateAmountData {
                        amount: i.amount,
                        currency: i.currency,
                        start_date: i.start_date,
                        end_date: i.end_date,
                        metadata: i.metadata,
                    })
                }
                hyperswitch_domain_models::mandates::MandateDataType::MultiUse(None) => {
                    api::MandateType::MultiUse(None)
                }
            }),
            update_mandate_id: d.update_mandate_id.clone(),
        });

        let order_tax_amount = payment_data
            .get_payment_attempt()
            .order_tax_amount
            .or_else(|| {
                payment_data
                    .get_payment_intent()
                    .tax_details
                    .clone()
                    .and_then(|tax| {
                        tax.payment_method_type
                            .map(|a| a.order_tax_amount)
                            .or_else(|| tax.default.map(|a| a.order_tax_amount))
                    })
            });
        let connector_mandate_id = payment_data.get_mandate_id().and_then(|mandate| {
            mandate
                .mandate_reference_id
                .as_ref()
                .and_then(|mandate_ref| match mandate_ref {
                    api_models::payments::MandateReferenceId::ConnectorMandateId(
                        connector_mandate_reference_id,
                    ) => connector_mandate_reference_id.connector_mandate_id.clone(),
                    _ => None,
                })
        });

        let payments_response = api::PaymentsResponse {
            payment_id: payment_intent.payment_id,
            merchant_id: payment_intent.merchant_id,
            status: payment_intent.status,
            amount: payment_attempt.amount,
            net_amount: payment_attempt.net_amount,
            amount_capturable: payment_attempt.amount_capturable,
            amount_received: payment_intent.amount_captured,
            connector: routed_through,
            client_secret: payment_intent.client_secret.map(Secret::new),
            created: Some(payment_intent.created_at),
            currency: currency.to_string(),
            customer_id: customer.as_ref().map(|cus| cus.clone().customer_id),
            customer: customer_details_response,
            description: payment_intent.description,
            refunds: refunds_response,
            disputes: disputes_response,
            attempts: attempts_response,
            captures: captures_response,
            mandate_id,
            mandate_data,
            setup_future_usage: payment_intent.setup_future_usage,
            off_session: payment_intent.off_session,
            capture_on: None,
            capture_method: payment_attempt.capture_method,
            payment_method: payment_attempt.payment_method,
            payment_method_data: payment_method_data_response,
            payment_token: payment_attempt.payment_token,
            shipping: payment_data.get_address().get_shipping().cloned(),
            billing: payment_data.get_address().get_payment_billing().cloned(),
            order_details: payment_intent.order_details,
            email: customer
                .as_ref()
                .and_then(|cus| cus.email.as_ref().map(|s| s.to_owned())),
            name: customer
                .as_ref()
                .and_then(|cus| cus.name.as_ref().map(|s| s.to_owned())),
            phone: customer
                .as_ref()
                .and_then(|cus| cus.phone.as_ref().map(|s| s.to_owned())),
            return_url: payment_intent.return_url,
            authentication_type: payment_attempt.authentication_type,
            statement_descriptor_name: payment_intent.statement_descriptor_name,
            statement_descriptor_suffix: payment_intent.statement_descriptor_suffix,
            next_action: next_action_response,
            cancellation_reason: payment_attempt.cancellation_reason,
            error_code: payment_attempt.error_code,
            error_message: payment_attempt
                .error_reason
                .or(payment_attempt.error_message),
            unified_code: payment_attempt.unified_code,
            unified_message: payment_attempt.unified_message,
            payment_experience: payment_attempt.payment_experience,
            payment_method_type: payment_attempt.payment_method_type,
            connector_label,
            business_country: payment_intent.business_country,
            business_label: payment_intent.business_label,
            business_sub_label: payment_attempt.business_sub_label,
            allowed_payment_method_types: payment_intent.allowed_payment_method_types,
            ephemeral_key: payment_data
                .get_ephemeral_key()
                .map(ForeignFrom::foreign_from),
            manual_retry_allowed: helpers::is_manual_retry_allowed(
                &payment_intent.status,
                &payment_attempt.status,
                connector_request_reference_id_config,
                &merchant_id,
            ),
            connector_transaction_id: payment_attempt.connector_transaction_id,
            frm_message,
            metadata: payment_intent.metadata,
            connector_metadata: payment_intent.connector_metadata,
            feature_metadata: payment_intent.feature_metadata,
            reference_id: payment_attempt.connector_response_reference_id,
            payment_link: payment_link_data,
            profile_id: payment_intent.profile_id,
            surcharge_details,
            attempt_count: payment_intent.attempt_count,
            merchant_decision,
            merchant_connector_id: payment_attempt.merchant_connector_id,
            incremental_authorization_allowed: payment_intent.incremental_authorization_allowed,
            authorization_count: payment_intent.authorization_count,
            incremental_authorizations: incremental_authorizations_response,
            external_authentication_details,
            external_3ds_authentication_attempted: payment_attempt
                .external_three_ds_authentication_attempted,
            expires_on: payment_intent.session_expiry,
            fingerprint: payment_intent.fingerprint_id,
            browser_info: payment_attempt.browser_info,
            payment_method_id: payment_attempt.payment_method_id,
            payment_method_status: payment_data
                .get_payment_method_info()
                .map(|info| info.status),
            updated: Some(payment_intent.modified_at),
            charges: charges_response,
            frm_metadata: payment_intent.frm_metadata,
            merchant_order_reference_id: payment_intent.merchant_order_reference_id,
            order_tax_amount,
            connector_mandate_id,
        };

        services::ApplicationResponse::JsonWithHeaders((payments_response, headers))
    };

    metrics::PAYMENT_OPS_COUNT.add(
        &metrics::CONTEXT,
        1,
        &add_attributes([
            ("operation", format!("{:?}", operation)),
            ("merchant", merchant_id.get_string_repr().to_owned()),
            ("payment_method_type", payment_method_type),
            ("payment_method", payment_method),
        ]),
    );

    Ok(output)
}

#[cfg(feature = "v1")]
pub fn third_party_sdk_session_next_action<Op>(
    payment_attempt: &storage::PaymentAttempt,
    operation: &Op,
) -> bool
where
    Op: Debug,
{
    // If the operation is confirm, we will send session token response in next action
    if format!("{operation:?}").eq("PaymentConfirm") {
        let condition1 = payment_attempt
            .connector
            .as_ref()
            .map(|connector| {
                matches!(connector.as_str(), "trustpay") || matches!(connector.as_str(), "payme")
            })
            .and_then(|is_connector_supports_third_party_sdk| {
                if is_connector_supports_third_party_sdk {
                    payment_attempt
                        .payment_method
                        .map(|pm| matches!(pm, diesel_models::enums::PaymentMethod::Wallet))
                } else {
                    Some(false)
                }
            })
            .unwrap_or(false);

        // This condition to be triggered for open banking connectors, third party SDK session token will be provided
        let condition2 = payment_attempt
            .connector
            .as_ref()
            .map(|connector| matches!(connector.as_str(), "plaid"))
            .and_then(|is_connector_supports_third_party_sdk| {
                if is_connector_supports_third_party_sdk {
                    payment_attempt
                        .payment_method
                        .map(|pm| matches!(pm, diesel_models::enums::PaymentMethod::OpenBanking))
                        .and_then(|first_match| {
                            payment_attempt
                                .payment_method_type
                                .map(|pmt| {
                                    matches!(
                                        pmt,
                                        diesel_models::enums::PaymentMethodType::OpenBankingPIS
                                    )
                                })
                                .map(|second_match| first_match && second_match)
                        })
                } else {
                    Some(false)
                }
            })
            .unwrap_or(false);

        condition1 || condition2
    } else {
        false
    }
}

pub fn qr_code_next_steps_check(
    payment_attempt: storage::PaymentAttempt,
) -> RouterResult<Option<api_models::payments::QrCodeInformation>> {
    let qr_code_steps: Option<Result<api_models::payments::QrCodeInformation, _>> = payment_attempt
        .connector_metadata
        .map(|metadata| metadata.parse_value("QrCodeInformation"));

    let qr_code_instructions = qr_code_steps.transpose().ok().flatten();
    Ok(qr_code_instructions)
}
pub fn paypal_sdk_next_steps_check(
    payment_attempt: storage::PaymentAttempt,
) -> RouterResult<Option<api_models::payments::SdkNextActionData>> {
    let paypal_connector_metadata: Option<Result<api_models::payments::SdkNextActionData, _>> =
        payment_attempt.connector_metadata.map(|metadata| {
            metadata.parse_value("SdkNextActionData").map_err(|_| {
                crate::logger::warn!(
                    "SdkNextActionData parsing failed for paypal_connector_metadata"
                )
            })
        });

    let paypal_next_steps = paypal_connector_metadata.transpose().ok().flatten();
    Ok(paypal_next_steps)
}

pub fn fetch_qr_code_url_next_steps_check(
    payment_attempt: storage::PaymentAttempt,
) -> RouterResult<Option<api_models::payments::FetchQrCodeInformation>> {
    let qr_code_steps: Option<Result<api_models::payments::FetchQrCodeInformation, _>> =
        payment_attempt
            .connector_metadata
            .map(|metadata| metadata.parse_value("FetchQrCodeInformation"));

    let qr_code_fetch_url = qr_code_steps.transpose().ok().flatten();
    Ok(qr_code_fetch_url)
}

pub fn wait_screen_next_steps_check(
    payment_attempt: storage::PaymentAttempt,
) -> RouterResult<Option<api_models::payments::WaitScreenInstructions>> {
    let display_info_with_timer_steps: Option<
        Result<api_models::payments::WaitScreenInstructions, _>,
    > = payment_attempt
        .connector_metadata
        .map(|metadata| metadata.parse_value("WaitScreenInstructions"));

    let display_info_with_timer_instructions =
        display_info_with_timer_steps.transpose().ok().flatten();
    Ok(display_info_with_timer_instructions)
}

#[cfg(feature = "v1")]
impl ForeignFrom<(storage::PaymentIntent, storage::PaymentAttempt)> for api::PaymentsResponse {
    fn foreign_from((pi, pa): (storage::PaymentIntent, storage::PaymentAttempt)) -> Self {
        Self {
            payment_id: pi.payment_id,
            merchant_id: pi.merchant_id,
            status: pi.status,
            amount: pi.amount,
            amount_capturable: pa.amount_capturable,
            client_secret: pi.client_secret.map(|s| s.into()),
            created: Some(pi.created_at),
            currency: pi.currency.map(|c| c.to_string()).unwrap_or_default(),
            description: pi.description,
            metadata: pi.metadata,
            order_details: pi.order_details,
            customer_id: pi.customer_id.clone(),
            connector: pa.connector,
            payment_method: pa.payment_method,
            payment_method_type: pa.payment_method_type,
            business_label: pi.business_label,
            business_country: pi.business_country,
            business_sub_label: pa.business_sub_label,
            setup_future_usage: pi.setup_future_usage,
            capture_method: pa.capture_method,
            authentication_type: pa.authentication_type,
            connector_transaction_id: pa.connector_transaction_id,
            attempt_count: pi.attempt_count,
            profile_id: pi.profile_id,
            merchant_connector_id: pa.merchant_connector_id,
            payment_method_data: pa.payment_method_data.and_then(|data| {
                match data.parse_value("PaymentMethodDataResponseWithBilling") {
                    Ok(parsed_data) => Some(parsed_data),
                    Err(e) => {
                        router_env::logger::error!("Failed to parse 'PaymentMethodDataResponseWithBilling' from payment method data. Error: {e:?}");
                        None
                    }
                }
            }),
            merchant_order_reference_id: pi.merchant_order_reference_id,
            customer: pi.customer_details.and_then(|customer_details|
                match customer_details.into_inner().expose().parse_value::<CustomerData>("CustomerData"){
                    Ok(parsed_data) => Some(
                        CustomerDetailsResponse {
                            id: pi.customer_id,
                            name: parsed_data.name,
                            phone: parsed_data.phone,
                            email: parsed_data.email,
                            phone_country_code:parsed_data.phone_country_code
                    }),
                    Err(e) => {
                        router_env::logger::error!("Failed to parse 'CustomerDetailsResponse' from payment method data. Error: {e:?}");
                        None
                    }
                }
            ),
            billing: pi.billing_details.and_then(|billing_details|
                match billing_details.into_inner().expose().parse_value::<Address>("Address") {
                    Ok(parsed_data) => Some(parsed_data),
                    Err(e) => {
                        router_env::logger::error!("Failed to parse 'BillingAddress' from payment method data. Error: {e:?}");
                        None
                    }
                }
            ),
            shipping: pi.shipping_details.and_then(|shipping_details|
                match shipping_details.into_inner().expose().parse_value::<Address>("Address") {
                    Ok(parsed_data) => Some(parsed_data),
                    Err(e) => {
                        router_env::logger::error!("Failed to parse 'ShippingAddress' from payment method data. Error: {e:?}");
                        None
                    }
                }
            ),
            // TODO: fill in details based on requirement
            net_amount: pa.net_amount,
            amount_received: None,
            refunds: None,
            disputes: None,
            attempts: None,
            captures: None,
            mandate_id: None,
            mandate_data: None,
            off_session: None,
            capture_on: None,
            payment_token: None,
            email: None,
            name: None,
            phone: None,
            return_url: None,
            statement_descriptor_name: None,
            statement_descriptor_suffix: None,
            next_action: None,
            cancellation_reason: None,
            error_code: None,
            error_message: None,
            unified_code: None,
            unified_message: None,
            payment_experience: None,
            connector_label: None,
            allowed_payment_method_types: None,
            ephemeral_key: None,
            manual_retry_allowed: None,
            frm_message: None,
            connector_metadata: None,
            feature_metadata: None,
            reference_id: None,
            payment_link: None,
            surcharge_details: None,
            merchant_decision: None,
            incremental_authorization_allowed: None,
            authorization_count: None,
            incremental_authorizations: None,
            external_authentication_details: None,
            external_3ds_authentication_attempted: None,
            expires_on: None,
            fingerprint: None,
            browser_info: None,
            payment_method_id: None,
            payment_method_status: None,
            updated: None,
            charges: None,
            frm_metadata: None,
            order_tax_amount: None,
            connector_mandate_id:None,
        }
    }
}

impl ForeignFrom<ephemeral_key::EphemeralKey> for api::ephemeral_key::EphemeralKeyCreateResponse {
    fn foreign_from(from: ephemeral_key::EphemeralKey) -> Self {
        Self {
            customer_id: from.customer_id,
            created_at: from.created_at,
            expires: from.expires,
            secret: from.secret,
        }
    }
}

#[cfg(feature = "v1")]
pub fn bank_transfer_next_steps_check(
    payment_attempt: storage::PaymentAttempt,
) -> RouterResult<Option<api_models::payments::BankTransferNextStepsData>> {
    let bank_transfer_next_step = if let Some(diesel_models::enums::PaymentMethod::BankTransfer) =
        payment_attempt.payment_method
    {
        if payment_attempt.payment_method_type != Some(diesel_models::enums::PaymentMethodType::Pix)
        {
            let bank_transfer_next_steps: Option<api_models::payments::BankTransferNextStepsData> =
                payment_attempt
                    .connector_metadata
                    .map(|metadata| {
                        metadata
                            .parse_value("NextStepsRequirements")
                            .change_context(errors::ApiErrorResponse::InternalServerError)
                            .attach_printable(
                                "Failed to parse the Value to NextRequirements struct",
                            )
                    })
                    .transpose()?;
            bank_transfer_next_steps
        } else {
            None
        }
    } else {
        None
    };
    Ok(bank_transfer_next_step)
}

#[cfg(feature = "v1")]
pub fn voucher_next_steps_check(
    payment_attempt: storage::PaymentAttempt,
) -> RouterResult<Option<api_models::payments::VoucherNextStepData>> {
    let voucher_next_step = if let Some(diesel_models::enums::PaymentMethod::Voucher) =
        payment_attempt.payment_method
    {
        let voucher_next_steps: Option<api_models::payments::VoucherNextStepData> = payment_attempt
            .connector_metadata
            .map(|metadata| {
                metadata
                    .parse_value("NextStepsRequirements")
                    .change_context(errors::ApiErrorResponse::InternalServerError)
                    .attach_printable("Failed to parse the Value to NextRequirements struct")
            })
            .transpose()?;
        voucher_next_steps
    } else {
        None
    };
    Ok(voucher_next_step)
}

pub fn change_order_details_to_new_type(
    order_amount: i64,
    order_details: api_models::payments::OrderDetails,
) -> Option<Vec<api_models::payments::OrderDetailsWithAmount>> {
    Some(vec![api_models::payments::OrderDetailsWithAmount {
        product_name: order_details.product_name,
        quantity: order_details.quantity,
        amount: order_amount,
        product_img_link: order_details.product_img_link,
        requires_shipping: order_details.requires_shipping,
        product_id: order_details.product_id,
        category: order_details.category,
        sub_category: order_details.sub_category,
        brand: order_details.brand,
        product_type: order_details.product_type,
        product_tax_code: order_details.product_tax_code,
    }])
}

impl ForeignFrom<api_models::payments::QrCodeInformation> for api_models::payments::NextActionData {
    fn foreign_from(qr_info: api_models::payments::QrCodeInformation) -> Self {
        match qr_info {
            api_models::payments::QrCodeInformation::QrCodeUrl {
                image_data_url,
                qr_code_url,
                display_to_timestamp,
            } => Self::QrCodeInformation {
                image_data_url: Some(image_data_url),
                qr_code_url: Some(qr_code_url),
                display_to_timestamp,
            },
            api_models::payments::QrCodeInformation::QrDataUrl {
                image_data_url,
                display_to_timestamp,
            } => Self::QrCodeInformation {
                image_data_url: Some(image_data_url),
                display_to_timestamp,
                qr_code_url: None,
            },
            api_models::payments::QrCodeInformation::QrCodeImageUrl {
                qr_code_url,
                display_to_timestamp,
            } => Self::QrCodeInformation {
                qr_code_url: Some(qr_code_url),
                image_data_url: None,
                display_to_timestamp,
            },
        }
    }
}

#[derive(Clone)]
pub struct PaymentAdditionalData<'a, F>
where
    F: Clone,
{
    router_base_url: String,
    connector_name: String,
    payment_data: PaymentData<F>,
    state: &'a SessionState,
    customer_data: &'a Option<domain::Customer>,
}

#[cfg(all(feature = "v2", feature = "customer_v2"))]
impl<F: Clone> TryFrom<PaymentAdditionalData<'_, F>> for types::PaymentsAuthorizeData {
    type Error = error_stack::Report<errors::ApiErrorResponse>;

    fn try_from(_additional_data: PaymentAdditionalData<'_, F>) -> Result<Self, Self::Error> {
        todo!()
    }
}

#[cfg(all(any(feature = "v1", feature = "v2"), not(feature = "customer_v2")))]
impl<F: Clone> TryFrom<PaymentAdditionalData<'_, F>> for types::PaymentsAuthorizeData {
    type Error = error_stack::Report<errors::ApiErrorResponse>;

    fn try_from(additional_data: PaymentAdditionalData<'_, F>) -> Result<Self, Self::Error> {
        let payment_data = additional_data.payment_data.clone();
        let router_base_url = &additional_data.router_base_url;
        let connector_name = &additional_data.connector_name;
        let attempt = &payment_data.payment_attempt;
        let browser_info: Option<types::BrowserInformation> = attempt
            .browser_info
            .clone()
            .map(|b| b.parse_value("BrowserInformation"))
            .transpose()
            .change_context(errors::ApiErrorResponse::InvalidDataValue {
                field_name: "browser_info",
            })?;

        let order_category = additional_data
            .payment_data
            .payment_intent
            .connector_metadata
            .map(|cm| {
                cm.parse_value::<api_models::payments::ConnectorMetadata>("ConnectorMetadata")
                    .change_context(errors::ApiErrorResponse::InternalServerError)
                    .attach_printable("Failed parsing ConnectorMetadata")
            })
            .transpose()?
            .and_then(|cm| cm.noon.and_then(|noon| noon.order_category));

        let order_details = additional_data
            .payment_data
            .payment_intent
            .order_details
            .map(|order_details| {
                order_details
                    .iter()
                    .map(|data| {
                        data.to_owned()
                            .parse_value("OrderDetailsWithAmount")
                            .change_context(errors::ApiErrorResponse::InvalidDataValue {
                                field_name: "OrderDetailsWithAmount",
                            })
                            .attach_printable("Unable to parse OrderDetailsWithAmount")
                    })
                    .collect::<Result<Vec<_>, _>>()
            })
            .transpose()?;

        let complete_authorize_url = Some(helpers::create_complete_authorize_url(
            router_base_url,
            attempt,
            connector_name,
        ));

        let webhook_url = Some(helpers::create_webhook_url(
            router_base_url,
            &attempt.merchant_id,
            connector_name,
        ));
        let router_return_url = Some(helpers::create_redirect_url(
            router_base_url,
            attempt,
            connector_name,
            payment_data.creds_identifier.as_deref(),
        ));

        // payment_method_data is not required during recurring mandate payment, in such case keep default PaymentMethodData as MandatePayment
        let payment_method_data = payment_data.payment_method_data.or_else(|| {
            if payment_data.mandate_id.is_some() {
                Some(domain::PaymentMethodData::MandatePayment)
            } else {
                None
            }
        });
        let amount = payment_data
            .surcharge_details
            .as_ref()
            .map(|surcharge_details| surcharge_details.final_amount)
            .unwrap_or(payment_data.amount.into());

        let customer_name = additional_data
            .customer_data
            .as_ref()
            .and_then(|customer_data| {
                customer_data
                    .name
                    .as_ref()
                    .map(|customer| customer.clone().into_inner())
            });

        let customer_id = additional_data
            .customer_data
            .as_ref()
            .map(|data| data.customer_id.clone());

        let charges = match payment_data.payment_intent.charges {
            Some(charges) => charges
                .peek()
                .clone()
                .parse_value("PaymentCharges")
                .change_context(errors::ApiErrorResponse::InternalServerError)
                .attach_printable("Failed to parse charges in to PaymentCharges")?,
            None => None,
        };

        let merchant_order_reference_id = payment_data
            .payment_intent
            .merchant_order_reference_id
            .clone();

        Ok(Self {
            payment_method_data: (payment_method_data.get_required_value("payment_method_data")?),
            setup_future_usage: payment_data.payment_intent.setup_future_usage,
            mandate_id: payment_data.mandate_id.clone(),
            off_session: payment_data.mandate_id.as_ref().map(|_| true),
            setup_mandate_details: payment_data.setup_mandate.clone(),
            confirm: payment_data.payment_attempt.confirm,
            statement_descriptor_suffix: payment_data.payment_intent.statement_descriptor_suffix,
            statement_descriptor: payment_data.payment_intent.statement_descriptor_name,
            capture_method: payment_data.payment_attempt.capture_method,
            amount: amount.get_amount_as_i64(),
            minor_amount: amount,
            currency: payment_data.currency,
            browser_info,
            email: payment_data.email,
            customer_name,
            payment_experience: payment_data.payment_attempt.payment_experience,
            order_details,
            order_category,
            session_token: None,
            enrolled_for_3ds: true,
            related_transaction_id: None,
            payment_method_type: payment_data.payment_attempt.payment_method_type,
            router_return_url,
            webhook_url,
            complete_authorize_url,
            customer_id,
            surcharge_details: payment_data.surcharge_details,
            request_incremental_authorization: matches!(
                payment_data
                    .payment_intent
                    .request_incremental_authorization,
                Some(RequestIncrementalAuthorization::True)
                    | Some(RequestIncrementalAuthorization::Default)
            ),
            metadata: additional_data.payment_data.payment_intent.metadata,
            authentication_data: payment_data
                .authentication
                .as_ref()
                .map(AuthenticationData::foreign_try_from)
                .transpose()?,
            customer_acceptance: payment_data.customer_acceptance,
            charges,
            merchant_order_reference_id,
            integrity_object: None,
        })
    }
}

#[cfg(feature = "v2")]
impl<F: Clone> TryFrom<PaymentAdditionalData<'_, F>> for types::PaymentsSyncData {
    type Error = error_stack::Report<errors::ApiErrorResponse>;

    fn try_from(additional_data: PaymentAdditionalData<'_, F>) -> Result<Self, Self::Error> {
        todo!()
    }
}

#[cfg(feature = "v1")]
impl<F: Clone> TryFrom<PaymentAdditionalData<'_, F>> for types::PaymentsSyncData {
    type Error = error_stack::Report<errors::ApiErrorResponse>;

    fn try_from(additional_data: PaymentAdditionalData<'_, F>) -> Result<Self, Self::Error> {
        let payment_data = additional_data.payment_data;
        let capture_method = payment_data.get_capture_method();
        let amount = payment_data
            .surcharge_details
            .as_ref()
            .map(|surcharge_details| surcharge_details.final_amount)
            .unwrap_or(payment_data.amount.into());

        let payment_method_type = payment_data
            .payment_attempt
            .get_payment_method_type()
            .to_owned();
        Ok(Self {
            amount,
            integrity_object: None,
            mandate_id: payment_data.mandate_id.clone(),
            connector_transaction_id: match payment_data.payment_attempt.get_connector_payment_id()
            {
                Some(connector_txn_id) => {
                    types::ResponseId::ConnectorTransactionId(connector_txn_id.to_owned())
                }
                None => types::ResponseId::NoResponseId,
            },
            encoded_data: payment_data.payment_attempt.encoded_data,
            capture_method,
            connector_meta: payment_data.payment_attempt.connector_metadata,
            sync_type: match payment_data.multiple_capture_data {
                Some(multiple_capture_data) => types::SyncRequestType::MultipleCaptureSync(
                    multiple_capture_data.get_pending_connector_capture_ids(),
                ),
                None => types::SyncRequestType::SinglePaymentSync,
            },
            payment_method_type,
            currency: payment_data.currency,
            charges: payment_data
                .payment_intent
                .charges
                .as_ref()
                .map(|charges| {
                    charges
                        .peek()
                        .clone()
                        .parse_value("PaymentCharges")
                        .change_context(errors::ApiErrorResponse::InternalServerError)
                        .attach_printable("Failed to parse charges in to PaymentCharges")
                })
                .transpose()?,
            payment_experience: payment_data.payment_attempt.payment_experience,
        })
    }
}

impl<F: Clone> TryFrom<PaymentAdditionalData<'_, F>>
    for types::PaymentsIncrementalAuthorizationData
{
    type Error = error_stack::Report<errors::ApiErrorResponse>;

    fn try_from(additional_data: PaymentAdditionalData<'_, F>) -> Result<Self, Self::Error> {
        let payment_data = additional_data.payment_data;
        let connector = api::ConnectorData::get_connector_by_name(
            &additional_data.state.conf.connectors,
            &additional_data.connector_name,
            api::GetToken::Connector,
            payment_data.payment_attempt.merchant_connector_id.clone(),
        )?;
        let total_amount = payment_data
            .incremental_authorization_details
            .clone()
            .map(|details| details.total_amount)
            .ok_or(
                report!(errors::ApiErrorResponse::InternalServerError)
                    .attach_printable("missing incremental_authorization_details in payment_data"),
            )?;
        let additional_amount = payment_data
            .incremental_authorization_details
            .clone()
            .map(|details| details.additional_amount)
            .ok_or(
                report!(errors::ApiErrorResponse::InternalServerError)
                    .attach_printable("missing incremental_authorization_details in payment_data"),
            )?;
        Ok(Self {
            total_amount: total_amount.get_amount_as_i64(),
            additional_amount: additional_amount.get_amount_as_i64(),
            reason: payment_data
                .incremental_authorization_details
                .and_then(|details| details.reason),
            currency: payment_data.currency,
            connector_transaction_id: connector
                .connector
                .connector_transaction_id(payment_data.payment_attempt.clone())?
                .ok_or(errors::ApiErrorResponse::ResourceIdNotFound)?,
        })
    }
}

impl ConnectorTransactionId for Helcim {
    #[cfg(feature = "v1")]
    fn connector_transaction_id(
        &self,
        payment_attempt: storage::PaymentAttempt,
    ) -> Result<Option<String>, errors::ApiErrorResponse> {
        if payment_attempt.get_connector_payment_id().is_none() {
            let metadata =
                Self::connector_transaction_id(self, payment_attempt.connector_metadata.as_ref());
            metadata.map_err(|_| errors::ApiErrorResponse::ResourceIdNotFound)
        } else {
            Ok(payment_attempt
                .get_connector_payment_id()
                .map(ToString::to_string))
        }
    }

    #[cfg(feature = "v2")]
    fn connector_transaction_id(
        &self,
        payment_attempt: storage::PaymentAttempt,
    ) -> Result<Option<String>, errors::ApiErrorResponse> {
        if payment_attempt.get_connector_payment_id().is_none() {
            let metadata = Self::connector_transaction_id(
                self,
                payment_attempt
                    .connector_metadata
                    .as_ref()
                    .map(|connector_metadata| connector_metadata.peek()),
            );
            metadata.map_err(|_| errors::ApiErrorResponse::ResourceIdNotFound)
        } else {
            Ok(payment_attempt
                .get_connector_payment_id()
                .map(ToString::to_string))
        }
    }
}

impl ConnectorTransactionId for Nexinets {
    #[cfg(feature = "v1")]
    fn connector_transaction_id(
        &self,
        payment_attempt: storage::PaymentAttempt,
    ) -> Result<Option<String>, errors::ApiErrorResponse> {
        let metadata =
            Self::connector_transaction_id(self, payment_attempt.connector_metadata.as_ref());
        metadata.map_err(|_| errors::ApiErrorResponse::ResourceIdNotFound)
    }

    #[cfg(feature = "v2")]
    fn connector_transaction_id(
        &self,
        payment_attempt: storage::PaymentAttempt,
    ) -> Result<Option<String>, errors::ApiErrorResponse> {
        let metadata = Self::connector_transaction_id(
            self,
            payment_attempt
                .connector_metadata
                .as_ref()
                .map(|connector_metadata| connector_metadata.peek()),
        );
        metadata.map_err(|_| errors::ApiErrorResponse::ResourceIdNotFound)
    }
}

#[cfg(feature = "v2")]
impl<F: Clone> TryFrom<PaymentAdditionalData<'_, F>> for types::PaymentsCaptureData {
    type Error = error_stack::Report<errors::ApiErrorResponse>;

    fn try_from(additional_data: PaymentAdditionalData<'_, F>) -> Result<Self, Self::Error> {
        todo!()
    }
}

#[cfg(feature = "v1")]
impl<F: Clone> TryFrom<PaymentAdditionalData<'_, F>> for types::PaymentsCaptureData {
    type Error = error_stack::Report<errors::ApiErrorResponse>;

    fn try_from(additional_data: PaymentAdditionalData<'_, F>) -> Result<Self, Self::Error> {
        let payment_data = additional_data.payment_data;
        let connector = api::ConnectorData::get_connector_by_name(
            &additional_data.state.conf.connectors,
            &additional_data.connector_name,
            api::GetToken::Connector,
            payment_data.payment_attempt.merchant_connector_id.clone(),
        )?;
        let amount_to_capture = payment_data
            .payment_attempt
            .amount_to_capture
            .map_or(payment_data.amount.into(), |capture_amount| capture_amount);
        let browser_info: Option<types::BrowserInformation> = payment_data
            .payment_attempt
            .browser_info
            .clone()
            .map(|b| b.parse_value("BrowserInformation"))
            .transpose()
            .change_context(errors::ApiErrorResponse::InvalidDataValue {
                field_name: "browser_info",
            })?;
        let amount = MinorUnit::from(payment_data.amount);
        Ok(Self {
            amount_to_capture: amount_to_capture.get_amount_as_i64(), // This should be removed once we start moving to connector module
            minor_amount_to_capture: amount_to_capture,
            currency: payment_data.currency,
            connector_transaction_id: connector
                .connector
                .connector_transaction_id(payment_data.payment_attempt.clone())?
                .ok_or(errors::ApiErrorResponse::ResourceIdNotFound)?,
            payment_amount: amount.get_amount_as_i64(), // This should be removed once we start moving to connector module
            minor_payment_amount: amount,
            connector_meta: payment_data.payment_attempt.connector_metadata,
            multiple_capture_data: match payment_data.multiple_capture_data {
                Some(multiple_capture_data) => Some(MultipleCaptureRequestData {
                    capture_sequence: multiple_capture_data.get_captures_count()?,
                    capture_reference: multiple_capture_data
                        .get_latest_capture()
                        .capture_id
                        .clone(),
                }),
                None => None,
            },
            browser_info,
            metadata: payment_data.payment_intent.metadata,
            integrity_object: None,
        })
    }
}

#[cfg(feature = "v2")]
impl<F: Clone> TryFrom<PaymentAdditionalData<'_, F>> for types::PaymentsCancelData {
    type Error = error_stack::Report<errors::ApiErrorResponse>;

    fn try_from(additional_data: PaymentAdditionalData<'_, F>) -> Result<Self, Self::Error> {
        todo!()
    }
}

#[cfg(feature = "v1")]
impl<F: Clone> TryFrom<PaymentAdditionalData<'_, F>> for types::PaymentsCancelData {
    type Error = error_stack::Report<errors::ApiErrorResponse>;

    fn try_from(additional_data: PaymentAdditionalData<'_, F>) -> Result<Self, Self::Error> {
        let payment_data = additional_data.payment_data;
        let connector = api::ConnectorData::get_connector_by_name(
            &additional_data.state.conf.connectors,
            &additional_data.connector_name,
            api::GetToken::Connector,
            payment_data.payment_attempt.merchant_connector_id.clone(),
        )?;
        let browser_info: Option<types::BrowserInformation> = payment_data
            .payment_attempt
            .browser_info
            .clone()
            .map(|b| b.parse_value("BrowserInformation"))
            .transpose()
            .change_context(errors::ApiErrorResponse::InvalidDataValue {
                field_name: "browser_info",
            })?;
        let amount = MinorUnit::from(payment_data.amount);
        Ok(Self {
            amount: Some(amount.get_amount_as_i64()), // This should be removed once we start moving to connector module
            minor_amount: Some(amount),
            currency: Some(payment_data.currency),
            connector_transaction_id: connector
                .connector
                .connector_transaction_id(payment_data.payment_attempt.clone())?
                .ok_or(errors::ApiErrorResponse::ResourceIdNotFound)?,
            cancellation_reason: payment_data.payment_attempt.cancellation_reason,
            connector_meta: payment_data.payment_attempt.connector_metadata,
            browser_info,
            metadata: payment_data.payment_intent.metadata,
        })
    }
}

impl<F: Clone> TryFrom<PaymentAdditionalData<'_, F>> for types::PaymentsApproveData {
    type Error = error_stack::Report<errors::ApiErrorResponse>;

    fn try_from(additional_data: PaymentAdditionalData<'_, F>) -> Result<Self, Self::Error> {
        let payment_data = additional_data.payment_data;
        let amount = MinorUnit::from(payment_data.amount);
        Ok(Self {
            amount: Some(amount.get_amount_as_i64()), //need to change after we move to connector module
            currency: Some(payment_data.currency),
        })
    }
}

#[cfg(feature = "v2")]
impl<F: Clone> TryFrom<PaymentAdditionalData<'_, F>> for types::SdkPaymentsSessionUpdateData {
    type Error = error_stack::Report<errors::ApiErrorResponse>;

    fn try_from(additional_data: PaymentAdditionalData<'_, F>) -> Result<Self, Self::Error> {
        todo!()
    }
}

#[cfg(feature = "v1")]
impl<F: Clone> TryFrom<PaymentAdditionalData<'_, F>> for types::SdkPaymentsSessionUpdateData {
    type Error = error_stack::Report<errors::ApiErrorResponse>;

    fn try_from(additional_data: PaymentAdditionalData<'_, F>) -> Result<Self, Self::Error> {
        let payment_data = additional_data.payment_data;
        let order_tax_amount = payment_data
            .payment_intent
            .tax_details
            .clone()
            .and_then(|tax| tax.payment_method_type.map(|pmt| pmt.order_tax_amount))
            .ok_or(errors::ApiErrorResponse::MissingRequiredField {
                field_name: "order_tax_amount",
            })?;
        let amount = payment_data.payment_intent.amount;

        Ok(Self {
            net_amount: amount + order_tax_amount, //need to change after we move to connector module
            order_tax_amount,
        })
    }
}

impl<F: Clone> TryFrom<PaymentAdditionalData<'_, F>> for types::PaymentsRejectData {
    type Error = error_stack::Report<errors::ApiErrorResponse>;

    fn try_from(additional_data: PaymentAdditionalData<'_, F>) -> Result<Self, Self::Error> {
        let payment_data = additional_data.payment_data;
        let amount = MinorUnit::from(payment_data.amount);
        Ok(Self {
            amount: Some(amount.get_amount_as_i64()), //need to change after we move to connector module
            currency: Some(payment_data.currency),
        })
    }
}

#[cfg(feature = "v2")]
impl<F: Clone> TryFrom<PaymentAdditionalData<'_, F>> for types::PaymentsSessionData {
    type Error = error_stack::Report<errors::ApiErrorResponse>;

    fn try_from(additional_data: PaymentAdditionalData<'_, F>) -> Result<Self, Self::Error> {
        let payment_data = additional_data.payment_data.clone();

        let order_details = additional_data
            .payment_data
            .payment_intent
            .order_details
            .map(|order_details| {
                order_details
                    .iter()
                    .map(|data| data.to_owned().expose())
                    .collect()
            });
        let amount = payment_data
            .surcharge_details
            .as_ref()
            .map(|surcharge_details| surcharge_details.final_amount)
            .unwrap_or(payment_data.amount.into());

        Ok(Self {
            amount: amount.get_amount_as_i64(), //need to change once we move to connector module
            minor_amount: amount,
            currency: payment_data.currency,
            country: payment_data.address.get_payment_method_billing().and_then(
                |billing_address| {
                    billing_address
                        .address
                        .as_ref()
                        .and_then(|address| address.country)
                },
            ),
            order_details,
            surcharge_details: payment_data.surcharge_details,
        })
    }
}

#[cfg(feature = "v1")]
impl<F: Clone> TryFrom<PaymentAdditionalData<'_, F>> for types::PaymentsSessionData {
    type Error = error_stack::Report<errors::ApiErrorResponse>;

    fn try_from(additional_data: PaymentAdditionalData<'_, F>) -> Result<Self, Self::Error> {
        let payment_data = additional_data.payment_data.clone();

        let order_details = additional_data
            .payment_data
            .payment_intent
            .order_details
            .map(|order_details| {
                order_details
                    .iter()
                    .map(|data| {
                        data.to_owned()
                            .parse_value("OrderDetailsWithAmount")
                            .change_context(errors::ApiErrorResponse::InvalidDataValue {
                                field_name: "OrderDetailsWithAmount",
                            })
                            .attach_printable("Unable to parse OrderDetailsWithAmount")
                    })
                    .collect::<Result<Vec<_>, _>>()
            })
            .transpose()?;
        let amount = payment_data
            .surcharge_details
            .as_ref()
            .map(|surcharge_details| surcharge_details.final_amount)
            .unwrap_or(payment_data.amount.into());

        Ok(Self {
            amount: amount.get_amount_as_i64(), //need to change once we move to connector module
            minor_amount: amount,
            currency: payment_data.currency,
            country: payment_data.address.get_payment_method_billing().and_then(
                |billing_address| {
                    billing_address
                        .address
                        .as_ref()
                        .and_then(|address| address.country)
                },
            ),
            order_details,
            surcharge_details: payment_data.surcharge_details,
        })
    }
}

#[cfg(feature = "v1")]
impl<F: Clone> TryFrom<PaymentAdditionalData<'_, F>> for types::SetupMandateRequestData {
    type Error = error_stack::Report<errors::ApiErrorResponse>;

    fn try_from(additional_data: PaymentAdditionalData<'_, F>) -> Result<Self, Self::Error> {
        let payment_data = additional_data.payment_data;
        let router_base_url = &additional_data.router_base_url;
        let connector_name = &additional_data.connector_name;
        let attempt = &payment_data.payment_attempt;
        let router_return_url = Some(helpers::create_redirect_url(
            router_base_url,
            attempt,
            connector_name,
            payment_data.creds_identifier.as_deref(),
        ));
        let browser_info: Option<types::BrowserInformation> = attempt
            .browser_info
            .clone()
            .map(|b| b.parse_value("BrowserInformation"))
            .transpose()
            .change_context(errors::ApiErrorResponse::InvalidDataValue {
                field_name: "browser_info",
            })?;

        let customer_name = additional_data
            .customer_data
            .as_ref()
            .and_then(|customer_data| {
                customer_data
                    .name
                    .as_ref()
                    .map(|customer| customer.clone().into_inner())
            });
        let amount = MinorUnit::from(payment_data.amount);
        Ok(Self {
            currency: payment_data.currency,
            confirm: true,
            amount: Some(amount.get_amount_as_i64()), //need to change once we move to connector module
            minor_amount: Some(amount),
            payment_method_data: (payment_data
                .payment_method_data
                .get_required_value("payment_method_data")?),
            statement_descriptor_suffix: payment_data.payment_intent.statement_descriptor_suffix,
            setup_future_usage: payment_data.payment_intent.setup_future_usage,
            off_session: payment_data.mandate_id.as_ref().map(|_| true),
            mandate_id: payment_data.mandate_id.clone(),
            setup_mandate_details: payment_data.setup_mandate,
            customer_acceptance: payment_data.customer_acceptance,
            router_return_url,
            email: payment_data.email,
            customer_name,
            return_url: payment_data.payment_intent.return_url,
            browser_info,
            payment_method_type: attempt.payment_method_type,
            request_incremental_authorization: matches!(
                payment_data
                    .payment_intent
                    .request_incremental_authorization,
                Some(RequestIncrementalAuthorization::True)
                    | Some(RequestIncrementalAuthorization::Default)
            ),
            metadata: payment_data.payment_intent.metadata.clone().map(Into::into),
        })
    }
}

#[cfg(feature = "v2")]
impl<F: Clone> TryFrom<PaymentAdditionalData<'_, F>> for types::SetupMandateRequestData {
    type Error = error_stack::Report<errors::ApiErrorResponse>;

    fn try_from(additional_data: PaymentAdditionalData<'_, F>) -> Result<Self, Self::Error> {
        todo!()
    }
}

impl ForeignTryFrom<types::CaptureSyncResponse> for storage::CaptureUpdate {
    type Error = error_stack::Report<errors::ApiErrorResponse>;

    fn foreign_try_from(
        capture_sync_response: types::CaptureSyncResponse,
    ) -> Result<Self, Self::Error> {
        match capture_sync_response {
            types::CaptureSyncResponse::Success {
                resource_id,
                status,
                connector_response_reference_id,
                ..
            } => {
                let connector_capture_id = match resource_id {
                    types::ResponseId::ConnectorTransactionId(id) => Some(id),
                    types::ResponseId::EncodedData(_) | types::ResponseId::NoResponseId => None,
                };
                Ok(Self::ResponseUpdate {
                    status: enums::CaptureStatus::foreign_try_from(status)?,
                    connector_capture_id,
                    connector_response_reference_id,
                })
            }
            types::CaptureSyncResponse::Error {
                code,
                message,
                reason,
                status_code,
                ..
            } => Ok(Self::ErrorUpdate {
                status: match status_code {
                    500..=511 => enums::CaptureStatus::Pending,
                    _ => enums::CaptureStatus::Failed,
                },
                error_code: Some(code),
                error_message: Some(message),
                error_reason: reason,
            }),
        }
    }
}

#[cfg(feature = "v1")]
impl<F: Clone> TryFrom<PaymentAdditionalData<'_, F>> for types::CompleteAuthorizeData {
    type Error = error_stack::Report<errors::ApiErrorResponse>;

    fn try_from(additional_data: PaymentAdditionalData<'_, F>) -> Result<Self, Self::Error> {
        let payment_data = additional_data.payment_data;
        let router_base_url = &additional_data.router_base_url;
        let connector_name = &additional_data.connector_name;
        let attempt = &payment_data.payment_attempt;
        let browser_info: Option<types::BrowserInformation> = payment_data
            .payment_attempt
            .browser_info
            .clone()
            .map(|b| b.parse_value("BrowserInformation"))
            .transpose()
            .change_context(errors::ApiErrorResponse::InvalidDataValue {
                field_name: "browser_info",
            })?;

        let redirect_response = payment_data.redirect_response.map(|redirect| {
            types::CompleteAuthorizeRedirectResponse {
                params: redirect.param,
                payload: redirect.json_payload,
            }
        });
        let amount = payment_data
            .surcharge_details
            .as_ref()
            .map(|surcharge_details| surcharge_details.final_amount)
            .unwrap_or(payment_data.amount.into());
        let complete_authorize_url = Some(helpers::create_complete_authorize_url(
            router_base_url,
            attempt,
            connector_name,
        ));
        Ok(Self {
            setup_future_usage: payment_data.payment_intent.setup_future_usage,
            mandate_id: payment_data.mandate_id.clone(),
            off_session: payment_data.mandate_id.as_ref().map(|_| true),
            setup_mandate_details: payment_data.setup_mandate.clone(),
            confirm: payment_data.payment_attempt.confirm,
            statement_descriptor_suffix: payment_data.payment_intent.statement_descriptor_suffix,
            capture_method: payment_data.payment_attempt.capture_method,
            amount: amount.get_amount_as_i64(), // need to change once we move to connector module
            minor_amount: amount,
            currency: payment_data.currency,
            browser_info,
            email: payment_data.email,
            payment_method_data: payment_data.payment_method_data.map(From::from),
            connector_transaction_id: payment_data.payment_attempt.connector_transaction_id,
            redirect_response,
            connector_meta: payment_data.payment_attempt.connector_metadata,
            complete_authorize_url,
            metadata: payment_data.payment_intent.metadata,
            customer_acceptance: payment_data.customer_acceptance,
        })
    }
}

#[cfg(feature = "v2")]
impl<F: Clone> TryFrom<PaymentAdditionalData<'_, F>> for types::CompleteAuthorizeData {
    type Error = error_stack::Report<errors::ApiErrorResponse>;

    fn try_from(additional_data: PaymentAdditionalData<'_, F>) -> Result<Self, Self::Error> {
        todo!()
    }
}

#[cfg(feature = "v2")]
impl<F: Clone> TryFrom<PaymentAdditionalData<'_, F>> for types::PaymentsPreProcessingData {
    type Error = error_stack::Report<errors::ApiErrorResponse>;

    fn try_from(additional_data: PaymentAdditionalData<'_, F>) -> Result<Self, Self::Error> {
        todo!()
    }
}

#[cfg(feature = "v1")]
impl<F: Clone> TryFrom<PaymentAdditionalData<'_, F>> for types::PaymentsPreProcessingData {
    type Error = error_stack::Report<errors::ApiErrorResponse>;

    fn try_from(additional_data: PaymentAdditionalData<'_, F>) -> Result<Self, Self::Error> {
        let payment_data = additional_data.payment_data;
        let payment_method_data = payment_data.payment_method_data;
        let router_base_url = &additional_data.router_base_url;
        let attempt = &payment_data.payment_attempt;
        let connector_name = &additional_data.connector_name;

        let order_details = payment_data
            .payment_intent
            .order_details
            .map(|order_details| {
                order_details
                    .iter()
                    .map(|data| {
                        data.to_owned()
                            .parse_value("OrderDetailsWithAmount")
                            .change_context(errors::ApiErrorResponse::InvalidDataValue {
                                field_name: "OrderDetailsWithAmount",
                            })
                            .attach_printable("Unable to parse OrderDetailsWithAmount")
                    })
                    .collect::<Result<Vec<_>, _>>()
            })
            .transpose()?;

        let webhook_url = Some(helpers::create_webhook_url(
            router_base_url,
            &attempt.merchant_id,
            connector_name,
        ));
        let router_return_url = Some(helpers::create_redirect_url(
            router_base_url,
            attempt,
            connector_name,
            payment_data.creds_identifier.as_deref(),
        ));
        let complete_authorize_url = Some(helpers::create_complete_authorize_url(
            router_base_url,
            attempt,
            connector_name,
        ));
        let browser_info: Option<types::BrowserInformation> = payment_data
            .payment_attempt
            .browser_info
            .clone()
            .map(|b| b.parse_value("BrowserInformation"))
            .transpose()
            .change_context(errors::ApiErrorResponse::InvalidDataValue {
                field_name: "browser_info",
            })?;
        let amount = payment_data
            .surcharge_details
            .as_ref()
            .map(|surcharge_details| surcharge_details.final_amount)
            .unwrap_or(payment_data.amount.into());

        Ok(Self {
            payment_method_data: payment_method_data.map(From::from),
            email: payment_data.email,
            currency: Some(payment_data.currency),
            amount: Some(amount.get_amount_as_i64()), // need to change this once we move to connector module
            minor_amount: Some(amount),
            payment_method_type: payment_data.payment_attempt.payment_method_type,
            setup_mandate_details: payment_data.setup_mandate,
            capture_method: payment_data.payment_attempt.capture_method,
            order_details,
            router_return_url,
            webhook_url,
            complete_authorize_url,
            browser_info,
            surcharge_details: payment_data.surcharge_details,
            connector_transaction_id: payment_data.payment_attempt.connector_transaction_id,
            redirect_response: None,
            mandate_id: payment_data.mandate_id,
            related_transaction_id: None,
            enrolled_for_3ds: true,
            metadata: payment_data.payment_intent.metadata.map(Secret::new),
        })
    }
}

impl ForeignFrom<payments::FraudCheck> for FrmMessage {
    fn foreign_from(fraud_check: payments::FraudCheck) -> Self {
        Self {
            frm_name: fraud_check.frm_name,
            frm_transaction_id: fraud_check.frm_transaction_id,
            frm_transaction_type: Some(fraud_check.frm_transaction_type.to_string()),
            frm_status: Some(fraud_check.frm_status.to_string()),
            frm_score: fraud_check.frm_score,
            frm_reason: fraud_check.frm_reason,
            frm_error: fraud_check.frm_error,
        }
    }
}

impl ForeignFrom<CustomerDetails> for router_request_types::CustomerDetails {
    fn foreign_from(customer: CustomerDetails) -> Self {
        Self {
            customer_id: Some(customer.id),
            name: customer.name,
            email: customer.email,
            phone: customer.phone,
            phone_country_code: customer.phone_country_code,
        }
    }
}

#[cfg(feature = "v2")]
impl ForeignFrom<api_models::payments::AmountDetails>
    for hyperswitch_domain_models::payments::AmountDetails
{
    fn foreign_from(amount_details: api_models::payments::AmountDetails) -> Self {
        Self {
            order_amount: amount_details.order_amount.into(),
            currency: amount_details.currency,
            shipping_cost: amount_details.shipping_cost,
            tax_details: Some(diesel_models::TaxDetails {
                default: amount_details
                    .order_tax_amount
                    .map(|order_tax_amount| diesel_models::DefaultTax { order_tax_amount }),
                payment_method_type: None,
            }),
            skip_external_tax_calculation:
                hyperswitch_domain_models::payments::TaxCalculationOverride::foreign_from(
                    amount_details.skip_external_tax_calculation,
                ),
            skip_surcharge_calculation:
                hyperswitch_domain_models::payments::SurchargeCalculationOverride::foreign_from(
                    amount_details.skip_surcharge_calculation,
                ),
            surcharge_amount: amount_details.surcharge_amount,
            tax_on_surcharge: amount_details.tax_on_surcharge,
        }
    }
}

#[cfg(feature = "v2")]
<<<<<<< HEAD
impl
    ForeignFrom<(
        &hyperswitch_domain_models::payments::AmountDetails,
        &hyperswitch_domain_models::payments::payment_attempt::AttemptAmountDetails,
    )> for api_models::payments::ConfirmIntentAmountDetailsResponse
{
    fn foreign_from(
        (intent_amount_details, attempt_amount_details): (
            &hyperswitch_domain_models::payments::AmountDetails,
            &hyperswitch_domain_models::payments::payment_attempt::AttemptAmountDetails,
        ),
    ) -> Self {
        Self {
            order_amount: intent_amount_details.order_amount,
            currency: intent_amount_details.currency,
            shipping_cost: attempt_amount_details.shipping_cost,
            order_tax_amount: attempt_amount_details.order_tax_amount,
            skip_external_tax_calculation: common_enums::TaxCalculationOverride::foreign_from(
                intent_amount_details.skip_external_tax_calculation,
            ),
            skip_surcharge_calculation: common_enums::SurchargeCalculationOverride::foreign_from(
                intent_amount_details.skip_surcharge_calculation,
            ),
            surcharge_amount: attempt_amount_details.surcharge_amount,
            tax_on_surcharge: attempt_amount_details.tax_on_surcharge,
            net_amount: attempt_amount_details.net_amount,
            amount_to_capture: attempt_amount_details.amount_to_capture,
            amount_capturable: attempt_amount_details.amount_capturable,
        }
    }
}

#[cfg(feature = "v2")]
impl ForeignFrom<hyperswitch_domain_models::payments::payment_attempt::ErrorDetails>
    for api_models::payments::ErrorDetails
{
    fn foreign_from(
        amount_details: hyperswitch_domain_models::payments::payment_attempt::ErrorDetails,
    ) -> Self {
        let hyperswitch_domain_models::payments::payment_attempt::ErrorDetails {
            code,
            message,
            reason,
            unified_code,
            unified_message,
        } = amount_details;

        Self {
            code,
            message: reason.unwrap_or(message),
            unified_code,
            unified_message,
        }
    }
}

#[cfg(feature = "v2")]
impl ForeignFrom<hyperswitch_domain_models::payments::AmountDetails>
    for api_models::payments::AmountDetailsResponse
=======
impl ForeignFrom<hyperswitch_domain_models::payments::AmountDetails>
    for api_models::payments::AmountDetails
>>>>>>> 76b25732
{
    fn foreign_from(amount_details: hyperswitch_domain_models::payments::AmountDetails) -> Self {
        Self {
            order_amount: amount_details.order_amount.into(),
            currency: amount_details.currency,
            shipping_cost: amount_details.shipping_cost,
            order_tax_amount: amount_details.tax_details.and_then(|tax_details| {
                tax_details.default.map(|default| default.order_tax_amount)
            }),
            skip_external_tax_calculation: common_enums::TaxCalculationOverride::foreign_from(
                amount_details.skip_external_tax_calculation,
            ),
            skip_surcharge_calculation: common_enums::SurchargeCalculationOverride::foreign_from(
                amount_details.skip_surcharge_calculation,
            ),
            surcharge_amount: amount_details.surcharge_amount,
            tax_on_surcharge: amount_details.tax_on_surcharge,
        }
    }
}

#[cfg(feature = "v2")]
impl ForeignFrom<common_enums::TaxCalculationOverride>
    for hyperswitch_domain_models::payments::TaxCalculationOverride
{
    fn foreign_from(tax_calculation_override: common_enums::TaxCalculationOverride) -> Self {
        match tax_calculation_override {
            common_enums::TaxCalculationOverride::Calculate => Self::Calculate,
            common_enums::TaxCalculationOverride::Skip => Self::Skip,
        }
    }
}

#[cfg(feature = "v2")]
impl ForeignFrom<hyperswitch_domain_models::payments::TaxCalculationOverride>
    for common_enums::TaxCalculationOverride
{
    fn foreign_from(
        tax_calculation_override: hyperswitch_domain_models::payments::TaxCalculationOverride,
    ) -> Self {
        match tax_calculation_override {
            hyperswitch_domain_models::payments::TaxCalculationOverride::Calculate => {
                Self::Calculate
            }
            hyperswitch_domain_models::payments::TaxCalculationOverride::Skip => Self::Skip,
        }
    }
}

#[cfg(feature = "v2")]
impl ForeignFrom<common_enums::SurchargeCalculationOverride>
    for hyperswitch_domain_models::payments::SurchargeCalculationOverride
{
    fn foreign_from(
        surcharge_calculation_override: common_enums::SurchargeCalculationOverride,
    ) -> Self {
        match surcharge_calculation_override {
            common_enums::SurchargeCalculationOverride::Calculate => Self::Calculate,
            common_enums::SurchargeCalculationOverride::Skip => Self::Skip,
        }
    }
}

#[cfg(feature = "v2")]
impl ForeignFrom<hyperswitch_domain_models::payments::SurchargeCalculationOverride>
    for common_enums::SurchargeCalculationOverride
{
    fn foreign_from(
        surcharge_calculation_override: hyperswitch_domain_models::payments::SurchargeCalculationOverride,
    ) -> Self {
        match surcharge_calculation_override {
            hyperswitch_domain_models::payments::SurchargeCalculationOverride::Calculate => {
                Self::Calculate
            }
            hyperswitch_domain_models::payments::SurchargeCalculationOverride::Skip => Self::Skip,
        }
    }
}

#[cfg(feature = "v2")]
impl ForeignFrom<api_models::admin::PaymentLinkConfigRequest>
    for diesel_models::PaymentLinkConfigRequestForPayments
{
    fn foreign_from(config: api_models::admin::PaymentLinkConfigRequest) -> Self {
        Self {
            theme: config.theme,
            logo: config.logo,
            seller_name: config.seller_name,
            sdk_layout: config.sdk_layout,
            display_sdk_only: config.display_sdk_only,
            enabled_saved_payment_method: config.enabled_saved_payment_method,
            transaction_details: config.transaction_details.map(|transaction_details| {
                transaction_details
                    .iter()
                    .map(|details| {
                        diesel_models::PaymentLinkTransactionDetails::foreign_from(details.clone())
                    })
                    .collect()
            }),
        }
    }
}

#[cfg(feature = "v2")]
impl ForeignFrom<api_models::admin::PaymentLinkTransactionDetails>
    for diesel_models::PaymentLinkTransactionDetails
{
    fn foreign_from(from: api_models::admin::PaymentLinkTransactionDetails) -> Self {
        Self {
            key: from.key,
            value: from.value,
            ui_configuration: from
                .ui_configuration
                .map(diesel_models::TransactionDetailsUiConfiguration::foreign_from),
        }
    }
}

#[cfg(feature = "v2")]
impl ForeignFrom<api_models::admin::TransactionDetailsUiConfiguration>
    for diesel_models::TransactionDetailsUiConfiguration
{
    fn foreign_from(from: api_models::admin::TransactionDetailsUiConfiguration) -> Self {
        Self {
            position: from.position,
            is_key_bold: from.is_key_bold,
            is_value_bold: from.is_value_bold,
        }
    }
}

#[cfg(feature = "v2")]
impl ForeignFrom<diesel_models::PaymentLinkConfigRequestForPayments>
    for api_models::admin::PaymentLinkConfigRequest
{
    fn foreign_from(config: diesel_models::PaymentLinkConfigRequestForPayments) -> Self {
        Self {
            theme: config.theme,
            logo: config.logo,
            seller_name: config.seller_name,
            sdk_layout: config.sdk_layout,
            display_sdk_only: config.display_sdk_only,
            enabled_saved_payment_method: config.enabled_saved_payment_method,
            transaction_details: config.transaction_details.map(|transaction_details| {
                transaction_details
                    .iter()
                    .map(|details| {
                        api_models::admin::PaymentLinkTransactionDetails::foreign_from(
                            details.clone(),
                        )
                    })
                    .collect()
            }),
        }
    }
}

#[cfg(feature = "v2")]
impl ForeignFrom<diesel_models::PaymentLinkTransactionDetails>
    for api_models::admin::PaymentLinkTransactionDetails
{
    fn foreign_from(from: diesel_models::PaymentLinkTransactionDetails) -> Self {
        Self {
            key: from.key,
            value: from.value,
            ui_configuration: from
                .ui_configuration
                .map(api_models::admin::TransactionDetailsUiConfiguration::foreign_from),
        }
    }
}

#[cfg(feature = "v2")]
impl ForeignFrom<diesel_models::TransactionDetailsUiConfiguration>
    for api_models::admin::TransactionDetailsUiConfiguration
{
    fn foreign_from(from: diesel_models::TransactionDetailsUiConfiguration) -> Self {
        Self {
            position: from.position,
            is_key_bold: from.is_key_bold,
            is_value_bold: from.is_value_bold,
        }
    }
}<|MERGE_RESOLUTION|>--- conflicted
+++ resolved
@@ -755,11 +755,7 @@
         Ok(services::ApplicationResponse::JsonWithHeaders((
             Self {
                 id: payment_intent.id.clone(),
-<<<<<<< HEAD
                 amount_details: api_models::payments::AmountDetailsResponse::foreign_from(
-=======
-                amount_details: api_models::payments::AmountDetails::foreign_from(
->>>>>>> 76b25732
                     payment_intent.amount_details.clone(),
                 ),
                 client_secret: payment_intent.client_secret.clone(),
@@ -770,19 +766,11 @@
                 billing: payment_intent
                     .billing_address
                     .clone()
-<<<<<<< HEAD
-                    .map(|address| address.into_inner()),
-                shipping: payment_intent
-                    .shipping_address
-                    .clone()
-                    .map(|address| address.into_inner()),
-=======
                     .map(|billing| billing.into_inner().expose()),
                 shipping: payment_intent
                     .shipping_address
                     .clone()
                     .map(|shipping| shipping.into_inner().expose()),
->>>>>>> 76b25732
                 customer_id: payment_intent.customer_id.clone(),
                 customer_present: payment_intent.customer_present.clone(),
                 description: payment_intent.description.clone(),
@@ -790,16 +778,12 @@
                 setup_future_usage: payment_intent.setup_future_usage,
                 apply_mit_exemption: payment_intent.apply_mit_exemption.clone(),
                 statement_descriptor: payment_intent.statement_descriptor.clone(),
-<<<<<<< HEAD
-                order_details: payment_intent.order_details.clone(),
-=======
                 order_details: payment_intent.order_details.clone().map(|order_details| {
                     order_details
                         .into_iter()
                         .map(|order_detail| order_detail.expose())
                         .collect()
                 }),
->>>>>>> 76b25732
                 allowed_payment_method_types: payment_intent.allowed_payment_method_types.clone(),
                 metadata: payment_intent.metadata.clone(),
                 connector_metadata: payment_intent.connector_metadata.clone(),
@@ -821,7 +805,6 @@
     }
 }
 
-<<<<<<< HEAD
 #[cfg(feature = "v2")]
 impl<F, Op, D> ToResponse<F, D, Op> for api_models::payments::PaymentsConfirmIntentResponse
 where
@@ -889,8 +872,6 @@
     }
 }
 
-=======
->>>>>>> 76b25732
 impl ForeignTryFrom<(MinorUnit, Option<MinorUnit>, Option<MinorUnit>, Currency)>
     for api_models::payments::DisplayAmountOnSdk
 {
@@ -2919,7 +2900,6 @@
 }
 
 #[cfg(feature = "v2")]
-<<<<<<< HEAD
 impl
     ForeignFrom<(
         &hyperswitch_domain_models::payments::AmountDetails,
@@ -2979,10 +2959,6 @@
 #[cfg(feature = "v2")]
 impl ForeignFrom<hyperswitch_domain_models::payments::AmountDetails>
     for api_models::payments::AmountDetailsResponse
-=======
-impl ForeignFrom<hyperswitch_domain_models::payments::AmountDetails>
-    for api_models::payments::AmountDetails
->>>>>>> 76b25732
 {
     fn foreign_from(amount_details: hyperswitch_domain_models::payments::AmountDetails) -> Self {
         Self {
