use std::{fmt::Debug, marker::PhantomData, str::FromStr};

use api_models::payments::{
    Address, ConnectorMandateReferenceId, CustomerDetails, CustomerDetailsResponse, FrmMessage,
    PaymentChargeRequest, PaymentChargeResponse, RequestSurchargeDetails,
};
use common_enums::{Currency, RequestIncrementalAuthorization};
use common_utils::{
    consts::X_HS_LATENCY,
    fp_utils,
    pii::Email,
    types::{self as common_utils_type, AmountConvertor, MinorUnit, StringMajorUnitForConnector},
};
use diesel_models::{
    ephemeral_key,
    payment_attempt::ConnectorMandateReferenceId as DieselConnectorMandateReferenceId,
};
use error_stack::{report, ResultExt};
use hyperswitch_domain_models::{payments::payment_intent::CustomerData, router_request_types};
use masking::{ExposeInterface, Maskable, PeekInterface, Secret};
use router_env::{instrument, metrics::add_attributes, tracing};

use super::{flows::Feature, types::AuthenticationData, OperationSessionGetters, PaymentData};
use crate::{
    configs::settings::ConnectorRequestReferenceIdConfig,
    connector::{Helcim, Nexinets},
    core::{
        errors::{self, RouterResponse, RouterResult},
        payments::{self, helpers},
        utils as core_utils,
    },
    headers::X_PAYMENT_CONFIRM_SOURCE,
    routes::{metrics, SessionState},
    services::{self, RedirectForm},
    types::{
        self,
        api::{self, ConnectorTransactionId},
        domain,
        storage::{self, enums},
        transformers::{ForeignFrom, ForeignInto, ForeignTryFrom},
        MultipleCaptureRequestData,
    },
    utils::{OptionExt, ValueExt},
};

pub async fn construct_router_data_to_update_calculated_tax<'a, F, T>(
    state: &'a SessionState,
    payment_data: PaymentData<F>,
    connector_id: &str,
    merchant_account: &domain::MerchantAccount,
    _key_store: &domain::MerchantKeyStore,
    customer: &'a Option<domain::Customer>,
    merchant_connector_account: &helpers::MerchantConnectorAccountType,
) -> RouterResult<types::RouterData<F, T, types::PaymentsResponseData>>
where
    T: TryFrom<PaymentAdditionalData<'a, F>>,
    types::RouterData<F, T, types::PaymentsResponseData>: Feature<F, T>,
    F: Clone,
    error_stack::Report<errors::ApiErrorResponse>:
        From<<T as TryFrom<PaymentAdditionalData<'a, F>>>::Error>,
{
    fp_utils::when(merchant_connector_account.is_disabled(), || {
        Err(errors::ApiErrorResponse::MerchantConnectorAccountDisabled)
    })?;

    let test_mode = merchant_connector_account.is_test_mode_on();

    let auth_type: types::ConnectorAuthType = merchant_connector_account
        .get_connector_account_details()
        .parse_value("ConnectorAuthType")
        .change_context(errors::ApiErrorResponse::InternalServerError)
        .attach_printable("Failed while parsing value for ConnectorAuthType")?;

    let additional_data = PaymentAdditionalData {
        router_base_url: state.base_url.clone(),
        connector_name: connector_id.to_string(),
        payment_data: payment_data.clone(),
        state,
        customer_data: customer,
    };

    let router_data = types::RouterData {
        flow: PhantomData,
        merchant_id: merchant_account.get_id().clone(),
        customer_id: None,
        connector: connector_id.to_owned(),
        payment_id: payment_data
            .payment_attempt
            .payment_id
            .get_string_repr()
            .to_owned(),
        attempt_id: payment_data.payment_attempt.get_id().to_owned(),
        status: payment_data.payment_attempt.status,
        payment_method: diesel_models::enums::PaymentMethod::default(),
        connector_auth_type: auth_type,
        description: None,
        return_url: None,
        address: payment_data.address.clone(),
        auth_type: payment_data
            .payment_attempt
            .authentication_type
            .unwrap_or_default(),
        connector_meta_data: None,
        connector_wallets_details: None,
        request: T::try_from(additional_data)?,
        response: Err(hyperswitch_domain_models::router_data::ErrorResponse::default()),
        amount_captured: None,
        minor_amount_captured: None,
        access_token: None,
        session_token: None,
        reference_id: None,
        payment_method_status: None,
        payment_method_token: None,
        connector_customer: None,
        recurring_mandate_payment_data: None,
        connector_request_reference_id: core_utils::get_connector_request_reference_id(
            &state.conf,
            merchant_account.get_id(),
            &payment_data.payment_attempt,
        ),
        preprocessing_id: None,
        #[cfg(feature = "payouts")]
        payout_method_data: None,
        #[cfg(feature = "payouts")]
        quote_id: None,
        test_mode,
        payment_method_balance: None,
        connector_api_version: None,
        connector_http_status_code: None,
        external_latency: None,
        apple_pay_flow: None,
        frm_metadata: None,
        refund_id: None,
        dispute_id: None,
        connector_response: None,
        integrity_check: Ok(()),
        additional_merchant_data: None,
        header_payload: None,
    };
    Ok(router_data)
}

#[cfg(all(feature = "v2", feature = "customer_v2"))]
#[instrument(skip_all)]
#[allow(clippy::too_many_arguments)]
pub async fn construct_payment_router_data<'a, F, T>(
    _state: &'a SessionState,
    _payment_data: PaymentData<F>,
    _connector_id: &str,
    _merchant_account: &domain::MerchantAccount,
    _key_store: &domain::MerchantKeyStore,
    _customer: &'a Option<domain::Customer>,
    _merchant_connector_account: &helpers::MerchantConnectorAccountType,
    _merchant_recipient_data: Option<types::MerchantRecipientData>,
    _header_payload: Option<api_models::payments::HeaderPayload>,
) -> RouterResult<types::RouterData<F, T, types::PaymentsResponseData>>
where
    T: TryFrom<PaymentAdditionalData<'a, F>>,
    types::RouterData<F, T, types::PaymentsResponseData>: Feature<F, T>,
    F: Clone,
    error_stack::Report<errors::ApiErrorResponse>:
        From<<T as TryFrom<PaymentAdditionalData<'a, F>>>::Error>,
{
    todo!()
}

#[cfg(all(any(feature = "v1", feature = "v2"), not(feature = "customer_v2")))]
#[instrument(skip_all)]
#[allow(clippy::too_many_arguments)]
pub async fn construct_payment_router_data<'a, F, T>(
    state: &'a SessionState,
    payment_data: PaymentData<F>,
    connector_id: &str,
    merchant_account: &domain::MerchantAccount,
    _key_store: &domain::MerchantKeyStore,
    customer: &'a Option<domain::Customer>,
    merchant_connector_account: &helpers::MerchantConnectorAccountType,
    merchant_recipient_data: Option<types::MerchantRecipientData>,
    header_payload: Option<api_models::payments::HeaderPayload>,
) -> RouterResult<types::RouterData<F, T, types::PaymentsResponseData>>
where
    T: TryFrom<PaymentAdditionalData<'a, F>>,
    types::RouterData<F, T, types::PaymentsResponseData>: Feature<F, T>,
    F: Clone,
    error_stack::Report<errors::ApiErrorResponse>:
        From<<T as TryFrom<PaymentAdditionalData<'a, F>>>::Error>,
{
    let (payment_method, router_data);

    fp_utils::when(merchant_connector_account.is_disabled(), || {
        Err(errors::ApiErrorResponse::MerchantConnectorAccountDisabled)
    })?;

    let test_mode = merchant_connector_account.is_test_mode_on();

    let auth_type: types::ConnectorAuthType = merchant_connector_account
        .get_connector_account_details()
        .parse_value("ConnectorAuthType")
        .change_context(errors::ApiErrorResponse::InternalServerError)
        .attach_printable("Failed while parsing value for ConnectorAuthType")?;

    payment_method = payment_data
        .payment_attempt
        .payment_method
        .or(payment_data.payment_attempt.payment_method)
        .get_required_value("payment_method_type")?;

    let resource_id = match payment_data
        .payment_attempt
        .get_connector_payment_id()
        .map(ToString::to_string)
    {
        Some(id) => types::ResponseId::ConnectorTransactionId(id),
        None => types::ResponseId::NoResponseId,
    };

    // [#44]: why should response be filled during request
    let response = Ok(types::PaymentsResponseData::TransactionResponse {
        resource_id,
        redirection_data: None,
        mandate_reference: None,
        connector_metadata: None,
        network_txn_id: None,
        connector_response_reference_id: None,
        incremental_authorization_allowed: None,
        charge_id: None,
    });

    let additional_data = PaymentAdditionalData {
        router_base_url: state.base_url.clone(),
        connector_name: connector_id.to_string(),
        payment_data: payment_data.clone(),
        state,
        customer_data: customer,
    };

    let customer_id = customer.to_owned().map(|customer| customer.customer_id);

    let supported_connector = &state
        .conf
        .multiple_api_version_supported_connectors
        .supported_connectors;
    let connector_enum = api_models::enums::Connector::from_str(connector_id)
        .change_context(errors::ConnectorError::InvalidConnectorName)
        .change_context(errors::ApiErrorResponse::InvalidDataValue {
            field_name: "connector",
        })
        .attach_printable_lazy(|| format!("unable to parse connector name {connector_id:?}"))?;

    let connector_api_version = if supported_connector.contains(&connector_enum) {
        state
            .store
            .find_config_by_key(&format!("connector_api_version_{connector_id}"))
            .await
            .map(|value| value.config)
            .ok()
    } else {
        None
    };

    let apple_pay_flow = payments::decide_apple_pay_flow(
        state,
        &payment_data.payment_attempt.payment_method_type,
        Some(merchant_connector_account),
    );

    let unified_address = if let Some(payment_method_info) =
        payment_data.payment_method_info.clone()
    {
        let payment_method_billing = payment_method_info
            .payment_method_billing_address
            .map(|decrypted_data| decrypted_data.into_inner().expose())
            .map(|decrypted_value| decrypted_value.parse_value("payment_method_billing_address"))
            .transpose()
            .change_context(errors::ApiErrorResponse::InternalServerError)
            .attach_printable("unable to parse payment_method_billing_address")?;
        payment_data
            .address
            .clone()
            .unify_with_payment_data_billing(payment_method_billing)
    } else {
        payment_data.address
    };

    crate::logger::debug!("unified address details {:?}", unified_address);

    router_data = types::RouterData {
        flow: PhantomData,
        merchant_id: merchant_account.get_id().clone(),
        customer_id,
        connector: connector_id.to_owned(),
        payment_id: payment_data
            .payment_attempt
            .payment_id
            .get_string_repr()
            .to_owned(),
        attempt_id: payment_data.payment_attempt.attempt_id.clone(),
        status: payment_data.payment_attempt.status,
        payment_method,
        connector_auth_type: auth_type,
        description: payment_data.payment_intent.description.clone(),
        return_url: payment_data.payment_intent.return_url.clone(),
        address: unified_address,
        auth_type: payment_data
            .payment_attempt
            .authentication_type
            .unwrap_or_default(),
        connector_meta_data: merchant_connector_account.get_metadata(),
        connector_wallets_details: merchant_connector_account.get_connector_wallets_details(),
        request: T::try_from(additional_data)?,
        response,
        amount_captured: payment_data
            .payment_intent
            .amount_captured
            .map(|amt| amt.get_amount_as_i64()),
        minor_amount_captured: payment_data.payment_intent.amount_captured,
        access_token: None,
        session_token: None,
        reference_id: None,
        payment_method_status: payment_data.payment_method_info.map(|info| info.status),
        payment_method_token: payment_data
            .pm_token
            .map(|token| types::PaymentMethodToken::Token(Secret::new(token))),
        connector_customer: payment_data.connector_customer_id,
        recurring_mandate_payment_data: payment_data.recurring_mandate_payment_data,
        connector_request_reference_id: core_utils::get_connector_request_reference_id(
            &state.conf,
            merchant_account.get_id(),
            &payment_data.payment_attempt,
        ),
        preprocessing_id: payment_data.payment_attempt.preprocessing_step_id,
        #[cfg(feature = "payouts")]
        payout_method_data: None,
        #[cfg(feature = "payouts")]
        quote_id: None,
        test_mode,
        payment_method_balance: None,
        connector_api_version,
        connector_http_status_code: None,
        external_latency: None,
        apple_pay_flow,
        frm_metadata: None,
        refund_id: None,
        dispute_id: None,
        connector_response: None,
        integrity_check: Ok(()),
        additional_merchant_data: merchant_recipient_data.map(|data| {
            api_models::admin::AdditionalMerchantData::foreign_from(
                types::AdditionalMerchantData::OpenBankingRecipientData(data),
            )
        }),
        header_payload,
    };

    Ok(router_data)
}

pub trait ToResponse<F, D, Op>
where
    Self: Sized,
    Op: Debug,
    D: OperationSessionGetters<F>,
{
    #[allow(clippy::too_many_arguments)]
    fn generate_response(
        data: D,
        customer: Option<domain::Customer>,
        auth_flow: services::AuthFlow,
        base_url: &str,
        operation: Op,
        connector_request_reference_id_config: &ConnectorRequestReferenceIdConfig,
        connector_http_status_code: Option<u16>,
        external_latency: Option<u128>,
        is_latency_header_enabled: Option<bool>,
    ) -> RouterResponse<Self>;
}

impl<F, Op, D> ToResponse<F, D, Op> for api::PaymentsResponse
where
    F: Clone,
    Op: Debug,
    D: OperationSessionGetters<F>,
{
    #[allow(clippy::too_many_arguments)]
    fn generate_response(
        payment_data: D,
        customer: Option<domain::Customer>,
        auth_flow: services::AuthFlow,
        base_url: &str,
        operation: Op,
        connector_request_reference_id_config: &ConnectorRequestReferenceIdConfig,
        connector_http_status_code: Option<u16>,
        external_latency: Option<u128>,
        is_latency_header_enabled: Option<bool>,
    ) -> RouterResponse<Self> {
        let captures = payment_data
            .get_multiple_capture_data()
            .and_then(|multiple_capture_data| {
                multiple_capture_data
                    .expand_captures
                    .and_then(|should_expand| {
                        should_expand.then_some(
                            multiple_capture_data
                                .get_all_captures()
                                .into_iter()
                                .cloned()
                                .collect(),
                        )
                    })
            });

        payments_to_payments_response(
            payment_data,
            captures,
            customer,
            auth_flow,
            base_url,
            &operation,
            connector_request_reference_id_config,
            connector_http_status_code,
            external_latency,
            is_latency_header_enabled,
        )
    }
}

#[cfg(feature = "v1")]
impl<F, Op, D> ToResponse<F, D, Op> for api::PaymentsSessionResponse
where
    F: Clone,
    Op: Debug,
    D: OperationSessionGetters<F>,
{
    #[allow(clippy::too_many_arguments)]
    fn generate_response(
        payment_data: D,
        _customer: Option<domain::Customer>,
        _auth_flow: services::AuthFlow,
        _base_url: &str,
        _operation: Op,
        _connector_request_reference_id_config: &ConnectorRequestReferenceIdConfig,
        _connector_http_status_code: Option<u16>,
        _external_latency: Option<u128>,
        _is_latency_header_enabled: Option<bool>,
    ) -> RouterResponse<Self> {
        Ok(services::ApplicationResponse::JsonWithHeaders((
            Self {
                session_token: payment_data.get_sessions_token(),
                payment_id: payment_data.get_payment_attempt().payment_id.clone(),
                client_secret: payment_data
                    .get_payment_intent()
                    .client_secret
                    .clone()
                    .get_required_value("client_secret")?
                    .into(),
            },
            vec![],
        )))
    }
}

#[cfg(feature = "v1")]
impl<F, Op, D> ToResponse<F, D, Op> for api::PaymentsDynamicTaxCalculationResponse
where
    F: Clone,
    Op: Debug,
    D: OperationSessionGetters<F>,
{
    #[allow(clippy::too_many_arguments)]
    fn generate_response(
        payment_data: D,
        _customer: Option<domain::Customer>,
        _auth_flow: services::AuthFlow,
        _base_url: &str,
        _operation: Op,
        _connector_request_reference_id_config: &ConnectorRequestReferenceIdConfig,
        _connector_http_status_code: Option<u16>,
        _external_latency: Option<u128>,
        _is_latency_header_enabled: Option<bool>,
    ) -> RouterResponse<Self> {
        let mut amount = payment_data.get_payment_intent().amount;
        let shipping_cost = payment_data.get_payment_intent().shipping_cost;
        if let Some(shipping_cost) = shipping_cost {
            amount = amount + shipping_cost;
        }
        let order_tax_amount = payment_data
            .get_payment_intent()
            .tax_details
            .clone()
            .and_then(|tax| {
                tax.payment_method_type
                    .map(|a| a.order_tax_amount)
                    .or_else(|| tax.default.map(|a| a.order_tax_amount))
            });
        if let Some(tax_amount) = order_tax_amount {
            amount = amount + tax_amount;
        }

        let currency = payment_data
            .get_payment_attempt()
            .currency
            .get_required_value("currency")?;

        Ok(services::ApplicationResponse::JsonWithHeaders((
            Self {
                net_amount: amount,
                payment_id: payment_data.get_payment_attempt().payment_id.clone(),
                order_tax_amount,
                shipping_cost,
                display_amount: api_models::payments::DisplayAmountOnSdk::foreign_try_from((
                    amount,
                    shipping_cost,
                    order_tax_amount,
                    currency,
                ))?,
            },
            vec![],
        )))
    }
}

#[cfg(feature = "v2")]
impl<F, Op, D> ToResponse<F, D, Op> for api::PaymentsCreateIntentResponse
where
    F: Clone,
    Op: Debug,
    D: OperationSessionGetters<F>,
{
    #[allow(clippy::too_many_arguments)]
    fn generate_response(
        payment_data: D,
        _customer: Option<domain::Customer>,
        _auth_flow: services::AuthFlow,
        _base_url: &str,
        operation: Op,
        _connector_request_reference_id_config: &ConnectorRequestReferenceIdConfig,
        _connector_http_status_code: Option<u16>,
        _external_latency: Option<u128>,
        _is_latency_header_enabled: Option<bool>,
    ) -> RouterResponse<Self> {
        let payment_intent = payment_data.get_payment_intent();
        Ok(services::ApplicationResponse::JsonWithHeaders((
            Self {
                id: payment_intent.id.clone(),
                amount_details: api_models::payments::AmountDetails::foreign_from(
                    payment_intent.amount_details.clone(),
                ),
                client_secret: payment_intent.client_secret.clone(),
                merchant_reference_id: payment_intent.merchant_reference_id.clone(),
                routing_algorithm_id: payment_intent.routing_algorithm_id.clone(),
                capture_method: payment_intent.capture_method,
                authentication_type: payment_intent.authentication_type,
                billing: payment_intent
                    .billing_address
                    .clone()
                    .map(|billing| billing.into_inner().expose()),
                shipping: payment_intent
                    .shipping_address
                    .clone()
                    .map(|shipping| shipping.into_inner().expose()),
                customer_id: payment_intent.customer_id.clone(),
                customer_present: payment_intent.customer_present.clone(),
                description: payment_intent.description.clone(),
                return_url: payment_intent.return_url.clone(),
                setup_future_usage: payment_intent.setup_future_usage,
                apply_mit_exemption: payment_intent.apply_mit_exemption.clone(),
                statement_descriptor: payment_intent.statement_descriptor.clone(),
                order_details: payment_intent.order_details.clone().map(|order_details| {
                    order_details
                        .into_iter()
                        .map(|order_detail| order_detail.expose())
                        .collect()
                }),
                allowed_payment_method_types: payment_intent.allowed_payment_method_types.clone(),
                metadata: payment_intent.metadata.clone(),
                connector_metadata: payment_intent.connector_metadata.clone(),
                feature_metadata: payment_intent.feature_metadata.clone(),
                payment_link_enabled: payment_intent.enable_payment_link.clone(),
                payment_link_config: payment_intent
                    .payment_link_config
                    .clone()
                    .map(ForeignFrom::foreign_from),
                request_incremental_authorization: payment_intent.request_incremental_authorization,
                expires_on: payment_intent.session_expiry,
                frm_metadata: payment_intent.frm_metadata.clone(),
                request_external_three_ds_authentication: payment_intent
                    .request_external_three_ds_authentication
                    .clone(),
            },
            vec![],
        )))
    }
}

#[cfg(feature = "v1")]
impl<F, Op, D> ToResponse<F, D, Op> for api::PaymentsPostSessionTokensResponse
where
    F: Clone,
    Op: Debug,
    D: OperationSessionGetters<F>,
{
    fn generate_response(
        payment_data: D,
        _customer: Option<domain::Customer>,
        _auth_flow: services::AuthFlow,
        _base_url: &str,
        _operation: Op,
        _connector_request_reference_id_config: &ConnectorRequestReferenceIdConfig,
        _connector_http_status_code: Option<u16>,
        _external_latency: Option<u128>,
        _is_latency_header_enabled: Option<bool>,
    ) -> RouterResponse<Self> {
        let papal_sdk_next_action =
            paypal_sdk_next_steps_check(payment_data.get_payment_attempt().clone())?;
        let next_action = papal_sdk_next_action.map(|paypal_next_action_data| {
            api_models::payments::NextActionData::InvokeSdkClient {
                next_action_data: paypal_next_action_data,
            }
        });
        Ok(services::ApplicationResponse::JsonWithHeaders((
            Self {
                payment_id: payment_data.get_payment_intent().payment_id.clone(),
                next_action,
                status: payment_data.get_payment_intent().status,
            },
            vec![],
        )))
    }
}

impl ForeignTryFrom<(MinorUnit, Option<MinorUnit>, Option<MinorUnit>, Currency)>
    for api_models::payments::DisplayAmountOnSdk
{
    type Error = error_stack::Report<errors::ApiErrorResponse>;

    fn foreign_try_from(
        (net_amount, shipping_cost, order_tax_amount, currency): (
            MinorUnit,
            Option<MinorUnit>,
            Option<MinorUnit>,
            Currency,
        ),
    ) -> Result<Self, Self::Error> {
        let major_unit_convertor = StringMajorUnitForConnector;

        let sdk_net_amount = major_unit_convertor
            .convert(net_amount, currency)
            .change_context(errors::ApiErrorResponse::PreconditionFailed {
                message: "Failed to convert net_amount to base unit".to_string(),
            })
            .attach_printable("Failed to convert net_amount to string major unit")?;

        let sdk_shipping_cost = shipping_cost
            .map(|cost| {
                major_unit_convertor
                    .convert(cost, currency)
                    .change_context(errors::ApiErrorResponse::PreconditionFailed {
                        message: "Failed to convert shipping_cost to base unit".to_string(),
                    })
                    .attach_printable("Failed to convert shipping_cost to string major unit")
            })
            .transpose()?;

        let sdk_order_tax_amount = order_tax_amount
            .map(|cost| {
                major_unit_convertor
                    .convert(cost, currency)
                    .change_context(errors::ApiErrorResponse::PreconditionFailed {
                        message: "Failed to convert order_tax_amount to base unit".to_string(),
                    })
                    .attach_printable("Failed to convert order_tax_amount to string major unit")
            })
            .transpose()?;
        Ok(Self {
            net_amount: sdk_net_amount,
            shipping_cost: sdk_shipping_cost,
            order_tax_amount: sdk_order_tax_amount,
        })
    }
}

impl<F, Op, D> ToResponse<F, D, Op> for api::VerifyResponse
where
    F: Clone,
    Op: Debug,
    D: OperationSessionGetters<F>,
{
    #[cfg(all(feature = "v2", feature = "customer_v2"))]
    #[allow(clippy::too_many_arguments)]
    fn generate_response(
        _data: D,
        _customer: Option<domain::Customer>,
        _auth_flow: services::AuthFlow,
        _base_url: &str,
        _operation: Op,
        _connector_request_reference_id_config: &ConnectorRequestReferenceIdConfig,
        _connector_http_status_code: Option<u16>,
        _external_latency: Option<u128>,
        _is_latency_header_enabled: Option<bool>,
    ) -> RouterResponse<Self> {
        todo!()
    }

    #[cfg(all(any(feature = "v1", feature = "v2"), not(feature = "customer_v2")))]
    #[allow(clippy::too_many_arguments)]
    fn generate_response(
        payment_data: D,
        customer: Option<domain::Customer>,
        _auth_flow: services::AuthFlow,
        _base_url: &str,
        _operation: Op,
        _connector_request_reference_id_config: &ConnectorRequestReferenceIdConfig,
        _connector_http_status_code: Option<u16>,
        _external_latency: Option<u128>,
        _is_latency_header_enabled: Option<bool>,
    ) -> RouterResponse<Self> {
        let additional_payment_method_data: Option<api_models::payments::AdditionalPaymentData> =
            payment_data
                .get_payment_attempt()
                .payment_method_data
                .clone()
                .map(|data| data.parse_value("payment_method_data"))
                .transpose()
                .change_context(errors::ApiErrorResponse::InvalidDataValue {
                    field_name: "payment_method_data",
                })?;
        let payment_method_data_response =
            additional_payment_method_data.map(api::PaymentMethodDataResponse::from);
        Ok(services::ApplicationResponse::JsonWithHeaders((
            Self {
                verify_id: Some(payment_data.get_payment_intent().payment_id.clone()),
                merchant_id: Some(payment_data.get_payment_intent().merchant_id.clone()),
                client_secret: payment_data
                    .get_payment_intent()
                    .client_secret
                    .clone()
                    .map(Secret::new),
                customer_id: customer.as_ref().map(|x| x.customer_id.clone()),
                email: customer
                    .as_ref()
                    .and_then(|cus| cus.email.as_ref().map(|s| s.to_owned())),
                name: customer
                    .as_ref()
                    .and_then(|cus| cus.name.as_ref().map(|s| s.to_owned())),
                phone: customer
                    .as_ref()
                    .and_then(|cus| cus.phone.as_ref().map(|s| s.to_owned())),
                mandate_id: payment_data
                    .get_mandate_id()
                    .and_then(|mandate_ids| mandate_ids.mandate_id.clone()),
                payment_method: payment_data.get_payment_attempt().payment_method,
                payment_method_data: payment_method_data_response,
                payment_token: payment_data.get_token().map(ToString::to_string),
                error_code: payment_data.get_payment_attempt().clone().error_code,
                error_message: payment_data.get_payment_attempt().clone().error_message,
            },
            vec![],
        )))
    }
}

#[cfg(all(feature = "v2", feature = "customer_v2"))]
#[instrument(skip_all)]
// try to use router data here so that already validated things , we don't want to repeat the validations.
// Add internal value not found and external value not found so that we can give 500 / Internal server error for internal value not found
#[allow(clippy::too_many_arguments)]
pub fn payments_to_payments_response<Op, F: Clone, D>(
    _payment_data: D,
    _captures: Option<Vec<storage::Capture>>,
    _customer: Option<domain::Customer>,
    _auth_flow: services::AuthFlow,
    _base_url: &str,
    _operation: &Op,
    _connector_request_reference_id_config: &ConnectorRequestReferenceIdConfig,
    _connector_http_status_code: Option<u16>,
    _external_latency: Option<u128>,
    _is_latency_header_enabled: Option<bool>,
) -> RouterResponse<api::PaymentsResponse>
where
    Op: Debug,
    D: OperationSessionGetters<F>,
{
    todo!()
}

#[cfg(all(any(feature = "v1", feature = "v2"), not(feature = "customer_v2")))]
#[instrument(skip_all)]
// try to use router data here so that already validated things , we don't want to repeat the validations.
// Add internal value not found and external value not found so that we can give 500 / Internal server error for internal value not found
#[allow(clippy::too_many_arguments)]
pub fn payments_to_payments_response<Op, F: Clone, D>(
    payment_data: D,
    captures: Option<Vec<storage::Capture>>,
    customer: Option<domain::Customer>,
    _auth_flow: services::AuthFlow,
    base_url: &str,
    operation: &Op,
    connector_request_reference_id_config: &ConnectorRequestReferenceIdConfig,
    connector_http_status_code: Option<u16>,
    external_latency: Option<u128>,
    _is_latency_header_enabled: Option<bool>,
) -> RouterResponse<api::PaymentsResponse>
where
    Op: Debug,
    D: OperationSessionGetters<F>,
{
    use std::ops::Not;

    let payment_attempt = payment_data.get_payment_attempt().clone();
    let payment_intent = payment_data.get_payment_intent().clone();
    let payment_link_data = payment_data.get_payment_link_data();

    let currency = payment_attempt
        .currency
        .as_ref()
        .get_required_value("currency")?;
    let amount = currency
        .to_currency_base_unit(
            payment_attempt
                .net_amount
                .get_total_amount()
                .get_amount_as_i64(),
        )
        .change_context(errors::ApiErrorResponse::InvalidDataValue {
            field_name: "amount",
        })?;
    let mandate_id = payment_attempt.mandate_id.clone();

    let refunds_response = payment_data.get_refunds().is_empty().not().then(|| {
        payment_data
            .get_refunds()
            .into_iter()
            .map(ForeignInto::foreign_into)
            .collect()
    });

    let disputes_response = payment_data.get_disputes().is_empty().not().then(|| {
        payment_data
            .get_disputes()
            .into_iter()
            .map(ForeignInto::foreign_into)
            .collect()
    });

    let incremental_authorizations_response =
        payment_data.get_authorizations().is_empty().not().then(|| {
            payment_data
                .get_authorizations()
                .into_iter()
                .map(ForeignInto::foreign_into)
                .collect()
        });

    let external_authentication_details = payment_data
        .get_authentication()
        .map(ForeignInto::foreign_into);

    let attempts_response = payment_data.get_attempts().map(|attempts| {
        attempts
            .into_iter()
            .map(ForeignInto::foreign_into)
            .collect()
    });

    let captures_response = captures.map(|captures| {
        captures
            .into_iter()
            .map(ForeignInto::foreign_into)
            .collect()
    });

    let merchant_id = payment_attempt.merchant_id.to_owned();
    let payment_method_type = payment_attempt
        .payment_method_type
        .as_ref()
        .map(ToString::to_string)
        .unwrap_or("".to_owned());
    let payment_method = payment_attempt
        .payment_method
        .as_ref()
        .map(ToString::to_string)
        .unwrap_or("".to_owned());
    let additional_payment_method_data: Option<api_models::payments::AdditionalPaymentData> =
        payment_attempt
            .payment_method_data
            .clone()
            .and_then(|data| match data {
                serde_json::Value::Null => None, // This is to handle the case when the payment_method_data is null
                _ => Some(data.parse_value("AdditionalPaymentData")),
            })
            .transpose()
            .change_context(errors::ApiErrorResponse::InternalServerError)
            .attach_printable("Failed to parse the AdditionalPaymentData from payment_attempt.payment_method_data")?;

    let surcharge_details =
        payment_attempt
            .net_amount
            .get_surcharge_amount()
            .map(|surcharge_amount| RequestSurchargeDetails {
                surcharge_amount,
                tax_amount: payment_attempt.net_amount.get_tax_on_surcharge(),
            });
    let merchant_decision = payment_intent.merchant_decision.to_owned();
    let frm_message = payment_data.get_frm_message().map(FrmMessage::foreign_from);

    let payment_method_data =
        additional_payment_method_data.map(api::PaymentMethodDataResponse::from);

    let payment_method_data_response = (payment_method_data.is_some()
        || payment_data
            .get_address()
            .get_request_payment_method_billing()
            .is_some())
    .then_some(api_models::payments::PaymentMethodDataResponseWithBilling {
        payment_method_data,
        billing: payment_data
            .get_address()
            .get_request_payment_method_billing()
            .cloned(),
    });

    let mut headers = connector_http_status_code
        .map(|status_code| {
            vec![(
                "connector_http_status_code".to_string(),
                Maskable::new_normal(status_code.to_string()),
            )]
        })
        .unwrap_or_default();
    if let Some(payment_confirm_source) = payment_intent.payment_confirm_source {
        headers.push((
            X_PAYMENT_CONFIRM_SOURCE.to_string(),
            Maskable::new_normal(payment_confirm_source.to_string()),
        ))
    }

    // For the case when we don't have Customer data directly stored in Payment intent
    let customer_table_response: Option<CustomerDetailsResponse> =
        customer.as_ref().map(ForeignInto::foreign_into);

    // If we have customer data in Payment Intent and if the customer is not deleted, We are populating the Retrieve response from the
    // same. If the customer is deleted then we use the customer table to populate customer details
    let customer_details_response =
        if let Some(customer_details_raw) = payment_intent.customer_details.clone() {
            let customer_details_encrypted =
                serde_json::from_value::<CustomerData>(customer_details_raw.into_inner().expose());
            if let Ok(customer_details_encrypted_data) = customer_details_encrypted {
                Some(CustomerDetailsResponse {
                    id: customer_table_response
                        .as_ref()
                        .and_then(|customer_data| customer_data.id.clone()),
                    name: customer_table_response
                        .as_ref()
                        .and_then(|customer_data| customer_data.name.clone())
                        .or(customer_details_encrypted_data
                            .name
                            .or(customer.as_ref().and_then(|customer| {
                                customer.name.as_ref().map(|name| name.clone().into_inner())
                            }))),
                    email: customer_table_response
                        .as_ref()
                        .and_then(|customer_data| customer_data.email.clone())
                        .or(customer_details_encrypted_data.email.or(customer
                            .as_ref()
                            .and_then(|customer| customer.email.clone().map(Email::from)))),
                    phone: customer_table_response
                        .as_ref()
                        .and_then(|customer_data| customer_data.phone.clone())
                        .or(customer_details_encrypted_data
                            .phone
                            .or(customer.as_ref().and_then(|customer| {
                                customer
                                    .phone
                                    .as_ref()
                                    .map(|phone| phone.clone().into_inner())
                            }))),
                    phone_country_code: customer_table_response
                        .as_ref()
                        .and_then(|customer_data| customer_data.phone_country_code.clone())
                        .or(customer_details_encrypted_data
                            .phone_country_code
                            .or(customer
                                .as_ref()
                                .and_then(|customer| customer.phone_country_code.clone()))),
                })
            } else {
                customer_table_response
            }
        } else {
            customer_table_response
        };

    headers.extend(
        external_latency
            .map(|latency| {
                vec![(
                    X_HS_LATENCY.to_string(),
                    Maskable::new_normal(latency.to_string()),
                )]
            })
            .unwrap_or_default(),
    );

    let output = if payments::is_start_pay(&operation)
        && payment_attempt.authentication_data.is_some()
    {
        let redirection_data = payment_attempt
            .authentication_data
            .clone()
            .get_required_value("redirection_data")?;

        let form: RedirectForm = serde_json::from_value(redirection_data)
            .map_err(|_| errors::ApiErrorResponse::InternalServerError)?;

        services::ApplicationResponse::Form(Box::new(services::RedirectionFormData {
            redirect_form: form,
            payment_method_data: payment_data.get_payment_method_data().cloned(),
            amount,
            currency: currency.to_string(),
        }))
    } else {
        let mut next_action_response = None;

        let bank_transfer_next_steps = bank_transfer_next_steps_check(payment_attempt.clone())?;

        let next_action_voucher = voucher_next_steps_check(payment_attempt.clone())?;

        let next_action_containing_qr_code_url = qr_code_next_steps_check(payment_attempt.clone())?;

        let papal_sdk_next_action = paypal_sdk_next_steps_check(payment_attempt.clone())?;

        let next_action_containing_fetch_qr_code_url =
            fetch_qr_code_url_next_steps_check(payment_attempt.clone())?;

        let next_action_containing_wait_screen =
            wait_screen_next_steps_check(payment_attempt.clone())?;

        if payment_intent.status == enums::IntentStatus::RequiresCustomerAction
            || bank_transfer_next_steps.is_some()
            || next_action_voucher.is_some()
            || next_action_containing_qr_code_url.is_some()
            || next_action_containing_wait_screen.is_some()
            || papal_sdk_next_action.is_some()
            || next_action_containing_fetch_qr_code_url.is_some()
            || payment_data.get_authentication().is_some()
        {
            next_action_response = bank_transfer_next_steps
                        .map(|bank_transfer| {
                            api_models::payments::NextActionData::DisplayBankTransferInformation {
                                bank_transfer_steps_and_charges_details: bank_transfer,
                            }
                        })
                        .or(next_action_voucher.map(|voucher_data| {
                            api_models::payments::NextActionData::DisplayVoucherInformation {
                                voucher_details: voucher_data,
                            }
                        }))
                        .or(next_action_containing_qr_code_url.map(|qr_code_data| {
                            api_models::payments::NextActionData::foreign_from(qr_code_data)
                        }))
                        .or(next_action_containing_fetch_qr_code_url.map(|fetch_qr_code_data| {
                            api_models::payments::NextActionData::FetchQrCodeInformation {
                                qr_code_fetch_url: fetch_qr_code_data.qr_code_fetch_url
                            }
                        }))
                        .or(papal_sdk_next_action.map(|paypal_next_action_data| {
                            api_models::payments::NextActionData::InvokeSdkClient{
                                next_action_data: paypal_next_action_data
                            }
                        }))
                        .or(next_action_containing_wait_screen.map(|wait_screen_data| {
                            api_models::payments::NextActionData::WaitScreenInformation {
                                display_from_timestamp: wait_screen_data.display_from_timestamp,
                                display_to_timestamp: wait_screen_data.display_to_timestamp,
                            }
                        }))
                        .or(payment_attempt.authentication_data.as_ref().map(|_| {
                            api_models::payments::NextActionData::RedirectToUrl {
                                redirect_to_url: helpers::create_startpay_url(
                                    base_url,
                                    &payment_attempt,
                                    &payment_intent,
                                ),
                            }
                        }))
                        .or(match payment_data.get_authentication().as_ref(){
                            Some(authentication) => {
                                if payment_intent.status == common_enums::IntentStatus::RequiresCustomerAction && authentication.cavv.is_none() && authentication.is_separate_authn_required(){
                                    // if preAuthn and separate authentication needed.
                                    let poll_config = payment_data.get_poll_config().unwrap_or_default();
                                    let request_poll_id = core_utils::get_external_authentication_request_poll_id(&payment_intent.payment_id);
                                    let payment_connector_name = payment_attempt.connector
                                        .as_ref()
                                        .get_required_value("connector")?;
                                    Some(api_models::payments::NextActionData::ThreeDsInvoke {
                                        three_ds_data: api_models::payments::ThreeDsData {
                                            three_ds_authentication_url: helpers::create_authentication_url(base_url, &payment_attempt),
                                            three_ds_authorize_url: helpers::create_authorize_url(
                                                base_url,
                                                &payment_attempt,
                                                payment_connector_name,
                                            ),
                                            three_ds_method_details: authentication.three_ds_method_url.as_ref().zip(authentication.three_ds_method_data.as_ref()).map(|(three_ds_method_url,three_ds_method_data )|{
                                                api_models::payments::ThreeDsMethodData::AcsThreeDsMethodData {
                                                    three_ds_method_data_submission: true,
                                                    three_ds_method_data: Some(three_ds_method_data.clone()),
                                                    three_ds_method_url: Some(three_ds_method_url.to_owned()),
                                                }
                                            }).unwrap_or(api_models::payments::ThreeDsMethodData::AcsThreeDsMethodData {
                                                    three_ds_method_data_submission: false,
                                                    three_ds_method_data: None,
                                                    three_ds_method_url: None,
                                            }),
                                            poll_config: api_models::payments::PollConfigResponse {poll_id: request_poll_id, delay_in_secs: poll_config.delay_in_secs, frequency: poll_config.frequency},
                                            message_version: authentication.message_version.as_ref()
                                            .map(|version| version.to_string()),
                                            directory_server_id: authentication.directory_server_id.clone(),
                                        },
                                    })
                                }else{
                                    None
                                }
                            },
                            None => None
                        });
        };

        // next action check for third party sdk session (for ex: Apple pay through trustpay has third party sdk session response)
        if third_party_sdk_session_next_action(&payment_attempt, operation) {
            next_action_response = Some(
                api_models::payments::NextActionData::ThirdPartySdkSessionToken {
                    session_token: payment_data.get_sessions_token().first().cloned(),
                },
            )
        }

        let routed_through = payment_attempt.connector.clone();

        let connector_label = routed_through.as_ref().and_then(|connector_name| {
            core_utils::get_connector_label(
                payment_intent.business_country,
                payment_intent.business_label.as_ref(),
                payment_attempt.business_sub_label.as_ref(),
                connector_name,
            )
        });

        let charges_response = match payment_intent.charges {
            None => None,
            Some(charges) => {
                let payment_charges: PaymentChargeRequest = charges
                    .peek()
                    .clone()
                    .parse_value("PaymentChargeRequest")
                    .change_context(errors::ApiErrorResponse::InternalServerError)
                    .attach_printable(format!(
                        "Failed to parse PaymentChargeRequest for payment_intent {:?}",
                        payment_intent.payment_id
                    ))?;

                Some(PaymentChargeResponse {
                    charge_id: payment_attempt.charge_id.clone(),
                    charge_type: payment_charges.charge_type,
                    application_fees: payment_charges.fees,
                    transfer_account_id: payment_charges.transfer_account_id,
                })
            }
        };

        let mandate_data = payment_data.get_setup_mandate().map(|d| api::MandateData {
            customer_acceptance: d
                .customer_acceptance
                .clone()
                .map(|d| api::CustomerAcceptance {
                    acceptance_type: match d.acceptance_type {
                        hyperswitch_domain_models::mandates::AcceptanceType::Online => {
                            api::AcceptanceType::Online
                        }
                        hyperswitch_domain_models::mandates::AcceptanceType::Offline => {
                            api::AcceptanceType::Offline
                        }
                    },
                    accepted_at: d.accepted_at,
                    online: d.online.map(|d| api::OnlineMandate {
                        ip_address: d.ip_address,
                        user_agent: d.user_agent,
                    }),
                }),
            mandate_type: d.mandate_type.clone().map(|d| match d {
                hyperswitch_domain_models::mandates::MandateDataType::MultiUse(Some(i)) => {
                    api::MandateType::MultiUse(Some(api::MandateAmountData {
                        amount: i.amount,
                        currency: i.currency,
                        start_date: i.start_date,
                        end_date: i.end_date,
                        metadata: i.metadata,
                    }))
                }
                hyperswitch_domain_models::mandates::MandateDataType::SingleUse(i) => {
                    api::MandateType::SingleUse(api::payments::MandateAmountData {
                        amount: i.amount,
                        currency: i.currency,
                        start_date: i.start_date,
                        end_date: i.end_date,
                        metadata: i.metadata,
                    })
                }
                hyperswitch_domain_models::mandates::MandateDataType::MultiUse(None) => {
                    api::MandateType::MultiUse(None)
                }
            }),
            update_mandate_id: d.update_mandate_id.clone(),
        });

        let order_tax_amount = payment_data
            .get_payment_attempt()
            .net_amount
            .get_order_tax_amount()
            .or_else(|| {
                payment_data
                    .get_payment_intent()
                    .tax_details
                    .clone()
                    .and_then(|tax| {
                        tax.payment_method_type
                            .map(|a| a.order_tax_amount)
                            .or_else(|| tax.default.map(|a| a.order_tax_amount))
                    })
            });
        let connector_mandate_id = payment_data.get_mandate_id().and_then(|mandate| {
            mandate
                .mandate_reference_id
                .as_ref()
                .and_then(|mandate_ref| match mandate_ref {
                    api_models::payments::MandateReferenceId::ConnectorMandateId(
                        connector_mandate_reference_id,
                    ) => connector_mandate_reference_id.connector_mandate_id.clone(),
                    _ => None,
                })
        });

        let connector_transaction_id = payment_attempt
            .get_connector_payment_id()
            .map(ToString::to_string);

        let payments_response = api::PaymentsResponse {
            payment_id: payment_intent.payment_id,
            merchant_id: payment_intent.merchant_id,
            status: payment_intent.status,
            amount: payment_attempt.net_amount.get_order_amount(),
            net_amount: payment_attempt.get_total_amount(),
            amount_capturable: payment_attempt.amount_capturable,
            amount_received: payment_intent.amount_captured,
            connector: routed_through,
            client_secret: payment_intent.client_secret.map(Secret::new),
            created: Some(payment_intent.created_at),
            currency: currency.to_string(),
            customer_id: customer.as_ref().map(|cus| cus.clone().customer_id),
            customer: customer_details_response,
            description: payment_intent.description,
            refunds: refunds_response,
            disputes: disputes_response,
            attempts: attempts_response,
            captures: captures_response,
            mandate_id,
            mandate_data,
            setup_future_usage: payment_intent.setup_future_usage,
            off_session: payment_intent.off_session,
            capture_on: None,
            capture_method: payment_attempt.capture_method,
            payment_method: payment_attempt.payment_method,
            payment_method_data: payment_method_data_response,
            payment_token: payment_attempt.payment_token,
            shipping: payment_data.get_address().get_shipping().cloned(),
            billing: payment_data.get_address().get_payment_billing().cloned(),
            order_details: payment_intent.order_details,
            email: customer
                .as_ref()
                .and_then(|cus| cus.email.as_ref().map(|s| s.to_owned())),
            name: customer
                .as_ref()
                .and_then(|cus| cus.name.as_ref().map(|s| s.to_owned())),
            phone: customer
                .as_ref()
                .and_then(|cus| cus.phone.as_ref().map(|s| s.to_owned())),
            return_url: payment_intent.return_url,
            authentication_type: payment_attempt.authentication_type,
            statement_descriptor_name: payment_intent.statement_descriptor_name,
            statement_descriptor_suffix: payment_intent.statement_descriptor_suffix,
            next_action: next_action_response,
            cancellation_reason: payment_attempt.cancellation_reason,
            error_code: payment_attempt.error_code,
            error_message: payment_attempt
                .error_reason
                .or(payment_attempt.error_message),
            unified_code: payment_attempt.unified_code,
            unified_message: payment_attempt.unified_message,
            payment_experience: payment_attempt.payment_experience,
            payment_method_type: payment_attempt.payment_method_type,
            connector_label,
            business_country: payment_intent.business_country,
            business_label: payment_intent.business_label,
            business_sub_label: payment_attempt.business_sub_label,
            allowed_payment_method_types: payment_intent.allowed_payment_method_types,
            ephemeral_key: payment_data
                .get_ephemeral_key()
                .map(ForeignFrom::foreign_from),
            manual_retry_allowed: helpers::is_manual_retry_allowed(
                &payment_intent.status,
                &payment_attempt.status,
                connector_request_reference_id_config,
                &merchant_id,
            ),
            connector_transaction_id,
            frm_message,
            metadata: payment_intent.metadata,
            connector_metadata: payment_intent.connector_metadata,
            feature_metadata: payment_intent.feature_metadata,
            reference_id: payment_attempt.connector_response_reference_id,
            payment_link: payment_link_data,
            profile_id: payment_intent.profile_id,
            surcharge_details,
            attempt_count: payment_intent.attempt_count,
            merchant_decision,
            merchant_connector_id: payment_attempt.merchant_connector_id,
            incremental_authorization_allowed: payment_intent.incremental_authorization_allowed,
            authorization_count: payment_intent.authorization_count,
            incremental_authorizations: incremental_authorizations_response,
            external_authentication_details,
            external_3ds_authentication_attempted: payment_attempt
                .external_three_ds_authentication_attempted,
            expires_on: payment_intent.session_expiry,
            fingerprint: payment_intent.fingerprint_id,
            browser_info: payment_attempt.browser_info,
            payment_method_id: payment_attempt.payment_method_id,
            payment_method_status: payment_data
                .get_payment_method_info()
                .map(|info| info.status),
            updated: Some(payment_intent.modified_at),
            charges: charges_response,
            frm_metadata: payment_intent.frm_metadata,
            merchant_order_reference_id: payment_intent.merchant_order_reference_id,
            order_tax_amount,
            connector_mandate_id,
        };

        services::ApplicationResponse::JsonWithHeaders((payments_response, headers))
    };

    metrics::PAYMENT_OPS_COUNT.add(
        &metrics::CONTEXT,
        1,
        &add_attributes([
            ("operation", format!("{:?}", operation)),
            ("merchant", merchant_id.get_string_repr().to_owned()),
            ("payment_method_type", payment_method_type),
            ("payment_method", payment_method),
        ]),
    );

    Ok(output)
}

#[cfg(feature = "v1")]
pub fn third_party_sdk_session_next_action<Op>(
    payment_attempt: &storage::PaymentAttempt,
    operation: &Op,
) -> bool
where
    Op: Debug,
{
    // If the operation is confirm, we will send session token response in next action
    if format!("{operation:?}").eq("PaymentConfirm") {
        let condition1 = payment_attempt
            .connector
            .as_ref()
            .map(|connector| {
                matches!(connector.as_str(), "trustpay") || matches!(connector.as_str(), "payme")
            })
            .and_then(|is_connector_supports_third_party_sdk| {
                if is_connector_supports_third_party_sdk {
                    payment_attempt
                        .payment_method
                        .map(|pm| matches!(pm, diesel_models::enums::PaymentMethod::Wallet))
                } else {
                    Some(false)
                }
            })
            .unwrap_or(false);

        // This condition to be triggered for open banking connectors, third party SDK session token will be provided
        let condition2 = payment_attempt
            .connector
            .as_ref()
            .map(|connector| matches!(connector.as_str(), "plaid"))
            .and_then(|is_connector_supports_third_party_sdk| {
                if is_connector_supports_third_party_sdk {
                    payment_attempt
                        .payment_method
                        .map(|pm| matches!(pm, diesel_models::enums::PaymentMethod::OpenBanking))
                        .and_then(|first_match| {
                            payment_attempt
                                .payment_method_type
                                .map(|pmt| {
                                    matches!(
                                        pmt,
                                        diesel_models::enums::PaymentMethodType::OpenBankingPIS
                                    )
                                })
                                .map(|second_match| first_match && second_match)
                        })
                } else {
                    Some(false)
                }
            })
            .unwrap_or(false);

        condition1 || condition2
    } else {
        false
    }
}

pub fn qr_code_next_steps_check(
    payment_attempt: storage::PaymentAttempt,
) -> RouterResult<Option<api_models::payments::QrCodeInformation>> {
    let qr_code_steps: Option<Result<api_models::payments::QrCodeInformation, _>> = payment_attempt
        .connector_metadata
        .map(|metadata| metadata.parse_value("QrCodeInformation"));

    let qr_code_instructions = qr_code_steps.transpose().ok().flatten();
    Ok(qr_code_instructions)
}
pub fn paypal_sdk_next_steps_check(
    payment_attempt: storage::PaymentAttempt,
) -> RouterResult<Option<api_models::payments::SdkNextActionData>> {
    let paypal_connector_metadata: Option<Result<api_models::payments::SdkNextActionData, _>> =
        payment_attempt.connector_metadata.map(|metadata| {
            metadata.parse_value("SdkNextActionData").map_err(|_| {
                crate::logger::warn!(
                    "SdkNextActionData parsing failed for paypal_connector_metadata"
                )
            })
        });

    let paypal_next_steps = paypal_connector_metadata.transpose().ok().flatten();
    Ok(paypal_next_steps)
}

pub fn fetch_qr_code_url_next_steps_check(
    payment_attempt: storage::PaymentAttempt,
) -> RouterResult<Option<api_models::payments::FetchQrCodeInformation>> {
    let qr_code_steps: Option<Result<api_models::payments::FetchQrCodeInformation, _>> =
        payment_attempt
            .connector_metadata
            .map(|metadata| metadata.parse_value("FetchQrCodeInformation"));

    let qr_code_fetch_url = qr_code_steps.transpose().ok().flatten();
    Ok(qr_code_fetch_url)
}

pub fn wait_screen_next_steps_check(
    payment_attempt: storage::PaymentAttempt,
) -> RouterResult<Option<api_models::payments::WaitScreenInstructions>> {
    let display_info_with_timer_steps: Option<
        Result<api_models::payments::WaitScreenInstructions, _>,
    > = payment_attempt
        .connector_metadata
        .map(|metadata| metadata.parse_value("WaitScreenInstructions"));

    let display_info_with_timer_instructions =
        display_info_with_timer_steps.transpose().ok().flatten();
    Ok(display_info_with_timer_instructions)
}

#[cfg(feature = "v1")]
impl ForeignFrom<(storage::PaymentIntent, storage::PaymentAttempt)> for api::PaymentsResponse {
    fn foreign_from((pi, pa): (storage::PaymentIntent, storage::PaymentAttempt)) -> Self {
        let connector_transaction_id = pa.get_connector_payment_id().map(ToString::to_string);
        Self {
            payment_id: pi.payment_id,
            merchant_id: pi.merchant_id,
            status: pi.status,
            amount: pi.amount,
            amount_capturable: pa.amount_capturable,
            client_secret: pi.client_secret.map(|s| s.into()),
            created: Some(pi.created_at),
            currency: pi.currency.map(|c| c.to_string()).unwrap_or_default(),
            description: pi.description,
            metadata: pi.metadata,
            order_details: pi.order_details,
            customer_id: pi.customer_id.clone(),
            connector: pa.connector,
            payment_method: pa.payment_method,
            payment_method_type: pa.payment_method_type,
            business_label: pi.business_label,
            business_country: pi.business_country,
            business_sub_label: pa.business_sub_label,
            setup_future_usage: pi.setup_future_usage,
            capture_method: pa.capture_method,
            authentication_type: pa.authentication_type,
            connector_transaction_id,
            attempt_count: pi.attempt_count,
            profile_id: pi.profile_id,
            merchant_connector_id: pa.merchant_connector_id,
            payment_method_data: pa.payment_method_data.and_then(|data| {
                match data.parse_value("PaymentMethodDataResponseWithBilling") {
                    Ok(parsed_data) => Some(parsed_data),
                    Err(e) => {
                        router_env::logger::error!("Failed to parse 'PaymentMethodDataResponseWithBilling' from payment method data. Error: {e:?}");
                        None
                    }
                }
            }),
            merchant_order_reference_id: pi.merchant_order_reference_id,
            customer: pi.customer_details.and_then(|customer_details|
                match customer_details.into_inner().expose().parse_value::<CustomerData>("CustomerData"){
                    Ok(parsed_data) => Some(
                        CustomerDetailsResponse {
                            id: pi.customer_id,
                            name: parsed_data.name,
                            phone: parsed_data.phone,
                            email: parsed_data.email,
                            phone_country_code:parsed_data.phone_country_code
                    }),
                    Err(e) => {
                        router_env::logger::error!("Failed to parse 'CustomerDetailsResponse' from payment method data. Error: {e:?}");
                        None
                    }
                }
            ),
            billing: pi.billing_details.and_then(|billing_details|
                match billing_details.into_inner().expose().parse_value::<Address>("Address") {
                    Ok(parsed_data) => Some(parsed_data),
                    Err(e) => {
                        router_env::logger::error!("Failed to parse 'BillingAddress' from payment method data. Error: {e:?}");
                        None
                    }
                }
            ),
            shipping: pi.shipping_details.and_then(|shipping_details|
                match shipping_details.into_inner().expose().parse_value::<Address>("Address") {
                    Ok(parsed_data) => Some(parsed_data),
                    Err(e) => {
                        router_env::logger::error!("Failed to parse 'ShippingAddress' from payment method data. Error: {e:?}");
                        None
                    }
                }
            ),
            // TODO: fill in details based on requirement
            net_amount: pa.net_amount.get_total_amount(),
            amount_received: None,
            refunds: None,
            disputes: None,
            attempts: None,
            captures: None,
            mandate_id: None,
            mandate_data: None,
            off_session: None,
            capture_on: None,
            payment_token: None,
            email: None,
            name: None,
            phone: None,
            return_url: None,
            statement_descriptor_name: None,
            statement_descriptor_suffix: None,
            next_action: None,
            cancellation_reason: None,
            error_code: None,
            error_message: None,
            unified_code: None,
            unified_message: None,
            payment_experience: None,
            connector_label: None,
            allowed_payment_method_types: None,
            ephemeral_key: None,
            manual_retry_allowed: None,
            frm_message: None,
            connector_metadata: None,
            feature_metadata: None,
            reference_id: None,
            payment_link: None,
            surcharge_details: None,
            merchant_decision: None,
            incremental_authorization_allowed: None,
            authorization_count: None,
            incremental_authorizations: None,
            external_authentication_details: None,
            external_3ds_authentication_attempted: None,
            expires_on: None,
            fingerprint: None,
            browser_info: None,
            payment_method_id: None,
            payment_method_status: None,
            updated: None,
            charges: None,
            frm_metadata: None,
            order_tax_amount: None,
            connector_mandate_id:None,
        }
    }
}

impl ForeignFrom<ephemeral_key::EphemeralKey> for api::ephemeral_key::EphemeralKeyCreateResponse {
    fn foreign_from(from: ephemeral_key::EphemeralKey) -> Self {
        Self {
            customer_id: from.customer_id,
            created_at: from.created_at,
            expires: from.expires,
            secret: from.secret,
        }
    }
}

#[cfg(feature = "v1")]
pub fn bank_transfer_next_steps_check(
    payment_attempt: storage::PaymentAttempt,
) -> RouterResult<Option<api_models::payments::BankTransferNextStepsData>> {
    let bank_transfer_next_step = if let Some(diesel_models::enums::PaymentMethod::BankTransfer) =
        payment_attempt.payment_method
    {
        if payment_attempt.payment_method_type != Some(diesel_models::enums::PaymentMethodType::Pix)
        {
            let bank_transfer_next_steps: Option<api_models::payments::BankTransferNextStepsData> =
                payment_attempt
                    .connector_metadata
                    .map(|metadata| {
                        metadata
                            .parse_value("NextStepsRequirements")
                            .change_context(errors::ApiErrorResponse::InternalServerError)
                            .attach_printable(
                                "Failed to parse the Value to NextRequirements struct",
                            )
                    })
                    .transpose()?;
            bank_transfer_next_steps
        } else {
            None
        }
    } else {
        None
    };
    Ok(bank_transfer_next_step)
}

#[cfg(feature = "v1")]
pub fn voucher_next_steps_check(
    payment_attempt: storage::PaymentAttempt,
) -> RouterResult<Option<api_models::payments::VoucherNextStepData>> {
    let voucher_next_step = if let Some(diesel_models::enums::PaymentMethod::Voucher) =
        payment_attempt.payment_method
    {
        let voucher_next_steps: Option<api_models::payments::VoucherNextStepData> = payment_attempt
            .connector_metadata
            .map(|metadata| {
                metadata
                    .parse_value("NextStepsRequirements")
                    .change_context(errors::ApiErrorResponse::InternalServerError)
                    .attach_printable("Failed to parse the Value to NextRequirements struct")
            })
            .transpose()?;
        voucher_next_steps
    } else {
        None
    };
    Ok(voucher_next_step)
}

pub fn change_order_details_to_new_type(
    order_amount: i64,
    order_details: api_models::payments::OrderDetails,
) -> Option<Vec<api_models::payments::OrderDetailsWithAmount>> {
    Some(vec![api_models::payments::OrderDetailsWithAmount {
        product_name: order_details.product_name,
        quantity: order_details.quantity,
        amount: order_amount,
        product_img_link: order_details.product_img_link,
        requires_shipping: order_details.requires_shipping,
        product_id: order_details.product_id,
        category: order_details.category,
        sub_category: order_details.sub_category,
        brand: order_details.brand,
        product_type: order_details.product_type,
        product_tax_code: order_details.product_tax_code,
    }])
}

impl ForeignFrom<api_models::payments::QrCodeInformation> for api_models::payments::NextActionData {
    fn foreign_from(qr_info: api_models::payments::QrCodeInformation) -> Self {
        match qr_info {
            api_models::payments::QrCodeInformation::QrCodeUrl {
                image_data_url,
                qr_code_url,
                display_to_timestamp,
            } => Self::QrCodeInformation {
                image_data_url: Some(image_data_url),
                qr_code_url: Some(qr_code_url),
                display_to_timestamp,
            },
            api_models::payments::QrCodeInformation::QrDataUrl {
                image_data_url,
                display_to_timestamp,
            } => Self::QrCodeInformation {
                image_data_url: Some(image_data_url),
                display_to_timestamp,
                qr_code_url: None,
            },
            api_models::payments::QrCodeInformation::QrCodeImageUrl {
                qr_code_url,
                display_to_timestamp,
            } => Self::QrCodeInformation {
                qr_code_url: Some(qr_code_url),
                image_data_url: None,
                display_to_timestamp,
            },
        }
    }
}

#[derive(Clone)]
pub struct PaymentAdditionalData<'a, F>
where
    F: Clone,
{
    router_base_url: String,
    connector_name: String,
    payment_data: PaymentData<F>,
    state: &'a SessionState,
    customer_data: &'a Option<domain::Customer>,
}

#[cfg(all(feature = "v2", feature = "customer_v2"))]
impl<F: Clone> TryFrom<PaymentAdditionalData<'_, F>> for types::PaymentsAuthorizeData {
    type Error = error_stack::Report<errors::ApiErrorResponse>;

    fn try_from(_additional_data: PaymentAdditionalData<'_, F>) -> Result<Self, Self::Error> {
        todo!()
    }
}

#[cfg(all(any(feature = "v1", feature = "v2"), not(feature = "customer_v2")))]
impl<F: Clone> TryFrom<PaymentAdditionalData<'_, F>> for types::PaymentsAuthorizeData {
    type Error = error_stack::Report<errors::ApiErrorResponse>;

    fn try_from(additional_data: PaymentAdditionalData<'_, F>) -> Result<Self, Self::Error> {
        let payment_data = additional_data.payment_data.clone();
        let router_base_url = &additional_data.router_base_url;
        let connector_name = &additional_data.connector_name;
        let attempt = &payment_data.payment_attempt;
        let browser_info: Option<types::BrowserInformation> = attempt
            .browser_info
            .clone()
            .map(|b| b.parse_value("BrowserInformation"))
            .transpose()
            .change_context(errors::ApiErrorResponse::InvalidDataValue {
                field_name: "browser_info",
            })?;

        let order_category = additional_data
            .payment_data
            .payment_intent
            .connector_metadata
            .map(|cm| {
                cm.parse_value::<api_models::payments::ConnectorMetadata>("ConnectorMetadata")
                    .change_context(errors::ApiErrorResponse::InternalServerError)
                    .attach_printable("Failed parsing ConnectorMetadata")
            })
            .transpose()?
            .and_then(|cm| cm.noon.and_then(|noon| noon.order_category));

        let order_details = additional_data
            .payment_data
            .payment_intent
            .order_details
            .map(|order_details| {
                order_details
                    .iter()
                    .map(|data| {
                        data.to_owned()
                            .parse_value("OrderDetailsWithAmount")
                            .change_context(errors::ApiErrorResponse::InvalidDataValue {
                                field_name: "OrderDetailsWithAmount",
                            })
                            .attach_printable("Unable to parse OrderDetailsWithAmount")
                    })
                    .collect::<Result<Vec<_>, _>>()
            })
            .transpose()?;

        let complete_authorize_url = Some(helpers::create_complete_authorize_url(
            router_base_url,
            attempt,
            connector_name,
        ));

        let webhook_url = Some(helpers::create_webhook_url(
            router_base_url,
            &attempt.merchant_id,
            connector_name,
        ));
        let router_return_url = Some(helpers::create_redirect_url(
            router_base_url,
            attempt,
            connector_name,
            payment_data.creds_identifier.as_deref(),
        ));

        // payment_method_data is not required during recurring mandate payment, in such case keep default PaymentMethodData as MandatePayment
        let payment_method_data = payment_data.payment_method_data.or_else(|| {
            if payment_data.mandate_id.is_some() {
                Some(domain::PaymentMethodData::MandatePayment)
            } else {
                None
            }
        });
        let amount = payment_data.payment_attempt.get_total_amount();

        let customer_name = additional_data
            .customer_data
            .as_ref()
            .and_then(|customer_data| {
                customer_data
                    .name
                    .as_ref()
                    .map(|customer| customer.clone().into_inner())
            });

        let customer_id = additional_data
            .customer_data
            .as_ref()
            .map(|data| data.customer_id.clone());

        let charges = match payment_data.payment_intent.charges {
            Some(charges) => charges
                .peek()
                .clone()
                .parse_value("PaymentCharges")
                .change_context(errors::ApiErrorResponse::InternalServerError)
                .attach_printable("Failed to parse charges in to PaymentCharges")?,
            None => None,
        };

        let merchant_order_reference_id = payment_data
            .payment_intent
            .merchant_order_reference_id
            .clone();

        Ok(Self {
            payment_method_data: (payment_method_data.get_required_value("payment_method_data")?),
            setup_future_usage: payment_data.payment_intent.setup_future_usage,
            mandate_id: payment_data.mandate_id.clone(),
            off_session: payment_data.mandate_id.as_ref().map(|_| true),
            setup_mandate_details: payment_data.setup_mandate.clone(),
            confirm: payment_data.payment_attempt.confirm,
            statement_descriptor_suffix: payment_data.payment_intent.statement_descriptor_suffix,
            statement_descriptor: payment_data.payment_intent.statement_descriptor_name,
            capture_method: payment_data.payment_attempt.capture_method,
            amount: amount.get_amount_as_i64(),
            minor_amount: amount,
            currency: payment_data.currency,
            browser_info,
            email: payment_data.email,
            customer_name,
            payment_experience: payment_data.payment_attempt.payment_experience,
            order_details,
            order_category,
            session_token: None,
            enrolled_for_3ds: true,
            related_transaction_id: None,
            payment_method_type: payment_data.payment_attempt.payment_method_type,
            router_return_url,
            webhook_url,
            complete_authorize_url,
            customer_id,
            surcharge_details: payment_data.surcharge_details,
            request_incremental_authorization: matches!(
                payment_data
                    .payment_intent
                    .request_incremental_authorization,
                Some(RequestIncrementalAuthorization::True)
                    | Some(RequestIncrementalAuthorization::Default)
            ),
            metadata: additional_data.payment_data.payment_intent.metadata,
            authentication_data: payment_data
                .authentication
                .as_ref()
                .map(AuthenticationData::foreign_try_from)
                .transpose()?,
            customer_acceptance: payment_data.customer_acceptance,
            charges,
            merchant_order_reference_id,
            integrity_object: None,
        })
    }
}

#[cfg(feature = "v2")]
impl<F: Clone> TryFrom<PaymentAdditionalData<'_, F>> for types::PaymentsSyncData {
    type Error = error_stack::Report<errors::ApiErrorResponse>;

    fn try_from(additional_data: PaymentAdditionalData<'_, F>) -> Result<Self, Self::Error> {
        todo!()
    }
}

#[cfg(feature = "v1")]
impl<F: Clone> TryFrom<PaymentAdditionalData<'_, F>> for types::PaymentsSyncData {
    type Error = error_stack::Report<errors::ApiErrorResponse>;

    fn try_from(additional_data: PaymentAdditionalData<'_, F>) -> Result<Self, Self::Error> {
        let payment_data = additional_data.payment_data;
        let capture_method = payment_data.get_capture_method();
        let amount = payment_data.payment_attempt.get_total_amount();

        let payment_method_type = payment_data
            .payment_attempt
            .get_payment_method_type()
            .to_owned();
        Ok(Self {
            amount,
            integrity_object: None,
            mandate_id: payment_data.mandate_id.clone(),
            connector_transaction_id: match payment_data.payment_attempt.get_connector_payment_id()
            {
                Some(connector_txn_id) => {
                    types::ResponseId::ConnectorTransactionId(connector_txn_id.to_owned())
                }
                None => types::ResponseId::NoResponseId,
            },
            encoded_data: payment_data.payment_attempt.encoded_data,
            capture_method,
            connector_meta: payment_data.payment_attempt.connector_metadata,
            sync_type: match payment_data.multiple_capture_data {
                Some(multiple_capture_data) => types::SyncRequestType::MultipleCaptureSync(
                    multiple_capture_data.get_pending_connector_capture_ids(),
                ),
                None => types::SyncRequestType::SinglePaymentSync,
            },
            payment_method_type,
            currency: payment_data.currency,
            charges: payment_data
                .payment_intent
                .charges
                .as_ref()
                .map(|charges| {
                    charges
                        .peek()
                        .clone()
                        .parse_value("PaymentCharges")
                        .change_context(errors::ApiErrorResponse::InternalServerError)
                        .attach_printable("Failed to parse charges in to PaymentCharges")
                })
                .transpose()?,
            payment_experience: payment_data.payment_attempt.payment_experience,
        })
    }
}

impl<F: Clone> TryFrom<PaymentAdditionalData<'_, F>>
    for types::PaymentsIncrementalAuthorizationData
{
    type Error = error_stack::Report<errors::ApiErrorResponse>;

    fn try_from(additional_data: PaymentAdditionalData<'_, F>) -> Result<Self, Self::Error> {
        let payment_data = additional_data.payment_data;
        let connector = api::ConnectorData::get_connector_by_name(
            &additional_data.state.conf.connectors,
            &additional_data.connector_name,
            api::GetToken::Connector,
            payment_data.payment_attempt.merchant_connector_id.clone(),
        )?;
        let total_amount = payment_data
            .incremental_authorization_details
            .clone()
            .map(|details| details.total_amount)
            .ok_or(
                report!(errors::ApiErrorResponse::InternalServerError)
                    .attach_printable("missing incremental_authorization_details in payment_data"),
            )?;
        let additional_amount = payment_data
            .incremental_authorization_details
            .clone()
            .map(|details| details.additional_amount)
            .ok_or(
                report!(errors::ApiErrorResponse::InternalServerError)
                    .attach_printable("missing incremental_authorization_details in payment_data"),
            )?;
        Ok(Self {
            total_amount: total_amount.get_amount_as_i64(),
            additional_amount: additional_amount.get_amount_as_i64(),
            reason: payment_data
                .incremental_authorization_details
                .and_then(|details| details.reason),
            currency: payment_data.currency,
            connector_transaction_id: connector
                .connector
                .connector_transaction_id(payment_data.payment_attempt.clone())?
                .ok_or(errors::ApiErrorResponse::ResourceIdNotFound)?,
        })
    }
}

impl ConnectorTransactionId for Helcim {
    fn connector_transaction_id(
        &self,
        payment_attempt: storage::PaymentAttempt,
    ) -> Result<Option<String>, errors::ApiErrorResponse> {
        if payment_attempt.get_connector_payment_id().is_none() {
            let metadata =
                Self::connector_transaction_id(self, &payment_attempt.connector_metadata);
            metadata.map_err(|_| errors::ApiErrorResponse::ResourceIdNotFound)
        } else {
            Ok(payment_attempt
                .get_connector_payment_id()
                .map(ToString::to_string))
        }
    }
}

impl ConnectorTransactionId for Nexinets {
    fn connector_transaction_id(
        &self,
        payment_attempt: storage::PaymentAttempt,
    ) -> Result<Option<String>, errors::ApiErrorResponse> {
        let metadata = Self::connector_transaction_id(self, &payment_attempt.connector_metadata);
        metadata.map_err(|_| errors::ApiErrorResponse::ResourceIdNotFound)
    }
}

#[cfg(feature = "v2")]
impl<F: Clone> TryFrom<PaymentAdditionalData<'_, F>> for types::PaymentsCaptureData {
    type Error = error_stack::Report<errors::ApiErrorResponse>;

    fn try_from(additional_data: PaymentAdditionalData<'_, F>) -> Result<Self, Self::Error> {
        todo!()
    }
}

#[cfg(feature = "v1")]
impl<F: Clone> TryFrom<PaymentAdditionalData<'_, F>> for types::PaymentsCaptureData {
    type Error = error_stack::Report<errors::ApiErrorResponse>;

    fn try_from(additional_data: PaymentAdditionalData<'_, F>) -> Result<Self, Self::Error> {
        let payment_data = additional_data.payment_data;
        let connector = api::ConnectorData::get_connector_by_name(
            &additional_data.state.conf.connectors,
            &additional_data.connector_name,
            api::GetToken::Connector,
            payment_data.payment_attempt.merchant_connector_id.clone(),
        )?;
        let amount_to_capture = payment_data
            .payment_attempt
            .amount_to_capture
            .unwrap_or(payment_data.payment_attempt.get_total_amount());
        let browser_info: Option<types::BrowserInformation> = payment_data
            .payment_attempt
            .browser_info
            .clone()
            .map(|b| b.parse_value("BrowserInformation"))
            .transpose()
            .change_context(errors::ApiErrorResponse::InvalidDataValue {
                field_name: "browser_info",
            })?;
        let amount = payment_data.payment_attempt.get_total_amount();
        Ok(Self {
            capture_method: payment_data.get_capture_method(),
            amount_to_capture: amount_to_capture.get_amount_as_i64(), // This should be removed once we start moving to connector module
            minor_amount_to_capture: amount_to_capture,
            currency: payment_data.currency,
            connector_transaction_id: connector
                .connector
                .connector_transaction_id(payment_data.payment_attempt.clone())?
                .ok_or(errors::ApiErrorResponse::ResourceIdNotFound)?,
            payment_amount: amount.get_amount_as_i64(), // This should be removed once we start moving to connector module
            minor_payment_amount: amount,
            connector_meta: payment_data.payment_attempt.connector_metadata,
            multiple_capture_data: match payment_data.multiple_capture_data {
                Some(multiple_capture_data) => Some(MultipleCaptureRequestData {
                    capture_sequence: multiple_capture_data.get_captures_count()?,
                    capture_reference: multiple_capture_data
                        .get_latest_capture()
                        .capture_id
                        .clone(),
                }),
                None => None,
            },
            browser_info,
            metadata: payment_data.payment_intent.metadata,
            integrity_object: None,
        })
    }
}

#[cfg(feature = "v2")]
impl<F: Clone> TryFrom<PaymentAdditionalData<'_, F>> for types::PaymentsCancelData {
    type Error = error_stack::Report<errors::ApiErrorResponse>;

    fn try_from(additional_data: PaymentAdditionalData<'_, F>) -> Result<Self, Self::Error> {
        todo!()
    }
}

#[cfg(feature = "v1")]
impl<F: Clone> TryFrom<PaymentAdditionalData<'_, F>> for types::PaymentsCancelData {
    type Error = error_stack::Report<errors::ApiErrorResponse>;

    fn try_from(additional_data: PaymentAdditionalData<'_, F>) -> Result<Self, Self::Error> {
        let payment_data = additional_data.payment_data;
        let connector = api::ConnectorData::get_connector_by_name(
            &additional_data.state.conf.connectors,
            &additional_data.connector_name,
            api::GetToken::Connector,
            payment_data.payment_attempt.merchant_connector_id.clone(),
        )?;
        let browser_info: Option<types::BrowserInformation> = payment_data
            .payment_attempt
            .browser_info
            .clone()
            .map(|b| b.parse_value("BrowserInformation"))
            .transpose()
            .change_context(errors::ApiErrorResponse::InvalidDataValue {
                field_name: "browser_info",
            })?;
        let amount = payment_data.payment_attempt.get_total_amount();
        Ok(Self {
            amount: Some(amount.get_amount_as_i64()), // This should be removed once we start moving to connector module
            minor_amount: Some(amount),
            currency: Some(payment_data.currency),
            connector_transaction_id: connector
                .connector
                .connector_transaction_id(payment_data.payment_attempt.clone())?
                .ok_or(errors::ApiErrorResponse::ResourceIdNotFound)?,
            cancellation_reason: payment_data.payment_attempt.cancellation_reason,
            connector_meta: payment_data.payment_attempt.connector_metadata,
            browser_info,
            metadata: payment_data.payment_intent.metadata,
        })
    }
}

impl<F: Clone> TryFrom<PaymentAdditionalData<'_, F>> for types::PaymentsApproveData {
    type Error = error_stack::Report<errors::ApiErrorResponse>;

    fn try_from(additional_data: PaymentAdditionalData<'_, F>) -> Result<Self, Self::Error> {
        let payment_data = additional_data.payment_data;
        let amount = payment_data.payment_attempt.get_total_amount();
        Ok(Self {
            amount: Some(amount.get_amount_as_i64()), //need to change after we move to connector module
            currency: Some(payment_data.currency),
        })
    }
}

#[cfg(feature = "v2")]
impl<F: Clone> TryFrom<PaymentAdditionalData<'_, F>> for types::SdkPaymentsSessionUpdateData {
    type Error = error_stack::Report<errors::ApiErrorResponse>;

    fn try_from(additional_data: PaymentAdditionalData<'_, F>) -> Result<Self, Self::Error> {
        todo!()
    }
}

#[cfg(feature = "v1")]
impl<F: Clone> TryFrom<PaymentAdditionalData<'_, F>> for types::SdkPaymentsSessionUpdateData {
    type Error = error_stack::Report<errors::ApiErrorResponse>;

    fn try_from(additional_data: PaymentAdditionalData<'_, F>) -> Result<Self, Self::Error> {
        let payment_data = additional_data.payment_data;
        let order_tax_amount = payment_data
            .payment_intent
            .tax_details
            .clone()
            .and_then(|tax| tax.payment_method_type.map(|pmt| pmt.order_tax_amount))
            .ok_or(errors::ApiErrorResponse::MissingRequiredField {
                field_name: "order_tax_amount",
            })?;
        let surcharge_amount = payment_data
            .surcharge_details
            .as_ref()
            .map(|surcharge_details| surcharge_details.get_total_surcharge_amount())
            .unwrap_or_default();
        let shipping_cost = payment_data
            .payment_intent
            .shipping_cost
            .unwrap_or_default();
        // net_amount here would include amount, order_tax_amount, surcharge_amount and shipping_cost
        let net_amount = payment_data.payment_intent.amount
            + order_tax_amount
            + shipping_cost
            + surcharge_amount;
        Ok(Self {
            net_amount,
            order_tax_amount,
            currency: payment_data.currency,
            amount: payment_data.payment_intent.amount,
            session_id: payment_data.session_id,
        })
    }
}

#[cfg(feature = "v2")]
impl<F: Clone> TryFrom<PaymentAdditionalData<'_, F>> for types::PaymentsPostSessionTokensData {
    type Error = error_stack::Report<errors::ApiErrorResponse>;

    fn try_from(additional_data: PaymentAdditionalData<'_, F>) -> Result<Self, Self::Error> {
        todo!()
    }
}

#[cfg(feature = "v1")]
impl<F: Clone> TryFrom<PaymentAdditionalData<'_, F>> for types::PaymentsPostSessionTokensData {
    type Error = error_stack::Report<errors::ApiErrorResponse>;

    fn try_from(additional_data: PaymentAdditionalData<'_, F>) -> Result<Self, Self::Error> {
        let payment_data = additional_data.payment_data.clone();
        let surcharge_amount = payment_data
            .surcharge_details
            .as_ref()
            .map(|surcharge_details| surcharge_details.get_total_surcharge_amount())
            .unwrap_or_default();
        let shipping_cost = payment_data
            .payment_intent
            .shipping_cost
            .unwrap_or_default();
        // amount here would include amount, surcharge_amount and shipping_cost
        let amount = payment_data.payment_intent.amount + shipping_cost + surcharge_amount;
        let merchant_order_reference_id = payment_data
            .payment_intent
            .merchant_order_reference_id
            .clone();
        Ok(Self {
            amount, //need to change after we move to connector module
            currency: payment_data.currency,
            merchant_order_reference_id,
            capture_method: payment_data.payment_attempt.capture_method,
        })
    }
}

impl<F: Clone> TryFrom<PaymentAdditionalData<'_, F>> for types::PaymentsRejectData {
    type Error = error_stack::Report<errors::ApiErrorResponse>;

    fn try_from(additional_data: PaymentAdditionalData<'_, F>) -> Result<Self, Self::Error> {
        let payment_data = additional_data.payment_data;
        let amount = payment_data.payment_attempt.get_total_amount();
        Ok(Self {
            amount: Some(amount.get_amount_as_i64()), //need to change after we move to connector module
            currency: Some(payment_data.currency),
        })
    }
}

#[cfg(feature = "v2")]
impl<F: Clone> TryFrom<PaymentAdditionalData<'_, F>> for types::PaymentsSessionData {
    type Error = error_stack::Report<errors::ApiErrorResponse>;

    fn try_from(additional_data: PaymentAdditionalData<'_, F>) -> Result<Self, Self::Error> {
        todo!();
    }
}

#[cfg(feature = "v1")]
impl<F: Clone> TryFrom<PaymentAdditionalData<'_, F>> for types::PaymentsSessionData {
    type Error = error_stack::Report<errors::ApiErrorResponse>;

    fn try_from(additional_data: PaymentAdditionalData<'_, F>) -> Result<Self, Self::Error> {
        let payment_data = additional_data.payment_data.clone();

        let order_details = additional_data
            .payment_data
            .payment_intent
            .order_details
            .map(|order_details| {
                order_details
                    .iter()
                    .map(|data| {
                        data.to_owned()
                            .parse_value("OrderDetailsWithAmount")
                            .change_context(errors::ApiErrorResponse::InvalidDataValue {
                                field_name: "OrderDetailsWithAmount",
                            })
                            .attach_printable("Unable to parse OrderDetailsWithAmount")
                    })
                    .collect::<Result<Vec<_>, _>>()
            })
            .transpose()?;
        let surcharge_amount = payment_data
            .surcharge_details
            .as_ref()
            .map(|surcharge_details| surcharge_details.get_total_surcharge_amount())
            .unwrap_or_default();
        #[cfg(feature = "v1")]
        let amount = payment_data.payment_intent.amount;
        #[cfg(feature = "v2")]
        let amount = payment_data.payment_intent.amount_details.order_amount;
        #[cfg(feature = "v1")]
        let shipping_cost = payment_data
            .payment_intent
            .shipping_cost
            .unwrap_or_default();
        #[cfg(feature = "v2")]
        let shipping_cost = payment_data
            .payment_intent
            .amount_details
            .shipping_cost
            .unwrap_or_default();
        // net_amount here would include amount, surcharge_amount and shipping_cost
        let net_amount = amount + surcharge_amount + shipping_cost;

        Ok(Self {
            amount: net_amount.get_amount_as_i64(), //need to change once we move to connector module
            minor_amount: amount,
            currency: payment_data.currency,
            country: payment_data.address.get_payment_method_billing().and_then(
                |billing_address| {
                    billing_address
                        .address
                        .as_ref()
                        .and_then(|address| address.country)
                },
            ),
            order_details,
            surcharge_details: payment_data.surcharge_details,
        })
    }
}

#[cfg(feature = "v1")]
impl<F: Clone> TryFrom<PaymentAdditionalData<'_, F>> for types::SetupMandateRequestData {
    type Error = error_stack::Report<errors::ApiErrorResponse>;

    fn try_from(additional_data: PaymentAdditionalData<'_, F>) -> Result<Self, Self::Error> {
        let payment_data = additional_data.payment_data;
        let router_base_url = &additional_data.router_base_url;
        let connector_name = &additional_data.connector_name;
        let attempt = &payment_data.payment_attempt;
        let router_return_url = Some(helpers::create_redirect_url(
            router_base_url,
            attempt,
            connector_name,
            payment_data.creds_identifier.as_deref(),
        ));
        let browser_info: Option<types::BrowserInformation> = attempt
            .browser_info
            .clone()
            .map(|b| b.parse_value("BrowserInformation"))
            .transpose()
            .change_context(errors::ApiErrorResponse::InvalidDataValue {
                field_name: "browser_info",
            })?;

        let customer_name = additional_data
            .customer_data
            .as_ref()
            .and_then(|customer_data| {
                customer_data
                    .name
                    .as_ref()
                    .map(|customer| customer.clone().into_inner())
            });
        let amount = payment_data.payment_attempt.get_total_amount();
        Ok(Self {
            currency: payment_data.currency,
            confirm: true,
            amount: Some(amount.get_amount_as_i64()), //need to change once we move to connector module
            minor_amount: Some(amount),
            payment_method_data: (payment_data
                .payment_method_data
                .get_required_value("payment_method_data")?),
            statement_descriptor_suffix: payment_data.payment_intent.statement_descriptor_suffix,
            setup_future_usage: payment_data.payment_intent.setup_future_usage,
            off_session: payment_data.mandate_id.as_ref().map(|_| true),
            mandate_id: payment_data.mandate_id.clone(),
            setup_mandate_details: payment_data.setup_mandate,
            customer_acceptance: payment_data.customer_acceptance,
            router_return_url,
            email: payment_data.email,
            customer_name,
            return_url: payment_data.payment_intent.return_url,
            browser_info,
            payment_method_type: attempt.payment_method_type,
            request_incremental_authorization: matches!(
                payment_data
                    .payment_intent
                    .request_incremental_authorization,
                Some(RequestIncrementalAuthorization::True)
                    | Some(RequestIncrementalAuthorization::Default)
            ),
            metadata: payment_data.payment_intent.metadata.clone().map(Into::into),
        })
    }
}

#[cfg(feature = "v2")]
impl<F: Clone> TryFrom<PaymentAdditionalData<'_, F>> for types::SetupMandateRequestData {
    type Error = error_stack::Report<errors::ApiErrorResponse>;

    fn try_from(additional_data: PaymentAdditionalData<'_, F>) -> Result<Self, Self::Error> {
        todo!()
    }
}

impl ForeignTryFrom<types::CaptureSyncResponse> for storage::CaptureUpdate {
    type Error = error_stack::Report<errors::ApiErrorResponse>;

    fn foreign_try_from(
        capture_sync_response: types::CaptureSyncResponse,
    ) -> Result<Self, Self::Error> {
        match capture_sync_response {
            types::CaptureSyncResponse::Success {
                resource_id,
                status,
                connector_response_reference_id,
                ..
            } => {
                let (connector_capture_id, connector_capture_data) = match resource_id {
                    types::ResponseId::EncodedData(_) | types::ResponseId::NoResponseId => {
                        (None, None)
                    }
                    types::ResponseId::ConnectorTransactionId(id) => {
                        let (txn_id, txn_data) =
                            common_utils_type::ConnectorTransactionId::form_id_and_data(id);
                        (Some(txn_id), txn_data)
                    }
                };
                Ok(Self::ResponseUpdate {
                    status: enums::CaptureStatus::foreign_try_from(status)?,
                    connector_capture_id,
                    connector_response_reference_id,
                    connector_capture_data,
                })
            }
            types::CaptureSyncResponse::Error {
                code,
                message,
                reason,
                status_code,
                ..
            } => Ok(Self::ErrorUpdate {
                status: match status_code {
                    500..=511 => enums::CaptureStatus::Pending,
                    _ => enums::CaptureStatus::Failed,
                },
                error_code: Some(code),
                error_message: Some(message),
                error_reason: reason,
            }),
        }
    }
}

#[cfg(feature = "v1")]
impl<F: Clone> TryFrom<PaymentAdditionalData<'_, F>> for types::CompleteAuthorizeData {
    type Error = error_stack::Report<errors::ApiErrorResponse>;

    fn try_from(additional_data: PaymentAdditionalData<'_, F>) -> Result<Self, Self::Error> {
        let payment_data = additional_data.payment_data;
        let router_base_url = &additional_data.router_base_url;
        let connector_name = &additional_data.connector_name;
        let attempt = &payment_data.payment_attempt;
        let browser_info: Option<types::BrowserInformation> = payment_data
            .payment_attempt
            .browser_info
            .clone()
            .map(|b| b.parse_value("BrowserInformation"))
            .transpose()
            .change_context(errors::ApiErrorResponse::InvalidDataValue {
                field_name: "browser_info",
            })?;

        let redirect_response = payment_data.redirect_response.map(|redirect| {
            types::CompleteAuthorizeRedirectResponse {
                params: redirect.param,
                payload: redirect.json_payload,
            }
        });
        let amount = payment_data.payment_attempt.get_total_amount();
        let complete_authorize_url = Some(helpers::create_complete_authorize_url(
            router_base_url,
            attempt,
            connector_name,
        ));
        Ok(Self {
            setup_future_usage: payment_data.payment_intent.setup_future_usage,
            mandate_id: payment_data.mandate_id.clone(),
            off_session: payment_data.mandate_id.as_ref().map(|_| true),
            setup_mandate_details: payment_data.setup_mandate.clone(),
            confirm: payment_data.payment_attempt.confirm,
            statement_descriptor_suffix: payment_data.payment_intent.statement_descriptor_suffix,
            capture_method: payment_data.payment_attempt.capture_method,
            amount: amount.get_amount_as_i64(), // need to change once we move to connector module
            minor_amount: amount,
            currency: payment_data.currency,
            browser_info,
            email: payment_data.email,
            payment_method_data: payment_data.payment_method_data.map(From::from),
            connector_transaction_id: payment_data
                .payment_attempt
                .get_connector_payment_id()
                .map(ToString::to_string),
            redirect_response,
            connector_meta: payment_data.payment_attempt.connector_metadata,
            complete_authorize_url,
            metadata: payment_data.payment_intent.metadata,
            customer_acceptance: payment_data.customer_acceptance,
        })
    }
}

#[cfg(feature = "v2")]
impl<F: Clone> TryFrom<PaymentAdditionalData<'_, F>> for types::CompleteAuthorizeData {
    type Error = error_stack::Report<errors::ApiErrorResponse>;

    fn try_from(additional_data: PaymentAdditionalData<'_, F>) -> Result<Self, Self::Error> {
        todo!()
    }
}

#[cfg(feature = "v2")]
impl<F: Clone> TryFrom<PaymentAdditionalData<'_, F>> for types::PaymentsPreProcessingData {
    type Error = error_stack::Report<errors::ApiErrorResponse>;

    fn try_from(additional_data: PaymentAdditionalData<'_, F>) -> Result<Self, Self::Error> {
        todo!()
    }
}

#[cfg(feature = "v1")]
impl<F: Clone> TryFrom<PaymentAdditionalData<'_, F>> for types::PaymentsPreProcessingData {
    type Error = error_stack::Report<errors::ApiErrorResponse>;

    fn try_from(additional_data: PaymentAdditionalData<'_, F>) -> Result<Self, Self::Error> {
        let payment_data = additional_data.payment_data;
        let payment_method_data = payment_data.payment_method_data;
        let router_base_url = &additional_data.router_base_url;
        let attempt = &payment_data.payment_attempt;
        let connector_name = &additional_data.connector_name;

        let order_details = payment_data
            .payment_intent
            .order_details
            .map(|order_details| {
                order_details
                    .iter()
                    .map(|data| {
                        data.to_owned()
                            .parse_value("OrderDetailsWithAmount")
                            .change_context(errors::ApiErrorResponse::InvalidDataValue {
                                field_name: "OrderDetailsWithAmount",
                            })
                            .attach_printable("Unable to parse OrderDetailsWithAmount")
                    })
                    .collect::<Result<Vec<_>, _>>()
            })
            .transpose()?;

        let webhook_url = Some(helpers::create_webhook_url(
            router_base_url,
            &attempt.merchant_id,
            connector_name,
        ));
        let router_return_url = Some(helpers::create_redirect_url(
            router_base_url,
            attempt,
            connector_name,
            payment_data.creds_identifier.as_deref(),
        ));
        let complete_authorize_url = Some(helpers::create_complete_authorize_url(
            router_base_url,
            attempt,
            connector_name,
        ));
        let browser_info: Option<types::BrowserInformation> = payment_data
            .payment_attempt
            .browser_info
            .clone()
            .map(|b| b.parse_value("BrowserInformation"))
            .transpose()
            .change_context(errors::ApiErrorResponse::InvalidDataValue {
                field_name: "browser_info",
            })?;
        let amount = payment_data.payment_attempt.get_total_amount();

        Ok(Self {
            payment_method_data: payment_method_data.map(From::from),
            email: payment_data.email,
            currency: Some(payment_data.currency),
            amount: Some(amount.get_amount_as_i64()), // need to change this once we move to connector module
            minor_amount: Some(amount),
            payment_method_type: payment_data.payment_attempt.payment_method_type,
            setup_mandate_details: payment_data.setup_mandate,
            capture_method: payment_data.payment_attempt.capture_method,
            order_details,
            router_return_url,
            webhook_url,
            complete_authorize_url,
            browser_info,
            surcharge_details: payment_data.surcharge_details,
            connector_transaction_id: payment_data
                .payment_attempt
                .get_connector_payment_id()
                .map(ToString::to_string),
            redirect_response: None,
            mandate_id: payment_data.mandate_id,
            related_transaction_id: None,
            enrolled_for_3ds: true,
            metadata: payment_data.payment_intent.metadata.map(Secret::new),
        })
    }
}

impl ForeignFrom<payments::FraudCheck> for FrmMessage {
    fn foreign_from(fraud_check: payments::FraudCheck) -> Self {
        Self {
            frm_name: fraud_check.frm_name,
            frm_transaction_id: fraud_check.frm_transaction_id,
            frm_transaction_type: Some(fraud_check.frm_transaction_type.to_string()),
            frm_status: Some(fraud_check.frm_status.to_string()),
            frm_score: fraud_check.frm_score,
            frm_reason: fraud_check.frm_reason,
            frm_error: fraud_check.frm_error,
        }
    }
}

impl ForeignFrom<CustomerDetails> for router_request_types::CustomerDetails {
    fn foreign_from(customer: CustomerDetails) -> Self {
        Self {
            customer_id: Some(customer.id),
            name: customer.name,
            email: customer.email,
            phone: customer.phone,
            phone_country_code: customer.phone_country_code,
        }
    }
}
<<<<<<< HEAD
impl ForeignFrom<DieselConnectorMandateReferenceId> for ConnectorMandateReferenceId {
    fn foreign_from(value: DieselConnectorMandateReferenceId) -> Self {
        Self {
            connector_mandate_id: value.connector_mandate_id,
            payment_method_id: value.payment_method_id,
            update_history: None,
            mandate_metadata: value.mandate_metadata,
        }
    }
}
impl ForeignFrom<ConnectorMandateReferenceId> for DieselConnectorMandateReferenceId {
    fn foreign_from(value: ConnectorMandateReferenceId) -> Self {
        Self {
            connector_mandate_id: value.connector_mandate_id,
            payment_method_id: value.payment_method_id,
            mandate_metadata: value.mandate_metadata,
=======

#[cfg(feature = "v2")]
impl ForeignFrom<api_models::payments::AmountDetails>
    for hyperswitch_domain_models::payments::AmountDetails
{
    fn foreign_from(amount_details: api_models::payments::AmountDetails) -> Self {
        Self {
            order_amount: amount_details.order_amount().into(),
            currency: amount_details.currency(),
            shipping_cost: amount_details.shipping_cost(),
            tax_details: amount_details.order_tax_amount().map(|order_tax_amount| {
                diesel_models::TaxDetails {
                    default: Some(diesel_models::DefaultTax { order_tax_amount }),
                    payment_method_type: None,
                }
            }),
            skip_external_tax_calculation:
                hyperswitch_domain_models::payments::TaxCalculationOverride::foreign_from(
                    amount_details.skip_external_tax_calculation(),
                ),
            skip_surcharge_calculation:
                hyperswitch_domain_models::payments::SurchargeCalculationOverride::foreign_from(
                    amount_details.skip_surcharge_calculation(),
                ),
            surcharge_amount: amount_details.surcharge_amount(),
            tax_on_surcharge: amount_details.tax_on_surcharge(),
        }
    }
}

#[cfg(feature = "v2")]
impl ForeignFrom<hyperswitch_domain_models::payments::AmountDetails>
    for api_models::payments::AmountDetails
{
    fn foreign_from(amount_details: hyperswitch_domain_models::payments::AmountDetails) -> Self {
        Self::new(api_models::payments::AmountDetailsSetter {
            order_amount: amount_details.order_amount.into(),
            currency: amount_details.currency,
            shipping_cost: amount_details.shipping_cost,
            order_tax_amount: amount_details.tax_details.and_then(|tax_details| {
                tax_details.default.map(|default| default.order_tax_amount)
            }),
            skip_external_tax_calculation: common_enums::TaxCalculationOverride::foreign_from(
                amount_details.skip_external_tax_calculation,
            ),
            skip_surcharge_calculation: common_enums::SurchargeCalculationOverride::foreign_from(
                amount_details.skip_surcharge_calculation,
            ),
            surcharge_amount: amount_details.surcharge_amount,
            tax_on_surcharge: amount_details.tax_on_surcharge,
        })
    }
}

#[cfg(feature = "v2")]
impl ForeignFrom<common_enums::TaxCalculationOverride>
    for hyperswitch_domain_models::payments::TaxCalculationOverride
{
    fn foreign_from(tax_calculation_override: common_enums::TaxCalculationOverride) -> Self {
        match tax_calculation_override {
            common_enums::TaxCalculationOverride::Calculate => Self::Calculate,
            common_enums::TaxCalculationOverride::Skip => Self::Skip,
        }
    }
}

#[cfg(feature = "v2")]
impl ForeignFrom<hyperswitch_domain_models::payments::TaxCalculationOverride>
    for common_enums::TaxCalculationOverride
{
    fn foreign_from(
        tax_calculation_override: hyperswitch_domain_models::payments::TaxCalculationOverride,
    ) -> Self {
        match tax_calculation_override {
            hyperswitch_domain_models::payments::TaxCalculationOverride::Calculate => {
                Self::Calculate
            }
            hyperswitch_domain_models::payments::TaxCalculationOverride::Skip => Self::Skip,
        }
    }
}

#[cfg(feature = "v2")]
impl ForeignFrom<common_enums::SurchargeCalculationOverride>
    for hyperswitch_domain_models::payments::SurchargeCalculationOverride
{
    fn foreign_from(
        surcharge_calculation_override: common_enums::SurchargeCalculationOverride,
    ) -> Self {
        match surcharge_calculation_override {
            common_enums::SurchargeCalculationOverride::Calculate => Self::Calculate,
            common_enums::SurchargeCalculationOverride::Skip => Self::Skip,
        }
    }
}

#[cfg(feature = "v2")]
impl ForeignFrom<hyperswitch_domain_models::payments::SurchargeCalculationOverride>
    for common_enums::SurchargeCalculationOverride
{
    fn foreign_from(
        surcharge_calculation_override: hyperswitch_domain_models::payments::SurchargeCalculationOverride,
    ) -> Self {
        match surcharge_calculation_override {
            hyperswitch_domain_models::payments::SurchargeCalculationOverride::Calculate => {
                Self::Calculate
            }
            hyperswitch_domain_models::payments::SurchargeCalculationOverride::Skip => Self::Skip,
        }
    }
}

#[cfg(feature = "v2")]
impl ForeignFrom<api_models::admin::PaymentLinkConfigRequest>
    for diesel_models::PaymentLinkConfigRequestForPayments
{
    fn foreign_from(config: api_models::admin::PaymentLinkConfigRequest) -> Self {
        Self {
            theme: config.theme,
            logo: config.logo,
            seller_name: config.seller_name,
            sdk_layout: config.sdk_layout,
            display_sdk_only: config.display_sdk_only,
            enabled_saved_payment_method: config.enabled_saved_payment_method,
            transaction_details: config.transaction_details.map(|transaction_details| {
                transaction_details
                    .iter()
                    .map(|details| {
                        diesel_models::PaymentLinkTransactionDetails::foreign_from(details.clone())
                    })
                    .collect()
            }),
        }
    }
}

#[cfg(feature = "v2")]
impl ForeignFrom<api_models::admin::PaymentLinkTransactionDetails>
    for diesel_models::PaymentLinkTransactionDetails
{
    fn foreign_from(from: api_models::admin::PaymentLinkTransactionDetails) -> Self {
        Self {
            key: from.key,
            value: from.value,
            ui_configuration: from
                .ui_configuration
                .map(diesel_models::TransactionDetailsUiConfiguration::foreign_from),
        }
    }
}

#[cfg(feature = "v2")]
impl ForeignFrom<api_models::admin::TransactionDetailsUiConfiguration>
    for diesel_models::TransactionDetailsUiConfiguration
{
    fn foreign_from(from: api_models::admin::TransactionDetailsUiConfiguration) -> Self {
        Self {
            position: from.position,
            is_key_bold: from.is_key_bold,
            is_value_bold: from.is_value_bold,
        }
    }
}

#[cfg(feature = "v2")]
impl ForeignFrom<diesel_models::PaymentLinkConfigRequestForPayments>
    for api_models::admin::PaymentLinkConfigRequest
{
    fn foreign_from(config: diesel_models::PaymentLinkConfigRequestForPayments) -> Self {
        Self {
            theme: config.theme,
            logo: config.logo,
            seller_name: config.seller_name,
            sdk_layout: config.sdk_layout,
            display_sdk_only: config.display_sdk_only,
            enabled_saved_payment_method: config.enabled_saved_payment_method,
            transaction_details: config.transaction_details.map(|transaction_details| {
                transaction_details
                    .iter()
                    .map(|details| {
                        api_models::admin::PaymentLinkTransactionDetails::foreign_from(
                            details.clone(),
                        )
                    })
                    .collect()
            }),
        }
    }
}

#[cfg(feature = "v2")]
impl ForeignFrom<diesel_models::PaymentLinkTransactionDetails>
    for api_models::admin::PaymentLinkTransactionDetails
{
    fn foreign_from(from: diesel_models::PaymentLinkTransactionDetails) -> Self {
        Self {
            key: from.key,
            value: from.value,
            ui_configuration: from
                .ui_configuration
                .map(api_models::admin::TransactionDetailsUiConfiguration::foreign_from),
        }
    }
}

#[cfg(feature = "v2")]
impl ForeignFrom<diesel_models::TransactionDetailsUiConfiguration>
    for api_models::admin::TransactionDetailsUiConfiguration
{
    fn foreign_from(from: diesel_models::TransactionDetailsUiConfiguration) -> Self {
        Self {
            position: from.position,
            is_key_bold: from.is_key_bold,
            is_value_bold: from.is_value_bold,
>>>>>>> 962afbd0
        }
    }
}<|MERGE_RESOLUTION|>--- conflicted
+++ resolved
@@ -2635,24 +2635,6 @@
         }
     }
 }
-<<<<<<< HEAD
-impl ForeignFrom<DieselConnectorMandateReferenceId> for ConnectorMandateReferenceId {
-    fn foreign_from(value: DieselConnectorMandateReferenceId) -> Self {
-        Self {
-            connector_mandate_id: value.connector_mandate_id,
-            payment_method_id: value.payment_method_id,
-            update_history: None,
-            mandate_metadata: value.mandate_metadata,
-        }
-    }
-}
-impl ForeignFrom<ConnectorMandateReferenceId> for DieselConnectorMandateReferenceId {
-    fn foreign_from(value: ConnectorMandateReferenceId) -> Self {
-        Self {
-            connector_mandate_id: value.connector_mandate_id,
-            payment_method_id: value.payment_method_id,
-            mandate_metadata: value.mandate_metadata,
-=======
 
 #[cfg(feature = "v2")]
 impl ForeignFrom<api_models::payments::AmountDetails>
@@ -2867,7 +2849,26 @@
             position: from.position,
             is_key_bold: from.is_key_bold,
             is_value_bold: from.is_value_bold,
->>>>>>> 962afbd0
         }
     }
+}
+
+impl ForeignFrom<DieselConnectorMandateReferenceId> for ConnectorMandateReferenceId {
+    fn foreign_from(value: DieselConnectorMandateReferenceId) -> Self {
+        Self {
+            connector_mandate_id: value.connector_mandate_id,
+            payment_method_id: value.payment_method_id,
+            update_history: None,
+            mandate_metadata: value.mandate_metadata,
+        }
+    }
+}
+impl ForeignFrom<ConnectorMandateReferenceId> for DieselConnectorMandateReferenceId {
+    fn foreign_from(value: ConnectorMandateReferenceId) -> Self {
+        Self {
+            connector_mandate_id: value.connector_mandate_id,
+            payment_method_id: value.payment_method_id,
+            mandate_metadata: value.mandate_metadata,
+        }
+    }
 }