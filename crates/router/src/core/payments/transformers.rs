use std::{fmt::Debug, marker::PhantomData};

use error_stack::{IntoReport, ResultExt};
use router_env::{instrument, tracing};

use super::{flows::Feature, PaymentAddress, PaymentData};
use crate::{
    configs::settings::Server,
    connector::{Nexinets, Paypal},
    core::{
        errors::{self, RouterResponse, RouterResult},
        payments::{self, helpers},
    },
    routes::AppState,
    services::{self, RedirectForm},
    types::{
        self, api, domain,
        storage::{self, enums},
        transformers::{ForeignFrom, ForeignInto},
    },
    utils::{OptionExt, ValueExt},
};

#[instrument(skip_all)]
pub async fn construct_payment_router_data<'a, F, T>(
    state: &'a AppState,
    payment_data: PaymentData<F>,
    connector_id: &str,
<<<<<<< HEAD
    merchant_account: &domain::MerchantAccount,
=======
    merchant_account: &storage::MerchantAccount,
    customer: &Option<storage::Customer>,
>>>>>>> 36cc13d4
) -> RouterResult<types::RouterData<F, T, types::PaymentsResponseData>>
where
    T: TryFrom<PaymentAdditionalData<'a, F>>,
    types::RouterData<F, T, types::PaymentsResponseData>: Feature<F, T>,
    F: Clone,
    error_stack::Report<errors::ApiErrorResponse>:
        From<<T as TryFrom<PaymentAdditionalData<'a, F>>>::Error>,
{
    let (merchant_connector_account, payment_method, router_data);
    let connector_label = helpers::get_connector_label(
        payment_data.payment_intent.business_country,
        &payment_data.payment_intent.business_label,
        payment_data.payment_attempt.business_sub_label.as_ref(),
        connector_id,
    );

    let db = &*state.store;
    merchant_connector_account = helpers::get_merchant_connector_account(
        db,
        merchant_account.merchant_id.as_str(),
        &connector_label,
        payment_data.creds_identifier.to_owned(),
    )
    .await?;

    let auth_type: types::ConnectorAuthType = merchant_connector_account
        .get_connector_account_details()
        .parse_value("ConnectorAuthType")
        .change_context(errors::ApiErrorResponse::InternalServerError)
        .attach_printable("Failed while parsing value for ConnectorAuthType")?;

    payment_method = payment_data
        .payment_attempt
        .payment_method
        .or(payment_data.payment_attempt.payment_method)
        .get_required_value("payment_method_type")?;

    // [#44]: why should response be filled during request
    let response = payment_data
        .payment_attempt
        .connector_transaction_id
        .as_ref()
        .map(|id| types::PaymentsResponseData::TransactionResponse {
            resource_id: types::ResponseId::ConnectorTransactionId(id.to_string()),
            redirection_data: None,
            mandate_reference: None,
            connector_metadata: None,
            network_txn_id: None,
        });

    let additional_data = PaymentAdditionalData {
        router_base_url: state.conf.server.base_url.clone(),
        connector_name: connector_id.to_string(),
        payment_data: payment_data.clone(),
        state,
    };

    let customer_id = customer.to_owned().map(|customer| customer.customer_id);

    router_data = types::RouterData {
        flow: PhantomData,
        merchant_id: merchant_account.merchant_id.clone(),
        customer_id,
        connector: connector_id.to_owned(),
        payment_id: payment_data.payment_attempt.payment_id.clone(),
        attempt_id: payment_data.payment_attempt.attempt_id.clone(),
        status: payment_data.payment_attempt.status,
        payment_method,
        connector_auth_type: auth_type,
        description: payment_data.payment_intent.description.clone(),
        return_url: payment_data.payment_intent.return_url.clone(),
        payment_method_id: payment_data.payment_attempt.payment_method_id.clone(),
        address: payment_data.address.clone(),
        auth_type: payment_data
            .payment_attempt
            .authentication_type
            .unwrap_or_default(),
        connector_meta_data: merchant_connector_account.get_metadata(),
        request: T::try_from(additional_data)?,
        response: response.map_or_else(|| Err(types::ErrorResponse::default()), Ok),
        amount_captured: payment_data.payment_intent.amount_captured,
        access_token: None,
        session_token: None,
        reference_id: None,
        payment_method_token: payment_data.pm_token,
        connector_customer: payment_data.connector_customer_id,
    };

    Ok(router_data)
}

pub trait ToResponse<Req, D, Op>
where
    Self: Sized,
    Op: Debug,
{
    fn generate_response(
        req: Option<Req>,
        data: D,
        customer: Option<domain::Customer>,
        auth_flow: services::AuthFlow,
        server: &Server,
        operation: Op,
    ) -> RouterResponse<Self>;
}

impl<F, Req, Op> ToResponse<Req, PaymentData<F>, Op> for api::PaymentsResponse
where
    F: Clone,
    Op: Debug,
{
    fn generate_response(
        req: Option<Req>,
        payment_data: PaymentData<F>,
        customer: Option<domain::Customer>,
        auth_flow: services::AuthFlow,
        server: &Server,
        operation: Op,
    ) -> RouterResponse<Self> {
        payments_to_payments_response(
            req,
            payment_data.payment_attempt,
            payment_data.payment_intent,
            payment_data.refunds,
            payment_data.payment_method_data,
            customer,
            auth_flow,
            payment_data.address,
            server,
            payment_data.connector_response.authentication_data,
            operation,
        )
    }
}

impl<F, Req, Op> ToResponse<Req, PaymentData<F>, Op> for api::PaymentsSessionResponse
where
    Self: From<Req>,
    F: Clone,
    Op: Debug,
{
    fn generate_response(
        _req: Option<Req>,
        payment_data: PaymentData<F>,
        _customer: Option<domain::Customer>,
        _auth_flow: services::AuthFlow,
        _server: &Server,
        _operation: Op,
    ) -> RouterResponse<Self> {
        Ok(services::ApplicationResponse::Json(Self {
            session_token: payment_data.sessions_token,
            payment_id: payment_data.payment_attempt.payment_id,
            client_secret: payment_data
                .payment_intent
                .client_secret
                .get_required_value("client_secret")?
                .into(),
        }))
    }
}

impl<F, Req, Op> ToResponse<Req, PaymentData<F>, Op> for api::VerifyResponse
where
    Self: From<Req>,
    F: Clone,
    Op: Debug,
{
    fn generate_response(
        _req: Option<Req>,
        data: PaymentData<F>,
        customer: Option<domain::Customer>,
        _auth_flow: services::AuthFlow,
        _server: &Server,
        _operation: Op,
    ) -> RouterResponse<Self> {
        Ok(services::ApplicationResponse::Json(Self {
            verify_id: Some(data.payment_intent.payment_id),
            merchant_id: Some(data.payment_intent.merchant_id),
            client_secret: data.payment_intent.client_secret.map(masking::Secret::new),
            customer_id: customer.as_ref().map(|x| x.customer_id.clone()),
            email: customer
                .as_ref()
                .and_then(|cus| cus.email.as_ref().map(|s| s.to_owned())),
            name: customer
                .as_ref()
                .and_then(|cus| cus.name.as_ref().map(|s| s.to_owned())),
            phone: customer
                .as_ref()
                .and_then(|cus| cus.phone.as_ref().map(|s| s.to_owned())),
            mandate_id: data.mandate_id.map(|mandate_ids| mandate_ids.mandate_id),
            payment_method: data
                .payment_attempt
                .payment_method
                .map(ForeignInto::foreign_into),
            payment_method_data: data
                .payment_method_data
                .map(api::PaymentMethodDataResponse::from),
            payment_token: data.token,
            error_code: data.payment_attempt.error_code,
            error_message: data.payment_attempt.error_message,
        }))
    }
}

#[instrument(skip_all)]
// try to use router data here so that already validated things , we don't want to repeat the validations.
// Add internal value not found and external value not found so that we can give 500 / Internal server error for internal value not found
#[allow(clippy::too_many_arguments)]
pub fn payments_to_payments_response<R, Op>(
    payment_request: Option<R>,
    payment_attempt: storage::PaymentAttempt,
    payment_intent: storage::PaymentIntent,
    refunds: Vec<storage::Refund>,
    payment_method_data: Option<api::PaymentMethodData>,
    customer: Option<domain::Customer>,
    auth_flow: services::AuthFlow,
    address: PaymentAddress,
    server: &Server,
    redirection_data: Option<serde_json::Value>,
    operation: Op,
) -> RouterResponse<api::PaymentsResponse>
where
    Op: Debug,
{
    let currency = payment_attempt
        .currency
        .as_ref()
        .get_required_value("currency")?
        .to_string();
    let mandate_id = payment_attempt.mandate_id.clone();
    let refunds_response = if refunds.is_empty() {
        None
    } else {
        Some(refunds.into_iter().map(ForeignInto::foreign_into).collect())
    };

    Ok(match payment_request {
        Some(_request) => {
            if payments::is_start_pay(&operation) && redirection_data.is_some() {
                let redirection_data = redirection_data.get_required_value("redirection_data")?;
                let form: RedirectForm = serde_json::from_value(redirection_data)
                    .map_err(|_| errors::ApiErrorResponse::InternalServerError)?;
                services::ApplicationResponse::Form(form)
            } else {
                let mut next_action_response = None;
                if payment_intent.status == enums::IntentStatus::RequiresCustomerAction {
                    next_action_response = Some(api::NextAction {
                        next_action_type: api::NextActionType::RedirectToUrl,
                        redirect_to_url: Some(helpers::create_startpay_url(
                            server,
                            &payment_attempt,
                            &payment_intent,
                        )),
                    })
                }
                let mut response: api::PaymentsResponse = Default::default();
                let routed_through = payment_attempt.connector.clone();

                let connector_label = routed_through.as_ref().map(|connector_name| {
                    helpers::get_connector_label(
                        payment_intent.business_country,
                        &payment_intent.business_label,
                        payment_attempt.business_sub_label.as_ref(),
                        connector_name,
                    )
                });
                let parsed_metadata: Option<api_models::payments::Metadata> = payment_intent
                    .metadata
                    .clone()
                    .map(|metadata_value| {
                        metadata_value
                            .parse_value("metadata")
                            .change_context(errors::ApiErrorResponse::InvalidDataValue {
                                field_name: "metadata",
                            })
                            .attach_printable("unable to parse metadata")
                    })
                    .transpose()
                    .unwrap_or_default();
                services::ApplicationResponse::Json(
                    response
                        .set_payment_id(Some(payment_attempt.payment_id))
                        .set_merchant_id(Some(payment_attempt.merchant_id))
                        .set_status(payment_intent.status.foreign_into())
                        .set_amount(payment_attempt.amount)
                        .set_amount_capturable(None)
                        .set_amount_received(payment_intent.amount_captured)
                        .set_connector(routed_through)
                        .set_client_secret(payment_intent.client_secret.map(masking::Secret::new))
                        .set_created(Some(payment_intent.created_at))
                        .set_currency(currency)
                        .set_customer_id(customer.as_ref().map(|cus| cus.clone().customer_id))
                        .set_email(
                            customer
                                .as_ref()
                                .and_then(|cus| cus.email.as_ref().map(|s| s.to_owned())),
                        )
                        .set_name(
                            customer
                                .as_ref()
                                .and_then(|cus| cus.name.as_ref().map(|s| s.to_owned())),
                        )
                        .set_phone(
                            customer
                                .as_ref()
                                .and_then(|cus| cus.phone.as_ref().map(|s| s.to_owned())),
                        )
                        .set_mandate_id(mandate_id)
                        .set_description(payment_intent.description)
                        .set_refunds(refunds_response) // refunds.iter().map(refund_to_refund_response),
                        .set_payment_method(
                            payment_attempt
                                .payment_method
                                .map(ForeignInto::foreign_into),
                            auth_flow == services::AuthFlow::Merchant,
                        )
                        .set_payment_method_data(
                            payment_method_data.map(api::PaymentMethodDataResponse::from),
                            auth_flow == services::AuthFlow::Merchant,
                        )
                        .set_payment_token(payment_attempt.payment_token)
                        .set_error_message(payment_attempt.error_message)
                        .set_error_code(payment_attempt.error_code)
                        .set_shipping(address.shipping)
                        .set_billing(address.billing)
                        .set_next_action(next_action_response)
                        .set_return_url(payment_intent.return_url)
                        .set_cancellation_reason(payment_attempt.cancellation_reason)
                        .set_authentication_type(
                            payment_attempt
                                .authentication_type
                                .map(ForeignInto::foreign_into),
                        )
                        .set_statement_descriptor_name(payment_intent.statement_descriptor_name)
                        .set_statement_descriptor_suffix(payment_intent.statement_descriptor_suffix)
                        .set_setup_future_usage(
                            payment_intent
                                .setup_future_usage
                                .map(ForeignInto::foreign_into),
                        )
                        .set_capture_method(
                            payment_attempt
                                .capture_method
                                .map(ForeignInto::foreign_into),
                        )
                        .set_payment_experience(
                            payment_attempt
                                .payment_experience
                                .map(ForeignInto::foreign_into),
                        )
                        .set_payment_method_type(
                            payment_attempt
                                .payment_method_type
                                .map(ForeignInto::foreign_into),
                        )
                        .set_metadata(payment_intent.metadata)
                        .set_connector_label(connector_label)
                        .set_business_country(payment_intent.business_country)
                        .set_business_label(payment_intent.business_label)
                        .set_business_sub_label(payment_attempt.business_sub_label)
                        .set_allowed_payment_method_types(
                            parsed_metadata
                                .and_then(|metadata| metadata.allowed_payment_method_types),
                        )
                        .to_owned(),
                )
            }
        }
        None => services::ApplicationResponse::Json(api::PaymentsResponse {
            payment_id: Some(payment_attempt.payment_id),
            merchant_id: Some(payment_attempt.merchant_id),
            status: payment_intent.status.foreign_into(),
            amount: payment_attempt.amount,
            amount_capturable: None,
            amount_received: payment_intent.amount_captured,
            client_secret: payment_intent.client_secret.map(masking::Secret::new),
            created: Some(payment_intent.created_at),
            currency,
            customer_id: payment_intent.customer_id,
            description: payment_intent.description,
            refunds: refunds_response,
            payment_method: payment_attempt
                .payment_method
                .map(ForeignInto::foreign_into),
            capture_method: payment_attempt
                .capture_method
                .map(ForeignInto::foreign_into),
            error_message: payment_attempt.error_message,
            error_code: payment_attempt.error_code,
            payment_method_data: payment_method_data.map(api::PaymentMethodDataResponse::from),
            email: customer
                .as_ref()
                .and_then(|cus| cus.email.as_ref().map(|s| s.to_owned())),
            name: customer
                .as_ref()
                .and_then(|cus| cus.name.as_ref().map(|s| s.to_owned())),
            phone: customer
                .as_ref()
                .and_then(|cus| cus.phone.as_ref().map(|s| s.to_owned())),
            mandate_id,
            shipping: address.shipping,
            billing: address.billing,
            cancellation_reason: payment_attempt.cancellation_reason,
            payment_token: payment_attempt.payment_token,
            metadata: payment_intent.metadata,
            ..Default::default()
        }),
    })
}

impl ForeignFrom<(storage::PaymentIntent, storage::PaymentAttempt)> for api::PaymentsResponse {
    fn foreign_from(item: (storage::PaymentIntent, storage::PaymentAttempt)) -> Self {
        let pi = item.0;
        let pa = item.1;
        Self {
            payment_id: Some(pi.payment_id),
            merchant_id: Some(pi.merchant_id),
            status: pi.status.foreign_into(),
            amount: pi.amount,
            amount_capturable: pi.amount_captured,
            client_secret: pi.client_secret.map(|s| s.into()),
            created: Some(pi.created_at),
            currency: pi.currency.map(|c| c.to_string()).unwrap_or_default(),
            description: pi.description,
            metadata: pi.metadata,
            customer_id: pi.customer_id,
            connector: pa.connector,
            payment_method: pa.payment_method.map(ForeignInto::foreign_into),
            payment_method_type: pa.payment_method_type.map(ForeignInto::foreign_into),
            ..Default::default()
        }
    }
}

#[derive(Clone)]
pub struct PaymentAdditionalData<'a, F>
where
    F: Clone,
{
    router_base_url: String,
    connector_name: String,
    payment_data: PaymentData<F>,
    state: &'a AppState,
}
impl<F: Clone> TryFrom<PaymentAdditionalData<'_, F>> for types::PaymentsAuthorizeData {
    type Error = error_stack::Report<errors::ApiErrorResponse>;

    fn try_from(additional_data: PaymentAdditionalData<'_, F>) -> Result<Self, Self::Error> {
        let payment_data = additional_data.payment_data;
        let router_base_url = &additional_data.router_base_url;
        let connector_name = &additional_data.connector_name;
        let attempt = &payment_data.payment_attempt;
        let browser_info: Option<types::BrowserInformation> = attempt
            .browser_info
            .clone()
            .map(|b| b.parse_value("BrowserInformation"))
            .transpose()
            .change_context(errors::ApiErrorResponse::InvalidDataValue {
                field_name: "browser_info",
            })?;

        let parsed_metadata: Option<api_models::payments::Metadata> = payment_data
            .payment_intent
            .metadata
            .map(|metadata_value| {
                metadata_value
                    .parse_value("metadata")
                    .change_context(errors::ApiErrorResponse::InvalidDataValue {
                        field_name: "metadata",
                    })
                    .attach_printable("unable to parse metadata")
            })
            .transpose()
            .unwrap_or_default();

        let order_details = parsed_metadata.and_then(|data| data.order_details);
        let complete_authorize_url = Some(helpers::create_complete_authorize_url(
            router_base_url,
            attempt,
            connector_name,
        ));
        let webhook_url = Some(helpers::create_webhook_url(
            router_base_url,
            attempt,
            connector_name,
        ));
        let router_return_url = Some(helpers::create_redirect_url(
            router_base_url,
            attempt,
            connector_name,
            payment_data.creds_identifier.as_deref(),
        ));

        Ok(Self {
            payment_method_data: payment_data
                .payment_method_data
                .get_required_value("payment_method_data")?,
            setup_future_usage: payment_data.payment_intent.setup_future_usage,
            mandate_id: payment_data.mandate_id.clone(),
            off_session: payment_data.mandate_id.as_ref().map(|_| true),
            setup_mandate_details: payment_data.setup_mandate.clone(),
            confirm: payment_data.payment_attempt.confirm,
            statement_descriptor_suffix: payment_data.payment_intent.statement_descriptor_suffix,
            statement_descriptor: payment_data.payment_intent.statement_descriptor_name,
            capture_method: payment_data.payment_attempt.capture_method,
            amount: payment_data.amount.into(),
            currency: payment_data.currency,
            browser_info,
            email: payment_data.email,
            payment_experience: payment_data.payment_attempt.payment_experience,
            order_details,
            session_token: None,
            enrolled_for_3ds: true,
            related_transaction_id: None,
            payment_method_type: payment_data.payment_attempt.payment_method_type,
            router_return_url,
            webhook_url,
            complete_authorize_url,
        })
    }
}

impl<F: Clone> TryFrom<PaymentAdditionalData<'_, F>> for types::PaymentsSyncData {
    type Error = errors::ApiErrorResponse;

    fn try_from(additional_data: PaymentAdditionalData<'_, F>) -> Result<Self, Self::Error> {
        let payment_data = additional_data.payment_data;
        Ok(Self {
            connector_transaction_id: match payment_data.payment_attempt.connector_transaction_id {
                Some(connector_txn_id) => {
                    types::ResponseId::ConnectorTransactionId(connector_txn_id)
                }
                None => types::ResponseId::NoResponseId,
            },
            encoded_data: payment_data.connector_response.encoded_data,
            capture_method: payment_data.payment_attempt.capture_method,
            connector_meta: payment_data.payment_attempt.connector_metadata,
        })
    }
}

impl api::ConnectorTransactionId for Paypal {
    fn connector_transaction_id(
        &self,
        payment_attempt: storage::PaymentAttempt,
    ) -> Result<Option<String>, errors::ApiErrorResponse> {
        let payment_method = payment_attempt.payment_method;
        let metadata = Self::connector_transaction_id(
            self,
            payment_method,
            &payment_attempt.connector_metadata,
        );
        match metadata {
            Ok(data) => Ok(data),
            _ => Err(errors::ApiErrorResponse::ResourceIdNotFound),
        }
    }
}

impl api::ConnectorTransactionId for Nexinets {
    fn connector_transaction_id(
        &self,
        payment_attempt: storage::PaymentAttempt,
    ) -> Result<Option<String>, errors::ApiErrorResponse> {
        let metadata = Self::connector_transaction_id(self, &payment_attempt.connector_metadata);
        metadata.map_err(|_| errors::ApiErrorResponse::ResourceIdNotFound)
    }
}

impl<F: Clone> TryFrom<PaymentAdditionalData<'_, F>> for types::PaymentsCaptureData {
    type Error = error_stack::Report<errors::ApiErrorResponse>;

    fn try_from(additional_data: PaymentAdditionalData<'_, F>) -> Result<Self, Self::Error> {
        let payment_data = additional_data.payment_data;
        let connector = api::ConnectorData::get_connector_by_name(
            &additional_data.state.conf.connectors,
            &additional_data.connector_name,
            api::GetToken::Connector,
        )?;
        let amount_to_capture: i64 = payment_data
            .payment_attempt
            .amount_to_capture
            .map_or(payment_data.amount.into(), |capture_amount| capture_amount);
        Ok(Self {
            amount_to_capture,
            currency: payment_data.currency,
            connector_transaction_id: connector
                .connector
                .connector_transaction_id(payment_data.payment_attempt.clone())?
                .ok_or(errors::ApiErrorResponse::ResourceIdNotFound)?,
            payment_amount: payment_data.amount.into(),
            connector_meta: payment_data.payment_attempt.connector_metadata,
        })
    }
}

impl<F: Clone> TryFrom<PaymentAdditionalData<'_, F>> for types::PaymentsCancelData {
    type Error = error_stack::Report<errors::ApiErrorResponse>;

    fn try_from(additional_data: PaymentAdditionalData<'_, F>) -> Result<Self, Self::Error> {
        let payment_data = additional_data.payment_data;
        let connector = api::ConnectorData::get_connector_by_name(
            &additional_data.state.conf.connectors,
            &additional_data.connector_name,
            api::GetToken::Connector,
        )?;
        Ok(Self {
            amount: Some(payment_data.amount.into()),
            currency: Some(payment_data.currency),
            connector_transaction_id: connector
                .connector
                .connector_transaction_id(payment_data.payment_attempt.clone())?
                .ok_or(errors::ApiErrorResponse::ResourceIdNotFound)?,
            cancellation_reason: payment_data.payment_attempt.cancellation_reason,
            connector_meta: payment_data.payment_attempt.connector_metadata,
        })
    }
}

impl<F: Clone> TryFrom<PaymentAdditionalData<'_, F>> for types::PaymentsSessionData {
    type Error = error_stack::Report<errors::ApiErrorResponse>;

    fn try_from(additional_data: PaymentAdditionalData<'_, F>) -> Result<Self, Self::Error> {
        let payment_data = additional_data.payment_data;
        let parsed_metadata: Option<api_models::payments::Metadata> = payment_data
            .payment_intent
            .metadata
            .map(|metadata_value| {
                metadata_value
                    .parse_value("metadata")
                    .change_context(errors::ApiErrorResponse::InvalidDataValue {
                        field_name: "metadata",
                    })
                    .attach_printable("unable to parse metadata")
            })
            .transpose()
            .unwrap_or_default();

        let order_details = parsed_metadata.and_then(|data| data.order_details);

        Ok(Self {
            amount: payment_data.amount.into(),
            currency: payment_data.currency,
            country: payment_data.address.billing.and_then(|billing_address| {
                billing_address.address.and_then(|address| address.country)
            }),
            order_details,
        })
    }
}

impl<F: Clone> TryFrom<PaymentAdditionalData<'_, F>> for types::VerifyRequestData {
    type Error = error_stack::Report<errors::ApiErrorResponse>;

    fn try_from(additional_data: PaymentAdditionalData<'_, F>) -> Result<Self, Self::Error> {
        let payment_data = additional_data.payment_data;
        Ok(Self {
            currency: payment_data.currency,
            confirm: true,
            payment_method_data: payment_data
                .payment_method_data
                .get_required_value("payment_method_data")?,
            statement_descriptor_suffix: payment_data.payment_intent.statement_descriptor_suffix,
            setup_future_usage: payment_data.payment_intent.setup_future_usage,
            off_session: payment_data.mandate_id.as_ref().map(|_| true),
            mandate_id: payment_data.mandate_id.clone(),
            setup_mandate_details: payment_data.setup_mandate,
        })
    }
}

impl<F: Clone> TryFrom<PaymentAdditionalData<'_, F>> for types::CompleteAuthorizeData {
    type Error = error_stack::Report<errors::ApiErrorResponse>;

    fn try_from(additional_data: PaymentAdditionalData<'_, F>) -> Result<Self, Self::Error> {
        let payment_data = additional_data.payment_data;
        let browser_info: Option<types::BrowserInformation> = payment_data
            .payment_attempt
            .browser_info
            .clone()
            .map(|b| b.parse_value("BrowserInformation"))
            .transpose()
            .change_context(errors::ApiErrorResponse::InvalidDataValue {
                field_name: "browser_info",
            })?;

        let json_payload = payment_data
            .connector_response
            .encoded_data
            .map(|s| serde_json::from_str::<serde_json::Value>(&s))
            .transpose()
            .into_report()
            .change_context(errors::ApiErrorResponse::InternalServerError)?;
        Ok(Self {
            setup_future_usage: payment_data.payment_intent.setup_future_usage,
            mandate_id: payment_data.mandate_id.clone(),
            off_session: payment_data.mandate_id.as_ref().map(|_| true),
            setup_mandate_details: payment_data.setup_mandate.clone(),
            confirm: payment_data.payment_attempt.confirm,
            statement_descriptor_suffix: payment_data.payment_intent.statement_descriptor_suffix,
            capture_method: payment_data.payment_attempt.capture_method,
            amount: payment_data.amount.into(),
            currency: payment_data.currency,
            browser_info,
            email: payment_data.email,
            payment_method_data: payment_data.payment_method_data,
            connector_transaction_id: payment_data.connector_response.connector_transaction_id,
            payload: json_payload,
            connector_meta: payment_data.payment_attempt.connector_metadata,
        })
    }
}<|MERGE_RESOLUTION|>--- conflicted
+++ resolved
@@ -26,12 +26,8 @@
     state: &'a AppState,
     payment_data: PaymentData<F>,
     connector_id: &str,
-<<<<<<< HEAD
     merchant_account: &domain::MerchantAccount,
-=======
-    merchant_account: &storage::MerchantAccount,
-    customer: &Option<storage::Customer>,
->>>>>>> 36cc13d4
+    customer: &Option<domain::Customer>,
 ) -> RouterResult<types::RouterData<F, T, types::PaymentsResponseData>>
 where
     T: TryFrom<PaymentAdditionalData<'a, F>>,
