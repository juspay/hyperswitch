--- conflicted
+++ resolved
@@ -1141,11 +1141,8 @@
                     | Some(RequestIncrementalAuthorization::Default)
             ),
             metadata: additional_data.payment_data.payment_intent.metadata,
-<<<<<<< HEAD
             authentication_data: None,
-=======
             customer_acceptance: payment_data.customer_acceptance,
->>>>>>> 0aa40cba
         })
     }
 }
