--- conflicted
+++ resolved
@@ -5847,13 +5847,10 @@
             is_stored_credential: payment_data.payment_attempt.is_stored_credential,
             billing_descriptor,
             split_payments: payment_data.payment_intent.split_payments.clone(),
-<<<<<<< HEAD
+            tokenization: payment_data.payment_intent.tokenization,
             partner_merchant_identifier_details: payment_data
                 .payment_intent
                 .partner_merchant_identifier_details,
-=======
-            tokenization: payment_data.payment_intent.tokenization,
->>>>>>> 947941ca
         })
     }
 }
