use std::{fmt::Debug, marker::PhantomData, str::FromStr};

use api_models::payments::{
    FrmMessage, GetAddressFromPaymentMethodData, PaymentChargeRequest, PaymentChargeResponse,
    RequestSurchargeDetails,
};
#[cfg(feature = "payouts")]
use api_models::payouts::PayoutAttemptResponse;
use common_enums::RequestIncrementalAuthorization;
use common_utils::{consts::X_HS_LATENCY, fp_utils, types::MinorUnit};
use diesel_models::ephemeral_key;
use error_stack::{report, ResultExt};
use masking::{Maskable, PeekInterface, Secret};
use router_env::{instrument, tracing};

use super::{flows::Feature, types::AuthenticationData, PaymentData};
use crate::{
    configs::settings::{ConnectorRequestReferenceIdConfig, Server},
    connector::{Helcim, Nexinets},
    core::{
        errors::{self, RouterResponse, RouterResult},
        payments::{self, helpers},
        utils as core_utils,
    },
    headers::X_PAYMENT_CONFIRM_SOURCE,
    routes::{metrics, AppState},
    services::{self, RedirectForm},
    types::{
        self, api, domain,
        storage::{self, enums},
        transformers::{ForeignFrom, ForeignInto, ForeignTryFrom},
        MultipleCaptureRequestData,
    },
    utils::{OptionExt, ValueExt},
};

#[instrument(skip_all)]
pub async fn construct_payment_router_data<'a, F, T>(
    state: &'a AppState,
    payment_data: PaymentData<F>,
    connector_id: &str,
    merchant_account: &domain::MerchantAccount,
    _key_store: &domain::MerchantKeyStore,
    customer: &'a Option<domain::Customer>,
    merchant_connector_account: &helpers::MerchantConnectorAccountType,
) -> RouterResult<types::RouterData<F, T, types::PaymentsResponseData>>
where
    T: TryFrom<PaymentAdditionalData<'a, F>>,
    types::RouterData<F, T, types::PaymentsResponseData>: Feature<F, T>,
    F: Clone,
    error_stack::Report<errors::ApiErrorResponse>:
        From<<T as TryFrom<PaymentAdditionalData<'a, F>>>::Error>,
{
    let (payment_method, router_data);

    fp_utils::when(merchant_connector_account.is_disabled(), || {
        Err(errors::ApiErrorResponse::MerchantConnectorAccountDisabled)
    })?;

    let test_mode = merchant_connector_account.is_test_mode_on();

    let auth_type: types::ConnectorAuthType = merchant_connector_account
        .get_connector_account_details()
        .parse_value("ConnectorAuthType")
        .change_context(errors::ApiErrorResponse::InternalServerError)
        .attach_printable("Failed while parsing value for ConnectorAuthType")?;

    payment_method = payment_data
        .payment_attempt
        .payment_method
        .or(payment_data.payment_attempt.payment_method)
        .get_required_value("payment_method_type")?;

    let resource_id = match payment_data
        .payment_attempt
        .connector_transaction_id
        .clone()
    {
        Some(id) => types::ResponseId::ConnectorTransactionId(id),
        None => types::ResponseId::NoResponseId,
    };

    // [#44]: why should response be filled during request
    let response = Ok(types::PaymentsResponseData::TransactionResponse {
        resource_id,
        redirection_data: None,
        mandate_reference: None,
        connector_metadata: None,
        network_txn_id: None,
        connector_response_reference_id: None,
        incremental_authorization_allowed: None,
        charge_id: None,
    });

    let additional_data = PaymentAdditionalData {
        router_base_url: state.conf.server.base_url.clone(),
        connector_name: connector_id.to_string(),
        payment_data: payment_data.clone(),
        state,
        customer_data: customer,
    };

    let customer_id = customer.to_owned().map(|customer| customer.customer_id);

    let supported_connector = &state
        .conf
        .multiple_api_version_supported_connectors
        .supported_connectors;
    let connector_enum = api_models::enums::Connector::from_str(connector_id)
        .change_context(errors::ConnectorError::InvalidConnectorName)
        .change_context(errors::ApiErrorResponse::InvalidDataValue {
            field_name: "connector",
        })
        .attach_printable_lazy(|| format!("unable to parse connector name {connector_id:?}"))?;

    let connector_api_version = if supported_connector.contains(&connector_enum) {
        state
            .store
            .find_config_by_key(&format!("connector_api_version_{connector_id}"))
            .await
            .map(|value| value.config)
            .ok()
    } else {
        None
    };

    let apple_pay_flow = payments::decide_apple_pay_flow(
        &payment_data.payment_attempt.payment_method_type,
        Some(merchant_connector_account),
    );

    let payment_method_data_billing = payment_data
        .payment_method_data
        .as_ref()
        .and_then(|payment_method_data| payment_method_data.get_billing_address());

    router_data = types::RouterData {
        flow: PhantomData,
        merchant_id: merchant_account.merchant_id.clone(),
        customer_id,
        connector: connector_id.to_owned(),
        payment_id: payment_data.payment_attempt.payment_id.clone(),
        attempt_id: payment_data.payment_attempt.attempt_id.clone(),
        status: payment_data.payment_attempt.status,
        payment_method,
        connector_auth_type: auth_type,
        description: payment_data.payment_intent.description.clone(),
        return_url: payment_data.payment_intent.return_url.clone(),
        address: payment_data
            .address
            .unify_with_payment_method_data_billing(payment_method_data_billing),
        auth_type: payment_data
            .payment_attempt
            .authentication_type
            .unwrap_or_default(),
        connector_meta_data: merchant_connector_account.get_metadata(),
        request: T::try_from(additional_data)?,
        response,
        amount_captured: payment_data
            .payment_intent
            .amount_captured
            .map(|amt| amt.get_amount_as_i64()),
        access_token: None,
        session_token: None,
        reference_id: None,
        payment_method_status: payment_data.payment_method_info.map(|info| info.status),
        payment_method_token: payment_data
            .pm_token
            .map(|token| types::PaymentMethodToken::Token(Secret::new(token))),
        connector_customer: payment_data.connector_customer_id,
        recurring_mandate_payment_data: payment_data.recurring_mandate_payment_data,
        connector_request_reference_id: core_utils::get_connector_request_reference_id(
            &state.conf,
            &merchant_account.merchant_id,
            &payment_data.payment_attempt,
        ),
        preprocessing_id: payment_data.payment_attempt.preprocessing_step_id,
        #[cfg(feature = "payouts")]
        payout_method_data: None,
        #[cfg(feature = "payouts")]
        quote_id: None,
        test_mode,
        payment_method_balance: None,
        connector_api_version,
        connector_http_status_code: None,
        external_latency: None,
        apple_pay_flow,
        frm_metadata: None,
        refund_id: None,
        dispute_id: None,
        connector_response: None,
    };

    Ok(router_data)
}

pub trait ToResponse<D, Op>
where
    Self: Sized,
    Op: Debug,
{
    #[allow(clippy::too_many_arguments)]
    fn generate_response(
        data: D,
        customer: Option<domain::Customer>,
        auth_flow: services::AuthFlow,
        server: &Server,
        operation: Op,
        connector_request_reference_id_config: &ConnectorRequestReferenceIdConfig,
        connector_http_status_code: Option<u16>,
        external_latency: Option<u128>,
        is_latency_header_enabled: Option<bool>,
    ) -> RouterResponse<Self>;
}

impl<F, Op> ToResponse<PaymentData<F>, Op> for api::PaymentsResponse
where
    F: Clone,
    Op: Debug,
{
    #[allow(clippy::too_many_arguments)]
    fn generate_response(
        payment_data: PaymentData<F>,
        customer: Option<domain::Customer>,
        auth_flow: services::AuthFlow,
        server: &Server,
        operation: Op,
        connector_request_reference_id_config: &ConnectorRequestReferenceIdConfig,
        connector_http_status_code: Option<u16>,
        external_latency: Option<u128>,
        is_latency_header_enabled: Option<bool>,
    ) -> RouterResponse<Self> {
        let captures =
            payment_data
                .multiple_capture_data
                .clone()
                .and_then(|multiple_capture_data| {
                    multiple_capture_data
                        .expand_captures
                        .and_then(|should_expand| {
                            should_expand.then_some(
                                multiple_capture_data
                                    .get_all_captures()
                                    .into_iter()
                                    .cloned()
                                    .collect(),
                            )
                        })
                });

        payments_to_payments_response(
            payment_data,
            captures,
            customer,
            auth_flow,
            server,
            &operation,
            connector_request_reference_id_config,
            connector_http_status_code,
            external_latency,
            is_latency_header_enabled,
        )
    }
}

impl<F, Op> ToResponse<PaymentData<F>, Op> for api::PaymentsSessionResponse
where
    F: Clone,
    Op: Debug,
{
    #[allow(clippy::too_many_arguments)]
    fn generate_response(
        payment_data: PaymentData<F>,
        _customer: Option<domain::Customer>,
        _auth_flow: services::AuthFlow,
        _server: &Server,
        _operation: Op,
        _connector_request_reference_id_config: &ConnectorRequestReferenceIdConfig,
        _connector_http_status_code: Option<u16>,
        _external_latency: Option<u128>,
        _is_latency_header_enabled: Option<bool>,
    ) -> RouterResponse<Self> {
        Ok(services::ApplicationResponse::JsonWithHeaders((
            Self {
                session_token: payment_data.sessions_token,
                payment_id: payment_data.payment_attempt.payment_id,
                client_secret: payment_data
                    .payment_intent
                    .client_secret
                    .get_required_value("client_secret")?
                    .into(),
            },
            vec![],
        )))
    }
}

impl<F, Op> ToResponse<PaymentData<F>, Op> for api::VerifyResponse
where
    F: Clone,
    Op: Debug,
{
    #[allow(clippy::too_many_arguments)]
    fn generate_response(
        data: PaymentData<F>,
        customer: Option<domain::Customer>,
        _auth_flow: services::AuthFlow,
        _server: &Server,
        _operation: Op,
        _connector_request_reference_id_config: &ConnectorRequestReferenceIdConfig,
        _connector_http_status_code: Option<u16>,
        _external_latency: Option<u128>,
        _is_latency_header_enabled: Option<bool>,
    ) -> RouterResponse<Self> {
        let additional_payment_method_data: Option<api_models::payments::AdditionalPaymentData> =
            data.payment_attempt
                .payment_method_data
                .clone()
                .map(|data| data.parse_value("payment_method_data"))
                .transpose()
                .change_context(errors::ApiErrorResponse::InvalidDataValue {
                    field_name: "payment_method_data",
                })?;
        let payment_method_data_response =
            additional_payment_method_data.map(api::PaymentMethodDataResponse::from);
        Ok(services::ApplicationResponse::JsonWithHeaders((
            Self {
                verify_id: Some(data.payment_intent.payment_id),
                merchant_id: Some(data.payment_intent.merchant_id),
                client_secret: data.payment_intent.client_secret.map(Secret::new),
                customer_id: customer.as_ref().map(|x| x.customer_id.clone()),
                email: customer
                    .as_ref()
                    .and_then(|cus| cus.email.as_ref().map(|s| s.to_owned())),
                name: customer
                    .as_ref()
                    .and_then(|cus| cus.name.as_ref().map(|s| s.to_owned())),
                phone: customer
                    .as_ref()
                    .and_then(|cus| cus.phone.as_ref().map(|s| s.to_owned())),
                mandate_id: data
                    .mandate_id
                    .and_then(|mandate_ids| mandate_ids.mandate_id),
                payment_method: data.payment_attempt.payment_method,
                payment_method_data: payment_method_data_response,
                payment_token: data.token,
                error_code: data.payment_attempt.error_code,
                error_message: data.payment_attempt.error_message,
            },
            vec![],
        )))
    }
}

#[instrument(skip_all)]
// try to use router data here so that already validated things , we don't want to repeat the validations.
// Add internal value not found and external value not found so that we can give 500 / Internal server error for internal value not found
#[allow(clippy::too_many_arguments)]
pub fn payments_to_payments_response<Op, F: Clone>(
    payment_data: PaymentData<F>,
    captures: Option<Vec<storage::Capture>>,
    customer: Option<domain::Customer>,
    auth_flow: services::AuthFlow,
    server: &Server,
    operation: &Op,
    connector_request_reference_id_config: &ConnectorRequestReferenceIdConfig,
    connector_http_status_code: Option<u16>,
    external_latency: Option<u128>,
    _is_latency_header_enabled: Option<bool>,
) -> RouterResponse<api::PaymentsResponse>
where
    Op: Debug,
{
    let payment_attempt = payment_data.payment_attempt;
    let payment_intent = payment_data.payment_intent;
    let payment_link_data = payment_data.payment_link_data;

    let currency = payment_attempt
        .currency
        .as_ref()
        .get_required_value("currency")?;
    let amount = currency
        .to_currency_base_unit(payment_attempt.amount.get_amount_as_i64())
        .change_context(errors::ApiErrorResponse::InvalidDataValue {
            field_name: "amount",
        })?;
    let mandate_id = payment_attempt.mandate_id.clone();
    let refunds_response = if payment_data.refunds.is_empty() {
        None
    } else {
        Some(
            payment_data
                .refunds
                .into_iter()
                .map(ForeignInto::foreign_into)
                .collect(),
        )
    };

    let disputes_response = if payment_data.disputes.is_empty() {
        None
    } else {
        Some(
            payment_data
                .disputes
                .into_iter()
                .map(ForeignInto::foreign_into)
                .collect(),
        )
    };

    let incremental_authorizations_response = if payment_data.authorizations.is_empty() {
        None
    } else {
        Some(
            payment_data
                .authorizations
                .into_iter()
                .map(ForeignInto::foreign_into)
                .collect(),
        )
    };

    let external_authentication_details = payment_data
        .authentication
        .as_ref()
        .map(ForeignInto::foreign_into);

    let attempts_response = payment_data.attempts.map(|attempts| {
        attempts
            .into_iter()
            .map(ForeignInto::foreign_into)
            .collect()
    });

    let captures_response = captures.map(|captures| {
        captures
            .into_iter()
            .map(ForeignInto::foreign_into)
            .collect()
    });

    let merchant_id = payment_attempt.merchant_id.to_owned();
    let payment_method_type = payment_attempt
        .payment_method_type
        .as_ref()
        .map(ToString::to_string)
        .unwrap_or("".to_owned());
    let payment_method = payment_attempt
        .payment_method
        .as_ref()
        .map(ToString::to_string)
        .unwrap_or("".to_owned());
    let additional_payment_method_data: Option<api_models::payments::AdditionalPaymentData> =
        payment_attempt
            .payment_method_data
            .clone()
            .map(|data| data.parse_value("payment_method_data"))
            .transpose()
            .change_context(errors::ApiErrorResponse::InvalidDataValue {
                field_name: "payment_method_data",
            })?;
    let surcharge_details =
        payment_attempt
            .surcharge_amount
            .map(|surcharge_amount| RequestSurchargeDetails {
                surcharge_amount,
                tax_amount: payment_attempt.tax_amount,
            });
    let merchant_decision = payment_intent.merchant_decision.to_owned();
    let frm_message = payment_data.frm_message.map(FrmMessage::foreign_from);

    let payment_method_data =
        additional_payment_method_data.map(api::PaymentMethodDataResponse::from);

    let payment_method_data_response = (payment_method_data.is_some()
        || payment_data
            .address
            .get_request_payment_method_billing()
            .is_some())
    .then_some(api_models::payments::PaymentMethodDataResponseWithBilling {
        payment_method_data,
        billing: payment_data
            .address
            .get_request_payment_method_billing()
            .cloned(),
    });

    let mut headers = connector_http_status_code
        .map(|status_code| {
            vec![(
                "connector_http_status_code".to_string(),
                Maskable::new_normal(status_code.to_string()),
            )]
        })
        .unwrap_or_default();
    if let Some(payment_confirm_source) = payment_intent.payment_confirm_source {
        headers.push((
            X_PAYMENT_CONFIRM_SOURCE.to_string(),
            Maskable::new_normal(payment_confirm_source.to_string()),
        ))
    }

    let customer_details_response = customer.as_ref().map(ForeignInto::foreign_into);

    headers.extend(
        external_latency
            .map(|latency| {
                vec![(
                    X_HS_LATENCY.to_string(),
                    Maskable::new_normal(latency.to_string()),
                )]
            })
            .unwrap_or_default(),
    );

    let output = if payments::is_start_pay(&operation)
        && payment_attempt.authentication_data.is_some()
    {
        let redirection_data = payment_attempt
            .authentication_data
            .get_required_value("redirection_data")?;

        let form: RedirectForm = serde_json::from_value(redirection_data)
            .map_err(|_| errors::ApiErrorResponse::InternalServerError)?;

        services::ApplicationResponse::Form(Box::new(services::RedirectionFormData {
            redirect_form: form,
            payment_method_data: payment_data.payment_method_data,
            amount,
            currency: currency.to_string(),
        }))
    } else {
        let mut next_action_response = None;

        let bank_transfer_next_steps = bank_transfer_next_steps_check(payment_attempt.clone())?;

        let next_action_voucher = voucher_next_steps_check(payment_attempt.clone())?;

        let next_action_containing_qr_code_url = qr_code_next_steps_check(payment_attempt.clone())?;

<<<<<<< HEAD
        let next_action_containing_fetch_qr_code_url =
            fetch_qr_code_url_next_steps_check(payment_attempt.clone())?;
=======
        let papal_sdk_next_action = paypal_sdk_next_steps_check(payment_attempt.clone())?;
>>>>>>> b3d4d13d

        let next_action_containing_wait_screen =
            wait_screen_next_steps_check(payment_attempt.clone())?;

        if payment_intent.status == enums::IntentStatus::RequiresCustomerAction
            || bank_transfer_next_steps.is_some()
            || next_action_voucher.is_some()
            || next_action_containing_qr_code_url.is_some()
            || next_action_containing_wait_screen.is_some()
            || papal_sdk_next_action.is_some()
            || payment_data.authentication.is_some()
        {
            next_action_response = bank_transfer_next_steps
                        .map(|bank_transfer| {
                            api_models::payments::NextActionData::DisplayBankTransferInformation {
                                bank_transfer_steps_and_charges_details: bank_transfer,
                            }
                        })
                        .or(next_action_voucher.map(|voucher_data| {
                            api_models::payments::NextActionData::DisplayVoucherInformation {
                                voucher_details: voucher_data,
                            }
                        }))
                        .or(next_action_containing_qr_code_url.map(|qr_code_data| {
                            api_models::payments::NextActionData::foreign_from(qr_code_data)
                        }))
<<<<<<< HEAD
                        .or(next_action_containing_fetch_qr_code_url.map(|fetch_qr_code_data| {
                            api_models::payments::NextActionData::FetchQrCodeInformation {
                                qr_code_fetch_url: fetch_qr_code_data.qr_code_fetch_url
=======
                        .or(papal_sdk_next_action.map(|paypal_next_action_data| {
                            api_models::payments::NextActionData::InvokeSdkClient{
                                next_action_data: paypal_next_action_data
>>>>>>> b3d4d13d
                            }
                        }))
                        .or(next_action_containing_wait_screen.map(|wait_screen_data| {
                            api_models::payments::NextActionData::WaitScreenInformation {
                                display_from_timestamp: wait_screen_data.display_from_timestamp,
                                display_to_timestamp: wait_screen_data.display_to_timestamp,
                            }
                        }))
                        .or(payment_attempt.authentication_data.as_ref().map(|_| {
                            api_models::payments::NextActionData::RedirectToUrl {
                                redirect_to_url: helpers::create_startpay_url(
                                    server,
                                    &payment_attempt,
                                    &payment_intent,
                                ),
                            }
                        }))
                        .or(match payment_data.authentication.as_ref(){
                            Some(authentication) => {
                                if payment_intent.status == common_enums::IntentStatus::RequiresCustomerAction && authentication.cavv.is_none() && authentication.is_separate_authn_required(){
                                    // if preAuthn and separate authentication needed.
                                    let poll_config = payment_data.poll_config.unwrap_or_default();
                                    let request_poll_id = core_utils::get_external_authentication_request_poll_id(&payment_intent.payment_id);
                                    let payment_connector_name = payment_attempt.connector
                                        .as_ref()
                                        .get_required_value("connector")?;
                                    Some(api_models::payments::NextActionData::ThreeDsInvoke {
                                        three_ds_data: api_models::payments::ThreeDsData {
                                            three_ds_authentication_url: helpers::create_authentication_url(&server.base_url, &payment_attempt),
                                            three_ds_authorize_url: helpers::create_authorize_url(
                                                &server.base_url,
                                                &payment_attempt,
                                                payment_connector_name,
                                            ),
                                            three_ds_method_details: authentication.three_ds_method_url.as_ref().zip(authentication.three_ds_method_data.as_ref()).map(|(three_ds_method_url,three_ds_method_data )|{
                                                api_models::payments::ThreeDsMethodData::AcsThreeDsMethodData {
                                                    three_ds_method_data_submission: true,
                                                    three_ds_method_data: Some(three_ds_method_data.clone()),
                                                    three_ds_method_url: Some(three_ds_method_url.to_owned()),
                                                }
                                            }).unwrap_or(api_models::payments::ThreeDsMethodData::AcsThreeDsMethodData {
                                                    three_ds_method_data_submission: false,
                                                    three_ds_method_data: None,
                                                    three_ds_method_url: None,
                                            }),
                                            poll_config: api_models::payments::PollConfigResponse {poll_id: request_poll_id, delay_in_secs: poll_config.delay_in_secs, frequency: poll_config.frequency},
                                            message_version: authentication.message_version.as_ref()
                                            .map(|version| version.to_string()),
                                            directory_server_id: authentication.directory_server_id.clone(),
                                        },
                                    })
                                }else{
                                    None
                                }
                            },
                            None => None
                        });
        };

        // next action check for third party sdk session (for ex: Apple pay through trustpay has third party sdk session response)
        if third_party_sdk_session_next_action(&payment_attempt, operation) {
            next_action_response = Some(
                api_models::payments::NextActionData::ThirdPartySdkSessionToken {
                    session_token: payment_data.sessions_token.first().cloned(),
                },
            )
        }

        let mut response: api::PaymentsResponse = Default::default();
        let routed_through = payment_attempt.connector.clone();

        let connector_label = routed_through.as_ref().and_then(|connector_name| {
            core_utils::get_connector_label(
                payment_intent.business_country,
                payment_intent.business_label.as_ref(),
                payment_attempt.business_sub_label.as_ref(),
                connector_name,
            )
        });

        let charges_response = match payment_intent.charges {
            None => None,
            Some(charges) => {
                let payment_charges: PaymentChargeRequest = charges
                    .peek()
                    .clone()
                    .parse_value("PaymentChargeRequest")
                    .change_context(errors::ApiErrorResponse::InternalServerError)
                    .attach_printable(format!(
                        "Failed to parse PaymentChargeRequest for payment_intent {}",
                        payment_intent.payment_id
                    ))?;

                Some(PaymentChargeResponse {
                    charge_id: payment_attempt.charge_id,
                    charge_type: payment_charges.charge_type,
                    application_fees: payment_charges.fees,
                    transfer_account_id: payment_charges.transfer_account_id,
                })
            }
        };

        services::ApplicationResponse::JsonWithHeaders((
            response
                .set_net_amount(payment_attempt.net_amount)
                .set_payment_id(Some(payment_attempt.payment_id))
                .set_merchant_id(Some(payment_attempt.merchant_id))
                .set_status(payment_intent.status)
                .set_amount(payment_attempt.amount)
                .set_amount_capturable(Some(payment_attempt.amount_capturable))
                .set_amount_received(payment_intent.amount_captured)
                .set_surcharge_details(surcharge_details)
                .set_connector(routed_through)
                .set_client_secret(payment_intent.client_secret.map(Secret::new))
                .set_created(Some(payment_intent.created_at))
                .set_currency(currency.to_string())
                .set_customer_id(customer.as_ref().map(|cus| cus.clone().customer_id))
                .set_email(
                    customer
                        .as_ref()
                        .and_then(|cus| cus.email.as_ref().map(|s| s.to_owned())),
                )
                .set_name(
                    customer
                        .as_ref()
                        .and_then(|cus| cus.name.as_ref().map(|s| s.to_owned())),
                )
                .set_phone(
                    customer
                        .as_ref()
                        .and_then(|cus| cus.phone.as_ref().map(|s| s.to_owned())),
                )
                .set_mandate_id(mandate_id)
                .set_mandate_data(
                    payment_data.setup_mandate.map(|d| api::MandateData {
                        customer_acceptance: d.customer_acceptance.map(|d| {
                            api::CustomerAcceptance {
                                acceptance_type: match d.acceptance_type {
                                    hyperswitch_domain_models::mandates::AcceptanceType::Online => {
                                        api::AcceptanceType::Online
                                    }
                                    hyperswitch_domain_models::mandates::AcceptanceType::Offline => {
                                        api::AcceptanceType::Offline
                                    }
                                },
                                accepted_at: d.accepted_at,
                                online: d.online.map(|d| api::OnlineMandate {
                                    ip_address: d.ip_address,
                                    user_agent: d.user_agent,
                                }),
                            }
                        }),
                        mandate_type: d.mandate_type.map(|d| match d {
                            hyperswitch_domain_models::mandates::MandateDataType::MultiUse(Some(i)) => {
                                api::MandateType::MultiUse(Some(api::MandateAmountData {
                                    amount: i.amount,
                                    currency: i.currency,
                                    start_date: i.start_date,
                                    end_date: i.end_date,
                                    metadata: i.metadata,
                                }))
                            }
                            hyperswitch_domain_models::mandates::MandateDataType::SingleUse(i) => {
                                api::MandateType::SingleUse(api::payments::MandateAmountData {
                                    amount: i.amount,
                                    currency: i.currency,
                                    start_date: i.start_date,
                                    end_date: i.end_date,
                                    metadata: i.metadata,
                                })
                            }
                            hyperswitch_domain_models::mandates::MandateDataType::MultiUse(None) => {
                                api::MandateType::MultiUse(None)
                            }
                        }),
                        update_mandate_id: d.update_mandate_id,
                    }),
                    auth_flow == services::AuthFlow::Merchant,
                )
                .set_description(payment_intent.description)
                .set_refunds(refunds_response) // refunds.iter().map(refund_to_refund_response),
                .set_disputes(disputes_response)
                .set_attempts(attempts_response)
                .set_captures(captures_response)
                .set_payment_method(
                    payment_attempt.payment_method,
                    auth_flow == services::AuthFlow::Merchant,
                )
                .set_payment_method_data(
                    payment_method_data_response,
                    auth_flow == services::AuthFlow::Merchant,
                )
                .set_payment_token(payment_attempt.payment_token)
                .set_error_message(
                    payment_attempt
                        .error_reason
                        .or(payment_attempt.error_message),
                )
                .set_error_code(payment_attempt.error_code)
                .set_shipping(payment_data.address.get_shipping().cloned())
                .set_billing(payment_data.address.get_payment_billing().cloned())
                .set_next_action(next_action_response)
                .set_return_url(payment_intent.return_url)
                .set_cancellation_reason(payment_attempt.cancellation_reason)
                .set_authentication_type(payment_attempt.authentication_type)
                .set_statement_descriptor_name(payment_intent.statement_descriptor_name)
                .set_statement_descriptor_suffix(payment_intent.statement_descriptor_suffix)
                .set_setup_future_usage(payment_intent.setup_future_usage)
                .set_capture_method(payment_attempt.capture_method)
                .set_payment_experience(payment_attempt.payment_experience)
                .set_payment_method_type(payment_attempt.payment_method_type)
                .set_metadata(payment_intent.metadata)
                .set_order_details(payment_intent.order_details)
                .set_connector_label(connector_label)
                .set_business_country(payment_intent.business_country)
                .set_business_label(payment_intent.business_label)
                .set_business_sub_label(payment_attempt.business_sub_label)
                .set_allowed_payment_method_types(payment_intent.allowed_payment_method_types)
                .set_ephemeral_key(payment_data.ephemeral_key.map(ForeignFrom::foreign_from))
                .set_frm_message(frm_message)
                .set_merchant_decision(merchant_decision)
                .set_manual_retry_allowed(helpers::is_manual_retry_allowed(
                    &payment_intent.status,
                    &payment_attempt.status,
                    connector_request_reference_id_config,
                    &merchant_id,
                ))
                .set_connector_transaction_id(payment_attempt.connector_transaction_id)
                .set_feature_metadata(payment_intent.feature_metadata)
                .set_connector_metadata(payment_intent.connector_metadata)
                .set_reference_id(payment_attempt.connector_response_reference_id)
                .set_payment_link(payment_link_data)
                .set_profile_id(payment_intent.profile_id)
                .set_attempt_count(payment_intent.attempt_count)
                .set_merchant_connector_id(payment_attempt.merchant_connector_id)
                .set_unified_code(payment_attempt.unified_code)
                .set_unified_message(payment_attempt.unified_message)
                .set_incremental_authorization_allowed(
                    payment_intent.incremental_authorization_allowed,
                )
                .set_external_authentication_details(external_authentication_details)
                .set_fingerprint(payment_intent.fingerprint_id)
                .set_authorization_count(payment_intent.authorization_count)
                .set_incremental_authorizations(incremental_authorizations_response)
                .set_expires_on(payment_intent.session_expiry)
                .set_external_3ds_authentication_attempted(
                    payment_attempt.external_three_ds_authentication_attempted,
                )
                .set_payment_method_id(payment_attempt.payment_method_id)
                .set_payment_method_status(payment_data.payment_method_info.map(|info| info.status))
                .set_customer(customer_details_response.clone())
                .set_browser_info(payment_attempt.browser_info)
                .set_updated(Some(payment_intent.modified_at))
                .set_charges(charges_response)
                .set_frm_metadata(payment_intent.frm_metadata)
                .to_owned(),
            headers,
        ))
    };

    metrics::PAYMENT_OPS_COUNT.add(
        &metrics::CONTEXT,
        1,
        &[
            metrics::request::add_attributes("operation", format!("{:?}", operation)),
            metrics::request::add_attributes("merchant", merchant_id),
            metrics::request::add_attributes("payment_method_type", payment_method_type),
            metrics::request::add_attributes("payment_method", payment_method),
        ],
    );

    Ok(output)
}

pub fn third_party_sdk_session_next_action<Op>(
    payment_attempt: &storage::PaymentAttempt,
    operation: &Op,
) -> bool
where
    Op: Debug,
{
    // If the operation is confirm, we will send session token response in next action
    if format!("{operation:?}").eq("PaymentConfirm") {
        payment_attempt
            .connector
            .as_ref()
            .map(|connector| {
                matches!(connector.as_str(), "trustpay") || matches!(connector.as_str(), "payme")
            })
            .and_then(|is_connector_supports_third_party_sdk| {
                if is_connector_supports_third_party_sdk {
                    payment_attempt
                        .payment_method
                        .map(|pm| matches!(pm, diesel_models::enums::PaymentMethod::Wallet))
                } else {
                    Some(false)
                }
            })
            .unwrap_or(false)
    } else {
        false
    }
}

pub fn qr_code_next_steps_check(
    payment_attempt: storage::PaymentAttempt,
) -> RouterResult<Option<api_models::payments::QrCodeInformation>> {
    let qr_code_steps: Option<Result<api_models::payments::QrCodeInformation, _>> = payment_attempt
        .connector_metadata
        .map(|metadata| metadata.parse_value("QrCodeInformation"));

    let qr_code_instructions = qr_code_steps.transpose().ok().flatten();
    Ok(qr_code_instructions)
}
pub fn paypal_sdk_next_steps_check(
    payment_attempt: storage::PaymentAttempt,
) -> RouterResult<Option<api_models::payments::SdkNextActionData>> {
    let paypal_connector_metadata: Option<Result<api_models::payments::SdkNextActionData, _>> =
        payment_attempt.connector_metadata.map(|metadata| {
            metadata.parse_value("SdkNextActionData").map_err(|_| {
                crate::logger::warn!(
                    "SdkNextActionData parsing failed for paypal_connector_metadata"
                )
            })
        });

    let paypal_next_steps = paypal_connector_metadata.transpose().ok().flatten();
    Ok(paypal_next_steps)
}

pub fn fetch_qr_code_url_next_steps_check(
    payment_attempt: storage::PaymentAttempt,
) -> RouterResult<Option<api_models::payments::FetchQrCodeInformation>> {
    let qr_code_steps: Option<Result<api_models::payments::FetchQrCodeInformation, _>> =
        payment_attempt
            .connector_metadata
            .map(|metadata| metadata.parse_value("FetchQrCodeInformation"));

    let qr_code_fetch_url = qr_code_steps.transpose().ok().flatten();
    Ok(qr_code_fetch_url)
}

pub fn wait_screen_next_steps_check(
    payment_attempt: storage::PaymentAttempt,
) -> RouterResult<Option<api_models::payments::WaitScreenInstructions>> {
    let display_info_with_timer_steps: Option<
        Result<api_models::payments::WaitScreenInstructions, _>,
    > = payment_attempt
        .connector_metadata
        .map(|metadata| metadata.parse_value("WaitScreenInstructions"));

    let display_info_with_timer_instructions =
        display_info_with_timer_steps.transpose().ok().flatten();
    Ok(display_info_with_timer_instructions)
}

impl ForeignFrom<(storage::PaymentIntent, storage::PaymentAttempt)> for api::PaymentsResponse {
    fn foreign_from(item: (storage::PaymentIntent, storage::PaymentAttempt)) -> Self {
        let pi = item.0;
        let pa = item.1;
        Self {
            payment_id: Some(pi.payment_id),
            merchant_id: Some(pi.merchant_id),
            status: pi.status,
            amount: pi.amount,
            amount_capturable: pi.amount_captured,
            client_secret: pi.client_secret.map(|s| s.into()),
            created: Some(pi.created_at),
            currency: pi.currency.map(|c| c.to_string()).unwrap_or_default(),
            description: pi.description,
            metadata: pi.metadata,
            order_details: pi.order_details,
            customer_id: pi.customer_id,
            connector: pa.connector,
            payment_method: pa.payment_method,
            payment_method_type: pa.payment_method_type,
            business_label: pi.business_label,
            business_country: pi.business_country,
            business_sub_label: pa.business_sub_label,
            setup_future_usage: pi.setup_future_usage,
            capture_method: pa.capture_method,
            authentication_type: pa.authentication_type,
            connector_transaction_id: pa.connector_transaction_id,
            attempt_count: pi.attempt_count,
            profile_id: pi.profile_id,
            merchant_connector_id: pa.merchant_connector_id,
            ..Default::default()
        }
    }
}

#[cfg(feature = "payouts")]
impl ForeignFrom<(storage::Payouts, storage::PayoutAttempt, domain::Customer)>
    for api::PayoutCreateResponse
{
    fn foreign_from(item: (storage::Payouts, storage::PayoutAttempt, domain::Customer)) -> Self {
        let (payout, payout_attempt, customer) = item;
        let attempt = PayoutAttemptResponse {
            attempt_id: payout_attempt.payout_attempt_id,
            status: payout_attempt.status,
            amount: payout.amount,
            currency: Some(payout.destination_currency),
            connector: payout_attempt.connector.clone(),
            error_code: payout_attempt.error_code.clone(),
            error_message: payout_attempt.error_message.clone(),
            payment_method: Some(payout.payout_type),
            payout_method_type: None,
            connector_transaction_id: Some(payout_attempt.connector_payout_id),
            cancellation_reason: None,
            unified_code: None,
            unified_message: None,
        };
        let attempts = vec![attempt];
        Self {
            payout_id: payout.payout_id,
            merchant_id: payout.merchant_id,
            amount: payout.amount,
            currency: payout.destination_currency,
            connector: payout_attempt.connector,
            payout_type: payout.payout_type,
            customer_id: customer.customer_id,
            auto_fulfill: payout.auto_fulfill,
            email: customer.email,
            name: customer.name,
            phone: customer.phone,
            phone_country_code: customer.phone_country_code,
            return_url: payout.return_url,
            business_country: payout_attempt.business_country,
            business_label: payout_attempt.business_label,
            description: payout.description,
            entity_type: payout.entity_type,
            recurring: payout.recurring,
            metadata: payout.metadata,
            status: payout_attempt.status,
            error_message: payout_attempt.error_message,
            error_code: payout_attempt.error_code,
            profile_id: payout.profile_id,
            created: Some(payout.created_at),
            attempts: Some(attempts),
            billing: None,
            client_secret: None,
        }
    }
}

impl ForeignFrom<ephemeral_key::EphemeralKey> for api::ephemeral_key::EphemeralKeyCreateResponse {
    fn foreign_from(from: ephemeral_key::EphemeralKey) -> Self {
        Self {
            customer_id: from.customer_id,
            created_at: from.created_at,
            expires: from.expires,
            secret: from.secret,
        }
    }
}

pub fn bank_transfer_next_steps_check(
    payment_attempt: storage::PaymentAttempt,
) -> RouterResult<Option<api_models::payments::BankTransferNextStepsData>> {
    let bank_transfer_next_step = if let Some(diesel_models::enums::PaymentMethod::BankTransfer) =
        payment_attempt.payment_method
    {
        if payment_attempt.payment_method_type != Some(diesel_models::enums::PaymentMethodType::Pix)
        {
            let bank_transfer_next_steps: Option<api_models::payments::BankTransferNextStepsData> =
                payment_attempt
                    .connector_metadata
                    .map(|metadata| {
                        metadata
                            .parse_value("NextStepsRequirements")
                            .change_context(errors::ApiErrorResponse::InternalServerError)
                            .attach_printable(
                                "Failed to parse the Value to NextRequirements struct",
                            )
                    })
                    .transpose()?;
            bank_transfer_next_steps
        } else {
            None
        }
    } else {
        None
    };
    Ok(bank_transfer_next_step)
}

pub fn voucher_next_steps_check(
    payment_attempt: storage::PaymentAttempt,
) -> RouterResult<Option<api_models::payments::VoucherNextStepData>> {
    let voucher_next_step = if let Some(diesel_models::enums::PaymentMethod::Voucher) =
        payment_attempt.payment_method
    {
        let voucher_next_steps: Option<api_models::payments::VoucherNextStepData> = payment_attempt
            .connector_metadata
            .map(|metadata| {
                metadata
                    .parse_value("NextStepsRequirements")
                    .change_context(errors::ApiErrorResponse::InternalServerError)
                    .attach_printable("Failed to parse the Value to NextRequirements struct")
            })
            .transpose()?;
        voucher_next_steps
    } else {
        None
    };
    Ok(voucher_next_step)
}

pub fn change_order_details_to_new_type(
    order_amount: i64,
    order_details: api_models::payments::OrderDetails,
) -> Option<Vec<api_models::payments::OrderDetailsWithAmount>> {
    Some(vec![api_models::payments::OrderDetailsWithAmount {
        product_name: order_details.product_name,
        quantity: order_details.quantity,
        amount: order_amount,
        product_img_link: order_details.product_img_link,
        requires_shipping: order_details.requires_shipping,
        product_id: order_details.product_id,
        category: order_details.category,
        sub_category: order_details.sub_category,
        brand: order_details.brand,
        product_type: order_details.product_type,
    }])
}

impl ForeignFrom<api_models::payments::QrCodeInformation> for api_models::payments::NextActionData {
    fn foreign_from(qr_info: api_models::payments::QrCodeInformation) -> Self {
        match qr_info {
            api_models::payments::QrCodeInformation::QrCodeUrl {
                image_data_url,
                qr_code_url,
                display_to_timestamp,
            } => Self::QrCodeInformation {
                image_data_url: Some(image_data_url),
                qr_code_url: Some(qr_code_url),
                display_to_timestamp,
            },
            api_models::payments::QrCodeInformation::QrDataUrl {
                image_data_url,
                display_to_timestamp,
            } => Self::QrCodeInformation {
                image_data_url: Some(image_data_url),
                display_to_timestamp,
                qr_code_url: None,
            },
            api_models::payments::QrCodeInformation::QrCodeImageUrl {
                qr_code_url,
                display_to_timestamp,
            } => Self::QrCodeInformation {
                qr_code_url: Some(qr_code_url),
                image_data_url: None,
                display_to_timestamp,
            },
        }
    }
}

#[derive(Clone)]
pub struct PaymentAdditionalData<'a, F>
where
    F: Clone,
{
    router_base_url: String,
    connector_name: String,
    payment_data: PaymentData<F>,
    state: &'a AppState,
    customer_data: &'a Option<domain::Customer>,
}
impl<F: Clone> TryFrom<PaymentAdditionalData<'_, F>> for types::PaymentsAuthorizeData {
    type Error = error_stack::Report<errors::ApiErrorResponse>;

    fn try_from(additional_data: PaymentAdditionalData<'_, F>) -> Result<Self, Self::Error> {
        let payment_data = additional_data.payment_data.clone();
        let router_base_url = &additional_data.router_base_url;
        let connector_name = &additional_data.connector_name;
        let attempt = &payment_data.payment_attempt;
        let browser_info: Option<types::BrowserInformation> = attempt
            .browser_info
            .clone()
            .map(|b| b.parse_value("BrowserInformation"))
            .transpose()
            .change_context(errors::ApiErrorResponse::InvalidDataValue {
                field_name: "browser_info",
            })?;

        let order_category = additional_data
            .payment_data
            .payment_intent
            .connector_metadata
            .map(|cm| {
                cm.parse_value::<api_models::payments::ConnectorMetadata>("ConnectorMetadata")
                    .change_context(errors::ApiErrorResponse::InternalServerError)
                    .attach_printable("Failed parsing ConnectorMetadata")
            })
            .transpose()?
            .and_then(|cm| cm.noon.and_then(|noon| noon.order_category));

        let order_details = additional_data
            .payment_data
            .payment_intent
            .order_details
            .map(|order_details| {
                order_details
                    .iter()
                    .map(|data| {
                        data.to_owned()
                            .parse_value("OrderDetailsWithAmount")
                            .change_context(errors::ApiErrorResponse::InvalidDataValue {
                                field_name: "OrderDetailsWithAmount",
                            })
                            .attach_printable("Unable to parse OrderDetailsWithAmount")
                    })
                    .collect::<Result<Vec<_>, _>>()
            })
            .transpose()?;

        let complete_authorize_url = Some(helpers::create_complete_authorize_url(
            router_base_url,
            attempt,
            connector_name,
        ));

        let webhook_url = Some(helpers::create_webhook_url(
            router_base_url,
            &attempt.merchant_id,
            connector_name,
        ));
        let router_return_url = Some(helpers::create_redirect_url(
            router_base_url,
            attempt,
            connector_name,
            payment_data.creds_identifier.as_deref(),
        ));

        // payment_method_data is not required during recurring mandate payment, in such case keep default PaymentMethodData as MandatePayment
        let payment_method_data = payment_data.payment_method_data.or_else(|| {
            if payment_data.mandate_id.is_some() {
                Some(api_models::payments::PaymentMethodData::MandatePayment)
            } else {
                None
            }
        });
        let amount = payment_data
            .surcharge_details
            .as_ref()
            .map(|surcharge_details| surcharge_details.final_amount)
            .unwrap_or(payment_data.amount.into());

        let customer_name = additional_data
            .customer_data
            .as_ref()
            .and_then(|customer_data| {
                customer_data
                    .name
                    .as_ref()
                    .map(|customer| customer.clone().into_inner())
            });

        let charges = match payment_data.payment_intent.charges {
            Some(charges) => charges
                .peek()
                .clone()
                .parse_value("PaymentCharges")
                .change_context(errors::ApiErrorResponse::InternalServerError)
                .attach_printable("Failed to parse charges in to PaymentCharges")?,
            None => None,
        };

        Ok(Self {
            payment_method_data: From::from(
                payment_method_data.get_required_value("payment_method_data")?,
            ),
            setup_future_usage: payment_data.payment_intent.setup_future_usage,
            mandate_id: payment_data.mandate_id.clone(),
            off_session: payment_data.mandate_id.as_ref().map(|_| true),
            setup_mandate_details: payment_data.setup_mandate.clone(),
            confirm: payment_data.payment_attempt.confirm,
            statement_descriptor_suffix: payment_data.payment_intent.statement_descriptor_suffix,
            statement_descriptor: payment_data.payment_intent.statement_descriptor_name,
            capture_method: payment_data.payment_attempt.capture_method,
            amount: amount.get_amount_as_i64(),
            currency: payment_data.currency,
            browser_info,
            email: payment_data.email,
            customer_name,
            payment_experience: payment_data.payment_attempt.payment_experience,
            order_details,
            order_category,
            session_token: None,
            enrolled_for_3ds: true,
            related_transaction_id: None,
            payment_method_type: payment_data.payment_attempt.payment_method_type,
            router_return_url,
            webhook_url,
            complete_authorize_url,
            customer_id: None,
            surcharge_details: payment_data.surcharge_details,
            request_incremental_authorization: matches!(
                payment_data
                    .payment_intent
                    .request_incremental_authorization,
                Some(RequestIncrementalAuthorization::True)
                    | Some(RequestIncrementalAuthorization::Default)
            ),
            metadata: additional_data.payment_data.payment_intent.metadata,
            authentication_data: payment_data
                .authentication
                .as_ref()
                .map(AuthenticationData::foreign_try_from)
                .transpose()?,
            customer_acceptance: payment_data.customer_acceptance,
            charges,
        })
    }
}

impl<F: Clone> TryFrom<PaymentAdditionalData<'_, F>> for types::PaymentsSyncData {
    type Error = errors::ApiErrorResponse;

    fn try_from(additional_data: PaymentAdditionalData<'_, F>) -> Result<Self, Self::Error> {
        let payment_data = additional_data.payment_data;
        Ok(Self {
            mandate_id: payment_data.mandate_id.clone(),
            connector_transaction_id: match payment_data.payment_attempt.connector_transaction_id {
                Some(connector_txn_id) => {
                    types::ResponseId::ConnectorTransactionId(connector_txn_id)
                }
                None => types::ResponseId::NoResponseId,
            },
            encoded_data: payment_data.payment_attempt.encoded_data,
            capture_method: payment_data.payment_attempt.capture_method,
            connector_meta: payment_data.payment_attempt.connector_metadata,
            sync_type: match payment_data.multiple_capture_data {
                Some(multiple_capture_data) => types::SyncRequestType::MultipleCaptureSync(
                    multiple_capture_data.get_pending_connector_capture_ids(),
                ),
                None => types::SyncRequestType::SinglePaymentSync,
            },
            payment_method_type: payment_data.payment_attempt.payment_method_type,
            currency: payment_data.currency,
            payment_experience: payment_data.payment_attempt.payment_experience,
        })
    }
}

impl<F: Clone> TryFrom<PaymentAdditionalData<'_, F>>
    for types::PaymentsIncrementalAuthorizationData
{
    type Error = error_stack::Report<errors::ApiErrorResponse>;

    fn try_from(additional_data: PaymentAdditionalData<'_, F>) -> Result<Self, Self::Error> {
        let payment_data = additional_data.payment_data;
        let connector = api::ConnectorData::get_connector_by_name(
            &additional_data.state.conf.connectors,
            &additional_data.connector_name,
            api::GetToken::Connector,
            payment_data.payment_attempt.merchant_connector_id.clone(),
        )?;
        let total_amount = payment_data
            .incremental_authorization_details
            .clone()
            .map(|details| details.total_amount)
            .ok_or(
                report!(errors::ApiErrorResponse::InternalServerError)
                    .attach_printable("missing incremental_authorization_details in payment_data"),
            )?;
        let additional_amount = payment_data
            .incremental_authorization_details
            .clone()
            .map(|details| details.additional_amount)
            .ok_or(
                report!(errors::ApiErrorResponse::InternalServerError)
                    .attach_printable("missing incremental_authorization_details in payment_data"),
            )?;
        Ok(Self {
            total_amount: total_amount.get_amount_as_i64(),
            additional_amount: additional_amount.get_amount_as_i64(),
            reason: payment_data
                .incremental_authorization_details
                .and_then(|details| details.reason),
            currency: payment_data.currency,
            connector_transaction_id: connector
                .connector
                .connector_transaction_id(payment_data.payment_attempt.clone())?
                .ok_or(errors::ApiErrorResponse::ResourceIdNotFound)?,
        })
    }
}

impl api::ConnectorTransactionId for Helcim {
    fn connector_transaction_id(
        &self,
        payment_attempt: storage::PaymentAttempt,
    ) -> Result<Option<String>, errors::ApiErrorResponse> {
        if payment_attempt.connector_transaction_id.is_none() {
            let metadata =
                Self::connector_transaction_id(self, &payment_attempt.connector_metadata);
            metadata.map_err(|_| errors::ApiErrorResponse::ResourceIdNotFound)
        } else {
            Ok(payment_attempt.connector_transaction_id)
        }
    }
}

impl api::ConnectorTransactionId for Nexinets {
    fn connector_transaction_id(
        &self,
        payment_attempt: storage::PaymentAttempt,
    ) -> Result<Option<String>, errors::ApiErrorResponse> {
        let metadata = Self::connector_transaction_id(self, &payment_attempt.connector_metadata);
        metadata.map_err(|_| errors::ApiErrorResponse::ResourceIdNotFound)
    }
}

impl<F: Clone> TryFrom<PaymentAdditionalData<'_, F>> for types::PaymentsCaptureData {
    type Error = error_stack::Report<errors::ApiErrorResponse>;

    fn try_from(additional_data: PaymentAdditionalData<'_, F>) -> Result<Self, Self::Error> {
        let payment_data = additional_data.payment_data;
        let connector = api::ConnectorData::get_connector_by_name(
            &additional_data.state.conf.connectors,
            &additional_data.connector_name,
            api::GetToken::Connector,
            payment_data.payment_attempt.merchant_connector_id.clone(),
        )?;
        let amount_to_capture = payment_data
            .payment_attempt
            .amount_to_capture
            .map_or(payment_data.amount.into(), |capture_amount| capture_amount);
        let browser_info: Option<types::BrowserInformation> = payment_data
            .payment_attempt
            .browser_info
            .clone()
            .map(|b| b.parse_value("BrowserInformation"))
            .transpose()
            .change_context(errors::ApiErrorResponse::InvalidDataValue {
                field_name: "browser_info",
            })?;
        let amount = MinorUnit::from(payment_data.amount);
        Ok(Self {
            amount_to_capture: amount_to_capture.get_amount_as_i64(), // This should be removed once we start moving to connector module
            currency: payment_data.currency,
            connector_transaction_id: connector
                .connector
                .connector_transaction_id(payment_data.payment_attempt.clone())?
                .ok_or(errors::ApiErrorResponse::ResourceIdNotFound)?,
            payment_amount: amount.get_amount_as_i64(), // This should be removed once we start moving to connector module
            connector_meta: payment_data.payment_attempt.connector_metadata,
            multiple_capture_data: match payment_data.multiple_capture_data {
                Some(multiple_capture_data) => Some(MultipleCaptureRequestData {
                    capture_sequence: multiple_capture_data.get_captures_count()?,
                    capture_reference: multiple_capture_data
                        .get_latest_capture()
                        .capture_id
                        .clone(),
                }),
                None => None,
            },
            browser_info,
            metadata: payment_data.payment_intent.metadata,
        })
    }
}

impl<F: Clone> TryFrom<PaymentAdditionalData<'_, F>> for types::PaymentsCancelData {
    type Error = error_stack::Report<errors::ApiErrorResponse>;

    fn try_from(additional_data: PaymentAdditionalData<'_, F>) -> Result<Self, Self::Error> {
        let payment_data = additional_data.payment_data;
        let connector = api::ConnectorData::get_connector_by_name(
            &additional_data.state.conf.connectors,
            &additional_data.connector_name,
            api::GetToken::Connector,
            payment_data.payment_attempt.merchant_connector_id.clone(),
        )?;
        let browser_info: Option<types::BrowserInformation> = payment_data
            .payment_attempt
            .browser_info
            .clone()
            .map(|b| b.parse_value("BrowserInformation"))
            .transpose()
            .change_context(errors::ApiErrorResponse::InvalidDataValue {
                field_name: "browser_info",
            })?;
        let amount = MinorUnit::from(payment_data.amount);
        Ok(Self {
            amount: Some(amount.get_amount_as_i64()), // This should be removed once we start moving to connector module
            currency: Some(payment_data.currency),
            connector_transaction_id: connector
                .connector
                .connector_transaction_id(payment_data.payment_attempt.clone())?
                .ok_or(errors::ApiErrorResponse::ResourceIdNotFound)?,
            cancellation_reason: payment_data.payment_attempt.cancellation_reason,
            connector_meta: payment_data.payment_attempt.connector_metadata,
            browser_info,
            metadata: payment_data.payment_intent.metadata,
        })
    }
}

impl<F: Clone> TryFrom<PaymentAdditionalData<'_, F>> for types::PaymentsApproveData {
    type Error = error_stack::Report<errors::ApiErrorResponse>;

    fn try_from(additional_data: PaymentAdditionalData<'_, F>) -> Result<Self, Self::Error> {
        let payment_data = additional_data.payment_data;
        let amount = MinorUnit::from(payment_data.amount);
        Ok(Self {
            amount: Some(amount.get_amount_as_i64()), //need to change after we move to connector module
            currency: Some(payment_data.currency),
        })
    }
}

impl<F: Clone> TryFrom<PaymentAdditionalData<'_, F>> for types::PaymentsRejectData {
    type Error = error_stack::Report<errors::ApiErrorResponse>;

    fn try_from(additional_data: PaymentAdditionalData<'_, F>) -> Result<Self, Self::Error> {
        let payment_data = additional_data.payment_data;
        let amount = MinorUnit::from(payment_data.amount);
        Ok(Self {
            amount: Some(amount.get_amount_as_i64()), //need to change after we move to connector module
            currency: Some(payment_data.currency),
        })
    }
}
impl<F: Clone> TryFrom<PaymentAdditionalData<'_, F>> for types::PaymentsSessionData {
    type Error = error_stack::Report<errors::ApiErrorResponse>;

    fn try_from(additional_data: PaymentAdditionalData<'_, F>) -> Result<Self, Self::Error> {
        let payment_data = additional_data.payment_data.clone();

        let order_details = additional_data
            .payment_data
            .payment_intent
            .order_details
            .map(|order_details| {
                order_details
                    .iter()
                    .map(|data| {
                        data.to_owned()
                            .parse_value("OrderDetailsWithAmount")
                            .change_context(errors::ApiErrorResponse::InvalidDataValue {
                                field_name: "OrderDetailsWithAmount",
                            })
                            .attach_printable("Unable to parse OrderDetailsWithAmount")
                    })
                    .collect::<Result<Vec<_>, _>>()
            })
            .transpose()?;
        let amount = payment_data
            .surcharge_details
            .as_ref()
            .map(|surcharge_details| surcharge_details.final_amount)
            .unwrap_or(payment_data.amount.into());

        Ok(Self {
            amount: amount.get_amount_as_i64(), //need to change once we move to connector module
            currency: payment_data.currency,
            country: payment_data.address.get_payment_method_billing().and_then(
                |billing_address| {
                    billing_address
                        .address
                        .as_ref()
                        .and_then(|address| address.country)
                },
            ),
            order_details,
            surcharge_details: payment_data.surcharge_details,
        })
    }
}

impl<F: Clone> TryFrom<PaymentAdditionalData<'_, F>> for types::SetupMandateRequestData {
    type Error = error_stack::Report<errors::ApiErrorResponse>;

    fn try_from(additional_data: PaymentAdditionalData<'_, F>) -> Result<Self, Self::Error> {
        let payment_data = additional_data.payment_data;
        let router_base_url = &additional_data.router_base_url;
        let connector_name = &additional_data.connector_name;
        let attempt = &payment_data.payment_attempt;
        let router_return_url = Some(helpers::create_redirect_url(
            router_base_url,
            attempt,
            connector_name,
            payment_data.creds_identifier.as_deref(),
        ));
        let browser_info: Option<types::BrowserInformation> = attempt
            .browser_info
            .clone()
            .map(|b| b.parse_value("BrowserInformation"))
            .transpose()
            .change_context(errors::ApiErrorResponse::InvalidDataValue {
                field_name: "browser_info",
            })?;

        let customer_name = additional_data
            .customer_data
            .as_ref()
            .and_then(|customer_data| {
                customer_data
                    .name
                    .as_ref()
                    .map(|customer| customer.clone().into_inner())
            });
        let amount = MinorUnit::from(payment_data.amount);
        Ok(Self {
            currency: payment_data.currency,
            confirm: true,
            amount: Some(amount.get_amount_as_i64()), //need to change once we move to connector module
            payment_method_data: From::from(
                payment_data
                    .payment_method_data
                    .get_required_value("payment_method_data")?,
            ),
            statement_descriptor_suffix: payment_data.payment_intent.statement_descriptor_suffix,
            setup_future_usage: payment_data.payment_intent.setup_future_usage,
            off_session: payment_data.mandate_id.as_ref().map(|_| true),
            mandate_id: payment_data.mandate_id.clone(),
            setup_mandate_details: payment_data.setup_mandate,
            customer_acceptance: payment_data.customer_acceptance,
            router_return_url,
            email: payment_data.email,
            customer_name,
            return_url: payment_data.payment_intent.return_url,
            browser_info,
            payment_method_type: attempt.payment_method_type,
            request_incremental_authorization: matches!(
                payment_data
                    .payment_intent
                    .request_incremental_authorization,
                Some(RequestIncrementalAuthorization::True)
                    | Some(RequestIncrementalAuthorization::Default)
            ),
            metadata: payment_data.payment_intent.metadata.clone(),
        })
    }
}

impl TryFrom<types::CaptureSyncResponse> for storage::CaptureUpdate {
    type Error = error_stack::Report<errors::ApiErrorResponse>;

    fn try_from(capture_sync_response: types::CaptureSyncResponse) -> Result<Self, Self::Error> {
        match capture_sync_response {
            types::CaptureSyncResponse::Success {
                resource_id,
                status,
                connector_response_reference_id,
                ..
            } => {
                let connector_capture_id = match resource_id {
                    types::ResponseId::ConnectorTransactionId(id) => Some(id),
                    types::ResponseId::EncodedData(_) | types::ResponseId::NoResponseId => None,
                };
                Ok(Self::ResponseUpdate {
                    status: enums::CaptureStatus::foreign_try_from(status)?,
                    connector_capture_id,
                    connector_response_reference_id,
                })
            }
            types::CaptureSyncResponse::Error {
                code,
                message,
                reason,
                status_code,
                ..
            } => Ok(Self::ErrorUpdate {
                status: match status_code {
                    500..=511 => enums::CaptureStatus::Pending,
                    _ => enums::CaptureStatus::Failed,
                },
                error_code: Some(code),
                error_message: Some(message),
                error_reason: reason,
            }),
        }
    }
}

impl<F: Clone> TryFrom<PaymentAdditionalData<'_, F>> for types::CompleteAuthorizeData {
    type Error = error_stack::Report<errors::ApiErrorResponse>;

    fn try_from(additional_data: PaymentAdditionalData<'_, F>) -> Result<Self, Self::Error> {
        let payment_data = additional_data.payment_data;
        let router_base_url = &additional_data.router_base_url;
        let connector_name = &additional_data.connector_name;
        let attempt = &payment_data.payment_attempt;
        let browser_info: Option<types::BrowserInformation> = payment_data
            .payment_attempt
            .browser_info
            .clone()
            .map(|b| b.parse_value("BrowserInformation"))
            .transpose()
            .change_context(errors::ApiErrorResponse::InvalidDataValue {
                field_name: "browser_info",
            })?;

        let redirect_response = payment_data.redirect_response.map(|redirect| {
            types::CompleteAuthorizeRedirectResponse {
                params: redirect.param,
                payload: redirect.json_payload,
            }
        });
        let amount = payment_data
            .surcharge_details
            .as_ref()
            .map(|surcharge_details| surcharge_details.final_amount)
            .unwrap_or(payment_data.amount.into());
        let complete_authorize_url = Some(helpers::create_complete_authorize_url(
            router_base_url,
            attempt,
            connector_name,
        ));
        Ok(Self {
            setup_future_usage: payment_data.payment_intent.setup_future_usage,
            mandate_id: payment_data.mandate_id.clone(),
            off_session: payment_data.mandate_id.as_ref().map(|_| true),
            setup_mandate_details: payment_data.setup_mandate.clone(),
            confirm: payment_data.payment_attempt.confirm,
            statement_descriptor_suffix: payment_data.payment_intent.statement_descriptor_suffix,
            capture_method: payment_data.payment_attempt.capture_method,
            amount: amount.get_amount_as_i64(), // need to change once we move to connector module
            currency: payment_data.currency,
            browser_info,
            email: payment_data.email,
            payment_method_data: payment_data.payment_method_data.map(From::from),
            connector_transaction_id: payment_data.payment_attempt.connector_transaction_id,
            redirect_response,
            connector_meta: payment_data.payment_attempt.connector_metadata,
            complete_authorize_url,
            metadata: payment_data.payment_intent.metadata,
        })
    }
}

impl<F: Clone> TryFrom<PaymentAdditionalData<'_, F>> for types::PaymentsPreProcessingData {
    type Error = error_stack::Report<errors::ApiErrorResponse>;

    fn try_from(additional_data: PaymentAdditionalData<'_, F>) -> Result<Self, Self::Error> {
        let payment_data = additional_data.payment_data;
        let payment_method_data = payment_data.payment_method_data;
        let router_base_url = &additional_data.router_base_url;
        let attempt = &payment_data.payment_attempt;
        let connector_name = &additional_data.connector_name;

        let order_details = payment_data
            .payment_intent
            .order_details
            .map(|order_details| {
                order_details
                    .iter()
                    .map(|data| {
                        data.to_owned()
                            .parse_value("OrderDetailsWithAmount")
                            .change_context(errors::ApiErrorResponse::InvalidDataValue {
                                field_name: "OrderDetailsWithAmount",
                            })
                            .attach_printable("Unable to parse OrderDetailsWithAmount")
                    })
                    .collect::<Result<Vec<_>, _>>()
            })
            .transpose()?;

        let webhook_url = Some(helpers::create_webhook_url(
            router_base_url,
            &attempt.merchant_id,
            connector_name,
        ));
        let router_return_url = Some(helpers::create_redirect_url(
            router_base_url,
            attempt,
            connector_name,
            payment_data.creds_identifier.as_deref(),
        ));
        let complete_authorize_url = Some(helpers::create_complete_authorize_url(
            router_base_url,
            attempt,
            connector_name,
        ));
        let browser_info: Option<types::BrowserInformation> = payment_data
            .payment_attempt
            .browser_info
            .clone()
            .map(|b| b.parse_value("BrowserInformation"))
            .transpose()
            .change_context(errors::ApiErrorResponse::InvalidDataValue {
                field_name: "browser_info",
            })?;
        let amount = payment_data
            .surcharge_details
            .as_ref()
            .map(|surcharge_details| surcharge_details.final_amount)
            .unwrap_or(payment_data.amount.into());

        Ok(Self {
            payment_method_data: payment_method_data.map(From::from),
            email: payment_data.email,
            currency: Some(payment_data.currency),
            amount: Some(amount.get_amount_as_i64()), // need to change this once we move to connector module
            payment_method_type: payment_data.payment_attempt.payment_method_type,
            setup_mandate_details: payment_data.setup_mandate,
            capture_method: payment_data.payment_attempt.capture_method,
            order_details,
            router_return_url,
            webhook_url,
            complete_authorize_url,
            browser_info,
            surcharge_details: payment_data.surcharge_details,
            connector_transaction_id: payment_data.payment_attempt.connector_transaction_id,
            redirect_response: None,
        })
    }
}

impl ForeignFrom<payments::FraudCheck> for FrmMessage {
    fn foreign_from(fraud_check: payments::FraudCheck) -> Self {
        Self {
            frm_name: fraud_check.frm_name,
            frm_transaction_id: fraud_check.frm_transaction_id,
            frm_transaction_type: Some(fraud_check.frm_transaction_type.to_string()),
            frm_status: Some(fraud_check.frm_status.to_string()),
            frm_score: fraud_check.frm_score,
            frm_reason: fraud_check.frm_reason,
            frm_error: fraud_check.frm_error,
        }
    }
}<|MERGE_RESOLUTION|>--- conflicted
+++ resolved
@@ -539,12 +539,10 @@
 
         let next_action_containing_qr_code_url = qr_code_next_steps_check(payment_attempt.clone())?;
 
-<<<<<<< HEAD
+        let papal_sdk_next_action = paypal_sdk_next_steps_check(payment_attempt.clone())?;
+
         let next_action_containing_fetch_qr_code_url =
             fetch_qr_code_url_next_steps_check(payment_attempt.clone())?;
-=======
-        let papal_sdk_next_action = paypal_sdk_next_steps_check(payment_attempt.clone())?;
->>>>>>> b3d4d13d
 
         let next_action_containing_wait_screen =
             wait_screen_next_steps_check(payment_attempt.clone())?;
@@ -555,6 +553,7 @@
             || next_action_containing_qr_code_url.is_some()
             || next_action_containing_wait_screen.is_some()
             || papal_sdk_next_action.is_some()
+            || next_action_containing_fetch_qr_code_url.is_some()
             || payment_data.authentication.is_some()
         {
             next_action_response = bank_transfer_next_steps
@@ -571,15 +570,14 @@
                         .or(next_action_containing_qr_code_url.map(|qr_code_data| {
                             api_models::payments::NextActionData::foreign_from(qr_code_data)
                         }))
-<<<<<<< HEAD
                         .or(next_action_containing_fetch_qr_code_url.map(|fetch_qr_code_data| {
                             api_models::payments::NextActionData::FetchQrCodeInformation {
                                 qr_code_fetch_url: fetch_qr_code_data.qr_code_fetch_url
-=======
+                            }
+                        }))
                         .or(papal_sdk_next_action.map(|paypal_next_action_data| {
                             api_models::payments::NextActionData::InvokeSdkClient{
                                 next_action_data: paypal_next_action_data
->>>>>>> b3d4d13d
                             }
                         }))
                         .or(next_action_containing_wait_screen.map(|wait_screen_data| {
