--- conflicted
+++ resolved
@@ -401,12 +401,9 @@
         .change_context(errors::ApiErrorResponse::InternalServerError)
         .attach_printable("Failed while parsing value for ConnectorAuthType")?;
 
-    // TODO: Take Globalid and convert to connector reference id
     let customer_id = customer
         .to_owned()
-        .map(|customer| customer.id.clone())
-        .map(std::borrow::Cow::Owned)
-        .map(common_utils::id_type::CustomerId::try_from)
+        .map(|customer| common_utils::id_type::CustomerId::try_from(customer.id.clone()))
         .transpose()
         .change_context(errors::ApiErrorResponse::InternalServerError)
         .attach_printable(
@@ -541,6 +538,7 @@
         header_payload,
         connector_mandate_request_reference_id,
         psd2_sca_exemption_type: None,
+        authentication_id: None,
     };
 
     Ok(router_data)
@@ -3769,31 +3767,15 @@
         Self {
             order_amount: intent_amount_details.order_amount,
             currency: intent_amount_details.currency,
-<<<<<<< HEAD
             shipping_cost: attempt_amount_details.get_shipping_cost(),
             order_tax_amount: attempt_amount_details.get_order_tax_amount(),
-            external_tax_calculation: common_enums::TaxCalculationOverride::foreign_from(
-                intent_amount_details.skip_external_tax_calculation,
-            ),
-            surcharge_calculation: common_enums::SurchargeCalculationOverride::foreign_from(
-                intent_amount_details.skip_surcharge_calculation,
-            ),
+            external_tax_calculation: intent_amount_details.skip_external_tax_calculation,
+            surcharge_calculation: intent_amount_details.skip_surcharge_calculation,
             surcharge_amount: attempt_amount_details.get_surcharge_amount(),
             tax_on_surcharge: attempt_amount_details.get_tax_on_surcharge(),
             net_amount: attempt_amount_details.get_net_amount(),
             amount_to_capture: attempt_amount_details.get_amount_to_capture(),
             amount_capturable: attempt_amount_details.get_amount_capturable(),
-=======
-            shipping_cost: attempt_amount_details.shipping_cost,
-            order_tax_amount: attempt_amount_details.order_tax_amount,
-            external_tax_calculation: intent_amount_details.skip_external_tax_calculation,
-            surcharge_calculation: intent_amount_details.skip_surcharge_calculation,
-            surcharge_amount: attempt_amount_details.surcharge_amount,
-            tax_on_surcharge: attempt_amount_details.tax_on_surcharge,
-            net_amount: attempt_amount_details.net_amount,
-            amount_to_capture: attempt_amount_details.amount_to_capture,
-            amount_capturable: attempt_amount_details.amount_capturable,
->>>>>>> db51ec43
             amount_captured: intent_amount_details.amount_captured,
         }
     }
