--- conflicted
+++ resolved
@@ -119,11 +119,7 @@
         reference_id: None,
         payment_method_token: payment_data.pm_token,
         connector_customer: payment_data.connector_customer_id,
-<<<<<<< HEAD
-        mandate_metadata: payment_data.mandate_metadata,
-=======
         recurring_mandate_payment_data: payment_data.recurring_mandate_payment_data,
->>>>>>> 166f21b7
         preprocessing_id: payment_data.payment_attempt.preprocessing_step_id,
     };
 
