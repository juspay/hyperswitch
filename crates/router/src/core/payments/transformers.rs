use std::{fmt::Debug, marker::PhantomData};

use api_models::payments::OrderDetailsWithAmount;
use common_utils::fp_utils;
<<<<<<< HEAD
use error_stack::{IntoReport, ResultExt};
use masking::PeekInterface;
=======
use error_stack::ResultExt;
>>>>>>> 4a8de774
use router_env::{instrument, tracing};
use storage_models::ephemeral_key;

use super::{flows::Feature, PaymentAddress, PaymentData};
use crate::{
    configs::settings::Server,
    connector::{Nexinets, Paypal},
    core::{
        errors::{self, RouterResponse, RouterResult},
        payments::{self, helpers},
    },
    routes::{metrics, AppState},
    services::{self, RedirectForm},
    types::{
        self, api, domain,
        storage::{self, enums},
        transformers::{ForeignFrom, ForeignInto},
    },
    utils::{self, OptionExt, ValueExt},
};

#[instrument(skip_all)]
pub async fn construct_payment_router_data<'a, F, T>(
    state: &'a AppState,
    payment_data: PaymentData<F>,
    connector_id: &str,
    merchant_account: &domain::MerchantAccount,
    customer: &Option<domain::Customer>,
) -> RouterResult<types::RouterData<F, T, types::PaymentsResponseData>>
where
    T: TryFrom<PaymentAdditionalData<'a, F>>,
    types::RouterData<F, T, types::PaymentsResponseData>: Feature<F, T>,
    F: Clone,
    error_stack::Report<errors::ApiErrorResponse>:
        From<<T as TryFrom<PaymentAdditionalData<'a, F>>>::Error>,
{
    let (merchant_connector_account, payment_method, router_data);
    let connector_label = helpers::get_connector_label(
        payment_data.payment_intent.business_country,
        &payment_data.payment_intent.business_label,
        payment_data.payment_attempt.business_sub_label.as_ref(),
        connector_id,
    );

    merchant_connector_account = helpers::get_merchant_connector_account(
        state,
        merchant_account.merchant_id.as_str(),
        &connector_label,
        payment_data.creds_identifier.to_owned(),
    )
    .await?;

    fp_utils::when(merchant_connector_account.is_disabled(), || {
        Err(errors::ApiErrorResponse::MerchantConnectorAccountDisabled)
    })?;

    let auth_type: types::ConnectorAuthType = merchant_connector_account
        .get_connector_account_details()
        .parse_value("ConnectorAuthType")
        .change_context(errors::ApiErrorResponse::InternalServerError)
        .attach_printable("Failed while parsing value for ConnectorAuthType")?;

    payment_method = payment_data
        .payment_attempt
        .payment_method
        .or(payment_data.payment_attempt.payment_method)
        .get_required_value("payment_method_type")?;

    // [#44]: why should response be filled during request
    let response = payment_data
        .payment_attempt
        .connector_transaction_id
        .as_ref()
        .map(|id| types::PaymentsResponseData::TransactionResponse {
            resource_id: types::ResponseId::ConnectorTransactionId(id.to_string()),
            redirection_data: None,
            mandate_reference: None,
            connector_metadata: None,
            network_txn_id: None,
        });

    let additional_data = PaymentAdditionalData {
        router_base_url: state.conf.server.base_url.clone(),
        connector_name: connector_id.to_string(),
        payment_data: payment_data.clone(),
        state,
    };

    let customer_id = customer.to_owned().map(|customer| customer.customer_id);

    router_data = types::RouterData {
        flow: PhantomData,
        merchant_id: merchant_account.merchant_id.clone(),
        customer_id,
        connector: connector_id.to_owned(),
        payment_id: payment_data.payment_attempt.payment_id.clone(),
        attempt_id: payment_data.payment_attempt.attempt_id.clone(),
        status: payment_data.payment_attempt.status,
        payment_method,
        connector_auth_type: auth_type,
        description: payment_data.payment_intent.description.clone(),
        return_url: payment_data.payment_intent.return_url.clone(),
        payment_method_id: payment_data.payment_attempt.payment_method_id.clone(),
        address: payment_data.address.clone(),
        auth_type: payment_data
            .payment_attempt
            .authentication_type
            .unwrap_or_default(),
        connector_meta_data: merchant_connector_account.get_metadata(),
        request: T::try_from(additional_data)?,
        response: response.map_or_else(|| Err(types::ErrorResponse::default()), Ok),
        amount_captured: payment_data.payment_intent.amount_captured,
        access_token: None,
        session_token: None,
        reference_id: None,
        payment_method_token: payment_data.pm_token,
        connector_customer: payment_data.connector_customer_id,
        preprocessing_id: payment_data.payment_attempt.preprocessing_step_id,
    };

    Ok(router_data)
}

pub trait ToResponse<Req, D, Op>
where
    Self: Sized,
    Op: Debug,
{
    fn generate_response(
        req: Option<Req>,
        data: D,
        customer: Option<domain::Customer>,
        auth_flow: services::AuthFlow,
        server: &Server,
        operation: Op,
    ) -> RouterResponse<Self>;
}

impl<F, Req, Op> ToResponse<Req, PaymentData<F>, Op> for api::PaymentsResponse
where
    F: Clone,
    Op: Debug,
{
    fn generate_response(
        req: Option<Req>,
        payment_data: PaymentData<F>,
        customer: Option<domain::Customer>,
        auth_flow: services::AuthFlow,
        server: &Server,
        operation: Op,
    ) -> RouterResponse<Self> {
        payments_to_payments_response(
            req,
            payment_data.payment_attempt,
            payment_data.payment_intent,
            payment_data.refunds,
            payment_data.disputes,
            payment_data.payment_method_data,
            customer,
            auth_flow,
            payment_data.address,
            server,
            payment_data.connector_response.authentication_data,
            &operation,
            payment_data.ephemeral_key,
        )
    }
}

impl<F, Req, Op> ToResponse<Req, PaymentData<F>, Op> for api::PaymentsSessionResponse
where
    Self: From<Req>,
    F: Clone,
    Op: Debug,
{
    fn generate_response(
        _req: Option<Req>,
        payment_data: PaymentData<F>,
        _customer: Option<domain::Customer>,
        _auth_flow: services::AuthFlow,
        _server: &Server,
        _operation: Op,
    ) -> RouterResponse<Self> {
        Ok(services::ApplicationResponse::Json(Self {
            session_token: payment_data.sessions_token,
            payment_id: payment_data.payment_attempt.payment_id,
            client_secret: payment_data
                .payment_intent
                .client_secret
                .get_required_value("client_secret")?
                .into(),
        }))
    }
}

impl<F, Req, Op> ToResponse<Req, PaymentData<F>, Op> for api::VerifyResponse
where
    Self: From<Req>,
    F: Clone,
    Op: Debug,
{
    fn generate_response(
        _req: Option<Req>,
        data: PaymentData<F>,
        customer: Option<domain::Customer>,
        _auth_flow: services::AuthFlow,
        _server: &Server,
        _operation: Op,
    ) -> RouterResponse<Self> {
        Ok(services::ApplicationResponse::Json(Self {
            verify_id: Some(data.payment_intent.payment_id),
            merchant_id: Some(data.payment_intent.merchant_id),
            client_secret: data.payment_intent.client_secret.map(masking::Secret::new),
            customer_id: customer.as_ref().map(|x| x.customer_id.clone()),
            email: customer
                .as_ref()
                .and_then(|cus| cus.email.as_ref().map(|s| s.to_owned())),
            name: customer
                .as_ref()
                .and_then(|cus| cus.name.as_ref().map(|s| s.to_owned())),
            phone: customer
                .as_ref()
                .and_then(|cus| cus.phone.as_ref().map(|s| s.to_owned())),
            mandate_id: data.mandate_id.map(|mandate_ids| mandate_ids.mandate_id),
            payment_method: data
                .payment_attempt
                .payment_method
                .map(ForeignInto::foreign_into),
            payment_method_data: data
                .payment_method_data
                .map(api::PaymentMethodDataResponse::from),
            payment_token: data.token,
            error_code: data.payment_attempt.error_code,
            error_message: data.payment_attempt.error_message,
        }))
    }
}

#[instrument(skip_all)]
// try to use router data here so that already validated things , we don't want to repeat the validations.
// Add internal value not found and external value not found so that we can give 500 / Internal server error for internal value not found
#[allow(clippy::too_many_arguments)]
pub fn payments_to_payments_response<R, Op>(
    payment_request: Option<R>,
    payment_attempt: storage::PaymentAttempt,
    payment_intent: storage::PaymentIntent,
    refunds: Vec<storage::Refund>,
    disputes: Vec<storage::Dispute>,
    payment_method_data: Option<api::PaymentMethodData>,
    customer: Option<domain::Customer>,
    auth_flow: services::AuthFlow,
    address: PaymentAddress,
    server: &Server,
    redirection_data: Option<serde_json::Value>,
    operation: &Op,
    ephemeral_key_option: Option<ephemeral_key::EphemeralKey>,
) -> RouterResponse<api::PaymentsResponse>
where
    Op: Debug,
{
    let currency = payment_attempt
        .currency
        .as_ref()
        .get_required_value("currency")?;
    let amount = utils::to_currency_base_unit(payment_attempt.amount, *currency).change_context(
        errors::ApiErrorResponse::InvalidDataValue {
            field_name: "amount",
        },
    )?;
    let mandate_id = payment_attempt.mandate_id.clone();
    let refunds_response = if refunds.is_empty() {
        None
    } else {
        Some(refunds.into_iter().map(ForeignInto::foreign_into).collect())
    };
    let disputes_response = if disputes.is_empty() {
        None
    } else {
        Some(
            disputes
                .into_iter()
                .map(ForeignInto::foreign_into)
                .collect(),
        )
    };
    let merchant_id = payment_attempt.merchant_id.to_owned();
    let payment_method_type = payment_attempt
        .payment_method_type
        .as_ref()
        .map(ToString::to_string)
        .unwrap_or("".to_owned());
    let payment_method = payment_attempt
        .payment_method
        .as_ref()
        .map(ToString::to_string)
        .unwrap_or("".to_owned());

    let output = Ok(match payment_request {
        Some(_request) => {
            if payments::is_start_pay(&operation) && redirection_data.is_some() {
                let redirection_data = redirection_data.get_required_value("redirection_data")?;
                let form: RedirectForm = serde_json::from_value(redirection_data)
                    .map_err(|_| errors::ApiErrorResponse::InternalServerError)?;
                services::ApplicationResponse::Form(Box::new(services::RedirectionFormData {
                    redirect_form: form,
                    payment_method_data,
                    amount,
                    currency: currency.to_string(),
                }))
            } else {
                let mut next_action_response = None;

                let bank_transfer_next_steps =
                    bank_transfer_next_steps_check(payment_attempt.clone())?;

                if payment_intent.status == enums::IntentStatus::RequiresCustomerAction
                    || bank_transfer_next_steps.is_some()
                {
                    next_action_response = bank_transfer_next_steps
                        .map(|bank_transfer| {
                            api_models::payments::NextActionData::DisplayBankTransferInformation {
                                bank_transfer_steps_and_charges_details: bank_transfer,
                            }
                        })
                        .or(Some(api_models::payments::NextActionData::RedirectToUrl {
                            redirect_to_url: helpers::create_startpay_url(
                                server,
                                &payment_attempt,
                                &payment_intent,
                            ),
                        }));
                };

                let mut response: api::PaymentsResponse = Default::default();
                let routed_through = payment_attempt.connector.clone();

                let connector_label = routed_through.as_ref().map(|connector_name| {
                    helpers::get_connector_label(
                        payment_intent.business_country,
                        &payment_intent.business_label,
                        payment_attempt.business_sub_label.as_ref(),
                        connector_name,
                    )
                });
                let parsed_metadata: Option<api_models::payments::Metadata> = payment_intent
                    .metadata
                    .clone()
                    .map(|metadata_value| {
                        metadata_value
                            .parse_value("metadata")
                            .change_context(errors::ApiErrorResponse::InvalidDataValue {
                                field_name: "metadata",
                            })
                            .attach_printable("unable to parse metadata")
                    })
                    .transpose()
                    .unwrap_or_default();
                services::ApplicationResponse::Json(
                    response
                        .set_payment_id(Some(payment_attempt.payment_id))
                        .set_merchant_id(Some(payment_attempt.merchant_id))
                        .set_status(payment_intent.status.foreign_into())
                        .set_amount(payment_attempt.amount)
                        .set_amount_capturable(None)
                        .set_amount_received(payment_intent.amount_captured)
                        .set_connector(routed_through)
                        .set_client_secret(payment_intent.client_secret.map(masking::Secret::new))
                        .set_created(Some(payment_intent.created_at))
                        .set_currency(currency.to_string())
                        .set_customer_id(customer.as_ref().map(|cus| cus.clone().customer_id))
                        .set_email(
                            customer
                                .as_ref()
                                .and_then(|cus| cus.email.as_ref().map(|s| s.to_owned())),
                        )
                        .set_name(
                            customer
                                .as_ref()
                                .and_then(|cus| cus.name.as_ref().map(|s| s.to_owned())),
                        )
                        .set_phone(
                            customer
                                .as_ref()
                                .and_then(|cus| cus.phone.as_ref().map(|s| s.to_owned())),
                        )
                        .set_mandate_id(mandate_id)
                        .set_description(payment_intent.description)
                        .set_refunds(refunds_response) // refunds.iter().map(refund_to_refund_response),
                        .set_disputes(disputes_response)
                        .set_payment_method(
                            payment_attempt
                                .payment_method
                                .map(ForeignInto::foreign_into),
                            auth_flow == services::AuthFlow::Merchant,
                        )
                        .set_payment_method_data(
                            payment_method_data.map(api::PaymentMethodDataResponse::from),
                            auth_flow == services::AuthFlow::Merchant,
                        )
                        .set_payment_token(payment_attempt.payment_token)
                        .set_error_message(payment_attempt.error_message)
                        .set_error_code(payment_attempt.error_code)
                        .set_shipping(address.shipping)
                        .set_billing(address.billing)
                        .set_next_action(next_action_response)
                        .set_return_url(payment_intent.return_url)
                        .set_cancellation_reason(payment_attempt.cancellation_reason)
                        .set_authentication_type(
                            payment_attempt
                                .authentication_type
                                .map(ForeignInto::foreign_into),
                        )
                        .set_statement_descriptor_name(payment_intent.statement_descriptor_name)
                        .set_statement_descriptor_suffix(payment_intent.statement_descriptor_suffix)
                        .set_setup_future_usage(
                            payment_intent
                                .setup_future_usage
                                .map(ForeignInto::foreign_into),
                        )
                        .set_capture_method(
                            payment_attempt
                                .capture_method
                                .map(ForeignInto::foreign_into),
                        )
                        .set_payment_experience(
                            payment_attempt
                                .payment_experience
                                .map(ForeignInto::foreign_into),
                        )
                        .set_payment_method_type(
                            payment_attempt
                                .payment_method_type
                                .map(ForeignInto::foreign_into),
                        )
                        .set_metadata(payment_intent.metadata)
                        .set_order_details(payment_intent.order_details)
                        .set_connector_label(connector_label)
                        .set_business_country(payment_intent.business_country)
                        .set_business_label(payment_intent.business_label)
                        .set_business_sub_label(payment_attempt.business_sub_label)
                        .set_allowed_payment_method_types(
                            parsed_metadata
                                .and_then(|metadata| metadata.allowed_payment_method_types),
                        )
                        .set_ephemeral_key(ephemeral_key_option.map(ForeignFrom::foreign_from))
                        .to_owned(),
                )
            }
        }
        None => services::ApplicationResponse::Json(api::PaymentsResponse {
            payment_id: Some(payment_attempt.payment_id),
            merchant_id: Some(payment_attempt.merchant_id),
            status: payment_intent.status.foreign_into(),
            amount: payment_attempt.amount,
            amount_capturable: None,
            amount_received: payment_intent.amount_captured,
            client_secret: payment_intent.client_secret.map(masking::Secret::new),
            created: Some(payment_intent.created_at),
            currency: currency.to_string(),
            customer_id: payment_intent.customer_id,
            description: payment_intent.description,
            refunds: refunds_response,
            disputes: disputes_response,
            payment_method: payment_attempt
                .payment_method
                .map(ForeignInto::foreign_into),
            capture_method: payment_attempt
                .capture_method
                .map(ForeignInto::foreign_into),
            error_message: payment_attempt.error_message,
            error_code: payment_attempt.error_code,
            payment_method_data: payment_method_data.map(api::PaymentMethodDataResponse::from),
            email: customer
                .as_ref()
                .and_then(|cus| cus.email.as_ref().map(|s| s.to_owned())),
            name: customer
                .as_ref()
                .and_then(|cus| cus.name.as_ref().map(|s| s.to_owned())),
            phone: customer
                .as_ref()
                .and_then(|cus| cus.phone.as_ref().map(|s| s.to_owned())),
            mandate_id,
            shipping: address.shipping,
            billing: address.billing,
            cancellation_reason: payment_attempt.cancellation_reason,
            payment_token: payment_attempt.payment_token,
            metadata: payment_intent.metadata,
            order_details: payment_intent.order_details,
            ..Default::default()
        }),
    });

    metrics::PAYMENT_OPS_COUNT.add(
        &metrics::CONTEXT,
        1,
        &[
            metrics::request::add_attributes("operation", format!("{:?}", operation)),
            metrics::request::add_attributes("merchant", merchant_id),
            metrics::request::add_attributes("payment_method_type", payment_method_type),
            metrics::request::add_attributes("payment_method", payment_method),
        ],
    );

    output
}

impl ForeignFrom<(storage::PaymentIntent, storage::PaymentAttempt)> for api::PaymentsResponse {
    fn foreign_from(item: (storage::PaymentIntent, storage::PaymentAttempt)) -> Self {
        let pi = item.0;
        let pa = item.1;
        Self {
            payment_id: Some(pi.payment_id),
            merchant_id: Some(pi.merchant_id),
            status: pi.status.foreign_into(),
            amount: pi.amount,
            amount_capturable: pi.amount_captured,
            client_secret: pi.client_secret.map(|s| s.into()),
            created: Some(pi.created_at),
            currency: pi.currency.map(|c| c.to_string()).unwrap_or_default(),
            description: pi.description,
            metadata: pi.metadata,
            order_details: pi.order_details,
            customer_id: pi.customer_id,
            connector: pa.connector,
            payment_method: pa.payment_method.map(ForeignInto::foreign_into),
            payment_method_type: pa.payment_method_type.map(ForeignInto::foreign_into),
            ..Default::default()
        }
    }
}

impl ForeignFrom<ephemeral_key::EphemeralKey> for api::ephemeral_key::EphemeralKeyCreateResponse {
    fn foreign_from(from: ephemeral_key::EphemeralKey) -> Self {
        Self {
            customer_id: from.customer_id,
            created_at: from.created_at,
            expires: from.expires,
            secret: from.secret,
        }
    }
}

pub fn bank_transfer_next_steps_check(
    payment_attempt: storage::PaymentAttempt,
) -> RouterResult<Option<api_models::payments::BankTransferNextStepsData>> {
    let bank_transfer_next_step = if let Some(storage_models::enums::PaymentMethod::BankTransfer) =
        payment_attempt.payment_method
    {
        let bank_transfer_next_steps: Option<api_models::payments::BankTransferNextStepsData> =
            payment_attempt
                .connector_metadata
                .map(|metadata| {
                    metadata
                        .parse_value("NextStepsRequirements")
                        .change_context(errors::ApiErrorResponse::InternalServerError)
                        .attach_printable("Failed to parse the Value to NextRequirements struct")
                })
                .transpose()?;
        bank_transfer_next_steps
    } else {
        None
    };
    Ok(bank_transfer_next_step)
}

pub fn change_order_details_to_new_type(
    order_amount: i64,
    order_details: api_models::payments::OrderDetails,
) -> Option<Vec<OrderDetailsWithAmount>> {
    Some(vec![OrderDetailsWithAmount {
        product_name: order_details.product_name,
        quantity: order_details.quantity,
        amount: order_amount,
    }])
}

#[derive(Clone)]
pub struct PaymentAdditionalData<'a, F>
where
    F: Clone,
{
    router_base_url: String,
    connector_name: String,
    payment_data: PaymentData<F>,
    state: &'a AppState,
}
impl<F: Clone> TryFrom<PaymentAdditionalData<'_, F>> for types::PaymentsAuthorizeData {
    type Error = error_stack::Report<errors::ApiErrorResponse>;

    fn try_from(additional_data: PaymentAdditionalData<'_, F>) -> Result<Self, Self::Error> {
        let payment_data = additional_data.clone().payment_data;
        let router_base_url = &additional_data.router_base_url;
        let connector_name = &additional_data.connector_name;
        let attempt = &payment_data.payment_attempt;
        let browser_info: Option<types::BrowserInformation> = attempt
            .browser_info
            .clone()
            .map(|b| b.parse_value("BrowserInformation"))
            .transpose()
            .change_context(errors::ApiErrorResponse::InvalidDataValue {
                field_name: "browser_info",
            })?;

        let parsed_metadata: Option<api_models::payments::Metadata> = payment_data
            .payment_intent
            .clone()
            .metadata
            .map(|metadata_value| {
                metadata_value
                    .parse_value("metadata")
                    .change_context(errors::ApiErrorResponse::InvalidDataValue {
                        field_name: "metadata",
                    })
                    .attach_printable("unable to parse metadata")
            })
            .transpose()
            .unwrap_or_default();
<<<<<<< HEAD
        let order_details =
            fetch_order_details(additional_data.clone(), parsed_metadata, &payment_data)?;
=======

        let order_category = parsed_metadata
            .as_ref()
            .and_then(|data| data.order_category.clone());
        let order_details = parsed_metadata.and_then(|data| data.order_details);
>>>>>>> 4a8de774
        let complete_authorize_url = Some(helpers::create_complete_authorize_url(
            router_base_url,
            attempt,
            connector_name,
        ));
        let webhook_url = Some(helpers::create_webhook_url(
            router_base_url,
            &attempt.merchant_id,
            connector_name,
        ));
        let router_return_url = Some(helpers::create_redirect_url(
            router_base_url,
            attempt,
            connector_name,
            payment_data.creds_identifier.as_deref(),
        ));

        // payment_method_data is not required during recurring mandate payment, in such case keep default PaymentMethodData as MandatePayment
        let payment_method_data = payment_data.payment_method_data.or_else(|| {
            if payment_data.mandate_id.is_some() {
                Some(api_models::payments::PaymentMethodData::MandatePayment)
            } else {
                None
            }
        });
        Ok(Self {
            payment_method_data: payment_method_data.get_required_value("payment_method_data")?,
            setup_future_usage: payment_data.payment_intent.setup_future_usage,
            mandate_id: payment_data.mandate_id.clone(),
            off_session: payment_data.mandate_id.as_ref().map(|_| true),
            setup_mandate_details: payment_data.setup_mandate.clone(),
            confirm: payment_data.payment_attempt.confirm,
            statement_descriptor_suffix: payment_data.payment_intent.statement_descriptor_suffix,
            statement_descriptor: payment_data.payment_intent.statement_descriptor_name,
            capture_method: payment_data.payment_attempt.capture_method,
            amount: payment_data.amount.into(),
            currency: payment_data.currency,
            browser_info,
            email: payment_data.email,
            payment_experience: payment_data.payment_attempt.payment_experience,
            order_details,
            order_category,
            session_token: None,
            enrolled_for_3ds: true,
            related_transaction_id: None,
            payment_method_type: payment_data.payment_attempt.payment_method_type,
            router_return_url,
            webhook_url,
            complete_authorize_url,
            customer_id: None,
        })
    }
}

impl<F: Clone> TryFrom<PaymentAdditionalData<'_, F>> for types::PaymentsSyncData {
    type Error = errors::ApiErrorResponse;

    fn try_from(additional_data: PaymentAdditionalData<'_, F>) -> Result<Self, Self::Error> {
        let payment_data = additional_data.payment_data;
        Ok(Self {
            mandate_id: payment_data.mandate_id.clone(),
            connector_transaction_id: match payment_data.payment_attempt.connector_transaction_id {
                Some(connector_txn_id) => {
                    types::ResponseId::ConnectorTransactionId(connector_txn_id)
                }
                None => types::ResponseId::NoResponseId,
            },
            encoded_data: payment_data.connector_response.encoded_data,
            capture_method: payment_data.payment_attempt.capture_method,
            connector_meta: payment_data.payment_attempt.connector_metadata,
        })
    }
}

impl api::ConnectorTransactionId for Paypal {
    fn connector_transaction_id(
        &self,
        payment_attempt: storage::PaymentAttempt,
    ) -> Result<Option<String>, errors::ApiErrorResponse> {
        let payment_method = payment_attempt.payment_method;
        let metadata = Self::connector_transaction_id(
            self,
            payment_method,
            &payment_attempt.connector_metadata,
        );
        match metadata {
            Ok(data) => Ok(data),
            _ => Err(errors::ApiErrorResponse::ResourceIdNotFound),
        }
    }
}

impl api::ConnectorTransactionId for Nexinets {
    fn connector_transaction_id(
        &self,
        payment_attempt: storage::PaymentAttempt,
    ) -> Result<Option<String>, errors::ApiErrorResponse> {
        let metadata = Self::connector_transaction_id(self, &payment_attempt.connector_metadata);
        metadata.map_err(|_| errors::ApiErrorResponse::ResourceIdNotFound)
    }
}

impl<F: Clone> TryFrom<PaymentAdditionalData<'_, F>> for types::PaymentsCaptureData {
    type Error = error_stack::Report<errors::ApiErrorResponse>;

    fn try_from(additional_data: PaymentAdditionalData<'_, F>) -> Result<Self, Self::Error> {
        let payment_data = additional_data.payment_data;
        let connector = api::ConnectorData::get_connector_by_name(
            &additional_data.state.conf.connectors,
            &additional_data.connector_name,
            api::GetToken::Connector,
        )?;
        let amount_to_capture: i64 = payment_data
            .payment_attempt
            .amount_to_capture
            .map_or(payment_data.amount.into(), |capture_amount| capture_amount);
        Ok(Self {
            amount_to_capture,
            currency: payment_data.currency,
            connector_transaction_id: connector
                .connector
                .connector_transaction_id(payment_data.payment_attempt.clone())?
                .ok_or(errors::ApiErrorResponse::ResourceIdNotFound)?,
            payment_amount: payment_data.amount.into(),
            connector_meta: payment_data.payment_attempt.connector_metadata,
        })
    }
}

impl<F: Clone> TryFrom<PaymentAdditionalData<'_, F>> for types::PaymentsCancelData {
    type Error = error_stack::Report<errors::ApiErrorResponse>;

    fn try_from(additional_data: PaymentAdditionalData<'_, F>) -> Result<Self, Self::Error> {
        let payment_data = additional_data.payment_data;
        let connector = api::ConnectorData::get_connector_by_name(
            &additional_data.state.conf.connectors,
            &additional_data.connector_name,
            api::GetToken::Connector,
        )?;
        Ok(Self {
            amount: Some(payment_data.amount.into()),
            currency: Some(payment_data.currency),
            connector_transaction_id: connector
                .connector
                .connector_transaction_id(payment_data.payment_attempt.clone())?
                .ok_or(errors::ApiErrorResponse::ResourceIdNotFound)?,
            cancellation_reason: payment_data.payment_attempt.cancellation_reason,
            connector_meta: payment_data.payment_attempt.connector_metadata,
        })
    }
}

impl<F: Clone> TryFrom<PaymentAdditionalData<'_, F>> for types::PaymentsSessionData {
    type Error = error_stack::Report<errors::ApiErrorResponse>;

    fn try_from(additional_data: PaymentAdditionalData<'_, F>) -> Result<Self, Self::Error> {
        let payment_data = additional_data.clone().payment_data;
        let parsed_metadata: Option<api_models::payments::Metadata> = payment_data
            .clone()
            .payment_intent
            .metadata
            .map(|metadata_value| {
                metadata_value
                    .parse_value("metadata")
                    .change_context(errors::ApiErrorResponse::InvalidDataValue {
                        field_name: "metadata",
                    })
                    .attach_printable("unable to parse metadata")
            })
            .transpose()
            .unwrap_or_default();

        let order_details =
            fetch_order_details(additional_data.clone(), parsed_metadata, &payment_data)?;

        Ok(Self {
            amount: payment_data.amount.into(),
            currency: payment_data.currency,
            country: payment_data.address.billing.and_then(|billing_address| {
                billing_address.address.and_then(|address| address.country)
            }),
            order_details,
        })
    }
}

impl<F: Clone> TryFrom<PaymentAdditionalData<'_, F>> for types::VerifyRequestData {
    type Error = error_stack::Report<errors::ApiErrorResponse>;

    fn try_from(additional_data: PaymentAdditionalData<'_, F>) -> Result<Self, Self::Error> {
        let payment_data = additional_data.payment_data;
        let router_base_url = &additional_data.router_base_url;
        let connector_name = &additional_data.connector_name;
        let attempt = &payment_data.payment_attempt;
        let router_return_url = Some(helpers::create_redirect_url(
            router_base_url,
            attempt,
            connector_name,
            payment_data.creds_identifier.as_deref(),
        ));
        Ok(Self {
            currency: payment_data.currency,
            confirm: true,
            payment_method_data: payment_data
                .payment_method_data
                .get_required_value("payment_method_data")?,
            statement_descriptor_suffix: payment_data.payment_intent.statement_descriptor_suffix,
            setup_future_usage: payment_data.payment_intent.setup_future_usage,
            off_session: payment_data.mandate_id.as_ref().map(|_| true),
            mandate_id: payment_data.mandate_id.clone(),
            setup_mandate_details: payment_data.setup_mandate,
            router_return_url,
            email: payment_data.email,
            return_url: payment_data.payment_intent.return_url,
        })
    }
}

impl<F: Clone> TryFrom<PaymentAdditionalData<'_, F>> for types::CompleteAuthorizeData {
    type Error = error_stack::Report<errors::ApiErrorResponse>;

    fn try_from(additional_data: PaymentAdditionalData<'_, F>) -> Result<Self, Self::Error> {
        let payment_data = additional_data.payment_data;
        let browser_info: Option<types::BrowserInformation> = payment_data
            .payment_attempt
            .browser_info
            .clone()
            .map(|b| b.parse_value("BrowserInformation"))
            .transpose()
            .change_context(errors::ApiErrorResponse::InvalidDataValue {
                field_name: "browser_info",
            })?;

        let redirect_response = payment_data.redirect_response.map(|redirect| {
            types::CompleteAuthorizeRedirectResponse {
                params: redirect.param,
                payload: redirect.json_payload,
            }
        });

        Ok(Self {
            setup_future_usage: payment_data.payment_intent.setup_future_usage,
            mandate_id: payment_data.mandate_id.clone(),
            off_session: payment_data.mandate_id.as_ref().map(|_| true),
            setup_mandate_details: payment_data.setup_mandate.clone(),
            confirm: payment_data.payment_attempt.confirm,
            statement_descriptor_suffix: payment_data.payment_intent.statement_descriptor_suffix,
            capture_method: payment_data.payment_attempt.capture_method,
            amount: payment_data.amount.into(),
            currency: payment_data.currency,
            browser_info,
            email: payment_data.email,
            payment_method_data: payment_data.payment_method_data,
            connector_transaction_id: payment_data.connector_response.connector_transaction_id,
            redirect_response,
            connector_meta: payment_data.payment_attempt.connector_metadata,
        })
    }
}

impl<F: Clone> TryFrom<PaymentAdditionalData<'_, F>> for types::PaymentsPreProcessingData {
    type Error = error_stack::Report<errors::ApiErrorResponse>;

    fn try_from(additional_data: PaymentAdditionalData<'_, F>) -> Result<Self, Self::Error> {
        let payment_data = additional_data.payment_data;
        Ok(Self {
            email: payment_data.email,
            currency: Some(payment_data.currency),
        })
    }
}

pub fn fetch_order_details<F: Clone>(
    additional_data: PaymentAdditionalData<'_, F>,
    parsed_metadata: Option<api_models::payments::Metadata>,
    payment_data: &PaymentData<F>,
) -> RouterResult<Option<Vec<OrderDetailsWithAmount>>> {
    let order_details_metadata_parsed = parsed_metadata.and_then(|data| data.order_details);
    let order_details_outside_metadata_parsed =
        match payment_data.payment_intent.order_details.clone() {
            Some(order_details_outside_metadata_value) => {
                let parsed_value = order_details_outside_metadata_value
                    .iter()
                    .map(|data| {
                        data.peek()
                            .to_owned()
                            .parse_value("OrderDetailsWithAmount")
                            .change_context(errors::ApiErrorResponse::InvalidDataValue {
                                field_name: "OrderDetailsWithAmount",
                            })
                            .attach_printable("unable to parse OrderDetailsWithAmount")
                    })
                    .collect::<Result<Vec<_>, _>>()?;
                Some(parsed_value)
            }
            None => None,
        };
    let order_details = match order_details_metadata_parsed {
        Some(odm) => change_order_details_to_new_type(
            additional_data.clone().payment_data.payment_intent.amount,
            odm,
        ),
        None => order_details_outside_metadata_parsed,
    };
    Ok(order_details)
}<|MERGE_RESOLUTION|>--- conflicted
+++ resolved
@@ -2,12 +2,8 @@
 
 use api_models::payments::OrderDetailsWithAmount;
 use common_utils::fp_utils;
-<<<<<<< HEAD
-use error_stack::{IntoReport, ResultExt};
+use error_stack::ResultExt;
 use masking::PeekInterface;
-=======
-use error_stack::ResultExt;
->>>>>>> 4a8de774
 use router_env::{instrument, tracing};
 use storage_models::ephemeral_key;
 
@@ -625,16 +621,11 @@
             })
             .transpose()
             .unwrap_or_default();
-<<<<<<< HEAD
-        let order_details =
-            fetch_order_details(additional_data.clone(), parsed_metadata, &payment_data)?;
-=======
-
         let order_category = parsed_metadata
             .as_ref()
             .and_then(|data| data.order_category.clone());
-        let order_details = parsed_metadata.and_then(|data| data.order_details);
->>>>>>> 4a8de774
+        let order_details =
+            fetch_order_details(additional_data.clone(), parsed_metadata, &payment_data)?;
         let complete_authorize_url = Some(helpers::create_complete_authorize_url(
             router_base_url,
             attempt,
