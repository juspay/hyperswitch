--- conflicted
+++ resolved
@@ -173,12 +173,8 @@
         connector_mandate_request_reference_id,
         authentication_id: None,
         psd2_sca_exemption_type: None,
-<<<<<<< HEAD
-        whole_connector_response: None,
+        raw_connector_response: None,
         is_payment_id_from_merchant: payment_data.payment_intent.is_payment_id_from_merchant,
-=======
-        raw_connector_response: None,
->>>>>>> 2253d981
     };
     Ok(router_data)
 }
@@ -406,12 +402,8 @@
         connector_mandate_request_reference_id,
         authentication_id: None,
         psd2_sca_exemption_type: None,
-<<<<<<< HEAD
-        whole_connector_response: None,
+        raw_connector_response: None,
         is_payment_id_from_merchant: payment_data.payment_intent.is_payment_id_from_merchant,
-=======
-        raw_connector_response: None,
->>>>>>> 2253d981
     };
 
     Ok(router_data)
@@ -575,12 +567,8 @@
         connector_mandate_request_reference_id,
         psd2_sca_exemption_type: None,
         authentication_id: None,
-<<<<<<< HEAD
-        whole_connector_response: None,
+        raw_connector_response: None,
         is_payment_id_from_merchant: None,
-=======
-        raw_connector_response: None,
->>>>>>> 2253d981
     };
 
     Ok(router_data)
@@ -707,12 +695,8 @@
         connector_mandate_request_reference_id: None,
         authentication_id: None,
         psd2_sca_exemption_type: None,
-<<<<<<< HEAD
-        whole_connector_response: None,
+        raw_connector_response: None,
         is_payment_id_from_merchant: None,
-=======
-        raw_connector_response: None,
->>>>>>> 2253d981
     };
 
     Ok(router_data)
@@ -894,12 +878,8 @@
         connector_mandate_request_reference_id: None,
         psd2_sca_exemption_type: None,
         authentication_id: None,
-<<<<<<< HEAD
-        whole_connector_response: None,
+        raw_connector_response: None,
         is_payment_id_from_merchant: None,
-=======
-        raw_connector_response: None,
->>>>>>> 2253d981
     };
 
     Ok(router_data)
@@ -1116,12 +1096,8 @@
         connector_mandate_request_reference_id,
         authentication_id: None,
         psd2_sca_exemption_type: None,
-<<<<<<< HEAD
-        whole_connector_response: None,
+        raw_connector_response: None,
         is_payment_id_from_merchant: None,
-=======
-        raw_connector_response: None,
->>>>>>> 2253d981
     };
 
     Ok(router_data)
@@ -1322,12 +1298,8 @@
         connector_mandate_request_reference_id,
         authentication_id: None,
         psd2_sca_exemption_type: payment_data.payment_intent.psd2_sca_exemption_type,
-<<<<<<< HEAD
-        whole_connector_response: None,
+        raw_connector_response: None,
         is_payment_id_from_merchant: payment_data.payment_intent.is_payment_id_from_merchant,
-=======
-        raw_connector_response: None,
->>>>>>> 2253d981
     };
 
     Ok(router_data)
@@ -1519,12 +1491,8 @@
         connector_mandate_request_reference_id,
         authentication_id: None,
         psd2_sca_exemption_type: payment_data.payment_intent.psd2_sca_exemption_type,
-<<<<<<< HEAD
-        whole_connector_response: None,
+        raw_connector_response: None,
         is_payment_id_from_merchant: payment_data.payment_intent.is_payment_id_from_merchant,
-=======
-        raw_connector_response: None,
->>>>>>> 2253d981
     };
 
     Ok(router_data)
