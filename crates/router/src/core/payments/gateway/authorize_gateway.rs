use std::str::FromStr;

use async_trait::async_trait;
use common_enums::{CallConnectorAction, ExecutionPath};
use common_utils::{errors::CustomResult, id_type, request::Request, ucs_types};
use error_stack::ResultExt;
use hyperswitch_domain_models::{router_data::RouterData, router_flow_types as domain};
use hyperswitch_interfaces::{
    api::gateway as payment_gateway,
    connector_integration_interface::{BoxedConnectorIntegrationInterface, RouterDataConversion},
    errors::ConnectorError,
};
use unified_connector_service_client::payments as payments_grpc;
use unified_connector_service_masking::ExposeInterface as UcsMaskingExposeInterface;

use crate::{
    core::{
        payments::gateway::context::RouterGatewayContext,
        unified_connector_service::{
            self, handle_unified_connector_service_response_for_payment_authorize,
            handle_unified_connector_service_response_for_payment_repeat,
        },
    },
    routes::SessionState,
    services::logger,
    types::{self, transformers::ForeignTryFrom, MinorUnit},
};

// =============================================================================
// PaymentGateway Implementation for domain::Authorize
// =============================================================================

/// Implementation of PaymentGateway for api::PSync flow
#[async_trait]
impl<RCD>
    payment_gateway::PaymentGateway<
        SessionState,
        RCD,
        Self,
        types::PaymentsAuthorizeData,
        types::PaymentsResponseData,
        RouterGatewayContext,
    > for domain::Authorize
where
    RCD: Clone
        + Send
        + Sync
        + 'static
        + RouterDataConversion<Self, types::PaymentsAuthorizeData, types::PaymentsResponseData>,
{
    async fn execute(
        self: Box<Self>,
        state: &SessionState,
        _connector_integration: BoxedConnectorIntegrationInterface<
            Self,
            RCD,
            types::PaymentsAuthorizeData,
            types::PaymentsResponseData,
        >,
        router_data: &RouterData<Self, types::PaymentsAuthorizeData, types::PaymentsResponseData>,
        call_connector_action: CallConnectorAction,
        _connector_request: Option<Request>,
        _return_raw_connector_response: Option<bool>,
        context: RouterGatewayContext,
    ) -> CustomResult<
        RouterData<Self, types::PaymentsAuthorizeData, types::PaymentsResponseData>,
        ConnectorError,
    > {
        let merchant_connector_account = context.merchant_connector_account;
        let platform = context.platform;
        let lineage_ids = context.lineage_ids;
        let header_payload = context.header_payload;
        let unified_connector_service_execution_mode = context.execution_mode;
        let merchant_order_reference_id = header_payload.x_reference_id.clone();
        let client = state
            .grpc_client
            .unified_connector_service_client
            .clone()
            .ok_or(ConnectorError::RequestEncodingFailed)
            .attach_printable("Failed to fetch Unified Connector Service client")?;

        // Check if this is a repeat payment (MIT with mandate_id or MandatePayment)
        let is_repeat_payment = router_data.request.mandate_id.is_some()
            || matches!(
                router_data.request.payment_method_data,
                hyperswitch_domain_models::payment_method_data::PaymentMethodData::MandatePayment
            );

        let connector_auth_metadata =
            unified_connector_service::build_unified_connector_service_auth_metadata(
                merchant_connector_account,
                &platform,
                router_data.connector.clone(),
            )
            .change_context(ConnectorError::RequestEncodingFailed)
            .attach_printable("Failed to construct request metadata")?;

        let merchant_reference_id = header_payload
            .x_reference_id
            .clone()
            .or(merchant_order_reference_id)
            .map(|id| id_type::PaymentReferenceId::from_str(id.as_str()))
            .transpose()
            .inspect_err(|err| logger::warn!(error=?err, "Invalid Merchant ReferenceId found"))
            .ok()
            .flatten()
            .map(ucs_types::UcsReferenceId::Payment);

        let grpc_headers = state
            .get_grpc_headers_ucs(unified_connector_service_execution_mode)
            .external_vault_proxy_metadata(None)
            .merchant_reference_id(merchant_reference_id)
            .lineage_ids(lineage_ids);
<<<<<<< HEAD
        Box::pin(unified_connector_service::ucs_logging_wrapper_granular(
            router_data.clone(),
            state,
            granular_authorize_request,
            header_payload,
            |mut router_data, granular_authorize_request, grpc_headers| async move {
                let response = Box::pin(client.payment_authorize_granular(
                    granular_authorize_request,
                    connector_auth_metadata,
                    grpc_headers,
=======

        let updated_router_data = if is_repeat_payment {
            logger::info!(
                "Granular Gateway: Detected repeat payment, calling UCS RepeatPayment endpoint"
            );

            let payment_repeat_request =
                payments_grpc::PaymentServiceRepeatEverythingRequest::foreign_try_from(router_data)
                    .change_context(ConnectorError::RequestEncodingFailed)
                    .attach_printable("Failed to construct Payment Repeat Request")?;

            Box::pin(unified_connector_service::ucs_logging_wrapper_new(
                router_data.clone(),
                state,
                payment_repeat_request,
                grpc_headers,
                |mut router_data, payment_repeat_request, grpc_headers| async move {
                    logger::debug!("Calling UCS payment_repeat gRPC method");
                    let response = Box::pin(client.payment_repeat(
                        payment_repeat_request,
                        connector_auth_metadata,
                        grpc_headers,
                    ))
                    .await
                    .attach_printable("Failed to repeat payment")?;

                    let payment_repeat_response = response.into_inner();

                    let ucs_data = handle_unified_connector_service_response_for_payment_repeat(
                        payment_repeat_response.clone(),
                    )
                    .attach_printable("Failed to deserialize UCS response")?;

                    let router_data_response =
                        ucs_data.router_data_response.map(|(response, status)| {
                            router_data.status = status;
                            response
                        });
                    router_data.response = router_data_response;

                    router_data.amount_captured = payment_repeat_response.captured_amount;
                    router_data.minor_amount_captured = payment_repeat_response
                        .minor_captured_amount
                        .map(MinorUnit::new);
                    router_data.raw_connector_response = payment_repeat_response
                        .raw_connector_response
                        .clone()
                        .map(|raw_connector_response| raw_connector_response.expose().into());
                    router_data.connector_http_status_code = Some(ucs_data.status_code);

                    ucs_data.connector_customer_id.map(|connector_customer_id| {
                        router_data.connector_customer = Some(connector_customer_id);
                    });

                    ucs_data.connector_response.map(|connector_response| {
                        router_data.connector_response = Some(connector_response);
                    });

                    Ok((router_data, payment_repeat_response))
                },
            ))
            .await
            .change_context(ConnectorError::ResponseHandlingFailed)?
        } else {
            logger::debug!("Granular Gateway: Regular authorize flow");
            let granular_authorize_request =
                payments_grpc::PaymentServiceAuthorizeOnlyRequest::foreign_try_from((
                    router_data,
                    call_connector_action,
>>>>>>> a407bdab
                ))
                .change_context(ConnectorError::RequestEncodingFailed)
                .attach_printable("Failed to construct Payment Get Request")?;

            Box::pin(unified_connector_service::ucs_logging_wrapper_new(
                router_data.clone(),
                state,
                granular_authorize_request,
                grpc_headers,
                |mut router_data, granular_authorize_request, grpc_headers| async move {
                    let response = Box::pin(client.payment_authorize_granular(
                        granular_authorize_request,
                        connector_auth_metadata,
                        grpc_headers,
                    ))
                    .await
                    .attach_printable("Failed to get payment")?;

                    let payment_authorize_response = response.into_inner();

                    let ucs_data = handle_unified_connector_service_response_for_payment_authorize(
                        payment_authorize_response.clone(),
                    )
                    .attach_printable("Failed to deserialize UCS response")?;

                    let router_data_response =
                        ucs_data.router_data_response.map(|(response, status)| {
                            router_data.status = status;
                            response
                        });
                    router_data.response = router_data_response;

                    router_data.amount_captured = payment_authorize_response.captured_amount;
                    router_data.minor_amount_captured = payment_authorize_response
                        .minor_captured_amount
                        .map(MinorUnit::new);
                    router_data.raw_connector_response = payment_authorize_response
                        .raw_connector_response
                        .clone()
                        .map(|raw_connector_response| raw_connector_response.expose().into());
                    router_data.connector_http_status_code = Some(ucs_data.status_code);

                    ucs_data.connector_response.map(|customer_response| {
                        router_data.connector_response = Some(customer_response);
                    });
<<<<<<< HEAD
                router_data.response = router_data_response;

                router_data.amount_captured = payment_authorize_response.captured_amount;
                router_data.minor_amount_captured = payment_authorize_response
                    .minor_captured_amount
                    .map(MinorUnit::new);
                router_data.raw_connector_response = payment_authorize_response
                    .raw_connector_response
                    .clone()
                    .map(|raw_connector_response| raw_connector_response.expose().into());
                router_data.connector_http_status_code = Some(ucs_data.status_code);

                ucs_data.connector_response.map(|customer_response| {
                    router_data.connector_response = Some(customer_response);
                });

                Ok((router_data, (), payment_authorize_response))
            },
        ))
        .await
        .map(|(router_data, _)| router_data)
        .change_context(ConnectorError::ResponseHandlingFailed)
=======

                    Ok((router_data, payment_authorize_response))
                },
            ))
            .await
            .change_context(ConnectorError::ResponseHandlingFailed)?
        };

        Ok(updated_router_data)
>>>>>>> a407bdab
    }
}

/// Implementation of FlowGateway for api::PSync
///
/// This allows the flow to provide its specific gateway based on execution path
impl<RCD>
    payment_gateway::FlowGateway<
        SessionState,
        RCD,
        types::PaymentsAuthorizeData,
        types::PaymentsResponseData,
        RouterGatewayContext,
    > for domain::Authorize
where
    RCD: Clone
        + Send
        + Sync
        + 'static
        + RouterDataConversion<Self, types::PaymentsAuthorizeData, types::PaymentsResponseData>,
{
    fn get_gateway(
        execution_path: ExecutionPath,
    ) -> Box<
        dyn payment_gateway::PaymentGateway<
            SessionState,
            RCD,
            Self,
            types::PaymentsAuthorizeData,
            types::PaymentsResponseData,
            RouterGatewayContext,
        >,
    > {
        match execution_path {
            ExecutionPath::Direct => Box::new(payment_gateway::DirectGateway),
            ExecutionPath::UnifiedConnectorService
            | ExecutionPath::ShadowUnifiedConnectorService => Box::new(Self),
        }
    }
}<|MERGE_RESOLUTION|>--- conflicted
+++ resolved
@@ -111,18 +111,6 @@
             .external_vault_proxy_metadata(None)
             .merchant_reference_id(merchant_reference_id)
             .lineage_ids(lineage_ids);
-<<<<<<< HEAD
-        Box::pin(unified_connector_service::ucs_logging_wrapper_granular(
-            router_data.clone(),
-            state,
-            granular_authorize_request,
-            header_payload,
-            |mut router_data, granular_authorize_request, grpc_headers| async move {
-                let response = Box::pin(client.payment_authorize_granular(
-                    granular_authorize_request,
-                    connector_auth_metadata,
-                    grpc_headers,
-=======
 
         let updated_router_data = if is_repeat_payment {
             logger::info!(
@@ -192,7 +180,6 @@
                 payments_grpc::PaymentServiceAuthorizeOnlyRequest::foreign_try_from((
                     router_data,
                     call_connector_action,
->>>>>>> a407bdab
                 ))
                 .change_context(ConnectorError::RequestEncodingFailed)
                 .attach_printable("Failed to construct Payment Get Request")?;
@@ -238,30 +225,6 @@
                     ucs_data.connector_response.map(|customer_response| {
                         router_data.connector_response = Some(customer_response);
                     });
-<<<<<<< HEAD
-                router_data.response = router_data_response;
-
-                router_data.amount_captured = payment_authorize_response.captured_amount;
-                router_data.minor_amount_captured = payment_authorize_response
-                    .minor_captured_amount
-                    .map(MinorUnit::new);
-                router_data.raw_connector_response = payment_authorize_response
-                    .raw_connector_response
-                    .clone()
-                    .map(|raw_connector_response| raw_connector_response.expose().into());
-                router_data.connector_http_status_code = Some(ucs_data.status_code);
-
-                ucs_data.connector_response.map(|customer_response| {
-                    router_data.connector_response = Some(customer_response);
-                });
-
-                Ok((router_data, (), payment_authorize_response))
-            },
-        ))
-        .await
-        .map(|(router_data, _)| router_data)
-        .change_context(ConnectorError::ResponseHandlingFailed)
-=======
 
                     Ok((router_data, payment_authorize_response))
                 },
@@ -271,7 +234,6 @@
         };
 
         Ok(updated_router_data)
->>>>>>> a407bdab
     }
 }
 
