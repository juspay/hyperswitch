mod transformers;

use api_models::{
    conditional_configs::{ConditionalConfigs, DecisionManagerRecord},
    routing,
};
use common_utils::ext_traits::StringExt;
use error_stack::ResultExt;
use euclid::backend::{self, inputs as dsl_inputs, EuclidBackend};
use router_env::{instrument, tracing};
use storage_impl::redis::cache::{self, DECISION_MANAGER_CACHE};

use super::routing::make_dsl_input;
use crate::{
    core::{errors, errors::ConditionalConfigError as ConfigError, payments},
    routes,
};
pub type ConditionalConfigResult<O> = errors::CustomResult<O, ConfigError>;

#[instrument(skip_all)]
pub async fn perform_decision_management<F: Clone>(
    state: &routes::SessionState,
    algorithm_ref: routing::RoutingAlgorithmRef,
    merchant_id: &str,
    payment_data: &mut payments::PaymentData<F>,
) -> ConditionalConfigResult<ConditionalConfigs> {
    let algorithm_id = if let Some(id) = algorithm_ref.config_algo_id {
        id
    } else {
        return Ok(ConditionalConfigs::default());
    };
    let db = &*state.store;

    let key = format!("dsl_{merchant_id}");

    let find_key_from_db = || async {
        let config = db
            .find_config_by_key(&algorithm_id)
            .await
            .change_context(ConfigError::DslMissingInDb)
            .attach_printable("Missing the config in db")?;

        let rec: DecisionManagerRecord = config
            .config
            .parse_struct("Program")
            .change_context(ConfigError::DslParsingError)
            .attach_printable("Error parsing routing algorithm from configs")?;

        backend::VirInterpreterBackend::with_program(rec.program)
            .change_context(errors::StorageError::ValueNotFound("Program".to_string()))
            .attach_printable("Error initializing DSL interpreter backend")
    };

    let interpreter = cache::get_or_populate_in_memory(
        db.get_cache_store().as_ref(),
        &key,
        find_key_from_db,
        &DECISION_MANAGER_CACHE,
    )
    .await
    .change_context(ConfigError::DslCachePoisoned)?;

    let backend_input =
        make_dsl_input(payment_data).change_context(ConfigError::InputConstructionError)?;

<<<<<<< HEAD
    execute_dsl_and_get_conditional_config(backend_input, &interpreter).await
=======
#[instrument(skip_all)]
pub async fn ensure_algorithm_cached(
    state: &routes::SessionState,
    merchant_id: &str,
    timestamp: i64,
    algorithm_id: &str,
) -> ConditionalConfigResult<String> {
    let key = format!("dsl_{merchant_id}");
    let present = CONF_CACHE
        .present(&key)
        .change_context(ConfigError::DslCachePoisoned)
        .attach_printable("Error checking presece of DSL")?;
    let expired = CONF_CACHE
        .expired(&key, timestamp)
        .change_context(ConfigError::DslCachePoisoned)
        .attach_printable("Error checking presence of DSL")?;
    if !present || expired {
        refresh_routing_cache(state, key.clone(), algorithm_id, timestamp).await?;
    };
    Ok(key)
}

#[instrument(skip_all)]
pub async fn refresh_routing_cache(
    state: &routes::SessionState,
    key: String,
    algorithm_id: &str,
    timestamp: i64,
) -> ConditionalConfigResult<()> {
    let config = state
        .store
        .find_config_by_key(algorithm_id)
        .await
        .change_context(ConfigError::DslMissingInDb)
        .attach_printable("Error parsing DSL from config")?;
    let rec: DecisionManagerRecord = config
        .config
        .parse_struct("Program")
        .change_context(ConfigError::DslParsingError)
        .attach_printable("Error parsing routing algorithm from configs")?;
    let interpreter: backend::VirInterpreterBackend<ConditionalConfigs> =
        backend::VirInterpreterBackend::with_program(rec.program)
            .change_context(ConfigError::DslBackendInitError)
            .attach_printable("Error initializing DSL interpreter backend")?;
    CONF_CACHE
        .save(key, interpreter, timestamp)
        .change_context(ConfigError::DslCachePoisoned)
        .attach_printable("Error saving DSL to cache")?;
    Ok(())
>>>>>>> a2ea0ed1
}

pub async fn execute_dsl_and_get_conditional_config(
    backend_input: dsl_inputs::BackendInput,
    interpreter: &backend::VirInterpreterBackend<ConditionalConfigs>,
) -> ConditionalConfigResult<ConditionalConfigs> {
    let routing_output = interpreter
        .execute(backend_input)
        .map(|out| out.connector_selection)
        .change_context(ConfigError::DslExecutionError)?;
    Ok(routing_output)
}<|MERGE_RESOLUTION|>--- conflicted
+++ resolved
@@ -34,16 +34,12 @@
     let key = format!("dsl_{merchant_id}");
 
     let find_key_from_db = || async {
-        let config = db
-            .find_config_by_key(&algorithm_id)
-            .await
-            .change_context(ConfigError::DslMissingInDb)
-            .attach_printable("Missing the config in db")?;
+        let config = db.find_config_by_key(&algorithm_id).await?;
 
         let rec: DecisionManagerRecord = config
             .config
             .parse_struct("Program")
-            .change_context(ConfigError::DslParsingError)
+            .change_context(errors::StorageError::DeserializationFailed)
             .attach_printable("Error parsing routing algorithm from configs")?;
 
         backend::VirInterpreterBackend::with_program(rec.program)
@@ -63,62 +59,10 @@
     let backend_input =
         make_dsl_input(payment_data).change_context(ConfigError::InputConstructionError)?;
 
-<<<<<<< HEAD
-    execute_dsl_and_get_conditional_config(backend_input, &interpreter).await
-=======
-#[instrument(skip_all)]
-pub async fn ensure_algorithm_cached(
-    state: &routes::SessionState,
-    merchant_id: &str,
-    timestamp: i64,
-    algorithm_id: &str,
-) -> ConditionalConfigResult<String> {
-    let key = format!("dsl_{merchant_id}");
-    let present = CONF_CACHE
-        .present(&key)
-        .change_context(ConfigError::DslCachePoisoned)
-        .attach_printable("Error checking presece of DSL")?;
-    let expired = CONF_CACHE
-        .expired(&key, timestamp)
-        .change_context(ConfigError::DslCachePoisoned)
-        .attach_printable("Error checking presence of DSL")?;
-    if !present || expired {
-        refresh_routing_cache(state, key.clone(), algorithm_id, timestamp).await?;
-    };
-    Ok(key)
+    execute_dsl_and_get_conditional_config(backend_input, &interpreter)
 }
 
-#[instrument(skip_all)]
-pub async fn refresh_routing_cache(
-    state: &routes::SessionState,
-    key: String,
-    algorithm_id: &str,
-    timestamp: i64,
-) -> ConditionalConfigResult<()> {
-    let config = state
-        .store
-        .find_config_by_key(algorithm_id)
-        .await
-        .change_context(ConfigError::DslMissingInDb)
-        .attach_printable("Error parsing DSL from config")?;
-    let rec: DecisionManagerRecord = config
-        .config
-        .parse_struct("Program")
-        .change_context(ConfigError::DslParsingError)
-        .attach_printable("Error parsing routing algorithm from configs")?;
-    let interpreter: backend::VirInterpreterBackend<ConditionalConfigs> =
-        backend::VirInterpreterBackend::with_program(rec.program)
-            .change_context(ConfigError::DslBackendInitError)
-            .attach_printable("Error initializing DSL interpreter backend")?;
-    CONF_CACHE
-        .save(key, interpreter, timestamp)
-        .change_context(ConfigError::DslCachePoisoned)
-        .attach_printable("Error saving DSL to cache")?;
-    Ok(())
->>>>>>> a2ea0ed1
-}
-
-pub async fn execute_dsl_and_get_conditional_config(
+pub fn execute_dsl_and_get_conditional_config(
     backend_input: dsl_inputs::BackendInput,
     interpreter: &backend::VirInterpreterBackend<ConditionalConfigs>,
 ) -> ConditionalConfigResult<ConditionalConfigs> {
