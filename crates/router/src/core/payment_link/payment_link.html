--- conflicted
+++ resolved
@@ -354,7 +354,6 @@
         font-family: "Montserrat";
         height: 100%;
         width: 100%;
-<<<<<<< HEAD
       }
 
       #hyper-checkout-status-header {
@@ -364,17 +363,6 @@
         padding: 20px;
       }
 
-=======
-      }
-
-      #hyper-checkout-status-header {
-        max-width: 1200px;
-        border: 1px solid #e6e6e6;
-        border-radius: 3px;
-        padding: 20px;
-      }
-
->>>>>>> 8bdf0cfe
       #hyper-checkout-status-header,
       #hyper-checkout-status-content {
         width: 100%;
@@ -413,10 +401,7 @@
         text-align: center;
         font-size: 28px;
         font-weight: 600;
-<<<<<<< HEAD
-=======
         margin-top: 20px;
->>>>>>> 8bdf0cfe
       }
 
       .hyper-checkout-status-message {
@@ -851,60 +836,6 @@
           </form>
         </div>
         <div class="powered-by-hyper">
-<<<<<<< HEAD
-          <svg class="fill-current" height="18px" width="130px" transform="">
-            <path
-              opacity="0.4"
-              d="M0.791016 11.7578H1.64062V9.16992H1.71875C2.00684 9.73145 2.63672 10.0928 3.35938 10.0928C4.69727 10.0928 5.56641 9.02344 5.56641 7.37305V7.36328C5.56641 5.72266 4.69238 4.64355 3.35938 4.64355C2.62695 4.64355 2.04102 4.99023 1.71875 5.57617H1.64062V4.73633H0.791016V11.7578ZM3.16406 9.34082C2.20703 9.34082 1.62109 8.58887 1.62109 7.37305V7.36328C1.62109 6.14746 2.20703 5.39551 3.16406 5.39551C4.12598 5.39551 4.69727 6.1377 4.69727 7.36328V7.37305C4.69727 8.59863 4.12598 9.34082 3.16406 9.34082ZM8.85762 10.0928C10.3566 10.0928 11.2844 9.05762 11.2844 7.37305V7.36328C11.2844 5.67383 10.3566 4.64355 8.85762 4.64355C7.35859 4.64355 6.43086 5.67383 6.43086 7.36328V7.37305C6.43086 9.05762 7.35859 10.0928 8.85762 10.0928ZM8.85762 9.34082C7.86152 9.34082 7.3 8.61328 7.3 7.37305V7.36328C7.3 6.11816 7.86152 5.39551 8.85762 5.39551C9.85371 5.39551 10.4152 6.11816 10.4152 7.36328V7.37305C10.4152 8.61328 9.85371 9.34082 8.85762 9.34082ZM13.223 10H14.0727L15.2445 5.92773H15.3227L16.4994 10H17.3539L18.8285 4.73633H17.9838L16.9486 8.94531H16.8705L15.6938 4.73633H14.8881L13.7113 8.94531H13.6332L12.598 4.73633H11.7484L13.223 10ZM21.7047 10.0928C22.9449 10.0928 23.6969 9.38965 23.8775 8.67676L23.8873 8.6377H23.0377L23.0182 8.68164C22.8766 8.99902 22.4371 9.33594 21.7242 9.33594C20.7867 9.33594 20.1861 8.70117 20.1617 7.6123H23.9508V7.28027C23.9508 5.70801 23.0816 4.64355 21.651 4.64355C20.2203 4.64355 19.2926 5.75684 19.2926 7.38281V7.3877C19.2926 9.03809 20.2008 10.0928 21.7047 10.0928ZM21.6461 5.40039C22.4225 5.40039 22.9986 5.89355 23.0865 6.93359H20.1764C20.2691 5.93262 20.8648 5.40039 21.6461 5.40039ZM25.0691 10H25.9188V6.73828C25.9188 5.9668 26.4949 5.4541 27.3055 5.4541C27.491 5.4541 27.6521 5.47363 27.8279 5.50293V4.67773C27.7449 4.66309 27.5643 4.64355 27.4031 4.64355C26.6902 4.64355 26.1971 4.96582 25.9969 5.51758H25.9188V4.73633H25.0691V10ZM30.6797 10.0928C31.9199 10.0928 32.6719 9.38965 32.8525 8.67676L32.8623 8.6377H32.0127L31.9932 8.68164C31.8516 8.99902 31.4121 9.33594 30.6992 9.33594C29.7617 9.33594 29.1611 8.70117 29.1367 7.6123H32.9258V7.28027C32.9258 5.70801 32.0566 4.64355 30.626 4.64355C29.1953 4.64355 28.2676 5.75684 28.2676 7.38281V7.3877C28.2676 9.03809 29.1758 10.0928 30.6797 10.0928ZM30.6211 5.40039C31.3975 5.40039 31.9736 5.89355 32.0615 6.93359H29.1514C29.2441 5.93262 29.8398 5.40039 30.6211 5.40039ZM35.9875 10.0928C36.7199 10.0928 37.3059 9.74609 37.6281 9.16016H37.7062V10H38.5559V2.64648H37.7062V5.56641H37.6281C37.34 5.00488 36.7102 4.64355 35.9875 4.64355C34.6496 4.64355 33.7805 5.71289 33.7805 7.36328V7.37305C33.7805 9.01367 34.6545 10.0928 35.9875 10.0928ZM36.1828 9.34082C35.2209 9.34082 34.6496 8.59863 34.6496 7.37305V7.36328C34.6496 6.1377 35.2209 5.39551 36.1828 5.39551C37.1398 5.39551 37.7258 6.14746 37.7258 7.36328V7.37305C37.7258 8.58887 37.1398 9.34082 36.1828 9.34082ZM45.2164 10.0928C46.5494 10.0928 47.4234 9.01367 47.4234 7.37305V7.36328C47.4234 5.71289 46.5543 4.64355 45.2164 4.64355C44.4938 4.64355 43.8639 5.00488 43.5758 5.56641H43.4977V2.64648H42.648V10H43.4977V9.16016H43.5758C43.898 9.74609 44.484 10.0928 45.2164 10.0928ZM45.0211 9.34082C44.0641 9.34082 43.4781 8.58887 43.4781 7.37305V7.36328C43.4781 6.14746 44.0641 5.39551 45.0211 5.39551C45.983 5.39551 46.5543 6.1377 46.5543 7.36328V7.37305C46.5543 8.59863 45.983 9.34082 45.0211 9.34082ZM48.7957 11.8457C49.7283 11.8457 50.1629 11.5039 50.5975 10.3223L52.6531 4.73633H51.7596L50.3191 9.06738H50.241L48.7957 4.73633H47.8875L49.8357 10.0049L49.7381 10.3174C49.5477 10.9229 49.2547 11.1426 48.7713 11.1426C48.6541 11.1426 48.5223 11.1377 48.4197 11.1182V11.8164C48.5369 11.8359 48.6834 11.8457 48.7957 11.8457Z"
-              fill="currentColor"
-            ></path>
-            <g opacity="0.6">
-              <path
-                d="M78.42 6.9958C78.42 9.15638 77.085 10.4444 75.2379 10.4444C74.2164 10.4444 73.3269 10.0276 72.9206 9.33816V12.9166H71.4929V3.65235H72.8018L72.9193 4.66772C73.3256 3.97825 74.189 3.5225 75.2366 3.5225C77.017 3.5225 78.4186 4.75861 78.4186 6.9971L78.42 6.9958ZM76.94 6.9958C76.94 5.62985 76.1288 4.78328 74.9492 4.78328C73.8232 4.77029 72.9598 5.62855 72.9598 7.00878C72.9598 8.38901 73.8246 9.18235 74.9492 9.18235C76.0739 9.18235 76.94 8.36304 76.94 6.9958Z"
-                fill="currentColor"
-              ></path>
-              <path
-                d="M86.0132 7.3736H80.8809C80.9071 8.62268 81.7313 9.2732 82.7789 9.2732C83.564 9.2732 84.2197 8.90834 84.494 8.17992H85.9479C85.5939 9.53288 84.3895 10.4444 82.7528 10.4444C80.749 10.4444 79.4271 9.06545 79.4271 6.96978C79.4271 4.87412 80.749 3.50818 82.7397 3.50818C84.7305 3.50818 86.0132 4.83517 86.0132 6.83994V7.3736ZM80.894 6.38419H84.5594C84.481 5.226 83.709 4.6404 82.7397 4.6404C81.7705 4.6404 80.9985 5.226 80.894 6.38419Z"
-                fill="currentColor"
-              ></path>
-              <path
-                d="M88.5407 3.65204C87.8745 3.65204 87.335 4.18829 87.335 4.85048V10.3156H88.7758V5.22703C88.7758 5.06213 88.9104 4.92709 89.0776 4.92709H91.2773V3.65204H88.5407Z"
-                fill="currentColor"
-              ></path>
-              <path
-                d="M69.1899 3.63908L67.3442 9.17039L65.3535 3.65207H63.8082L66.3606 10.2247C66.439 10.4325 66.4782 10.6026 66.4782 10.7713C66.4782 10.8635 66.469 10.9479 66.4533 11.0258L66.4494 11.0401C66.4403 11.0817 66.4298 11.1206 66.4168 11.1583L66.3201 11.5102C66.2966 11.5971 66.2169 11.6569 66.1268 11.6569H64.0956V12.9189H65.5755C66.5709 12.9189 67.3952 12.6852 67.8667 11.3829L70.6817 3.65207L69.1886 3.63908H69.1899Z"
-                fill="currentColor"
-              ></path>
-              <path
-                d="M57 10.3144H58.4264V6.72299C58.4264 5.60375 59.0417 4.82339 60.1807 4.82339C61.1761 4.81041 61.7913 5.396 61.7913 6.68404V10.3144H63.2191V6.46201C63.2191 4.18457 61.8188 3.50809 60.5478 3.50809C59.5785 3.50809 58.8196 3.88593 58.4264 4.51047V0.919022H57V10.3144Z"
-                fill="currentColor"
-              ></path>
-              <path
-                d="M93.1623 8.29808C93.1753 8.98755 93.8167 9.39136 94.6945 9.39136C95.5723 9.39136 96.0948 9.06545 96.0948 8.47986C96.0948 7.97218 95.8336 7.69951 95.0733 7.58135L93.7253 7.34763C92.4164 7.1269 91.9057 6.44912 91.9057 5.49997C91.9057 4.30282 93.097 3.52246 94.6161 3.52246C96.2529 3.52246 97.4442 4.30282 97.4572 5.63111H96.0439C96.0308 4.95463 95.4417 4.57679 94.6174 4.57679C93.7932 4.57679 93.3347 4.90269 93.3347 5.44933C93.3347 5.93105 93.6756 6.15178 94.4215 6.28162L95.7434 6.51534C96.987 6.73607 97.563 7.34763 97.563 8.35002C97.563 9.72895 96.2803 10.4457 94.722 10.4457C92.9546 10.4457 91.7633 9.60041 91.7372 8.29808H93.1649H93.1623Z"
-                fill="currentColor"
-              ></path>
-              <path
-                d="M100.808 8.75352L102.327 3.652H103.82L105.313 8.75352L106.583 3.652H108.089L106.191 10.3155H104.58L103.061 5.23997L101.529 10.3155H99.9052L97.9941 3.652H99.5002L100.809 8.75352H100.808Z"
-                fill="currentColor"
-              ></path>
-              <path
-                d="M108.926 0.918945H110.511V2.40305H108.926V0.918945ZM109.005 3.65214H110.431V10.3157H109.005V3.65214Z"
-                fill="currentColor"
-              ></path>
-              <path
-                d="M119.504 4.7452C118.391 4.7452 117.632 5.55152 117.632 6.9707C117.632 8.46779 118.417 9.19621 119.465 9.19621C120.302 9.19621 120.919 8.72748 121.193 7.84325H122.712C122.371 9.45719 121.141 10.4466 119.491 10.4466C117.502 10.4466 116.165 9.06767 116.165 6.972C116.165 4.87634 117.5 3.51039 119.504 3.51039C121.141 3.51039 122.358 4.43487 122.712 6.04752H121.167C120.932 5.21523 120.289 4.7465 119.504 4.7465V4.7452Z"
-                fill="currentColor"
-              ></path>
-              <path
-                d="M113.959 9.05208C113.875 9.05208 113.809 8.98456 113.809 8.90276V4.91399H115.367V3.65191H113.809V1.86787H112.382V3.02607C112.382 3.44287 112.252 3.65062 111.833 3.65062H111.256V4.91269H112.382V8.50414C112.382 9.66234 113.024 10.3128 114.189 10.3128H115.354V9.05078H113.96L113.959 9.05208Z"
-                fill="currentColor"
-              ></path>
-              <path
-                d="M127.329 3.50801C126.359 3.50801 125.601 3.88585 125.207 4.5104V0.918945H123.781V10.3144H125.207V6.72292C125.207 5.60367 125.823 4.82332 126.962 4.82332C127.957 4.81033 128.572 5.39592 128.572 6.68397V10.3144H130V6.46193C130 4.18449 128.6 3.50801 127.329 3.50801Z"
-                fill="currentColor"
-              ></path>
-            </g>
-=======
           <svg class="fill-current" height="18" width="130" transform="">
             <use
               xlink:href="#hyperswitch-brand"
@@ -913,7 +844,6 @@
               height="18"
               width="130"
             />
->>>>>>> 8bdf0cfe
           </svg>
         </div>
       </div>
@@ -1036,20 +966,11 @@
 
       // Fetches the payment status after payment submission
       async function checkStatus() {
-<<<<<<< HEAD
-=======
         const paymentDetails = window.__PAYMENT_DETAILS;
->>>>>>> 8bdf0cfe
         const res = {
           showSdk: true,
         };
 
-<<<<<<< HEAD
-        const clientSecret = new URLSearchParams(window.location.search).get(
-          "payment_intent_client_secret"
-        );
-
-=======
         let clientSecret = new URLSearchParams(window.location.search).get(
           "payment_intent_client_secret"
         );
@@ -1058,7 +979,6 @@
           clientSecret = paymentDetails.client_secret;
         }
 
->>>>>>> 8bdf0cfe
         if (!clientSecret) {
           return res;
         }
@@ -1119,15 +1039,9 @@
         switch (status) {
           case "succeeded":
             statusDetails.imageSource =
-<<<<<<< HEAD
-              "http://www.clipartbest.com/cliparts/4ib/oRa/4iboRa7RT.png";
-            statusDetails.message =
-              "We have successfully recieved your payment";
-=======
               "https://i.imgur.com/5BOmYVl.img";
             statusDetails.message =
               "We have successfully received your payment";
->>>>>>> 8bdf0cfe
             statusDetails.status = "Paid successfully";
             statusDetails.amountText = new Date(
               paymentDetails.created
@@ -1136,11 +1050,7 @@
 
           case "processing":
             statusDetails.imageSource =
-<<<<<<< HEAD
-              "http://www.clipartbest.com/cliparts/4ib/oRa/4iboRa7RT.png";
-=======
               "https://i.imgur.com/Yb79Qt4.png";
->>>>>>> 8bdf0cfe
             statusDetails.message =
               "Sorry! Your payment is taking longer than expected. Please check back again in sometime.";
             statusDetails.status = "Payment Pending";
@@ -1148,11 +1058,7 @@
 
           case "failed":
             statusDetails.imageSource =
-<<<<<<< HEAD
-              "http://www.clipartbest.com/cliparts/4ib/oRa/4iboRa7RT.png";
-=======
               "https://i.imgur.com/UD8CEuY.png";
->>>>>>> 8bdf0cfe
             statusDetails.status = "Payment Failed!";
             var errorCodeNode = createItem(
               "Error code",
@@ -1168,31 +1074,19 @@
 
           case "cancelled":
             statusDetails.imageSource =
-<<<<<<< HEAD
-              "http://www.clipartbest.com/cliparts/4ib/oRa/4iboRa7RT.png";
-=======
               "https://i.imgur.com/UD8CEuY.png";
->>>>>>> 8bdf0cfe
             statusDetails.status = "Payment Cancelled";
             break;
 
           case "requires_merchant_action":
             statusDetails.imageSource =
-<<<<<<< HEAD
-              "http://www.clipartbest.com/cliparts/4ib/oRa/4iboRa7RT.png";
-=======
               "https://i.imgur.com/Yb79Qt4.png";
->>>>>>> 8bdf0cfe
             statusDetails.status = "Payment under review";
             break;
 
           default:
             statusDetails.imageSource =
-<<<<<<< HEAD
-              "http://www.clipartbest.com/cliparts/4ib/oRa/4iboRa7RT.png";
-=======
               "https://i.imgur.com/UD8CEuY.png";
->>>>>>> 8bdf0cfe
             statusDetails.status = "Something went wrong";
             // Error details
             if (typeof paymentDetails.error === "object") {
@@ -1237,7 +1131,6 @@
         statusDetails.items.map((item) => statusDetailsNode?.append(item));
         const statusHeaderNode = document.getElementById(
           "hyper-checkout-status-header"
-<<<<<<< HEAD
         );
         if (statusHeaderNode !== null) {
           statusHeaderNode.append(amountNode, merchantLogoNode);
@@ -1245,15 +1138,6 @@
         const statusContentNode = document.getElementById(
           "hyper-checkout-status-content"
         );
-=======
-        );
-        if (statusHeaderNode !== null) {
-          statusHeaderNode.append(amountNode, merchantLogoNode);
-        }
-        const statusContentNode = document.getElementById(
-          "hyper-checkout-status-content"
-        );
->>>>>>> 8bdf0cfe
         if (statusContentNode !== null) {
           statusContentNode.append(statusImageNode, statusTextNode);
           if (statusDetails.message !== null) {
