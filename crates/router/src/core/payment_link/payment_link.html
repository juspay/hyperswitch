--- conflicted
+++ resolved
@@ -973,11 +973,7 @@
             // Payment details
             var amountNode = createItem(
               "AMOUNT PAID",
-<<<<<<< HEAD
-              paymentDetails.currency_symbol + " " + paymentDetails.amount
-=======
               paymentDetails.currency + " " + paymentDetails.amount
->>>>>>> d2968c94
             );
             var paymentId = createItem("PAYMENT ID", paymentDetails.payment_id);
             // @ts-ignore
@@ -992,11 +988,7 @@
             // Payment details
             var amountNode = createItem(
               "AMOUNT PAID",
-<<<<<<< HEAD
-              paymentDetails.currency_symbol + " " + paymentDetails.amount
-=======
               paymentDetails.currency + " " + paymentDetails.amount
->>>>>>> d2968c94
             );
             var paymentId = createItem("PAYMENT ID", paymentDetails.payment_id);
             // @ts-ignore
@@ -1010,11 +1002,7 @@
             // Payment details
             var amountNode = createItem(
               "AMOUNT PAID",
-<<<<<<< HEAD
-              paymentDetails.currency_symbol + " " + paymentDetails.amount
-=======
               paymentDetails.currency + " " + paymentDetails.amount
->>>>>>> d2968c94
             );
             var paymentId = createItem("PAYMENT ID", paymentDetails.payment_id);
             // @ts-ignore
@@ -1028,11 +1016,7 @@
             // Payment details
             var amountNode = createItem(
               "AMOUNT PAID",
-<<<<<<< HEAD
-              paymentDetails.currency_symbol + " " + paymentDetails.amount
-=======
               paymentDetails.currency + " " + paymentDetails.amount
->>>>>>> d2968c94
             );
             var paymentId = createItem("PAYMENT ID", paymentDetails.payment_id);
             // @ts-ignore
@@ -1046,11 +1030,7 @@
             // Payment details
             var amountNode = createItem(
               "AMOUNT PAID",
-<<<<<<< HEAD
-              paymentDetails.currency_symbol + " " + paymentDetails.amount
-=======
               paymentDetails.currency + " " + paymentDetails.amount
->>>>>>> d2968c94
             );
             var paymentId = createItem("PAYMENT ID", paymentDetails.payment_id);
             var paymentId = createItem(
@@ -1145,11 +1125,7 @@
         var priceNode = document.createElement("div");
         priceNode.className = "hyper-checkout-payment-price";
         priceNode.innerText =
-<<<<<<< HEAD
-          paymentDetails.currency_symbol + " " + paymentDetails.amount;
-=======
           paymentDetails.currency + " " + paymentDetails.amount;
->>>>>>> d2968c94
 
         // Create merchant name's node
         var merchantNameNode = document.createElement("div");
@@ -1263,11 +1239,7 @@
         var priceNode = document.createElement("div");
         priceNode.className = "hyper-checkout-card-item-price";
         priceNode.innerText =
-<<<<<<< HEAD
-          paymentDetails.currency_symbol + " " + item.amount;
-=======
           paymentDetails.currency + " " + item.amount;
->>>>>>> d2968c94
         // Append items
         nameAndQuantityWrapperNode.append(productNameNode, quantityNode);
         itemWrapperNode.append(
@@ -1387,11 +1359,7 @@
         var sdkHeaderAmountNode = document.createElement("div");
         sdkHeaderAmountNode.className = "hyper-checkout-sdk-header-amount";
         sdkHeaderAmountNode.innerText =
-<<<<<<< HEAD
-          paymentDetails.currency_symbol + " " + paymentDetails.amount;
-=======
           paymentDetails.currency + " " + paymentDetails.amount;
->>>>>>> d2968c94
         sdkHeaderItemNode.append(sdkHeaderMerchantNameNode);
         sdkHeaderItemNode.append(sdkHeaderAmountNode);
 
