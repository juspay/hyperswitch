--- conflicted
+++ resolved
@@ -1,11 +1,7 @@
-<<<<<<< HEAD
-use std::collections::{HashMap, HashSet};
-=======
 use std::{
     collections::{HashMap, HashSet},
     ops::Not,
 };
->>>>>>> f8227309
 
 use api_models::{
     payments::RedirectionResponse,
@@ -128,40 +124,6 @@
     ))
 }
 
-<<<<<<< HEAD
-pub async fn signup(
-    state: SessionState,
-    request: user_api::SignUpRequest,
-) -> UserResponse<user_api::TokenOrPayloadResponse<user_api::SignUpResponse>> {
-    let new_user = domain::NewUser::try_from(request)?;
-    new_user
-        .get_new_merchant()
-        .get_new_organization()
-        .insert_org_in_db(state.clone())
-        .await?;
-    let user_from_db = new_user
-        .insert_user_and_merchant_in_db(state.clone())
-        .await?;
-    let user_role = new_user
-        .insert_user_role_in_db(
-            state.clone(),
-            common_utils::consts::ROLE_ID_ORGANIZATION_ADMIN.to_string(),
-            UserStatus::Active,
-        )
-        .await?;
-    utils::user_role::set_role_permissions_in_cache_by_user_role(&state, &user_role).await;
-
-    let token =
-        utils::user::generate_jwt_auth_token_without_profile(&state, &user_from_db, &user_role)
-            .await?;
-    let response =
-        utils::user::get_dashboard_entry_response(&state, user_from_db, user_role, token.clone())?;
-
-    auth::cookies::set_cookie_response(user_api::TokenOrPayloadResponse::Payload(response), token)
-}
-
-=======
->>>>>>> f8227309
 pub async fn signup_token_only_flow(
     state: SessionState,
     request: user_api::SignUpRequest,
@@ -538,102 +500,6 @@
     auth::cookies::remove_cookie_response()
 }
 
-<<<<<<< HEAD
-#[cfg(feature = "email")]
-pub async fn reset_password(
-    state: SessionState,
-    request: user_api::ResetPasswordRequest,
-) -> UserResponse<()> {
-    let token = request.token.expose();
-    let email_token = auth::decode_jwt::<email_types::EmailToken>(&token, &state)
-        .await
-        .change_context(UserErrors::LinkInvalid)?;
-
-    auth::blacklist::check_email_token_in_blacklist(&state, &token).await?;
-
-    let password = domain::UserPassword::new(request.password)?;
-    let hash_password = utils::user::password::generate_password_hash(password.get_secret())?;
-
-    let user = state
-        .global_store
-        .update_user_by_email(
-            &email_token
-                .get_email()
-                .change_context(UserErrors::InternalServerError)?,
-            storage_user::UserUpdate::PasswordUpdate {
-                password: hash_password,
-            },
-        )
-        .await
-        .change_context(UserErrors::InternalServerError)?;
-
-    if let Some(inviter_merchant_id) = email_token.get_merchant_id() {
-        let key_manager_state = &(&state).into();
-
-        let key_store = state
-            .store
-            .get_merchant_key_store_by_merchant_id(
-                key_manager_state,
-                inviter_merchant_id,
-                &state.store.get_master_key().to_vec().into(),
-            )
-            .await
-            .change_context(UserErrors::InternalServerError)
-            .attach_printable("merchant_key_store not found")?;
-
-        let merchant_account = state
-            .store
-            .find_merchant_account_by_merchant_id(
-                key_manager_state,
-                inviter_merchant_id,
-                &key_store,
-            )
-            .await
-            .change_context(UserErrors::InternalServerError)
-            .attach_printable("merchant_account not found")?;
-
-        let (update_v1_result, update_v2_result) =
-            utils::user_role::update_v1_and_v2_user_roles_in_db(
-                &state,
-                user.user_id.clone().as_str(),
-                &merchant_account.organization_id,
-                inviter_merchant_id,
-                None,
-                UserRoleUpdate::UpdateStatus {
-                    status: UserStatus::Active,
-                    modified_by: user.user_id.clone(),
-                },
-            )
-            .await;
-
-        if update_v1_result
-            .as_ref()
-            .is_err_and(|err| !err.current_context().is_db_not_found())
-            || update_v2_result
-                .as_ref()
-                .is_err_and(|err| !err.current_context().is_db_not_found())
-        {
-            return Err(report!(UserErrors::InternalServerError));
-        }
-
-        if update_v1_result.is_err() && update_v2_result.is_err() {
-            return Err(report!(UserErrors::InvalidRoleOperation))
-                .attach_printable("User not found in the organization")?;
-        }
-    }
-
-    let _ = auth::blacklist::insert_email_token_in_blacklist(&state, &token)
-        .await
-        .map_err(|error| logger::error!(?error));
-    let _ = auth::blacklist::insert_user_in_blacklist(&state, &user.user_id)
-        .await
-        .map_err(|error| logger::error!(?error));
-
-    auth::cookies::remove_cookie_response()
-}
-
-=======
->>>>>>> f8227309
 pub async fn invite_multiple_user(
     state: SessionState,
     user_from_token: auth::UserFromToken,
@@ -1028,7 +894,6 @@
         .await
         .change_context(UserErrors::InternalServerError)
         .attach_printable("merchant_key_store not found")?;
-<<<<<<< HEAD
 
     let merchant_account = state
         .store
@@ -1037,61 +902,6 @@
         .change_context(UserErrors::InternalServerError)
         .attach_printable("merchant_account not found")?;
 
-    let (update_v1_result, update_v2_result) = utils::user_role::update_v1_and_v2_user_roles_in_db(
-        &state,
-        user.get_user_id(),
-        &merchant_account.organization_id,
-        merchant_id,
-        None,
-        UserRoleUpdate::UpdateStatus {
-            status: UserStatus::Active,
-            modified_by: user.get_user_id().to_string(),
-        },
-    )
-    .await;
-
-    if update_v1_result
-        .as_ref()
-        .is_err_and(|err| !err.current_context().is_db_not_found())
-        || update_v2_result
-            .as_ref()
-            .is_err_and(|err| !err.current_context().is_db_not_found())
-    {
-        return Err(report!(UserErrors::InternalServerError));
-    }
-
-    if update_v1_result.is_err() && update_v2_result.is_err() {
-        return Err(report!(UserErrors::InvalidRoleOperation))
-            .attach_printable("User not found in the organization")?;
-    }
-
-    let _ = auth::blacklist::insert_email_token_in_blacklist(&state, &token)
-        .await
-        .map_err(|error| logger::error!(?error));
-=======
->>>>>>> f8227309
-
-    let merchant_account = state
-        .store
-        .find_merchant_account_by_merchant_id(key_manager_state, merchant_id, &key_store)
-        .await
-        .change_context(UserErrors::InternalServerError)
-        .attach_printable("merchant_account not found")?;
-
-<<<<<<< HEAD
-    let user_role = user_from_db
-        .get_preferred_or_active_user_role_from_db(&state)
-        .await
-        .change_context(UserErrors::InternalServerError)?;
-
-    let token =
-        utils::user::generate_jwt_auth_token_without_profile(&state, &user_from_db, &user_role)
-            .await?;
-    utils::user_role::set_role_permissions_in_cache_by_user_role(&state, &user_role).await;
-
-    let response =
-        utils::user::get_dashboard_entry_response(&state, user_from_db, user_role, token.clone())?;
-=======
     let (update_v1_result, update_v2_result) = utils::user_role::update_v1_and_v2_user_roles_in_db(
         &state,
         user_from_db.get_user_id(),
@@ -1114,7 +924,6 @@
     {
         return Err(report!(UserErrors::InternalServerError));
     }
->>>>>>> f8227309
 
     if update_v1_result.is_err() && update_v2_result.is_err() {
         return Err(report!(UserErrors::InvalidRoleOperation))
@@ -1142,107 +951,11 @@
     )?;
     let next_flow = current_flow.next(user_from_db.clone(), &state).await?;
 
-<<<<<<< HEAD
-    let user_from_db: domain::UserFromStorage = state
-        .global_store
-        .find_user_by_email(
-            &email_token
-                .get_email()
-                .change_context(UserErrors::InternalServerError)?,
-        )
-        .await
-        .change_context(UserErrors::InternalServerError)?
-        .into();
-
-    if user_from_db.get_user_id() != user_token.user_id {
-        return Err(UserErrors::LinkInvalid.into());
-    }
-
-    let merchant_id = email_token
-        .get_merchant_id()
-        .ok_or(UserErrors::LinkInvalid)?;
-
-    let key_manager_state = &(&state).into();
-
-    let key_store = state
-        .store
-        .get_merchant_key_store_by_merchant_id(
-            key_manager_state,
-            merchant_id,
-            &state.store.get_master_key().to_vec().into(),
-        )
-=======
     let user_role = user_from_db
         .get_preferred_or_active_user_role_from_db(&state)
->>>>>>> f8227309
-        .await
-        .change_context(UserErrors::InternalServerError)
-        .attach_printable("merchant_key_store not found")?;
-
-    let merchant_account = state
-        .store
-        .find_merchant_account_by_merchant_id(key_manager_state, merchant_id, &key_store)
-        .await
-        .change_context(UserErrors::InternalServerError)
-        .attach_printable("merchant_account not found")?;
-
-    let (update_v1_result, update_v2_result) = utils::user_role::update_v1_and_v2_user_roles_in_db(
-        &state,
-        user_from_db.get_user_id(),
-        &merchant_account.organization_id,
-        merchant_id,
-        None,
-        UserRoleUpdate::UpdateStatus {
-            status: UserStatus::Active,
-            modified_by: user_from_db.get_user_id().to_owned(),
-        },
-    )
-    .await;
-
-    if update_v1_result
-        .as_ref()
-        .is_err_and(|err| !err.current_context().is_db_not_found())
-        || update_v2_result
-            .as_ref()
-            .is_err_and(|err| !err.current_context().is_db_not_found())
-    {
-        return Err(report!(UserErrors::InternalServerError));
-    }
-
-    if update_v1_result.is_err() && update_v2_result.is_err() {
-        return Err(report!(UserErrors::InvalidRoleOperation))
-            .attach_printable("User not found in the organization")?;
-    }
-
-<<<<<<< HEAD
-    if !user_from_db.is_verified() {
-        let _ = state
-            .global_store
-            .update_user_by_user_id(
-                user_from_db.get_user_id(),
-                storage_user::UserUpdate::VerifyUser,
-            )
-            .await
-            .map_err(|error| logger::error!(?error));
-    }
-
-    let _ = auth::blacklist::insert_email_token_in_blacklist(&state, &token)
-        .await
-        .map_err(|error| logger::error!(?error));
-
-    let current_flow = domain::CurrentFlow::new(
-        user_token,
-        domain::SPTFlow::AcceptInvitationFromEmail.into(),
-    )?;
-    let next_flow = current_flow.next(user_from_db.clone(), &state).await?;
-
-    let user_role = user_from_db
-        .get_preferred_or_active_user_role_from_db(&state)
         .await
         .change_context(UserErrors::InternalServerError)?;
 
-=======
->>>>>>> f8227309
     let token = next_flow
         .get_token_with_user_role(&state, &user_role)
         .await?;
@@ -1314,12 +1027,7 @@
         .map(domain::user::UserFromStorage::from)?;
 
     new_user
-<<<<<<< HEAD
-        .insert_user_role_in_db(
-            state,
-=======
         .get_no_level_user_role(
->>>>>>> f8227309
             common_utils::consts::ROLE_ID_INTERNAL_VIEW_ONLY_USER.to_string(),
             UserStatus::Active,
         )
@@ -2577,24 +2285,6 @@
 ) -> UserResponse<Vec<user_api::ListOrgsForUserResponse>> {
     let orgs = state
         .store
-<<<<<<< HEAD
-        .list_user_roles_by_user_id(
-            user_from_token.user_id.as_str(),
-            None,
-            None,
-            None,
-            None,
-            None,
-        )
-        .await
-        .change_context(UserErrors::InternalServerError)?
-        .into_iter()
-        .filter_map(|user_role| {
-            (user_role.status == UserStatus::Active)
-                .then_some(user_role.org_id)
-                .flatten()
-        })
-=======
         .list_user_roles_by_user_id(ListUserRolesByUserIdPayload {
             user_id: user_from_token.user_id.as_str(),
             org_id: None,
@@ -2609,7 +2299,6 @@
         .change_context(UserErrors::InternalServerError)?
         .into_iter()
         .filter_map(|user_role| user_role.org_id)
->>>>>>> f8227309
         .collect::<HashSet<_>>();
 
     let resp = futures::future::try_join_all(
@@ -2623,15 +2312,11 @@
         org_id: org.get_organization_id(),
         org_name: org.get_organization_name(),
     })
-<<<<<<< HEAD
-    .collect();
-=======
     .collect::<Vec<_>>();
 
     if resp.is_empty() {
         Err(UserErrors::InternalServerError).attach_printable("No orgs found for a user")?;
     }
->>>>>>> f8227309
 
     Ok(ApplicationResponse::Json(resp))
 }
@@ -2664,28 +2349,6 @@
                     merchant_id: merchant_account.get_id().to_owned(),
                 },
             )
-<<<<<<< HEAD
-            .collect()
-    } else {
-        let merchant_ids = state
-            .store
-            .list_user_roles_by_user_id(
-                user_from_token.user_id.as_str(),
-                Some(&user_from_token.org_id),
-                None,
-                None,
-                None,
-                None,
-            )
-            .await
-            .change_context(UserErrors::InternalServerError)?
-            .into_iter()
-            .filter_map(|user_role| {
-                (user_role.status == UserStatus::Active)
-                    .then_some(user_role.merchant_id)
-                    .flatten()
-            })
-=======
             .collect::<Vec<_>>()
     } else {
         let merchant_ids = state
@@ -2704,7 +2367,6 @@
             .change_context(UserErrors::InternalServerError)?
             .into_iter()
             .filter_map(|user_role| user_role.merchant_id)
->>>>>>> f8227309
             .collect::<HashSet<_>>()
             .into_iter()
             .collect();
@@ -2720,11 +2382,6 @@
                     merchant_id: merchant_account.get_id().to_owned(),
                 },
             )
-<<<<<<< HEAD
-            .collect()
-    };
-
-=======
             .collect::<Vec<_>>()
     };
 
@@ -2732,7 +2389,6 @@
         Err(UserErrors::InternalServerError).attach_printable("No merchant found for a user")?;
     }
 
->>>>>>> f8227309
     Ok(ApplicationResponse::Json(merchant_accounts))
 }
 
@@ -2774,32 +2430,6 @@
                 .into_iter()
                 .map(
                     |profile| user_api::ListProfilesForUserInOrgAndMerchantAccountResponse {
-<<<<<<< HEAD
-                        profile_id: profile.profile_id,
-                        profile_name: profile.profile_name,
-                    },
-                )
-                .collect()
-        } else {
-            let profile_ids = state
-                .store
-                .list_user_roles_by_user_id(
-                    user_from_token.user_id.as_str(),
-                    Some(&user_from_token.org_id),
-                    Some(&user_from_token.merchant_id),
-                    None,
-                    None,
-                    None,
-                )
-                .await
-                .change_context(UserErrors::InternalServerError)?
-                .into_iter()
-                .filter_map(|user_role| {
-                    (user_role.status == UserStatus::Active)
-                        .then_some(user_role.profile_id)
-                        .flatten()
-                })
-=======
                         profile_id: profile.get_id().to_owned(),
                         profile_name: profile.profile_name,
                     },
@@ -2822,7 +2452,6 @@
                 .change_context(UserErrors::InternalServerError)?
                 .into_iter()
                 .filter_map(|user_role| user_role.profile_id)
->>>>>>> f8227309
                 .collect::<HashSet<_>>();
 
             futures::future::try_join_all(profile_ids.iter().map(|profile_id| {
@@ -2837,15 +2466,6 @@
             .into_iter()
             .map(
                 |profile| user_api::ListProfilesForUserInOrgAndMerchantAccountResponse {
-<<<<<<< HEAD
-                    profile_id: profile.profile_id,
-                    profile_name: profile.profile_name,
-                },
-            )
-            .collect()
-        };
-
-=======
                     profile_id: profile.get_id().to_owned(),
                     profile_name: profile.profile_name,
                 },
@@ -2857,7 +2477,6 @@
         Err(UserErrors::InternalServerError).attach_printable("No profile found for a user")?;
     }
 
->>>>>>> f8227309
     Ok(ApplicationResponse::Json(profiles))
 }
 
@@ -2893,44 +2512,6 @@
 
     let user_role = state
         .store
-<<<<<<< HEAD
-        .list_user_roles_by_user_id(
-            &user_from_token.user_id,
-            Some(&request.org_id),
-            None,
-            None,
-            None,
-            None,
-        )
-        .await
-        .change_context(UserErrors::InternalServerError)
-        .attach_printable("Failed to list user roles by user_id and org_id")?
-        .into_iter()
-        .find(|role| role.status == UserStatus::Active)
-        .ok_or(UserErrors::InvalidRoleOperationWithMessage(
-            "No user role found for the requested org_id".to_string(),
-        ))?
-        .to_owned();
-
-    let merchant_id = if let Some(merchant_id) = &user_role.merchant_id {
-        merchant_id.clone()
-    } else {
-        state
-            .store
-            .list_merchant_accounts_by_organization_id(
-                key_manager_state,
-                request.org_id.get_string_repr(),
-            )
-            .await
-            .change_context(UserErrors::InternalServerError)
-            .attach_printable("Failed to list merchant accounts by organization_id")?
-            .first()
-            .ok_or(UserErrors::InternalServerError)
-            .attach_printable("No merchant account found for the given organization_id")?
-            .get_id()
-            .clone()
-    };
-=======
         .list_user_roles_by_user_id(ListUserRolesByUserIdPayload {
             user_id: &user_from_token.user_id,
             org_id: Some(&request.org_id),
@@ -2950,7 +2531,6 @@
         ))?;
 
     let merchant_id = utils::user_role::get_single_merchant_id(&state, &user_role).await?;
->>>>>>> f8227309
 
     let profile_id = if let Some(profile_id) = &user_role.profile_id {
         profile_id.clone()
@@ -2976,19 +2556,11 @@
             .await
             .change_context(UserErrors::InternalServerError)
             .attach_printable("Failed to list business profiles by merchant_id")?
-<<<<<<< HEAD
-            .first()
-            .ok_or(UserErrors::InternalServerError)
-            .attach_printable("No business profile found for the merchant_id")?
-            .profile_id
-            .clone()
-=======
             .pop()
             .ok_or(UserErrors::InternalServerError)
             .attach_printable("No business profile found for the merchant_id")?
             .get_id()
             .to_owned()
->>>>>>> f8227309
     };
 
     let token = utils::user::generate_jwt_auth_token_with_attributes(
@@ -3072,19 +2644,11 @@
                 .await
                 .change_context(UserErrors::InternalServerError)
                 .attach_printable("Failed to list business profiles by merchant_id")?
-<<<<<<< HEAD
-                .first()
-                .ok_or(UserErrors::InternalServerError)
-                .attach_printable("No business profile found for the given merchant_id")?
-                .profile_id
-                .clone();
-=======
                 .pop()
                 .ok_or(UserErrors::InternalServerError)
                 .attach_printable("No business profile found for the given merchant_id")?
                 .get_id()
                 .to_owned();
->>>>>>> f8227309
 
             (
                 merchant_account.organization_id,
@@ -3133,20 +2697,11 @@
                 .await
                 .change_context(UserErrors::InternalServerError)
                 .attach_printable("Failed to list business profiles by merchant_id")?
-<<<<<<< HEAD
-                .first()
-                .ok_or(UserErrors::InternalServerError)
-                .attach_printable("No business profile found for the merchant_id")?
-                .profile_id
-                .clone();
-
-=======
                 .pop()
                 .ok_or(UserErrors::InternalServerError)
                 .attach_printable("No business profile found for the merchant_id")?
                 .get_id()
                 .to_owned();
->>>>>>> f8227309
             (
                 user_from_token.org_id.clone(),
                 merchant_id,
@@ -3158,16 +2713,6 @@
         EntityType::Merchant | EntityType::Profile => {
             let user_role = state
                 .store
-<<<<<<< HEAD
-                .list_user_roles_by_user_id(
-                    &user_from_token.user_id,
-                    Some(&user_from_token.org_id),
-                    Some(&request.merchant_id),
-                    None,
-                    None,
-                    None,
-                )
-=======
                 .list_user_roles_by_user_id(ListUserRolesByUserIdPayload {
                     user_id: &user_from_token.user_id,
                     org_id: Some(&user_from_token.org_id),
@@ -3178,25 +2723,15 @@
                     status: Some(UserStatus::Active),
                     limit: Some(1),
                 })
->>>>>>> f8227309
                 .await
                 .change_context(UserErrors::InternalServerError)
                 .attach_printable(
                     "Failed to list user roles for the given user_id, org_id and merchant_id",
                 )?
-<<<<<<< HEAD
-                .into_iter()
-                .find(|role| role.status == UserStatus::Active)
-                .ok_or(UserErrors::InvalidRoleOperationWithMessage(
-                    "No user role associated with the requested merchant_id".to_string(),
-                ))?
-                .to_owned();
-=======
                 .pop()
                 .ok_or(UserErrors::InvalidRoleOperationWithMessage(
                     "No user role associated with the requested merchant_id".to_string(),
                 ))?;
->>>>>>> f8227309
 
             let profile_id = if let Some(profile_id) = &user_role.profile_id {
                 profile_id.clone()
@@ -3222,19 +2757,11 @@
                     .await
                     .change_context(UserErrors::InternalServerError)
                     .attach_printable("Failed to list business profiles for the given merchant_id")?
-<<<<<<< HEAD
-                    .first()
-                    .ok_or(UserErrors::InternalServerError)
-                    .attach_printable("No business profile found for the given merchant_id")?
-                    .profile_id
-                    .clone()
-=======
                     .pop()
                     .ok_or(UserErrors::InternalServerError)
                     .attach_printable("No business profile found for the given merchant_id")?
                     .get_id()
                     .to_owned()
->>>>>>> f8227309
             };
             (
                 user_from_token.org_id,
@@ -3319,27 +2846,14 @@
                 .change_context(UserErrors::InvalidRoleOperationWithMessage(
                     "No such profile found for the merchant".to_string(),
                 ))?
-<<<<<<< HEAD
-                .profile_id;
-=======
                 .get_id()
                 .to_owned();
->>>>>>> f8227309
             (profile_id, user_from_token.role_id)
         }
 
         EntityType::Profile => {
             let user_role = state
                 .store
-<<<<<<< HEAD
-                .list_user_roles_by_user_id(
-                    &user_from_token.user_id,
-                    Some(&user_from_token.org_id),
-                    Some(&user_from_token.merchant_id),
-                    Some(&request.profile_id),
-                    None,
-                    None,
-=======
                 .list_user_roles_by_user_id(ListUserRolesByUserIdPayload{
                     user_id:&user_from_token.user_id,
                     org_id: Some(&user_from_token.org_id),
@@ -3350,24 +2864,14 @@
                     status: Some(UserStatus::Active),
                     limit: Some(1)
                 }
->>>>>>> f8227309
                 )
                 .await
                 .change_context(UserErrors::InternalServerError)
                 .attach_printable("Failed to list user roles for the given user_id, org_id, merchant_id and profile_id")?
-<<<<<<< HEAD
-                .into_iter()
-                .find(|role| role.status == UserStatus::Active)
-                .ok_or(UserErrors::InvalidRoleOperationWithMessage(
-                    "No user role associated with the profile".to_string(),
-                ))?
-                .to_owned();
-=======
                 .pop()
                 .ok_or(UserErrors::InvalidRoleOperationWithMessage(
                     "No user role associated with the profile".to_string(),
                 ))?;
->>>>>>> f8227309
 
             (request.profile_id, user_role.role_id)
         }
