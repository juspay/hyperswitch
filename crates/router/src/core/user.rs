use api_models::user::{self as user_api, InviteMultipleUserResponse};
#[cfg(feature = "email")]
use diesel_models::user_role::UserRoleUpdate;
use diesel_models::{
    enums::{TotpStatus, UserStatus},
    user as storage_user,
    user_role::UserRoleNew,
};
use error_stack::{report, ResultExt};
#[cfg(feature = "email")]
use external_services::email::EmailData;
use masking::{ExposeInterface, PeekInterface};
#[cfg(feature = "email")]
use router_env::env;
use router_env::logger;
#[cfg(not(feature = "email"))]
use user_api::dashboard_metadata::SetMetaDataRequest;

use super::errors::{StorageErrorExt, UserErrors, UserResponse, UserResult};
#[cfg(feature = "email")]
use crate::services::email::types as email_types;
use crate::{
    consts,
    routes::{app::ReqState, AppState},
    services::{authentication as auth, authorization::roles, ApplicationResponse},
    types::{domain, transformers::ForeignInto},
    utils::{self, user::two_factor_auth as tfa_utils},
};

pub mod dashboard_metadata;
#[cfg(feature = "dummy_connector")]
pub mod sample_data;

#[cfg(feature = "email")]
pub async fn signup_with_merchant_id(
    state: AppState,
    request: user_api::SignUpWithMerchantIdRequest,
) -> UserResponse<user_api::SignUpWithMerchantIdResponse> {
    let new_user = domain::NewUser::try_from(request.clone())?;
    new_user
        .get_new_merchant()
        .get_new_organization()
        .insert_org_in_db(state.clone())
        .await?;

    let user_from_db = new_user
        .insert_user_and_merchant_in_db(state.clone())
        .await?;

    let user_role = new_user
        .insert_user_role_in_db(
            state.clone(),
            consts::user_role::ROLE_ID_ORGANIZATION_ADMIN.to_string(),
            UserStatus::Active,
        )
        .await?;

    let email_contents = email_types::ResetPassword {
        recipient_email: user_from_db.get_email().try_into()?,
        user_name: domain::UserName::new(user_from_db.get_name())?,
        settings: state.conf.clone(),
        subject: "Get back to Hyperswitch - Reset Your Password Now",
    };

    let send_email_result = state
        .email_client
        .compose_and_send_email(
            Box::new(email_contents),
            state.conf.proxy.https_url.as_ref(),
        )
        .await;

    logger::info!(?send_email_result);
    Ok(ApplicationResponse::Json(user_api::AuthorizeResponse {
        is_email_sent: send_email_result.is_ok(),
        user_id: user_from_db.get_user_id().to_string(),
        merchant_id: user_role.merchant_id,
    }))
}

pub async fn get_user_details(
    state: AppState,
    user_from_token: auth::UserFromToken,
) -> UserResponse<user_api::GetUserDetailsResponse> {
    let user = user_from_token.get_user_from_db(&state).await?;
    let verification_days_left = utils::user::get_verification_days_left(&state, &user)?;

    Ok(ApplicationResponse::Json(
        user_api::GetUserDetailsResponse {
            merchant_id: user_from_token.merchant_id,
            name: user.get_name(),
            email: user.get_email(),
            user_id: user.get_user_id().to_string(),
            verification_days_left,
            role_id: user_from_token.role_id,
            org_id: user_from_token.org_id,
        },
    ))
}

pub async fn signup(
    state: AppState,
    request: user_api::SignUpRequest,
) -> UserResponse<user_api::TokenOrPayloadResponse<user_api::SignUpResponse>> {
    let new_user = domain::NewUser::try_from(request)?;
    new_user
        .get_new_merchant()
        .get_new_organization()
        .insert_org_in_db(state.clone())
        .await?;
    let user_from_db = new_user
        .insert_user_and_merchant_in_db(state.clone())
        .await?;
    let user_role = new_user
        .insert_user_role_in_db(
            state.clone(),
            consts::user_role::ROLE_ID_ORGANIZATION_ADMIN.to_string(),
            UserStatus::Active,
        )
        .await?;
    utils::user_role::set_role_permissions_in_cache_by_user_role(&state, &user_role).await;

    let token = utils::user::generate_jwt_auth_token(&state, &user_from_db, &user_role).await?;
    let response =
        utils::user::get_dashboard_entry_response(&state, user_from_db, user_role, token.clone())?;

    auth::cookies::set_cookie_response(user_api::TokenOrPayloadResponse::Payload(response), token)
}

pub async fn signup_token_only_flow(
    state: AppState,
    request: user_api::SignUpRequest,
) -> UserResponse<user_api::TokenOrPayloadResponse<user_api::SignUpResponse>> {
    let new_user = domain::NewUser::try_from(request)?;
    new_user
        .get_new_merchant()
        .get_new_organization()
        .insert_org_in_db(state.clone())
        .await?;
    let user_from_db = new_user
        .insert_user_and_merchant_in_db(state.clone())
        .await?;
    let user_role = new_user
        .insert_user_role_in_db(
            state.clone(),
            consts::user_role::ROLE_ID_ORGANIZATION_ADMIN.to_string(),
            UserStatus::Active,
        )
        .await?;

    let next_flow =
        domain::NextFlow::from_origin(domain::Origin::SignUp, user_from_db.clone(), &state).await?;

    let token = next_flow
        .get_token_with_user_role(&state, &user_role)
        .await?;

    let response = user_api::TokenOrPayloadResponse::Token(user_api::TokenResponse {
        token: token.clone(),
        token_type: next_flow.get_flow().into(),
    });
    auth::cookies::set_cookie_response(response, token)
}

pub async fn signin(
    state: AppState,
    request: user_api::SignInRequest,
) -> UserResponse<user_api::TokenOrPayloadResponse<user_api::SignInResponse>> {
    let user_from_db: domain::UserFromStorage = state
        .store
        .find_user_by_email(&request.email)
        .await
        .map_err(|e| {
            if e.current_context().is_db_not_found() {
                e.change_context(UserErrors::InvalidCredentials)
            } else {
                e.change_context(UserErrors::InternalServerError)
            }
        })?
        .into();

    user_from_db.compare_password(&request.password)?;

    let signin_strategy =
        if let Some(preferred_merchant_id) = user_from_db.get_preferred_merchant_id() {
            let preferred_role = user_from_db
                .get_role_from_db_by_merchant_id(&state, preferred_merchant_id.as_str())
                .await
                .to_not_found_response(UserErrors::InternalServerError)
                .attach_printable("User role with preferred_merchant_id not found")?;
            domain::SignInWithRoleStrategyType::SingleRole(domain::SignInWithSingleRoleStrategy {
                user: user_from_db,
                user_role: preferred_role,
            })
        } else {
            let user_roles = user_from_db.get_roles_from_db(&state).await?;
            domain::SignInWithRoleStrategyType::decide_signin_strategy_by_user_roles(
                user_from_db,
                user_roles,
            )
            .await?
        };

    let response = signin_strategy.get_signin_response(&state).await?;
    let token = utils::user::get_token_from_signin_response(&response);
    auth::cookies::set_cookie_response(user_api::TokenOrPayloadResponse::Payload(response), token)
}

pub async fn signin_token_only_flow(
    state: AppState,
    request: user_api::SignInRequest,
) -> UserResponse<user_api::TokenOrPayloadResponse<user_api::SignInResponse>> {
    let user_from_db: domain::UserFromStorage = state
        .store
        .find_user_by_email(&request.email)
        .await
        .to_not_found_response(UserErrors::InvalidCredentials)?
        .into();

    user_from_db.compare_password(&request.password)?;

    let next_flow =
        domain::NextFlow::from_origin(domain::Origin::SignIn, user_from_db.clone(), &state).await?;

    let token = next_flow.get_token(&state).await?;

    let response = user_api::TokenOrPayloadResponse::Token(user_api::TokenResponse {
        token: token.clone(),
        token_type: next_flow.get_flow().into(),
    });
    auth::cookies::set_cookie_response(response, token)
}

#[cfg(feature = "email")]
pub async fn connect_account(
    state: AppState,
    request: user_api::ConnectAccountRequest,
) -> UserResponse<user_api::ConnectAccountResponse> {
    let find_user = state.store.find_user_by_email(&request.email).await;

    if let Ok(found_user) = find_user {
        let user_from_db: domain::UserFromStorage = found_user.into();
        let user_role = user_from_db.get_role_from_db(state.clone()).await?;

        let email_contents = email_types::MagicLink {
            recipient_email: domain::UserEmail::from_pii_email(user_from_db.get_email())?,
            settings: state.conf.clone(),
            user_name: domain::UserName::new(user_from_db.get_name())?,
            subject: "Unlock Hyperswitch: Use Your Magic Link to Sign In",
        };

        let send_email_result = state
            .email_client
            .compose_and_send_email(
                Box::new(email_contents),
                state.conf.proxy.https_url.as_ref(),
            )
            .await;

        logger::info!(?send_email_result);

        return Ok(ApplicationResponse::Json(
            user_api::ConnectAccountResponse {
                is_email_sent: send_email_result.is_ok(),
                user_id: user_from_db.get_user_id().to_string(),
                merchant_id: user_role.merchant_id,
            },
        ));
    } else if find_user
        .as_ref()
        .map_err(|e| e.current_context().is_db_not_found())
        .err()
        .unwrap_or(false)
    {
        if matches!(env::which(), env::Env::Production) {
            return Err(report!(UserErrors::InvalidCredentials));
        }

        let new_user = domain::NewUser::try_from(request)?;
        let _ = new_user
            .get_new_merchant()
            .get_new_organization()
            .insert_org_in_db(state.clone())
            .await?;
        let user_from_db = new_user
            .insert_user_and_merchant_in_db(state.clone())
            .await?;
        let user_role = new_user
            .insert_user_role_in_db(
                state.clone(),
                consts::user_role::ROLE_ID_ORGANIZATION_ADMIN.to_string(),
                UserStatus::Active,
            )
            .await?;

        let email_contents = email_types::VerifyEmail {
            recipient_email: domain::UserEmail::from_pii_email(user_from_db.get_email())?,
            settings: state.conf.clone(),
            subject: "Welcome to the Hyperswitch community!",
        };

        let send_email_result = state
            .email_client
            .compose_and_send_email(
                Box::new(email_contents),
                state.conf.proxy.https_url.as_ref(),
            )
            .await;

        logger::info!(?send_email_result);

        return Ok(ApplicationResponse::Json(
            user_api::ConnectAccountResponse {
                is_email_sent: send_email_result.is_ok(),
                user_id: user_from_db.get_user_id().to_string(),
                merchant_id: user_role.merchant_id,
            },
        ));
    } else {
        Err(find_user
            .err()
            .map(|e| e.change_context(UserErrors::InternalServerError))
            .unwrap_or(UserErrors::InternalServerError.into()))
    }
}

pub async fn signout(state: AppState, user_from_token: auth::UserFromToken) -> UserResponse<()> {
    auth::blacklist::insert_user_in_blacklist(&state, &user_from_token.user_id).await?;
    auth::cookies::remove_cookie_response()
}

pub async fn change_password(
    state: AppState,
    request: user_api::ChangePasswordRequest,
    user_from_token: auth::UserFromToken,
) -> UserResponse<()> {
    let user: domain::UserFromStorage = state
        .store
        .find_user_by_id(&user_from_token.user_id)
        .await
        .change_context(UserErrors::InternalServerError)?
        .into();

    user.compare_password(&request.old_password)
        .change_context(UserErrors::InvalidOldPassword)?;

    if request.old_password == request.new_password {
        return Err(UserErrors::ChangePasswordError.into());
    }
    let new_password = domain::UserPassword::new(request.new_password)?;

    let new_password_hash =
        utils::user::password::generate_password_hash(new_password.get_secret())?;

    let _ = state
        .store
        .update_user_by_user_id(
            user.get_user_id(),
            diesel_models::user::UserUpdate::PasswordUpdate {
                password: Some(new_password_hash),
            },
        )
        .await
        .change_context(UserErrors::InternalServerError)?;

    let _ = auth::blacklist::insert_user_in_blacklist(&state, user.get_user_id())
        .await
        .map_err(|e| logger::error!(?e));

    #[cfg(not(feature = "email"))]
    {
        state
            .store
            .delete_user_scoped_dashboard_metadata_by_merchant_id_data_key(
                &user_from_token.user_id,
                &user_from_token.merchant_id,
                diesel_models::enums::DashboardMetadata::IsChangePasswordRequired,
            )
            .await
            .map_err(|e| logger::error!("Error while deleting dashboard metadata {}", e))
            .ok();
    }

    Ok(ApplicationResponse::StatusOk)
}

#[cfg(feature = "email")]
pub async fn forgot_password(
    state: AppState,
    request: user_api::ForgotPasswordRequest,
) -> UserResponse<()> {
    let user_email = domain::UserEmail::from_pii_email(request.email)?;

    let user_from_db = state
        .store
        .find_user_by_email(&user_email.into_inner())
        .await
        .map_err(|e| {
            if e.current_context().is_db_not_found() {
                e.change_context(UserErrors::UserNotFound)
            } else {
                e.change_context(UserErrors::InternalServerError)
            }
        })
        .map(domain::UserFromStorage::from)?;

    let email_contents = email_types::ResetPassword {
        recipient_email: domain::UserEmail::from_pii_email(user_from_db.get_email())?,
        settings: state.conf.clone(),
        user_name: domain::UserName::new(user_from_db.get_name())?,
        subject: "Get back to Hyperswitch - Reset Your Password Now",
    };

    state
        .email_client
        .compose_and_send_email(
            Box::new(email_contents),
            state.conf.proxy.https_url.as_ref(),
        )
        .await
        .map_err(|e| e.change_context(UserErrors::InternalServerError))?;

    Ok(ApplicationResponse::StatusOk)
}

pub async fn rotate_password(
    state: AppState,
    user_token: auth::UserFromSinglePurposeToken,
    request: user_api::RotatePasswordRequest,
    _req_state: ReqState,
) -> UserResponse<()> {
    let user: domain::UserFromStorage = state
        .store
        .find_user_by_id(&user_token.user_id)
        .await
        .change_context(UserErrors::InternalServerError)?
        .into();

    let password = domain::UserPassword::new(request.password.to_owned())?;
    let hash_password = utils::user::password::generate_password_hash(password.get_secret())?;

    if user.compare_password(&request.password).is_ok() {
        return Err(UserErrors::ChangePasswordError.into());
    }

    let user = state
        .store
        .update_user_by_user_id(
            &user_token.user_id,
            storage_user::UserUpdate::PasswordUpdate {
                password: Some(hash_password),
            },
        )
        .await
        .change_context(UserErrors::InternalServerError)?;

    let _ = auth::blacklist::insert_user_in_blacklist(&state, &user.user_id)
        .await
        .map_err(|e| logger::error!(?e));

    Ok(ApplicationResponse::StatusOk)
}

#[cfg(feature = "email")]
pub async fn reset_password_token_only_flow(
    state: AppState,
    user_token: auth::UserFromSinglePurposeToken,
    request: user_api::ResetPasswordRequest,
) -> UserResponse<()> {
    let token = request.token.expose();
    let email_token = auth::decode_jwt::<email_types::EmailToken>(&token, &state)
        .await
        .change_context(UserErrors::LinkInvalid)?;

    auth::blacklist::check_email_token_in_blacklist(&state, &token).await?;

    let user_from_db: domain::UserFromStorage = state
        .store
        .find_user_by_email(
            &email_token
                .get_email()
                .change_context(UserErrors::InternalServerError)?,
        )
        .await
        .change_context(UserErrors::InternalServerError)?
        .into();

    if user_from_db.get_user_id() != user_token.user_id {
        return Err(UserErrors::LinkInvalid.into());
    }

    let password = domain::UserPassword::new(request.password)?;
    let hash_password = utils::user::password::generate_password_hash(password.get_secret())?;

    let user = state
        .store
        .update_user_by_email(
            &email_token
                .get_email()
                .change_context(UserErrors::InternalServerError)?,
            storage_user::UserUpdate::PasswordUpdate {
                password: Some(hash_password),
            },
        )
        .await
        .change_context(UserErrors::InternalServerError)?;

    let _ = auth::blacklist::insert_email_token_in_blacklist(&state, &token)
        .await
        .map_err(|e| logger::error!(?e));
    let _ = auth::blacklist::insert_user_in_blacklist(&state, &user.user_id)
        .await
        .map_err(|e| logger::error!(?e));

    Ok(ApplicationResponse::StatusOk)
}

#[cfg(feature = "email")]
pub async fn reset_password(
    state: AppState,
    request: user_api::ResetPasswordRequest,
) -> UserResponse<()> {
    let token = request.token.expose();
    let email_token = auth::decode_jwt::<email_types::EmailToken>(&token, &state)
        .await
        .change_context(UserErrors::LinkInvalid)?;

    auth::blacklist::check_email_token_in_blacklist(&state, &token).await?;

    let password = domain::UserPassword::new(request.password)?;
    let hash_password = utils::user::password::generate_password_hash(password.get_secret())?;

    let user = state
        .store
        .update_user_by_email(
            &email_token
                .get_email()
                .change_context(UserErrors::InternalServerError)?,
            storage_user::UserUpdate::PasswordUpdate {
                password: Some(hash_password),
            },
        )
        .await
        .change_context(UserErrors::InternalServerError)?;

    if let Some(inviter_merchant_id) = email_token.get_merchant_id() {
        let update_status_result = state
            .store
            .update_user_role_by_user_id_merchant_id(
                user.user_id.clone().as_str(),
                inviter_merchant_id,
                UserRoleUpdate::UpdateStatus {
                    status: UserStatus::Active,
                    modified_by: user.user_id.clone(),
                },
            )
            .await;
        logger::info!(?update_status_result);
    }

    let _ = auth::blacklist::insert_email_token_in_blacklist(&state, &token)
        .await
        .map_err(|e| logger::error!(?e));
    let _ = auth::blacklist::insert_user_in_blacklist(&state, &user.user_id)
        .await
        .map_err(|e| logger::error!(?e));

    Ok(ApplicationResponse::StatusOk)
}

pub async fn invite_multiple_user(
    state: AppState,
    user_from_token: auth::UserFromToken,
    requests: Vec<user_api::InviteUserRequest>,
    req_state: ReqState,
    is_token_only: Option<bool>,
) -> UserResponse<Vec<InviteMultipleUserResponse>> {
    if requests.len() > 10 {
        return Err(report!(UserErrors::MaxInvitationsError))
            .attach_printable("Number of invite requests must not exceed 10");
    }

    let responses = futures::future::join_all(requests.iter().map(|request| async {
        match handle_invitation(&state, &user_from_token, request, &req_state, is_token_only).await
        {
            Ok(response) => response,
            Err(error) => InviteMultipleUserResponse {
                email: request.email.clone(),
                is_email_sent: false,
                password: None,
                error: Some(error.current_context().get_error_message().to_string()),
            },
        }
    }))
    .await;

    Ok(ApplicationResponse::Json(responses))
}

async fn handle_invitation(
    state: &AppState,
    user_from_token: &auth::UserFromToken,
    request: &user_api::InviteUserRequest,
    req_state: &ReqState,
    is_token_only: Option<bool>,
) -> UserResult<InviteMultipleUserResponse> {
    let inviter_user = user_from_token.get_user_from_db(state).await?;

    if inviter_user.get_email() == request.email {
        return Err(UserErrors::InvalidRoleOperationWithMessage(
            "User Inviting themselves".to_string(),
        )
        .into());
    }

    let role_info = roles::RoleInfo::from_role_id(
        state,
        &request.role_id,
        &user_from_token.merchant_id,
        &user_from_token.org_id,
    )
    .await
    .to_not_found_response(UserErrors::InvalidRoleId)?;

    if !role_info.is_invitable() {
        return Err(report!(UserErrors::InvalidRoleId))
            .attach_printable(format!("role_id = {} is not invitable", request.role_id));
    }

    let invitee_email = domain::UserEmail::from_pii_email(request.email.clone())?;
    let invitee_user = state
        .store
        .find_user_by_email(&invitee_email.into_inner())
        .await;

    if let Ok(invitee_user) = invitee_user {
        handle_existing_user_invitation(state, user_from_token, request, invitee_user.into()).await
    } else if invitee_user
        .as_ref()
        .map_err(|e| e.current_context().is_db_not_found())
        .err()
        .unwrap_or(false)
    {
        handle_new_user_invitation(
            state,
            user_from_token,
            request,
            req_state.clone(),
            is_token_only,
        )
        .await
    } else {
        Err(UserErrors::InternalServerError.into())
    }
}

//TODO: send email
async fn handle_existing_user_invitation(
    state: &AppState,
    user_from_token: &auth::UserFromToken,
    request: &user_api::InviteUserRequest,
    invitee_user_from_db: domain::UserFromStorage,
) -> UserResult<InviteMultipleUserResponse> {
    let now = common_utils::date_time::now();
    state
        .store
        .insert_user_role(UserRoleNew {
            user_id: invitee_user_from_db.get_user_id().to_owned(),
            merchant_id: user_from_token.merchant_id.clone(),
            role_id: request.role_id.clone(),
            org_id: user_from_token.org_id.clone(),
            status: {
                if cfg!(feature = "email") {
                    UserStatus::InvitationSent
                } else {
                    UserStatus::Active
                }
            },
            created_by: user_from_token.user_id.clone(),
            last_modified_by: user_from_token.user_id.clone(),
            created_at: now,
            last_modified: now,
        })
        .await
        .map_err(|e| {
            if e.current_context().is_db_unique_violation() {
                e.change_context(UserErrors::UserExists)
            } else {
                e.change_context(UserErrors::InternalServerError)
            }
        })?;

    let is_email_sent;
    #[cfg(feature = "email")]
    {
        let invitee_email = domain::UserEmail::from_pii_email(request.email.clone())?;
        let email_contents = email_types::InviteRegisteredUser {
            recipient_email: invitee_email,
            user_name: domain::UserName::new(invitee_user_from_db.get_name())?,
            settings: state.conf.clone(),
            subject: "You have been invited to join Hyperswitch Community!",
            merchant_id: user_from_token.merchant_id.clone(),
        };

        is_email_sent = state
            .email_client
            .compose_and_send_email(
                Box::new(email_contents),
                state.conf.proxy.https_url.as_ref(),
            )
            .await
            .map(|email_result| logger::info!(?email_result))
            .map_err(|email_result| logger::error!(?email_result))
            .is_ok();
    }
    #[cfg(not(feature = "email"))]
    {
        is_email_sent = false;
    }

    Ok(InviteMultipleUserResponse {
        email: request.email.clone(),
        is_email_sent,
        password: None,
        error: None,
    })
}

async fn handle_new_user_invitation(
    state: &AppState,
    user_from_token: &auth::UserFromToken,
    request: &user_api::InviteUserRequest,
    req_state: ReqState,
    is_token_only: Option<bool>,
) -> UserResult<InviteMultipleUserResponse> {
    let new_user = domain::NewUser::try_from((request.clone(), user_from_token.clone()))?;

    new_user
        .insert_user_in_db(state.store.as_ref())
        .await
        .change_context(UserErrors::InternalServerError)?;

    let invitation_status = if cfg!(feature = "email") {
        UserStatus::InvitationSent
    } else {
        UserStatus::Active
    };

    let now = common_utils::date_time::now();
    state
        .store
        .insert_user_role(UserRoleNew {
            user_id: new_user.get_user_id().to_owned(),
            merchant_id: user_from_token.merchant_id.clone(),
            role_id: request.role_id.clone(),
            org_id: user_from_token.org_id.clone(),
            status: invitation_status,
            created_by: user_from_token.user_id.clone(),
            last_modified_by: user_from_token.user_id.clone(),
            created_at: now,
            last_modified: now,
        })
        .await
        .map_err(|e| {
            if e.current_context().is_db_unique_violation() {
                e.change_context(UserErrors::UserExists)
            } else {
                e.change_context(UserErrors::InternalServerError)
            }
        })?;

    let is_email_sent;
    // TODO: Adding this to avoid clippy lints, remove this once the token only flow is being used
    let _ = is_token_only;

    #[cfg(feature = "email")]
    {
        // TODO: Adding this to avoid clippy lints
        // Will be adding actual usage for this variable later
        let _ = req_state.clone();
        let invitee_email = domain::UserEmail::from_pii_email(request.email.clone())?;
        let email_contents: Box<dyn EmailData + Send + 'static> = if let Some(true) = is_token_only
        {
            Box::new(email_types::InviteRegisteredUser {
                recipient_email: invitee_email,
                user_name: domain::UserName::new(new_user.get_name())?,
                settings: state.conf.clone(),
                subject: "You have been invited to join Hyperswitch Community!",
                merchant_id: user_from_token.merchant_id.clone(),
            })
        } else {
            Box::new(email_types::InviteUser {
                recipient_email: invitee_email,
                user_name: domain::UserName::new(new_user.get_name())?,
                settings: state.conf.clone(),
                subject: "You have been invited to join Hyperswitch Community!",
                merchant_id: user_from_token.merchant_id.clone(),
            })
        };
        let send_email_result = state
            .email_client
            .compose_and_send_email(email_contents, state.conf.proxy.https_url.as_ref())
            .await;
        logger::info!(?send_email_result);
        is_email_sent = send_email_result.is_ok();
    }
    #[cfg(not(feature = "email"))]
    {
        is_email_sent = false;

        let invited_user_token = auth::UserFromToken {
            user_id: new_user.get_user_id(),
            merchant_id: user_from_token.merchant_id.clone(),
            org_id: user_from_token.org_id.clone(),
            role_id: request.role_id.clone(),
        };

        let set_metadata_request = SetMetaDataRequest::IsChangePasswordRequired;
        dashboard_metadata::set_metadata(
            state.clone(),
            invited_user_token,
            set_metadata_request,
            req_state,
        )
        .await?;
    }

    Ok(InviteMultipleUserResponse {
        is_email_sent,
        password: if cfg!(not(feature = "email")) {
            Some(new_user.get_password().get_secret())
        } else {
            None
        },
        email: request.email.clone(),
        error: None,
    })
}

#[cfg(feature = "email")]
pub async fn resend_invite(
    state: AppState,
    user_from_token: auth::UserFromToken,
    request: user_api::ReInviteUserRequest,
    _req_state: ReqState,
) -> UserResponse<()> {
    let invitee_email = domain::UserEmail::from_pii_email(request.email)?;
    let user: domain::UserFromStorage = state
        .store
        .find_user_by_email(&invitee_email.clone().into_inner())
        .await
        .map_err(|e| {
            if e.current_context().is_db_not_found() {
                e.change_context(UserErrors::InvalidRoleOperation)
                    .attach_printable("User not found in the records")
            } else {
                e.change_context(UserErrors::InternalServerError)
            }
        })?
        .into();
    let user_role = state
        .store
        .find_user_role_by_user_id_merchant_id(user.get_user_id(), &user_from_token.merchant_id)
        .await
        .map_err(|e| {
            if e.current_context().is_db_not_found() {
                e.change_context(UserErrors::InvalidRoleOperation)
                    .attach_printable(format!(
                        "User role with user_id = {} and org_id = {} is not found",
                        user.get_user_id(),
                        user_from_token.merchant_id
                    ))
            } else {
                e.change_context(UserErrors::InternalServerError)
            }
        })?;

    if !matches!(user_role.status, UserStatus::InvitationSent) {
        return Err(report!(UserErrors::InvalidRoleOperation))
            .attach_printable("User status is not InvitationSent".to_string());
    }

    let email_contents = email_types::InviteUser {
        recipient_email: invitee_email,
        user_name: domain::UserName::new(user.get_name())?,
        settings: state.conf.clone(),
        subject: "You have been invited to join Hyperswitch Community!",
        merchant_id: user_from_token.merchant_id,
    };
    state
        .email_client
        .compose_and_send_email(
            Box::new(email_contents),
            state.conf.proxy.https_url.as_ref(),
        )
        .await
        .change_context(UserErrors::InternalServerError)?;

    Ok(ApplicationResponse::StatusOk)
}

#[cfg(feature = "email")]
pub async fn accept_invite_from_email(
    state: AppState,
    request: user_api::AcceptInviteFromEmailRequest,
) -> UserResponse<user_api::DashboardEntryResponse> {
    let token = request.token.expose();

    let email_token = auth::decode_jwt::<email_types::EmailToken>(&token, &state)
        .await
        .change_context(UserErrors::LinkInvalid)?;

    auth::blacklist::check_email_token_in_blacklist(&state, &token).await?;

    let user: domain::UserFromStorage = state
        .store
        .find_user_by_email(
            &email_token
                .get_email()
                .change_context(UserErrors::InternalServerError)?,
        )
        .await
        .change_context(UserErrors::InternalServerError)?
        .into();

    let merchant_id = email_token
        .get_merchant_id()
        .ok_or(UserErrors::InternalServerError)?;

    let update_status_result = state
        .store
        .update_user_role_by_user_id_merchant_id(
            user.get_user_id(),
            merchant_id,
            UserRoleUpdate::UpdateStatus {
                status: UserStatus::Active,
                modified_by: user.get_user_id().to_string(),
            },
        )
        .await
        .change_context(UserErrors::InternalServerError)?;

    let _ = auth::blacklist::insert_email_token_in_blacklist(&state, &token)
        .await
        .map_err(|e| logger::error!(?e));

    let user_from_db: domain::UserFromStorage = state
        .store
        .update_user_by_user_id(user.get_user_id(), storage_user::UserUpdate::VerifyUser)
        .await
        .change_context(UserErrors::InternalServerError)?
        .into();

    let token =
        utils::user::generate_jwt_auth_token(&state, &user_from_db, &update_status_result).await?;
    utils::user_role::set_role_permissions_in_cache_by_user_role(&state, &update_status_result)
        .await;

    let response = utils::user::get_dashboard_entry_response(
        &state,
        user_from_db,
        update_status_result,
        token.clone(),
    )?;

    auth::cookies::set_cookie_response(response, token)
}

#[cfg(feature = "email")]
pub async fn accept_invite_from_email_token_only_flow(
    state: AppState,
    user_token: auth::UserFromSinglePurposeToken,
    request: user_api::AcceptInviteFromEmailRequest,
) -> UserResponse<user_api::TokenOrPayloadResponse<user_api::DashboardEntryResponse>> {
    let token = request.token.expose();

    let email_token = auth::decode_jwt::<email_types::EmailToken>(&token, &state)
        .await
        .change_context(UserErrors::LinkInvalid)?;

    auth::blacklist::check_email_token_in_blacklist(&state, &token).await?;

    let user_from_db: domain::UserFromStorage = state
        .store
        .find_user_by_email(
            &email_token
                .get_email()
                .change_context(UserErrors::InternalServerError)?,
        )
        .await
        .change_context(UserErrors::InternalServerError)?
        .into();

    if user_from_db.get_user_id() != user_token.user_id {
        return Err(UserErrors::LinkInvalid.into());
    }

    let merchant_id = email_token
        .get_merchant_id()
        .ok_or(UserErrors::LinkInvalid)?;

    let user_role = state
        .store
        .update_user_role_by_user_id_merchant_id(
            user_from_db.get_user_id(),
            merchant_id,
            UserRoleUpdate::UpdateStatus {
                status: UserStatus::Active,
                modified_by: user_from_db.get_user_id().to_string(),
            },
        )
        .await
        .change_context(UserErrors::InternalServerError)?;

    let _ = auth::blacklist::insert_email_token_in_blacklist(&state, &token)
        .await
        .map_err(|e| logger::error!(?e));

    let current_flow = domain::CurrentFlow::new(
        user_token.origin,
        domain::SPTFlow::AcceptInvitationFromEmail.into(),
    )?;
    let next_flow = current_flow.next(user_from_db.clone(), &state).await?;

    let token = next_flow
        .get_token_with_user_role(&state, &user_role)
        .await?;

    let response = user_api::TokenOrPayloadResponse::Token(user_api::TokenResponse {
        token: token.clone(),
        token_type: next_flow.get_flow().into(),
    });
    auth::cookies::set_cookie_response(response, token)
}

pub async fn create_internal_user(
    state: AppState,
    request: user_api::CreateInternalUserRequest,
) -> UserResponse<()> {
    let new_user = domain::NewUser::try_from(request)?;

    let mut store_user: storage_user::UserNew = new_user.clone().try_into()?;
    store_user.set_is_verified(true);

    let key_store = state
        .store
        .get_merchant_key_store_by_merchant_id(
            consts::user_role::INTERNAL_USER_MERCHANT_ID,
            &state.store.get_master_key().to_vec().into(),
        )
        .await
        .map_err(|e| {
            if e.current_context().is_db_not_found() {
                e.change_context(UserErrors::MerchantIdNotFound)
            } else {
                e.change_context(UserErrors::InternalServerError)
            }
        })?;

    state
        .store
        .find_merchant_account_by_merchant_id(
            consts::user_role::INTERNAL_USER_MERCHANT_ID,
            &key_store,
        )
        .await
        .map_err(|e| {
            if e.current_context().is_db_not_found() {
                e.change_context(UserErrors::MerchantIdNotFound)
            } else {
                e.change_context(UserErrors::InternalServerError)
            }
        })?;

    state
        .store
        .insert_user(store_user)
        .await
        .map_err(|e| {
            if e.current_context().is_db_unique_violation() {
                e.change_context(UserErrors::UserExists)
            } else {
                e.change_context(UserErrors::InternalServerError)
            }
        })
        .map(domain::user::UserFromStorage::from)?;

    new_user
        .insert_user_role_in_db(
            state,
            consts::user_role::ROLE_ID_INTERNAL_VIEW_ONLY_USER.to_string(),
            UserStatus::Active,
        )
        .await?;

    Ok(ApplicationResponse::StatusOk)
}

pub async fn switch_merchant_id(
    state: AppState,
    request: user_api::SwitchMerchantIdRequest,
    user_from_token: auth::UserFromToken,
) -> UserResponse<user_api::DashboardEntryResponse> {
    if user_from_token.merchant_id == request.merchant_id {
        return Err(UserErrors::InvalidRoleOperationWithMessage(
            "User switching to same merchant id".to_string(),
        )
        .into());
    }

    let user = user_from_token.get_user_from_db(&state).await?;

    let role_info = roles::RoleInfo::from_role_id(
        &state,
        &user_from_token.role_id,
        &user_from_token.merchant_id,
        &user_from_token.org_id,
    )
    .await
    .to_not_found_response(UserErrors::InternalServerError)?;

    let (token, role_id) = if role_info.is_internal() {
        let key_store = state
            .store
            .get_merchant_key_store_by_merchant_id(
                request.merchant_id.as_str(),
                &state.store.get_master_key().to_vec().into(),
            )
            .await
            .map_err(|e| {
                if e.current_context().is_db_not_found() {
                    e.change_context(UserErrors::MerchantIdNotFound)
                } else {
                    e.change_context(UserErrors::InternalServerError)
                }
            })?;

        let org_id = state
            .store
            .find_merchant_account_by_merchant_id(request.merchant_id.as_str(), &key_store)
            .await
            .map_err(|e| {
                if e.current_context().is_db_not_found() {
                    e.change_context(UserErrors::MerchantIdNotFound)
                } else {
                    e.change_context(UserErrors::InternalServerError)
                }
            })?
            .organization_id;

        let token = utils::user::generate_jwt_auth_token_with_custom_role_attributes(
            &state,
            &user,
            request.merchant_id.clone(),
            org_id.clone(),
            user_from_token.role_id.clone(),
        )
        .await?;

        (token, user_from_token.role_id)
    } else {
        let user_roles = state
            .store
            .list_user_roles_by_user_id(&user_from_token.user_id)
            .await
            .change_context(UserErrors::InternalServerError)?;

        let active_user_roles = user_roles
            .into_iter()
            .filter(|role| role.status == UserStatus::Active)
            .collect::<Vec<_>>();

        let user_role = active_user_roles
            .iter()
            .find(|role| role.merchant_id == request.merchant_id)
            .ok_or(report!(UserErrors::InvalidRoleOperation))
            .attach_printable("User doesn't have access to switch")?;

        let token = utils::user::generate_jwt_auth_token(&state, &user, user_role).await?;
        utils::user_role::set_role_permissions_in_cache_by_user_role(&state, user_role).await;

        (token, user_role.role_id.clone())
    };

    let response = user_api::DashboardEntryResponse {
        token: token.clone(),
        name: user.get_name(),
        email: user.get_email(),
        user_id: user.get_user_id().to_string(),
        verification_days_left: None,
        user_role: role_id,
        merchant_id: request.merchant_id,
    };

    auth::cookies::set_cookie_response(response, token)
}

pub async fn create_merchant_account(
    state: AppState,
    user_from_token: auth::UserFromToken,
    req: user_api::UserMerchantCreate,
) -> UserResponse<()> {
    let user_from_db = user_from_token.get_user_from_db(&state).await?;

    let new_user = domain::NewUser::try_from((user_from_db, req, user_from_token))?;
    let new_merchant = new_user.get_new_merchant();
    new_merchant
        .create_new_merchant_and_insert_in_db(state.to_owned())
        .await?;

    let role_insertion_res = new_user
        .insert_user_role_in_db(
            state.clone(),
            consts::user_role::ROLE_ID_ORGANIZATION_ADMIN.to_string(),
            UserStatus::Active,
        )
        .await;
    if let Err(e) = role_insertion_res {
        let _ = state
            .store
            .delete_merchant_account_by_merchant_id(new_merchant.get_merchant_id().as_str())
            .await;
        return Err(e);
    }

    Ok(ApplicationResponse::StatusOk)
}

pub async fn list_merchants_for_user(
    state: AppState,
    user_from_token: Box<dyn auth::GetUserIdFromAuth>,
) -> UserResponse<Vec<user_api::UserMerchantAccount>> {
    let user_roles = state
        .store
        .list_user_roles_by_user_id(user_from_token.get_user_id().as_str())
        .await
        .change_context(UserErrors::InternalServerError)?;

    let merchant_accounts = state
        .store
        .list_multiple_merchant_accounts(
            user_roles
                .iter()
                .map(|role| role.merchant_id.clone())
                .collect(),
        )
        .await
        .change_context(UserErrors::InternalServerError)?;

    let roles =
        utils::user_role::get_multiple_role_info_for_user_roles(&state, &user_roles).await?;

    Ok(ApplicationResponse::Json(
        utils::user::get_multiple_merchant_details_with_status(
            user_roles,
            merchant_accounts,
            roles,
        )?,
    ))
}

pub async fn get_user_details_in_merchant_account(
    state: AppState,
    user_from_token: auth::UserFromToken,
    request: user_api::GetUserRoleDetailsRequest,
    _req_state: ReqState,
) -> UserResponse<user_api::GetUserRoleDetailsResponse> {
    let required_user = utils::user::get_user_from_db_by_email(&state, request.email.try_into()?)
        .await
        .to_not_found_response(UserErrors::InvalidRoleOperation)?;

    let required_user_role = state
        .store
        .find_user_role_by_user_id_merchant_id(
            required_user.get_user_id(),
            &user_from_token.merchant_id,
        )
        .await
        .to_not_found_response(UserErrors::InvalidRoleOperation)
        .attach_printable("User not found in the merchant account")?;

    let role_info = roles::RoleInfo::from_role_id(
        &state,
        &required_user_role.role_id,
        &user_from_token.merchant_id,
        &user_from_token.org_id,
    )
    .await
    .change_context(UserErrors::InternalServerError)
    .attach_printable("User role exists but the corresponding role doesn't")?;

    Ok(ApplicationResponse::Json(
        user_api::GetUserRoleDetailsResponse {
            email: required_user.get_email(),
            name: required_user.get_name(),
            role_id: role_info.get_role_id().to_string(),
            role_name: role_info.get_role_name().to_string(),
            status: required_user_role.status.foreign_into(),
            last_modified_at: required_user_role.last_modified,
            groups: role_info.get_permission_groups().to_vec(),
            role_scope: role_info.get_scope(),
        },
    ))
}

pub async fn list_users_for_merchant_account(
    state: AppState,
    user_from_token: auth::UserFromToken,
) -> UserResponse<user_api::ListUsersResponse> {
    let users_and_user_roles = state
        .store
        .find_users_and_roles_by_merchant_id(user_from_token.merchant_id.as_str())
        .await
        .change_context(UserErrors::InternalServerError)
        .attach_printable("No users for given merchant id")?;

    let users_user_roles_and_roles =
        futures::future::try_join_all(users_and_user_roles.into_iter().map(
            |(user, user_role)| async {
                roles::RoleInfo::from_role_id(
                    &state,
                    &user_role.role_id,
                    &user_role.merchant_id,
                    &user_role.org_id,
                )
                .await
                .map(|role_info| (user, user_role, role_info))
                .to_not_found_response(UserErrors::InternalServerError)
            },
        ))
        .await?;

    let user_details_vec = users_user_roles_and_roles
        .into_iter()
        .map(|(user, user_role, role_info)| {
            let user = domain::UserFromStorage::from(user);
            user_api::UserDetails {
                email: user.get_email(),
                name: user.get_name(),
                role_id: user_role.role_id,
                role_name: role_info.get_role_name().to_string(),
                status: user_role.status.foreign_into(),
                last_modified_at: user_role.last_modified,
            }
        })
        .collect();

    Ok(ApplicationResponse::Json(user_api::ListUsersResponse(
        user_details_vec,
    )))
}

#[cfg(feature = "email")]
pub async fn verify_email(
    state: AppState,
    req: user_api::VerifyEmailRequest,
) -> UserResponse<user_api::SignInResponse> {
    let token = req.token.clone().expose();
    let email_token = auth::decode_jwt::<email_types::EmailToken>(&token, &state)
        .await
        .change_context(UserErrors::LinkInvalid)?;

    auth::blacklist::check_email_token_in_blacklist(&state, &token).await?;

    let user = state
        .store
        .find_user_by_email(
            &email_token
                .get_email()
                .change_context(UserErrors::InternalServerError)?,
        )
        .await
        .change_context(UserErrors::InternalServerError)?;

    let user = state
        .store
        .update_user_by_user_id(user.user_id.as_str(), storage_user::UserUpdate::VerifyUser)
        .await
        .change_context(UserErrors::InternalServerError)?;

    let user_from_db: domain::UserFromStorage = user.into();

    let signin_strategy =
        if let Some(preferred_merchant_id) = user_from_db.get_preferred_merchant_id() {
            let preferred_role = user_from_db
                .get_role_from_db_by_merchant_id(&state, preferred_merchant_id.as_str())
                .await
                .change_context(UserErrors::InternalServerError)
                .attach_printable("User role with preferred_merchant_id not found")?;
            domain::SignInWithRoleStrategyType::SingleRole(domain::SignInWithSingleRoleStrategy {
                user: user_from_db,
                user_role: preferred_role,
            })
        } else {
            let user_roles = user_from_db.get_roles_from_db(&state).await?;
            domain::SignInWithRoleStrategyType::decide_signin_strategy_by_user_roles(
                user_from_db,
                user_roles,
            )
            .await?
        };

    let _ = auth::blacklist::insert_email_token_in_blacklist(&state, &token)
        .await
        .map_err(|e| logger::error!(?e));

    let response = signin_strategy.get_signin_response(&state).await?;
    let token = utils::user::get_token_from_signin_response(&response);
    auth::cookies::set_cookie_response(response, token)
}

#[cfg(feature = "email")]
pub async fn verify_email_token_only_flow(
    state: AppState,
    user_token: auth::UserFromSinglePurposeToken,
    req: user_api::VerifyEmailRequest,
) -> UserResponse<user_api::TokenOrPayloadResponse<user_api::SignInResponse>> {
    let token = req.token.clone().expose();
    let email_token = auth::decode_jwt::<email_types::EmailToken>(&token, &state)
        .await
        .change_context(UserErrors::LinkInvalid)?;

    auth::blacklist::check_email_token_in_blacklist(&state, &token).await?;

    let user_from_email = state
        .store
        .find_user_by_email(
            &email_token
                .get_email()
                .change_context(UserErrors::InternalServerError)?,
        )
        .await
        .change_context(UserErrors::InternalServerError)?;

    if user_from_email.user_id != user_token.user_id {
        return Err(UserErrors::LinkInvalid.into());
    }

    let user_from_db: domain::UserFromStorage = state
        .store
        .update_user_by_user_id(
            user_from_email.user_id.as_str(),
            storage_user::UserUpdate::VerifyUser,
        )
        .await
        .change_context(UserErrors::InternalServerError)?
        .into();

    if matches!(user_token.origin, domain::Origin::VerifyEmail)
        || matches!(user_token.origin, domain::Origin::MagicLink)
    {
        let _ = auth::blacklist::insert_email_token_in_blacklist(&state, &token)
            .await
            .map_err(|e| logger::error!(?e));
    }

    let current_flow =
        domain::CurrentFlow::new(user_token.origin, domain::SPTFlow::VerifyEmail.into())?;
    let next_flow = current_flow.next(user_from_db, &state).await?;
    let token = next_flow.get_token(&state).await?;

    let response = user_api::TokenOrPayloadResponse::Token(user_api::TokenResponse {
        token: token.clone(),
        token_type: next_flow.get_flow().into(),
    });

    auth::cookies::set_cookie_response(response, token)
}

#[cfg(feature = "email")]
pub async fn send_verification_mail(
    state: AppState,
    req: user_api::SendVerifyEmailRequest,
) -> UserResponse<()> {
    let user_email = domain::UserEmail::try_from(req.email)?;
    let user = state
        .store
        .find_user_by_email(&user_email.into_inner())
        .await
        .map_err(|e| {
            if e.current_context().is_db_not_found() {
                e.change_context(UserErrors::UserNotFound)
            } else {
                e.change_context(UserErrors::InternalServerError)
            }
        })?;

    if user.is_verified {
        return Err(UserErrors::UserAlreadyVerified.into());
    }

    let email_contents = email_types::VerifyEmail {
        recipient_email: domain::UserEmail::from_pii_email(user.email)?,
        settings: state.conf.clone(),
        subject: "Welcome to the Hyperswitch community!",
    };

    state
        .email_client
        .compose_and_send_email(
            Box::new(email_contents),
            state.conf.proxy.https_url.as_ref(),
        )
        .await
        .change_context(UserErrors::InternalServerError)?;

    Ok(ApplicationResponse::StatusOk)
}

#[cfg(feature = "recon")]
pub async fn verify_token(
    state: AppState,
    req: auth::ReconUser,
) -> UserResponse<user_api::VerifyTokenResponse> {
    let user = state
        .store
        .find_user_by_id(&req.user_id)
        .await
        .map_err(|e| {
            if e.current_context().is_db_not_found() {
                e.change_context(UserErrors::UserNotFound)
            } else {
                e.change_context(UserErrors::InternalServerError)
            }
        })?;
    let merchant_id = state
        .store
        .find_user_role_by_user_id(&req.user_id)
        .await
        .change_context(UserErrors::InternalServerError)?
        .merchant_id;

    Ok(ApplicationResponse::Json(user_api::VerifyTokenResponse {
        merchant_id: merchant_id.to_string(),
        user_email: user.email,
    }))
}

pub async fn update_user_details(
    state: AppState,
    user_token: auth::UserFromToken,
    req: user_api::UpdateUserAccountDetailsRequest,
    _req_state: ReqState,
) -> UserResponse<()> {
    let user: domain::UserFromStorage = state
        .store
        .find_user_by_id(&user_token.user_id)
        .await
        .change_context(UserErrors::InternalServerError)?
        .into();

    let name = req.name.map(domain::UserName::new).transpose()?;

    if let Some(ref preferred_merchant_id) = req.preferred_merchant_id {
        let _ = state
            .store
            .find_user_role_by_user_id_merchant_id(user.get_user_id(), preferred_merchant_id)
            .await
            .map_err(|e| {
                if e.current_context().is_db_not_found() {
                    e.change_context(UserErrors::MerchantIdNotFound)
                } else {
                    e.change_context(UserErrors::InternalServerError)
                }
            })?;
    }

    let user_update = storage_user::UserUpdate::AccountUpdate {
        name: name.map(|x| x.get_secret().expose()),
        is_verified: None,
        preferred_merchant_id: req.preferred_merchant_id,
    };

    state
        .store
        .update_user_by_user_id(user.get_user_id(), user_update)
        .await
        .change_context(UserErrors::InternalServerError)?;

    Ok(ApplicationResponse::StatusOk)
}

#[cfg(feature = "email")]
pub async fn user_from_email(
    state: AppState,
    req: user_api::UserFromEmailRequest,
) -> UserResponse<user_api::TokenResponse> {
    let token = req.token.expose();
    let email_token = auth::decode_jwt::<email_types::EmailToken>(&token, &state)
        .await
        .change_context(UserErrors::LinkInvalid)?;

    auth::blacklist::check_email_token_in_blacklist(&state, &token).await?;

    let user_from_db: domain::UserFromStorage = state
        .store
        .find_user_by_email(
            &email_token
                .get_email()
                .change_context(UserErrors::InternalServerError)?,
        )
        .await
        .change_context(UserErrors::InternalServerError)?
        .into();

    let next_flow =
        domain::NextFlow::from_origin(email_token.get_flow(), user_from_db.clone(), &state).await?;

    let token = next_flow.get_token(&state).await?;

    let response = user_api::TokenResponse {
        token: token.clone(),
        token_type: next_flow.get_flow().into(),
    };
    auth::cookies::set_cookie_response(response, token)
}

pub async fn begin_totp(
    state: AppState,
    user_token: auth::UserFromSinglePurposeToken,
) -> UserResponse<user_api::BeginTotpResponse> {
    let user_from_db: domain::UserFromStorage = state
        .store
        .find_user_by_id(&user_token.user_id)
        .await
        .change_context(UserErrors::InternalServerError)?
        .into();

    if user_from_db.get_totp_status() == TotpStatus::Set {
        return Ok(ApplicationResponse::Json(user_api::BeginTotpResponse {
            secret: None,
        }));
    }

<<<<<<< HEAD
    let totp = tfa_utils::generate_default_totp(
        user_from_db.get_email(),
        None,
        state.conf.user.totp_issuer_name.clone(),
    )?;
    let recovery_codes = domain::RecoveryCodes::generate_new();
=======
    let totp = tfa_utils::generate_default_totp(user_from_db.get_email(), None)?;
    let secret = totp.get_secret_base32().into();
>>>>>>> 832968c0

    tfa_utils::insert_totp_secret_in_redis(&state, &user_token.user_id, &secret).await?;

    Ok(ApplicationResponse::Json(user_api::BeginTotpResponse {
        secret: Some(user_api::TotpSecret {
            secret,
            totp_url: totp.get_url().into(),
        }),
    }))
}

pub async fn verify_totp(
    state: AppState,
    user_token: auth::UserFromSinglePurposeToken,
    req: user_api::VerifyTotpRequest,
) -> UserResponse<user_api::TokenResponse> {
    let user_from_db: domain::UserFromStorage = state
        .store
        .find_user_by_id(&user_token.user_id)
        .await
        .change_context(UserErrors::InternalServerError)?
        .into();

    if user_from_db.get_totp_status() != TotpStatus::Set {
        return Err(UserErrors::TotpNotSetup.into());
    }

    let user_totp_secret = user_from_db
        .decrypt_and_get_totp_secret(&state)
        .await?
        .ok_or(UserErrors::InternalServerError)?;

<<<<<<< HEAD
        let totp = tfa_utils::generate_default_totp(
            user_from_db.get_email(),
            Some(user_totp_secret),
            state.conf.user.totp_issuer_name.clone(),
        )?;
=======
    let totp = tfa_utils::generate_default_totp(user_from_db.get_email(), Some(user_totp_secret))?;
>>>>>>> 832968c0

    if totp
        .generate_current()
        .change_context(UserErrors::InternalServerError)?
        != req.totp.expose()
    {
        return Err(UserErrors::InvalidTotp.into());
    }

    tfa_utils::insert_totp_in_redis(&state, &user_token.user_id).await?;

    Ok(ApplicationResponse::StatusOk)
}

pub async fn update_totp(
    state: AppState,
    user_token: auth::UserFromSinglePurposeToken,
    req: user_api::VerifyTotpRequest,
) -> UserResponse<()> {
    let user_from_db: domain::UserFromStorage = state
        .store
        .find_user_by_id(&user_token.user_id)
        .await
        .change_context(UserErrors::InternalServerError)?
        .into();

    let new_totp_secret = tfa_utils::get_totp_secret_from_redis(&state, &user_token.user_id)
        .await?
        .ok_or(UserErrors::TotpSecretNotFound)?;

    let totp = tfa_utils::generate_default_totp(user_from_db.get_email(), Some(new_totp_secret))?;

    if totp
        .generate_current()
        .change_context(UserErrors::InternalServerError)?
        != req.totp.expose()
    {
        return Err(UserErrors::InvalidTotp.into());
    }

    let key_store = user_from_db.get_or_create_key_store(&state).await?;

    state
        .store
        .update_user_by_user_id(
            &user_token.user_id,
            storage_user::UserUpdate::TotpUpdate {
                totp_status: None,
                totp_secret: Some(
                    // TODO: Impl conversion trait for User and move this there
                    domain::types::encrypt::<String, masking::WithType>(
                        totp.get_secret_base32().into(),
                        key_store.key.peek(),
                    )
                    .await
                    .change_context(UserErrors::InternalServerError)?
                    .into(),
                ),

                totp_recovery_codes: None,
            },
        )
        .await
        .change_context(UserErrors::InternalServerError)?;

    let _ = tfa_utils::delete_totp_secret_from_redis(&state, &user_token.user_id)
        .await
        .map_err(|e| logger::error!(?e));

    // This is not the main task of this API, so we don't throw error if this fails.
    // Any following API which requires TOTP will throw error if TOTP is not set in redis
    // and FE will ask user to enter TOTP again
    let _ = tfa_utils::insert_totp_in_redis(&state, &user_token.user_id)
        .await
        .map_err(|e| logger::error!(?e));

    Ok(ApplicationResponse::StatusOk)
}

pub async fn generate_recovery_codes(
    state: AppState,
    user_token: auth::UserFromSinglePurposeToken,
) -> UserResponse<user_api::RecoveryCodes> {
    if !tfa_utils::check_totp_in_redis(&state, &user_token.user_id).await? {
        return Err(UserErrors::TotpRequired.into());
    }

    let recovery_codes = domain::RecoveryCodes::generate_new();

    state
        .store
        .update_user_by_user_id(
            &user_token.user_id,
            storage_user::UserUpdate::TotpUpdate {
                totp_status: None,
                totp_secret: None,
                totp_recovery_codes: Some(
                    recovery_codes
                        .get_hashed()
                        .change_context(UserErrors::InternalServerError)?,
                ),
            },
        )
        .await
        .change_context(UserErrors::InternalServerError)?;

    Ok(ApplicationResponse::Json(user_api::RecoveryCodes {
        recovery_codes: recovery_codes.into_inner(),
    }))
}

pub async fn verify_recovery_code(
    state: AppState,
    user_token: auth::UserFromSinglePurposeToken,
    req: user_api::VerifyRecoveryCodeRequest,
) -> UserResponse<user_api::TokenResponse> {
    let user_from_db: domain::UserFromStorage = state
        .store
        .find_user_by_id(&user_token.user_id)
        .await
        .change_context(UserErrors::InternalServerError)?
        .into();

    if user_from_db.get_totp_status() != TotpStatus::Set {
        return Err(UserErrors::TwoFactorAuthNotSetup.into());
    }

    let mut recovery_codes = user_from_db
        .get_recovery_codes()
        .ok_or(UserErrors::InternalServerError)?;

    let matching_index = utils::user::password::get_index_for_correct_recovery_code(
        &req.recovery_code,
        &recovery_codes,
    )?
    .ok_or(UserErrors::InvalidRecoveryCode)?;

    tfa_utils::insert_recovery_code_in_redis(&state, user_from_db.get_user_id()).await?;
    let _ = recovery_codes.remove(matching_index);

    state
        .store
        .update_user_by_user_id(
            user_from_db.get_user_id(),
            storage_user::UserUpdate::TotpUpdate {
                totp_status: None,
                totp_secret: None,
                totp_recovery_codes: Some(recovery_codes),
            },
        )
        .await
        .change_context(UserErrors::InternalServerError)?;

    Ok(ApplicationResponse::StatusOk)
}

pub async fn terminate_two_factor_auth(
    state: AppState,
    user_token: auth::UserFromSinglePurposeToken,
    skip_two_factor_auth: bool,
) -> UserResponse<user_api::TokenResponse> {
    let user_from_db: domain::UserFromStorage = state
        .store
        .find_user_by_id(&user_token.user_id)
        .await
        .change_context(UserErrors::InternalServerError)?
        .into();

    if !skip_two_factor_auth {
        if !tfa_utils::check_totp_in_redis(&state, &user_token.user_id).await?
            && !tfa_utils::check_recovery_code_in_redis(&state, &user_token.user_id).await?
        {
            return Err(UserErrors::TwoFactorAuthRequired.into());
        }

        if user_from_db.get_recovery_codes().is_none() {
            return Err(UserErrors::TwoFactorAuthNotSetup.into());
        }

        if user_from_db.get_totp_status() != TotpStatus::Set {
            state
                .store
                .update_user_by_user_id(
                    user_from_db.get_user_id(),
                    storage_user::UserUpdate::TotpUpdate {
                        totp_status: Some(TotpStatus::Set),
                        totp_secret: None,
                        totp_recovery_codes: None,
                    },
                )
                .await
                .change_context(UserErrors::InternalServerError)?;
        }
    }

    let current_flow = domain::CurrentFlow::new(user_token.origin, domain::SPTFlow::TOTP.into())?;
    let next_flow = current_flow.next(user_from_db, &state).await?;
    let token = next_flow.get_token(&state).await?;

    auth::cookies::set_cookie_response(
        user_api::TokenResponse {
            token: token.clone(),
            token_type: next_flow.get_flow().into(),
        },
        token,
    )
}

pub async fn check_two_factor_auth_status(
    state: AppState,
    user_token: auth::UserFromToken,
) -> UserResponse<user_api::TwoFactorAuthStatusResponse> {
    Ok(ApplicationResponse::Json(
        user_api::TwoFactorAuthStatusResponse {
            totp: tfa_utils::check_totp_in_redis(&state, &user_token.user_id).await?,
            recovery_code: tfa_utils::check_recovery_code_in_redis(&state, &user_token.user_id)
                .await?,
        },
    ))
}<|MERGE_RESOLUTION|>--- conflicted
+++ resolved
@@ -1632,17 +1632,12 @@
         }));
     }
 
-<<<<<<< HEAD
     let totp = tfa_utils::generate_default_totp(
         user_from_db.get_email(),
         None,
         state.conf.user.totp_issuer_name.clone(),
     )?;
-    let recovery_codes = domain::RecoveryCodes::generate_new();
-=======
-    let totp = tfa_utils::generate_default_totp(user_from_db.get_email(), None)?;
     let secret = totp.get_secret_base32().into();
->>>>>>> 832968c0
 
     tfa_utils::insert_totp_secret_in_redis(&state, &user_token.user_id, &secret).await?;
 
@@ -1675,15 +1670,11 @@
         .await?
         .ok_or(UserErrors::InternalServerError)?;
 
-<<<<<<< HEAD
-        let totp = tfa_utils::generate_default_totp(
-            user_from_db.get_email(),
-            Some(user_totp_secret),
-            state.conf.user.totp_issuer_name.clone(),
-        )?;
-=======
-    let totp = tfa_utils::generate_default_totp(user_from_db.get_email(), Some(user_totp_secret))?;
->>>>>>> 832968c0
+    let totp = tfa_utils::generate_default_totp(
+        user_from_db.get_email(),
+        Some(user_totp_secret),
+        state.conf.user.totp_issuer_name.clone(),
+    )?;
 
     if totp
         .generate_current()
@@ -1714,7 +1705,11 @@
         .await?
         .ok_or(UserErrors::TotpSecretNotFound)?;
 
-    let totp = tfa_utils::generate_default_totp(user_from_db.get_email(), Some(new_totp_secret))?;
+    let totp = tfa_utils::generate_default_totp(
+        user_from_db.get_email(),
+        Some(new_totp_secret),
+        state.conf.user.totp_issuer_name.clone(),
+    )?;
 
     if totp
         .generate_current()
