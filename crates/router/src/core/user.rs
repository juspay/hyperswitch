<<<<<<< HEAD
use crate::utils::user as utils;
use api_models::user as api;
use diesel_models::enums::UserStatus;
use masking::ExposeInterface;
=======
use api_models::user as user_api;
use diesel_models::{enums::UserStatus, user as storage_user};
use error_stack::{IntoReport, ResultExt};
use masking::{ExposeInterface, Secret};
use router_env::env;
>>>>>>> 2ac5b2cd

use super::errors::{UserErrors, UserResponse};
use crate::{
    consts,
    db::user::UserInterface,
    routes::AppState,
    services::{authentication as auth, ApplicationResponse},
    types::domain,
    utils,
};

<<<<<<< HEAD
pub async fn signup(
    state: AppState,
    request: api::SignUpRequest,
) -> UserResponse<api::SignUpResponse> {
    let new_user = domain::NewUser::try_from(request)?;
    new_user
        .get_new_merchant()
        .get_new_organization()
        .insert_org_in_db(state.clone())
        .await?;
    let user_from_db = new_user
        .insert_user_and_merchant_in_db(state.clone())
        .await?;
    let user_role = new_user
        .insert_user_role_in_db(
            state.clone(),
            consts::ROLE_ID_ORGANIZATION_ADMIN.to_string(),
            UserStatus::Active,
        )
        .await?;
    let token = utils::generate_jwt_auth_token(state.clone(), &user_from_db, &user_role).await?;
=======
pub mod dashboard_metadata;

pub async fn connect_account(
    state: AppState,
    request: user_api::ConnectAccountRequest,
) -> UserResponse<user_api::ConnectAccountResponse> {
    let find_user = state
        .store
        .find_user_by_email(request.email.clone().expose().expose().as_str())
        .await;

    if let Ok(found_user) = find_user {
        let user_from_db: domain::UserFromStorage = found_user.into();
>>>>>>> 2ac5b2cd

    return Ok(ApplicationResponse::Json(api::SignUpResponse {
        token,
        merchant_id: user_role.merchant_id,
        name: user_from_db.get_name(),
        email: user_from_db.get_email(),
        verification_days_left: None,
        user_role: user_role.role_id,
        user_id: user_from_db.get_user_id().to_string(),
    }));
}

pub async fn signin(
    state: AppState,
    request: api::SignInRequest,
) -> UserResponse<api::SignInResponse> {
    let user_from_db: domain::UserFromStorage = state
        .store
        .find_user_by_email(request.email.clone().expose().expose().as_str())
        .await
        .map_err(|e| {
            if e.current_context().is_db_not_found() {
                e.change_context(UserErrors::InvalidCredentials)
            } else {
                e.change_context(UserErrors::InternalServerError)
            }
        })?
        .into();

<<<<<<< HEAD
    user_from_db.compare_password(request.password)?;

    let user_role = user_from_db.get_role_from_db(state.clone()).await?;
    let token = utils::generate_jwt_auth_token(state.clone(), &user_from_db, &user_role).await?;

    return Ok(ApplicationResponse::Json(api::SignInResponse {
        token,
        merchant_id: user_role.merchant_id,
        name: user_from_db.get_name(),
        email: user_from_db.get_email(),
        verification_days_left: None,
        user_role: user_role.role_id,
        user_id: user_from_db.get_user_id().to_string(),
    }));
=======
        return Ok(ApplicationResponse::Json(
            user_api::ConnectAccountResponse {
                token: Secret::new(jwt_token),
                merchant_id: user_role.merchant_id,
                name: user_from_db.get_name(),
                email: user_from_db.get_email(),
                verification_days_left: None,
                user_role: user_role.role_id,
                user_id: user_from_db.get_user_id().to_string(),
            },
        ));
    } else if find_user
        .map_err(|e| e.current_context().is_db_not_found())
        .err()
        .unwrap_or(false)
    {
        if matches!(env::which(), env::Env::Production) {
            return Err(UserErrors::InvalidCredentials).into_report();
        }

        let new_user = domain::NewUser::try_from(request)?;
        let _ = new_user
            .get_new_merchant()
            .get_new_organization()
            .insert_org_in_db(state.clone())
            .await?;
        let user_from_db = new_user
            .insert_user_and_merchant_in_db(state.clone())
            .await?;
        let user_role = new_user
            .insert_user_role_in_db(
                state.clone(),
                consts::user_role::ROLE_ID_ORGANIZATION_ADMIN.to_string(),
                UserStatus::Active,
            )
            .await?;
        let jwt_token = user_from_db
            .get_jwt_auth_token(state.clone(), user_role.org_id)
            .await?;

        #[cfg(feature = "email")]
        {
            use router_env::logger;

            use crate::services::email::types as email_types;

            let email_contents = email_types::WelcomeEmail {
                recipient_email: domain::UserEmail::from_pii_email(user_from_db.get_email())?,
                settings: state.conf.clone(),
            };

            let send_email_result = state
                .email_client
                .compose_and_send_email(
                    Box::new(email_contents),
                    state.conf.proxy.https_url.as_ref(),
                )
                .await;

            logger::info!(?send_email_result);
        }

        return Ok(ApplicationResponse::Json(
            user_api::ConnectAccountResponse {
                token: Secret::new(jwt_token),
                merchant_id: user_role.merchant_id,
                name: user_from_db.get_name(),
                email: user_from_db.get_email(),
                verification_days_left: None,
                user_role: user_role.role_id,
                user_id: user_from_db.get_user_id().to_string(),
            },
        ));
    } else {
        Err(UserErrors::InternalServerError.into())
    }
}

pub async fn change_password(
    state: AppState,
    request: user_api::ChangePasswordRequest,
    user_from_token: auth::UserFromToken,
) -> UserResponse<()> {
    let user: domain::UserFromStorage =
        UserInterface::find_user_by_id(&*state.store, &user_from_token.user_id)
            .await
            .change_context(UserErrors::InternalServerError)?
            .into();

    user.compare_password(request.old_password)
        .change_context(UserErrors::InvalidOldPassword)?;

    let new_password_hash =
        crate::utils::user::password::generate_password_hash(request.new_password)?;

    let _ = UserInterface::update_user_by_user_id(
        &*state.store,
        user.get_user_id(),
        diesel_models::user::UserUpdate::AccountUpdate {
            name: None,
            password: Some(new_password_hash),
            is_verified: None,
        },
    )
    .await
    .change_context(UserErrors::InternalServerError)?;

    Ok(ApplicationResponse::StatusOk)
}

pub async fn create_internal_user(
    state: AppState,
    request: user_api::CreateInternalUserRequest,
) -> UserResponse<()> {
    let new_user = domain::NewUser::try_from(request)?;

    let mut store_user: storage_user::UserNew = new_user.clone().try_into()?;
    store_user.set_is_verified(true);

    let key_store = state
        .store
        .get_merchant_key_store_by_merchant_id(
            consts::user_role::INTERNAL_USER_MERCHANT_ID,
            &state.store.get_master_key().to_vec().into(),
        )
        .await
        .map_err(|e| {
            if e.current_context().is_db_not_found() {
                e.change_context(UserErrors::MerchantIdNotFound)
            } else {
                e.change_context(UserErrors::InternalServerError)
            }
        })?;

    state
        .store
        .find_merchant_account_by_merchant_id(
            consts::user_role::INTERNAL_USER_MERCHANT_ID,
            &key_store,
        )
        .await
        .map_err(|e| {
            if e.current_context().is_db_not_found() {
                e.change_context(UserErrors::MerchantIdNotFound)
            } else {
                e.change_context(UserErrors::InternalServerError)
            }
        })?;

    state
        .store
        .insert_user(store_user)
        .await
        .map_err(|e| {
            if e.current_context().is_db_unique_violation() {
                e.change_context(UserErrors::UserExists)
            } else {
                e.change_context(UserErrors::InternalServerError)
            }
        })
        .map(domain::user::UserFromStorage::from)?;

    new_user
        .insert_user_role_in_db(
            state,
            consts::user_role::ROLE_ID_INTERNAL_VIEW_ONLY_USER.to_string(),
            UserStatus::Active,
        )
        .await?;

    Ok(ApplicationResponse::StatusOk)
}

pub async fn switch_merchant_id(
    state: AppState,
    request: user_api::SwitchMerchantIdRequest,
    user_from_token: auth::UserFromToken,
) -> UserResponse<user_api::ConnectAccountResponse> {
    if !utils::user_role::is_internal_role(&user_from_token.role_id) {
        let merchant_list =
            utils::user_role::get_merchant_ids_for_user(state.clone(), &user_from_token.user_id)
                .await?;
        if !merchant_list.contains(&request.merchant_id) {
            return Err(UserErrors::InvalidRoleOperation.into())
                .attach_printable("User doesn't have access to switch");
        }
    }

    if user_from_token.merchant_id == request.merchant_id {
        return Err(UserErrors::InvalidRoleOperation.into())
            .attach_printable("User switch to same merchant id.");
    }

    let user = state
        .store
        .find_user_by_id(&user_from_token.user_id)
        .await
        .change_context(UserErrors::InternalServerError)?;

    let key_store = state
        .store
        .get_merchant_key_store_by_merchant_id(
            request.merchant_id.as_str(),
            &state.store.get_master_key().to_vec().into(),
        )
        .await
        .map_err(|e| {
            if e.current_context().is_db_not_found() {
                e.change_context(UserErrors::MerchantIdNotFound)
            } else {
                e.change_context(UserErrors::InternalServerError)
            }
        })?;

    let org_id = state
        .store
        .find_merchant_account_by_merchant_id(request.merchant_id.as_str(), &key_store)
        .await
        .map_err(|e| {
            if e.current_context().is_db_not_found() {
                e.change_context(UserErrors::MerchantIdNotFound)
            } else {
                e.change_context(UserErrors::InternalServerError)
            }
        })?
        .organization_id;

    let user = domain::UserFromStorage::from(user);
    let user_role = state
        .store
        .find_user_role_by_user_id(user.get_user_id())
        .await
        .change_context(UserErrors::InternalServerError)?;

    let token = Box::pin(user.get_jwt_auth_token_with_custom_merchant_id(
        state.clone(),
        request.merchant_id.clone(),
        org_id,
    ))
    .await?
    .into();

    Ok(ApplicationResponse::Json(
        user_api::ConnectAccountResponse {
            merchant_id: request.merchant_id,
            token,
            name: user.get_name(),
            email: user.get_email(),
            user_id: user.get_user_id().to_string(),
            verification_days_left: None,
            user_role: user_role.role_id,
        },
    ))
}

pub async fn create_merchant_account(
    state: AppState,
    user_from_token: auth::UserFromToken,
    req: user_api::UserMerchantCreate,
) -> UserResponse<()> {
    let user_from_db: domain::UserFromStorage =
        user_from_token.get_user(state.clone()).await?.into();

    let new_user = domain::NewUser::try_from((user_from_db, req, user_from_token))?;
    let new_merchant = new_user.get_new_merchant();
    new_merchant
        .create_new_merchant_and_insert_in_db(state.to_owned())
        .await?;

    let role_insertion_res = new_user
        .insert_user_role_in_db(
            state.clone(),
            consts::user_role::ROLE_ID_ORGANIZATION_ADMIN.to_string(),
            UserStatus::Active,
        )
        .await;
    if let Err(e) = role_insertion_res {
        let _ = state
            .store
            .delete_merchant_account_by_merchant_id(new_merchant.get_merchant_id().as_str())
            .await;
        return Err(e);
    }

    Ok(ApplicationResponse::StatusOk)
>>>>>>> 2ac5b2cd
}<|MERGE_RESOLUTION|>--- conflicted
+++ resolved
@@ -1,15 +1,8 @@
-<<<<<<< HEAD
-use crate::utils::user as utils;
-use api_models::user as api;
-use diesel_models::enums::UserStatus;
-use masking::ExposeInterface;
-=======
 use api_models::user as user_api;
 use diesel_models::{enums::UserStatus, user as storage_user};
 use error_stack::{IntoReport, ResultExt};
-use masking::{ExposeInterface, Secret};
+use masking::ExposeInterface;
 use router_env::env;
->>>>>>> 2ac5b2cd
 
 use super::errors::{UserErrors, UserResponse};
 use crate::{
@@ -21,11 +14,38 @@
     utils,
 };
 
-<<<<<<< HEAD
+pub mod dashboard_metadata;
+
+pub async fn signup_with_merchant_id(
+    state: AppState,
+    request: user_api::SignUpWithMerchantIdRequest,
+) -> UserResponse<()> {
+    let new_user = domain::NewUser::try_from(request.clone())?;
+    new_user
+        .get_new_merchant()
+        .get_new_organization()
+        .insert_org_in_db(state.clone())
+        .await?;
+
+    let _user_from_db = new_user
+        .insert_user_and_merchant_in_db(state.clone())
+        .await?;
+
+    let _user_role = new_user
+        .insert_user_role_in_db(
+            state.clone(),
+            consts::user_role::ROLE_ID_ORGANIZATION_ADMIN.to_string(),
+            UserStatus::Active,
+        )
+        .await?;
+
+    Ok(ApplicationResponse::StatusOk)
+}
+
 pub async fn signup(
     state: AppState,
-    request: api::SignUpRequest,
-) -> UserResponse<api::SignUpResponse> {
+    request: user_api::SignUpRequest,
+) -> UserResponse<user_api::SignUpResponse> {
     let new_user = domain::NewUser::try_from(request)?;
     new_user
         .get_new_merchant()
@@ -38,13 +58,43 @@
     let user_role = new_user
         .insert_user_role_in_db(
             state.clone(),
-            consts::ROLE_ID_ORGANIZATION_ADMIN.to_string(),
+            consts::user_role::ROLE_ID_ORGANIZATION_ADMIN.to_string(),
             UserStatus::Active,
         )
         .await?;
-    let token = utils::generate_jwt_auth_token(state.clone(), &user_from_db, &user_role).await?;
-=======
-pub mod dashboard_metadata;
+    let token = utils::user::generate_jwt_auth_token(state, &user_from_db, &user_role).await?;
+
+    return Ok(ApplicationResponse::Json(
+        utils::user::get_dashboard_entry_response(&user_from_db, &user_role, token),
+    ));
+}
+
+pub async fn signin(
+    state: AppState,
+    request: user_api::SignInRequest,
+) -> UserResponse<user_api::SignInResponse> {
+    let user_from_db: domain::UserFromStorage = state
+        .store
+        .find_user_by_email(request.email.clone().expose().expose().as_str())
+        .await
+        .map_err(|e| {
+            if e.current_context().is_db_not_found() {
+                e.change_context(UserErrors::InvalidCredentials)
+            } else {
+                e.change_context(UserErrors::InternalServerError)
+            }
+        })?
+        .into();
+
+    user_from_db.compare_password(request.password)?;
+
+    let user_role = user_from_db.get_role_from_db(state.clone()).await?;
+    let token = utils::user::generate_jwt_auth_token(state, &user_from_db, &user_role).await?;
+
+    return Ok(ApplicationResponse::Json(
+        utils::user::get_dashboard_entry_response(&user_from_db, &user_role, token),
+    ));
+}
 
 pub async fn connect_account(
     state: AppState,
@@ -57,62 +107,19 @@
 
     if let Ok(found_user) = find_user {
         let user_from_db: domain::UserFromStorage = found_user.into();
->>>>>>> 2ac5b2cd
-
-    return Ok(ApplicationResponse::Json(api::SignUpResponse {
-        token,
-        merchant_id: user_role.merchant_id,
-        name: user_from_db.get_name(),
-        email: user_from_db.get_email(),
-        verification_days_left: None,
-        user_role: user_role.role_id,
-        user_id: user_from_db.get_user_id().to_string(),
-    }));
-}
-
-pub async fn signin(
-    state: AppState,
-    request: api::SignInRequest,
-) -> UserResponse<api::SignInResponse> {
-    let user_from_db: domain::UserFromStorage = state
-        .store
-        .find_user_by_email(request.email.clone().expose().expose().as_str())
-        .await
-        .map_err(|e| {
-            if e.current_context().is_db_not_found() {
-                e.change_context(UserErrors::InvalidCredentials)
-            } else {
-                e.change_context(UserErrors::InternalServerError)
-            }
-        })?
-        .into();
-
-<<<<<<< HEAD
-    user_from_db.compare_password(request.password)?;
-
-    let user_role = user_from_db.get_role_from_db(state.clone()).await?;
-    let token = utils::generate_jwt_auth_token(state.clone(), &user_from_db, &user_role).await?;
-
-    return Ok(ApplicationResponse::Json(api::SignInResponse {
-        token,
-        merchant_id: user_role.merchant_id,
-        name: user_from_db.get_name(),
-        email: user_from_db.get_email(),
-        verification_days_left: None,
-        user_role: user_role.role_id,
-        user_id: user_from_db.get_user_id().to_string(),
-    }));
-=======
+
+        user_from_db.compare_password(request.password)?;
+
+        let user_role = user_from_db.get_role_from_db(state.clone()).await?;
+        let jwt_token =
+            utils::user::generate_jwt_auth_token(state, &user_from_db, &user_role).await?;
+
         return Ok(ApplicationResponse::Json(
-            user_api::ConnectAccountResponse {
-                token: Secret::new(jwt_token),
-                merchant_id: user_role.merchant_id,
-                name: user_from_db.get_name(),
-                email: user_from_db.get_email(),
-                verification_days_left: None,
-                user_role: user_role.role_id,
-                user_id: user_from_db.get_user_id().to_string(),
-            },
+            user_api::ConnectAccountResponse::Success(utils::user::get_dashboard_entry_response(
+                &user_from_db,
+                &user_role,
+                jwt_token,
+            )),
         ));
     } else if find_user
         .map_err(|e| e.current_context().is_db_not_found())
@@ -139,9 +146,8 @@
                 UserStatus::Active,
             )
             .await?;
-        let jwt_token = user_from_db
-            .get_jwt_auth_token(state.clone(), user_role.org_id)
-            .await?;
+        let jwt_token =
+            utils::user::generate_jwt_auth_token(state, &user_from_db, &user_role).await?;
 
         #[cfg(feature = "email")]
         {
@@ -166,15 +172,11 @@
         }
 
         return Ok(ApplicationResponse::Json(
-            user_api::ConnectAccountResponse {
-                token: Secret::new(jwt_token),
-                merchant_id: user_role.merchant_id,
-                name: user_from_db.get_name(),
-                email: user_from_db.get_email(),
-                verification_days_left: None,
-                user_role: user_role.role_id,
-                user_id: user_from_db.get_user_id().to_string(),
-            },
+            user_api::ConnectAccountResponse::Success(utils::user::get_dashboard_entry_response(
+                &user_from_db,
+                &user_role,
+                jwt_token,
+            )),
         ));
     } else {
         Err(UserErrors::InternalServerError.into())
@@ -337,24 +339,25 @@
         .await
         .change_context(UserErrors::InternalServerError)?;
 
-    let token = Box::pin(user.get_jwt_auth_token_with_custom_merchant_id(
-        state.clone(),
+    let token = utils::user::generate_jwt_auth_token_with_custom_merchant_id(
+        state,
+        &user,
+        &user_role,
         request.merchant_id.clone(),
-        org_id,
-    ))
+    )
     .await?
     .into();
 
     Ok(ApplicationResponse::Json(
-        user_api::ConnectAccountResponse {
-            merchant_id: request.merchant_id,
+        user_api::ConnectAccountResponse::Success(user_api::DashboardEntryResponse {
             token,
             name: user.get_name(),
             email: user.get_email(),
             user_id: user.get_user_id().to_string(),
             verification_days_left: None,
             user_role: user_role.role_id,
-        },
+            merchant_id: request.merchant_id,
+        }),
     ))
 }
 
@@ -388,5 +391,4 @@
     }
 
     Ok(ApplicationResponse::StatusOk)
->>>>>>> 2ac5b2cd
 }