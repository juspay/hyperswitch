use std::collections::HashMap;

use api_models::user::{self as user_api, InviteMultipleUserResponse};
#[cfg(feature = "email")]
use diesel_models::user_role::UserRoleUpdate;
use diesel_models::{
    enums::{TotpStatus, UserStatus},
    user as storage_user,
    user_role::UserRoleNew,
};
use error_stack::{report, ResultExt};
#[cfg(feature = "email")]
use external_services::email::EmailData;
use masking::{ExposeInterface, PeekInterface};
#[cfg(feature = "email")]
use router_env::env;
use router_env::logger;
#[cfg(not(feature = "email"))]
use user_api::dashboard_metadata::SetMetaDataRequest;

use super::errors::{StorageErrorExt, UserErrors, UserResponse, UserResult};
#[cfg(feature = "email")]
use crate::services::email::types as email_types;
use crate::{
    consts,
    routes::{app::ReqState, SessionState},
    services::{authentication as auth, authorization::roles, ApplicationResponse},
    types::{domain, transformers::ForeignInto},
    utils::{self, user::two_factor_auth as tfa_utils},
};

pub mod dashboard_metadata;
#[cfg(feature = "dummy_connector")]
pub mod sample_data;

#[cfg(feature = "email")]
pub async fn signup_with_merchant_id(
    state: SessionState,
    request: user_api::SignUpWithMerchantIdRequest,
) -> UserResponse<user_api::SignUpWithMerchantIdResponse> {
    let new_user = domain::NewUser::try_from(request.clone())?;
    new_user
        .get_new_merchant()
        .get_new_organization()
        .insert_org_in_db(state.clone())
        .await?;

    let user_from_db = new_user
        .insert_user_and_merchant_in_db(state.clone())
        .await?;

    let user_role = new_user
        .insert_user_role_in_db(
            state.clone(),
            consts::user_role::ROLE_ID_ORGANIZATION_ADMIN.to_string(),
            UserStatus::Active,
        )
        .await?;

    let email_contents = email_types::ResetPassword {
        recipient_email: user_from_db.get_email().try_into()?,
        user_name: domain::UserName::new(user_from_db.get_name())?,
        settings: state.conf.clone(),
        subject: "Get back to Hyperswitch - Reset Your Password Now",
    };

    let send_email_result = state
        .email_client
        .compose_and_send_email(
            Box::new(email_contents),
            state.conf.proxy.https_url.as_ref(),
        )
        .await;

    logger::info!(?send_email_result);
    Ok(ApplicationResponse::Json(user_api::AuthorizeResponse {
        is_email_sent: send_email_result.is_ok(),
        user_id: user_from_db.get_user_id().to_string(),
        merchant_id: user_role.merchant_id,
    }))
}

pub async fn get_user_details(
    state: SessionState,
    user_from_token: auth::UserFromToken,
) -> UserResponse<user_api::GetUserDetailsResponse> {
    let user = user_from_token.get_user_from_db(&state).await?;
    let verification_days_left = utils::user::get_verification_days_left(&state, &user)?;

    Ok(ApplicationResponse::Json(
        user_api::GetUserDetailsResponse {
            merchant_id: user_from_token.merchant_id,
            name: user.get_name(),
            email: user.get_email(),
            user_id: user.get_user_id().to_string(),
            verification_days_left,
            role_id: user_from_token.role_id,
            org_id: user_from_token.org_id,
        },
    ))
}

pub async fn signup(
    state: SessionState,
    request: user_api::SignUpRequest,
) -> UserResponse<user_api::TokenOrPayloadResponse<user_api::SignUpResponse>> {
    let new_user = domain::NewUser::try_from(request)?;
    new_user
        .get_new_merchant()
        .get_new_organization()
        .insert_org_in_db(state.clone())
        .await?;
    let user_from_db = new_user
        .insert_user_and_merchant_in_db(state.clone())
        .await?;
    let user_role = new_user
        .insert_user_role_in_db(
            state.clone(),
            consts::user_role::ROLE_ID_ORGANIZATION_ADMIN.to_string(),
            UserStatus::Active,
        )
        .await?;
    utils::user_role::set_role_permissions_in_cache_by_user_role(&state, &user_role).await;

    let token = utils::user::generate_jwt_auth_token(&state, &user_from_db, &user_role).await?;
    let response =
        utils::user::get_dashboard_entry_response(&state, user_from_db, user_role, token.clone())?;

    auth::cookies::set_cookie_response(user_api::TokenOrPayloadResponse::Payload(response), token)
}

pub async fn signup_token_only_flow(
    state: SessionState,
    request: user_api::SignUpRequest,
) -> UserResponse<user_api::TokenOrPayloadResponse<user_api::SignUpResponse>> {
    let new_user = domain::NewUser::try_from(request)?;
    new_user
        .get_new_merchant()
        .get_new_organization()
        .insert_org_in_db(state.clone())
        .await?;
    let user_from_db = new_user
        .insert_user_and_merchant_in_db(state.clone())
        .await?;
    let user_role = new_user
        .insert_user_role_in_db(
            state.clone(),
            consts::user_role::ROLE_ID_ORGANIZATION_ADMIN.to_string(),
            UserStatus::Active,
        )
        .await?;

    let next_flow =
        domain::NextFlow::from_origin(domain::Origin::SignUp, user_from_db.clone(), &state).await?;

    let token = next_flow
        .get_token_with_user_role(&state, &user_role)
        .await?;

    let response = user_api::TokenOrPayloadResponse::Token(user_api::TokenResponse {
        token: token.clone(),
        token_type: next_flow.get_flow().into(),
    });
    auth::cookies::set_cookie_response(response, token)
}

pub async fn signin(
    state: SessionState,
    request: user_api::SignInRequest,
) -> UserResponse<user_api::TokenOrPayloadResponse<user_api::SignInResponse>> {
    let user_from_db: domain::UserFromStorage = state
        .global_store
        .find_user_by_email(&request.email)
        .await
        .map_err(|e| {
            if e.current_context().is_db_not_found() {
                e.change_context(UserErrors::InvalidCredentials)
            } else {
                e.change_context(UserErrors::InternalServerError)
            }
        })?
        .into();

    user_from_db.compare_password(&request.password)?;

    let signin_strategy =
        if let Some(preferred_merchant_id) = user_from_db.get_preferred_merchant_id() {
            let preferred_role = user_from_db
                .get_role_from_db_by_merchant_id(&state, preferred_merchant_id.as_str())
                .await
                .to_not_found_response(UserErrors::InternalServerError)
                .attach_printable("User role with preferred_merchant_id not found")?;
            domain::SignInWithRoleStrategyType::SingleRole(domain::SignInWithSingleRoleStrategy {
                user: user_from_db,
                user_role: preferred_role,
            })
        } else {
            let user_roles = user_from_db.get_roles_from_db(&state).await?;
            domain::SignInWithRoleStrategyType::decide_signin_strategy_by_user_roles(
                user_from_db,
                user_roles,
            )
            .await?
        };

    let response = signin_strategy.get_signin_response(&state).await?;
    let token = utils::user::get_token_from_signin_response(&response);
    auth::cookies::set_cookie_response(user_api::TokenOrPayloadResponse::Payload(response), token)
}

pub async fn signin_token_only_flow(
    state: SessionState,
    request: user_api::SignInRequest,
) -> UserResponse<user_api::TokenOrPayloadResponse<user_api::SignInResponse>> {
    let user_from_db: domain::UserFromStorage = state
        .global_store
        .find_user_by_email(&request.email)
        .await
        .to_not_found_response(UserErrors::InvalidCredentials)?
        .into();

    user_from_db.compare_password(&request.password)?;

    let next_flow =
        domain::NextFlow::from_origin(domain::Origin::SignIn, user_from_db.clone(), &state).await?;

    let token = next_flow.get_token(&state).await?;

    let response = user_api::TokenOrPayloadResponse::Token(user_api::TokenResponse {
        token: token.clone(),
        token_type: next_flow.get_flow().into(),
    });
    auth::cookies::set_cookie_response(response, token)
}

#[cfg(feature = "email")]
pub async fn connect_account(
    state: SessionState,
    request: user_api::ConnectAccountRequest,
) -> UserResponse<user_api::ConnectAccountResponse> {
    let find_user = state.store.find_user_by_email(&request.email).await;

    if let Ok(found_user) = find_user {
        let user_from_db: domain::UserFromStorage = found_user.into();
        let user_role = user_from_db.get_role_from_db(state.clone()).await?;

        let email_contents = email_types::MagicLink {
            recipient_email: domain::UserEmail::from_pii_email(user_from_db.get_email())?,
            settings: state.conf.clone(),
            user_name: domain::UserName::new(user_from_db.get_name())?,
            subject: "Unlock Hyperswitch: Use Your Magic Link to Sign In",
        };

        let send_email_result = state
            .email_client
            .compose_and_send_email(
                Box::new(email_contents),
                state.conf.proxy.https_url.as_ref(),
            )
            .await;

        logger::info!(?send_email_result);

        return Ok(ApplicationResponse::Json(
            user_api::ConnectAccountResponse {
                is_email_sent: send_email_result.is_ok(),
                user_id: user_from_db.get_user_id().to_string(),
                merchant_id: user_role.merchant_id,
            },
        ));
    } else if find_user
        .as_ref()
        .map_err(|e| e.current_context().is_db_not_found())
        .err()
        .unwrap_or(false)
    {
        if matches!(env::which(), env::Env::Production) {
            return Err(report!(UserErrors::InvalidCredentials));
        }

        let new_user = domain::NewUser::try_from(request)?;
        let _ = new_user
            .get_new_merchant()
            .get_new_organization()
            .insert_org_in_db(state.clone())
            .await?;
        let user_from_db = new_user
            .insert_user_and_merchant_in_db(state.clone())
            .await?;
        let user_role = new_user
            .insert_user_role_in_db(
                state.clone(),
                consts::user_role::ROLE_ID_ORGANIZATION_ADMIN.to_string(),
                UserStatus::Active,
            )
            .await?;

        let email_contents = email_types::VerifyEmail {
            recipient_email: domain::UserEmail::from_pii_email(user_from_db.get_email())?,
            settings: state.conf.clone(),
            subject: "Welcome to the Hyperswitch community!",
        };

        let send_email_result = state
            .email_client
            .compose_and_send_email(
                Box::new(email_contents),
                state.conf.proxy.https_url.as_ref(),
            )
            .await;

        logger::info!(?send_email_result);

        return Ok(ApplicationResponse::Json(
            user_api::ConnectAccountResponse {
                is_email_sent: send_email_result.is_ok(),
                user_id: user_from_db.get_user_id().to_string(),
                merchant_id: user_role.merchant_id,
            },
        ));
    } else {
        Err(find_user
            .err()
            .map(|e| e.change_context(UserErrors::InternalServerError))
            .unwrap_or(UserErrors::InternalServerError.into()))
    }
}

pub async fn signout(
    state: SessionState,
    user_from_token: auth::UserFromToken,
) -> UserResponse<()> {
    auth::blacklist::insert_user_in_blacklist(&state, &user_from_token.user_id).await?;
    auth::cookies::remove_cookie_response()
}

pub async fn change_password(
    state: SessionState,
    request: user_api::ChangePasswordRequest,
    user_from_token: auth::UserFromToken,
) -> UserResponse<()> {
    let user: domain::UserFromStorage = state
        .global_store
        .find_user_by_id(&user_from_token.user_id)
        .await
        .change_context(UserErrors::InternalServerError)?
        .into();

    user.compare_password(&request.old_password)
        .change_context(UserErrors::InvalidOldPassword)?;

    if request.old_password == request.new_password {
        return Err(UserErrors::ChangePasswordError.into());
    }
    let new_password = domain::UserPassword::new(request.new_password)?;

    let new_password_hash =
        utils::user::password::generate_password_hash(new_password.get_secret())?;

    let _ = state
        .global_store
        .update_user_by_user_id(
            user.get_user_id(),
            diesel_models::user::UserUpdate::PasswordUpdate {
                password: Some(new_password_hash),
            },
        )
        .await
        .change_context(UserErrors::InternalServerError)?;

    let _ = auth::blacklist::insert_user_in_blacklist(&state, user.get_user_id())
        .await
        .map_err(|e| logger::error!(?e));

    #[cfg(not(feature = "email"))]
    {
        state
            .store
            .delete_user_scoped_dashboard_metadata_by_merchant_id_data_key(
                &user_from_token.user_id,
                &user_from_token.merchant_id,
                diesel_models::enums::DashboardMetadata::IsChangePasswordRequired,
            )
            .await
            .map_err(|e| logger::error!("Error while deleting dashboard metadata {}", e))
            .ok();
    }

    Ok(ApplicationResponse::StatusOk)
}

#[cfg(feature = "email")]
pub async fn forgot_password(
    state: SessionState,
    request: user_api::ForgotPasswordRequest,
) -> UserResponse<()> {
    let user_email = domain::UserEmail::from_pii_email(request.email)?;

    let user_from_db = state
        .store
        .find_user_by_email(&user_email.into_inner())
        .await
        .map_err(|e| {
            if e.current_context().is_db_not_found() {
                e.change_context(UserErrors::UserNotFound)
            } else {
                e.change_context(UserErrors::InternalServerError)
            }
        })
        .map(domain::UserFromStorage::from)?;

    let email_contents = email_types::ResetPassword {
        recipient_email: domain::UserEmail::from_pii_email(user_from_db.get_email())?,
        settings: state.conf.clone(),
        user_name: domain::UserName::new(user_from_db.get_name())?,
        subject: "Get back to Hyperswitch - Reset Your Password Now",
    };

    state
        .email_client
        .compose_and_send_email(
            Box::new(email_contents),
            state.conf.proxy.https_url.as_ref(),
        )
        .await
        .map_err(|e| e.change_context(UserErrors::InternalServerError))?;

    Ok(ApplicationResponse::StatusOk)
}

pub async fn rotate_password(
    state: SessionState,
    user_token: auth::UserFromSinglePurposeToken,
    request: user_api::RotatePasswordRequest,
    _req_state: ReqState,
) -> UserResponse<()> {
    let user: domain::UserFromStorage = state
        .global_store
        .find_user_by_id(&user_token.user_id)
        .await
        .change_context(UserErrors::InternalServerError)?
        .into();

    let password = domain::UserPassword::new(request.password.to_owned())?;
    let hash_password = utils::user::password::generate_password_hash(password.get_secret())?;

    if user.compare_password(&request.password).is_ok() {
        return Err(UserErrors::ChangePasswordError.into());
    }

    let user = state
        .global_store
        .update_user_by_user_id(
            &user_token.user_id,
            storage_user::UserUpdate::PasswordUpdate {
                password: Some(hash_password),
            },
        )
        .await
        .change_context(UserErrors::InternalServerError)?;

    let _ = auth::blacklist::insert_user_in_blacklist(&state, &user.user_id)
        .await
        .map_err(|e| logger::error!(?e));

    Ok(ApplicationResponse::StatusOk)
}

#[cfg(feature = "email")]
pub async fn reset_password_token_only_flow(
    state: SessionState,
    user_token: auth::UserFromSinglePurposeToken,
    request: user_api::ResetPasswordRequest,
) -> UserResponse<()> {
    let token = request.token.expose();
    let email_token = auth::decode_jwt::<email_types::EmailToken>(&token, &state)
        .await
        .change_context(UserErrors::LinkInvalid)?;

    auth::blacklist::check_email_token_in_blacklist(&state, &token).await?;

    let user_from_db: domain::UserFromStorage = state
        .store
        .find_user_by_email(
            &email_token
                .get_email()
                .change_context(UserErrors::InternalServerError)?,
        )
        .await
        .change_context(UserErrors::InternalServerError)?
        .into();

    if user_from_db.get_user_id() != user_token.user_id {
        return Err(UserErrors::LinkInvalid.into());
    }

    let password = domain::UserPassword::new(request.password)?;
    let hash_password = utils::user::password::generate_password_hash(password.get_secret())?;

    let user = state
        .store
        .update_user_by_email(
            &email_token
                .get_email()
                .change_context(UserErrors::InternalServerError)?,
            storage_user::UserUpdate::PasswordUpdate {
                password: Some(hash_password),
            },
        )
        .await
        .change_context(UserErrors::InternalServerError)?;

    let _ = auth::blacklist::insert_email_token_in_blacklist(&state, &token)
        .await
        .map_err(|e| logger::error!(?e));
    let _ = auth::blacklist::insert_user_in_blacklist(&state, &user.user_id)
        .await
        .map_err(|e| logger::error!(?e));

    Ok(ApplicationResponse::StatusOk)
}

#[cfg(feature = "email")]
pub async fn reset_password(
    state: SessionState,
    request: user_api::ResetPasswordRequest,
) -> UserResponse<()> {
    let token = request.token.expose();
    let email_token = auth::decode_jwt::<email_types::EmailToken>(&token, &state)
        .await
        .change_context(UserErrors::LinkInvalid)?;

    auth::blacklist::check_email_token_in_blacklist(&state, &token).await?;

    let password = domain::UserPassword::new(request.password)?;
    let hash_password = utils::user::password::generate_password_hash(password.get_secret())?;

    let user = state
        .store
        .update_user_by_email(
            &email_token
                .get_email()
                .change_context(UserErrors::InternalServerError)?,
            storage_user::UserUpdate::PasswordUpdate {
                password: Some(hash_password),
            },
        )
        .await
        .change_context(UserErrors::InternalServerError)?;

    if let Some(inviter_merchant_id) = email_token.get_merchant_id() {
        let update_status_result = state
            .store
            .update_user_role_by_user_id_merchant_id(
                user.user_id.clone().as_str(),
                inviter_merchant_id,
                UserRoleUpdate::UpdateStatus {
                    status: UserStatus::Active,
                    modified_by: user.user_id.clone(),
                },
            )
            .await;
        logger::info!(?update_status_result);
    }

    let _ = auth::blacklist::insert_email_token_in_blacklist(&state, &token)
        .await
        .map_err(|e| logger::error!(?e));
    let _ = auth::blacklist::insert_user_in_blacklist(&state, &user.user_id)
        .await
        .map_err(|e| logger::error!(?e));

    Ok(ApplicationResponse::StatusOk)
}

pub async fn invite_multiple_user(
    state: SessionState,
    user_from_token: auth::UserFromToken,
    requests: Vec<user_api::InviteUserRequest>,
    req_state: ReqState,
    is_token_only: Option<bool>,
) -> UserResponse<Vec<InviteMultipleUserResponse>> {
    if requests.len() > 10 {
        return Err(report!(UserErrors::MaxInvitationsError))
            .attach_printable("Number of invite requests must not exceed 10");
    }

    let responses = futures::future::join_all(requests.iter().map(|request| async {
        match handle_invitation(&state, &user_from_token, request, &req_state, is_token_only).await
        {
            Ok(response) => response,
            Err(error) => InviteMultipleUserResponse {
                email: request.email.clone(),
                is_email_sent: false,
                password: None,
                error: Some(error.current_context().get_error_message().to_string()),
            },
        }
    }))
    .await;

    Ok(ApplicationResponse::Json(responses))
}

async fn handle_invitation(
    state: &SessionState,
    user_from_token: &auth::UserFromToken,
    request: &user_api::InviteUserRequest,
    req_state: &ReqState,
    is_token_only: Option<bool>,
) -> UserResult<InviteMultipleUserResponse> {
    let inviter_user = user_from_token.get_user_from_db(state).await?;

    if inviter_user.get_email() == request.email {
        return Err(UserErrors::InvalidRoleOperationWithMessage(
            "User Inviting themselves".to_string(),
        )
        .into());
    }

    let role_info = roles::RoleInfo::from_role_id(
        state,
        &request.role_id,
        &user_from_token.merchant_id,
        &user_from_token.org_id,
    )
    .await
    .to_not_found_response(UserErrors::InvalidRoleId)?;

    if !role_info.is_invitable() {
        return Err(report!(UserErrors::InvalidRoleId))
            .attach_printable(format!("role_id = {} is not invitable", request.role_id));
    }

    let invitee_email = domain::UserEmail::from_pii_email(request.email.clone())?;
    let invitee_user = state
        .global_store
        .find_user_by_email(&invitee_email.into_inner())
        .await;

    if let Ok(invitee_user) = invitee_user {
        handle_existing_user_invitation(state, user_from_token, request, invitee_user.into()).await
    } else if invitee_user
        .as_ref()
        .map_err(|e| e.current_context().is_db_not_found())
        .err()
        .unwrap_or(false)
    {
        handle_new_user_invitation(
            state,
            user_from_token,
            request,
            req_state.clone(),
            is_token_only,
        )
        .await
    } else {
        Err(UserErrors::InternalServerError.into())
    }
}

//TODO: send email
async fn handle_existing_user_invitation(
    state: &SessionState,
    user_from_token: &auth::UserFromToken,
    request: &user_api::InviteUserRequest,
    invitee_user_from_db: domain::UserFromStorage,
) -> UserResult<InviteMultipleUserResponse> {
    let now = common_utils::date_time::now();
    state
        .store
        .insert_user_role(UserRoleNew {
            user_id: invitee_user_from_db.get_user_id().to_owned(),
            merchant_id: user_from_token.merchant_id.clone(),
            role_id: request.role_id.clone(),
            org_id: user_from_token.org_id.clone(),
            status: {
                if cfg!(feature = "email") {
                    UserStatus::InvitationSent
                } else {
                    UserStatus::Active
                }
            },
            created_by: user_from_token.user_id.clone(),
            last_modified_by: user_from_token.user_id.clone(),
            created_at: now,
            last_modified: now,
        })
        .await
        .map_err(|e| {
            if e.current_context().is_db_unique_violation() {
                e.change_context(UserErrors::UserExists)
            } else {
                e.change_context(UserErrors::InternalServerError)
            }
        })?;

    let is_email_sent;
    #[cfg(feature = "email")]
    {
        let invitee_email = domain::UserEmail::from_pii_email(request.email.clone())?;
        let email_contents = email_types::InviteRegisteredUser {
            recipient_email: invitee_email,
            user_name: domain::UserName::new(invitee_user_from_db.get_name())?,
            settings: state.conf.clone(),
            subject: "You have been invited to join Hyperswitch Community!",
            merchant_id: user_from_token.merchant_id.clone(),
        };

        is_email_sent = state
            .email_client
            .compose_and_send_email(
                Box::new(email_contents),
                state.conf.proxy.https_url.as_ref(),
            )
            .await
            .map(|email_result| logger::info!(?email_result))
            .map_err(|email_result| logger::error!(?email_result))
            .is_ok();
    }
    #[cfg(not(feature = "email"))]
    {
        is_email_sent = false;
    }

    Ok(InviteMultipleUserResponse {
        email: request.email.clone(),
        is_email_sent,
        password: None,
        error: None,
    })
}

async fn handle_new_user_invitation(
    state: &SessionState,
    user_from_token: &auth::UserFromToken,
    request: &user_api::InviteUserRequest,
    req_state: ReqState,
    is_token_only: Option<bool>,
) -> UserResult<InviteMultipleUserResponse> {
    let new_user = domain::NewUser::try_from((request.clone(), user_from_token.clone()))?;

    new_user
        .insert_user_in_db(state.store.as_ref())
        .await
        .change_context(UserErrors::InternalServerError)?;

    let invitation_status = if cfg!(feature = "email") {
        UserStatus::InvitationSent
    } else {
        UserStatus::Active
    };

    let now = common_utils::date_time::now();
    state
        .store
        .insert_user_role(UserRoleNew {
            user_id: new_user.get_user_id().to_owned(),
            merchant_id: user_from_token.merchant_id.clone(),
            role_id: request.role_id.clone(),
            org_id: user_from_token.org_id.clone(),
            status: invitation_status,
            created_by: user_from_token.user_id.clone(),
            last_modified_by: user_from_token.user_id.clone(),
            created_at: now,
            last_modified: now,
        })
        .await
        .map_err(|e| {
            if e.current_context().is_db_unique_violation() {
                e.change_context(UserErrors::UserExists)
            } else {
                e.change_context(UserErrors::InternalServerError)
            }
        })?;

    let is_email_sent;
    // TODO: Adding this to avoid clippy lints, remove this once the token only flow is being used
    let _ = is_token_only;

    #[cfg(feature = "email")]
    {
        // TODO: Adding this to avoid clippy lints
        // Will be adding actual usage for this variable later
        let _ = req_state.clone();
        let invitee_email = domain::UserEmail::from_pii_email(request.email.clone())?;
        let email_contents: Box<dyn EmailData + Send + 'static> = if let Some(true) = is_token_only
        {
            Box::new(email_types::InviteRegisteredUser {
                recipient_email: invitee_email,
                user_name: domain::UserName::new(new_user.get_name())?,
                settings: state.conf.clone(),
                subject: "You have been invited to join Hyperswitch Community!",
                merchant_id: user_from_token.merchant_id.clone(),
            })
        } else {
            Box::new(email_types::InviteUser {
                recipient_email: invitee_email,
                user_name: domain::UserName::new(new_user.get_name())?,
                settings: state.conf.clone(),
                subject: "You have been invited to join Hyperswitch Community!",
                merchant_id: user_from_token.merchant_id.clone(),
            })
        };
        let send_email_result = state
            .email_client
            .compose_and_send_email(email_contents, state.conf.proxy.https_url.as_ref())
            .await;
        logger::info!(?send_email_result);
        is_email_sent = send_email_result.is_ok();
    }
    #[cfg(not(feature = "email"))]
    {
        is_email_sent = false;

        let invited_user_token = auth::UserFromToken {
            user_id: new_user.get_user_id(),
            merchant_id: user_from_token.merchant_id.clone(),
            org_id: user_from_token.org_id.clone(),
            role_id: request.role_id.clone(),
        };

        let set_metadata_request = SetMetaDataRequest::IsChangePasswordRequired;
        dashboard_metadata::set_metadata(
            state.clone(),
            invited_user_token,
            set_metadata_request,
            req_state,
        )
        .await?;
    }

    Ok(InviteMultipleUserResponse {
        is_email_sent,
        password: if cfg!(not(feature = "email")) {
            Some(new_user.get_password().get_secret())
        } else {
            None
        },
        email: request.email.clone(),
        error: None,
    })
}

#[cfg(feature = "email")]
pub async fn resend_invite(
    state: SessionState,
    user_from_token: auth::UserFromToken,
    request: user_api::ReInviteUserRequest,
    _req_state: ReqState,
) -> UserResponse<()> {
    let invitee_email = domain::UserEmail::from_pii_email(request.email)?;
    let user: domain::UserFromStorage = state
        .store
        .find_user_by_email(&invitee_email.clone().into_inner())
        .await
        .map_err(|e| {
            if e.current_context().is_db_not_found() {
                e.change_context(UserErrors::InvalidRoleOperation)
                    .attach_printable("User not found in the records")
            } else {
                e.change_context(UserErrors::InternalServerError)
            }
        })?
        .into();
    let user_role = state
        .store
        .find_user_role_by_user_id_merchant_id(user.get_user_id(), &user_from_token.merchant_id)
        .await
        .map_err(|e| {
            if e.current_context().is_db_not_found() {
                e.change_context(UserErrors::InvalidRoleOperation)
                    .attach_printable(format!(
                        "User role with user_id = {} and org_id = {} is not found",
                        user.get_user_id(),
                        user_from_token.merchant_id
                    ))
            } else {
                e.change_context(UserErrors::InternalServerError)
            }
        })?;

    if !matches!(user_role.status, UserStatus::InvitationSent) {
        return Err(report!(UserErrors::InvalidRoleOperation))
            .attach_printable("User status is not InvitationSent".to_string());
    }

    let email_contents = email_types::InviteUser {
        recipient_email: invitee_email,
        user_name: domain::UserName::new(user.get_name())?,
        settings: state.conf.clone(),
        subject: "You have been invited to join Hyperswitch Community!",
        merchant_id: user_from_token.merchant_id,
    };
    state
        .email_client
        .compose_and_send_email(
            Box::new(email_contents),
            state.conf.proxy.https_url.as_ref(),
        )
        .await
        .change_context(UserErrors::InternalServerError)?;

    Ok(ApplicationResponse::StatusOk)
}

#[cfg(feature = "email")]
pub async fn accept_invite_from_email(
    state: SessionState,
    request: user_api::AcceptInviteFromEmailRequest,
) -> UserResponse<user_api::DashboardEntryResponse> {
    let token = request.token.expose();

    let email_token = auth::decode_jwt::<email_types::EmailToken>(&token, &state)
        .await
        .change_context(UserErrors::LinkInvalid)?;

    auth::blacklist::check_email_token_in_blacklist(&state, &token).await?;

    let user: domain::UserFromStorage = state
        .store
        .find_user_by_email(
            &email_token
                .get_email()
                .change_context(UserErrors::InternalServerError)?,
        )
        .await
        .change_context(UserErrors::InternalServerError)?
        .into();

    let merchant_id = email_token
        .get_merchant_id()
        .ok_or(UserErrors::InternalServerError)?;

    let update_status_result = state
        .store
        .update_user_role_by_user_id_merchant_id(
            user.get_user_id(),
            merchant_id,
            UserRoleUpdate::UpdateStatus {
                status: UserStatus::Active,
                modified_by: user.get_user_id().to_string(),
            },
        )
        .await
        .change_context(UserErrors::InternalServerError)?;

    let _ = auth::blacklist::insert_email_token_in_blacklist(&state, &token)
        .await
        .map_err(|e| logger::error!(?e));

    let user_from_db: domain::UserFromStorage = state
        .global_store
        .update_user_by_user_id(user.get_user_id(), storage_user::UserUpdate::VerifyUser)
        .await
        .change_context(UserErrors::InternalServerError)?
        .into();

    let token =
        utils::user::generate_jwt_auth_token(&state, &user_from_db, &update_status_result).await?;
    utils::user_role::set_role_permissions_in_cache_by_user_role(&state, &update_status_result)
        .await;

    let response = utils::user::get_dashboard_entry_response(
        &state,
        user_from_db,
        update_status_result,
        token.clone(),
    )?;

    auth::cookies::set_cookie_response(response, token)
}

#[cfg(feature = "email")]
pub async fn accept_invite_from_email_token_only_flow(
    state: SessionState,
    user_token: auth::UserFromSinglePurposeToken,
    request: user_api::AcceptInviteFromEmailRequest,
) -> UserResponse<user_api::TokenOrPayloadResponse<user_api::DashboardEntryResponse>> {
    let token = request.token.expose();

    let email_token = auth::decode_jwt::<email_types::EmailToken>(&token, &state)
        .await
        .change_context(UserErrors::LinkInvalid)?;

    auth::blacklist::check_email_token_in_blacklist(&state, &token).await?;

    let user_from_db: domain::UserFromStorage = state
        .store
        .find_user_by_email(
            &email_token
                .get_email()
                .change_context(UserErrors::InternalServerError)?,
        )
        .await
        .change_context(UserErrors::InternalServerError)?
        .into();

    if user_from_db.get_user_id() != user_token.user_id {
        return Err(UserErrors::LinkInvalid.into());
    }

    let merchant_id = email_token
        .get_merchant_id()
        .ok_or(UserErrors::LinkInvalid)?;

    let user_role = state
        .store
        .update_user_role_by_user_id_merchant_id(
            user_from_db.get_user_id(),
            merchant_id,
            UserRoleUpdate::UpdateStatus {
                status: UserStatus::Active,
                modified_by: user_from_db.get_user_id().to_string(),
            },
        )
        .await
        .change_context(UserErrors::InternalServerError)?;

    let _ = auth::blacklist::insert_email_token_in_blacklist(&state, &token)
        .await
        .map_err(|e| logger::error!(?e));

    let current_flow = domain::CurrentFlow::new(
        user_token.origin,
        domain::SPTFlow::AcceptInvitationFromEmail.into(),
    )?;
    let next_flow = current_flow.next(user_from_db.clone(), &state).await?;

    let token = next_flow
        .get_token_with_user_role(&state, &user_role)
        .await?;

    let response = user_api::TokenOrPayloadResponse::Token(user_api::TokenResponse {
        token: token.clone(),
        token_type: next_flow.get_flow().into(),
    });
    auth::cookies::set_cookie_response(response, token)
}

pub async fn create_internal_user(
    state: SessionState,
    request: user_api::CreateInternalUserRequest,
) -> UserResponse<()> {
    let new_user = domain::NewUser::try_from(request)?;

    let mut store_user: storage_user::UserNew = new_user.clone().try_into()?;
    store_user.set_is_verified(true);

    let key_store = state
        .store
        .get_merchant_key_store_by_merchant_id(
            consts::user_role::INTERNAL_USER_MERCHANT_ID,
            &state.store.get_master_key().to_vec().into(),
        )
        .await
        .map_err(|e| {
            if e.current_context().is_db_not_found() {
                e.change_context(UserErrors::MerchantIdNotFound)
            } else {
                e.change_context(UserErrors::InternalServerError)
            }
        })?;

    state
        .store
        .find_merchant_account_by_merchant_id(
            consts::user_role::INTERNAL_USER_MERCHANT_ID,
            &key_store,
        )
        .await
        .map_err(|e| {
            if e.current_context().is_db_not_found() {
                e.change_context(UserErrors::MerchantIdNotFound)
            } else {
                e.change_context(UserErrors::InternalServerError)
            }
        })?;

    state
        .global_store
        .insert_user(store_user)
        .await
        .map_err(|e| {
            if e.current_context().is_db_unique_violation() {
                e.change_context(UserErrors::UserExists)
            } else {
                e.change_context(UserErrors::InternalServerError)
            }
        })
        .map(domain::user::UserFromStorage::from)?;

    new_user
        .insert_user_role_in_db(
            state,
            consts::user_role::ROLE_ID_INTERNAL_VIEW_ONLY_USER.to_string(),
            UserStatus::Active,
        )
        .await?;

    Ok(ApplicationResponse::StatusOk)
}

pub async fn switch_merchant_id(
    state: SessionState,
    request: user_api::SwitchMerchantIdRequest,
    user_from_token: auth::UserFromToken,
) -> UserResponse<user_api::DashboardEntryResponse> {
    if user_from_token.merchant_id == request.merchant_id {
        return Err(UserErrors::InvalidRoleOperationWithMessage(
            "User switching to same merchant id".to_string(),
        )
        .into());
    }

    let user = user_from_token.get_user_from_db(&state).await?;

    let role_info = roles::RoleInfo::from_role_id(
        &state,
        &user_from_token.role_id,
        &user_from_token.merchant_id,
        &user_from_token.org_id,
    )
    .await
    .to_not_found_response(UserErrors::InternalServerError)?;

    let (token, role_id) = if role_info.is_internal() {
        let key_store = state
            .store
            .get_merchant_key_store_by_merchant_id(
                request.merchant_id.as_str(),
                &state.store.get_master_key().to_vec().into(),
            )
            .await
            .map_err(|e| {
                if e.current_context().is_db_not_found() {
                    e.change_context(UserErrors::MerchantIdNotFound)
                } else {
                    e.change_context(UserErrors::InternalServerError)
                }
            })?;

        let org_id = state
            .store
            .find_merchant_account_by_merchant_id(request.merchant_id.as_str(), &key_store)
            .await
            .map_err(|e| {
                if e.current_context().is_db_not_found() {
                    e.change_context(UserErrors::MerchantIdNotFound)
                } else {
                    e.change_context(UserErrors::InternalServerError)
                }
            })?
            .organization_id;

        let token = utils::user::generate_jwt_auth_token_with_custom_role_attributes(
            &state,
            &user,
            request.merchant_id.clone(),
            org_id.clone(),
            user_from_token.role_id.clone(),
        )
        .await?;

        (token, user_from_token.role_id)
    } else {
        let user_roles = state
            .store
            .list_user_roles_by_user_id(&user_from_token.user_id)
            .await
            .change_context(UserErrors::InternalServerError)?;

        let active_user_roles = user_roles
            .into_iter()
            .filter(|role| role.status == UserStatus::Active)
            .collect::<Vec<_>>();

        let user_role = active_user_roles
            .iter()
            .find(|role| role.merchant_id == request.merchant_id)
            .ok_or(report!(UserErrors::InvalidRoleOperation))
            .attach_printable("User doesn't have access to switch")?;

        let token = utils::user::generate_jwt_auth_token(&state, &user, user_role).await?;
        utils::user_role::set_role_permissions_in_cache_by_user_role(&state, user_role).await;

        (token, user_role.role_id.clone())
    };

    let response = user_api::DashboardEntryResponse {
        token: token.clone(),
        name: user.get_name(),
        email: user.get_email(),
        user_id: user.get_user_id().to_string(),
        verification_days_left: None,
        user_role: role_id,
        merchant_id: request.merchant_id,
    };

    auth::cookies::set_cookie_response(response, token)
}

pub async fn create_merchant_account(
    state: SessionState,
    user_from_token: auth::UserFromToken,
    req: user_api::UserMerchantCreate,
) -> UserResponse<()> {
    let user_from_db = user_from_token.get_user_from_db(&state).await?;

    let new_user = domain::NewUser::try_from((user_from_db, req, user_from_token))?;
    let new_merchant = new_user.get_new_merchant();
    new_merchant
        .create_new_merchant_and_insert_in_db(state.to_owned())
        .await?;

    let role_insertion_res = new_user
        .insert_user_role_in_db(
            state.clone(),
            consts::user_role::ROLE_ID_ORGANIZATION_ADMIN.to_string(),
            UserStatus::Active,
        )
        .await;
    if let Err(e) = role_insertion_res {
        let _ = state
            .store
            .delete_merchant_account_by_merchant_id(new_merchant.get_merchant_id().as_str())
            .await;
        return Err(e);
    }

    Ok(ApplicationResponse::StatusOk)
}

pub async fn list_merchants_for_user(
    state: SessionState,
    user_from_token: Box<dyn auth::GetUserIdFromAuth>,
) -> UserResponse<Vec<user_api::UserMerchantAccount>> {
    let user_roles = state
        .store
        .list_user_roles_by_user_id(user_from_token.get_user_id().as_str())
        .await
        .change_context(UserErrors::InternalServerError)?;

    let merchant_accounts = state
        .store
        .list_multiple_merchant_accounts(
            user_roles
                .iter()
                .map(|role| role.merchant_id.clone())
                .collect(),
        )
        .await
        .change_context(UserErrors::InternalServerError)?;

    let roles =
        utils::user_role::get_multiple_role_info_for_user_roles(&state, &user_roles).await?;

    Ok(ApplicationResponse::Json(
        utils::user::get_multiple_merchant_details_with_status(
            user_roles,
            merchant_accounts,
            roles,
        )?,
    ))
}

pub async fn get_user_details_in_merchant_account(
    state: SessionState,
    user_from_token: auth::UserFromToken,
    request: user_api::GetUserRoleDetailsRequest,
    _req_state: ReqState,
) -> UserResponse<user_api::GetUserRoleDetailsResponse> {
    let required_user = utils::user::get_user_from_db_by_email(&state, request.email.try_into()?)
        .await
        .to_not_found_response(UserErrors::InvalidRoleOperation)?;

    let required_user_role = state
        .store
        .find_user_role_by_user_id_merchant_id(
            required_user.get_user_id(),
            &user_from_token.merchant_id,
        )
        .await
        .to_not_found_response(UserErrors::InvalidRoleOperation)
        .attach_printable("User not found in the merchant account")?;

    let role_info = roles::RoleInfo::from_role_id(
        &state,
        &required_user_role.role_id,
        &user_from_token.merchant_id,
        &user_from_token.org_id,
    )
    .await
    .change_context(UserErrors::InternalServerError)
    .attach_printable("User role exists but the corresponding role doesn't")?;

    Ok(ApplicationResponse::Json(
        user_api::GetUserRoleDetailsResponse {
            email: required_user.get_email(),
            name: required_user.get_name(),
            role_id: role_info.get_role_id().to_string(),
            role_name: role_info.get_role_name().to_string(),
            status: required_user_role.status.foreign_into(),
            last_modified_at: required_user_role.last_modified,
            groups: role_info.get_permission_groups().to_vec(),
            role_scope: role_info.get_scope(),
        },
    ))
}

pub async fn list_users_for_merchant_account(
    state: SessionState,
    user_from_token: auth::UserFromToken,
) -> UserResponse<user_api::ListUsersResponse> {
    let user_roles: HashMap<String, _> = state
        .store
        .list_user_roles_by_merchant_id(user_from_token.merchant_id.as_str())
        .await
        .change_context(UserErrors::InternalServerError)
        .attach_printable("No user roles for given merchant id")?
        .into_iter()
        .map(|role| (role.user_id.clone(), role))
        .collect();

    let user_ids = user_roles.keys().cloned().collect::<Vec<_>>();

    let users = state
        .global_store
        .find_users_by_user_ids(user_ids)
        .await
        .change_context(UserErrors::InternalServerError)
        .attach_printable("No users for given merchant id")?;

    let users_and_user_roles: Vec<_> = users
        .into_iter()
        .filter_map(|user| {
            user_roles
                .get(&user.user_id)
                .map(|role| (user.clone(), role.clone()))
        })
        .collect();

    let users_user_roles_and_roles =
        futures::future::try_join_all(users_and_user_roles.into_iter().map(
            |(user, user_role)| async {
                roles::RoleInfo::from_role_id(
                    &state,
                    &user_role.role_id.clone(),
                    &user_role.merchant_id,
                    &user_role.org_id,
                )
                .await
                .map(|role_info| (user, user_role, role_info))
                .to_not_found_response(UserErrors::InternalServerError)
            },
        ))
        .await?;

    let user_details_vec = users_user_roles_and_roles
        .into_iter()
        .map(|(user, user_role, role_info)| {
            let user = domain::UserFromStorage::from(user);
            user_api::UserDetails {
                email: user.get_email(),
                name: user.get_name(),
                role_id: user_role.role_id.clone(),
                role_name: role_info.get_role_name().to_string(),
                status: user_role.status.foreign_into(),
                last_modified_at: user_role.last_modified,
            }
        })
        .collect();

    Ok(ApplicationResponse::Json(user_api::ListUsersResponse(
        user_details_vec,
    )))
}

#[cfg(feature = "email")]
pub async fn verify_email(
    state: SessionState,
    req: user_api::VerifyEmailRequest,
) -> UserResponse<user_api::SignInResponse> {
    let token = req.token.clone().expose();
    let email_token = auth::decode_jwt::<email_types::EmailToken>(&token, &state)
        .await
        .change_context(UserErrors::LinkInvalid)?;

    auth::blacklist::check_email_token_in_blacklist(&state, &token).await?;

    let user = state
        .store
        .find_user_by_email(
            &email_token
                .get_email()
                .change_context(UserErrors::InternalServerError)?,
        )
        .await
        .change_context(UserErrors::InternalServerError)?;

    let user = state
        .global_store
        .update_user_by_user_id(user.user_id.as_str(), storage_user::UserUpdate::VerifyUser)
        .await
        .change_context(UserErrors::InternalServerError)?;

    let user_from_db: domain::UserFromStorage = user.into();

    let signin_strategy =
        if let Some(preferred_merchant_id) = user_from_db.get_preferred_merchant_id() {
            let preferred_role = user_from_db
                .get_role_from_db_by_merchant_id(&state, preferred_merchant_id.as_str())
                .await
                .change_context(UserErrors::InternalServerError)
                .attach_printable("User role with preferred_merchant_id not found")?;
            domain::SignInWithRoleStrategyType::SingleRole(domain::SignInWithSingleRoleStrategy {
                user: user_from_db,
                user_role: preferred_role,
            })
        } else {
            let user_roles = user_from_db.get_roles_from_db(&state).await?;
            domain::SignInWithRoleStrategyType::decide_signin_strategy_by_user_roles(
                user_from_db,
                user_roles,
            )
            .await?
        };

    let _ = auth::blacklist::insert_email_token_in_blacklist(&state, &token)
        .await
        .map_err(|e| logger::error!(?e));

    let response = signin_strategy.get_signin_response(&state).await?;
    let token = utils::user::get_token_from_signin_response(&response);
    auth::cookies::set_cookie_response(response, token)
}

#[cfg(feature = "email")]
pub async fn verify_email_token_only_flow(
    state: SessionState,
    user_token: auth::UserFromSinglePurposeToken,
    req: user_api::VerifyEmailRequest,
) -> UserResponse<user_api::TokenOrPayloadResponse<user_api::SignInResponse>> {
    let token = req.token.clone().expose();
    let email_token = auth::decode_jwt::<email_types::EmailToken>(&token, &state)
        .await
        .change_context(UserErrors::LinkInvalid)?;

    auth::blacklist::check_email_token_in_blacklist(&state, &token).await?;

    let user_from_email = state
        .store
        .find_user_by_email(
            &email_token
                .get_email()
                .change_context(UserErrors::InternalServerError)?,
        )
        .await
        .change_context(UserErrors::InternalServerError)?;

    if user_from_email.user_id != user_token.user_id {
        return Err(UserErrors::LinkInvalid.into());
    }

    let user_from_db: domain::UserFromStorage = state
        .global_store
        .update_user_by_user_id(
            user_from_email.user_id.as_str(),
            storage_user::UserUpdate::VerifyUser,
        )
        .await
        .change_context(UserErrors::InternalServerError)?
        .into();

    if matches!(user_token.origin, domain::Origin::VerifyEmail)
        || matches!(user_token.origin, domain::Origin::MagicLink)
    {
        let _ = auth::blacklist::insert_email_token_in_blacklist(&state, &token)
            .await
            .map_err(|e| logger::error!(?e));
    }

    let current_flow =
        domain::CurrentFlow::new(user_token.origin, domain::SPTFlow::VerifyEmail.into())?;
    let next_flow = current_flow.next(user_from_db, &state).await?;
    let token = next_flow.get_token(&state).await?;

    let response = user_api::TokenOrPayloadResponse::Token(user_api::TokenResponse {
        token: token.clone(),
        token_type: next_flow.get_flow().into(),
    });

    auth::cookies::set_cookie_response(response, token)
}

#[cfg(feature = "email")]
pub async fn send_verification_mail(
    state: SessionState,
    req: user_api::SendVerifyEmailRequest,
) -> UserResponse<()> {
    let user_email = domain::UserEmail::try_from(req.email)?;
    let user = state
        .store
        .find_user_by_email(&user_email.into_inner())
        .await
        .map_err(|e| {
            if e.current_context().is_db_not_found() {
                e.change_context(UserErrors::UserNotFound)
            } else {
                e.change_context(UserErrors::InternalServerError)
            }
        })?;

    if user.is_verified {
        return Err(UserErrors::UserAlreadyVerified.into());
    }

    let email_contents = email_types::VerifyEmail {
        recipient_email: domain::UserEmail::from_pii_email(user.email)?,
        settings: state.conf.clone(),
        subject: "Welcome to the Hyperswitch community!",
    };

    state
        .email_client
        .compose_and_send_email(
            Box::new(email_contents),
            state.conf.proxy.https_url.as_ref(),
        )
        .await
        .change_context(UserErrors::InternalServerError)?;

    Ok(ApplicationResponse::StatusOk)
}

#[cfg(feature = "recon")]
pub async fn verify_token(
    state: SessionState,
    req: auth::ReconUser,
) -> UserResponse<user_api::VerifyTokenResponse> {
    let user = state
        .store
        .find_user_by_id(&req.user_id)
        .await
        .map_err(|e| {
            if e.current_context().is_db_not_found() {
                e.change_context(UserErrors::UserNotFound)
            } else {
                e.change_context(UserErrors::InternalServerError)
            }
        })?;
    let merchant_id = state
        .store
        .find_user_role_by_user_id(&req.user_id)
        .await
        .change_context(UserErrors::InternalServerError)?
        .merchant_id;

    Ok(ApplicationResponse::Json(user_api::VerifyTokenResponse {
        merchant_id: merchant_id.to_string(),
        user_email: user.email,
    }))
}

pub async fn update_user_details(
    state: SessionState,
    user_token: auth::UserFromToken,
    req: user_api::UpdateUserAccountDetailsRequest,
    _req_state: ReqState,
) -> UserResponse<()> {
    let user: domain::UserFromStorage = state
        .global_store
        .find_user_by_id(&user_token.user_id)
        .await
        .change_context(UserErrors::InternalServerError)?
        .into();

    let name = req.name.map(domain::UserName::new).transpose()?;

    if let Some(ref preferred_merchant_id) = req.preferred_merchant_id {
        let _ = state
            .store
            .find_user_role_by_user_id_merchant_id(user.get_user_id(), preferred_merchant_id)
            .await
            .map_err(|e| {
                if e.current_context().is_db_not_found() {
                    e.change_context(UserErrors::MerchantIdNotFound)
                } else {
                    e.change_context(UserErrors::InternalServerError)
                }
            })?;
    }

    let user_update = storage_user::UserUpdate::AccountUpdate {
        name: name.map(|x| x.get_secret().expose()),
        is_verified: None,
        preferred_merchant_id: req.preferred_merchant_id,
    };

    state
        .global_store
        .update_user_by_user_id(user.get_user_id(), user_update)
        .await
        .change_context(UserErrors::InternalServerError)?;

    Ok(ApplicationResponse::StatusOk)
}

#[cfg(feature = "email")]
pub async fn user_from_email(
    state: SessionState,
    req: user_api::UserFromEmailRequest,
) -> UserResponse<user_api::TokenResponse> {
    let token = req.token.expose();
    let email_token = auth::decode_jwt::<email_types::EmailToken>(&token, &state)
        .await
        .change_context(UserErrors::LinkInvalid)?;

    auth::blacklist::check_email_token_in_blacklist(&state, &token).await?;

    let user_from_db: domain::UserFromStorage = state
        .store
        .find_user_by_email(
            &email_token
                .get_email()
                .change_context(UserErrors::InternalServerError)?,
        )
        .await
        .change_context(UserErrors::InternalServerError)?
        .into();

    let next_flow =
        domain::NextFlow::from_origin(email_token.get_flow(), user_from_db.clone(), &state).await?;

    let token = next_flow.get_token(&state).await?;

    let response = user_api::TokenResponse {
        token: token.clone(),
        token_type: next_flow.get_flow().into(),
    };
    auth::cookies::set_cookie_response(response, token)
}

pub async fn begin_totp(
    state: SessionState,
    user_token: auth::UserFromSinglePurposeToken,
) -> UserResponse<user_api::BeginTotpResponse> {
    let user_from_db: domain::UserFromStorage = state
        .global_store
        .find_user_by_id(&user_token.user_id)
        .await
        .change_context(UserErrors::InternalServerError)?
        .into();

    if user_from_db.get_totp_status() == TotpStatus::Set {
        return Ok(ApplicationResponse::Json(user_api::BeginTotpResponse {
            secret: None,
        }));
    }

    let totp = tfa_utils::generate_default_totp(user_from_db.get_email(), None)?;
    let secret = totp.get_secret_base32().into();
    tfa_utils::insert_totp_secret_in_redis(&state, &user_token.user_id, &secret).await?;

    Ok(ApplicationResponse::Json(user_api::BeginTotpResponse {
        secret: Some(user_api::TotpSecret {
            secret,
            totp_url: totp.get_url().into(),
        }),
    }))
}

<<<<<<< HEAD
    state
        .global_store
        .update_user_by_user_id(
            user_from_db.get_user_id(),
            storage_user::UserUpdate::TotpUpdate {
                totp_status: Some(TotpStatus::InProgress),
                totp_secret: Some(
                    // TODO: Impl conversion trait for User and move this there
                    domain::types::encrypt::<String, masking::WithType>(
                        totp.get_secret_base32().into(),
                        key_store.key.peek(),
                    )
                    .await
                    .change_context(UserErrors::InternalServerError)?
                    .into(),
                ),
                totp_recovery_codes: Some(
                    recovery_codes
                        .get_hashed()
                        .change_context(UserErrors::InternalServerError)?,
                ),
            },
        )
=======
pub async fn reset_totp(
    state: SessionState,
    user_token: auth::UserFromToken,
) -> UserResponse<user_api::BeginTotpResponse> {
    let user_from_db: domain::UserFromStorage = state
        .store
        .find_user_by_id(&user_token.user_id)
>>>>>>> 07ea1e61
        .await
        .change_context(UserErrors::InternalServerError)?
        .into();

    if user_from_db.get_totp_status() != TotpStatus::Set {
        return Err(UserErrors::TotpNotSetup.into());
    }

    if !tfa_utils::check_totp_in_redis(&state, &user_token.user_id).await?
        && !tfa_utils::check_recovery_code_in_redis(&state, &user_token.user_id).await?
    {
        return Err(UserErrors::TwoFactorAuthRequired.into());
    }

    let totp = tfa_utils::generate_default_totp(user_from_db.get_email(), None)?;
    let secret = totp.get_secret_base32().into();
    tfa_utils::insert_totp_secret_in_redis(&state, &user_token.user_id, &secret).await?;

    Ok(ApplicationResponse::Json(user_api::BeginTotpResponse {
        secret: Some(user_api::TotpSecret {
            secret,
            totp_url: totp.get_url().into(),
        }),
    }))
}

pub async fn verify_totp(
    state: SessionState,
    user_token: auth::UserFromSinglePurposeToken,
    req: user_api::VerifyTotpRequest,
) -> UserResponse<user_api::TokenResponse> {
    let user_from_db: domain::UserFromStorage = state
        .global_store
        .find_user_by_id(&user_token.user_id)
        .await
        .change_context(UserErrors::InternalServerError)?
        .into();

    if user_from_db.get_totp_status() != TotpStatus::Set {
        return Err(UserErrors::TotpNotSetup.into());
    }

    let user_totp_secret = user_from_db
        .decrypt_and_get_totp_secret(&state)
        .await?
        .ok_or(UserErrors::InternalServerError)?;

    let totp = tfa_utils::generate_default_totp(user_from_db.get_email(), Some(user_totp_secret))?;

    if totp
        .generate_current()
        .change_context(UserErrors::InternalServerError)?
        != req.totp.expose()
    {
        return Err(UserErrors::InvalidTotp.into());
    }

    tfa_utils::insert_totp_in_redis(&state, &user_token.user_id).await?;

    Ok(ApplicationResponse::StatusOk)
}

pub async fn update_totp(
    state: SessionState,
    user_token: auth::UserFromSinglePurposeToken,
    req: user_api::VerifyTotpRequest,
) -> UserResponse<()> {
    let user_from_db: domain::UserFromStorage = state
        .store
        .find_user_by_id(&user_token.user_id)
        .await
        .change_context(UserErrors::InternalServerError)?
        .into();

    let new_totp_secret = tfa_utils::get_totp_secret_from_redis(&state, &user_token.user_id)
        .await?
        .ok_or(UserErrors::TotpSecretNotFound)?;

    let totp = tfa_utils::generate_default_totp(user_from_db.get_email(), Some(new_totp_secret))?;

    if totp
        .generate_current()
        .change_context(UserErrors::InternalServerError)?
        != req.totp.expose()
    {
        return Err(UserErrors::InvalidTotp.into());
    }

    let key_store = user_from_db.get_or_create_key_store(&state).await?;

    state
        .store
        .update_user_by_user_id(
            &user_token.user_id,
            storage_user::UserUpdate::TotpUpdate {
                totp_status: None,
                totp_secret: Some(
                    // TODO: Impl conversion trait for User and move this there
                    domain::types::encrypt::<String, masking::WithType>(
                        totp.get_secret_base32().into(),
                        key_store.key.peek(),
                    )
                    .await
                    .change_context(UserErrors::InternalServerError)?
                    .into(),
                ),

                totp_recovery_codes: None,
            },
        )
        .await
        .change_context(UserErrors::InternalServerError)?;

    let _ = tfa_utils::delete_totp_secret_from_redis(&state, &user_token.user_id)
        .await
        .map_err(|e| logger::error!(?e));

    // This is not the main task of this API, so we don't throw error if this fails.
    // Any following API which requires TOTP will throw error if TOTP is not set in redis
    // and FE will ask user to enter TOTP again
    let _ = tfa_utils::insert_totp_in_redis(&state, &user_token.user_id)
        .await
        .map_err(|e| logger::error!(?e));

    Ok(ApplicationResponse::StatusOk)
}

pub async fn generate_recovery_codes(
    state: SessionState,
    user_token: auth::UserFromSinglePurposeToken,
) -> UserResponse<user_api::RecoveryCodes> {
    if !tfa_utils::check_totp_in_redis(&state, &user_token.user_id).await? {
        return Err(UserErrors::TotpRequired.into());
    }

    let recovery_codes = domain::RecoveryCodes::generate_new();

    state
        .global_store
        .update_user_by_user_id(
            &user_token.user_id,
            storage_user::UserUpdate::TotpUpdate {
                totp_status: None,
                totp_secret: None,
                totp_recovery_codes: Some(
                    recovery_codes
                        .get_hashed()
                        .change_context(UserErrors::InternalServerError)?,
                ),
            },
        )
        .await
        .change_context(UserErrors::InternalServerError)?;

    Ok(ApplicationResponse::Json(user_api::RecoveryCodes {
        recovery_codes: recovery_codes.into_inner(),
    }))
}

pub async fn verify_recovery_code(
    state: SessionState,
    user_token: auth::UserFromSinglePurposeToken,
    req: user_api::VerifyRecoveryCodeRequest,
) -> UserResponse<user_api::TokenResponse> {
    let user_from_db: domain::UserFromStorage = state
        .store
        .find_user_by_id(&user_token.user_id)
        .await
        .change_context(UserErrors::InternalServerError)?
        .into();

    if user_from_db.get_totp_status() != TotpStatus::Set {
        return Err(UserErrors::TwoFactorAuthNotSetup.into());
    }

    let mut recovery_codes = user_from_db
        .get_recovery_codes()
        .ok_or(UserErrors::InternalServerError)?;

    let matching_index = utils::user::password::get_index_for_correct_recovery_code(
        &req.recovery_code,
        &recovery_codes,
    )?
    .ok_or(UserErrors::InvalidRecoveryCode)?;

    tfa_utils::insert_recovery_code_in_redis(&state, user_from_db.get_user_id()).await?;
    let _ = recovery_codes.remove(matching_index);

    state
        .store
        .update_user_by_user_id(
            user_from_db.get_user_id(),
            storage_user::UserUpdate::TotpUpdate {
                totp_status: None,
                totp_secret: None,
                totp_recovery_codes: Some(recovery_codes),
            },
        )
        .await
        .change_context(UserErrors::InternalServerError)?;

    Ok(ApplicationResponse::StatusOk)
}

pub async fn terminate_two_factor_auth(
    state: SessionState,
    user_token: auth::UserFromSinglePurposeToken,
    skip_two_factor_auth: bool,
) -> UserResponse<user_api::TokenResponse> {
    let user_from_db: domain::UserFromStorage = state
        .store
        .find_user_by_id(&user_token.user_id)
        .await
        .change_context(UserErrors::InternalServerError)?
        .into();

    if !skip_two_factor_auth {
        if !tfa_utils::check_totp_in_redis(&state, &user_token.user_id).await?
            && !tfa_utils::check_recovery_code_in_redis(&state, &user_token.user_id).await?
        {
            return Err(UserErrors::TwoFactorAuthRequired.into());
        }

        if user_from_db.get_recovery_codes().is_none() {
            return Err(UserErrors::TwoFactorAuthNotSetup.into());
        }

        if user_from_db.get_totp_status() != TotpStatus::Set {
            state
                .store
                .update_user_by_user_id(
                    user_from_db.get_user_id(),
                    storage_user::UserUpdate::TotpUpdate {
                        totp_status: Some(TotpStatus::Set),
                        totp_secret: None,
                        totp_recovery_codes: None,
                    },
                )
                .await
                .change_context(UserErrors::InternalServerError)?;
        }
    }

    let current_flow = domain::CurrentFlow::new(user_token.origin, domain::SPTFlow::TOTP.into())?;
    let next_flow = current_flow.next(user_from_db, &state).await?;
    let token = next_flow.get_token(&state).await?;

    auth::cookies::set_cookie_response(
        user_api::TokenResponse {
            token: token.clone(),
            token_type: next_flow.get_flow().into(),
        },
        token,
    )
}

pub async fn check_two_factor_auth_status(
    state: SessionState,
    user_token: auth::UserFromToken,
) -> UserResponse<user_api::TwoFactorAuthStatusResponse> {
    Ok(ApplicationResponse::Json(
        user_api::TwoFactorAuthStatusResponse {
            totp: tfa_utils::check_totp_in_redis(&state, &user_token.user_id).await?,
            recovery_code: tfa_utils::check_recovery_code_in_redis(&state, &user_token.user_id)
                .await?,
        },
    ))
}<|MERGE_RESOLUTION|>--- conflicted
+++ resolved
@@ -1670,31 +1670,6 @@
     }))
 }
 
-<<<<<<< HEAD
-    state
-        .global_store
-        .update_user_by_user_id(
-            user_from_db.get_user_id(),
-            storage_user::UserUpdate::TotpUpdate {
-                totp_status: Some(TotpStatus::InProgress),
-                totp_secret: Some(
-                    // TODO: Impl conversion trait for User and move this there
-                    domain::types::encrypt::<String, masking::WithType>(
-                        totp.get_secret_base32().into(),
-                        key_store.key.peek(),
-                    )
-                    .await
-                    .change_context(UserErrors::InternalServerError)?
-                    .into(),
-                ),
-                totp_recovery_codes: Some(
-                    recovery_codes
-                        .get_hashed()
-                        .change_context(UserErrors::InternalServerError)?,
-                ),
-            },
-        )
-=======
 pub async fn reset_totp(
     state: SessionState,
     user_token: auth::UserFromToken,
@@ -1702,7 +1677,6 @@
     let user_from_db: domain::UserFromStorage = state
         .store
         .find_user_by_id(&user_token.user_id)
->>>>>>> 07ea1e61
         .await
         .change_context(UserErrors::InternalServerError)?
         .into();
