use std::{
    collections::{HashMap, HashSet},
    ops::Not,
};

use api_models::{
    payments::RedirectionResponse,
    user::{self as user_api, InviteMultipleUserResponse, NameIdUnit},
};
use common_enums::EntityType;
use common_utils::{type_name, types::keymanager::Identifier};
#[cfg(feature = "email")]
use diesel_models::user_role::UserRoleUpdate;
use diesel_models::{
    enums::{TotpStatus, UserRoleVersion, UserStatus},
    organization::OrganizationBridge,
    user as storage_user,
    user_authentication_method::{UserAuthenticationMethodNew, UserAuthenticationMethodUpdate},
};
use error_stack::{report, ResultExt};
use masking::{ExposeInterface, PeekInterface, Secret};
#[cfg(feature = "email")]
use router_env::env;
use router_env::logger;
#[cfg(not(feature = "email"))]
use user_api::dashboard_metadata::SetMetaDataRequest;

#[cfg(feature = "v1")]
use super::admin;
use super::errors::{StorageErrorExt, UserErrors, UserResponse, UserResult};
#[cfg(feature = "email")]
use crate::services::email::types as email_types;
#[cfg(feature = "v1")]
use crate::types::transformers::ForeignFrom;
use crate::{
    consts,
    core::encryption::send_request_to_key_service_for_user,
    db::{
        domain::user_authentication_method::DEFAULT_USER_AUTH_METHOD,
        user_role::ListUserRolesByUserIdPayload,
    },
    routes::{app::ReqState, SessionState},
    services::{authentication as auth, authorization::roles, openidconnect, ApplicationResponse},
    types::{domain, transformers::ForeignInto},
    utils::{
        self,
        user::{theme as theme_utils, two_factor_auth as tfa_utils},
    },
};

pub mod dashboard_metadata;
#[cfg(feature = "dummy_connector")]
pub mod sample_data;
pub mod theme;

#[cfg(feature = "email")]
pub async fn signup_with_merchant_id(
    state: SessionState,
    request: user_api::SignUpWithMerchantIdRequest,
    auth_id: Option<String>,
    theme_id: Option<String>,
) -> UserResponse<user_api::SignUpWithMerchantIdResponse> {
    let new_user = domain::NewUser::try_from(request.clone())?;
    new_user
        .get_new_merchant()
        .get_new_organization()
        .insert_org_in_db(state.clone())
        .await?;

    let user_from_db = new_user
        .insert_user_and_merchant_in_db(state.clone())
        .await?;

    let _user_role = new_user
        .insert_org_level_user_role_in_db(
            state.clone(),
            common_utils::consts::ROLE_ID_ORGANIZATION_ADMIN.to_string(),
            UserStatus::Active,
        )
        .await?;

    let theme = theme_utils::get_theme_using_optional_theme_id(&state, theme_id).await?;

    let email_contents = email_types::ResetPassword {
        recipient_email: user_from_db.get_email().try_into()?,
        user_name: domain::UserName::new(user_from_db.get_name())?,
        settings: state.conf.clone(),
        subject: consts::user::EMAIL_SUBJECT_RESET_PASSWORD,
        auth_id,
        theme_id: theme.as_ref().map(|theme| theme.theme_id.clone()),
        theme_config: theme
            .map(|theme| theme.email_config())
            .unwrap_or(state.conf.theme.email_config.clone()),
    };

    let send_email_result = state
        .email_client
        .compose_and_send_email(
            email_types::get_base_url(&state),
            Box::new(email_contents),
            state.conf.proxy.https_url.as_ref(),
        )
        .await;

    logger::info!(?send_email_result);
    Ok(ApplicationResponse::Json(user_api::AuthorizeResponse {
        is_email_sent: send_email_result.is_ok(),
        user_id: user_from_db.get_user_id().to_string(),
    }))
}

pub async fn get_user_details(
    state: SessionState,
    user_from_token: auth::UserFromToken,
) -> UserResponse<user_api::GetUserDetailsResponse> {
    let user = user_from_token.get_user_from_db(&state).await?;
    let verification_days_left = utils::user::get_verification_days_left(&state, &user)?;
    let role_info = roles::RoleInfo::from_role_id_and_org_id(
        &state,
        &user_from_token.role_id,
        &user_from_token.org_id,
    )
    .await
    .change_context(UserErrors::InternalServerError)?;

    let theme = theme_utils::get_most_specific_theme_using_token_and_min_entity(
        &state,
        &user_from_token,
        EntityType::Profile,
    )
    .await?;

    Ok(ApplicationResponse::Json(
        user_api::GetUserDetailsResponse {
            merchant_id: user_from_token.merchant_id,
            name: user.get_name(),
            email: user.get_email(),
            user_id: user.get_user_id().to_string(),
            verification_days_left,
            role_id: user_from_token.role_id,
            org_id: user_from_token.org_id,
            is_two_factor_auth_setup: user.get_totp_status() == TotpStatus::Set,
            recovery_codes_left: user.get_recovery_codes().map(|codes| codes.len()),
            profile_id: user_from_token.profile_id,
            entity_type: role_info.get_entity_type(),
            theme_id: theme.map(|theme| theme.theme_id),
        },
    ))
}

pub async fn signup_token_only_flow(
    state: SessionState,
    request: user_api::SignUpRequest,
) -> UserResponse<user_api::TokenResponse> {
    let new_user = domain::NewUser::try_from(request)?;
    new_user
        .get_new_merchant()
        .get_new_organization()
        .insert_org_in_db(state.clone())
        .await?;
    let user_from_db = new_user
        .insert_user_and_merchant_in_db(state.clone())
        .await?;
    let user_role = new_user
        .insert_org_level_user_role_in_db(
            state.clone(),
            common_utils::consts::ROLE_ID_ORGANIZATION_ADMIN.to_string(),
            UserStatus::Active,
        )
        .await?;

    let next_flow =
        domain::NextFlow::from_origin(domain::Origin::SignUp, user_from_db.clone(), &state).await?;

    let token = next_flow
        .get_token_with_user_role(&state, &user_role)
        .await?;

    let response = user_api::TokenResponse {
        token: token.clone(),
        token_type: next_flow.get_flow().into(),
    };
    auth::cookies::set_cookie_response(response, token)
}

pub async fn signin_token_only_flow(
    state: SessionState,
    request: user_api::SignInRequest,
) -> UserResponse<user_api::TokenResponse> {
    let user_from_db: domain::UserFromStorage = state
        .global_store
        .find_user_by_email(&domain::UserEmail::from_pii_email(request.email)?)
        .await
        .to_not_found_response(UserErrors::InvalidCredentials)?
        .into();

    user_from_db.compare_password(&request.password)?;

    let next_flow =
        domain::NextFlow::from_origin(domain::Origin::SignIn, user_from_db.clone(), &state).await?;

    let token = next_flow.get_token(&state).await?;

    let response = user_api::TokenResponse {
        token: token.clone(),
        token_type: next_flow.get_flow().into(),
    };
    auth::cookies::set_cookie_response(response, token)
}

#[cfg(feature = "email")]
pub async fn connect_account(
    state: SessionState,
    request: user_api::ConnectAccountRequest,
    auth_id: Option<String>,
    theme_id: Option<String>,
) -> UserResponse<user_api::ConnectAccountResponse> {
    let find_user = state
        .global_store
        .find_user_by_email(&domain::UserEmail::from_pii_email(request.email.clone())?)
        .await;

    if let Ok(found_user) = find_user {
        let user_from_db: domain::UserFromStorage = found_user.into();

        let theme = theme_utils::get_theme_using_optional_theme_id(&state, theme_id).await?;

        let email_contents = email_types::MagicLink {
            recipient_email: domain::UserEmail::from_pii_email(user_from_db.get_email())?,
            settings: state.conf.clone(),
            user_name: domain::UserName::new(user_from_db.get_name())?,
            subject: consts::user::EMAIL_SUBJECT_MAGIC_LINK,
            auth_id,
            theme_id: theme.as_ref().map(|theme| theme.theme_id.clone()),
            theme_config: theme
                .map(|theme| theme.email_config())
                .unwrap_or(state.conf.theme.email_config.clone()),
        };

        let send_email_result = state
            .email_client
            .compose_and_send_email(
                email_types::get_base_url(&state),
                Box::new(email_contents),
                state.conf.proxy.https_url.as_ref(),
            )
            .await;
        logger::info!(?send_email_result);

        Ok(ApplicationResponse::Json(
            user_api::ConnectAccountResponse {
                is_email_sent: send_email_result.is_ok(),
                user_id: user_from_db.get_user_id().to_string(),
            },
        ))
    } else if find_user
        .as_ref()
        .map_err(|e| e.current_context().is_db_not_found())
        .err()
        .unwrap_or(false)
    {
        if matches!(env::which(), env::Env::Production) {
            return Err(report!(UserErrors::InvalidCredentials));
        }

        let new_user = domain::NewUser::try_from(request)?;
        let _ = new_user
            .get_new_merchant()
            .get_new_organization()
            .insert_org_in_db(state.clone())
            .await?;
        let user_from_db = new_user
            .insert_user_and_merchant_in_db(state.clone())
            .await?;
        let _user_role = new_user
            .insert_org_level_user_role_in_db(
                state.clone(),
                common_utils::consts::ROLE_ID_ORGANIZATION_ADMIN.to_string(),
                UserStatus::Active,
            )
            .await?;

        let theme = theme_utils::get_theme_using_optional_theme_id(&state, theme_id).await?;

        let magic_link_email = email_types::VerifyEmail {
            recipient_email: domain::UserEmail::from_pii_email(user_from_db.get_email())?,
            settings: state.conf.clone(),
            subject: consts::user::EMAIL_SUBJECT_SIGNUP,
            auth_id,
            theme_id: theme.as_ref().map(|theme| theme.theme_id.clone()),
            theme_config: theme
                .map(|theme| theme.email_config())
                .unwrap_or(state.conf.theme.email_config.clone()),
        };

        let magic_link_result = state
            .email_client
            .compose_and_send_email(
                email_types::get_base_url(&state),
                Box::new(magic_link_email),
                state.conf.proxy.https_url.as_ref(),
            )
            .await;

        logger::info!(?magic_link_result);

        if state.tenant.tenant_id.get_string_repr() == common_utils::consts::DEFAULT_TENANT {
            let welcome_to_community_email = email_types::WelcomeToCommunity {
                recipient_email: domain::UserEmail::from_pii_email(user_from_db.get_email())?,
                subject: consts::user::EMAIL_SUBJECT_WELCOME_TO_COMMUNITY,
            };

<<<<<<< HEAD
        let welcome_email_result = state
            .email_client
            .compose_and_send_email(
                email_types::get_base_url(&state),
                Box::new(welcome_to_community_email),
                state.conf.proxy.https_url.as_ref(),
            )
            .await;
=======
            let welcome_email_result = state
                .email_client
                .compose_and_send_email(
                    Box::new(welcome_to_community_email),
                    state.conf.proxy.https_url.as_ref(),
                )
                .await;
>>>>>>> ed276ecc

            logger::info!(?welcome_email_result);
        }

        return Ok(ApplicationResponse::Json(
            user_api::ConnectAccountResponse {
                is_email_sent: magic_link_result.is_ok(),
                user_id: user_from_db.get_user_id().to_string(),
            },
        ));
    } else {
        Err(find_user
            .err()
            .map(|e| e.change_context(UserErrors::InternalServerError))
            .unwrap_or(UserErrors::InternalServerError.into()))
    }
}

pub async fn signout(
    state: SessionState,
    user_from_token: auth::UserIdFromAuth,
) -> UserResponse<()> {
    tfa_utils::delete_totp_from_redis(&state, &user_from_token.user_id).await?;
    tfa_utils::delete_recovery_code_from_redis(&state, &user_from_token.user_id).await?;
    tfa_utils::delete_totp_secret_from_redis(&state, &user_from_token.user_id).await?;

    auth::blacklist::insert_user_in_blacklist(&state, &user_from_token.user_id).await?;
    auth::cookies::remove_cookie_response()
}

pub async fn change_password(
    state: SessionState,
    request: user_api::ChangePasswordRequest,
    user_from_token: auth::UserFromToken,
) -> UserResponse<()> {
    let user: domain::UserFromStorage = state
        .global_store
        .find_user_by_id(&user_from_token.user_id)
        .await
        .change_context(UserErrors::InternalServerError)?
        .into();

    user.compare_password(&request.old_password)
        .change_context(UserErrors::InvalidOldPassword)?;

    if request.old_password == request.new_password {
        return Err(UserErrors::ChangePasswordError.into());
    }
    let new_password = domain::UserPassword::new(request.new_password)?;

    let new_password_hash =
        utils::user::password::generate_password_hash(new_password.get_secret())?;

    let _ = state
        .global_store
        .update_user_by_user_id(
            user.get_user_id(),
            diesel_models::user::UserUpdate::PasswordUpdate {
                password: new_password_hash,
            },
        )
        .await
        .change_context(UserErrors::InternalServerError)?;

    let _ = auth::blacklist::insert_user_in_blacklist(&state, user.get_user_id())
        .await
        .map_err(|error| logger::error!(?error));

    #[cfg(not(feature = "email"))]
    {
        state
            .store
            .delete_user_scoped_dashboard_metadata_by_merchant_id_data_key(
                &user_from_token.user_id,
                &user_from_token.merchant_id,
                diesel_models::enums::DashboardMetadata::IsChangePasswordRequired,
            )
            .await
            .map_err(|e| logger::error!("Error while deleting dashboard metadata {e:?}"))
            .ok();
    }

    Ok(ApplicationResponse::StatusOk)
}

#[cfg(feature = "email")]
pub async fn forgot_password(
    state: SessionState,
    request: user_api::ForgotPasswordRequest,
    auth_id: Option<String>,
    theme_id: Option<String>,
) -> UserResponse<()> {
    let user_email = domain::UserEmail::from_pii_email(request.email)?;

    let user_from_db = state
        .global_store
        .find_user_by_email(&user_email)
        .await
        .map_err(|e| {
            if e.current_context().is_db_not_found() {
                e.change_context(UserErrors::UserNotFound)
            } else {
                e.change_context(UserErrors::InternalServerError)
            }
        })
        .map(domain::UserFromStorage::from)?;

    let theme = theme_utils::get_theme_using_optional_theme_id(&state, theme_id).await?;

    let email_contents = email_types::ResetPassword {
        recipient_email: domain::UserEmail::from_pii_email(user_from_db.get_email())?,
        settings: state.conf.clone(),
        user_name: domain::UserName::new(user_from_db.get_name())?,
        subject: consts::user::EMAIL_SUBJECT_RESET_PASSWORD,
        auth_id,
        theme_id: theme.as_ref().map(|theme| theme.theme_id.clone()),
        theme_config: theme
            .map(|theme| theme.email_config())
            .unwrap_or(state.conf.theme.email_config.clone()),
    };

    state
        .email_client
        .compose_and_send_email(
            email_types::get_base_url(&state),
            Box::new(email_contents),
            state.conf.proxy.https_url.as_ref(),
        )
        .await
        .map_err(|e| e.change_context(UserErrors::InternalServerError))?;

    Ok(ApplicationResponse::StatusOk)
}

pub async fn rotate_password(
    state: SessionState,
    user_token: auth::UserFromSinglePurposeToken,
    request: user_api::RotatePasswordRequest,
    _req_state: ReqState,
) -> UserResponse<()> {
    let user: domain::UserFromStorage = state
        .global_store
        .find_user_by_id(&user_token.user_id)
        .await
        .change_context(UserErrors::InternalServerError)?
        .into();

    let password = domain::UserPassword::new(request.password.to_owned())?;
    let hash_password = utils::user::password::generate_password_hash(password.get_secret())?;

    if user.compare_password(&request.password).is_ok() {
        return Err(UserErrors::ChangePasswordError.into());
    }

    let user = state
        .global_store
        .update_user_by_user_id(
            &user_token.user_id,
            storage_user::UserUpdate::PasswordUpdate {
                password: hash_password,
            },
        )
        .await
        .change_context(UserErrors::InternalServerError)?;

    let _ = auth::blacklist::insert_user_in_blacklist(&state, &user.user_id)
        .await
        .map_err(|error| logger::error!(?error));

    auth::cookies::remove_cookie_response()
}

#[cfg(feature = "email")]
pub async fn reset_password_token_only_flow(
    state: SessionState,
    user_token: auth::UserFromSinglePurposeToken,
    request: user_api::ResetPasswordRequest,
) -> UserResponse<()> {
    let token = request.token.expose();
    let email_token = auth::decode_jwt::<email_types::EmailToken>(&token, &state)
        .await
        .change_context(UserErrors::LinkInvalid)?;

    auth::blacklist::check_email_token_in_blacklist(&state, &token).await?;

    let user_from_db: domain::UserFromStorage = state
        .global_store
        .find_user_by_email(&email_token.get_email()?)
        .await
        .change_context(UserErrors::InternalServerError)?
        .into();

    if user_from_db.get_user_id() != user_token.user_id {
        return Err(UserErrors::LinkInvalid.into());
    }

    let password = domain::UserPassword::new(request.password)?;
    let hash_password = utils::user::password::generate_password_hash(password.get_secret())?;

    let user = state
        .global_store
        .update_user_by_user_id(
            user_from_db.get_user_id(),
            storage_user::UserUpdate::PasswordUpdate {
                password: hash_password,
            },
        )
        .await
        .change_context(UserErrors::InternalServerError)?;

    if !user_from_db.is_verified() {
        let _ = state
            .global_store
            .update_user_by_user_id(
                user_from_db.get_user_id(),
                storage_user::UserUpdate::VerifyUser,
            )
            .await
            .map_err(|error| logger::error!(?error));
    }

    let _ = auth::blacklist::insert_email_token_in_blacklist(&state, &token)
        .await
        .map_err(|error| logger::error!(?error));
    let _ = auth::blacklist::insert_user_in_blacklist(&state, &user.user_id)
        .await
        .map_err(|error| logger::error!(?error));

    auth::cookies::remove_cookie_response()
}

pub async fn invite_multiple_user(
    state: SessionState,
    user_from_token: auth::UserFromToken,
    requests: Vec<user_api::InviteUserRequest>,
    req_state: ReqState,
    auth_id: Option<String>,
) -> UserResponse<Vec<InviteMultipleUserResponse>> {
    if requests.len() > 10 {
        return Err(report!(UserErrors::MaxInvitationsError))
            .attach_printable("Number of invite requests must not exceed 10");
    }

    let responses = futures::future::join_all(requests.into_iter().map(|request| async {
        match handle_invitation(&state, &user_from_token, &request, &req_state, &auth_id).await {
            Ok(response) => response,
            Err(error) => {
                logger::error!(invite_error=?error);

                InviteMultipleUserResponse {
                    email: request.email,
                    is_email_sent: false,
                    password: None,
                    error: Some(error.current_context().get_error_message().to_string()),
                }
            }
        }
    }))
    .await;

    Ok(ApplicationResponse::Json(responses))
}

async fn handle_invitation(
    state: &SessionState,
    user_from_token: &auth::UserFromToken,
    request: &user_api::InviteUserRequest,
    req_state: &ReqState,
    auth_id: &Option<String>,
) -> UserResult<InviteMultipleUserResponse> {
    let inviter_user = user_from_token.get_user_from_db(state).await?;

    if inviter_user.get_email() == request.email {
        return Err(UserErrors::InvalidRoleOperationWithMessage(
            "User Inviting themselves".to_string(),
        )
        .into());
    }

    let role_info = roles::RoleInfo::from_role_id_in_lineage(
        state,
        &request.role_id,
        &user_from_token.merchant_id,
        &user_from_token.org_id,
    )
    .await
    .to_not_found_response(UserErrors::InvalidRoleId)?;

    if !role_info.is_invitable() {
        return Err(report!(UserErrors::InvalidRoleId))
            .attach_printable(format!("role_id = {} is not invitable", request.role_id));
    }

    let invitee_email = domain::UserEmail::from_pii_email(request.email.clone())?;
    let invitee_user = state.global_store.find_user_by_email(&invitee_email).await;

    if let Ok(invitee_user) = invitee_user {
        handle_existing_user_invitation(
            state,
            user_from_token,
            request,
            invitee_user.into(),
            role_info,
            auth_id,
        )
        .await
    } else if invitee_user
        .as_ref()
        .map_err(|e| e.current_context().is_db_not_found())
        .err()
        .unwrap_or(false)
    {
        handle_new_user_invitation(
            state,
            user_from_token,
            request,
            role_info,
            req_state.clone(),
            auth_id,
        )
        .await
    } else {
        Err(UserErrors::InternalServerError.into())
    }
}

#[allow(unused_variables)]
async fn handle_existing_user_invitation(
    state: &SessionState,
    user_from_token: &auth::UserFromToken,
    request: &user_api::InviteUserRequest,
    invitee_user_from_db: domain::UserFromStorage,
    role_info: roles::RoleInfo,
    auth_id: &Option<String>,
) -> UserResult<InviteMultipleUserResponse> {
    let now = common_utils::date_time::now();

    if state
        .global_store
        .find_user_role_by_user_id_and_lineage(
            invitee_user_from_db.get_user_id(),
            user_from_token
                .tenant_id
                .as_ref()
                .unwrap_or(&state.tenant.tenant_id),
            &user_from_token.org_id,
            &user_from_token.merchant_id,
            &user_from_token.profile_id,
            UserRoleVersion::V1,
        )
        .await
        .is_err_and(|err| err.current_context().is_db_not_found())
        .not()
    {
        return Err(UserErrors::UserExists.into());
    }

    if state
        .global_store
        .find_user_role_by_user_id_and_lineage(
            invitee_user_from_db.get_user_id(),
            user_from_token
                .tenant_id
                .as_ref()
                .unwrap_or(&state.tenant.tenant_id),
            &user_from_token.org_id,
            &user_from_token.merchant_id,
            &user_from_token.profile_id,
            UserRoleVersion::V2,
        )
        .await
        .is_err_and(|err| err.current_context().is_db_not_found())
        .not()
    {
        return Err(UserErrors::UserExists.into());
    }

    let (org_id, merchant_id, profile_id) = match role_info.get_entity_type() {
        EntityType::Tenant => {
            return Err(UserErrors::InvalidRoleOperationWithMessage(
                "Tenant roles are not allowed for this operation".to_string(),
            )
            .into());
        }
        EntityType::Organization => (Some(&user_from_token.org_id), None, None),
        EntityType::Merchant => (
            Some(&user_from_token.org_id),
            Some(&user_from_token.merchant_id),
            None,
        ),
        EntityType::Profile => (
            Some(&user_from_token.org_id),
            Some(&user_from_token.merchant_id),
            Some(&user_from_token.profile_id),
        ),
    };

    if state
        .global_store
        .list_user_roles_by_user_id(ListUserRolesByUserIdPayload {
            user_id: invitee_user_from_db.get_user_id(),
            tenant_id: user_from_token
                .tenant_id
                .as_ref()
                .unwrap_or(&state.tenant.tenant_id),
            org_id,
            merchant_id,
            profile_id,
            entity_id: None,
            version: None,
            status: None,
            limit: Some(1),
        })
        .await
        .is_ok_and(|data| data.is_empty().not())
    {
        return Err(UserErrors::UserExists.into());
    }

    let user_role = domain::NewUserRole {
        user_id: invitee_user_from_db.get_user_id().to_owned(),
        role_id: request.role_id.clone(),
        status: {
            if cfg!(feature = "email") {
                UserStatus::InvitationSent
            } else {
                UserStatus::Active
            }
        },
        created_by: user_from_token.user_id.clone(),
        last_modified_by: user_from_token.user_id.clone(),
        created_at: now,
        last_modified: now,
        entity: domain::NoLevel,
    };

    let _user_role = match role_info.get_entity_type() {
        EntityType::Tenant => {
            return Err(UserErrors::InvalidRoleOperationWithMessage(
                "Tenant roles are not allowed for this operation".to_string(),
            )
            .into());
        }
        EntityType::Organization => {
            user_role
                .add_entity(domain::OrganizationLevel {
                    tenant_id: user_from_token
                        .tenant_id
                        .clone()
                        .unwrap_or(state.tenant.tenant_id.clone()),
                    org_id: user_from_token.org_id.clone(),
                })
                .insert_in_v2(state)
                .await?
        }
        EntityType::Merchant => {
            user_role
                .add_entity(domain::MerchantLevel {
                    tenant_id: user_from_token
                        .tenant_id
                        .clone()
                        .unwrap_or(state.tenant.tenant_id.clone()),
                    org_id: user_from_token.org_id.clone(),
                    merchant_id: user_from_token.merchant_id.clone(),
                })
                .insert_in_v2(state)
                .await?
        }
        EntityType::Profile => {
            user_role
                .add_entity(domain::ProfileLevel {
                    tenant_id: user_from_token
                        .tenant_id
                        .clone()
                        .unwrap_or(state.tenant.tenant_id.clone()),
                    org_id: user_from_token.org_id.clone(),
                    merchant_id: user_from_token.merchant_id.clone(),
                    profile_id: user_from_token.profile_id.clone(),
                })
                .insert_in_v2(state)
                .await?
        }
    };

    let is_email_sent;
    #[cfg(feature = "email")]
    {
        let invitee_email = domain::UserEmail::from_pii_email(request.email.clone())?;
        let entity = match role_info.get_entity_type() {
            EntityType::Tenant => {
                return Err(UserErrors::InvalidRoleOperationWithMessage(
                    "Tenant roles are not allowed for this operation".to_string(),
                )
                .into());
            }
            EntityType::Organization => email_types::Entity {
                entity_id: user_from_token.org_id.get_string_repr().to_owned(),
                entity_type: EntityType::Organization,
            },
            EntityType::Merchant => email_types::Entity {
                entity_id: user_from_token.merchant_id.get_string_repr().to_owned(),
                entity_type: EntityType::Merchant,
            },
            EntityType::Profile => email_types::Entity {
                entity_id: user_from_token.profile_id.get_string_repr().to_owned(),
                entity_type: EntityType::Profile,
            },
        };

        let theme = theme_utils::get_most_specific_theme_using_token_and_min_entity(
            state,
            user_from_token,
            role_info.get_entity_type(),
        )
        .await?;

        let email_contents = email_types::InviteUser {
            recipient_email: invitee_email,
            user_name: domain::UserName::new(invitee_user_from_db.get_name())?,
            settings: state.conf.clone(),
            subject: consts::user::EMAIL_SUBJECT_INVITATION,
            entity,
            auth_id: auth_id.clone(),
            theme_id: theme.as_ref().map(|theme| theme.theme_id.clone()),
            theme_config: theme
                .map(|theme| theme.email_config())
                .unwrap_or(state.conf.theme.email_config.clone()),
        };

        is_email_sent = state
            .email_client
            .compose_and_send_email(
                email_types::get_base_url(state),
                Box::new(email_contents),
                state.conf.proxy.https_url.as_ref(),
            )
            .await
            .map(|email_result| logger::info!(?email_result))
            .map_err(|email_result| logger::error!(?email_result))
            .is_ok();
    }
    #[cfg(not(feature = "email"))]
    {
        is_email_sent = false;
    }

    Ok(InviteMultipleUserResponse {
        email: request.email.clone(),
        is_email_sent,
        password: None,
        error: None,
    })
}

#[allow(unused_variables)]
async fn handle_new_user_invitation(
    state: &SessionState,
    user_from_token: &auth::UserFromToken,
    request: &user_api::InviteUserRequest,
    role_info: roles::RoleInfo,
    req_state: ReqState,
    auth_id: &Option<String>,
) -> UserResult<InviteMultipleUserResponse> {
    let new_user = domain::NewUser::try_from((request.clone(), user_from_token.clone()))?;

    new_user
        .insert_user_in_db(state.global_store.as_ref())
        .await
        .change_context(UserErrors::InternalServerError)?;

    let invitation_status = if cfg!(feature = "email") {
        UserStatus::InvitationSent
    } else {
        UserStatus::Active
    };

    let now = common_utils::date_time::now();

    let user_role = domain::NewUserRole {
        user_id: new_user.get_user_id().to_owned(),
        role_id: request.role_id.clone(),
        status: invitation_status,
        created_by: user_from_token.user_id.clone(),
        last_modified_by: user_from_token.user_id.clone(),
        created_at: now,
        last_modified: now,
        entity: domain::NoLevel,
    };

    let _user_role = match role_info.get_entity_type() {
        EntityType::Tenant => {
            return Err(UserErrors::InvalidRoleOperationWithMessage(
                "Tenant roles are not allowed for this operation".to_string(),
            )
            .into());
        }
        EntityType::Organization => {
            user_role
                .add_entity(domain::OrganizationLevel {
                    tenant_id: user_from_token
                        .tenant_id
                        .clone()
                        .unwrap_or(state.tenant.tenant_id.clone()),
                    org_id: user_from_token.org_id.clone(),
                })
                .insert_in_v2(state)
                .await?
        }
        EntityType::Merchant => {
            user_role
                .add_entity(domain::MerchantLevel {
                    tenant_id: user_from_token
                        .tenant_id
                        .clone()
                        .unwrap_or(state.tenant.tenant_id.clone()),
                    org_id: user_from_token.org_id.clone(),
                    merchant_id: user_from_token.merchant_id.clone(),
                })
                .insert_in_v2(state)
                .await?
        }
        EntityType::Profile => {
            user_role
                .add_entity(domain::ProfileLevel {
                    tenant_id: user_from_token
                        .tenant_id
                        .clone()
                        .unwrap_or(state.tenant.tenant_id.clone()),
                    org_id: user_from_token.org_id.clone(),
                    merchant_id: user_from_token.merchant_id.clone(),
                    profile_id: user_from_token.profile_id.clone(),
                })
                .insert_in_v2(state)
                .await?
        }
    };

    let is_email_sent;

    #[cfg(feature = "email")]
    {
        // TODO: Adding this to avoid clippy lints
        // Will be adding actual usage for this variable later
        let _ = req_state.clone();
        let invitee_email = domain::UserEmail::from_pii_email(request.email.clone())?;
        let entity = match role_info.get_entity_type() {
            EntityType::Tenant => {
                return Err(UserErrors::InvalidRoleOperationWithMessage(
                    "Tenant roles are not allowed for this operation".to_string(),
                )
                .into());
            }
            EntityType::Organization => email_types::Entity {
                entity_id: user_from_token.org_id.get_string_repr().to_owned(),
                entity_type: EntityType::Organization,
            },
            EntityType::Merchant => email_types::Entity {
                entity_id: user_from_token.merchant_id.get_string_repr().to_owned(),
                entity_type: EntityType::Merchant,
            },
            EntityType::Profile => email_types::Entity {
                entity_id: user_from_token.profile_id.get_string_repr().to_owned(),
                entity_type: EntityType::Profile,
            },
        };

        let theme = theme_utils::get_most_specific_theme_using_token_and_min_entity(
            state,
            user_from_token,
            role_info.get_entity_type(),
        )
        .await?;

        let email_contents = email_types::InviteUser {
            recipient_email: invitee_email,
            user_name: domain::UserName::new(new_user.get_name())?,
            settings: state.conf.clone(),
            subject: consts::user::EMAIL_SUBJECT_INVITATION,
            entity,
            auth_id: auth_id.clone(),
            theme_id: theme.as_ref().map(|theme| theme.theme_id.clone()),
            theme_config: theme
                .map(|theme| theme.email_config())
                .unwrap_or(state.conf.theme.email_config.clone()),
        };
        let send_email_result = state
            .email_client
            .compose_and_send_email(
                email_types::get_base_url(state),
                Box::new(email_contents),
                state.conf.proxy.https_url.as_ref(),
            )
            .await;
        logger::info!(?send_email_result);
        is_email_sent = send_email_result.is_ok();
    }
    #[cfg(not(feature = "email"))]
    {
        is_email_sent = false;

        let invited_user_token = auth::UserFromToken {
            user_id: new_user.get_user_id(),
            merchant_id: user_from_token.merchant_id.clone(),
            org_id: user_from_token.org_id.clone(),
            role_id: request.role_id.clone(),
            profile_id: user_from_token.profile_id.clone(),
            tenant_id: user_from_token.tenant_id.clone(),
        };

        let set_metadata_request = SetMetaDataRequest::IsChangePasswordRequired;
        dashboard_metadata::set_metadata(
            state.clone(),
            invited_user_token,
            set_metadata_request,
            req_state,
        )
        .await?;
    }

    Ok(InviteMultipleUserResponse {
        is_email_sent,
        password: new_user
            .get_password()
            .map(|password| password.get_secret()),
        email: request.email.clone(),
        error: None,
    })
}

#[cfg(feature = "email")]
pub async fn resend_invite(
    state: SessionState,
    user_from_token: auth::UserFromToken,
    request: user_api::ReInviteUserRequest,
    auth_id: Option<String>,
) -> UserResponse<()> {
    let invitee_email = domain::UserEmail::from_pii_email(request.email)?;
    let user: domain::UserFromStorage = state
        .global_store
        .find_user_by_email(&invitee_email)
        .await
        .map_err(|e| {
            if e.current_context().is_db_not_found() {
                e.change_context(UserErrors::InvalidRoleOperation)
                    .attach_printable("User not found in the records")
            } else {
                e.change_context(UserErrors::InternalServerError)
            }
        })?
        .into();

    let user_role = match state
        .global_store
        .find_user_role_by_user_id_and_lineage(
            user.get_user_id(),
            user_from_token
                .tenant_id
                .as_ref()
                .unwrap_or(&state.tenant.tenant_id),
            &user_from_token.org_id,
            &user_from_token.merchant_id,
            &user_from_token.profile_id,
            UserRoleVersion::V2,
        )
        .await
    {
        Ok(user_role) => Some(user_role),
        Err(err) => {
            if err.current_context().is_db_not_found() {
                None
            } else {
                return Err(report!(UserErrors::InternalServerError));
            }
        }
    };

    let user_role = match user_role {
        Some(user_role) => user_role,
        None => state
            .global_store
            .find_user_role_by_user_id_and_lineage(
                user.get_user_id(),
                user_from_token
                    .tenant_id
                    .as_ref()
                    .unwrap_or(&state.tenant.tenant_id),
                &user_from_token.org_id,
                &user_from_token.merchant_id,
                &user_from_token.profile_id,
                UserRoleVersion::V1,
            )
            .await
            .to_not_found_response(UserErrors::InvalidRoleOperationWithMessage(
                "User not found in records".to_string(),
            ))?,
    };

    if !matches!(user_role.status, UserStatus::InvitationSent) {
        return Err(report!(UserErrors::InvalidRoleOperation))
            .attach_printable("User status is not InvitationSent".to_string());
    }

    let (entity_id, entity_type) = user_role
        .get_entity_id_and_type()
        .ok_or(UserErrors::InternalServerError)?;

    let invitee_role_info = roles::RoleInfo::from_role_id_and_org_id(
        &state,
        &user_role.role_id,
        &user_from_token.org_id,
    )
    .await
    .change_context(UserErrors::InternalServerError)?;

    let theme = theme_utils::get_most_specific_theme_using_token_and_min_entity(
        &state,
        &user_from_token,
        invitee_role_info.get_entity_type(),
    )
    .await?;

    let email_contents = email_types::InviteUser {
        recipient_email: invitee_email,
        user_name: domain::UserName::new(user.get_name())?,
        settings: state.conf.clone(),
        subject: consts::user::EMAIL_SUBJECT_INVITATION,
        entity: email_types::Entity {
            entity_id,
            entity_type,
        },
        auth_id: auth_id.clone(),
        theme_id: theme.as_ref().map(|theme| theme.theme_id.clone()),
        theme_config: theme
            .map(|theme| theme.email_config())
            .unwrap_or(state.conf.theme.email_config.clone()),
    };

    state
        .email_client
        .compose_and_send_email(
            email_types::get_base_url(&state),
            Box::new(email_contents),
            state.conf.proxy.https_url.as_ref(),
        )
        .await
        .change_context(UserErrors::InternalServerError)?;

    Ok(ApplicationResponse::StatusOk)
}

#[cfg(feature = "email")]
pub async fn accept_invite_from_email_token_only_flow(
    state: SessionState,
    user_token: auth::UserFromSinglePurposeToken,
    request: user_api::AcceptInviteFromEmailRequest,
) -> UserResponse<user_api::TokenResponse> {
    let token = request.token.expose();

    let email_token = auth::decode_jwt::<email_types::EmailToken>(&token, &state)
        .await
        .change_context(UserErrors::LinkInvalid)?;

    auth::blacklist::check_email_token_in_blacklist(&state, &token).await?;

    let user_from_db: domain::UserFromStorage = state
        .global_store
        .find_user_by_email(&email_token.get_email()?)
        .await
        .change_context(UserErrors::InternalServerError)?
        .into();

    if user_from_db.get_user_id() != user_token.user_id {
        return Err(UserErrors::LinkInvalid.into());
    }

    let entity = email_token.get_entity().ok_or(UserErrors::LinkInvalid)?;

    let (org_id, merchant_id, profile_id) =
        utils::user_role::get_lineage_for_user_id_and_entity_for_accepting_invite(
            &state,
            &user_token.user_id,
            user_token
                .tenant_id
                .as_ref()
                .unwrap_or(&state.tenant.tenant_id),
            entity.entity_id.clone(),
            entity.entity_type,
        )
        .await
        .change_context(UserErrors::InternalServerError)?
        .ok_or(UserErrors::InternalServerError)?;

    let (update_v1_result, update_v2_result) = utils::user_role::update_v1_and_v2_user_roles_in_db(
        &state,
        user_from_db.get_user_id(),
        user_token
            .tenant_id
            .as_ref()
            .unwrap_or(&state.tenant.tenant_id),
        &org_id,
        merchant_id.as_ref(),
        profile_id.as_ref(),
        UserRoleUpdate::UpdateStatus {
            status: UserStatus::Active,
            modified_by: user_from_db.get_user_id().to_owned(),
        },
    )
    .await;

    if update_v1_result
        .as_ref()
        .is_err_and(|err| !err.current_context().is_db_not_found())
        || update_v2_result
            .as_ref()
            .is_err_and(|err| !err.current_context().is_db_not_found())
    {
        return Err(report!(UserErrors::InternalServerError));
    }

    if update_v1_result.is_err() && update_v2_result.is_err() {
        return Err(report!(UserErrors::InvalidRoleOperation))
            .attach_printable("User not found in the organization")?;
    }

    if !user_from_db.is_verified() {
        let _ = state
            .global_store
            .update_user_by_user_id(
                user_from_db.get_user_id(),
                storage_user::UserUpdate::VerifyUser,
            )
            .await
            .map_err(|error| logger::error!(?error));
    }

    let _ = auth::blacklist::insert_email_token_in_blacklist(&state, &token)
        .await
        .map_err(|error| logger::error!(?error));

    let current_flow = domain::CurrentFlow::new(
        user_token,
        domain::SPTFlow::AcceptInvitationFromEmail.into(),
    )?;
    let next_flow = current_flow.next(user_from_db.clone(), &state).await?;

    let token = next_flow.get_token(&state).await?;

    let response = user_api::TokenResponse {
        token: token.clone(),
        token_type: next_flow.get_flow().into(),
    };
    auth::cookies::set_cookie_response(response, token)
}

pub async fn create_internal_user(
    state: SessionState,
    request: user_api::CreateInternalUserRequest,
) -> UserResponse<()> {
    let key_manager_state = &(&state).into();
    let key_store = state
        .store
        .get_merchant_key_store_by_merchant_id(
            key_manager_state,
            &common_utils::id_type::MerchantId::get_internal_user_merchant_id(
                consts::user_role::INTERNAL_USER_MERCHANT_ID,
            ),
            &state.store.get_master_key().to_vec().into(),
        )
        .await
        .map_err(|e| {
            if e.current_context().is_db_not_found() {
                e.change_context(UserErrors::MerchantIdNotFound)
            } else {
                e.change_context(UserErrors::InternalServerError)
            }
        })?;

    let default_tenant_id = common_utils::id_type::TenantId::try_from_string(
        common_utils::consts::DEFAULT_TENANT.to_owned(),
    )
    .change_context(UserErrors::InternalServerError)
    .attach_printable("Unable to parse default tenant id")?;

    if state.tenant.tenant_id != default_tenant_id {
        return Err(UserErrors::ForbiddenTenantId)
            .attach_printable("Operation allowed only for the default tenant");
    }

    let internal_merchant_id = common_utils::id_type::MerchantId::get_internal_user_merchant_id(
        consts::user_role::INTERNAL_USER_MERCHANT_ID,
    );

    let internal_merchant = state
        .store
        .find_merchant_account_by_merchant_id(key_manager_state, &internal_merchant_id, &key_store)
        .await
        .map_err(|e| {
            if e.current_context().is_db_not_found() {
                e.change_context(UserErrors::MerchantIdNotFound)
            } else {
                e.change_context(UserErrors::InternalServerError)
            }
        })?;

    let new_user = domain::NewUser::try_from((request, internal_merchant.organization_id.clone()))?;

    let mut store_user: storage_user::UserNew = new_user.clone().try_into()?;
    store_user.set_is_verified(true);

    state
        .global_store
        .insert_user(store_user)
        .await
        .map_err(|e| {
            if e.current_context().is_db_unique_violation() {
                e.change_context(UserErrors::UserExists)
            } else {
                e.change_context(UserErrors::InternalServerError)
            }
        })
        .map(domain::user::UserFromStorage::from)?;

    new_user
        .get_no_level_user_role(
            common_utils::consts::ROLE_ID_INTERNAL_VIEW_ONLY_USER.to_string(),
            UserStatus::Active,
        )
        .add_entity(domain::MerchantLevel {
            tenant_id: default_tenant_id,
            org_id: internal_merchant.organization_id,
            merchant_id: internal_merchant_id,
        })
        .insert_in_v2(&state)
        .await
        .change_context(UserErrors::InternalServerError)?;

    Ok(ApplicationResponse::StatusOk)
}

pub async fn create_tenant_user(
    state: SessionState,
    request: user_api::CreateTenantUserRequest,
) -> UserResponse<()> {
    let key_manager_state = &(&state).into();

    let (merchant_id, org_id) = state
        .store
        .list_merchant_and_org_ids(key_manager_state, 1, None)
        .await
        .change_context(UserErrors::InternalServerError)
        .attach_printable("Failed to get merchants list for org")?
        .pop()
        .ok_or(UserErrors::InternalServerError)
        .attach_printable("No merchants found in the tenancy")?;

    let new_user = domain::NewUser::try_from((
        request,
        domain::MerchantAccountIdentifier {
            merchant_id,
            org_id,
        },
    ))?;
    let mut store_user: storage_user::UserNew = new_user.clone().try_into()?;
    store_user.set_is_verified(true);

    state
        .global_store
        .insert_user(store_user)
        .await
        .map_err(|e| {
            if e.current_context().is_db_unique_violation() {
                e.change_context(UserErrors::UserExists)
            } else {
                e.change_context(UserErrors::InternalServerError)
            }
        })
        .map(domain::user::UserFromStorage::from)?;

    new_user
        .get_no_level_user_role(
            common_utils::consts::ROLE_ID_TENANT_ADMIN.to_string(),
            UserStatus::Active,
        )
        .add_entity(domain::TenantLevel {
            tenant_id: state.tenant.tenant_id.clone(),
        })
        .insert_in_v2(&state)
        .await
        .change_context(UserErrors::InternalServerError)?;

    Ok(ApplicationResponse::StatusOk)
}

#[cfg(feature = "v1")]
pub async fn create_org_merchant_for_user(
    state: SessionState,
    req: user_api::UserOrgMerchantCreateRequest,
) -> UserResponse<()> {
    let db_organization = ForeignFrom::foreign_from(req.clone());
    let org: diesel_models::organization::Organization = state
        .store
        .insert_organization(db_organization)
        .await
        .change_context(UserErrors::InternalServerError)?;

    let merchant_account_create_request =
        utils::user::create_merchant_account_request_for_org(req, org)?;

    admin::create_merchant_account(state.clone(), merchant_account_create_request)
        .await
        .change_context(UserErrors::InternalServerError)
        .attach_printable("Error while creating a merchant")?;

    Ok(ApplicationResponse::StatusOk)
}

pub async fn create_merchant_account(
    state: SessionState,
    user_from_token: auth::UserFromToken,
    req: user_api::UserMerchantCreate,
) -> UserResponse<()> {
    let user_from_db = user_from_token.get_user_from_db(&state).await?;

    let new_merchant = domain::NewUserMerchant::try_from((user_from_db, req, user_from_token))?;
    new_merchant
        .create_new_merchant_and_insert_in_db(state.to_owned())
        .await?;

    Ok(ApplicationResponse::StatusOk)
}

pub async fn list_user_roles_details(
    state: SessionState,
    user_from_token: auth::UserFromToken,
    request: user_api::GetUserRoleDetailsRequest,
    _req_state: ReqState,
) -> UserResponse<Vec<user_api::GetUserRoleDetailsResponseV2>> {
    let required_user = utils::user::get_user_from_db_by_email(&state, request.email.try_into()?)
        .await
        .to_not_found_response(UserErrors::InvalidRoleOperation)?;

    let requestor_role_info = roles::RoleInfo::from_role_id_and_org_id(
        &state,
        &user_from_token.role_id,
        &user_from_token.org_id,
    )
    .await
    .to_not_found_response(UserErrors::InternalServerError)
    .attach_printable("Failed to fetch role info")?;

    if requestor_role_info.is_internal() {
        return Err(UserErrors::InvalidRoleOperationWithMessage(
            "Internal roles are not allowed for this operation".to_string(),
        )
        .into());
    }

    let user_roles_set = state
        .global_store
        .list_user_roles_by_user_id(ListUserRolesByUserIdPayload {
            user_id: required_user.get_user_id(),
            tenant_id: user_from_token
                .tenant_id
                .as_ref()
                .unwrap_or(&state.tenant.tenant_id),
            org_id: Some(&user_from_token.org_id),
            merchant_id: (requestor_role_info.get_entity_type() <= EntityType::Merchant)
                .then_some(&user_from_token.merchant_id),
            profile_id: (requestor_role_info.get_entity_type() <= EntityType::Profile)
                .then_some(&user_from_token.profile_id),
            entity_id: None,
            version: None,
            status: None,
            limit: None,
        })
        .await
        .change_context(UserErrors::InternalServerError)
        .attach_printable("Failed to fetch user roles")?
        .into_iter()
        .collect::<HashSet<_>>();

    let org_name = state
        .store
        .find_organization_by_org_id(&user_from_token.org_id)
        .await
        .change_context(UserErrors::InternalServerError)
        .attach_printable("Org id not found")?
        .get_organization_name();

    let org = NameIdUnit {
        id: user_from_token.org_id.clone(),
        name: org_name,
    };

    let (merchant_ids, merchant_profile_ids) = user_roles_set.iter().try_fold(
        (Vec::new(), Vec::new()),
        |(mut merchant, mut merchant_profile), user_role| {
            let (_, entity_type) = user_role
                .get_entity_id_and_type()
                .ok_or(UserErrors::InternalServerError)
                .attach_printable("Failed to compute entity id and type")?;

            match entity_type {
                EntityType::Merchant => {
                    let merchant_id = user_role
                        .merchant_id
                        .clone()
                        .ok_or(UserErrors::InternalServerError)
                        .attach_printable(
                            "Merchant id not found in user role for merchant level entity",
                        )?;
                    merchant.push(merchant_id)
                }
                EntityType::Profile => {
                    let merchant_id = user_role
                        .merchant_id
                        .clone()
                        .ok_or(UserErrors::InternalServerError)
                        .attach_printable(
                            "Merchant id not found in user role for merchant level entity",
                        )?;
                    let profile_id = user_role
                        .profile_id
                        .clone()
                        .ok_or(UserErrors::InternalServerError)
                        .attach_printable(
                            "Profile id not found in user role for profile level entity",
                        )?;

                    merchant.push(merchant_id.clone());
                    merchant_profile.push((merchant_id, profile_id))
                }
                EntityType::Tenant | EntityType::Organization => (),
            };

            Ok::<_, error_stack::Report<UserErrors>>((merchant, merchant_profile))
        },
    )?;

    let merchant_map = state
        .store
        .list_multiple_merchant_accounts(&(&state).into(), merchant_ids)
        .await
        .change_context(UserErrors::InternalServerError)
        .attach_printable("Error while listing merchant accounts")?
        .into_iter()
        .map(|merchant_account| {
            (
                merchant_account.get_id().to_owned(),
                merchant_account.merchant_name.clone(),
            )
        })
        .collect::<HashMap<_, _>>();

    let key_manager_state = &(&state).into();

    let profile_map = futures::future::try_join_all(merchant_profile_ids.iter().map(
        |merchant_profile_id| async {
            let merchant_key_store = state
                .store
                .get_merchant_key_store_by_merchant_id(
                    key_manager_state,
                    &merchant_profile_id.0,
                    &state.store.get_master_key().to_vec().into(),
                )
                .await
                .change_context(UserErrors::InternalServerError)
                .attach_printable("Failed to retrieve merchant key store by merchant_id")?;

            state
                .store
                .find_business_profile_by_profile_id(
                    key_manager_state,
                    &merchant_key_store,
                    &merchant_profile_id.1,
                )
                .await
                .change_context(UserErrors::InternalServerError)
                .attach_printable("Failed to retrieve business profile")
        },
    ))
    .await
    .change_context(UserErrors::InternalServerError)
    .attach_printable("Failed to construct profile map")?
    .into_iter()
    .map(|profile| (profile.get_id().to_owned(), profile.profile_name))
    .collect::<HashMap<_, _>>();

    let role_name_map = futures::future::try_join_all(
        user_roles_set
            .iter()
            .map(|user_role| user_role.role_id.clone())
            .collect::<HashSet<_>>()
            .into_iter()
            .map(|role_id| async {
                let role_info = roles::RoleInfo::from_role_id_and_org_id(
                    &state,
                    &role_id,
                    &user_from_token.org_id,
                )
                .await
                .change_context(UserErrors::InternalServerError)?;

                Ok::<_, error_stack::Report<_>>((role_id, role_info.get_role_name().to_string()))
            }),
    )
    .await?
    .into_iter()
    .collect::<HashMap<_, _>>();

    let role_details_list: Vec<_> = user_roles_set
        .iter()
        .map(|user_role| {
            let (_, entity_type) = user_role
                .get_entity_id_and_type()
                .ok_or(UserErrors::InternalServerError)?;

            let (merchant, profile) = match entity_type {
                EntityType::Tenant | EntityType::Organization => (None, None),
                EntityType::Merchant => {
                    let merchant_id = &user_role
                        .merchant_id
                        .clone()
                        .ok_or(UserErrors::InternalServerError)?;

                    (
                        Some(NameIdUnit {
                            id: merchant_id.clone(),
                            name: merchant_map
                                .get(merchant_id)
                                .ok_or(UserErrors::InternalServerError)?
                                .to_owned(),
                        }),
                        None,
                    )
                }
                EntityType::Profile => {
                    let merchant_id = &user_role
                        .merchant_id
                        .clone()
                        .ok_or(UserErrors::InternalServerError)?;
                    let profile_id = &user_role
                        .profile_id
                        .clone()
                        .ok_or(UserErrors::InternalServerError)?;

                    (
                        Some(NameIdUnit {
                            id: merchant_id.clone(),
                            name: merchant_map
                                .get(merchant_id)
                                .ok_or(UserErrors::InternalServerError)?
                                .to_owned(),
                        }),
                        Some(NameIdUnit {
                            id: profile_id.clone(),
                            name: profile_map
                                .get(profile_id)
                                .ok_or(UserErrors::InternalServerError)?
                                .to_owned(),
                        }),
                    )
                }
            };

            Ok(user_api::GetUserRoleDetailsResponseV2 {
                role_id: user_role.role_id.clone(),
                org: org.clone(),
                merchant,
                profile,
                status: user_role.status.foreign_into(),
                entity_type,
                role_name: role_name_map
                    .get(&user_role.role_id)
                    .ok_or(UserErrors::InternalServerError)
                    .cloned()?,
            })
        })
        .collect::<Result<Vec<_>, UserErrors>>()?;

    Ok(ApplicationResponse::Json(role_details_list))
}

#[cfg(feature = "email")]
pub async fn verify_email_token_only_flow(
    state: SessionState,
    user_token: auth::UserFromSinglePurposeToken,
    req: user_api::VerifyEmailRequest,
) -> UserResponse<user_api::TokenResponse> {
    let token = req.token.clone().expose();
    let email_token = auth::decode_jwt::<email_types::EmailToken>(&token, &state)
        .await
        .change_context(UserErrors::LinkInvalid)?;

    auth::blacklist::check_email_token_in_blacklist(&state, &token).await?;

    let user_from_email = state
        .global_store
        .find_user_by_email(&email_token.get_email()?)
        .await
        .change_context(UserErrors::InternalServerError)?;

    if user_from_email.user_id != user_token.user_id {
        return Err(UserErrors::LinkInvalid.into());
    }

    let user_from_db: domain::UserFromStorage = state
        .global_store
        .update_user_by_user_id(
            user_from_email.user_id.as_str(),
            storage_user::UserUpdate::VerifyUser,
        )
        .await
        .change_context(UserErrors::InternalServerError)?
        .into();

    let _ = auth::blacklist::insert_email_token_in_blacklist(&state, &token)
        .await
        .map_err(|error| logger::error!(?error));

    let current_flow = domain::CurrentFlow::new(user_token, domain::SPTFlow::VerifyEmail.into())?;
    let next_flow = current_flow.next(user_from_db, &state).await?;
    let token = next_flow.get_token(&state).await?;

    let response = user_api::TokenResponse {
        token: token.clone(),
        token_type: next_flow.get_flow().into(),
    };

    auth::cookies::set_cookie_response(response, token)
}

#[cfg(feature = "email")]
pub async fn send_verification_mail(
    state: SessionState,
    req: user_api::SendVerifyEmailRequest,
    auth_id: Option<String>,
    theme_id: Option<String>,
) -> UserResponse<()> {
    let user_email = domain::UserEmail::try_from(req.email)?;
    let user = state
        .global_store
        .find_user_by_email(&user_email)
        .await
        .map_err(|e| {
            if e.current_context().is_db_not_found() {
                e.change_context(UserErrors::UserNotFound)
            } else {
                e.change_context(UserErrors::InternalServerError)
            }
        })?;

    if user.is_verified {
        return Err(UserErrors::UserAlreadyVerified.into());
    }

    let theme = theme_utils::get_theme_using_optional_theme_id(&state, theme_id).await?;

    let email_contents = email_types::VerifyEmail {
        recipient_email: domain::UserEmail::from_pii_email(user.email)?,
        settings: state.conf.clone(),
        subject: consts::user::EMAIL_SUBJECT_SIGNUP,
        auth_id,
        theme_id: theme.as_ref().map(|theme| theme.theme_id.clone()),
        theme_config: theme
            .map(|theme| theme.email_config())
            .unwrap_or(state.conf.theme.email_config.clone()),
    };

    state
        .email_client
        .compose_and_send_email(
            email_types::get_base_url(&state),
            Box::new(email_contents),
            state.conf.proxy.https_url.as_ref(),
        )
        .await
        .change_context(UserErrors::InternalServerError)?;

    Ok(ApplicationResponse::StatusOk)
}

pub async fn update_user_details(
    state: SessionState,
    user_token: auth::UserFromToken,
    req: user_api::UpdateUserAccountDetailsRequest,
    _req_state: ReqState,
) -> UserResponse<()> {
    let user: domain::UserFromStorage = state
        .global_store
        .find_user_by_id(&user_token.user_id)
        .await
        .change_context(UserErrors::InternalServerError)?
        .into();

    let name = req.name.map(domain::UserName::new).transpose()?;

    let user_update = storage_user::UserUpdate::AccountUpdate {
        name: name.map(|name| name.get_secret().expose()),
        is_verified: None,
    };

    state
        .global_store
        .update_user_by_user_id(user.get_user_id(), user_update)
        .await
        .change_context(UserErrors::InternalServerError)?;

    Ok(ApplicationResponse::StatusOk)
}

#[cfg(feature = "email")]
pub async fn user_from_email(
    state: SessionState,
    req: user_api::UserFromEmailRequest,
) -> UserResponse<user_api::TokenResponse> {
    let token = req.token.expose();
    let email_token = auth::decode_jwt::<email_types::EmailToken>(&token, &state)
        .await
        .change_context(UserErrors::LinkInvalid)?;

    auth::blacklist::check_email_token_in_blacklist(&state, &token).await?;

    let user_from_db: domain::UserFromStorage = state
        .global_store
        .find_user_by_email(&email_token.get_email()?)
        .await
        .change_context(UserErrors::InternalServerError)?
        .into();

    let next_flow =
        domain::NextFlow::from_origin(email_token.get_flow(), user_from_db.clone(), &state).await?;

    let token = next_flow.get_token(&state).await?;

    let response = user_api::TokenResponse {
        token: token.clone(),
        token_type: next_flow.get_flow().into(),
    };
    auth::cookies::set_cookie_response(response, token)
}

pub async fn begin_totp(
    state: SessionState,
    user_token: auth::UserFromSinglePurposeToken,
) -> UserResponse<user_api::BeginTotpResponse> {
    let user_from_db: domain::UserFromStorage = state
        .global_store
        .find_user_by_id(&user_token.user_id)
        .await
        .change_context(UserErrors::InternalServerError)?
        .into();

    if user_from_db.get_totp_status() == TotpStatus::Set {
        return Ok(ApplicationResponse::Json(user_api::BeginTotpResponse {
            secret: None,
        }));
    }

    let totp = tfa_utils::generate_default_totp(
        user_from_db.get_email(),
        None,
        state.conf.user.totp_issuer_name.clone(),
    )?;
    let secret = totp.get_secret_base32().into();
    tfa_utils::insert_totp_secret_in_redis(&state, &user_token.user_id, &secret).await?;

    Ok(ApplicationResponse::Json(user_api::BeginTotpResponse {
        secret: Some(user_api::TotpSecret {
            secret,
            totp_url: totp.get_url().into(),
        }),
    }))
}

pub async fn reset_totp(
    state: SessionState,
    user_token: auth::UserFromToken,
) -> UserResponse<user_api::BeginTotpResponse> {
    let user_from_db: domain::UserFromStorage = state
        .global_store
        .find_user_by_id(&user_token.user_id)
        .await
        .change_context(UserErrors::InternalServerError)?
        .into();

    if user_from_db.get_totp_status() != TotpStatus::Set {
        return Err(UserErrors::TotpNotSetup.into());
    }

    if !tfa_utils::check_totp_in_redis(&state, &user_token.user_id).await?
        && !tfa_utils::check_recovery_code_in_redis(&state, &user_token.user_id).await?
    {
        return Err(UserErrors::TwoFactorAuthRequired.into());
    }

    let totp = tfa_utils::generate_default_totp(
        user_from_db.get_email(),
        None,
        state.conf.user.totp_issuer_name.clone(),
    )?;

    let secret = totp.get_secret_base32().into();
    tfa_utils::insert_totp_secret_in_redis(&state, &user_token.user_id, &secret).await?;

    Ok(ApplicationResponse::Json(user_api::BeginTotpResponse {
        secret: Some(user_api::TotpSecret {
            secret,
            totp_url: totp.get_url().into(),
        }),
    }))
}

pub async fn verify_totp(
    state: SessionState,
    user_token: auth::UserIdFromAuth,
    req: user_api::VerifyTotpRequest,
) -> UserResponse<user_api::TokenResponse> {
    let user_from_db: domain::UserFromStorage = state
        .global_store
        .find_user_by_id(&user_token.user_id)
        .await
        .change_context(UserErrors::InternalServerError)?
        .into();

    if user_from_db.get_totp_status() != TotpStatus::Set {
        return Err(UserErrors::TotpNotSetup.into());
    }

    let user_totp_attempts =
        tfa_utils::get_totp_attempts_from_redis(&state, &user_token.user_id).await?;

    if user_totp_attempts >= consts::user::TOTP_MAX_ATTEMPTS {
        return Err(UserErrors::MaxTotpAttemptsReached.into());
    }

    let user_totp_secret = user_from_db
        .decrypt_and_get_totp_secret(&state)
        .await?
        .ok_or(UserErrors::InternalServerError)?;

    let totp = tfa_utils::generate_default_totp(
        user_from_db.get_email(),
        Some(user_totp_secret),
        state.conf.user.totp_issuer_name.clone(),
    )?;

    if totp
        .generate_current()
        .change_context(UserErrors::InternalServerError)?
        != req.totp.expose()
    {
        let _ = tfa_utils::insert_totp_attempts_in_redis(
            &state,
            &user_token.user_id,
            user_totp_attempts + 1,
        )
        .await
        .inspect_err(|error| logger::error!(?error));
        return Err(UserErrors::InvalidTotp.into());
    }

    tfa_utils::insert_totp_in_redis(&state, &user_token.user_id).await?;

    Ok(ApplicationResponse::StatusOk)
}

pub async fn update_totp(
    state: SessionState,
    user_token: auth::UserIdFromAuth,
    req: user_api::VerifyTotpRequest,
) -> UserResponse<()> {
    let user_from_db: domain::UserFromStorage = state
        .global_store
        .find_user_by_id(&user_token.user_id)
        .await
        .change_context(UserErrors::InternalServerError)?
        .into();

    let new_totp_secret = tfa_utils::get_totp_secret_from_redis(&state, &user_token.user_id)
        .await?
        .ok_or(UserErrors::TotpSecretNotFound)?;

    let totp = tfa_utils::generate_default_totp(
        user_from_db.get_email(),
        Some(new_totp_secret),
        state.conf.user.totp_issuer_name.clone(),
    )?;

    if totp
        .generate_current()
        .change_context(UserErrors::InternalServerError)?
        != req.totp.expose()
    {
        return Err(UserErrors::InvalidTotp.into());
    }

    let key_store = user_from_db.get_or_create_key_store(&state).await?;

    state
        .global_store
        .update_user_by_user_id(
            &user_token.user_id,
            storage_user::UserUpdate::TotpUpdate {
                totp_status: None,
                totp_secret: Some(
                    // TODO: Impl conversion trait for User and move this there
                    domain::types::crypto_operation::<String, masking::WithType>(
                        &(&state).into(),
                        type_name!(storage_user::User),
                        domain::types::CryptoOperation::Encrypt(totp.get_secret_base32().into()),
                        Identifier::User(key_store.user_id.clone()),
                        key_store.key.peek(),
                    )
                    .await
                    .and_then(|val| val.try_into_operation())
                    .change_context(UserErrors::InternalServerError)?
                    .into(),
                ),

                totp_recovery_codes: None,
            },
        )
        .await
        .change_context(UserErrors::InternalServerError)?;

    let _ = tfa_utils::delete_totp_secret_from_redis(&state, &user_token.user_id)
        .await
        .map_err(|error| logger::error!(?error));

    // This is not the main task of this API, so we don't throw error if this fails.
    // Any following API which requires TOTP will throw error if TOTP is not set in redis
    // and FE will ask user to enter TOTP again
    let _ = tfa_utils::insert_totp_in_redis(&state, &user_token.user_id)
        .await
        .map_err(|error| logger::error!(?error));

    Ok(ApplicationResponse::StatusOk)
}

pub async fn generate_recovery_codes(
    state: SessionState,
    user_token: auth::UserIdFromAuth,
) -> UserResponse<user_api::RecoveryCodes> {
    if !tfa_utils::check_totp_in_redis(&state, &user_token.user_id).await? {
        return Err(UserErrors::TotpRequired.into());
    }

    let recovery_codes = domain::RecoveryCodes::generate_new();

    state
        .global_store
        .update_user_by_user_id(
            &user_token.user_id,
            storage_user::UserUpdate::TotpUpdate {
                totp_status: None,
                totp_secret: None,
                totp_recovery_codes: Some(
                    recovery_codes
                        .get_hashed()
                        .change_context(UserErrors::InternalServerError)?,
                ),
            },
        )
        .await
        .change_context(UserErrors::InternalServerError)?;

    Ok(ApplicationResponse::Json(user_api::RecoveryCodes {
        recovery_codes: recovery_codes.into_inner(),
    }))
}

pub async fn transfer_user_key_store_keymanager(
    state: SessionState,
    req: user_api::UserKeyTransferRequest,
) -> UserResponse<user_api::UserTransferKeyResponse> {
    let db = &state.global_store;

    let key_stores = db
        .get_all_user_key_store(
            &(&state).into(),
            &state.store.get_master_key().to_vec().into(),
            req.from,
            req.limit,
        )
        .await
        .change_context(UserErrors::InternalServerError)?;

    Ok(ApplicationResponse::Json(
        user_api::UserTransferKeyResponse {
            total_transferred: send_request_to_key_service_for_user(&state, key_stores)
                .await
                .change_context(UserErrors::InternalServerError)?,
        },
    ))
}

pub async fn verify_recovery_code(
    state: SessionState,
    user_token: auth::UserIdFromAuth,
    req: user_api::VerifyRecoveryCodeRequest,
) -> UserResponse<()> {
    let user_from_db: domain::UserFromStorage = state
        .global_store
        .find_user_by_id(&user_token.user_id)
        .await
        .change_context(UserErrors::InternalServerError)?
        .into();

    if user_from_db.get_totp_status() != TotpStatus::Set {
        return Err(UserErrors::TwoFactorAuthNotSetup.into());
    }

    let user_recovery_code_attempts =
        tfa_utils::get_recovery_code_attempts_from_redis(&state, &user_token.user_id).await?;

    if user_recovery_code_attempts >= consts::user::RECOVERY_CODE_MAX_ATTEMPTS {
        return Err(UserErrors::MaxRecoveryCodeAttemptsReached.into());
    }

    let mut recovery_codes = user_from_db
        .get_recovery_codes()
        .ok_or(UserErrors::InternalServerError)?;

    let Some(matching_index) = utils::user::password::get_index_for_correct_recovery_code(
        &req.recovery_code,
        &recovery_codes,
    )?
    else {
        let _ = tfa_utils::insert_recovery_code_attempts_in_redis(
            &state,
            &user_token.user_id,
            user_recovery_code_attempts + 1,
        )
        .await
        .inspect_err(|error| logger::error!(?error));
        return Err(UserErrors::InvalidRecoveryCode.into());
    };

    tfa_utils::insert_recovery_code_in_redis(&state, user_from_db.get_user_id()).await?;
    let _ = recovery_codes.remove(matching_index);

    state
        .global_store
        .update_user_by_user_id(
            user_from_db.get_user_id(),
            storage_user::UserUpdate::TotpUpdate {
                totp_status: None,
                totp_secret: None,
                totp_recovery_codes: Some(recovery_codes),
            },
        )
        .await
        .change_context(UserErrors::InternalServerError)?;

    Ok(ApplicationResponse::StatusOk)
}

pub async fn terminate_two_factor_auth(
    state: SessionState,
    user_token: auth::UserFromSinglePurposeToken,
    skip_two_factor_auth: bool,
) -> UserResponse<user_api::TokenResponse> {
    let user_from_db: domain::UserFromStorage = state
        .global_store
        .find_user_by_id(&user_token.user_id)
        .await
        .change_context(UserErrors::InternalServerError)?
        .into();

    if state.conf.user.force_two_factor_auth || !skip_two_factor_auth {
        if !tfa_utils::check_totp_in_redis(&state, &user_token.user_id).await?
            && !tfa_utils::check_recovery_code_in_redis(&state, &user_token.user_id).await?
        {
            return Err(UserErrors::TwoFactorAuthRequired.into());
        }

        if user_from_db.get_recovery_codes().is_none() {
            return Err(UserErrors::TwoFactorAuthNotSetup.into());
        }

        if user_from_db.get_totp_status() != TotpStatus::Set {
            state
                .global_store
                .update_user_by_user_id(
                    user_from_db.get_user_id(),
                    storage_user::UserUpdate::TotpUpdate {
                        totp_status: Some(TotpStatus::Set),
                        totp_secret: None,
                        totp_recovery_codes: None,
                    },
                )
                .await
                .change_context(UserErrors::InternalServerError)?;
        }
    }

    let current_flow = domain::CurrentFlow::new(user_token.clone(), domain::SPTFlow::TOTP.into())?;
    let next_flow = current_flow.next(user_from_db, &state).await?;
    let token = next_flow.get_token(&state).await?;

    let _ = tfa_utils::delete_totp_attempts_from_redis(&state, &user_token.user_id)
        .await
        .inspect_err(|error| logger::error!(?error));
    let _ = tfa_utils::delete_recovery_code_attempts_from_redis(&state, &user_token.user_id)
        .await
        .inspect_err(|error| logger::error!(?error));

    auth::cookies::set_cookie_response(
        user_api::TokenResponse {
            token: token.clone(),
            token_type: next_flow.get_flow().into(),
        },
        token,
    )
}

pub async fn check_two_factor_auth_status(
    state: SessionState,
    user_token: auth::UserFromToken,
) -> UserResponse<user_api::TwoFactorAuthStatusResponse> {
    Ok(ApplicationResponse::Json(
        user_api::TwoFactorAuthStatusResponse {
            totp: tfa_utils::check_totp_in_redis(&state, &user_token.user_id).await?,
            recovery_code: tfa_utils::check_recovery_code_in_redis(&state, &user_token.user_id)
                .await?,
        },
    ))
}

pub async fn check_two_factor_auth_status_with_attempts(
    state: SessionState,
    user_token: auth::UserIdFromAuth,
) -> UserResponse<user_api::TwoFactorStatus> {
    let user_from_db: domain::UserFromStorage = state
        .global_store
        .find_user_by_id(&user_token.user_id)
        .await
        .change_context(UserErrors::InternalServerError)?
        .into();

    let is_skippable = state.conf.user.force_two_factor_auth.not();
    if user_from_db.get_totp_status() == TotpStatus::NotSet {
        return Ok(ApplicationResponse::Json(user_api::TwoFactorStatus {
            status: None,
            is_skippable,
        }));
    };

    let totp = user_api::TwoFactorAuthAttempts {
        is_completed: tfa_utils::check_totp_in_redis(&state, &user_token.user_id).await?,
        remaining_attempts: consts::user::TOTP_MAX_ATTEMPTS
            - tfa_utils::get_totp_attempts_from_redis(&state, &user_token.user_id).await?,
    };
    let recovery_code = user_api::TwoFactorAuthAttempts {
        is_completed: tfa_utils::check_recovery_code_in_redis(&state, &user_token.user_id).await?,
        remaining_attempts: consts::user::RECOVERY_CODE_MAX_ATTEMPTS
            - tfa_utils::get_recovery_code_attempts_from_redis(&state, &user_token.user_id).await?,
    };
    Ok(ApplicationResponse::Json(user_api::TwoFactorStatus {
        status: Some(user_api::TwoFactorAuthStatusResponseWithAttempts {
            totp,
            recovery_code,
        }),
        is_skippable,
    }))
}

pub async fn create_user_authentication_method(
    state: SessionState,
    req: user_api::CreateUserAuthenticationMethodRequest,
) -> UserResponse<()> {
    let user_auth_encryption_key = hex::decode(
        state
            .conf
            .user_auth_methods
            .get_inner()
            .encryption_key
            .clone()
            .expose(),
    )
    .change_context(UserErrors::InternalServerError)
    .attach_printable("Failed to decode DEK")?;
    let id = uuid::Uuid::new_v4().to_string();
    let (private_config, public_config) = utils::user::construct_public_and_private_db_configs(
        &state,
        &req.auth_method,
        &user_auth_encryption_key,
        id.clone(),
    )
    .await?;

    let auth_methods = state
        .store
        .list_user_authentication_methods_for_owner_id(&req.owner_id)
        .await
        .change_context(UserErrors::InternalServerError)
        .attach_printable("Failed to get list of auth methods for the owner id")?;

    let auth_id = auth_methods
        .first()
        .map(|auth_method| auth_method.auth_id.clone())
        .unwrap_or(uuid::Uuid::new_v4().to_string());

    for db_auth_method in auth_methods {
        let is_type_same = db_auth_method.auth_type == (&req.auth_method).foreign_into();
        let is_extra_identifier_same = match &req.auth_method {
            user_api::AuthConfig::OpenIdConnect { public_config, .. } => {
                let db_auth_name = db_auth_method
                    .public_config
                    .map(|config| {
                        utils::user::parse_value::<user_api::OpenIdConnectPublicConfig>(
                            config,
                            "OpenIdConnectPublicConfig",
                        )
                    })
                    .transpose()?
                    .map(|config| config.name);
                let req_auth_name = public_config.name;
                db_auth_name.is_some_and(|name| name == req_auth_name)
            }
            user_api::AuthConfig::Password | user_api::AuthConfig::MagicLink => true,
        };
        if is_type_same && is_extra_identifier_same {
            return Err(report!(UserErrors::UserAuthMethodAlreadyExists));
        }
    }

    let now = common_utils::date_time::now();
    state
        .store
        .insert_user_authentication_method(UserAuthenticationMethodNew {
            id,
            auth_id,
            owner_id: req.owner_id,
            owner_type: req.owner_type,
            auth_type: (&req.auth_method).foreign_into(),
            private_config,
            public_config,
            allow_signup: req.allow_signup,
            created_at: now,
            last_modified_at: now,
        })
        .await
        .to_duplicate_response(UserErrors::UserAuthMethodAlreadyExists)?;

    Ok(ApplicationResponse::StatusOk)
}

pub async fn update_user_authentication_method(
    state: SessionState,
    req: user_api::UpdateUserAuthenticationMethodRequest,
) -> UserResponse<()> {
    let user_auth_encryption_key = hex::decode(
        state
            .conf
            .user_auth_methods
            .get_inner()
            .encryption_key
            .clone()
            .expose(),
    )
    .change_context(UserErrors::InternalServerError)
    .attach_printable("Failed to decode DEK")?;

    let (private_config, public_config) = utils::user::construct_public_and_private_db_configs(
        &state,
        &req.auth_method,
        &user_auth_encryption_key,
        req.id.clone(),
    )
    .await?;

    state
        .store
        .update_user_authentication_method(
            &req.id,
            UserAuthenticationMethodUpdate::UpdateConfig {
                private_config,
                public_config,
            },
        )
        .await
        .change_context(UserErrors::InvalidUserAuthMethodOperation)?;
    Ok(ApplicationResponse::StatusOk)
}

pub async fn list_user_authentication_methods(
    state: SessionState,
    req: user_api::GetUserAuthenticationMethodsRequest,
) -> UserResponse<Vec<user_api::UserAuthenticationMethodResponse>> {
    let user_authentication_methods = state
        .store
        .list_user_authentication_methods_for_auth_id(&req.auth_id)
        .await
        .change_context(UserErrors::InternalServerError)?;

    Ok(ApplicationResponse::Json(
        user_authentication_methods
            .into_iter()
            .map(|auth_method| {
                let auth_name = match (auth_method.auth_type, auth_method.public_config) {
                    (common_enums::UserAuthType::OpenIdConnect, config) => {
                        let open_id_public_config: Option<user_api::OpenIdConnectPublicConfig> =
                            config
                                .map(|config| {
                                    utils::user::parse_value(config, "OpenIdConnectPublicConfig")
                                })
                                .transpose()?;
                        if let Some(public_config) = open_id_public_config {
                            Ok(Some(public_config.name))
                        } else {
                            Err(report!(UserErrors::InternalServerError))
                                .attach_printable("Public config not found for OIDC auth type")
                        }
                    }
                    _ => Ok(None),
                }?;

                Ok(user_api::UserAuthenticationMethodResponse {
                    id: auth_method.id,
                    auth_id: auth_method.auth_id,
                    auth_method: user_api::AuthMethodDetails {
                        name: auth_name,
                        auth_type: auth_method.auth_type,
                    },
                    allow_signup: auth_method.allow_signup,
                })
            })
            .collect::<UserResult<_>>()?,
    ))
}

#[cfg(feature = "v1")]
pub async fn get_sso_auth_url(
    state: SessionState,
    request: user_api::GetSsoAuthUrlRequest,
) -> UserResponse<()> {
    let user_authentication_method = state
        .store
        .get_user_authentication_method_by_id(request.id.as_str())
        .await
        .to_not_found_response(UserErrors::InvalidUserAuthMethodOperation)?;

    let open_id_private_config = utils::user::decrypt_oidc_private_config(
        &state,
        user_authentication_method.private_config,
        request.id.clone(),
    )
    .await?;

    let open_id_public_config = serde_json::from_value::<user_api::OpenIdConnectPublicConfig>(
        user_authentication_method
            .public_config
            .ok_or(UserErrors::InternalServerError)
            .attach_printable("Public config not present")?,
    )
    .change_context(UserErrors::InternalServerError)
    .attach_printable("Unable to parse OpenIdConnectPublicConfig")?;

    let oidc_state = Secret::new(nanoid::nanoid!());
    utils::user::set_sso_id_in_redis(&state, oidc_state.clone(), request.id).await?;

    let redirect_url =
        utils::user::get_oidc_sso_redirect_url(&state, &open_id_public_config.name.to_string());

    openidconnect::get_authorization_url(
        state,
        redirect_url,
        oidc_state,
        open_id_private_config.base_url.into(),
        open_id_private_config.client_id,
    )
    .await
    .map(|url| {
        ApplicationResponse::JsonForRedirection(RedirectionResponse {
            headers: Vec::with_capacity(0),
            return_url: String::new(),
            http_method: String::new(),
            params: Vec::with_capacity(0),
            return_url_with_query_params: url.to_string(),
        })
    })
}

pub async fn sso_sign(
    state: SessionState,
    request: user_api::SsoSignInRequest,
    user_from_single_purpose_token: Option<auth::UserFromSinglePurposeToken>,
) -> UserResponse<user_api::TokenResponse> {
    let authentication_method_id =
        utils::user::get_sso_id_from_redis(&state, request.state.clone()).await?;

    let user_authentication_method = state
        .store
        .get_user_authentication_method_by_id(&authentication_method_id)
        .await
        .change_context(UserErrors::InternalServerError)?;

    let open_id_private_config = utils::user::decrypt_oidc_private_config(
        &state,
        user_authentication_method.private_config,
        authentication_method_id,
    )
    .await?;

    let open_id_public_config = serde_json::from_value::<user_api::OpenIdConnectPublicConfig>(
        user_authentication_method
            .public_config
            .ok_or(UserErrors::InternalServerError)
            .attach_printable("Public config not present")?,
    )
    .change_context(UserErrors::InternalServerError)
    .attach_printable("Unable to parse OpenIdConnectPublicConfig")?;

    let redirect_url =
        utils::user::get_oidc_sso_redirect_url(&state, &open_id_public_config.name.to_string());
    let email = openidconnect::get_user_email_from_oidc_provider(
        &state,
        redirect_url,
        request.state,
        open_id_private_config.base_url.into(),
        open_id_private_config.client_id,
        request.code,
        open_id_private_config.client_secret,
    )
    .await?;

    // TODO: Use config to handle not found error
    let user_from_db: domain::UserFromStorage = state
        .global_store
        .find_user_by_email(&email)
        .await
        .map(Into::into)
        .to_not_found_response(UserErrors::UserNotFound)?;

    if !user_from_db.is_verified() {
        state
            .global_store
            .update_user_by_user_id(
                user_from_db.get_user_id(),
                storage_user::UserUpdate::VerifyUser,
            )
            .await
            .change_context(UserErrors::InternalServerError)?;
    }

    let next_flow = if let Some(user_from_single_purpose_token) = user_from_single_purpose_token {
        let current_flow =
            domain::CurrentFlow::new(user_from_single_purpose_token, domain::SPTFlow::SSO.into())?;
        current_flow.next(user_from_db, &state).await?
    } else {
        domain::NextFlow::from_origin(domain::Origin::SignInWithSSO, user_from_db, &state).await?
    };

    let token = next_flow.get_token(&state).await?;
    let response = user_api::TokenResponse {
        token: token.clone(),
        token_type: next_flow.get_flow().into(),
    };

    auth::cookies::set_cookie_response(response, token)
}

pub async fn terminate_auth_select(
    state: SessionState,
    user_token: auth::UserFromSinglePurposeToken,
    req: user_api::AuthSelectRequest,
) -> UserResponse<user_api::TokenResponse> {
    let user_from_db: domain::UserFromStorage = state
        .global_store
        .find_user_by_id(&user_token.user_id)
        .await
        .change_context(UserErrors::InternalServerError)?
        .into();

    let user_authentication_method = if let Some(id) = &req.id {
        state
            .store
            .get_user_authentication_method_by_id(id)
            .await
            .to_not_found_response(UserErrors::InvalidUserAuthMethodOperation)?
    } else {
        DEFAULT_USER_AUTH_METHOD.clone()
    };

    let current_flow = domain::CurrentFlow::new(user_token, domain::SPTFlow::AuthSelect.into())?;
    let mut next_flow = current_flow.next(user_from_db.clone(), &state).await?;

    // Skip SSO if continue with password(TOTP)
    if next_flow.get_flow() == domain::UserFlow::SPTFlow(domain::SPTFlow::SSO)
        && !utils::user::is_sso_auth_type(user_authentication_method.auth_type)
    {
        next_flow = next_flow.skip(user_from_db, &state).await?;
    }
    let token = next_flow.get_token(&state).await?;

    auth::cookies::set_cookie_response(
        user_api::TokenResponse {
            token: token.clone(),
            token_type: next_flow.get_flow().into(),
        },
        token,
    )
}

pub async fn list_orgs_for_user(
    state: SessionState,
    user_from_token: auth::UserFromToken,
) -> UserResponse<Vec<user_api::ListOrgsForUserResponse>> {
    let role_info = roles::RoleInfo::from_role_id_and_org_id(
        &state,
        &user_from_token.role_id,
        &user_from_token.org_id,
    )
    .await
    .change_context(UserErrors::InternalServerError)?;

    if role_info.is_internal() {
        return Err(UserErrors::InvalidRoleOperationWithMessage(
            "Internal roles are not allowed for this operation".to_string(),
        )
        .into());
    }
    let orgs = match role_info.get_entity_type() {
        EntityType::Tenant => {
            let key_manager_state = &(&state).into();
            state
                .store
                .list_merchant_and_org_ids(
                    key_manager_state,
                    consts::user::ORG_LIST_LIMIT_FOR_TENANT,
                    None,
                )
                .await
                .change_context(UserErrors::InternalServerError)?
                .into_iter()
                .map(|(_, org_id)| org_id)
                .collect::<HashSet<_>>()
        }
        EntityType::Organization | EntityType::Merchant | EntityType::Profile => state
            .global_store
            .list_user_roles_by_user_id(ListUserRolesByUserIdPayload {
                user_id: user_from_token.user_id.as_str(),
                tenant_id: user_from_token
                    .tenant_id
                    .as_ref()
                    .unwrap_or(&state.tenant.tenant_id),
                org_id: None,
                merchant_id: None,
                profile_id: None,
                entity_id: None,
                version: None,
                status: Some(UserStatus::Active),
                limit: None,
            })
            .await
            .change_context(UserErrors::InternalServerError)?
            .into_iter()
            .filter_map(|user_role| user_role.org_id)
            .collect::<HashSet<_>>(),
    };

    let resp = futures::future::try_join_all(
        orgs.iter()
            .map(|org_id| state.store.find_organization_by_org_id(org_id)),
    )
    .await
    .change_context(UserErrors::InternalServerError)?
    .into_iter()
    .map(|org| user_api::ListOrgsForUserResponse {
        org_id: org.get_organization_id(),
        org_name: org.get_organization_name(),
    })
    .collect::<Vec<_>>();

    if resp.is_empty() {
        Err(UserErrors::InternalServerError).attach_printable("No orgs found for a user")?;
    }

    Ok(ApplicationResponse::Json(resp))
}

pub async fn list_merchants_for_user_in_org(
    state: SessionState,
    user_from_token: auth::UserFromToken,
) -> UserResponse<Vec<user_api::ListMerchantsForUserInOrgResponse>> {
    let role_info = roles::RoleInfo::from_role_id_and_org_id(
        &state,
        &user_from_token.role_id,
        &user_from_token.org_id,
    )
    .await
    .change_context(UserErrors::InternalServerError)?;

    if role_info.is_internal() {
        return Err(UserErrors::InvalidRoleOperationWithMessage(
            "Internal roles are not allowed for this operation".to_string(),
        )
        .into());
    }

    let merchant_accounts = match role_info.get_entity_type() {
        EntityType::Tenant | EntityType::Organization => state
            .store
            .list_merchant_accounts_by_organization_id(&(&state).into(), &user_from_token.org_id)
            .await
            .change_context(UserErrors::InternalServerError)?,
        EntityType::Merchant | EntityType::Profile => {
            let merchant_ids = state
                .global_store
                .list_user_roles_by_user_id(ListUserRolesByUserIdPayload {
                    user_id: user_from_token.user_id.as_str(),
                    tenant_id: user_from_token
                        .tenant_id
                        .as_ref()
                        .unwrap_or(&state.tenant.tenant_id),
                    org_id: Some(&user_from_token.org_id),
                    merchant_id: None,
                    profile_id: None,
                    entity_id: None,
                    version: None,
                    status: Some(UserStatus::Active),
                    limit: None,
                })
                .await
                .change_context(UserErrors::InternalServerError)?
                .into_iter()
                .filter_map(|user_role| user_role.merchant_id)
                .collect::<HashSet<_>>()
                .into_iter()
                .collect();

            state
                .store
                .list_multiple_merchant_accounts(&(&state).into(), merchant_ids)
                .await
                .change_context(UserErrors::InternalServerError)?
        }
    };

    if merchant_accounts.is_empty() {
        Err(UserErrors::InternalServerError).attach_printable("No merchant found for a user")?;
    }

    Ok(ApplicationResponse::Json(
        merchant_accounts
            .into_iter()
            .map(
                |merchant_account| user_api::ListMerchantsForUserInOrgResponse {
                    merchant_name: merchant_account.merchant_name.clone(),
                    merchant_id: merchant_account.get_id().to_owned(),
                },
            )
            .collect::<Vec<_>>(),
    ))
}

pub async fn list_profiles_for_user_in_org_and_merchant_account(
    state: SessionState,
    user_from_token: auth::UserFromToken,
) -> UserResponse<Vec<user_api::ListProfilesForUserInOrgAndMerchantAccountResponse>> {
    let role_info = roles::RoleInfo::from_role_id_and_org_id(
        &state,
        &user_from_token.role_id,
        &user_from_token.org_id,
    )
    .await
    .change_context(UserErrors::InternalServerError)?;

    let key_manager_state = &(&state).into();
    let key_store = state
        .store
        .get_merchant_key_store_by_merchant_id(
            key_manager_state,
            &user_from_token.merchant_id,
            &state.store.get_master_key().to_vec().into(),
        )
        .await
        .change_context(UserErrors::InternalServerError)?;
    let profiles = match role_info.get_entity_type() {
        EntityType::Tenant | EntityType::Organization | EntityType::Merchant => state
            .store
            .list_profile_by_merchant_id(
                key_manager_state,
                &key_store,
                &user_from_token.merchant_id,
            )
            .await
            .change_context(UserErrors::InternalServerError)?,
        EntityType::Profile => {
            let profile_ids = state
                .global_store
                .list_user_roles_by_user_id(ListUserRolesByUserIdPayload {
                    user_id: user_from_token.user_id.as_str(),
                    tenant_id: user_from_token
                        .tenant_id
                        .as_ref()
                        .unwrap_or(&state.tenant.tenant_id),
                    org_id: Some(&user_from_token.org_id),
                    merchant_id: Some(&user_from_token.merchant_id),
                    profile_id: None,
                    entity_id: None,
                    version: None,
                    status: Some(UserStatus::Active),
                    limit: None,
                })
                .await
                .change_context(UserErrors::InternalServerError)?
                .into_iter()
                .filter_map(|user_role| user_role.profile_id)
                .collect::<HashSet<_>>();

            futures::future::try_join_all(profile_ids.iter().map(|profile_id| {
                state.store.find_business_profile_by_profile_id(
                    key_manager_state,
                    &key_store,
                    profile_id,
                )
            }))
            .await
            .change_context(UserErrors::InternalServerError)?
        }
    };

    if profiles.is_empty() {
        Err(UserErrors::InternalServerError).attach_printable("No profile found for a user")?;
    }

    Ok(ApplicationResponse::Json(
        profiles
            .into_iter()
            .map(
                |profile| user_api::ListProfilesForUserInOrgAndMerchantAccountResponse {
                    profile_id: profile.get_id().to_owned(),
                    profile_name: profile.profile_name,
                },
            )
            .collect::<Vec<_>>(),
    ))
}

pub async fn switch_org_for_user(
    state: SessionState,
    request: user_api::SwitchOrganizationRequest,
    user_from_token: auth::UserFromToken,
) -> UserResponse<user_api::TokenResponse> {
    if user_from_token.org_id == request.org_id {
        return Err(UserErrors::InvalidRoleOperationWithMessage(
            "User switching to same org".to_string(),
        )
        .into());
    }

    let role_info = roles::RoleInfo::from_role_id_and_org_id(
        &state,
        &user_from_token.role_id,
        &user_from_token.org_id,
    )
    .await
    .change_context(UserErrors::InternalServerError)
    .attach_printable("Failed to retrieve role information")?;

    if role_info.is_internal() {
        return Err(UserErrors::InvalidRoleOperationWithMessage(
            "Org switching not allowed for Internal role".to_string(),
        )
        .into());
    }

    let (merchant_id, profile_id, role_id) = match role_info.get_entity_type() {
        EntityType::Tenant => {
            let merchant_id = state
                .store
                .list_merchant_accounts_by_organization_id(&(&state).into(), &request.org_id)
                .await
                .change_context(UserErrors::InternalServerError)
                .attach_printable("Failed to get merchant list for org")?
                .pop()
                .ok_or(UserErrors::InvalidRoleOperation)
                .attach_printable("No merchants found for the org id")?
                .get_id()
                .to_owned();

            let key_store = state
                .store
                .get_merchant_key_store_by_merchant_id(
                    &(&state).into(),
                    &merchant_id,
                    &state.store.get_master_key().to_vec().into(),
                )
                .await
                .change_context(UserErrors::InternalServerError)?;

            let profile_id = state
                .store
                .list_profile_by_merchant_id(&(&state).into(), &key_store, &merchant_id)
                .await
                .change_context(UserErrors::InternalServerError)?
                .pop()
                .ok_or(UserErrors::InternalServerError)?
                .get_id()
                .to_owned();

            (merchant_id, profile_id, user_from_token.role_id)
        }
        EntityType::Organization | EntityType::Merchant | EntityType::Profile => {
            let user_role = state
                .global_store
                .list_user_roles_by_user_id(ListUserRolesByUserIdPayload {
                    user_id: &user_from_token.user_id,
                    tenant_id: user_from_token
                        .tenant_id
                        .as_ref()
                        .unwrap_or(&state.tenant.tenant_id),
                    org_id: Some(&request.org_id),
                    merchant_id: None,
                    profile_id: None,
                    entity_id: None,
                    version: None,
                    status: Some(UserStatus::Active),
                    limit: Some(1),
                })
                .await
                .change_context(UserErrors::InternalServerError)
                .attach_printable("Failed to list user roles by user_id and org_id")?
                .pop()
                .ok_or(UserErrors::InvalidRoleOperationWithMessage(
                    "No user role found for the requested org_id".to_string(),
                ))?;

            let (merchant_id, profile_id) =
                utils::user_role::get_single_merchant_id_and_profile_id(&state, &user_role).await?;

            (merchant_id, profile_id, user_role.role_id)
        }
    };

    let token = utils::user::generate_jwt_auth_token_with_attributes(
        &state,
        user_from_token.user_id,
        merchant_id.clone(),
        request.org_id.clone(),
        role_id.clone(),
        profile_id.clone(),
        user_from_token.tenant_id,
    )
    .await?;

    utils::user_role::set_role_info_in_cache_by_role_id_org_id(&state, &role_id, &request.org_id)
        .await;

    let response = user_api::TokenResponse {
        token: token.clone(),
        token_type: common_enums::TokenPurpose::UserInfo,
    };

    auth::cookies::set_cookie_response(response, token)
}

pub async fn switch_merchant_for_user_in_org(
    state: SessionState,
    request: user_api::SwitchMerchantRequest,
    user_from_token: auth::UserFromToken,
) -> UserResponse<user_api::TokenResponse> {
    if user_from_token.merchant_id == request.merchant_id {
        return Err(UserErrors::InvalidRoleOperationWithMessage(
            "User switching to same merchant".to_string(),
        )
        .into());
    }

    let key_manager_state = &(&state).into();
    let role_info = roles::RoleInfo::from_role_id_and_org_id(
        &state,
        &user_from_token.role_id,
        &user_from_token.org_id,
    )
    .await
    .change_context(UserErrors::InternalServerError)
    .attach_printable("Failed to retrieve role information")?;

    // Check if the role is internal and handle separately
    let (org_id, merchant_id, profile_id, role_id) = if role_info.is_internal() {
        let merchant_key_store = state
            .store
            .get_merchant_key_store_by_merchant_id(
                key_manager_state,
                &request.merchant_id,
                &state.store.get_master_key().to_vec().into(),
            )
            .await
            .to_not_found_response(UserErrors::MerchantIdNotFound)?;

        let merchant_account = state
            .store
            .find_merchant_account_by_merchant_id(
                key_manager_state,
                &request.merchant_id,
                &merchant_key_store,
            )
            .await
            .to_not_found_response(UserErrors::MerchantIdNotFound)?;

        let profile_id = state
            .store
            .list_profile_by_merchant_id(
                key_manager_state,
                &merchant_key_store,
                &request.merchant_id,
            )
            .await
            .change_context(UserErrors::InternalServerError)
            .attach_printable("Failed to list business profiles by merchant_id")?
            .pop()
            .ok_or(UserErrors::InternalServerError)
            .attach_printable("No business profile found for the given merchant_id")?
            .get_id()
            .to_owned();

        (
            merchant_account.organization_id,
            request.merchant_id,
            profile_id,
            user_from_token.role_id.clone(),
        )
    } else {
        // Match based on the other entity types
        match role_info.get_entity_type() {
            EntityType::Tenant | EntityType::Organization => {
                let merchant_key_store = state
                    .store
                    .get_merchant_key_store_by_merchant_id(
                        key_manager_state,
                        &request.merchant_id,
                        &state.store.get_master_key().to_vec().into(),
                    )
                    .await
                    .to_not_found_response(UserErrors::MerchantIdNotFound)?;

                let merchant_id = state
                    .store
                    .find_merchant_account_by_merchant_id(
                        key_manager_state,
                        &request.merchant_id,
                        &merchant_key_store,
                    )
                    .await
                    .change_context(UserErrors::MerchantIdNotFound)?
                    .organization_id
                    .eq(&user_from_token.org_id)
                    .then(|| request.merchant_id.clone())
                    .ok_or_else(|| {
                        UserErrors::InvalidRoleOperationWithMessage(
                            "No such merchant_id found for the user in the org".to_string(),
                        )
                    })?;

                let profile_id = state
                    .store
                    .list_profile_by_merchant_id(
                        key_manager_state,
                        &merchant_key_store,
                        &merchant_id,
                    )
                    .await
                    .change_context(UserErrors::InternalServerError)
                    .attach_printable("Failed to list business profiles by merchant_id")?
                    .pop()
                    .ok_or(UserErrors::InternalServerError)
                    .attach_printable("No business profile found for the merchant_id")?
                    .get_id()
                    .to_owned();
                (
                    user_from_token.org_id.clone(),
                    merchant_id,
                    profile_id,
                    user_from_token.role_id.clone(),
                )
            }

            EntityType::Merchant | EntityType::Profile => {
                let user_role = state
                    .global_store
                    .list_user_roles_by_user_id(ListUserRolesByUserIdPayload {
                        user_id: &user_from_token.user_id,
                        tenant_id: user_from_token
                            .tenant_id
                            .as_ref()
                            .unwrap_or(&state.tenant.tenant_id),
                        org_id: Some(&user_from_token.org_id),
                        merchant_id: Some(&request.merchant_id),
                        profile_id: None,
                        entity_id: None,
                        version: None,
                        status: Some(UserStatus::Active),
                        limit: Some(1),
                    })
                    .await
                    .change_context(UserErrors::InternalServerError)
                    .attach_printable(
                        "Failed to list user roles for the given user_id, org_id and merchant_id",
                    )?
                    .pop()
                    .ok_or(UserErrors::InvalidRoleOperationWithMessage(
                        "No user role associated with the requested merchant_id".to_string(),
                    ))?;

                let (merchant_id, profile_id) =
                    utils::user_role::get_single_merchant_id_and_profile_id(&state, &user_role)
                        .await?;
                (
                    user_from_token.org_id,
                    merchant_id,
                    profile_id,
                    user_role.role_id,
                )
            }
        }
    };

    let token = utils::user::generate_jwt_auth_token_with_attributes(
        &state,
        user_from_token.user_id,
        merchant_id.clone(),
        org_id.clone(),
        role_id.clone(),
        profile_id,
        user_from_token.tenant_id,
    )
    .await?;

    utils::user_role::set_role_info_in_cache_by_role_id_org_id(&state, &role_id, &org_id).await;

    let response = user_api::TokenResponse {
        token: token.clone(),
        token_type: common_enums::TokenPurpose::UserInfo,
    };

    auth::cookies::set_cookie_response(response, token)
}

pub async fn switch_profile_for_user_in_org_and_merchant(
    state: SessionState,
    request: user_api::SwitchProfileRequest,
    user_from_token: auth::UserFromToken,
) -> UserResponse<user_api::TokenResponse> {
    if user_from_token.profile_id == request.profile_id {
        return Err(UserErrors::InvalidRoleOperationWithMessage(
            "User switching to same profile".to_string(),
        )
        .into());
    }

    let key_manager_state = &(&state).into();
    let role_info = roles::RoleInfo::from_role_id_and_org_id(
        &state,
        &user_from_token.role_id,
        &user_from_token.org_id,
    )
    .await
    .change_context(UserErrors::InternalServerError)
    .attach_printable("Failed to retrieve role information")?;

    let (profile_id, role_id) = match role_info.get_entity_type() {
        EntityType::Tenant | EntityType::Organization | EntityType::Merchant => {
            let merchant_key_store = state
                .store
                .get_merchant_key_store_by_merchant_id(
                    key_manager_state,
                    &user_from_token.merchant_id,
                    &state.store.get_master_key().to_vec().into(),
                )
                .await
                .change_context(UserErrors::InternalServerError)
                .attach_printable("Failed to retrieve merchant key store by merchant_id")?;

            let profile_id = state
                .store
                .find_business_profile_by_merchant_id_profile_id(
                    key_manager_state,
                    &merchant_key_store,
                    &user_from_token.merchant_id,
                    &request.profile_id,
                )
                .await
                .change_context(UserErrors::InvalidRoleOperationWithMessage(
                    "No such profile found for the merchant".to_string(),
                ))?
                .get_id()
                .to_owned();
            (profile_id, user_from_token.role_id)
        }

        EntityType::Profile => {
            let user_role = state
                .global_store
                .list_user_roles_by_user_id(ListUserRolesByUserIdPayload{
                    user_id:&user_from_token.user_id,
                    tenant_id: user_from_token
                        .tenant_id
                        .as_ref()
                        .unwrap_or(&state.tenant.tenant_id),
                    org_id: Some(&user_from_token.org_id),
                    merchant_id: Some(&user_from_token.merchant_id),
                    profile_id:Some(&request.profile_id),
                    entity_id: None,
                    version:None,
                    status: Some(UserStatus::Active),
                    limit: Some(1)
                }
                )
                .await
                .change_context(UserErrors::InternalServerError)
                .attach_printable("Failed to list user roles for the given user_id, org_id, merchant_id and profile_id")?
                .pop()
                .ok_or(UserErrors::InvalidRoleOperationWithMessage(
                    "No user role associated with the profile".to_string(),
                ))?;

            (request.profile_id, user_role.role_id)
        }
    };

    let token = utils::user::generate_jwt_auth_token_with_attributes(
        &state,
        user_from_token.user_id,
        user_from_token.merchant_id.clone(),
        user_from_token.org_id.clone(),
        role_id.clone(),
        profile_id,
        user_from_token.tenant_id,
    )
    .await?;

    utils::user_role::set_role_info_in_cache_by_role_id_org_id(
        &state,
        &role_id,
        &user_from_token.org_id,
    )
    .await;

    let response = user_api::TokenResponse {
        token: token.clone(),
        token_type: common_enums::TokenPurpose::UserInfo,
    };

    auth::cookies::set_cookie_response(response, token)
}<|MERGE_RESOLUTION|>--- conflicted
+++ resolved
@@ -310,7 +310,6 @@
                 subject: consts::user::EMAIL_SUBJECT_WELCOME_TO_COMMUNITY,
             };
 
-<<<<<<< HEAD
         let welcome_email_result = state
             .email_client
             .compose_and_send_email(
@@ -319,15 +318,6 @@
                 state.conf.proxy.https_url.as_ref(),
             )
             .await;
-=======
-            let welcome_email_result = state
-                .email_client
-                .compose_and_send_email(
-                    Box::new(welcome_to_community_email),
-                    state.conf.proxy.https_url.as_ref(),
-                )
-                .await;
->>>>>>> ed276ecc
 
             logger::info!(?welcome_email_result);
         }
