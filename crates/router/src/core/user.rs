--- conflicted
+++ resolved
@@ -637,14 +637,11 @@
         &request.role_id,
         &user_from_token.merchant_id,
         &user_from_token.org_id,
-<<<<<<< HEAD
         &user_from_token.profile_id,
-=======
         user_from_token
             .tenant_id
             .as_ref()
             .unwrap_or(&state.tenant.tenant_id),
->>>>>>> 7584c666
     )
     .await
     .to_not_found_response(UserErrors::InvalidRoleId)?;
