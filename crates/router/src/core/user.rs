use api_models::user::{self as user_api, InviteMultipleUserResponse};
#[cfg(feature = "email")]
use diesel_models::user_role::UserRoleUpdate;
use diesel_models::{enums::UserStatus, user as storage_user, user_role::UserRoleNew};
#[cfg(feature = "email")]
use error_stack::IntoReport;
use error_stack::ResultExt;
use masking::ExposeInterface;
#[cfg(feature = "email")]
use router_env::env;
use router_env::logger;
#[cfg(not(feature = "email"))]
use user_api::dashboard_metadata::SetMetaDataRequest;

use super::errors::{StorageErrorExt, UserErrors, UserResponse, UserResult};
#[cfg(feature = "email")]
use crate::services::email::types as email_types;
use crate::{
    consts,
    routes::AppState,
    services::{authentication as auth, authorization::roles, ApplicationResponse},
    types::{domain, transformers::ForeignInto},
    utils,
};
pub mod dashboard_metadata;
#[cfg(feature = "dummy_connector")]
pub mod sample_data;

#[cfg(feature = "email")]
pub async fn signup_with_merchant_id(
    state: AppState,
    request: user_api::SignUpWithMerchantIdRequest,
) -> UserResponse<user_api::SignUpWithMerchantIdResponse> {
    let new_user = domain::NewUser::try_from(request.clone())?;
    new_user
        .get_new_merchant()
        .get_new_organization()
        .insert_org_in_db(state.clone())
        .await?;

    let user_from_db = new_user
        .insert_user_and_merchant_in_db(state.clone())
        .await?;

    let user_role = new_user
        .insert_user_role_in_db(
            state.clone(),
            consts::user_role::ROLE_ID_ORGANIZATION_ADMIN.to_string(),
            UserStatus::Active,
        )
        .await?;

    let email_contents = email_types::ResetPassword {
        recipient_email: user_from_db.get_email().try_into()?,
        user_name: domain::UserName::new(user_from_db.get_name())?,
        settings: state.conf.clone(),
        subject: "Get back to Hyperswitch - Reset Your Password Now",
    };

    let send_email_result = state
        .email_client
        .compose_and_send_email(
            Box::new(email_contents),
            state.conf.proxy.https_url.as_ref(),
        )
        .await;

    logger::info!(?send_email_result);
    Ok(ApplicationResponse::Json(user_api::AuthorizeResponse {
        is_email_sent: send_email_result.is_ok(),
        user_id: user_from_db.get_user_id().to_string(),
        merchant_id: user_role.merchant_id,
    }))
}

pub async fn signup(
    state: AppState,
    request: user_api::SignUpRequest,
) -> UserResponse<user_api::SignUpResponse> {
    let new_user = domain::NewUser::try_from(request)?;
    new_user
        .get_new_merchant()
        .get_new_organization()
        .insert_org_in_db(state.clone())
        .await?;
    let user_from_db = new_user
        .insert_user_and_merchant_in_db(state.clone())
        .await?;
    let user_role = new_user
        .insert_user_role_in_db(
            state.clone(),
            consts::user_role::ROLE_ID_ORGANIZATION_ADMIN.to_string(),
            UserStatus::Active,
        )
        .await?;
    let token = utils::user::generate_jwt_auth_token(&state, &user_from_db, &user_role).await?;
<<<<<<< HEAD
    let response =
        utils::user::get_dashboard_entry_response(&state, user_from_db, user_role, token.clone())?;
=======
    utils::user_role::set_role_permissions_in_cache_by_user_role(&state, &user_role).await;
>>>>>>> 289b20a8

    auth::cookies::set_cookie_response(response, token)
}

pub async fn signin_without_invite_checks(
    state: AppState,
    request: user_api::SignInRequest,
) -> UserResponse<user_api::DashboardEntryResponse> {
    let user_from_db: domain::UserFromStorage = state
        .store
        .find_user_by_email(request.email.clone().expose().expose().as_str())
        .await
        .map_err(|e| {
            if e.current_context().is_db_not_found() {
                e.change_context(UserErrors::InvalidCredentials)
            } else {
                e.change_context(UserErrors::InternalServerError)
            }
        })?
        .into();

    user_from_db.compare_password(request.password)?;

    let user_role = user_from_db.get_role_from_db(state.clone()).await?;
    let token = utils::user::generate_jwt_auth_token(&state, &user_from_db, &user_role).await?;
<<<<<<< HEAD
    let response =
        utils::user::get_dashboard_entry_response(&state, user_from_db, user_role, token.clone())?;
    auth::cookies::set_cookie_response(response, token)
=======
    utils::user_role::set_role_permissions_in_cache_by_user_role(&state, &user_role).await;

    Ok(ApplicationResponse::Json(
        utils::user::get_dashboard_entry_response(&state, user_from_db, user_role, token)?,
    ))
>>>>>>> 289b20a8
}

pub async fn signin(
    state: AppState,
    request: user_api::SignInRequest,
) -> UserResponse<user_api::SignInResponse> {
    let user_from_db: domain::UserFromStorage = state
        .store
        .find_user_by_email(request.email.clone().expose().expose().as_str())
        .await
        .map_err(|e| {
            if e.current_context().is_db_not_found() {
                e.change_context(UserErrors::InvalidCredentials)
            } else {
                e.change_context(UserErrors::InternalServerError)
            }
        })?
        .into();

    user_from_db.compare_password(request.password)?;

    let signin_strategy =
        if let Some(preferred_merchant_id) = user_from_db.get_preferred_merchant_id() {
            let preferred_role = user_from_db
                .get_role_from_db_by_merchant_id(&state, preferred_merchant_id.as_str())
                .await
                .to_not_found_response(UserErrors::InternalServerError)
                .attach_printable("User role with preferred_merchant_id not found")?;
            domain::SignInWithRoleStrategyType::SingleRole(domain::SignInWithSingleRoleStrategy {
                user: user_from_db,
                user_role: preferred_role,
            })
        } else {
            let user_roles = user_from_db.get_roles_from_db(&state).await?;
            domain::SignInWithRoleStrategyType::decide_signin_strategy_by_user_roles(
                user_from_db,
                user_roles,
            )
            .await?
        };

    let response = signin_strategy.get_signin_response(&state).await?;
    let token = utils::user::get_token_from_signin_response(&response);
    auth::cookies::set_cookie_response(response, token)
}

#[cfg(feature = "email")]
pub async fn connect_account(
    state: AppState,
    request: user_api::ConnectAccountRequest,
) -> UserResponse<user_api::ConnectAccountResponse> {
    let find_user = state
        .store
        .find_user_by_email(request.email.clone().expose().expose().as_str())
        .await;

    if let Ok(found_user) = find_user {
        let user_from_db: domain::UserFromStorage = found_user.into();
        let user_role = user_from_db.get_role_from_db(state.clone()).await?;

        let email_contents = email_types::MagicLink {
            recipient_email: domain::UserEmail::from_pii_email(user_from_db.get_email())?,
            settings: state.conf.clone(),
            user_name: domain::UserName::new(user_from_db.get_name())?,
            subject: "Unlock Hyperswitch: Use Your Magic Link to Sign In",
        };

        let send_email_result = state
            .email_client
            .compose_and_send_email(
                Box::new(email_contents),
                state.conf.proxy.https_url.as_ref(),
            )
            .await;

        logger::info!(?send_email_result);

        return Ok(ApplicationResponse::Json(
            user_api::ConnectAccountResponse {
                is_email_sent: send_email_result.is_ok(),
                user_id: user_from_db.get_user_id().to_string(),
                merchant_id: user_role.merchant_id,
            },
        ));
    } else if find_user
        .as_ref()
        .map_err(|e| e.current_context().is_db_not_found())
        .err()
        .unwrap_or(false)
    {
        if matches!(env::which(), env::Env::Production) {
            return Err(UserErrors::InvalidCredentials).into_report();
        }

        let new_user = domain::NewUser::try_from(request)?;
        let _ = new_user
            .get_new_merchant()
            .get_new_organization()
            .insert_org_in_db(state.clone())
            .await?;
        let user_from_db = new_user
            .insert_user_and_merchant_in_db(state.clone())
            .await?;
        let user_role = new_user
            .insert_user_role_in_db(
                state.clone(),
                consts::user_role::ROLE_ID_ORGANIZATION_ADMIN.to_string(),
                UserStatus::Active,
            )
            .await?;

        let email_contents = email_types::VerifyEmail {
            recipient_email: domain::UserEmail::from_pii_email(user_from_db.get_email())?,
            settings: state.conf.clone(),
            subject: "Welcome to the Hyperswitch community!",
        };

        let send_email_result = state
            .email_client
            .compose_and_send_email(
                Box::new(email_contents),
                state.conf.proxy.https_url.as_ref(),
            )
            .await;

        logger::info!(?send_email_result);

        return Ok(ApplicationResponse::Json(
            user_api::ConnectAccountResponse {
                is_email_sent: send_email_result.is_ok(),
                user_id: user_from_db.get_user_id().to_string(),
                merchant_id: user_role.merchant_id,
            },
        ));
    } else {
        Err(find_user
            .err()
            .map(|e| e.change_context(UserErrors::InternalServerError))
            .unwrap_or(UserErrors::InternalServerError.into()))
    }
}

pub async fn signout(state: AppState, user_from_token: auth::UserFromToken) -> UserResponse<()> {
    auth::blacklist::insert_user_in_blacklist(&state, &user_from_token.user_id).await?;
    auth::cookies::remove_cookie_response()
}

pub async fn change_password(
    state: AppState,
    request: user_api::ChangePasswordRequest,
    user_from_token: auth::UserFromToken,
) -> UserResponse<()> {
    let user: domain::UserFromStorage = state
        .store
        .find_user_by_id(&user_from_token.user_id)
        .await
        .change_context(UserErrors::InternalServerError)?
        .into();

    user.compare_password(request.old_password.to_owned())
        .change_context(UserErrors::InvalidOldPassword)?;

    if request.old_password == request.new_password {
        return Err(UserErrors::ChangePasswordError.into());
    }
    let new_password = domain::UserPassword::new(request.new_password)?;

    let new_password_hash =
        utils::user::password::generate_password_hash(new_password.get_secret())?;

    let _ = state
        .store
        .update_user_by_user_id(
            user.get_user_id(),
            diesel_models::user::UserUpdate::AccountUpdate {
                name: None,
                password: Some(new_password_hash),
                is_verified: None,
                preferred_merchant_id: None,
            },
        )
        .await
        .change_context(UserErrors::InternalServerError)?;

    let _ = auth::blacklist::insert_user_in_blacklist(&state, user.get_user_id())
        .await
        .map_err(|e| logger::error!(?e));

    #[cfg(not(feature = "email"))]
    {
        state
            .store
            .delete_user_scoped_dashboard_metadata_by_merchant_id_data_key(
                &user_from_token.user_id,
                &user_from_token.merchant_id,
                diesel_models::enums::DashboardMetadata::IsChangePasswordRequired,
            )
            .await
            .map_err(|e| logger::error!("Error while deleting dashboard metadata {}", e))
            .ok();
    }

    Ok(ApplicationResponse::StatusOk)
}

#[cfg(feature = "email")]
pub async fn forgot_password(
    state: AppState,
    request: user_api::ForgotPasswordRequest,
) -> UserResponse<()> {
    let user_email = domain::UserEmail::from_pii_email(request.email)?;

    let user_from_db = state
        .store
        .find_user_by_email(user_email.get_secret().expose().as_str())
        .await
        .map_err(|e| {
            if e.current_context().is_db_not_found() {
                e.change_context(UserErrors::UserNotFound)
            } else {
                e.change_context(UserErrors::InternalServerError)
            }
        })
        .map(domain::UserFromStorage::from)?;

    let email_contents = email_types::ResetPassword {
        recipient_email: domain::UserEmail::from_pii_email(user_from_db.get_email())?,
        settings: state.conf.clone(),
        user_name: domain::UserName::new(user_from_db.get_name())?,
        subject: "Get back to Hyperswitch - Reset Your Password Now",
    };

    state
        .email_client
        .compose_and_send_email(
            Box::new(email_contents),
            state.conf.proxy.https_url.as_ref(),
        )
        .await
        .map_err(|e| e.change_context(UserErrors::InternalServerError))?;

    Ok(ApplicationResponse::StatusOk)
}

#[cfg(feature = "email")]
pub async fn reset_password(
    state: AppState,
    request: user_api::ResetPasswordRequest,
) -> UserResponse<()> {
    let token = request.token.expose();
    let email_token = auth::decode_jwt::<email_types::EmailToken>(&token, &state)
        .await
        .change_context(UserErrors::LinkInvalid)?;

    auth::blacklist::check_email_token_in_blacklist(&state, &token).await?;

    let password = domain::UserPassword::new(request.password)?;

    let hash_password = utils::user::password::generate_password_hash(password.get_secret())?;

    let user = state
        .store
        .update_user_by_email(
            email_token.get_email(),
            storage_user::UserUpdate::AccountUpdate {
                name: None,
                password: Some(hash_password),
                is_verified: Some(true),
                preferred_merchant_id: None,
            },
        )
        .await
        .change_context(UserErrors::InternalServerError)?;

    if let Some(inviter_merchant_id) = email_token.get_merchant_id() {
        let update_status_result = state
            .store
            .update_user_role_by_user_id_merchant_id(
                user.user_id.clone().as_str(),
                inviter_merchant_id,
                UserRoleUpdate::UpdateStatus {
                    status: UserStatus::Active,
                    modified_by: user.user_id.clone(),
                },
            )
            .await;
        logger::info!(?update_status_result);
    }

    let _ = auth::blacklist::insert_email_token_in_blacklist(&state, &token)
        .await
        .map_err(|e| logger::error!(?e));
    let _ = auth::blacklist::insert_user_in_blacklist(&state, &user.user_id)
        .await
        .map_err(|e| logger::error!(?e));

    Ok(ApplicationResponse::StatusOk)
}

pub async fn invite_user(
    state: AppState,
    request: user_api::InviteUserRequest,
    user_from_token: auth::UserFromToken,
) -> UserResponse<user_api::InviteUserResponse> {
    let inviter_user = state
        .store
        .find_user_by_id(user_from_token.user_id.as_str())
        .await
        .change_context(UserErrors::InternalServerError)?;

    if inviter_user.email == request.email {
        return Err(UserErrors::InvalidRoleOperationWithMessage(
            "User Inviting themselves".to_string(),
        )
        .into());
    }

    let role_info = roles::RoleInfo::from_role_id(
        &state,
        &request.role_id,
        &user_from_token.merchant_id,
        &user_from_token.org_id,
    )
    .await
    .to_not_found_response(UserErrors::InvalidRoleId)?;

    if !role_info.is_invitable() {
        return Err(UserErrors::InvalidRoleId.into())
            .attach_printable(format!("role_id = {} is not invitable", request.role_id));
    }

    let invitee_email = domain::UserEmail::from_pii_email(request.email.clone())?;

    let invitee_user = state
        .store
        .find_user_by_email(invitee_email.clone().get_secret().expose().as_str())
        .await;

    if let Ok(invitee_user) = invitee_user {
        let invitee_user_from_db = domain::UserFromStorage::from(invitee_user);

        let now = common_utils::date_time::now();
        state
            .store
            .insert_user_role(UserRoleNew {
                user_id: invitee_user_from_db.get_user_id().to_owned(),
                merchant_id: user_from_token.merchant_id.clone(),
                role_id: request.role_id,
                org_id: user_from_token.org_id,
                status: {
                    if cfg!(feature = "email") {
                        UserStatus::InvitationSent
                    } else {
                        UserStatus::Active
                    }
                },
                created_by: user_from_token.user_id.clone(),
                last_modified_by: user_from_token.user_id,
                created_at: now,
                last_modified: now,
            })
            .await
            .map_err(|e| {
                if e.current_context().is_db_unique_violation() {
                    e.change_context(UserErrors::UserExists)
                } else {
                    e.change_context(UserErrors::InternalServerError)
                }
            })?;

        let is_email_sent;
        #[cfg(feature = "email")]
        {
            let email_contents = email_types::InviteRegisteredUser {
                recipient_email: invitee_email,
                user_name: domain::UserName::new(invitee_user_from_db.get_name())?,
                settings: state.conf.clone(),
                subject: "You have been invited to join Hyperswitch Community!",
                merchant_id: user_from_token.merchant_id,
            };

            is_email_sent = state
                .email_client
                .compose_and_send_email(
                    Box::new(email_contents),
                    state.conf.proxy.https_url.as_ref(),
                )
                .await
                .map(|email_result| logger::info!(?email_result))
                .map_err(|email_result| logger::error!(?email_result))
                .is_ok();
        }
        #[cfg(not(feature = "email"))]
        {
            is_email_sent = false;
        }
        Ok(ApplicationResponse::Json(user_api::InviteUserResponse {
            is_email_sent,
            password: None,
        }))
    } else if invitee_user
        .as_ref()
        .map_err(|e| e.current_context().is_db_not_found())
        .err()
        .unwrap_or(false)
    {
        let new_user = domain::NewUser::try_from((request.clone(), user_from_token.clone()))?;

        new_user
            .insert_user_in_db(state.store.as_ref())
            .await
            .change_context(UserErrors::InternalServerError)?;

        let invitation_status = if cfg!(feature = "email") {
            UserStatus::InvitationSent
        } else {
            UserStatus::Active
        };

        let now = common_utils::date_time::now();
        state
            .store
            .insert_user_role(UserRoleNew {
                user_id: new_user.get_user_id().to_owned(),
                merchant_id: user_from_token.merchant_id.clone(),
                role_id: request.role_id.clone(),
                org_id: user_from_token.org_id.clone(),
                status: invitation_status,
                created_by: user_from_token.user_id.clone(),
                last_modified_by: user_from_token.user_id,
                created_at: now,
                last_modified: now,
            })
            .await
            .map_err(|e| {
                if e.current_context().is_db_unique_violation() {
                    e.change_context(UserErrors::UserExists)
                } else {
                    e.change_context(UserErrors::InternalServerError)
                }
            })?;

        let is_email_sent;
        #[cfg(feature = "email")]
        {
            let email_contents = email_types::InviteUser {
                recipient_email: invitee_email,
                user_name: domain::UserName::new(new_user.get_name())?,
                settings: state.conf.clone(),
                subject: "You have been invited to join Hyperswitch Community!",
                merchant_id: user_from_token.merchant_id,
            };
            let send_email_result = state
                .email_client
                .compose_and_send_email(
                    Box::new(email_contents),
                    state.conf.proxy.https_url.as_ref(),
                )
                .await;
            logger::info!(?send_email_result);
            is_email_sent = send_email_result.is_ok();
        }
        #[cfg(not(feature = "email"))]
        {
            is_email_sent = false;
            let invited_user_token = auth::UserFromToken {
                user_id: new_user.get_user_id(),
                merchant_id: user_from_token.merchant_id,
                org_id: user_from_token.org_id,
                role_id: request.role_id,
            };

            let set_metadata_request = SetMetaDataRequest::IsChangePasswordRequired;
            dashboard_metadata::set_metadata(
                state.clone(),
                invited_user_token,
                set_metadata_request,
            )
            .await?;
        }

        Ok(ApplicationResponse::Json(user_api::InviteUserResponse {
            is_email_sent,
            password: if cfg!(not(feature = "email")) {
                Some(new_user.get_password().get_secret())
            } else {
                None
            },
        }))
    } else {
        Err(UserErrors::InternalServerError.into())
    }
}

pub async fn invite_multiple_user(
    state: AppState,
    user_from_token: auth::UserFromToken,
    requests: Vec<user_api::InviteUserRequest>,
) -> UserResponse<Vec<InviteMultipleUserResponse>> {
    if requests.len() > 10 {
        return Err(UserErrors::MaxInvitationsError.into())
            .attach_printable("Number of invite requests must not exceed 10");
    }

    let responses = futures::future::join_all(requests.iter().map(|request| async {
        match handle_invitation(&state, &user_from_token, request).await {
            Ok(response) => response,
            Err(error) => InviteMultipleUserResponse {
                email: request.email.clone(),
                is_email_sent: false,
                password: None,
                error: Some(error.current_context().get_error_message().to_string()),
            },
        }
    }))
    .await;

    Ok(ApplicationResponse::Json(responses))
}

async fn handle_invitation(
    state: &AppState,
    user_from_token: &auth::UserFromToken,
    request: &user_api::InviteUserRequest,
) -> UserResult<InviteMultipleUserResponse> {
    let inviter_user = user_from_token.get_user_from_db(state).await?;

    if inviter_user.get_email() == request.email {
        return Err(UserErrors::InvalidRoleOperationWithMessage(
            "User Inviting themselves".to_string(),
        )
        .into());
    }

    let role_info = roles::RoleInfo::from_role_id(
        state,
        &request.role_id,
        &user_from_token.merchant_id,
        &user_from_token.org_id,
    )
    .await
    .to_not_found_response(UserErrors::InvalidRoleId)?;

    if !role_info.is_invitable() {
        return Err(UserErrors::InvalidRoleId.into())
            .attach_printable(format!("role_id = {} is not invitable", request.role_id));
    }

    let invitee_email = domain::UserEmail::from_pii_email(request.email.clone())?;
    let invitee_user = state
        .store
        .find_user_by_email(invitee_email.clone().get_secret().expose().as_str())
        .await;

    if let Ok(invitee_user) = invitee_user {
        handle_existing_user_invitation(state, user_from_token, request, invitee_user.into()).await
    } else if invitee_user
        .as_ref()
        .map_err(|e| e.current_context().is_db_not_found())
        .err()
        .unwrap_or(false)
    {
        handle_new_user_invitation(state, user_from_token, request).await
    } else {
        Err(UserErrors::InternalServerError.into())
    }
}

//TODO: send email
async fn handle_existing_user_invitation(
    state: &AppState,
    user_from_token: &auth::UserFromToken,
    request: &user_api::InviteUserRequest,
    invitee_user_from_db: domain::UserFromStorage,
) -> UserResult<InviteMultipleUserResponse> {
    let now = common_utils::date_time::now();
    state
        .store
        .insert_user_role(UserRoleNew {
            user_id: invitee_user_from_db.get_user_id().to_owned(),
            merchant_id: user_from_token.merchant_id.clone(),
            role_id: request.role_id.clone(),
            org_id: user_from_token.org_id.clone(),
            status: {
                if cfg!(feature = "email") {
                    UserStatus::InvitationSent
                } else {
                    UserStatus::Active
                }
            },
            created_by: user_from_token.user_id.clone(),
            last_modified_by: user_from_token.user_id.clone(),
            created_at: now,
            last_modified: now,
        })
        .await
        .map_err(|e| {
            if e.current_context().is_db_unique_violation() {
                e.change_context(UserErrors::UserExists)
            } else {
                e.change_context(UserErrors::InternalServerError)
            }
        })?;

    let is_email_sent;
    #[cfg(feature = "email")]
    {
        let invitee_email = domain::UserEmail::from_pii_email(request.email.clone())?;
        let email_contents = email_types::InviteRegisteredUser {
            recipient_email: invitee_email,
            user_name: domain::UserName::new(invitee_user_from_db.get_name())?,
            settings: state.conf.clone(),
            subject: "You have been invited to join Hyperswitch Community!",
            merchant_id: user_from_token.merchant_id.clone(),
        };

        is_email_sent = state
            .email_client
            .compose_and_send_email(
                Box::new(email_contents),
                state.conf.proxy.https_url.as_ref(),
            )
            .await
            .map(|email_result| logger::info!(?email_result))
            .map_err(|email_result| logger::error!(?email_result))
            .is_ok();
    }
    #[cfg(not(feature = "email"))]
    {
        is_email_sent = false;
    }

    Ok(InviteMultipleUserResponse {
        email: request.email.clone(),
        is_email_sent,
        password: None,
        error: None,
    })
}

async fn handle_new_user_invitation(
    state: &AppState,
    user_from_token: &auth::UserFromToken,
    request: &user_api::InviteUserRequest,
) -> UserResult<InviteMultipleUserResponse> {
    let new_user = domain::NewUser::try_from((request.clone(), user_from_token.clone()))?;

    new_user
        .insert_user_in_db(state.store.as_ref())
        .await
        .change_context(UserErrors::InternalServerError)?;

    let invitation_status = if cfg!(feature = "email") {
        UserStatus::InvitationSent
    } else {
        UserStatus::Active
    };

    let now = common_utils::date_time::now();
    state
        .store
        .insert_user_role(UserRoleNew {
            user_id: new_user.get_user_id().to_owned(),
            merchant_id: user_from_token.merchant_id.clone(),
            role_id: request.role_id.clone(),
            org_id: user_from_token.org_id.clone(),
            status: invitation_status,
            created_by: user_from_token.user_id.clone(),
            last_modified_by: user_from_token.user_id.clone(),
            created_at: now,
            last_modified: now,
        })
        .await
        .map_err(|e| {
            if e.current_context().is_db_unique_violation() {
                e.change_context(UserErrors::UserExists)
            } else {
                e.change_context(UserErrors::InternalServerError)
            }
        })?;

    let is_email_sent;
    #[cfg(feature = "email")]
    {
        let invitee_email = domain::UserEmail::from_pii_email(request.email.clone())?;
        let email_contents = email_types::InviteUser {
            recipient_email: invitee_email,
            user_name: domain::UserName::new(new_user.get_name())?,
            settings: state.conf.clone(),
            subject: "You have been invited to join Hyperswitch Community!",
            merchant_id: user_from_token.merchant_id.clone(),
        };
        let send_email_result = state
            .email_client
            .compose_and_send_email(
                Box::new(email_contents),
                state.conf.proxy.https_url.as_ref(),
            )
            .await;
        logger::info!(?send_email_result);
        is_email_sent = send_email_result.is_ok();
    }
    #[cfg(not(feature = "email"))]
    {
        is_email_sent = false;

        let invited_user_token = auth::UserFromToken {
            user_id: new_user.get_user_id(),
            merchant_id: user_from_token.merchant_id.clone(),
            org_id: user_from_token.org_id.clone(),
            role_id: request.role_id.clone(),
        };

        let set_metadata_request = SetMetaDataRequest::IsChangePasswordRequired;
        dashboard_metadata::set_metadata(state.clone(), invited_user_token, set_metadata_request)
            .await?;
    }

    Ok(InviteMultipleUserResponse {
        is_email_sent,
        password: if cfg!(not(feature = "email")) {
            Some(new_user.get_password().get_secret())
        } else {
            None
        },
        email: request.email.clone(),
        error: None,
    })
}

#[cfg(feature = "email")]
pub async fn resend_invite(
    state: AppState,
    user_from_token: auth::UserFromToken,
    request: user_api::ReInviteUserRequest,
) -> UserResponse<()> {
    let invitee_email = domain::UserEmail::from_pii_email(request.email)?;
    let user: domain::UserFromStorage = state
        .store
        .find_user_by_email(invitee_email.clone().get_secret().expose().as_str())
        .await
        .map_err(|e| {
            if e.current_context().is_db_not_found() {
                e.change_context(UserErrors::InvalidRoleOperation)
                    .attach_printable("User not found in the records")
            } else {
                e.change_context(UserErrors::InternalServerError)
            }
        })?
        .into();
    let user_role = state
        .store
        .find_user_role_by_user_id_merchant_id(user.get_user_id(), &user_from_token.merchant_id)
        .await
        .map_err(|e| {
            if e.current_context().is_db_not_found() {
                e.change_context(UserErrors::InvalidRoleOperation)
                    .attach_printable(format!(
                        "User role with user_id = {} and org_id = {} is not found",
                        user.get_user_id(),
                        user_from_token.merchant_id
                    ))
            } else {
                e.change_context(UserErrors::InternalServerError)
            }
        })?;

    if !matches!(user_role.status, UserStatus::InvitationSent) {
        return Err(UserErrors::InvalidRoleOperation.into())
            .attach_printable("User status is not InvitationSent".to_string());
    }

    let email_contents = email_types::InviteUser {
        recipient_email: invitee_email,
        user_name: domain::UserName::new(user.get_name())?,
        settings: state.conf.clone(),
        subject: "You have been invited to join Hyperswitch Community!",
        merchant_id: user_from_token.merchant_id,
    };
    state
        .email_client
        .compose_and_send_email(
            Box::new(email_contents),
            state.conf.proxy.https_url.as_ref(),
        )
        .await
        .change_context(UserErrors::InternalServerError)?;

    Ok(ApplicationResponse::StatusOk)
}

#[cfg(feature = "email")]
pub async fn accept_invite_from_email(
    state: AppState,
    request: user_api::AcceptInviteFromEmailRequest,
) -> UserResponse<user_api::DashboardEntryResponse> {
    let token = request.token.expose();

    let email_token = auth::decode_jwt::<email_types::EmailToken>(&token, &state)
        .await
        .change_context(UserErrors::LinkInvalid)?;

    auth::blacklist::check_email_token_in_blacklist(&state, &token).await?;

    let user: domain::UserFromStorage = state
        .store
        .find_user_by_email(email_token.get_email())
        .await
        .change_context(UserErrors::InternalServerError)?
        .into();

    let merchant_id = email_token
        .get_merchant_id()
        .ok_or(UserErrors::InternalServerError)?;

    let update_status_result = state
        .store
        .update_user_role_by_user_id_merchant_id(
            user.get_user_id(),
            merchant_id,
            UserRoleUpdate::UpdateStatus {
                status: UserStatus::Active,
                modified_by: user.get_user_id().to_string(),
            },
        )
        .await
        .change_context(UserErrors::InternalServerError)?;

    let _ = auth::blacklist::insert_email_token_in_blacklist(&state, &token)
        .await
        .map_err(|e| logger::error!(?e));

    let user_from_db: domain::UserFromStorage = state
        .store
        .update_user_by_user_id(user.get_user_id(), storage_user::UserUpdate::VerifyUser)
        .await
        .change_context(UserErrors::InternalServerError)?
        .into();

    let token =
        utils::user::generate_jwt_auth_token(&state, &user_from_db, &update_status_result).await?;
    utils::user_role::set_role_permissions_in_cache_by_user_role(&state, &update_status_result)
        .await;

    let response = utils::user::get_dashboard_entry_response(
        &state,
        user_from_db,
        update_status_result,
        token.clone(),
    )?;

    auth::cookies::set_cookie_response(response, token)
}

pub async fn create_internal_user(
    state: AppState,
    request: user_api::CreateInternalUserRequest,
) -> UserResponse<()> {
    let new_user = domain::NewUser::try_from(request)?;

    let mut store_user: storage_user::UserNew = new_user.clone().try_into()?;
    store_user.set_is_verified(true);

    let key_store = state
        .store
        .get_merchant_key_store_by_merchant_id(
            consts::user_role::INTERNAL_USER_MERCHANT_ID,
            &state.store.get_master_key().to_vec().into(),
        )
        .await
        .map_err(|e| {
            if e.current_context().is_db_not_found() {
                e.change_context(UserErrors::MerchantIdNotFound)
            } else {
                e.change_context(UserErrors::InternalServerError)
            }
        })?;

    state
        .store
        .find_merchant_account_by_merchant_id(
            consts::user_role::INTERNAL_USER_MERCHANT_ID,
            &key_store,
        )
        .await
        .map_err(|e| {
            if e.current_context().is_db_not_found() {
                e.change_context(UserErrors::MerchantIdNotFound)
            } else {
                e.change_context(UserErrors::InternalServerError)
            }
        })?;

    state
        .store
        .insert_user(store_user)
        .await
        .map_err(|e| {
            if e.current_context().is_db_unique_violation() {
                e.change_context(UserErrors::UserExists)
            } else {
                e.change_context(UserErrors::InternalServerError)
            }
        })
        .map(domain::user::UserFromStorage::from)?;

    new_user
        .insert_user_role_in_db(
            state,
            consts::user_role::ROLE_ID_INTERNAL_VIEW_ONLY_USER.to_string(),
            UserStatus::Active,
        )
        .await?;

    Ok(ApplicationResponse::StatusOk)
}

pub async fn switch_merchant_id(
    state: AppState,
    request: user_api::SwitchMerchantIdRequest,
    user_from_token: auth::UserFromToken,
) -> UserResponse<user_api::DashboardEntryResponse> {
    if user_from_token.merchant_id == request.merchant_id {
        return Err(UserErrors::InvalidRoleOperationWithMessage(
            "User switching to same merchant id".to_string(),
        )
        .into());
    }

    let user = user_from_token.get_user_from_db(&state).await?;

    let role_info = roles::RoleInfo::from_role_id(
        &state,
        &user_from_token.role_id,
        &user_from_token.merchant_id,
        &user_from_token.org_id,
    )
    .await
    .to_not_found_response(UserErrors::InternalServerError)?;

    let (token, role_id) = if role_info.is_internal() {
        let key_store = state
            .store
            .get_merchant_key_store_by_merchant_id(
                request.merchant_id.as_str(),
                &state.store.get_master_key().to_vec().into(),
            )
            .await
            .map_err(|e| {
                if e.current_context().is_db_not_found() {
                    e.change_context(UserErrors::MerchantIdNotFound)
                } else {
                    e.change_context(UserErrors::InternalServerError)
                }
            })?;

        let org_id = state
            .store
            .find_merchant_account_by_merchant_id(request.merchant_id.as_str(), &key_store)
            .await
            .map_err(|e| {
                if e.current_context().is_db_not_found() {
                    e.change_context(UserErrors::MerchantIdNotFound)
                } else {
                    e.change_context(UserErrors::InternalServerError)
                }
            })?
            .organization_id;

        let token = utils::user::generate_jwt_auth_token_with_custom_role_attributes(
            &state,
            &user,
            request.merchant_id.clone(),
            org_id.clone(),
            user_from_token.role_id.clone(),
        )
        .await?;

        (token, user_from_token.role_id)
    } else {
        let user_roles = state
            .store
            .list_user_roles_by_user_id(&user_from_token.user_id)
            .await
            .change_context(UserErrors::InternalServerError)?;

        let active_user_roles = user_roles
            .into_iter()
            .filter(|role| role.status == UserStatus::Active)
            .collect::<Vec<_>>();

        let user_role = active_user_roles
            .iter()
            .find(|role| role.merchant_id == request.merchant_id)
            .ok_or(UserErrors::InvalidRoleOperation.into())
            .attach_printable("User doesn't have access to switch")?;

        let token = utils::user::generate_jwt_auth_token(&state, &user, user_role).await?;
        utils::user_role::set_role_permissions_in_cache_by_user_role(&state, user_role).await;

        (token, user_role.role_id.clone())
    };

<<<<<<< HEAD
    let response = user_api::SwitchMerchantResponse {
        token: token.clone(),
        name: user.get_name(),
        email: user.get_email(),
        user_id: user.get_user_id().to_string(),
        verification_days_left: None,
        user_role: role_id,
        merchant_id: request.merchant_id,
    };

    auth::cookies::set_cookie_response(response, token)
=======
    Ok(ApplicationResponse::Json(
        user_api::DashboardEntryResponse {
            token,
            name: user.get_name(),
            email: user.get_email(),
            user_id: user.get_user_id().to_string(),
            verification_days_left: None,
            user_role: role_id,
            merchant_id: request.merchant_id,
        },
    ))
>>>>>>> 289b20a8
}

pub async fn create_merchant_account(
    state: AppState,
    user_from_token: auth::UserFromToken,
    req: user_api::UserMerchantCreate,
) -> UserResponse<()> {
    let user_from_db = user_from_token.get_user_from_db(&state).await?;

    let new_user = domain::NewUser::try_from((user_from_db, req, user_from_token))?;
    let new_merchant = new_user.get_new_merchant();
    new_merchant
        .create_new_merchant_and_insert_in_db(state.to_owned())
        .await?;

    let role_insertion_res = new_user
        .insert_user_role_in_db(
            state.clone(),
            consts::user_role::ROLE_ID_ORGANIZATION_ADMIN.to_string(),
            UserStatus::Active,
        )
        .await;
    if let Err(e) = role_insertion_res {
        let _ = state
            .store
            .delete_merchant_account_by_merchant_id(new_merchant.get_merchant_id().as_str())
            .await;
        return Err(e);
    }

    Ok(ApplicationResponse::StatusOk)
}

pub async fn list_merchant_ids_for_user(
    state: AppState,
    user_from_token: auth::UserFromToken,
) -> UserResponse<Vec<user_api::UserMerchantAccount>> {
    let user_roles = state
        .store
        .list_user_roles_by_user_id(user_from_token.user_id.as_str())
        .await
        .change_context(UserErrors::InternalServerError)?;

    let merchant_accounts = state
        .store
        .list_multiple_merchant_accounts(
            user_roles
                .iter()
                .map(|role| role.merchant_id.clone())
                .collect(),
        )
        .await
        .change_context(UserErrors::InternalServerError)?;

    Ok(ApplicationResponse::Json(
        utils::user::get_multiple_merchant_details_with_status(user_roles, merchant_accounts)?,
    ))
}

pub async fn get_users_for_merchant_account(
    state: AppState,
    user_from_token: auth::UserFromToken,
) -> UserResponse<user_api::GetUsersResponse> {
    let users_and_user_roles = state
        .store
        .find_users_and_roles_by_merchant_id(user_from_token.merchant_id.as_str())
        .await
        .change_context(UserErrors::InternalServerError)
        .attach_printable("No users for given merchant id")?;

    let users_user_roles_and_roles =
        futures::future::try_join_all(users_and_user_roles.into_iter().map(
            |(user, user_role)| async {
                roles::RoleInfo::from_role_id(
                    &state,
                    &user_role.role_id,
                    &user_role.merchant_id,
                    &user_role.org_id,
                )
                .await
                .map(|role_info| (user, user_role, role_info))
                .to_not_found_response(UserErrors::InternalServerError)
            },
        ))
        .await?;

    let user_details_vec = users_user_roles_and_roles
        .into_iter()
        .map(|(user, user_role, role_info)| {
            let user = domain::UserFromStorage::from(user);
            user_api::UserDetails {
                email: user.get_email(),
                name: user.get_name(),
                role_id: user_role.role_id,
                role_name: role_info.get_role_name().to_string(),
                status: user_role.status.foreign_into(),
                last_modified_at: user_role.last_modified,
            }
        })
        .collect();

    Ok(ApplicationResponse::Json(user_api::GetUsersResponse(
        user_details_vec,
    )))
}

#[cfg(feature = "email")]
pub async fn verify_email_without_invite_checks(
    state: AppState,
    req: user_api::VerifyEmailRequest,
) -> UserResponse<user_api::DashboardEntryResponse> {
    let token = req.token.clone().expose();
    let email_token = auth::decode_jwt::<email_types::EmailToken>(&token, &state)
        .await
        .change_context(UserErrors::LinkInvalid)?;
    auth::blacklist::check_email_token_in_blacklist(&state, &token).await?;
    let user = state
        .store
        .find_user_by_email(email_token.get_email())
        .await
        .change_context(UserErrors::InternalServerError)?;
    let user = state
        .store
        .update_user_by_user_id(user.user_id.as_str(), storage_user::UserUpdate::VerifyUser)
        .await
        .change_context(UserErrors::InternalServerError)?;
    let user_from_db: domain::UserFromStorage = user.into();
    let user_role = user_from_db.get_role_from_db(state.clone()).await?;
    let _ = auth::blacklist::insert_email_token_in_blacklist(&state, &token)
        .await
        .map_err(|e| logger::error!(?e));
    let token = utils::user::generate_jwt_auth_token(&state, &user_from_db, &user_role).await?;
    utils::user_role::set_role_permissions_in_cache_by_user_role(&state, &user_role).await;

    let response =
        utils::user::get_dashboard_entry_response(&state, user_from_db, user_role, token.clone())?;

    auth::cookies::set_cookie_response(response, token)
}

#[cfg(feature = "email")]
pub async fn verify_email(
    state: AppState,
    req: user_api::VerifyEmailRequest,
) -> UserResponse<user_api::SignInResponse> {
    let token = req.token.clone().expose();
    let email_token = auth::decode_jwt::<email_types::EmailToken>(&token, &state)
        .await
        .change_context(UserErrors::LinkInvalid)?;

    auth::blacklist::check_email_token_in_blacklist(&state, &token).await?;

    let user = state
        .store
        .find_user_by_email(email_token.get_email())
        .await
        .change_context(UserErrors::InternalServerError)?;

    let user = state
        .store
        .update_user_by_user_id(user.user_id.as_str(), storage_user::UserUpdate::VerifyUser)
        .await
        .change_context(UserErrors::InternalServerError)?;

    let user_from_db: domain::UserFromStorage = user.into();

    let signin_strategy =
        if let Some(preferred_merchant_id) = user_from_db.get_preferred_merchant_id() {
            let preferred_role = user_from_db
                .get_role_from_db_by_merchant_id(&state, preferred_merchant_id.as_str())
                .await
                .change_context(UserErrors::InternalServerError)
                .attach_printable("User role with preferred_merchant_id not found")?;
            domain::SignInWithRoleStrategyType::SingleRole(domain::SignInWithSingleRoleStrategy {
                user: user_from_db,
                user_role: preferred_role,
            })
        } else {
            let user_roles = user_from_db.get_roles_from_db(&state).await?;
            domain::SignInWithRoleStrategyType::decide_signin_strategy_by_user_roles(
                user_from_db,
                user_roles,
            )
            .await?
        };

    let _ = auth::blacklist::insert_email_token_in_blacklist(&state, &token)
        .await
        .map_err(|e| logger::error!(?e));

    let response = signin_strategy.get_signin_response(&state).await?;
    let token = utils::user::get_token_from_signin_response(&response);
    auth::cookies::set_cookie_response(response, token)
}

#[cfg(feature = "email")]
pub async fn send_verification_mail(
    state: AppState,
    req: user_api::SendVerifyEmailRequest,
) -> UserResponse<()> {
    let user_email = domain::UserEmail::try_from(req.email)?;
    let user = state
        .store
        .find_user_by_email(user_email.clone().get_secret().expose().as_str())
        .await
        .map_err(|e| {
            if e.current_context().is_db_not_found() {
                e.change_context(UserErrors::UserNotFound)
            } else {
                e.change_context(UserErrors::InternalServerError)
            }
        })?;

    if user.is_verified {
        return Err(UserErrors::UserAlreadyVerified.into());
    }

    let email_contents = email_types::VerifyEmail {
        recipient_email: domain::UserEmail::from_pii_email(user.email)?,
        settings: state.conf.clone(),
        subject: "Welcome to the Hyperswitch community!",
    };

    state
        .email_client
        .compose_and_send_email(
            Box::new(email_contents),
            state.conf.proxy.https_url.as_ref(),
        )
        .await
        .change_context(UserErrors::InternalServerError)?;

    Ok(ApplicationResponse::StatusOk)
}

#[cfg(feature = "recon")]
pub async fn verify_token(
    state: AppState,
    req: auth::ReconUser,
) -> UserResponse<user_api::VerifyTokenResponse> {
    let user = state
        .store
        .find_user_by_id(&req.user_id)
        .await
        .map_err(|e| {
            if e.current_context().is_db_not_found() {
                e.change_context(UserErrors::UserNotFound)
            } else {
                e.change_context(UserErrors::InternalServerError)
            }
        })?;
    let merchant_id = state
        .store
        .find_user_role_by_user_id(&req.user_id)
        .await
        .change_context(UserErrors::InternalServerError)?
        .merchant_id;

    Ok(ApplicationResponse::Json(user_api::VerifyTokenResponse {
        merchant_id: merchant_id.to_string(),
        user_email: user.email,
    }))
}

pub async fn update_user_details(
    state: AppState,
    user_token: auth::UserFromToken,
    req: user_api::UpdateUserAccountDetailsRequest,
) -> UserResponse<()> {
    let user: domain::UserFromStorage = state
        .store
        .find_user_by_id(&user_token.user_id)
        .await
        .change_context(UserErrors::InternalServerError)?
        .into();

    let name = req.name.map(domain::UserName::new).transpose()?;

    if let Some(ref preferred_merchant_id) = req.preferred_merchant_id {
        let _ = state
            .store
            .find_user_role_by_user_id_merchant_id(user.get_user_id(), preferred_merchant_id)
            .await
            .map_err(|e| {
                if e.current_context().is_db_not_found() {
                    e.change_context(UserErrors::MerchantIdNotFound)
                } else {
                    e.change_context(UserErrors::InternalServerError)
                }
            })?;
    }

    let user_update = storage_user::UserUpdate::AccountUpdate {
        name: name.map(|x| x.get_secret().expose()),
        password: None,
        is_verified: None,
        preferred_merchant_id: req.preferred_merchant_id,
    };

    state
        .store
        .update_user_by_user_id(user.get_user_id(), user_update)
        .await
        .change_context(UserErrors::InternalServerError)?;

    Ok(ApplicationResponse::StatusOk)
}<|MERGE_RESOLUTION|>--- conflicted
+++ resolved
@@ -93,13 +93,11 @@
             UserStatus::Active,
         )
         .await?;
+    utils::user_role::set_role_permissions_in_cache_by_user_role(&state, &user_role).await;
+
     let token = utils::user::generate_jwt_auth_token(&state, &user_from_db, &user_role).await?;
-<<<<<<< HEAD
     let response =
         utils::user::get_dashboard_entry_response(&state, user_from_db, user_role, token.clone())?;
-=======
-    utils::user_role::set_role_permissions_in_cache_by_user_role(&state, &user_role).await;
->>>>>>> 289b20a8
 
     auth::cookies::set_cookie_response(response, token)
 }
@@ -124,18 +122,12 @@
     user_from_db.compare_password(request.password)?;
 
     let user_role = user_from_db.get_role_from_db(state.clone()).await?;
+    utils::user_role::set_role_permissions_in_cache_by_user_role(&state, &user_role).await;
+
     let token = utils::user::generate_jwt_auth_token(&state, &user_from_db, &user_role).await?;
-<<<<<<< HEAD
     let response =
         utils::user::get_dashboard_entry_response(&state, user_from_db, user_role, token.clone())?;
     auth::cookies::set_cookie_response(response, token)
-=======
-    utils::user_role::set_role_permissions_in_cache_by_user_role(&state, &user_role).await;
-
-    Ok(ApplicationResponse::Json(
-        utils::user::get_dashboard_entry_response(&state, user_from_db, user_role, token)?,
-    ))
->>>>>>> 289b20a8
 }
 
 pub async fn signin(
@@ -1139,8 +1131,7 @@
         (token, user_role.role_id.clone())
     };
 
-<<<<<<< HEAD
-    let response = user_api::SwitchMerchantResponse {
+    let response = user_api::DashboardEntryResponse {
         token: token.clone(),
         name: user.get_name(),
         email: user.get_email(),
@@ -1151,19 +1142,6 @@
     };
 
     auth::cookies::set_cookie_response(response, token)
-=======
-    Ok(ApplicationResponse::Json(
-        user_api::DashboardEntryResponse {
-            token,
-            name: user.get_name(),
-            email: user.get_email(),
-            user_id: user.get_user_id().to_string(),
-            verification_days_left: None,
-            user_role: role_id,
-            merchant_id: request.merchant_id,
-        },
-    ))
->>>>>>> 289b20a8
 }
 
 pub async fn create_merchant_account(
