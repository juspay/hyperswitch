use std::collections::{HashMap, HashSet};

use api_models::{
    payments::RedirectionResponse,
    user::{self as user_api, InviteMultipleUserResponse},
};
use common_enums::EntityType;
use common_utils::{type_name, types::keymanager::Identifier};
#[cfg(feature = "email")]
use diesel_models::user_role::UserRoleUpdate;
use diesel_models::{
    enums::{TotpStatus, UserRoleVersion, UserStatus},
    organization::OrganizationBridge,
    user as storage_user,
    user_authentication_method::{UserAuthenticationMethodNew, UserAuthenticationMethodUpdate},
};
use error_stack::{report, ResultExt};
#[cfg(feature = "email")]
use external_services::email::EmailData;
use masking::{ExposeInterface, PeekInterface, Secret};
#[cfg(feature = "email")]
use router_env::env;
use router_env::logger;
#[cfg(not(feature = "email"))]
use user_api::dashboard_metadata::SetMetaDataRequest;

use super::errors::{StorageErrorExt, UserErrors, UserResponse, UserResult};
#[cfg(feature = "email")]
use crate::services::email::types as email_types;
use crate::{
    consts,
    core::encryption::send_request_to_key_service_for_user,
    db::domain::user_authentication_method::DEFAULT_USER_AUTH_METHOD,
    routes::{app::ReqState, SessionState},
    services::{authentication as auth, authorization::roles, openidconnect, ApplicationResponse},
    types::{domain, transformers::ForeignInto},
    utils::{self, user::two_factor_auth as tfa_utils},
};

pub mod dashboard_metadata;
#[cfg(feature = "dummy_connector")]
pub mod sample_data;

#[cfg(feature = "email")]
pub async fn signup_with_merchant_id(
    state: SessionState,
    request: user_api::SignUpWithMerchantIdRequest,
    auth_id: Option<String>,
) -> UserResponse<user_api::SignUpWithMerchantIdResponse> {
    let new_user = domain::NewUser::try_from(request.clone())?;
    new_user
        .get_new_merchant()
        .get_new_organization()
        .insert_org_in_db(state.clone())
        .await?;

    let user_from_db = new_user
        .insert_user_and_merchant_in_db(state.clone())
        .await?;

    let user_role = new_user
        .insert_org_level_user_role_in_db(
            state.clone(),
            common_utils::consts::ROLE_ID_ORGANIZATION_ADMIN.to_string(),
            UserStatus::Active,
            None,
        )
        .await?;

    let email_contents = email_types::ResetPassword {
        recipient_email: user_from_db.get_email().try_into()?,
        user_name: domain::UserName::new(user_from_db.get_name())?,
        settings: state.conf.clone(),
        subject: "Get back to Hyperswitch - Reset Your Password Now",
        auth_id,
    };

    let send_email_result = state
        .email_client
        .compose_and_send_email(
            Box::new(email_contents),
            state.conf.proxy.https_url.as_ref(),
        )
        .await;

    let Some(merchant_id) = user_role.merchant_id else {
        return Err(report!(UserErrors::InternalServerError)
            .attach_printable("merchant_id not found for user_role"));
    };

    logger::info!(?send_email_result);
    Ok(ApplicationResponse::Json(user_api::AuthorizeResponse {
        is_email_sent: send_email_result.is_ok(),
        user_id: user_from_db.get_user_id().to_string(),
        merchant_id,
    }))
}

pub async fn get_user_details(
    state: SessionState,
    user_from_token: auth::UserFromToken,
) -> UserResponse<user_api::GetUserDetailsResponse> {
    let user = user_from_token.get_user_from_db(&state).await?;
    let verification_days_left = utils::user::get_verification_days_left(&state, &user)?;

    Ok(ApplicationResponse::Json(
        user_api::GetUserDetailsResponse {
            merchant_id: user_from_token.merchant_id,
            name: user.get_name(),
            email: user.get_email(),
            user_id: user.get_user_id().to_string(),
            verification_days_left,
            role_id: user_from_token.role_id,
            org_id: user_from_token.org_id,
            is_two_factor_auth_setup: user.get_totp_status() == TotpStatus::Set,
            recovery_codes_left: user.get_recovery_codes().map(|codes| codes.len()),
        },
    ))
}

pub async fn signup(
    state: SessionState,
    request: user_api::SignUpRequest,
) -> UserResponse<user_api::TokenOrPayloadResponse<user_api::SignUpResponse>> {
    let new_user = domain::NewUser::try_from(request)?;
    new_user
        .get_new_merchant()
        .get_new_organization()
        .insert_org_in_db(state.clone())
        .await?;
    let user_from_db = new_user
        .insert_user_and_merchant_in_db(state.clone())
        .await?;
    let user_role = new_user
        .insert_org_level_user_role_in_db(
            state.clone(),
            common_utils::consts::ROLE_ID_ORGANIZATION_ADMIN.to_string(),
            UserStatus::Active,
            None,
        )
        .await?;
    utils::user_role::set_role_permissions_in_cache_by_user_role(&state, &user_role).await;

    let token =
        utils::user::generate_jwt_auth_token_without_profile(&state, &user_from_db, &user_role)
            .await?;
    let response =
        utils::user::get_dashboard_entry_response(&state, user_from_db, user_role, token.clone())?;

    auth::cookies::set_cookie_response(user_api::TokenOrPayloadResponse::Payload(response), token)
}

pub async fn signup_token_only_flow(
    state: SessionState,
    request: user_api::SignUpRequest,
) -> UserResponse<user_api::TokenOrPayloadResponse<user_api::SignUpResponse>> {
    let new_user = domain::NewUser::try_from(request)?;
    new_user
        .get_new_merchant()
        .get_new_organization()
        .insert_org_in_db(state.clone())
        .await?;
    let user_from_db = new_user
        .insert_user_and_merchant_in_db(state.clone())
        .await?;
    let user_role = new_user
        .insert_org_level_user_role_in_db(
            state.clone(),
            common_utils::consts::ROLE_ID_ORGANIZATION_ADMIN.to_string(),
            UserStatus::Active,
            None,
        )
        .await?;

    let next_flow =
        domain::NextFlow::from_origin(domain::Origin::SignUp, user_from_db.clone(), &state).await?;

    let token = next_flow
        .get_token_with_user_role(&state, &user_role)
        .await?;

    let response = user_api::TokenOrPayloadResponse::Token(user_api::TokenResponse {
        token: token.clone(),
        token_type: next_flow.get_flow().into(),
    });
    auth::cookies::set_cookie_response(response, token)
}

pub async fn signin(
    state: SessionState,
    request: user_api::SignInRequest,
) -> UserResponse<user_api::TokenOrPayloadResponse<user_api::SignInResponse>> {
    let user_from_db: domain::UserFromStorage = state
        .global_store
        .find_user_by_email(&request.email)
        .await
        .map_err(|e| {
            if e.current_context().is_db_not_found() {
                e.change_context(UserErrors::InvalidCredentials)
            } else {
                e.change_context(UserErrors::InternalServerError)
            }
        })?
        .into();

    user_from_db.compare_password(&request.password)?;

    let signin_strategy =
        if let Some(preferred_merchant_id) = user_from_db.get_preferred_merchant_id() {
            let preferred_role = user_from_db
                .get_role_from_db_by_merchant_id(&state, &preferred_merchant_id)
                .await
                .to_not_found_response(UserErrors::InternalServerError)
                .attach_printable("User role with preferred_merchant_id not found")?;
            domain::SignInWithRoleStrategyType::SingleRole(domain::SignInWithSingleRoleStrategy {
                user: user_from_db,
                user_role: Box::new(preferred_role),
            })
        } else {
            let user_roles = user_from_db.get_roles_from_db(&state).await?;
            domain::SignInWithRoleStrategyType::decide_signin_strategy_by_user_roles(
                user_from_db,
                user_roles,
            )
            .await?
        };

    let response = signin_strategy.get_signin_response(&state).await?;
    let token = utils::user::get_token_from_signin_response(&response);
    auth::cookies::set_cookie_response(user_api::TokenOrPayloadResponse::Payload(response), token)
}

pub async fn signin_token_only_flow(
    state: SessionState,
    request: user_api::SignInRequest,
) -> UserResponse<user_api::TokenOrPayloadResponse<user_api::SignInResponse>> {
    let user_from_db: domain::UserFromStorage = state
        .global_store
        .find_user_by_email(&request.email)
        .await
        .to_not_found_response(UserErrors::InvalidCredentials)?
        .into();

    user_from_db.compare_password(&request.password)?;

    let next_flow =
        domain::NextFlow::from_origin(domain::Origin::SignIn, user_from_db.clone(), &state).await?;

    let token = next_flow.get_token(&state).await?;

    let response = user_api::TokenOrPayloadResponse::Token(user_api::TokenResponse {
        token: token.clone(),
        token_type: next_flow.get_flow().into(),
    });
    auth::cookies::set_cookie_response(response, token)
}

#[cfg(feature = "email")]
pub async fn connect_account(
    state: SessionState,
    request: user_api::ConnectAccountRequest,
    auth_id: Option<String>,
) -> UserResponse<user_api::ConnectAccountResponse> {
    let find_user = state.global_store.find_user_by_email(&request.email).await;

    if let Ok(found_user) = find_user {
        let user_from_db: domain::UserFromStorage = found_user.into();
        let user_role = user_from_db.get_role_from_db(state.clone()).await?;

        let email_contents = email_types::MagicLink {
            recipient_email: domain::UserEmail::from_pii_email(user_from_db.get_email())?,
            settings: state.conf.clone(),
            user_name: domain::UserName::new(user_from_db.get_name())?,
            subject: "Unlock Hyperswitch: Use Your Magic Link to Sign In",
            auth_id,
        };

        let send_email_result = state
            .email_client
            .compose_and_send_email(
                Box::new(email_contents),
                state.conf.proxy.https_url.as_ref(),
            )
            .await;

        let Some(merchant_id) = user_role.merchant_id else {
            return Err(report!(UserErrors::InternalServerError)
                .attach_printable("merchant_id not found for user_role"));
        };
        logger::info!(?send_email_result);

        return Ok(ApplicationResponse::Json(
            user_api::ConnectAccountResponse {
                is_email_sent: send_email_result.is_ok(),
                user_id: user_from_db.get_user_id().to_string(),
                merchant_id,
            },
        ));
    } else if find_user
        .as_ref()
        .map_err(|e| e.current_context().is_db_not_found())
        .err()
        .unwrap_or(false)
    {
        if matches!(env::which(), env::Env::Production) {
            return Err(report!(UserErrors::InvalidCredentials));
        }

        let new_user = domain::NewUser::try_from(request)?;
        let _ = new_user
            .get_new_merchant()
            .get_new_organization()
            .insert_org_in_db(state.clone())
            .await?;
        let user_from_db = new_user
            .insert_user_and_merchant_in_db(state.clone())
            .await?;
        let user_role = new_user
            .insert_org_level_user_role_in_db(
                state.clone(),
                common_utils::consts::ROLE_ID_ORGANIZATION_ADMIN.to_string(),
                UserStatus::Active,
                None,
            )
            .await?;

        let email_contents = email_types::VerifyEmail {
            recipient_email: domain::UserEmail::from_pii_email(user_from_db.get_email())?,
            settings: state.conf.clone(),
            subject: "Welcome to the Hyperswitch community!",
            auth_id,
        };

        let send_email_result = state
            .email_client
            .compose_and_send_email(
                Box::new(email_contents),
                state.conf.proxy.https_url.as_ref(),
            )
            .await;

        let Some(merchant_id) = user_role.merchant_id else {
            return Err(report!(UserErrors::InternalServerError)
                .attach_printable("merchant_id not found for user_role"));
        };

        logger::info!(?send_email_result);

        return Ok(ApplicationResponse::Json(
            user_api::ConnectAccountResponse {
                is_email_sent: send_email_result.is_ok(),
                user_id: user_from_db.get_user_id().to_string(),
                merchant_id,
            },
        ));
    } else {
        Err(find_user
            .err()
            .map(|e| e.change_context(UserErrors::InternalServerError))
            .unwrap_or(UserErrors::InternalServerError.into()))
    }
}

pub async fn signout(
    state: SessionState,
    user_from_token: auth::UserFromToken,
) -> UserResponse<()> {
    tfa_utils::delete_totp_from_redis(&state, &user_from_token.user_id).await?;
    tfa_utils::delete_recovery_code_from_redis(&state, &user_from_token.user_id).await?;
    tfa_utils::delete_totp_secret_from_redis(&state, &user_from_token.user_id).await?;

    auth::blacklist::insert_user_in_blacklist(&state, &user_from_token.user_id).await?;
    auth::cookies::remove_cookie_response()
}

pub async fn change_password(
    state: SessionState,
    request: user_api::ChangePasswordRequest,
    user_from_token: auth::UserFromToken,
) -> UserResponse<()> {
    let user: domain::UserFromStorage = state
        .global_store
        .find_user_by_id(&user_from_token.user_id)
        .await
        .change_context(UserErrors::InternalServerError)?
        .into();

    user.compare_password(&request.old_password)
        .change_context(UserErrors::InvalidOldPassword)?;

    if request.old_password == request.new_password {
        return Err(UserErrors::ChangePasswordError.into());
    }
    let new_password = domain::UserPassword::new(request.new_password)?;

    let new_password_hash =
        utils::user::password::generate_password_hash(new_password.get_secret())?;

    let _ = state
        .global_store
        .update_user_by_user_id(
            user.get_user_id(),
            diesel_models::user::UserUpdate::PasswordUpdate {
                password: new_password_hash,
            },
        )
        .await
        .change_context(UserErrors::InternalServerError)?;

    let _ = auth::blacklist::insert_user_in_blacklist(&state, user.get_user_id())
        .await
        .map_err(|error| logger::error!(?error));

    #[cfg(not(feature = "email"))]
    {
        state
            .store
            .delete_user_scoped_dashboard_metadata_by_merchant_id_data_key(
                &user_from_token.user_id,
                &user_from_token.merchant_id,
                diesel_models::enums::DashboardMetadata::IsChangePasswordRequired,
            )
            .await
            .map_err(|e| logger::error!("Error while deleting dashboard metadata {e:?}"))
            .ok();
    }

    Ok(ApplicationResponse::StatusOk)
}

#[cfg(feature = "email")]
pub async fn forgot_password(
    state: SessionState,
    request: user_api::ForgotPasswordRequest,
    auth_id: Option<String>,
) -> UserResponse<()> {
    let user_email = domain::UserEmail::from_pii_email(request.email)?;

    let user_from_db = state
        .global_store
        .find_user_by_email(&user_email.into_inner())
        .await
        .map_err(|e| {
            if e.current_context().is_db_not_found() {
                e.change_context(UserErrors::UserNotFound)
            } else {
                e.change_context(UserErrors::InternalServerError)
            }
        })
        .map(domain::UserFromStorage::from)?;

    let email_contents = email_types::ResetPassword {
        recipient_email: domain::UserEmail::from_pii_email(user_from_db.get_email())?,
        settings: state.conf.clone(),
        user_name: domain::UserName::new(user_from_db.get_name())?,
        subject: "Get back to Hyperswitch - Reset Your Password Now",
        auth_id,
    };

    state
        .email_client
        .compose_and_send_email(
            Box::new(email_contents),
            state.conf.proxy.https_url.as_ref(),
        )
        .await
        .map_err(|e| e.change_context(UserErrors::InternalServerError))?;

    Ok(ApplicationResponse::StatusOk)
}

pub async fn rotate_password(
    state: SessionState,
    user_token: auth::UserFromSinglePurposeToken,
    request: user_api::RotatePasswordRequest,
    _req_state: ReqState,
) -> UserResponse<()> {
    let user: domain::UserFromStorage = state
        .global_store
        .find_user_by_id(&user_token.user_id)
        .await
        .change_context(UserErrors::InternalServerError)?
        .into();

    let password = domain::UserPassword::new(request.password.to_owned())?;
    let hash_password = utils::user::password::generate_password_hash(password.get_secret())?;

    if user.compare_password(&request.password).is_ok() {
        return Err(UserErrors::ChangePasswordError.into());
    }

    let user = state
        .global_store
        .update_user_by_user_id(
            &user_token.user_id,
            storage_user::UserUpdate::PasswordUpdate {
                password: hash_password,
            },
        )
        .await
        .change_context(UserErrors::InternalServerError)?;

    let _ = auth::blacklist::insert_user_in_blacklist(&state, &user.user_id)
        .await
        .map_err(|error| logger::error!(?error));

    auth::cookies::remove_cookie_response()
}

#[cfg(feature = "email")]
pub async fn reset_password_token_only_flow(
    state: SessionState,
    user_token: auth::UserFromSinglePurposeToken,
    request: user_api::ResetPasswordRequest,
) -> UserResponse<()> {
    let token = request.token.expose();
    let email_token = auth::decode_jwt::<email_types::EmailToken>(&token, &state)
        .await
        .change_context(UserErrors::LinkInvalid)?;

    auth::blacklist::check_email_token_in_blacklist(&state, &token).await?;

    let user_from_db: domain::UserFromStorage = state
        .global_store
        .find_user_by_email(
            &email_token
                .get_email()
                .change_context(UserErrors::InternalServerError)?,
        )
        .await
        .change_context(UserErrors::InternalServerError)?
        .into();

    if user_from_db.get_user_id() != user_token.user_id {
        return Err(UserErrors::LinkInvalid.into());
    }

    let password = domain::UserPassword::new(request.password)?;
    let hash_password = utils::user::password::generate_password_hash(password.get_secret())?;

    let user = state
        .global_store
        .update_user_by_user_id(
            user_from_db.get_user_id(),
            storage_user::UserUpdate::PasswordUpdate {
                password: hash_password,
            },
        )
        .await
        .change_context(UserErrors::InternalServerError)?;

    if !user_from_db.is_verified() {
        let _ = state
            .global_store
            .update_user_by_user_id(
                user_from_db.get_user_id(),
                storage_user::UserUpdate::VerifyUser,
            )
            .await
            .map_err(|error| logger::error!(?error));
    }

    let _ = auth::blacklist::insert_email_token_in_blacklist(&state, &token)
        .await
        .map_err(|error| logger::error!(?error));
    let _ = auth::blacklist::insert_user_in_blacklist(&state, &user.user_id)
        .await
        .map_err(|error| logger::error!(?error));

    auth::cookies::remove_cookie_response()
}

#[cfg(feature = "email")]
pub async fn reset_password(
    state: SessionState,
    request: user_api::ResetPasswordRequest,
) -> UserResponse<()> {
    let token = request.token.expose();
    let email_token = auth::decode_jwt::<email_types::EmailToken>(&token, &state)
        .await
        .change_context(UserErrors::LinkInvalid)?;

    auth::blacklist::check_email_token_in_blacklist(&state, &token).await?;

    let password = domain::UserPassword::new(request.password)?;
    let hash_password = utils::user::password::generate_password_hash(password.get_secret())?;

    let user = state
        .global_store
        .update_user_by_email(
            &email_token
                .get_email()
                .change_context(UserErrors::InternalServerError)?,
            storage_user::UserUpdate::PasswordUpdate {
                password: hash_password,
            },
        )
        .await
        .change_context(UserErrors::InternalServerError)?;

    if let Some(inviter_merchant_id) = email_token.get_merchant_id() {
        let key_manager_state = &(&state).into();

        let key_store = state
            .store
            .get_merchant_key_store_by_merchant_id(
                key_manager_state,
                inviter_merchant_id,
                &state.store.get_master_key().to_vec().into(),
            )
            .await
            .change_context(UserErrors::InternalServerError)
            .attach_printable("merchant_key_store not found")?;

        let merchant_account = state
            .store
            .find_merchant_account_by_merchant_id(
                key_manager_state,
                inviter_merchant_id,
                &key_store,
            )
            .await
            .change_context(UserErrors::InternalServerError)
            .attach_printable("merchant_account not found")?;

        let (update_v1_result, update_v2_result) =
            utils::user_role::update_v1_and_v2_user_roles_in_db(
                &state,
                user.user_id.clone().as_str(),
                &merchant_account.organization_id,
                inviter_merchant_id,
                None,
                UserRoleUpdate::UpdateStatus {
                    status: UserStatus::Active,
                    modified_by: user.user_id.clone(),
                },
            )
            .await;

        if update_v1_result
            .as_ref()
            .is_err_and(|err| !err.current_context().is_db_not_found())
            || update_v2_result
                .as_ref()
                .is_err_and(|err| !err.current_context().is_db_not_found())
        {
            return Err(report!(UserErrors::InternalServerError));
        }

        if update_v1_result.is_err() && update_v2_result.is_err() {
            return Err(report!(UserErrors::InvalidRoleOperation))
                .attach_printable("User not found in the organization")?;
        }
    }

    let _ = auth::blacklist::insert_email_token_in_blacklist(&state, &token)
        .await
        .map_err(|error| logger::error!(?error));
    let _ = auth::blacklist::insert_user_in_blacklist(&state, &user.user_id)
        .await
        .map_err(|error| logger::error!(?error));

    auth::cookies::remove_cookie_response()
}

pub async fn invite_multiple_user(
    state: SessionState,
    user_from_token: auth::UserFromToken,
    requests: Vec<user_api::InviteUserRequest>,
    req_state: ReqState,
    is_token_only: Option<bool>,
    auth_id: Option<String>,
) -> UserResponse<Vec<InviteMultipleUserResponse>> {
    if requests.len() > 10 {
        return Err(report!(UserErrors::MaxInvitationsError))
            .attach_printable("Number of invite requests must not exceed 10");
    }

    let responses = futures::future::join_all(requests.iter().map(|request| async {
        match handle_invitation(
            &state,
            &user_from_token,
            request,
            &req_state,
            is_token_only,
            &auth_id,
        )
        .await
        {
            Ok(response) => response,
            Err(error) => InviteMultipleUserResponse {
                email: request.email.clone(),
                is_email_sent: false,
                password: None,
                error: Some(error.current_context().get_error_message().to_string()),
            },
        }
    }))
    .await;

    Ok(ApplicationResponse::Json(responses))
}

async fn handle_invitation(
    state: &SessionState,
    user_from_token: &auth::UserFromToken,
    request: &user_api::InviteUserRequest,
    req_state: &ReqState,
    is_token_only: Option<bool>,
    auth_id: &Option<String>,
) -> UserResult<InviteMultipleUserResponse> {
    let inviter_user = user_from_token.get_user_from_db(state).await?;

    if inviter_user.get_email() == request.email {
        return Err(UserErrors::InvalidRoleOperationWithMessage(
            "User Inviting themselves".to_string(),
        )
        .into());
    }

    let role_info = roles::RoleInfo::from_role_id(
        state,
        &request.role_id,
        &user_from_token.merchant_id,
        &user_from_token.org_id,
    )
    .await
    .to_not_found_response(UserErrors::InvalidRoleId)?;

    if !role_info.is_invitable() {
        return Err(report!(UserErrors::InvalidRoleId))
            .attach_printable(format!("role_id = {} is not invitable", request.role_id));
    }

    let invitee_email = domain::UserEmail::from_pii_email(request.email.clone())?;
    let invitee_user = state
        .global_store
        .find_user_by_email(&invitee_email.into_inner())
        .await;

    if let Ok(invitee_user) = invitee_user {
        handle_existing_user_invitation(
            state,
            user_from_token,
            request,
            invitee_user.into(),
            auth_id,
        )
        .await
    } else if invitee_user
        .as_ref()
        .map_err(|e| e.current_context().is_db_not_found())
        .err()
        .unwrap_or(false)
    {
        handle_new_user_invitation(
            state,
            user_from_token,
            request,
            req_state.clone(),
            is_token_only,
            auth_id,
        )
        .await
    } else {
        Err(UserErrors::InternalServerError.into())
    }
}

#[allow(unused_variables)]
async fn handle_existing_user_invitation(
    state: &SessionState,
    user_from_token: &auth::UserFromToken,
    request: &user_api::InviteUserRequest,
    invitee_user_from_db: domain::UserFromStorage,
    auth_id: &Option<String>,
) -> UserResult<InviteMultipleUserResponse> {
    let now = common_utils::date_time::now();
    let user_role = domain::NewUserRole {
        user_id: invitee_user_from_db.get_user_id().to_owned(),
        role_id: request.role_id.clone(),
        status: {
            if cfg!(feature = "email") {
                UserStatus::InvitationSent
            } else {
                UserStatus::Active
            }
        },
        created_by: user_from_token.user_id.clone(),
        last_modified_by: user_from_token.user_id.clone(),
        created_at: now,
        last_modified: now,
        entity: domain::MerchantLevel {
            org_id: user_from_token.org_id.clone(),
            merchant_id: user_from_token.merchant_id.clone(),
        },
    }
    .insert_in_v1_and_v2(state)
    .await
    .map_err(|e| {
        if e.current_context().is_db_unique_violation() {
            e.change_context(UserErrors::UserExists)
        } else {
            e.change_context(UserErrors::InternalServerError)
        }
    })?;

    let is_email_sent;
    #[cfg(feature = "email")]
    {
        let invitee_email = domain::UserEmail::from_pii_email(request.email.clone())?;
        let email_contents = email_types::InviteRegisteredUser {
            recipient_email: invitee_email,
            user_name: domain::UserName::new(invitee_user_from_db.get_name())?,
            settings: state.conf.clone(),
            subject: "You have been invited to join Hyperswitch Community!",
            merchant_id: user_from_token.merchant_id.clone(),
            auth_id: auth_id.clone(),
        };

        is_email_sent = state
            .email_client
            .compose_and_send_email(
                Box::new(email_contents),
                state.conf.proxy.https_url.as_ref(),
            )
            .await
            .map(|email_result| logger::info!(?email_result))
            .map_err(|email_result| logger::error!(?email_result))
            .is_ok();
    }
    #[cfg(not(feature = "email"))]
    {
        is_email_sent = false;
    }

    Ok(InviteMultipleUserResponse {
        email: request.email.clone(),
        is_email_sent,
        password: None,
        error: None,
    })
}

#[allow(unused_variables)]
async fn handle_new_user_invitation(
    state: &SessionState,
    user_from_token: &auth::UserFromToken,
    request: &user_api::InviteUserRequest,
    req_state: ReqState,
    is_token_only: Option<bool>,
    auth_id: &Option<String>,
) -> UserResult<InviteMultipleUserResponse> {
    let new_user = domain::NewUser::try_from((request.clone(), user_from_token.clone()))?;

    new_user
        .insert_user_in_db(state.global_store.as_ref())
        .await
        .change_context(UserErrors::InternalServerError)?;

    let invitation_status = if cfg!(feature = "email") {
        UserStatus::InvitationSent
    } else {
        UserStatus::Active
    };

    let now = common_utils::date_time::now();

    let user_role = domain::NewUserRole {
        user_id: new_user.get_user_id().to_owned(),
        role_id: request.role_id.clone(),
        status: invitation_status,
        created_by: user_from_token.user_id.clone(),
        last_modified_by: user_from_token.user_id.clone(),
        created_at: now,
        last_modified: now,
        entity: domain::MerchantLevel {
            merchant_id: user_from_token.merchant_id.clone(),
            org_id: user_from_token.org_id.clone(),
        },
    }
    .insert_in_v1_and_v2(state)
    .await
    .map_err(|e| {
        if e.current_context().is_db_unique_violation() {
            e.change_context(UserErrors::UserExists)
        } else {
            e.change_context(UserErrors::InternalServerError)
        }
    })?;

    let is_email_sent;
    // TODO: Adding this to avoid clippy lints, remove this once the token only flow is being used
    let _ = is_token_only;

    #[cfg(feature = "email")]
    {
        // TODO: Adding this to avoid clippy lints
        // Will be adding actual usage for this variable later
        let _ = req_state.clone();
        let invitee_email = domain::UserEmail::from_pii_email(request.email.clone())?;
        let email_contents: Box<dyn EmailData + Send + 'static> = if let Some(true) = is_token_only
        {
            Box::new(email_types::InviteRegisteredUser {
                recipient_email: invitee_email,
                user_name: domain::UserName::new(new_user.get_name())?,
                settings: state.conf.clone(),
                subject: "You have been invited to join Hyperswitch Community!",
                merchant_id: user_from_token.merchant_id.clone(),
                auth_id: auth_id.clone(),
            })
        } else {
            Box::new(email_types::InviteUser {
                recipient_email: invitee_email,
                user_name: domain::UserName::new(new_user.get_name())?,
                settings: state.conf.clone(),
                subject: "You have been invited to join Hyperswitch Community!",
                merchant_id: user_from_token.merchant_id.clone(),
                auth_id: auth_id.clone(),
            })
        };
        let send_email_result = state
            .email_client
            .compose_and_send_email(email_contents, state.conf.proxy.https_url.as_ref())
            .await;
        logger::info!(?send_email_result);
        is_email_sent = send_email_result.is_ok();
    }
    #[cfg(not(feature = "email"))]
    {
        is_email_sent = false;

        let invited_user_token = auth::UserFromToken {
            user_id: new_user.get_user_id(),
            merchant_id: user_from_token.merchant_id.clone(),
            org_id: user_from_token.org_id.clone(),
            role_id: request.role_id.clone(),
            profile_id: None,
        };

        let set_metadata_request = SetMetaDataRequest::IsChangePasswordRequired;
        dashboard_metadata::set_metadata(
            state.clone(),
            invited_user_token,
            set_metadata_request,
            req_state,
        )
        .await?;
    }

    Ok(InviteMultipleUserResponse {
        is_email_sent,
        password: new_user
            .get_password()
            .map(|password| password.get_secret()),
        email: request.email.clone(),
        error: None,
    })
}

#[cfg(feature = "email")]
pub async fn resend_invite(
    state: SessionState,
    user_from_token: auth::UserFromToken,
    request: user_api::ReInviteUserRequest,
    auth_id: Option<String>,
) -> UserResponse<()> {
    let invitee_email = domain::UserEmail::from_pii_email(request.email)?;
    let user: domain::UserFromStorage = state
        .global_store
        .find_user_by_email(&invitee_email.clone().into_inner())
        .await
        .map_err(|e| {
            if e.current_context().is_db_not_found() {
                e.change_context(UserErrors::InvalidRoleOperation)
                    .attach_printable("User not found in the records")
            } else {
                e.change_context(UserErrors::InternalServerError)
            }
        })?
        .into();
    let user_role = state
        .store
        .find_user_role_by_user_id_merchant_id(
            user.get_user_id(),
            &user_from_token.merchant_id,
            UserRoleVersion::V1,
        )
        .await
        .map_err(|e| {
            if e.current_context().is_db_not_found() {
                e.change_context(UserErrors::InvalidRoleOperation)
                    .attach_printable(format!(
                        "User role with user_id = {} and merchant_id = {:?} is not found",
                        user.get_user_id(),
                        user_from_token.merchant_id
                    ))
            } else {
                e.change_context(UserErrors::InternalServerError)
            }
        })?;

    if !matches!(user_role.status, UserStatus::InvitationSent) {
        return Err(report!(UserErrors::InvalidRoleOperation))
            .attach_printable("User status is not InvitationSent".to_string());
    }

    let email_contents = email_types::InviteUser {
        recipient_email: invitee_email,
        user_name: domain::UserName::new(user.get_name())?,
        settings: state.conf.clone(),
        subject: "You have been invited to join Hyperswitch Community!",
        merchant_id: user_from_token.merchant_id,
        auth_id,
    };
    state
        .email_client
        .compose_and_send_email(
            Box::new(email_contents),
            state.conf.proxy.https_url.as_ref(),
        )
        .await
        .change_context(UserErrors::InternalServerError)?;

    Ok(ApplicationResponse::StatusOk)
}

#[cfg(feature = "email")]
pub async fn accept_invite_from_email(
    state: SessionState,
    request: user_api::AcceptInviteFromEmailRequest,
) -> UserResponse<user_api::DashboardEntryResponse> {
    let token = request.token.expose();

    let email_token = auth::decode_jwt::<email_types::EmailToken>(&token, &state)
        .await
        .change_context(UserErrors::LinkInvalid)?;

    auth::blacklist::check_email_token_in_blacklist(&state, &token).await?;

    let user: domain::UserFromStorage = state
        .global_store
        .find_user_by_email(
            &email_token
                .get_email()
                .change_context(UserErrors::InternalServerError)?,
        )
        .await
        .change_context(UserErrors::InternalServerError)?
        .into();

    let merchant_id = email_token
        .get_merchant_id()
        .ok_or(UserErrors::InternalServerError)?;

    let key_manager_state = &(&state).into();

    let key_store = state
        .store
        .get_merchant_key_store_by_merchant_id(
            key_manager_state,
            merchant_id,
            &state.store.get_master_key().to_vec().into(),
        )
        .await
        .change_context(UserErrors::InternalServerError)
        .attach_printable("merchant_key_store not found")?;

    let merchant_account = state
        .store
        .find_merchant_account_by_merchant_id(key_manager_state, merchant_id, &key_store)
        .await
        .change_context(UserErrors::InternalServerError)
        .attach_printable("merchant_account not found")?;

    let (update_v1_result, update_v2_result) = utils::user_role::update_v1_and_v2_user_roles_in_db(
        &state,
        user.get_user_id(),
        &merchant_account.organization_id,
        merchant_id,
        None,
        UserRoleUpdate::UpdateStatus {
            status: UserStatus::Active,
            modified_by: user.get_user_id().to_string(),
        },
    )
    .await;

    if update_v1_result
        .as_ref()
        .is_err_and(|err| !err.current_context().is_db_not_found())
        || update_v2_result
            .as_ref()
            .is_err_and(|err| !err.current_context().is_db_not_found())
    {
        return Err(report!(UserErrors::InternalServerError));
    }

    if update_v1_result.is_err() && update_v2_result.is_err() {
        return Err(report!(UserErrors::InvalidRoleOperation))
            .attach_printable("User not found in the organization")?;
    }

    let _ = auth::blacklist::insert_email_token_in_blacklist(&state, &token)
        .await
        .map_err(|error| logger::error!(?error));

    let user_from_db: domain::UserFromStorage = state
        .global_store
        .update_user_by_user_id(user.get_user_id(), storage_user::UserUpdate::VerifyUser)
        .await
        .change_context(UserErrors::InternalServerError)?
        .into();

    let user_role = user_from_db
        .get_preferred_or_active_user_role_from_db(&state)
        .await
        .change_context(UserErrors::InternalServerError)?;

    let token =
        utils::user::generate_jwt_auth_token_without_profile(&state, &user_from_db, &user_role)
            .await?;
    utils::user_role::set_role_permissions_in_cache_by_user_role(&state, &user_role).await;

    let response =
        utils::user::get_dashboard_entry_response(&state, user_from_db, user_role, token.clone())?;

    auth::cookies::set_cookie_response(response, token)
}

#[cfg(feature = "email")]
pub async fn accept_invite_from_email_token_only_flow(
    state: SessionState,
    user_token: auth::UserFromSinglePurposeToken,
    request: user_api::AcceptInviteFromEmailRequest,
) -> UserResponse<user_api::TokenOrPayloadResponse<user_api::DashboardEntryResponse>> {
    let token = request.token.expose();

    let email_token = auth::decode_jwt::<email_types::EmailToken>(&token, &state)
        .await
        .change_context(UserErrors::LinkInvalid)?;

    auth::blacklist::check_email_token_in_blacklist(&state, &token).await?;

    let user_from_db: domain::UserFromStorage = state
        .global_store
        .find_user_by_email(
            &email_token
                .get_email()
                .change_context(UserErrors::InternalServerError)?,
        )
        .await
        .change_context(UserErrors::InternalServerError)?
        .into();

    if user_from_db.get_user_id() != user_token.user_id {
        return Err(UserErrors::LinkInvalid.into());
    }

    let merchant_id = email_token
        .get_merchant_id()
        .ok_or(UserErrors::LinkInvalid)?;

    let key_manager_state = &(&state).into();

    let key_store = state
        .store
        .get_merchant_key_store_by_merchant_id(
            key_manager_state,
            merchant_id,
            &state.store.get_master_key().to_vec().into(),
        )
        .await
        .change_context(UserErrors::InternalServerError)
        .attach_printable("merchant_key_store not found")?;

    let merchant_account = state
        .store
        .find_merchant_account_by_merchant_id(key_manager_state, merchant_id, &key_store)
        .await
        .change_context(UserErrors::InternalServerError)
        .attach_printable("merchant_account not found")?;

    let (update_v1_result, update_v2_result) = utils::user_role::update_v1_and_v2_user_roles_in_db(
        &state,
        user_from_db.get_user_id(),
        &merchant_account.organization_id,
        merchant_id,
        None,
        UserRoleUpdate::UpdateStatus {
            status: UserStatus::Active,
            modified_by: user_from_db.get_user_id().to_owned(),
        },
    )
    .await;

    if update_v1_result
        .as_ref()
        .is_err_and(|err| !err.current_context().is_db_not_found())
        || update_v2_result
            .as_ref()
            .is_err_and(|err| !err.current_context().is_db_not_found())
    {
        return Err(report!(UserErrors::InternalServerError));
    }

    if update_v1_result.is_err() && update_v2_result.is_err() {
        return Err(report!(UserErrors::InvalidRoleOperation))
            .attach_printable("User not found in the organization")?;
    }

    if !user_from_db.is_verified() {
        let _ = state
            .global_store
            .update_user_by_user_id(
                user_from_db.get_user_id(),
                storage_user::UserUpdate::VerifyUser,
            )
            .await
            .map_err(|error| logger::error!(?error));
    }

    let _ = auth::blacklist::insert_email_token_in_blacklist(&state, &token)
        .await
        .map_err(|error| logger::error!(?error));

    let current_flow = domain::CurrentFlow::new(
        user_token,
        domain::SPTFlow::AcceptInvitationFromEmail.into(),
    )?;
    let next_flow = current_flow.next(user_from_db.clone(), &state).await?;

    let user_role = user_from_db
        .get_preferred_or_active_user_role_from_db(&state)
        .await
        .change_context(UserErrors::InternalServerError)?;

    let token = next_flow
        .get_token_with_user_role(&state, &user_role)
        .await?;

    let response = user_api::TokenOrPayloadResponse::Token(user_api::TokenResponse {
        token: token.clone(),
        token_type: next_flow.get_flow().into(),
    });
    auth::cookies::set_cookie_response(response, token)
}

pub async fn create_internal_user(
    state: SessionState,
    request: user_api::CreateInternalUserRequest,
) -> UserResponse<()> {
    let key_manager_state = &(&state).into();
    let key_store = state
        .store
        .get_merchant_key_store_by_merchant_id(
            key_manager_state,
            &common_utils::id_type::MerchantId::get_internal_user_merchant_id(
                consts::user_role::INTERNAL_USER_MERCHANT_ID,
            ),
            &state.store.get_master_key().to_vec().into(),
        )
        .await
        .map_err(|e| {
            if e.current_context().is_db_not_found() {
                e.change_context(UserErrors::MerchantIdNotFound)
            } else {
                e.change_context(UserErrors::InternalServerError)
            }
        })?;

    let internal_merchant = state
        .store
        .find_merchant_account_by_merchant_id(
            key_manager_state,
            &common_utils::id_type::MerchantId::get_internal_user_merchant_id(
                consts::user_role::INTERNAL_USER_MERCHANT_ID,
            ),
            &key_store,
        )
        .await
        .map_err(|e| {
            if e.current_context().is_db_not_found() {
                e.change_context(UserErrors::MerchantIdNotFound)
            } else {
                e.change_context(UserErrors::InternalServerError)
            }
        })?;

    let new_user = domain::NewUser::try_from((request, internal_merchant.organization_id.clone()))?;

    let mut store_user: storage_user::UserNew = new_user.clone().try_into()?;
    store_user.set_is_verified(true);

    state
        .global_store
        .insert_user(store_user)
        .await
        .map_err(|e| {
            if e.current_context().is_db_unique_violation() {
                e.change_context(UserErrors::UserExists)
            } else {
                e.change_context(UserErrors::InternalServerError)
            }
        })
        .map(domain::user::UserFromStorage::from)?;

    new_user
<<<<<<< HEAD
        .get_no_level_user_role(
            consts::user_role::ROLE_ID_INTERNAL_VIEW_ONLY_USER.to_string(),
=======
        .insert_user_role_in_db(
            state,
            common_utils::consts::ROLE_ID_INTERNAL_VIEW_ONLY_USER.to_string(),
>>>>>>> c85b4a3a
            UserStatus::Active,
        )
        .add_entity(domain::InternalLevel {
            org_id: internal_merchant.organization_id,
        })
        .insert_in_v1_and_v2(&state)
        .await
        .change_context(UserErrors::InternalServerError)?;

    Ok(ApplicationResponse::StatusOk)
}

pub async fn switch_merchant_id(
    state: SessionState,
    request: user_api::SwitchMerchantRequest,
    user_from_token: auth::UserFromToken,
) -> UserResponse<user_api::DashboardEntryResponse> {
    if user_from_token.merchant_id == request.merchant_id {
        return Err(UserErrors::InvalidRoleOperationWithMessage(
            "User switching to same merchant_id".to_string(),
        )
        .into());
    }

    let user = user_from_token.get_user_from_db(&state).await?;
    let key_manager_state = &(&state).into();
    let role_info = roles::RoleInfo::from_role_id(
        &state,
        &user_from_token.role_id,
        &user_from_token.merchant_id,
        &user_from_token.org_id,
    )
    .await
    .to_not_found_response(UserErrors::InternalServerError)?;

    let (token, role_id) = if role_info.is_internal() {
        let key_store = state
            .store
            .get_merchant_key_store_by_merchant_id(
                key_manager_state,
                &request.merchant_id,
                &state.store.get_master_key().to_vec().into(),
            )
            .await
            .map_err(|e| {
                if e.current_context().is_db_not_found() {
                    e.change_context(UserErrors::MerchantIdNotFound)
                } else {
                    e.change_context(UserErrors::InternalServerError)
                }
            })?;

        let org_id = state
            .store
            .find_merchant_account_by_merchant_id(
                key_manager_state,
                &request.merchant_id,
                &key_store,
            )
            .await
            .map_err(|e| {
                if e.current_context().is_db_not_found() {
                    e.change_context(UserErrors::MerchantIdNotFound)
                } else {
                    e.change_context(UserErrors::InternalServerError)
                }
            })?
            .organization_id;

        let token = utils::user::generate_jwt_auth_token_with_attributes(
            &state,
            user_from_token.user_id,
            request.merchant_id.clone(),
            org_id.clone(),
            user_from_token.role_id.clone(),
            None,
        )
        .await?;

        (token, user_from_token.role_id)
    } else {
        let user_roles = state
            .store
            .list_user_roles_by_user_id_and_version(&user_from_token.user_id, UserRoleVersion::V1)
            .await
            .change_context(UserErrors::InternalServerError)?;

        let active_user_roles = user_roles
            .into_iter()
            .filter(|role| role.status == UserStatus::Active)
            .collect::<Vec<_>>();

        let user_role = active_user_roles
            .iter()
            .find_map(|role| {
                let Some(ref merchant_id) = role.merchant_id else {
                    return Some(Err(report!(UserErrors::InternalServerError)));
                };
                if merchant_id == &request.merchant_id {
                    Some(Ok(role))
                } else {
                    None
                }
            })
            .transpose()?
            .ok_or(report!(UserErrors::InvalidRoleOperation))
            .attach_printable("User doesn't have access to switch")?;

        let token =
            utils::user::generate_jwt_auth_token_without_profile(&state, &user, user_role).await?;
        utils::user_role::set_role_permissions_in_cache_by_user_role(&state, user_role).await;

        (token, user_role.role_id.clone())
    };

    let response = user_api::DashboardEntryResponse {
        token: token.clone(),
        name: user.get_name(),
        email: user.get_email(),
        user_id: user.get_user_id().to_string(),
        verification_days_left: None,
        user_role: role_id,
        merchant_id: request.merchant_id,
    };

    auth::cookies::set_cookie_response(response, token)
}

pub async fn create_merchant_account(
    state: SessionState,
    user_from_token: auth::UserFromToken,
    req: user_api::UserMerchantCreate,
) -> UserResponse<()> {
    let user_from_db = user_from_token.get_user_from_db(&state).await?;

    let new_user = domain::NewUser::try_from((user_from_db, req, user_from_token))?;
    let new_merchant = new_user.get_new_merchant();
    new_merchant
        .create_new_merchant_and_insert_in_db(state.to_owned())
        .await?;

    let role_insertion_res = new_user
        .insert_org_level_user_role_in_db(
            state.clone(),
            common_utils::consts::ROLE_ID_ORGANIZATION_ADMIN.to_string(),
            UserStatus::Active,
            Some(UserRoleVersion::V1),
        )
        .await;
    if let Err(e) = role_insertion_res {
        let _ = state
            .store
            .delete_merchant_account_by_merchant_id(&new_merchant.get_merchant_id())
            .await;
        return Err(e);
    }

    Ok(ApplicationResponse::StatusOk)
}

pub async fn list_merchants_for_user(
    state: SessionState,
    user_from_token: auth::UserIdFromAuth,
) -> UserResponse<Vec<user_api::UserMerchantAccount>> {
    let user_roles = state
        .store
        .list_user_roles_by_user_id_and_version(
            user_from_token.user_id.as_str(),
            UserRoleVersion::V1,
        )
        .await
        .change_context(UserErrors::InternalServerError)?;

    let merchant_accounts = state
        .store
        .list_multiple_merchant_accounts(
            &(&state).into(),
            user_roles
                .iter()
                .map(|role| {
                    role.merchant_id
                        .clone()
                        .ok_or(UserErrors::InternalServerError)
                })
                .collect::<Result<Vec<_>, _>>()?,
        )
        .await
        .change_context(UserErrors::InternalServerError)?;

    let roles =
        utils::user_role::get_multiple_role_info_for_user_roles(&state, &user_roles).await?;

    Ok(ApplicationResponse::Json(
        utils::user::get_multiple_merchant_details_with_status(
            user_roles,
            merchant_accounts,
            roles,
        )?,
    ))
}

pub async fn get_user_details_in_merchant_account(
    state: SessionState,
    user_from_token: auth::UserFromToken,
    request: user_api::GetUserRoleDetailsRequest,
    _req_state: ReqState,
) -> UserResponse<user_api::GetUserRoleDetailsResponse> {
    let required_user = utils::user::get_user_from_db_by_email(&state, request.email.try_into()?)
        .await
        .to_not_found_response(UserErrors::InvalidRoleOperation)?;

    let required_user_role = state
        .store
        .find_user_role_by_user_id_merchant_id(
            required_user.get_user_id(),
            &user_from_token.merchant_id,
            UserRoleVersion::V1,
        )
        .await
        .to_not_found_response(UserErrors::InvalidRoleOperation)
        .attach_printable("User not found in the merchant account")?;

    let role_info = roles::RoleInfo::from_role_id(
        &state,
        &required_user_role.role_id,
        &user_from_token.merchant_id,
        &user_from_token.org_id,
    )
    .await
    .change_context(UserErrors::InternalServerError)
    .attach_printable("User role exists but the corresponding role doesn't")?;

    Ok(ApplicationResponse::Json(
        user_api::GetUserRoleDetailsResponse {
            email: required_user.get_email(),
            name: required_user.get_name(),
            role_id: role_info.get_role_id().to_string(),
            role_name: role_info.get_role_name().to_string(),
            status: required_user_role.status.foreign_into(),
            last_modified_at: required_user_role.last_modified,
            groups: role_info.get_permission_groups().to_vec(),
            role_scope: role_info.get_scope(),
        },
    ))
}

pub async fn list_users_for_merchant_account(
    state: SessionState,
    user_from_token: auth::UserFromToken,
) -> UserResponse<user_api::ListUsersResponse> {
    let user_roles: HashMap<String, _> = state
        .store
        .list_user_roles_by_merchant_id(&user_from_token.merchant_id, UserRoleVersion::V1)
        .await
        .change_context(UserErrors::InternalServerError)
        .attach_printable("No user roles for given merchant_id")?
        .into_iter()
        .map(|role| (role.user_id.clone(), role))
        .collect();

    let user_ids = user_roles.keys().cloned().collect::<Vec<_>>();

    let users = state
        .global_store
        .find_users_by_user_ids(user_ids)
        .await
        .change_context(UserErrors::InternalServerError)
        .attach_printable("No users for given merchant_id")?;

    let users_and_user_roles: Vec<_> = users
        .into_iter()
        .filter_map(|user| {
            user_roles
                .get(&user.user_id)
                .map(|role| (user.clone(), role.clone()))
        })
        .collect();

    let users_user_roles_and_roles =
        futures::future::try_join_all(users_and_user_roles.into_iter().map(
            |(user, user_role)| async {
                roles::RoleInfo::from_role_id(
                    &state,
                    &user_role.role_id.clone(),
                    user_role
                        .merchant_id
                        .as_ref()
                        .ok_or(UserErrors::InternalServerError)?,
                    user_role
                        .org_id
                        .as_ref()
                        .ok_or(UserErrors::InternalServerError)?,
                )
                .await
                .map(|role_info| (user, user_role, role_info))
                .to_not_found_response(UserErrors::InternalServerError)
            },
        ))
        .await?;

    let user_details_vec = users_user_roles_and_roles
        .into_iter()
        .map(|(user, user_role, role_info)| {
            let user = domain::UserFromStorage::from(user);
            user_api::UserDetails {
                email: user.get_email(),
                name: user.get_name(),
                role_id: user_role.role_id.clone(),
                role_name: role_info.get_role_name().to_string(),
                status: user_role.status.foreign_into(),
                last_modified_at: user_role.last_modified,
            }
        })
        .collect();

    Ok(ApplicationResponse::Json(user_api::ListUsersResponse(
        user_details_vec,
    )))
}

#[cfg(feature = "email")]
pub async fn verify_email(
    state: SessionState,
    req: user_api::VerifyEmailRequest,
) -> UserResponse<user_api::SignInResponse> {
    let token = req.token.clone().expose();
    let email_token = auth::decode_jwt::<email_types::EmailToken>(&token, &state)
        .await
        .change_context(UserErrors::LinkInvalid)?;

    auth::blacklist::check_email_token_in_blacklist(&state, &token).await?;

    let user = state
        .global_store
        .find_user_by_email(
            &email_token
                .get_email()
                .change_context(UserErrors::InternalServerError)?,
        )
        .await
        .change_context(UserErrors::InternalServerError)?;

    let user = state
        .global_store
        .update_user_by_user_id(user.user_id.as_str(), storage_user::UserUpdate::VerifyUser)
        .await
        .change_context(UserErrors::InternalServerError)?;

    let user_from_db: domain::UserFromStorage = user.into();

    let signin_strategy =
        if let Some(preferred_merchant_id) = user_from_db.get_preferred_merchant_id() {
            let preferred_role = user_from_db
                .get_role_from_db_by_merchant_id(&state, &preferred_merchant_id)
                .await
                .change_context(UserErrors::InternalServerError)
                .attach_printable("User role with preferred_merchant_id not found")?;
            domain::SignInWithRoleStrategyType::SingleRole(domain::SignInWithSingleRoleStrategy {
                user: user_from_db,
                user_role: Box::new(preferred_role),
            })
        } else {
            let user_roles = user_from_db.get_roles_from_db(&state).await?;
            domain::SignInWithRoleStrategyType::decide_signin_strategy_by_user_roles(
                user_from_db,
                user_roles,
            )
            .await?
        };

    let _ = auth::blacklist::insert_email_token_in_blacklist(&state, &token)
        .await
        .map_err(|error| logger::error!(?error));

    let response = signin_strategy.get_signin_response(&state).await?;
    let token = utils::user::get_token_from_signin_response(&response);
    auth::cookies::set_cookie_response(response, token)
}

#[cfg(feature = "email")]
pub async fn verify_email_token_only_flow(
    state: SessionState,
    user_token: auth::UserFromSinglePurposeToken,
    req: user_api::VerifyEmailRequest,
) -> UserResponse<user_api::TokenOrPayloadResponse<user_api::SignInResponse>> {
    let token = req.token.clone().expose();
    let email_token = auth::decode_jwt::<email_types::EmailToken>(&token, &state)
        .await
        .change_context(UserErrors::LinkInvalid)?;

    auth::blacklist::check_email_token_in_blacklist(&state, &token).await?;

    let user_from_email = state
        .global_store
        .find_user_by_email(
            &email_token
                .get_email()
                .change_context(UserErrors::InternalServerError)?,
        )
        .await
        .change_context(UserErrors::InternalServerError)?;

    if user_from_email.user_id != user_token.user_id {
        return Err(UserErrors::LinkInvalid.into());
    }

    let user_from_db: domain::UserFromStorage = state
        .global_store
        .update_user_by_user_id(
            user_from_email.user_id.as_str(),
            storage_user::UserUpdate::VerifyUser,
        )
        .await
        .change_context(UserErrors::InternalServerError)?
        .into();

    let _ = auth::blacklist::insert_email_token_in_blacklist(&state, &token)
        .await
        .map_err(|error| logger::error!(?error));

    let current_flow = domain::CurrentFlow::new(user_token, domain::SPTFlow::VerifyEmail.into())?;
    let next_flow = current_flow.next(user_from_db, &state).await?;
    let token = next_flow.get_token(&state).await?;

    let response = user_api::TokenOrPayloadResponse::Token(user_api::TokenResponse {
        token: token.clone(),
        token_type: next_flow.get_flow().into(),
    });

    auth::cookies::set_cookie_response(response, token)
}

#[cfg(feature = "email")]
pub async fn send_verification_mail(
    state: SessionState,
    req: user_api::SendVerifyEmailRequest,
    auth_id: Option<String>,
) -> UserResponse<()> {
    let user_email = domain::UserEmail::try_from(req.email)?;
    let user = state
        .global_store
        .find_user_by_email(&user_email.into_inner())
        .await
        .map_err(|e| {
            if e.current_context().is_db_not_found() {
                e.change_context(UserErrors::UserNotFound)
            } else {
                e.change_context(UserErrors::InternalServerError)
            }
        })?;

    if user.is_verified {
        return Err(UserErrors::UserAlreadyVerified.into());
    }

    let email_contents = email_types::VerifyEmail {
        recipient_email: domain::UserEmail::from_pii_email(user.email)?,
        settings: state.conf.clone(),
        subject: "Welcome to the Hyperswitch community!",
        auth_id,
    };

    state
        .email_client
        .compose_and_send_email(
            Box::new(email_contents),
            state.conf.proxy.https_url.as_ref(),
        )
        .await
        .change_context(UserErrors::InternalServerError)?;

    Ok(ApplicationResponse::StatusOk)
}

#[cfg(feature = "recon")]
pub async fn verify_token(
    state: SessionState,
    req: auth::ReconUser,
) -> UserResponse<user_api::VerifyTokenResponse> {
    let user = state
        .global_store
        .find_user_by_id(&req.user_id)
        .await
        .map_err(|e| {
            if e.current_context().is_db_not_found() {
                e.change_context(UserErrors::UserNotFound)
            } else {
                e.change_context(UserErrors::InternalServerError)
            }
        })?;
    let merchant_id = state
        .store
        .find_user_role_by_user_id(&req.user_id, UserRoleVersion::V1)
        .await
        .change_context(UserErrors::InternalServerError)?
        .merchant_id
        .ok_or(UserErrors::InternalServerError)?;

    Ok(ApplicationResponse::Json(user_api::VerifyTokenResponse {
        merchant_id: merchant_id.to_owned(),
        user_email: user.email,
    }))
}

pub async fn update_user_details(
    state: SessionState,
    user_token: auth::UserFromToken,
    req: user_api::UpdateUserAccountDetailsRequest,
    _req_state: ReqState,
) -> UserResponse<()> {
    let user: domain::UserFromStorage = state
        .global_store
        .find_user_by_id(&user_token.user_id)
        .await
        .change_context(UserErrors::InternalServerError)?
        .into();

    let name = req.name.map(domain::UserName::new).transpose()?;

    if let Some(ref preferred_merchant_id) = req.preferred_merchant_id {
        let _ = state
            .store
            .find_user_role_by_user_id_merchant_id(
                user.get_user_id(),
                preferred_merchant_id,
                UserRoleVersion::V1,
            )
            .await
            .map_err(|e| {
                if e.current_context().is_db_not_found() {
                    e.change_context(UserErrors::MerchantIdNotFound)
                } else {
                    e.change_context(UserErrors::InternalServerError)
                }
            })?;
    }

    let user_update = storage_user::UserUpdate::AccountUpdate {
        name: name.map(|x| x.get_secret().expose()),
        is_verified: None,
        preferred_merchant_id: req.preferred_merchant_id,
    };

    state
        .global_store
        .update_user_by_user_id(user.get_user_id(), user_update)
        .await
        .change_context(UserErrors::InternalServerError)?;

    Ok(ApplicationResponse::StatusOk)
}

#[cfg(feature = "email")]
pub async fn user_from_email(
    state: SessionState,
    req: user_api::UserFromEmailRequest,
) -> UserResponse<user_api::TokenResponse> {
    let token = req.token.expose();
    let email_token = auth::decode_jwt::<email_types::EmailToken>(&token, &state)
        .await
        .change_context(UserErrors::LinkInvalid)?;

    auth::blacklist::check_email_token_in_blacklist(&state, &token).await?;

    let user_from_db: domain::UserFromStorage = state
        .global_store
        .find_user_by_email(
            &email_token
                .get_email()
                .change_context(UserErrors::InternalServerError)?,
        )
        .await
        .change_context(UserErrors::InternalServerError)?
        .into();

    let next_flow =
        domain::NextFlow::from_origin(email_token.get_flow(), user_from_db.clone(), &state).await?;

    let token = next_flow.get_token(&state).await?;

    let response = user_api::TokenResponse {
        token: token.clone(),
        token_type: next_flow.get_flow().into(),
    };
    auth::cookies::set_cookie_response(response, token)
}

pub async fn begin_totp(
    state: SessionState,
    user_token: auth::UserFromSinglePurposeToken,
) -> UserResponse<user_api::BeginTotpResponse> {
    let user_from_db: domain::UserFromStorage = state
        .global_store
        .find_user_by_id(&user_token.user_id)
        .await
        .change_context(UserErrors::InternalServerError)?
        .into();

    if user_from_db.get_totp_status() == TotpStatus::Set {
        return Ok(ApplicationResponse::Json(user_api::BeginTotpResponse {
            secret: None,
        }));
    }

    let totp = tfa_utils::generate_default_totp(
        user_from_db.get_email(),
        None,
        state.conf.user.totp_issuer_name.clone(),
    )?;
    let secret = totp.get_secret_base32().into();
    tfa_utils::insert_totp_secret_in_redis(&state, &user_token.user_id, &secret).await?;

    Ok(ApplicationResponse::Json(user_api::BeginTotpResponse {
        secret: Some(user_api::TotpSecret {
            secret,
            totp_url: totp.get_url().into(),
        }),
    }))
}

pub async fn reset_totp(
    state: SessionState,
    user_token: auth::UserFromToken,
) -> UserResponse<user_api::BeginTotpResponse> {
    let user_from_db: domain::UserFromStorage = state
        .global_store
        .find_user_by_id(&user_token.user_id)
        .await
        .change_context(UserErrors::InternalServerError)?
        .into();

    if user_from_db.get_totp_status() != TotpStatus::Set {
        return Err(UserErrors::TotpNotSetup.into());
    }

    if !tfa_utils::check_totp_in_redis(&state, &user_token.user_id).await?
        && !tfa_utils::check_recovery_code_in_redis(&state, &user_token.user_id).await?
    {
        return Err(UserErrors::TwoFactorAuthRequired.into());
    }

    let totp = tfa_utils::generate_default_totp(
        user_from_db.get_email(),
        None,
        state.conf.user.totp_issuer_name.clone(),
    )?;

    let secret = totp.get_secret_base32().into();
    tfa_utils::insert_totp_secret_in_redis(&state, &user_token.user_id, &secret).await?;

    Ok(ApplicationResponse::Json(user_api::BeginTotpResponse {
        secret: Some(user_api::TotpSecret {
            secret,
            totp_url: totp.get_url().into(),
        }),
    }))
}

pub async fn verify_totp(
    state: SessionState,
    user_token: auth::UserIdFromAuth,
    req: user_api::VerifyTotpRequest,
) -> UserResponse<user_api::TokenResponse> {
    let user_from_db: domain::UserFromStorage = state
        .global_store
        .find_user_by_id(&user_token.user_id)
        .await
        .change_context(UserErrors::InternalServerError)?
        .into();

    if user_from_db.get_totp_status() != TotpStatus::Set {
        return Err(UserErrors::TotpNotSetup.into());
    }

    let user_totp_secret = user_from_db
        .decrypt_and_get_totp_secret(&state)
        .await?
        .ok_or(UserErrors::InternalServerError)?;

    let totp = tfa_utils::generate_default_totp(
        user_from_db.get_email(),
        Some(user_totp_secret),
        state.conf.user.totp_issuer_name.clone(),
    )?;

    if totp
        .generate_current()
        .change_context(UserErrors::InternalServerError)?
        != req.totp.expose()
    {
        return Err(UserErrors::InvalidTotp.into());
    }

    tfa_utils::insert_totp_in_redis(&state, &user_token.user_id).await?;

    Ok(ApplicationResponse::StatusOk)
}

pub async fn update_totp(
    state: SessionState,
    user_token: auth::UserIdFromAuth,
    req: user_api::VerifyTotpRequest,
) -> UserResponse<()> {
    let user_from_db: domain::UserFromStorage = state
        .global_store
        .find_user_by_id(&user_token.user_id)
        .await
        .change_context(UserErrors::InternalServerError)?
        .into();

    let new_totp_secret = tfa_utils::get_totp_secret_from_redis(&state, &user_token.user_id)
        .await?
        .ok_or(UserErrors::TotpSecretNotFound)?;

    let totp = tfa_utils::generate_default_totp(
        user_from_db.get_email(),
        Some(new_totp_secret),
        state.conf.user.totp_issuer_name.clone(),
    )?;

    if totp
        .generate_current()
        .change_context(UserErrors::InternalServerError)?
        != req.totp.expose()
    {
        return Err(UserErrors::InvalidTotp.into());
    }

    let key_store = user_from_db.get_or_create_key_store(&state).await?;

    state
        .global_store
        .update_user_by_user_id(
            &user_token.user_id,
            storage_user::UserUpdate::TotpUpdate {
                totp_status: None,
                totp_secret: Some(
                    // TODO: Impl conversion trait for User and move this there
                    domain::types::crypto_operation::<String, masking::WithType>(
                        &(&state).into(),
                        type_name!(storage_user::User),
                        domain::types::CryptoOperation::Encrypt(totp.get_secret_base32().into()),
                        Identifier::User(key_store.user_id.clone()),
                        key_store.key.peek(),
                    )
                    .await
                    .and_then(|val| val.try_into_operation())
                    .change_context(UserErrors::InternalServerError)?
                    .into(),
                ),

                totp_recovery_codes: None,
            },
        )
        .await
        .change_context(UserErrors::InternalServerError)?;

    let _ = tfa_utils::delete_totp_secret_from_redis(&state, &user_token.user_id)
        .await
        .map_err(|error| logger::error!(?error));

    // This is not the main task of this API, so we don't throw error if this fails.
    // Any following API which requires TOTP will throw error if TOTP is not set in redis
    // and FE will ask user to enter TOTP again
    let _ = tfa_utils::insert_totp_in_redis(&state, &user_token.user_id)
        .await
        .map_err(|error| logger::error!(?error));

    Ok(ApplicationResponse::StatusOk)
}

pub async fn generate_recovery_codes(
    state: SessionState,
    user_token: auth::UserIdFromAuth,
) -> UserResponse<user_api::RecoveryCodes> {
    if !tfa_utils::check_totp_in_redis(&state, &user_token.user_id).await? {
        return Err(UserErrors::TotpRequired.into());
    }

    let recovery_codes = domain::RecoveryCodes::generate_new();

    state
        .global_store
        .update_user_by_user_id(
            &user_token.user_id,
            storage_user::UserUpdate::TotpUpdate {
                totp_status: None,
                totp_secret: None,
                totp_recovery_codes: Some(
                    recovery_codes
                        .get_hashed()
                        .change_context(UserErrors::InternalServerError)?,
                ),
            },
        )
        .await
        .change_context(UserErrors::InternalServerError)?;

    Ok(ApplicationResponse::Json(user_api::RecoveryCodes {
        recovery_codes: recovery_codes.into_inner(),
    }))
}

pub async fn transfer_user_key_store_keymanager(
    state: SessionState,
    req: user_api::UserKeyTransferRequest,
) -> UserResponse<user_api::UserTransferKeyResponse> {
    let db = &state.global_store;

    let key_stores = db
        .get_all_user_key_store(
            &(&state).into(),
            &state.store.get_master_key().to_vec().into(),
            req.from,
            req.limit,
        )
        .await
        .change_context(UserErrors::InternalServerError)?;

    Ok(ApplicationResponse::Json(
        user_api::UserTransferKeyResponse {
            total_transferred: send_request_to_key_service_for_user(&state, key_stores)
                .await
                .change_context(UserErrors::InternalServerError)?,
        },
    ))
}

pub async fn verify_recovery_code(
    state: SessionState,
    user_token: auth::UserIdFromAuth,
    req: user_api::VerifyRecoveryCodeRequest,
) -> UserResponse<()> {
    let user_from_db: domain::UserFromStorage = state
        .global_store
        .find_user_by_id(&user_token.user_id)
        .await
        .change_context(UserErrors::InternalServerError)?
        .into();

    if user_from_db.get_totp_status() != TotpStatus::Set {
        return Err(UserErrors::TwoFactorAuthNotSetup.into());
    }

    let mut recovery_codes = user_from_db
        .get_recovery_codes()
        .ok_or(UserErrors::InternalServerError)?;

    let matching_index = utils::user::password::get_index_for_correct_recovery_code(
        &req.recovery_code,
        &recovery_codes,
    )?
    .ok_or(UserErrors::InvalidRecoveryCode)?;

    tfa_utils::insert_recovery_code_in_redis(&state, user_from_db.get_user_id()).await?;
    let _ = recovery_codes.remove(matching_index);

    state
        .global_store
        .update_user_by_user_id(
            user_from_db.get_user_id(),
            storage_user::UserUpdate::TotpUpdate {
                totp_status: None,
                totp_secret: None,
                totp_recovery_codes: Some(recovery_codes),
            },
        )
        .await
        .change_context(UserErrors::InternalServerError)?;

    Ok(ApplicationResponse::StatusOk)
}

pub async fn terminate_two_factor_auth(
    state: SessionState,
    user_token: auth::UserFromSinglePurposeToken,
    skip_two_factor_auth: bool,
) -> UserResponse<user_api::TokenResponse> {
    let user_from_db: domain::UserFromStorage = state
        .global_store
        .find_user_by_id(&user_token.user_id)
        .await
        .change_context(UserErrors::InternalServerError)?
        .into();

    if !skip_two_factor_auth {
        if !tfa_utils::check_totp_in_redis(&state, &user_token.user_id).await?
            && !tfa_utils::check_recovery_code_in_redis(&state, &user_token.user_id).await?
        {
            return Err(UserErrors::TwoFactorAuthRequired.into());
        }

        if user_from_db.get_recovery_codes().is_none() {
            return Err(UserErrors::TwoFactorAuthNotSetup.into());
        }

        if user_from_db.get_totp_status() != TotpStatus::Set {
            state
                .global_store
                .update_user_by_user_id(
                    user_from_db.get_user_id(),
                    storage_user::UserUpdate::TotpUpdate {
                        totp_status: Some(TotpStatus::Set),
                        totp_secret: None,
                        totp_recovery_codes: None,
                    },
                )
                .await
                .change_context(UserErrors::InternalServerError)?;
        }
    }

    let current_flow = domain::CurrentFlow::new(user_token, domain::SPTFlow::TOTP.into())?;
    let next_flow = current_flow.next(user_from_db, &state).await?;
    let token = next_flow.get_token(&state).await?;

    auth::cookies::set_cookie_response(
        user_api::TokenResponse {
            token: token.clone(),
            token_type: next_flow.get_flow().into(),
        },
        token,
    )
}

pub async fn check_two_factor_auth_status(
    state: SessionState,
    user_token: auth::UserFromToken,
) -> UserResponse<user_api::TwoFactorAuthStatusResponse> {
    Ok(ApplicationResponse::Json(
        user_api::TwoFactorAuthStatusResponse {
            totp: tfa_utils::check_totp_in_redis(&state, &user_token.user_id).await?,
            recovery_code: tfa_utils::check_recovery_code_in_redis(&state, &user_token.user_id)
                .await?,
        },
    ))
}

pub async fn create_user_authentication_method(
    state: SessionState,
    req: user_api::CreateUserAuthenticationMethodRequest,
) -> UserResponse<()> {
    let user_auth_encryption_key = hex::decode(
        state
            .conf
            .user_auth_methods
            .get_inner()
            .encryption_key
            .clone()
            .expose(),
    )
    .change_context(UserErrors::InternalServerError)
    .attach_printable("Failed to decode DEK")?;
    let id = uuid::Uuid::new_v4().to_string();
    let (private_config, public_config) = utils::user::construct_public_and_private_db_configs(
        &state,
        &req.auth_method,
        &user_auth_encryption_key,
        id.clone(),
    )
    .await?;

    let auth_methods = state
        .store
        .list_user_authentication_methods_for_owner_id(&req.owner_id)
        .await
        .change_context(UserErrors::InternalServerError)
        .attach_printable("Failed to get list of auth methods for the owner id")?;

    let auth_id = auth_methods
        .first()
        .map(|auth_method| auth_method.auth_id.clone())
        .unwrap_or(uuid::Uuid::new_v4().to_string());

    for db_auth_method in auth_methods {
        let is_type_same = db_auth_method.auth_type == (&req.auth_method).foreign_into();
        let is_extra_identifier_same = match &req.auth_method {
            user_api::AuthConfig::OpenIdConnect { public_config, .. } => {
                let db_auth_name = db_auth_method
                    .public_config
                    .map(|config| {
                        utils::user::parse_value::<user_api::OpenIdConnectPublicConfig>(
                            config,
                            "OpenIdConnectPublicConfig",
                        )
                    })
                    .transpose()?
                    .map(|config| config.name);
                let req_auth_name = public_config.name;
                db_auth_name.is_some_and(|name| name == req_auth_name)
            }
            user_api::AuthConfig::Password | user_api::AuthConfig::MagicLink => true,
        };
        if is_type_same && is_extra_identifier_same {
            return Err(report!(UserErrors::UserAuthMethodAlreadyExists));
        }
    }

    let now = common_utils::date_time::now();
    state
        .store
        .insert_user_authentication_method(UserAuthenticationMethodNew {
            id,
            auth_id,
            owner_id: req.owner_id,
            owner_type: req.owner_type,
            auth_type: (&req.auth_method).foreign_into(),
            private_config,
            public_config,
            allow_signup: req.allow_signup,
            created_at: now,
            last_modified_at: now,
        })
        .await
        .to_duplicate_response(UserErrors::UserAuthMethodAlreadyExists)?;

    Ok(ApplicationResponse::StatusOk)
}

pub async fn update_user_authentication_method(
    state: SessionState,
    req: user_api::UpdateUserAuthenticationMethodRequest,
) -> UserResponse<()> {
    let user_auth_encryption_key = hex::decode(
        state
            .conf
            .user_auth_methods
            .get_inner()
            .encryption_key
            .clone()
            .expose(),
    )
    .change_context(UserErrors::InternalServerError)
    .attach_printable("Failed to decode DEK")?;

    let (private_config, public_config) = utils::user::construct_public_and_private_db_configs(
        &state,
        &req.auth_method,
        &user_auth_encryption_key,
        req.id.clone(),
    )
    .await?;

    state
        .store
        .update_user_authentication_method(
            &req.id,
            UserAuthenticationMethodUpdate::UpdateConfig {
                private_config,
                public_config,
            },
        )
        .await
        .change_context(UserErrors::InvalidUserAuthMethodOperation)?;
    Ok(ApplicationResponse::StatusOk)
}

pub async fn list_user_authentication_methods(
    state: SessionState,
    req: user_api::GetUserAuthenticationMethodsRequest,
) -> UserResponse<Vec<user_api::UserAuthenticationMethodResponse>> {
    let user_authentication_methods = state
        .store
        .list_user_authentication_methods_for_auth_id(&req.auth_id)
        .await
        .change_context(UserErrors::InternalServerError)?;

    Ok(ApplicationResponse::Json(
        user_authentication_methods
            .into_iter()
            .map(|auth_method| {
                let auth_name = match (auth_method.auth_type, auth_method.public_config) {
                    (common_enums::UserAuthType::OpenIdConnect, config) => {
                        let open_id_public_config: Option<user_api::OpenIdConnectPublicConfig> =
                            config
                                .map(|config| {
                                    utils::user::parse_value(config, "OpenIdConnectPublicConfig")
                                })
                                .transpose()?;
                        if let Some(public_config) = open_id_public_config {
                            Ok(Some(public_config.name))
                        } else {
                            Err(report!(UserErrors::InternalServerError))
                                .attach_printable("Public config not found for OIDC auth type")
                        }
                    }
                    _ => Ok(None),
                }?;

                Ok(user_api::UserAuthenticationMethodResponse {
                    id: auth_method.id,
                    auth_id: auth_method.auth_id,
                    auth_method: user_api::AuthMethodDetails {
                        name: auth_name,
                        auth_type: auth_method.auth_type,
                    },
                    allow_signup: auth_method.allow_signup,
                })
            })
            .collect::<UserResult<_>>()?,
    ))
}

pub async fn get_sso_auth_url(
    state: SessionState,
    request: user_api::GetSsoAuthUrlRequest,
) -> UserResponse<()> {
    let user_authentication_method = state
        .store
        .get_user_authentication_method_by_id(request.id.as_str())
        .await
        .to_not_found_response(UserErrors::InvalidUserAuthMethodOperation)?;

    let open_id_private_config = utils::user::decrypt_oidc_private_config(
        &state,
        user_authentication_method.private_config,
        request.id.clone(),
    )
    .await?;

    let open_id_public_config = serde_json::from_value::<user_api::OpenIdConnectPublicConfig>(
        user_authentication_method
            .public_config
            .ok_or(UserErrors::InternalServerError)
            .attach_printable("Public config not present")?,
    )
    .change_context(UserErrors::InternalServerError)
    .attach_printable("Unable to parse OpenIdConnectPublicConfig")?;

    let oidc_state = Secret::new(nanoid::nanoid!());
    utils::user::set_sso_id_in_redis(&state, oidc_state.clone(), request.id).await?;

    let redirect_url =
        utils::user::get_oidc_sso_redirect_url(&state, &open_id_public_config.name.to_string());

    openidconnect::get_authorization_url(
        state,
        redirect_url,
        oidc_state,
        open_id_private_config.base_url.into(),
        open_id_private_config.client_id,
    )
    .await
    .map(|url| {
        ApplicationResponse::JsonForRedirection(RedirectionResponse {
            headers: Vec::with_capacity(0),
            return_url: String::new(),
            http_method: String::new(),
            params: Vec::with_capacity(0),
            return_url_with_query_params: url.to_string(),
        })
    })
}

pub async fn sso_sign(
    state: SessionState,
    request: user_api::SsoSignInRequest,
    user_from_single_purpose_token: Option<auth::UserFromSinglePurposeToken>,
) -> UserResponse<user_api::TokenResponse> {
    let authentication_method_id =
        utils::user::get_sso_id_from_redis(&state, request.state.clone()).await?;

    let user_authentication_method = state
        .store
        .get_user_authentication_method_by_id(&authentication_method_id)
        .await
        .change_context(UserErrors::InternalServerError)?;

    let open_id_private_config = utils::user::decrypt_oidc_private_config(
        &state,
        user_authentication_method.private_config,
        authentication_method_id,
    )
    .await?;

    let open_id_public_config = serde_json::from_value::<user_api::OpenIdConnectPublicConfig>(
        user_authentication_method
            .public_config
            .ok_or(UserErrors::InternalServerError)
            .attach_printable("Public config not present")?,
    )
    .change_context(UserErrors::InternalServerError)
    .attach_printable("Unable to parse OpenIdConnectPublicConfig")?;

    let redirect_url =
        utils::user::get_oidc_sso_redirect_url(&state, &open_id_public_config.name.to_string());
    let email = openidconnect::get_user_email_from_oidc_provider(
        &state,
        redirect_url,
        request.state,
        open_id_private_config.base_url.into(),
        open_id_private_config.client_id,
        request.code,
        open_id_private_config.client_secret,
    )
    .await?;

    // TODO: Use config to handle not found error
    let user_from_db = state
        .global_store
        .find_user_by_email(&email.into_inner())
        .await
        .map(Into::into)
        .to_not_found_response(UserErrors::UserNotFound)?;

    let next_flow = if let Some(user_from_single_purpose_token) = user_from_single_purpose_token {
        let current_flow =
            domain::CurrentFlow::new(user_from_single_purpose_token, domain::SPTFlow::SSO.into())?;
        current_flow.next(user_from_db, &state).await?
    } else {
        domain::NextFlow::from_origin(domain::Origin::SignInWithSSO, user_from_db, &state).await?
    };

    let token = next_flow.get_token(&state).await?;
    let response = user_api::TokenResponse {
        token: token.clone(),
        token_type: next_flow.get_flow().into(),
    };

    auth::cookies::set_cookie_response(response, token)
}

pub async fn terminate_auth_select(
    state: SessionState,
    user_token: auth::UserFromSinglePurposeToken,
    req: user_api::AuthSelectRequest,
) -> UserResponse<user_api::TokenResponse> {
    let user_from_db: domain::UserFromStorage = state
        .global_store
        .find_user_by_id(&user_token.user_id)
        .await
        .change_context(UserErrors::InternalServerError)?
        .into();

    let user_authentication_method = if let Some(id) = &req.id {
        state
            .store
            .get_user_authentication_method_by_id(id)
            .await
            .to_not_found_response(UserErrors::InvalidUserAuthMethodOperation)?
    } else {
        DEFAULT_USER_AUTH_METHOD.clone()
    };

    let current_flow = domain::CurrentFlow::new(user_token, domain::SPTFlow::AuthSelect.into())?;
    let mut next_flow = current_flow.next(user_from_db.clone(), &state).await?;

    // Skip SSO if continue with password(TOTP)
    if next_flow.get_flow() == domain::UserFlow::SPTFlow(domain::SPTFlow::SSO)
        && !utils::user::is_sso_auth_type(&user_authentication_method.auth_type)
    {
        next_flow = next_flow.skip(user_from_db, &state).await?;
    }
    let token = next_flow.get_token(&state).await?;

    auth::cookies::set_cookie_response(
        user_api::TokenResponse {
            token: token.clone(),
            token_type: next_flow.get_flow().into(),
        },
        token,
    )
}

pub async fn list_orgs_for_user(
    state: SessionState,
    user_from_token: auth::UserFromToken,
) -> UserResponse<Vec<user_api::ListOrgsForUserResponse>> {
    let orgs = state
        .store
        .list_user_roles_by_user_id(
            user_from_token.user_id.as_str(),
            None,
            None,
            None,
            None,
            None,
        )
        .await
        .change_context(UserErrors::InternalServerError)?
        .into_iter()
        .filter_map(|user_role| {
            (user_role.status == UserStatus::Active)
                .then_some(user_role.org_id)
                .flatten()
        })
        .collect::<HashSet<_>>();

    let resp = futures::future::try_join_all(
        orgs.iter()
            .map(|org_id| state.store.find_organization_by_org_id(org_id)),
    )
    .await
    .change_context(UserErrors::InternalServerError)?
    .into_iter()
    .map(|org| user_api::ListOrgsForUserResponse {
        org_id: org.get_organization_id(),
        org_name: org.get_organization_name(),
    })
    .collect();

    Ok(ApplicationResponse::Json(resp))
}

pub async fn list_merchants_for_user_in_org(
    state: SessionState,
    user_from_token: auth::UserFromToken,
) -> UserResponse<Vec<user_api::ListMerchantsForUserInOrgResponse>> {
    let role_info = roles::RoleInfo::from_role_id(
        &state,
        &user_from_token.role_id,
        &user_from_token.merchant_id,
        &user_from_token.org_id,
    )
    .await
    .change_context(UserErrors::InternalServerError)?;
    let merchant_accounts = if role_info.get_entity_type() == EntityType::Organization {
        state
            .store
            .list_merchant_accounts_by_organization_id(
                &(&state).into(),
                user_from_token.org_id.get_string_repr(),
            )
            .await
            .change_context(UserErrors::InternalServerError)?
            .into_iter()
            .map(
                |merchant_account| user_api::ListMerchantsForUserInOrgResponse {
                    merchant_name: merchant_account.merchant_name.clone(),
                    merchant_id: merchant_account.get_id().to_owned(),
                },
            )
            .collect()
    } else {
        let merchant_ids = state
            .store
            .list_user_roles_by_user_id(
                user_from_token.user_id.as_str(),
                Some(&user_from_token.org_id),
                None,
                None,
                None,
                None,
            )
            .await
            .change_context(UserErrors::InternalServerError)?
            .into_iter()
            .filter_map(|user_role| {
                (user_role.status == UserStatus::Active)
                    .then_some(user_role.merchant_id)
                    .flatten()
            })
            .collect::<HashSet<_>>()
            .into_iter()
            .collect();
        state
            .store
            .list_multiple_merchant_accounts(&(&state).into(), merchant_ids)
            .await
            .change_context(UserErrors::InternalServerError)?
            .into_iter()
            .map(
                |merchant_account| user_api::ListMerchantsForUserInOrgResponse {
                    merchant_name: merchant_account.merchant_name.clone(),
                    merchant_id: merchant_account.get_id().to_owned(),
                },
            )
            .collect()
    };

    Ok(ApplicationResponse::Json(merchant_accounts))
}

pub async fn list_profiles_for_user_in_org_and_merchant_account(
    state: SessionState,
    user_from_token: auth::UserFromToken,
) -> UserResponse<Vec<user_api::ListProfilesForUserInOrgAndMerchantAccountResponse>> {
    let role_info = roles::RoleInfo::from_role_id(
        &state,
        &user_from_token.role_id,
        &user_from_token.merchant_id,
        &user_from_token.org_id,
    )
    .await
    .change_context(UserErrors::InternalServerError)?;

    let key_manager_state = &(&state).into();
    let key_store = state
        .store
        .get_merchant_key_store_by_merchant_id(
            key_manager_state,
            &user_from_token.merchant_id,
            &state.store.get_master_key().to_vec().into(),
        )
        .await
        .change_context(UserErrors::InternalServerError)?;
    let user_role_level = role_info.get_entity_type();
    let profiles =
        if user_role_level == EntityType::Organization || user_role_level == EntityType::Merchant {
            state
                .store
                .list_business_profile_by_merchant_id(
                    key_manager_state,
                    &key_store,
                    &user_from_token.merchant_id,
                )
                .await
                .change_context(UserErrors::InternalServerError)?
                .into_iter()
                .map(
                    |profile| user_api::ListProfilesForUserInOrgAndMerchantAccountResponse {
                        profile_id: profile.profile_id,
                        profile_name: profile.profile_name,
                    },
                )
                .collect()
        } else {
            let profile_ids = state
                .store
                .list_user_roles_by_user_id(
                    user_from_token.user_id.as_str(),
                    Some(&user_from_token.org_id),
                    Some(&user_from_token.merchant_id),
                    None,
                    None,
                    None,
                )
                .await
                .change_context(UserErrors::InternalServerError)?
                .into_iter()
                .filter_map(|user_role| {
                    (user_role.status == UserStatus::Active)
                        .then_some(user_role.profile_id)
                        .flatten()
                })
                .collect::<HashSet<_>>();

            futures::future::try_join_all(profile_ids.iter().map(|profile_id| {
                state.store.find_business_profile_by_profile_id(
                    key_manager_state,
                    &key_store,
                    profile_id,
                )
            }))
            .await
            .change_context(UserErrors::InternalServerError)?
            .into_iter()
            .map(
                |profile| user_api::ListProfilesForUserInOrgAndMerchantAccountResponse {
                    profile_id: profile.profile_id,
                    profile_name: profile.profile_name,
                },
            )
            .collect()
        };

    Ok(ApplicationResponse::Json(profiles))
}

pub async fn switch_org_for_user(
    state: SessionState,
    request: user_api::SwitchOrganizationRequest,
    user_from_token: auth::UserFromToken,
) -> UserResponse<user_api::TokenResponse> {
    if user_from_token.org_id == request.org_id {
        return Err(UserErrors::InvalidRoleOperationWithMessage(
            "User switching to same org".to_string(),
        )
        .into());
    }

    let key_manager_state = &(&state).into();
    let role_info = roles::RoleInfo::from_role_id(
        &state,
        &user_from_token.role_id,
        &user_from_token.merchant_id,
        &user_from_token.org_id,
    )
    .await
    .change_context(UserErrors::InternalServerError)
    .attach_printable("Failed to retrieve role information")?;

    if role_info.get_entity_type() == EntityType::Internal {
        return Err(UserErrors::InvalidRoleOperationWithMessage(
            "Org switching not allowed for Internal role".to_string(),
        )
        .into());
    }

    let user_role = state
        .store
        .list_user_roles_by_user_id(
            &user_from_token.user_id,
            Some(&request.org_id),
            None,
            None,
            None,
            None,
        )
        .await
        .change_context(UserErrors::InternalServerError)
        .attach_printable("Failed to list user roles by user_id and org_id")?
        .into_iter()
        .find(|role| role.status == UserStatus::Active)
        .ok_or(UserErrors::InvalidRoleOperationWithMessage(
            "No user role found for the requested org_id".to_string(),
        ))?
        .to_owned();

    let merchant_id = if let Some(merchant_id) = &user_role.merchant_id {
        merchant_id.clone()
    } else {
        state
            .store
            .list_merchant_accounts_by_organization_id(
                key_manager_state,
                request.org_id.get_string_repr(),
            )
            .await
            .change_context(UserErrors::InternalServerError)
            .attach_printable("Failed to list merchant accounts by organization_id")?
            .first()
            .ok_or(UserErrors::InternalServerError)
            .attach_printable("No merchant account found for the given organization_id")?
            .get_id()
            .clone()
    };

    let profile_id = if let Some(profile_id) = &user_role.profile_id {
        profile_id.clone()
    } else {
        let merchant_key_store = state
            .store
            .get_merchant_key_store_by_merchant_id(
                key_manager_state,
                &merchant_id,
                &state.store.get_master_key().to_vec().into(),
            )
            .await
            .change_context(UserErrors::InternalServerError)
            .attach_printable("Failed to retrieve merchant key store by merchant_id")?;

        state
            .store
            .list_business_profile_by_merchant_id(
                key_manager_state,
                &merchant_key_store,
                &merchant_id,
            )
            .await
            .change_context(UserErrors::InternalServerError)
            .attach_printable("Failed to list business profiles by merchant_id")?
            .first()
            .ok_or(UserErrors::InternalServerError)
            .attach_printable("No business profile found for the merchant_id")?
            .profile_id
            .clone()
    };

    let token = utils::user::generate_jwt_auth_token_with_attributes(
        &state,
        user_from_token.user_id,
        merchant_id.clone(),
        request.org_id.clone(),
        user_role.role_id.clone(),
        Some(profile_id.clone()),
    )
    .await?;

    utils::user_role::set_role_permissions_in_cache_by_role_id_merchant_id_org_id(
        &state,
        &user_role.role_id,
        &merchant_id,
        &request.org_id,
    )
    .await;

    let response = user_api::TokenResponse {
        token: token.clone(),
        token_type: common_enums::TokenPurpose::UserInfo,
    };

    auth::cookies::set_cookie_response(response, token)
}

pub async fn switch_merchant_for_user_in_org(
    state: SessionState,
    request: user_api::SwitchMerchantRequest,
    user_from_token: auth::UserFromToken,
) -> UserResponse<user_api::TokenResponse> {
    if user_from_token.merchant_id == request.merchant_id {
        return Err(UserErrors::InvalidRoleOperationWithMessage(
            "User switching to same merchant".to_string(),
        )
        .into());
    }

    let key_manager_state = &(&state).into();
    let role_info = roles::RoleInfo::from_role_id(
        &state,
        &user_from_token.role_id,
        &user_from_token.merchant_id,
        &user_from_token.org_id,
    )
    .await
    .change_context(UserErrors::InternalServerError)
    .attach_printable("Failed to retrieve role information")?;

    let (org_id, merchant_id, profile_id, role_id) = match role_info.get_entity_type() {
        EntityType::Internal => {
            let merchant_key_store = state
                .store
                .get_merchant_key_store_by_merchant_id(
                    key_manager_state,
                    &request.merchant_id,
                    &state.store.get_master_key().to_vec().into(),
                )
                .await
                .to_not_found_response(UserErrors::MerchantIdNotFound)?;

            let merchant_account = state
                .store
                .find_merchant_account_by_merchant_id(
                    key_manager_state,
                    &request.merchant_id,
                    &merchant_key_store,
                )
                .await
                .to_not_found_response(UserErrors::MerchantIdNotFound)?;

            let profile_id = state
                .store
                .list_business_profile_by_merchant_id(
                    key_manager_state,
                    &merchant_key_store,
                    &request.merchant_id,
                )
                .await
                .change_context(UserErrors::InternalServerError)
                .attach_printable("Failed to list business profiles by merchant_id")?
                .first()
                .ok_or(UserErrors::InternalServerError)
                .attach_printable("No business profile found for the given merchant_id")?
                .profile_id
                .clone();

            (
                merchant_account.organization_id,
                request.merchant_id,
                profile_id,
                user_from_token.role_id.clone(),
            )
        }

        EntityType::Organization => {
            let merchant_key_store = state
                .store
                .get_merchant_key_store_by_merchant_id(
                    key_manager_state,
                    &request.merchant_id,
                    &state.store.get_master_key().to_vec().into(),
                )
                .await
                .to_not_found_response(UserErrors::MerchantIdNotFound)?;

            let merchant_id = state
                .store
                .find_merchant_account_by_merchant_id(
                    key_manager_state,
                    &request.merchant_id,
                    &merchant_key_store,
                )
                .await
                .change_context(UserErrors::MerchantIdNotFound)?
                .organization_id
                .eq(&user_from_token.org_id)
                .then(|| request.merchant_id.clone())
                .ok_or_else(|| {
                    UserErrors::InvalidRoleOperationWithMessage(
                        "No such merchant_id found for the user in the org".to_string(),
                    )
                })?;

            let profile_id = state
                .store
                .list_business_profile_by_merchant_id(
                    key_manager_state,
                    &merchant_key_store,
                    &merchant_id,
                )
                .await
                .change_context(UserErrors::InternalServerError)
                .attach_printable("Failed to list business profiles by merchant_id")?
                .first()
                .ok_or(UserErrors::InternalServerError)
                .attach_printable("No business profile found for the merchant_id")?
                .profile_id
                .clone();

            (
                user_from_token.org_id.clone(),
                merchant_id,
                profile_id,
                user_from_token.role_id.clone(),
            )
        }

        EntityType::Merchant | EntityType::Profile => {
            let user_role = state
                .store
                .list_user_roles_by_user_id(
                    &user_from_token.user_id,
                    Some(&user_from_token.org_id),
                    Some(&request.merchant_id),
                    None,
                    None,
                    None,
                )
                .await
                .change_context(UserErrors::InternalServerError)
                .attach_printable(
                    "Failed to list user roles for the given user_id, org_id and merchant_id",
                )?
                .into_iter()
                .find(|role| role.status == UserStatus::Active)
                .ok_or(UserErrors::InvalidRoleOperationWithMessage(
                    "No user role associated with the requested merchant_id".to_string(),
                ))?
                .to_owned();

            let profile_id = if let Some(profile_id) = &user_role.profile_id {
                profile_id.clone()
            } else {
                let merchant_key_store = state
                    .store
                    .get_merchant_key_store_by_merchant_id(
                        key_manager_state,
                        &request.merchant_id,
                        &state.store.get_master_key().to_vec().into(),
                    )
                    .await
                    .change_context(UserErrors::InternalServerError)
                    .attach_printable("Failed to retrieve merchant key store by merchant_id")?;

                state
                    .store
                    .list_business_profile_by_merchant_id(
                        key_manager_state,
                        &merchant_key_store,
                        &request.merchant_id,
                    )
                    .await
                    .change_context(UserErrors::InternalServerError)
                    .attach_printable("Failed to list business profiles for the given merchant_id")?
                    .first()
                    .ok_or(UserErrors::InternalServerError)
                    .attach_printable("No business profile found for the given merchant_id")?
                    .profile_id
                    .clone()
            };
            (
                user_from_token.org_id,
                request.merchant_id,
                profile_id,
                user_role.role_id,
            )
        }
    };

    let token = utils::user::generate_jwt_auth_token_with_attributes(
        &state,
        user_from_token.user_id,
        merchant_id.clone(),
        org_id.clone(),
        role_id.clone(),
        Some(profile_id),
    )
    .await?;

    utils::user_role::set_role_permissions_in_cache_by_role_id_merchant_id_org_id(
        &state,
        &role_id,
        &merchant_id,
        &org_id,
    )
    .await;

    let response = user_api::TokenResponse {
        token: token.clone(),
        token_type: common_enums::TokenPurpose::UserInfo,
    };

    auth::cookies::set_cookie_response(response, token)
}

pub async fn switch_profile_for_user_in_org_and_merchant(
    state: SessionState,
    request: user_api::SwitchProfileRequest,
    user_from_token: auth::UserFromToken,
) -> UserResponse<user_api::TokenResponse> {
    if user_from_token.profile_id == Some(request.profile_id.clone()) {
        return Err(UserErrors::InvalidRoleOperationWithMessage(
            "User switching to same profile".to_string(),
        )
        .into());
    }

    let key_manager_state = &(&state).into();
    let role_info = roles::RoleInfo::from_role_id(
        &state,
        &user_from_token.role_id,
        &user_from_token.merchant_id,
        &user_from_token.org_id,
    )
    .await
    .change_context(UserErrors::InternalServerError)
    .attach_printable("Failed to retrieve role information")?;

    let (profile_id, role_id) = match role_info.get_entity_type() {
        EntityType::Internal | EntityType::Organization | EntityType::Merchant => {
            let merchant_key_store = state
                .store
                .get_merchant_key_store_by_merchant_id(
                    key_manager_state,
                    &user_from_token.merchant_id,
                    &state.store.get_master_key().to_vec().into(),
                )
                .await
                .change_context(UserErrors::InternalServerError)
                .attach_printable("Failed to retrieve merchant key store by merchant_id")?;

            let profile_id = state
                .store
                .find_business_profile_by_merchant_id_profile_id(
                    key_manager_state,
                    &merchant_key_store,
                    &user_from_token.merchant_id,
                    &request.profile_id,
                )
                .await
                .change_context(UserErrors::InvalidRoleOperationWithMessage(
                    "No such profile found for the merchant".to_string(),
                ))?
                .profile_id;
            (profile_id, user_from_token.role_id)
        }

        EntityType::Profile => {
            let user_role = state
                .store
                .list_user_roles_by_user_id(
                    &user_from_token.user_id,
                    Some(&user_from_token.org_id),
                    Some(&user_from_token.merchant_id),
                    Some(&request.profile_id),
                    None,
                    None,
                )
                .await
                .change_context(UserErrors::InternalServerError)
                .attach_printable("Failed to list user roles for the given user_id, org_id, merchant_id and profile_id")?
                .into_iter()
                .find(|role| role.status == UserStatus::Active)
                .ok_or(UserErrors::InvalidRoleOperationWithMessage(
                    "No user role associated with the profile".to_string(),
                ))?
                .to_owned();

            (request.profile_id, user_role.role_id)
        }
    };

    let token = utils::user::generate_jwt_auth_token_with_attributes(
        &state,
        user_from_token.user_id,
        user_from_token.merchant_id.clone(),
        user_from_token.org_id.clone(),
        role_id.clone(),
        Some(profile_id),
    )
    .await?;

    utils::user_role::set_role_permissions_in_cache_by_role_id_merchant_id_org_id(
        &state,
        &role_id,
        &user_from_token.merchant_id,
        &user_from_token.org_id,
    )
    .await;

    let response = user_api::TokenResponse {
        token: token.clone(),
        token_type: common_enums::TokenPurpose::UserInfo,
    };

    auth::cookies::set_cookie_response(response, token)
}<|MERGE_RESOLUTION|>--- conflicted
+++ resolved
@@ -1306,14 +1306,8 @@
         .map(domain::user::UserFromStorage::from)?;
 
     new_user
-<<<<<<< HEAD
         .get_no_level_user_role(
-            consts::user_role::ROLE_ID_INTERNAL_VIEW_ONLY_USER.to_string(),
-=======
-        .insert_user_role_in_db(
-            state,
             common_utils::consts::ROLE_ID_INTERNAL_VIEW_ONLY_USER.to_string(),
->>>>>>> c85b4a3a
             UserStatus::Active,
         )
         .add_entity(domain::InternalLevel {
