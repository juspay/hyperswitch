pub mod types;
pub mod utils;

use api_models::payments;
use diesel_models::authentication::{Authentication, AuthenticationNew};
use error_stack::ResultExt;
use hyperswitch_domain_models::{
    errors::api_error_response::ApiErrorResponse,
    payment_method_data,
    router_request_types::{
        authentication::{MessageCategory, PreAuthenticationData},
        unified_authentication_service::{
            PaymentDetails, ServiceSessionIds, TransactionDetails, UasAuthenticationRequestData,
            UasConfirmationRequestData, UasPostAuthenticationRequestData,
            UasPreAuthenticationRequestData,
        },
        BrowserInformation,
    },
    types::{
        UasAuthenticationRouterData, UasPostAuthenticationRouterData,
        UasPreAuthenticationRouterData,
    },
};
use masking::ExposeInterface;

use super::{errors::RouterResult, payments::helpers::MerchantConnectorAccountType};
use crate::{
    core::{
        errors::utils::StorageErrorExt,
        payments::PaymentData,
        unified_authentication_service::types::{
            ClickToPay, ExternalAuthentication, UnifiedAuthenticationService,
            UNIFIED_AUTHENTICATION_SERVICE,
        },
    },
    db::domain,
    routes::SessionState,
};

#[cfg(feature = "v1")]
#[async_trait::async_trait]
impl<F: Clone + Sync> UnifiedAuthenticationService<F> for ClickToPay {
    fn get_pre_authentication_request_data(
        payment_data: &PaymentData<F>,
    ) -> RouterResult<UasPreAuthenticationRequestData> {
        let service_details = hyperswitch_domain_models::router_request_types::unified_authentication_service::CtpServiceDetails {
            service_session_ids: Some(ServiceSessionIds {
                merchant_transaction_id: payment_data
                    .service_details
                    .as_ref()
                    .and_then(|details| details.merchant_transaction_id.clone()),
                correlation_id: payment_data
                    .service_details
                    .as_ref()
                    .and_then(|details| details.correlation_id.clone()),
                x_src_flow_id: payment_data
                    .service_details
                    .as_ref()
                    .and_then(|details| details.x_src_flow_id.clone()),
            }),
            payment_details: None,
        };
        let currency = payment_data.payment_attempt.currency.ok_or(
            ApiErrorResponse::MissingRequiredField {
                field_name: "currency",
            },
        )?;

        let amount = payment_data.payment_attempt.net_amount.get_order_amount();
        let transaction_details = TransactionDetails {
            amount: Some(amount),
            currency: Some(currency),
            device_channel: None,
            message_category: None,
        };

        Ok(UasPreAuthenticationRequestData {
            service_details: Some(service_details),
            transaction_details: Some(transaction_details),
            payment_details: None,
        })
    }

    async fn pre_authentication(
        state: &SessionState,
        _key_store: &domain::MerchantKeyStore,
        _business_profile: &domain::Profile,
        payment_data: &PaymentData<F>,
        merchant_connector_account: &MerchantConnectorAccountType,
        connector_name: &str,
        authentication_id: &str,
        payment_method: common_enums::PaymentMethod,
    ) -> RouterResult<UasPreAuthenticationRouterData> {
        let pre_authentication_data = Self::get_pre_authentication_request_data(payment_data)?;

        let pre_auth_router_data: UasPreAuthenticationRouterData =
            utils::construct_uas_router_data(
                state,
                connector_name.to_string(),
                payment_method,
                payment_data.payment_attempt.merchant_id.clone(),
                None,
                pre_authentication_data,
                merchant_connector_account,
                Some(authentication_id.to_owned()),
            )?;

        utils::do_auth_connector_call(
            state,
            UNIFIED_AUTHENTICATION_SERVICE.to_string(),
            pre_auth_router_data,
        )
        .await
    }

    async fn post_authentication(
        state: &SessionState,
        _key_store: &domain::MerchantKeyStore,
        _business_profile: &domain::Profile,
        payment_data: &PaymentData<F>,
        merchant_connector_account: &MerchantConnectorAccountType,
        connector_name: &str,
        payment_method: common_enums::PaymentMethod,
        _authentication: Option<Authentication>,
    ) -> RouterResult<UasPostAuthenticationRouterData> {
        let authentication_id = payment_data
            .payment_attempt
            .authentication_id
            .clone()
            .ok_or(ApiErrorResponse::InternalServerError)
            .attach_printable("Missing authentication id in payment attempt")?;

        let post_authentication_data = UasPostAuthenticationRequestData {
            threeds_server_transaction_id: None,
        };

        let post_auth_router_data: UasPostAuthenticationRouterData =
            utils::construct_uas_router_data(
                state,
                connector_name.to_string(),
                payment_method,
                payment_data.payment_attempt.merchant_id.clone(),
                None,
                post_authentication_data,
                merchant_connector_account,
                Some(authentication_id.clone()),
            )?;

        utils::do_auth_connector_call(
            state,
            UNIFIED_AUTHENTICATION_SERVICE.to_string(),
            post_auth_router_data,
        )
        .await
    }

    async fn confirmation(
        state: &SessionState,
        _key_store: &domain::MerchantKeyStore,
        _business_profile: &domain::Profile,
        payment_data: &PaymentData<F>,
        merchant_connector_account: &MerchantConnectorAccountType,
        connector_name: &str,
        payment_method: common_enums::PaymentMethod,
    ) -> RouterResult<()> {
        let authentication_id = payment_data
            .payment_attempt
            .authentication_id
            .clone()
            .ok_or(ApiErrorResponse::InternalServerError)
            .attach_printable("Missing authentication id in payment attempt")?;

        let currency = payment_data.payment_attempt.currency.ok_or(
            ApiErrorResponse::MissingRequiredField {
                field_name: "currency",
            },
        )?;

        let current_time = common_utils::date_time::now();

        let payment_attempt_status = payment_data.payment_attempt.status;

        let (checkout_event_status, confirmation_reason) =
            utils::get_checkout_event_status_and_reason(payment_attempt_status);

        let ctp_details = payment_data.service_details.clone();

        let authentication_confirmation_data = UasConfirmationRequestData {
            x_src_flow_id: payment_data
                .service_details
                .as_ref()
                .and_then(|details| details.x_src_flow_id.clone()),
            transaction_amount: payment_data.payment_attempt.net_amount.get_order_amount(),
            transaction_currency: currency,
            checkout_event_type: Some("01".to_string()),
            checkout_event_status: checkout_event_status.clone(),
            confirmation_status: checkout_event_status.clone(),
            confirmation_reason,
            confirmation_timestamp: Some(current_time),
            network_authorization_code: Some("01".to_string()),
            network_transaction_identifier: Some("01".to_string()),
            correlation_id: ctp_details
                .clone()
                .and_then(|details| details.correlation_id),
            merchant_transaction_id: ctp_details
                .and_then(|details| details.merchant_transaction_id),
        };

        let authentication_confirmation_router_data : hyperswitch_domain_models::types::UasAuthenticationConfirmationRouterData = utils::construct_uas_router_data(
            state,
            connector_name.to_string(),
            payment_method,
            payment_data.payment_attempt.merchant_id.clone(),
            None,
            authentication_confirmation_data,
            merchant_connector_account,
            Some(authentication_id.clone()),
        )?;

        utils::do_auth_connector_call(
            state,
            UNIFIED_AUTHENTICATION_SERVICE.to_string(),
            authentication_confirmation_router_data,
        )
        .await?;

        Ok(())
    }
}

#[cfg(feature = "v1")]
#[async_trait::async_trait]
impl<F: Clone + Sync> UnifiedAuthenticationService<F> for ExternalAuthentication {
    fn get_pre_authentication_request_data(
        payment_data: &PaymentData<F>,
    ) -> RouterResult<UasPreAuthenticationRequestData> {
        let payment_method_data = payment_data
            .payment_method_data
            .as_ref()
            .ok_or(ApiErrorResponse::InternalServerError)
            .attach_printable("payment_data.payment_method_data is missing")?;
        let payment_details =
            if let payment_method_data::PaymentMethodData::Card(card) = payment_method_data {
                Some(PaymentDetails {
                    pan: card.card_number.clone(),
                    digital_card_id: None,
                    payment_data_type: None,
                    encrypted_src_card_details: None,
                    card_expiry_date: card.card_exp_year.clone(),
                    cardholder_name: card.card_holder_name.clone(),
                    card_token_number: card.card_cvc.clone(),
                    account_type: card.card_network.clone(),
                })
            } else {
                None
            };
        Ok(UasPreAuthenticationRequestData {
            service_details: None,
            transaction_details: None,
            payment_details,
        })
    }

    #[allow(clippy::too_many_arguments)]
    async fn pre_authentication(
        state: &SessionState,
        _key_store: &domain::MerchantKeyStore,
        _business_profile: &domain::Profile,
        payment_data: &PaymentData<F>,
        merchant_connector_account: &MerchantConnectorAccountType,
        connector_name: &str,
        authentication_id: &str,
        payment_method: common_enums::PaymentMethod,
    ) -> RouterResult<UasPreAuthenticationRouterData> {
        let pre_authentication_data = Self::get_pre_authentication_request_data(payment_data)?;

        let pre_auth_router_data: UasPreAuthenticationRouterData =
            utils::construct_uas_router_data(
                state,
                connector_name.to_string(),
                payment_method,
                payment_data.payment_attempt.merchant_id.clone(),
                None,
                pre_authentication_data,
                merchant_connector_account,
                Some(authentication_id.to_owned()),
            )?;

        utils::do_auth_connector_call(
            state,
            UNIFIED_AUTHENTICATION_SERVICE.to_string(),
            pre_auth_router_data,
        )
        .await
    }

    fn get_authentication_request_data(
        payment_method_data: domain::PaymentMethodData,
        billing_address: hyperswitch_domain_models::address::Address,
        shipping_address: Option<hyperswitch_domain_models::address::Address>,
        browser_details: Option<BrowserInformation>,
        amount: Option<common_utils::types::MinorUnit>,
        currency: Option<common_enums::Currency>,
        message_category: MessageCategory,
        device_channel: payments::DeviceChannel,
        authentication: Authentication,
        return_url: Option<String>,
        sdk_information: Option<payments::SdkInformation>,
        threeds_method_comp_ind: payments::ThreeDsCompletionIndicator,
        email: Option<common_utils::pii::Email>,
        webhook_url: String,
        three_ds_requestor_url: String,
    ) -> RouterResult<UasAuthenticationRequestData> {
        Ok(UasAuthenticationRequestData {
            payment_method_data,
            billing_address,
            shipping_address,
            browser_details,
            transaction_details: TransactionDetails {
                amount,
                currency,
                device_channel: Some(device_channel),
                message_category: Some(message_category),
            },
            pre_authentication_data: PreAuthenticationData {
                threeds_server_transaction_id: authentication.threeds_server_transaction_id.ok_or(
                    ApiErrorResponse::MissingRequiredField {
                        field_name: "authentication.threeds_server_transaction_id",
                    },
                )?,
                message_version: authentication.message_version.ok_or(
                    ApiErrorResponse::MissingRequiredField {
                        field_name: "authentication.message_version",
                    },
                )?,
                acquirer_bin: authentication.acquirer_bin,
                acquirer_merchant_id: authentication.acquirer_merchant_id,
                acquirer_country_code: authentication.acquirer_country_code,
                connector_metadata: authentication.connector_metadata,
            },
            return_url,
            sdk_information,
            email,
            threeds_method_comp_ind,
            three_ds_requestor_url,
            webhook_url,
        })
    }

    #[allow(clippy::too_many_arguments)]
    async fn authentication(
        state: &SessionState,
        business_profile: &domain::Profile,
        payment_method: common_enums::PaymentMethod,
        payment_method_data: domain::PaymentMethodData,
        billing_address: hyperswitch_domain_models::address::Address,
        shipping_address: Option<hyperswitch_domain_models::address::Address>,
        browser_details: Option<BrowserInformation>,
        amount: Option<common_utils::types::MinorUnit>,
        currency: Option<common_enums::Currency>,
        message_category: MessageCategory,
        device_channel: payments::DeviceChannel,
        authentication: Authentication,
        return_url: Option<String>,
        sdk_information: Option<payments::SdkInformation>,
        threeds_method_comp_ind: payments::ThreeDsCompletionIndicator,
        email: Option<common_utils::pii::Email>,
        webhook_url: String,
        three_ds_requestor_url: String,
        merchant_connector_account: &MerchantConnectorAccountType,
        connector_name: &str,
    ) -> RouterResult<UasAuthenticationRouterData> {
        let authentication_data =
            <Self as UnifiedAuthenticationService<F>>::get_authentication_request_data(
                payment_method_data,
                billing_address,
                shipping_address,
                browser_details,
                amount,
                currency,
                message_category,
                device_channel,
                authentication.clone(),
                return_url,
                sdk_information,
                threeds_method_comp_ind,
                email,
                webhook_url,
                three_ds_requestor_url,
            )?;
        let auth_router_data: UasAuthenticationRouterData = utils::construct_uas_router_data(
            state,
            connector_name.to_string(),
            payment_method,
            business_profile.merchant_id.clone(),
            None,
            authentication_data,
            merchant_connector_account,
            Some(authentication.authentication_id.to_owned()),
        )?;

        Box::pin(utils::do_auth_connector_call(
            state,
            UNIFIED_AUTHENTICATION_SERVICE.to_string(),
            auth_router_data,
        ))
        .await
    }

    fn get_post_authentication_request_data(
        authentication: Option<Authentication>,
    ) -> RouterResult<UasPostAuthenticationRequestData> {
        Ok(UasPostAuthenticationRequestData {
            // authentication.threeds_server_transaction_id is mandatory for post-authentication in ExternalAuthentication
            threeds_server_transaction_id: Some(
                authentication
                    .and_then(|auth| auth.threeds_server_transaction_id)
                    .ok_or(ApiErrorResponse::MissingRequiredField {
                        field_name: "authentication.threeds_server_transaction_id",
                    })?,
            ),
        })
    }

    async fn post_authentication(
        state: &SessionState,
        _key_store: &domain::MerchantKeyStore,
        business_profile: &domain::Profile,
        _payment_data: &PaymentData<F>,
        merchant_connector_account: &MerchantConnectorAccountType,
        connector_name: &str,
        payment_method: common_enums::PaymentMethod,
        authentication: Option<Authentication>,
    ) -> RouterResult<UasPostAuthenticationRouterData> {
        let authentication_data =
            <Self as UnifiedAuthenticationService<F>>::get_post_authentication_request_data(
                authentication.clone(),
            )?;
        let auth_router_data: UasPostAuthenticationRouterData = utils::construct_uas_router_data(
            state,
            connector_name.to_string(),
            payment_method,
            business_profile.merchant_id.clone(),
            None,
            authentication_data,
            merchant_connector_account,
            authentication.map(|auth| auth.authentication_id),
        )?;

        utils::do_auth_connector_call(
            state,
            UNIFIED_AUTHENTICATION_SERVICE.to_string(),
            auth_router_data,
        )
        .await
    }
}

#[allow(clippy::too_many_arguments)]
pub async fn create_new_authentication(
    state: &SessionState,
    merchant_id: common_utils::id_type::MerchantId,
    authentication_connector: String,
    profile_id: common_utils::id_type::ProfileId,
    payment_id: Option<common_utils::id_type::PaymentId>,
    merchant_connector_id: common_utils::id_type::MerchantConnectorAccountId,
    authentication_id: &str,
    service_details: Option<payments::CtpServiceDetails>,
    authentication_status: common_enums::AuthenticationStatus,
<<<<<<< HEAD
    network_token: Option<payment_method_data::NetworkTokenData>,
=======
    organization_id: common_utils::id_type::OrganizationId,
>>>>>>> 7dfe4004
) -> RouterResult<Authentication> {
    let service_details_value = service_details
        .map(serde_json::to_value)
        .transpose()
        .change_context(ApiErrorResponse::InternalServerError)
        .attach_printable(
            "unable to parse service details into json value while inserting to DB",
        )?;
    let new_authorization = AuthenticationNew {
        authentication_id: authentication_id.to_owned(),
        merchant_id,
        authentication_connector,
        connector_authentication_id: None,
        payment_method_id: "".to_string(),
        authentication_type: None,
        authentication_status,
        authentication_lifecycle_status: common_enums::AuthenticationLifecycleStatus::Unused,
        error_message: None,
        error_code: None,
        connector_metadata: None,
        maximum_supported_version: None,
        threeds_server_transaction_id: None,
        cavv: network_token
            .clone()
            .and_then(|data| data.token_cryptogram.map(|cavv| cavv.expose())),
        authentication_flow_type: None,
        message_version: None,
        eci: network_token.and_then(|data| data.eci),
        trans_status: None,
        acquirer_bin: None,
        acquirer_merchant_id: None,
        three_ds_method_data: None,
        three_ds_method_url: None,
        acs_url: None,
        challenge_request: None,
        acs_reference_number: None,
        acs_trans_id: None,
        acs_signed_content: None,
        profile_id,
        payment_id,
        merchant_connector_id,
        ds_trans_id: None,
        directory_server_id: None,
        acquirer_country_code: None,
        service_details: service_details_value,
        organization_id,
    };
    state
        .store
        .insert_authentication(new_authorization)
        .await
        .to_duplicate_response(ApiErrorResponse::GenericDuplicateError {
            message: format!(
                "Authentication with authentication_id {} already exists",
                authentication_id
            ),
        })
}<|MERGE_RESOLUTION|>--- conflicted
+++ resolved
@@ -467,11 +467,8 @@
     authentication_id: &str,
     service_details: Option<payments::CtpServiceDetails>,
     authentication_status: common_enums::AuthenticationStatus,
-<<<<<<< HEAD
     network_token: Option<payment_method_data::NetworkTokenData>,
-=======
     organization_id: common_utils::id_type::OrganizationId,
->>>>>>> 7dfe4004
 ) -> RouterResult<Authentication> {
     let service_details_value = service_details
         .map(serde_json::to_value)
