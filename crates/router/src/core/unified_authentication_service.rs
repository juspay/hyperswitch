pub mod types;
use std::str::FromStr;

pub mod utils;
#[cfg(feature = "v2")]
use api_models::authentication::AuthenticationSessionTokenRequest;
#[cfg(feature = "v1")]
use api_models::authentication::{
    AuthenticationEligibilityRequest, AuthenticationEligibilityResponse,
    AuthenticationSyncPostUpdateRequest, AuthenticationSyncRequest, AuthenticationSyncResponse,
};
use api_models::{
    authentication::{
        AcquirerDetails, AuthenticationAuthenticateRequest, AuthenticationAuthenticateResponse,
        AuthenticationCreateRequest, AuthenticationResponse, PostAuthenticationRequest,
    },
    payments,
};
#[cfg(feature = "v2")]
use common_utils::types::AmountConvertor;
#[cfg(feature = "v1")]
use common_utils::{ext_traits::ValueExt, types::keymanager::ToEncryptable};
use diesel_models::authentication::{Authentication, AuthenticationNew};
use error_stack::ResultExt;
#[cfg(feature = "v2")]
use hyperswitch_domain_models::ext_traits::OptionExt;
use hyperswitch_domain_models::{
    errors::api_error_response::ApiErrorResponse,
    payment_method_data,
    router_request_types::{
        authentication::{MessageCategory, PreAuthenticationData},
        unified_authentication_service::{
            AuthenticationInfo, PaymentDetails, ServiceSessionIds, ThreeDsMetaData,
            TransactionDetails, UasAuthenticationRequestData, UasConfirmationRequestData,
            UasPostAuthenticationRequestData, UasPreAuthenticationRequestData,
        },
        BrowserInformation,
    },
    types::{
        UasAuthenticationRouterData, UasPostAuthenticationRouterData,
        UasPreAuthenticationRouterData,
    },
};
use masking::{ExposeInterface, PeekInterface};

use super::{
    errors::{RouterResponse, RouterResult},
    payments::helpers::MerchantConnectorAccountType,
};
#[cfg(feature = "v2")]
use crate::core::payments::{
    get_card_brands_based_on_active_merchant_connector_account,
    validate_customer_details_for_click_to_pay,
};
use crate::{
    consts,
    core::{
        authentication::utils as auth_utils,
        errors::utils::StorageErrorExt,
        payments::helpers,
        unified_authentication_service::types::{
            ClickToPay, ExternalAuthentication, UnifiedAuthenticationService,
            UNIFIED_AUTHENTICATION_SERVICE,
        },
        utils as core_utils,
    },
    db::domain,
    routes::SessionState,
    services::AuthFlow,
    types::{domain::types::AsyncLift, transformers::ForeignTryFrom},
};

#[cfg(feature = "v1")]
#[async_trait::async_trait]
impl UnifiedAuthenticationService for ClickToPay {
    fn get_pre_authentication_request_data(
        _payment_method_data: Option<&domain::PaymentMethodData>,
        service_details: Option<payments::CtpServiceDetails>,
        amount: common_utils::types::MinorUnit,
        currency: Option<common_enums::Currency>,
        merchant_details: Option<&hyperswitch_domain_models::router_request_types::unified_authentication_service::MerchantDetails>,
        billing_address: Option<&hyperswitch_domain_models::address::Address>,
        acquirer_bin: Option<String>,
        acquirer_merchant_id: Option<String>,
    ) -> RouterResult<UasPreAuthenticationRequestData> {
        let domain_service_details = hyperswitch_domain_models::router_request_types::unified_authentication_service::CtpServiceDetails {
            service_session_ids: Some(ServiceSessionIds {
                merchant_transaction_id: service_details
                    .as_ref()
                    .and_then(|details| details.merchant_transaction_id.clone()),
                correlation_id: service_details
                    .as_ref()
                    .and_then(|details| details.correlation_id.clone()),
                x_src_flow_id: service_details
                    .as_ref()
                    .and_then(|details| details.x_src_flow_id.clone()),
            }),
            payment_details: None,
        };

        let transaction_details = TransactionDetails {
            amount: Some(amount),
            currency,
            device_channel: None,
            message_category: None,
        };

        let authentication_info = Some(AuthenticationInfo {
            authentication_type: None,
            authentication_reasons: None,
            consent_received: false, // This is not relevant in this flow so keeping it as false
            is_authenticated: false, // This is not relevant in this flow so keeping it as false
            locale: None,
            supported_card_brands: None,
            encrypted_payload: service_details
                .as_ref()
                .and_then(|details| details.encrypted_payload.clone()),
        });
        Ok(UasPreAuthenticationRequestData {
            service_details: Some(domain_service_details),
            transaction_details: Some(transaction_details),
            payment_details: None,
            authentication_info,
            merchant_details: merchant_details.cloned(),
            billing_address: billing_address.cloned(),
            acquirer_bin,
            acquirer_merchant_id,
        })
    }

    async fn pre_authentication(
        state: &SessionState,
        merchant_id: &common_utils::id_type::MerchantId,
        payment_id: Option<&common_utils::id_type::PaymentId>,
        payment_method_data: Option<&domain::PaymentMethodData>,
        merchant_connector_account: &MerchantConnectorAccountType,
        connector_name: &str,
        authentication_id: &common_utils::id_type::AuthenticationId,
        payment_method: common_enums::PaymentMethod,
        amount: common_utils::types::MinorUnit,
        currency: Option<common_enums::Currency>,
        service_details: Option<payments::CtpServiceDetails>,
        merchant_details: Option<&hyperswitch_domain_models::router_request_types::unified_authentication_service::MerchantDetails>,
        billing_address: Option<&hyperswitch_domain_models::address::Address>,
        acquirer_bin: Option<String>,
        acquirer_merchant_id: Option<String>,
    ) -> RouterResult<UasPreAuthenticationRouterData> {
        let pre_authentication_data = Self::get_pre_authentication_request_data(
            payment_method_data,
            service_details,
            amount,
            currency,
            merchant_details,
            billing_address,
            acquirer_bin,
            acquirer_merchant_id,
        )?;

        let pre_auth_router_data: UasPreAuthenticationRouterData =
            utils::construct_uas_router_data(
                state,
                connector_name.to_string(),
                payment_method,
                merchant_id.clone(),
                None,
                pre_authentication_data,
                merchant_connector_account,
                Some(authentication_id.to_owned()),
                payment_id.cloned(),
            )?;

        Box::pin(utils::do_auth_connector_call(
            state,
            UNIFIED_AUTHENTICATION_SERVICE.to_string(),
            pre_auth_router_data,
        ))
        .await
    }

    async fn post_authentication(
        state: &SessionState,
        _business_profile: &domain::Profile,
        payment_id: Option<&common_utils::id_type::PaymentId>,
        merchant_connector_account: &MerchantConnectorAccountType,
        connector_name: &str,
        authentication_id: &common_utils::id_type::AuthenticationId,
        payment_method: common_enums::PaymentMethod,
        merchant_id: &common_utils::id_type::MerchantId,
        _authentication: Option<&Authentication>,
    ) -> RouterResult<UasPostAuthenticationRouterData> {
        let post_authentication_data = UasPostAuthenticationRequestData {
            threeds_server_transaction_id: None,
        };

        let post_auth_router_data: UasPostAuthenticationRouterData =
            utils::construct_uas_router_data(
                state,
                connector_name.to_string(),
                payment_method,
                merchant_id.clone(),
                None,
                post_authentication_data,
                merchant_connector_account,
                Some(authentication_id.to_owned()),
                payment_id.cloned(),
            )?;

        utils::do_auth_connector_call(
            state,
            UNIFIED_AUTHENTICATION_SERVICE.to_string(),
            post_auth_router_data,
        )
        .await
    }

    async fn confirmation(
        state: &SessionState,
        _key_store: &domain::MerchantKeyStore,
        _business_profile: &domain::Profile,
        authentication_id: Option<&common_utils::id_type::AuthenticationId>,
        currency: Option<common_enums::Currency>,
        status: common_enums::AttemptStatus,
        service_details: Option<payments::CtpServiceDetails>,
        merchant_connector_account: &MerchantConnectorAccountType,
        connector_name: &str,
        payment_method: common_enums::PaymentMethod,
        net_amount: common_utils::types::MinorUnit,
        payment_id: Option<&common_utils::id_type::PaymentId>,
        merchant_id: &common_utils::id_type::MerchantId,
    ) -> RouterResult<()> {
        let authentication_id = authentication_id
            .ok_or(ApiErrorResponse::InternalServerError)
            .attach_printable("Missing authentication id in tracker")?;

        let currency = currency.ok_or(ApiErrorResponse::MissingRequiredField {
            field_name: "currency",
        })?;

        let current_time = common_utils::date_time::now();

        let payment_attempt_status = status;

        let (checkout_event_status, confirmation_reason) =
            utils::get_checkout_event_status_and_reason(payment_attempt_status);

        let click_to_pay_details = service_details.clone();

        let authentication_confirmation_data = UasConfirmationRequestData {
            x_src_flow_id: click_to_pay_details
                .as_ref()
                .and_then(|details| details.x_src_flow_id.clone()),
            transaction_amount: net_amount,
            transaction_currency: currency,
            checkout_event_type: Some("01".to_string()), // hardcoded to '01' since only authorise flow is implemented
            checkout_event_status: checkout_event_status.clone(),
            confirmation_status: checkout_event_status.clone(),
            confirmation_reason,
            confirmation_timestamp: Some(current_time),
            network_authorization_code: Some("01".to_string()), // hardcoded to '01' since only authorise flow is implemented
            network_transaction_identifier: Some("01".to_string()), // hardcoded to '01' since only authorise flow is implemented
            correlation_id: click_to_pay_details
                .clone()
                .and_then(|details| details.correlation_id),
            merchant_transaction_id: click_to_pay_details
                .and_then(|details| details.merchant_transaction_id),
        };

        let authentication_confirmation_router_data : hyperswitch_domain_models::types::UasAuthenticationConfirmationRouterData = utils::construct_uas_router_data(
            state,
            connector_name.to_string(),
            payment_method,
            merchant_id.clone(),
            None,
            authentication_confirmation_data,
            merchant_connector_account,
            Some(authentication_id.to_owned()),
            payment_id.cloned(),
        )?;

        utils::do_auth_connector_call(
            state,
            UNIFIED_AUTHENTICATION_SERVICE.to_string(),
            authentication_confirmation_router_data,
        )
        .await
        .ok(); // marking this as .ok() since this is not a required step at our end for completing the transaction

        Ok(())
    }
}

#[cfg(feature = "v1")]
#[async_trait::async_trait]
impl UnifiedAuthenticationService for ExternalAuthentication {
    fn get_pre_authentication_request_data(
        payment_method_data: Option<&domain::PaymentMethodData>,
        _service_details: Option<payments::CtpServiceDetails>,
        amount: common_utils::types::MinorUnit,
        currency: Option<common_enums::Currency>,
        merchant_details: Option<&hyperswitch_domain_models::router_request_types::unified_authentication_service::MerchantDetails>,
        billing_address: Option<&hyperswitch_domain_models::address::Address>,
        acquirer_bin: Option<String>,
        acquirer_merchant_id: Option<String>,
    ) -> RouterResult<UasPreAuthenticationRequestData> {
        let payment_method_data = payment_method_data
            .ok_or(ApiErrorResponse::InternalServerError)
            .attach_printable("payment_method_data is missing")?;
        let payment_details =
            if let payment_method_data::PaymentMethodData::Card(card) = payment_method_data {
                Some(PaymentDetails {
                    pan: card.card_number.clone(),
                    digital_card_id: None,
                    payment_data_type: None,
                    encrypted_src_card_details: None,
                    card_expiry_month: card.card_exp_month.clone(),
                    card_expiry_year: card.card_exp_year.clone(),
                    cardholder_name: card.card_holder_name.clone(),
                    card_token_number: None,
                    account_type: None,
                    card_cvc: Some(card.card_cvc.clone()),
                })
            } else {
                None
            };
        let transaction_details = TransactionDetails {
            amount: Some(amount),
            currency,
            device_channel: None,
            message_category: None,
        };
        Ok(UasPreAuthenticationRequestData {
            service_details: None,
            transaction_details: Some(transaction_details),
            payment_details,
            authentication_info: None,
            merchant_details: merchant_details.cloned(),
            billing_address: billing_address.cloned(),
            acquirer_bin,
            acquirer_merchant_id,
        })
    }

    #[allow(clippy::too_many_arguments)]
    async fn pre_authentication(
        state: &SessionState,
        merchant_id: &common_utils::id_type::MerchantId,
        payment_id: Option<&common_utils::id_type::PaymentId>,
        payment_method_data: Option<&domain::PaymentMethodData>,
        merchant_connector_account: &MerchantConnectorAccountType,
        connector_name: &str,
        authentication_id: &common_utils::id_type::AuthenticationId,
        payment_method: common_enums::PaymentMethod,
        amount: common_utils::types::MinorUnit,
        currency: Option<common_enums::Currency>,
        service_details: Option<payments::CtpServiceDetails>,
        merchant_details: Option<&hyperswitch_domain_models::router_request_types::unified_authentication_service::MerchantDetails>,
        billing_address: Option<&hyperswitch_domain_models::address::Address>,
        acquirer_bin: Option<String>,
        acquirer_merchant_id: Option<String>,
    ) -> RouterResult<UasPreAuthenticationRouterData> {
        let pre_authentication_data = Self::get_pre_authentication_request_data(
            payment_method_data,
            service_details,
            amount,
            currency,
            merchant_details,
            billing_address,
            acquirer_bin,
            acquirer_merchant_id,
        )?;

        let pre_auth_router_data: UasPreAuthenticationRouterData =
            utils::construct_uas_router_data(
                state,
                connector_name.to_string(),
                payment_method,
                merchant_id.clone(),
                None,
                pre_authentication_data,
                merchant_connector_account,
                Some(authentication_id.to_owned()),
                payment_id.cloned(),
            )?;

        Box::pin(utils::do_auth_connector_call(
            state,
            UNIFIED_AUTHENTICATION_SERVICE.to_string(),
            pre_auth_router_data,
        ))
        .await
    }

    fn get_authentication_request_data(
        browser_details: Option<BrowserInformation>,
        amount: Option<common_utils::types::MinorUnit>,
        currency: Option<common_enums::Currency>,
        message_category: MessageCategory,
        device_channel: payments::DeviceChannel,
        authentication: Authentication,
        return_url: Option<String>,
        sdk_information: Option<payments::SdkInformation>,
        threeds_method_comp_ind: payments::ThreeDsCompletionIndicator,
        email: Option<common_utils::pii::Email>,
        webhook_url: String,
    ) -> RouterResult<UasAuthenticationRequestData> {
        Ok(UasAuthenticationRequestData {
            browser_details,
            transaction_details: TransactionDetails {
                amount,
                currency,
                device_channel: Some(device_channel),
                message_category: Some(message_category),
            },
            pre_authentication_data: PreAuthenticationData {
                threeds_server_transaction_id: authentication.threeds_server_transaction_id.ok_or(
                    ApiErrorResponse::MissingRequiredField {
                        field_name: "authentication.threeds_server_transaction_id",
                    },
                )?,
                message_version: authentication.message_version.ok_or(
                    ApiErrorResponse::MissingRequiredField {
                        field_name: "authentication.message_version",
                    },
                )?,
                acquirer_bin: authentication.acquirer_bin,
                acquirer_merchant_id: authentication.acquirer_merchant_id,
                acquirer_country_code: authentication.acquirer_country_code,
                connector_metadata: authentication.connector_metadata,
            },
            return_url,
            sdk_information,
            email,
            threeds_method_comp_ind,
            webhook_url,
        })
    }

    #[allow(clippy::too_many_arguments)]
    async fn authentication(
        state: &SessionState,
        business_profile: &domain::Profile,
        payment_method: &common_enums::PaymentMethod,
        browser_details: Option<BrowserInformation>,
        amount: Option<common_utils::types::MinorUnit>,
        currency: Option<common_enums::Currency>,
        message_category: MessageCategory,
        device_channel: payments::DeviceChannel,
        authentication: Authentication,
        return_url: Option<String>,
        sdk_information: Option<payments::SdkInformation>,
        threeds_method_comp_ind: payments::ThreeDsCompletionIndicator,
        email: Option<common_utils::pii::Email>,
        webhook_url: String,
        merchant_connector_account: &MerchantConnectorAccountType,
        connector_name: &str,
        payment_id: Option<common_utils::id_type::PaymentId>,
    ) -> RouterResult<UasAuthenticationRouterData> {
        let authentication_data =
            <Self as UnifiedAuthenticationService>::get_authentication_request_data(
                browser_details,
                amount,
                currency,
                message_category,
                device_channel,
                authentication.clone(),
                return_url,
                sdk_information,
                threeds_method_comp_ind,
                email,
                webhook_url,
            )?;
        let auth_router_data: UasAuthenticationRouterData = utils::construct_uas_router_data(
            state,
            connector_name.to_string(),
            payment_method.to_owned(),
            business_profile.merchant_id.clone(),
            None,
            authentication_data,
            merchant_connector_account,
            Some(authentication.authentication_id.to_owned()),
            payment_id,
        )?;

        Box::pin(utils::do_auth_connector_call(
            state,
            UNIFIED_AUTHENTICATION_SERVICE.to_string(),
            auth_router_data,
        ))
        .await
    }

    fn get_post_authentication_request_data(
        authentication: Option<Authentication>,
    ) -> RouterResult<UasPostAuthenticationRequestData> {
        Ok(UasPostAuthenticationRequestData {
            // authentication.threeds_server_transaction_id is mandatory for post-authentication in ExternalAuthentication
            threeds_server_transaction_id: Some(
                authentication
                    .and_then(|auth| auth.threeds_server_transaction_id)
                    .ok_or(ApiErrorResponse::MissingRequiredField {
                        field_name: "authentication.threeds_server_transaction_id",
                    })?,
            ),
        })
    }

    async fn post_authentication(
        state: &SessionState,
        business_profile: &domain::Profile,
        payment_id: Option<&common_utils::id_type::PaymentId>,
        merchant_connector_account: &MerchantConnectorAccountType,
        connector_name: &str,
        authentication_id: &common_utils::id_type::AuthenticationId,
        payment_method: common_enums::PaymentMethod,
        _merchant_id: &common_utils::id_type::MerchantId,
        authentication: Option<&Authentication>,
    ) -> RouterResult<UasPostAuthenticationRouterData> {
        let authentication_data =
            <Self as UnifiedAuthenticationService>::get_post_authentication_request_data(
                authentication.cloned(),
            )?;
        let auth_router_data: UasPostAuthenticationRouterData = utils::construct_uas_router_data(
            state,
            connector_name.to_string(),
            payment_method,
            business_profile.merchant_id.clone(),
            None,
            authentication_data,
            merchant_connector_account,
            Some(authentication_id.clone()),
            payment_id.cloned(),
        )?;

        utils::do_auth_connector_call(
            state,
            UNIFIED_AUTHENTICATION_SERVICE.to_string(),
            auth_router_data,
        )
        .await
    }
}

#[allow(clippy::too_many_arguments)]
pub async fn create_new_authentication(
    state: &SessionState,
    merchant_id: common_utils::id_type::MerchantId,
    authentication_connector: Option<String>,
    profile_id: common_utils::id_type::ProfileId,
    payment_id: Option<common_utils::id_type::PaymentId>,
    merchant_connector_id: Option<common_utils::id_type::MerchantConnectorAccountId>,
    authentication_id: &common_utils::id_type::AuthenticationId,
    service_details: Option<payments::CtpServiceDetails>,
    authentication_status: common_enums::AuthenticationStatus,
    network_token: Option<payment_method_data::NetworkTokenData>,
    organization_id: common_utils::id_type::OrganizationId,
    force_3ds_challenge: Option<bool>,
    psd2_sca_exemption_type: Option<common_enums::ScaExemptionType>,
    acquirer_bin: Option<String>,
    acquirer_merchant_id: Option<String>,
    acquirer_country_code: Option<String>,
    amount: Option<common_utils::types::MinorUnit>,
    currency: Option<common_enums::Currency>,
    return_url: Option<String>,
    profile_acquirer_id: Option<common_utils::id_type::ProfileAcquirerId>,
    customer_details: Option<common_utils::encryption::Encryption>,
) -> RouterResult<Authentication> {
    let service_details_value = service_details
        .map(serde_json::to_value)
        .transpose()
        .change_context(ApiErrorResponse::InternalServerError)
        .attach_printable(
            "unable to parse service details into json value while inserting to DB",
        )?;
    let authentication_client_secret = Some(common_utils::generate_id_with_default_len(&format!(
        "{}_secret",
        authentication_id.get_string_repr()
    )));
    let new_authorization = AuthenticationNew {
        authentication_id: authentication_id.to_owned(),
        merchant_id,
        authentication_connector,
        connector_authentication_id: None,
        payment_method_id: "".to_string(),
        authentication_type: None,
        authentication_status,
        authentication_lifecycle_status: common_enums::AuthenticationLifecycleStatus::Unused,
        error_message: None,
        error_code: None,
        connector_metadata: None,
        maximum_supported_version: None,
        threeds_server_transaction_id: None,
        cavv: None,
        authentication_flow_type: None,
        message_version: None,
        eci: network_token.and_then(|data| data.eci),
        trans_status: None,
        acquirer_bin,
        acquirer_merchant_id,
        three_ds_method_data: None,
        three_ds_method_url: None,
        acs_url: None,
        challenge_request: None,
        acs_reference_number: None,
        acs_trans_id: None,
        acs_signed_content: None,
        profile_id,
        payment_id,
        merchant_connector_id,
        ds_trans_id: None,
        directory_server_id: None,
        acquirer_country_code,
        service_details: service_details_value,
        organization_id,
        authentication_client_secret,
        force_3ds_challenge,
        psd2_sca_exemption_type,
        return_url,
        amount,
        currency,
        billing_address: None,
        shipping_address: None,
        browser_info: None,
        email: None,
        profile_acquirer_id,
        challenge_code: None,
        challenge_cancel: None,
        challenge_code_reason: None,
        message_extension: None,
        customer_details,
    };
    state
        .store
        .insert_authentication(new_authorization)
        .await
        .to_duplicate_response(ApiErrorResponse::GenericDuplicateError {
            message: format!(
                "Authentication with authentication_id {} already exists",
                authentication_id.get_string_repr()
            ),
        })
}

// Modular authentication
#[cfg(feature = "v1")]
pub async fn authentication_create_core(
    state: SessionState,
    merchant_context: domain::MerchantContext,
    req: AuthenticationCreateRequest,
) -> RouterResponse<AuthenticationResponse> {
    let db = &*state.store;
    let merchant_account = merchant_context.get_merchant_account();
    let merchant_id = merchant_account.get_id();
    let key_manager_state = (&state).into();
    let profile_id = core_utils::get_profile_id_from_business_details(
        &key_manager_state,
        None,
        None,
        &merchant_context,
        req.profile_id.as_ref(),
        db,
        true,
    )
    .await?;

    let business_profile = db
        .find_business_profile_by_profile_id(
            &key_manager_state,
            merchant_context.get_merchant_key_store(),
            &profile_id,
        )
        .await
        .to_not_found_response(ApiErrorResponse::ProfileNotFound {
            id: profile_id.get_string_repr().to_owned(),
        })?;
    let organization_id = merchant_account.organization_id.clone();
    let authentication_id = common_utils::id_type::AuthenticationId::generate_authentication_id(
        consts::AUTHENTICATION_ID_PREFIX,
    );

    let force_3ds_challenge = Some(
        req.force_3ds_challenge
            .unwrap_or(business_profile.force_3ds_challenge),
    );

    // Priority logic: First check req.acquirer_details, then fallback to profile_acquirer_id lookup
    let (acquirer_bin, acquirer_merchant_id, acquirer_country_code) =
        if let Some(acquirer_details) = &req.acquirer_details {
            // Priority 1: Use acquirer_details from request if present
            (
                acquirer_details.acquirer_bin.clone(),
                acquirer_details.acquirer_merchant_id.clone(),
                acquirer_details.merchant_country_code.clone(),
            )
        } else {
            // Priority 2: Fallback to profile_acquirer_id lookup
            let acquirer_details = req.profile_acquirer_id.clone().and_then(|acquirer_id| {
                business_profile
                    .acquirer_config_map
                    .and_then(|acquirer_config_map| {
                        acquirer_config_map.0.get(&acquirer_id).cloned()
                    })
            });

            acquirer_details
                .as_ref()
                .map(|details| {
                    (
                        Some(details.acquirer_bin.clone()),
                        Some(details.acquirer_assigned_merchant_id.clone()),
                        business_profile
                            .merchant_country_code
                            .map(|code| code.get_country_code().to_owned()),
                    )
                })
                .unwrap_or((None, None, None))
        };

    let customer_details = req
        .customer_details
        .clone()
        .async_lift(|customer_details| async {
            domain::types::crypto_operation(
                &key_manager_state,
                common_utils::type_name!(Authentication),
                domain::types::CryptoOperation::EncryptOptional(
                    customer_details
                        .map(|details| {
                            common_utils::ext_traits::Encode::encode_to_value(&details)
                                .map(masking::Secret::<serde_json::Value>::new)
                                .change_context(ApiErrorResponse::InternalServerError)
                                .attach_printable(
                                    "Unable to encode customer details to serde_json::Value",
                                )
                        })
                        .transpose()?,
                ),
                common_utils::types::keymanager::Identifier::Merchant(
                    merchant_context
                        .get_merchant_key_store()
                        .merchant_id
                        .clone(),
                ),
                merchant_context.get_merchant_key_store().key.peek(),
            )
            .await
            .and_then(|val| val.try_into_optionaloperation())
            .change_context(ApiErrorResponse::InternalServerError)
            .attach_printable("Unable to encrypt customer details")
        })
        .await?;

    let new_authentication = create_new_authentication(
        &state,
        merchant_id.clone(),
        req.authentication_connector
            .map(|connector| connector.to_string()),
        profile_id.clone(),
        None,
        None,
        &authentication_id,
        None,
        common_enums::AuthenticationStatus::Started,
        None,
        organization_id,
        force_3ds_challenge,
        req.psd2_sca_exemption_type,
        acquirer_bin,
        acquirer_merchant_id,
        acquirer_country_code,
        Some(req.amount),
        Some(req.currency),
        req.return_url,
        req.profile_acquirer_id.clone(),
        customer_details
            .clone()
            .map(common_utils::encryption::Encryption::from),
    )
    .await?;

    let acquirer_details = Some(AcquirerDetails {
        acquirer_bin: new_authentication.acquirer_bin.clone(),
        acquirer_merchant_id: new_authentication.acquirer_merchant_id.clone(),
        merchant_country_code: new_authentication.acquirer_country_code.clone(),
    });

    let amount = new_authentication
        .amount
        .ok_or(ApiErrorResponse::InternalServerError)
        .attach_printable("amount failed to get amount from authentication table")?;
    let currency = new_authentication
        .currency
        .ok_or(ApiErrorResponse::InternalServerError)
        .attach_printable("currency failed to get currency from authentication table")?;

    let response = AuthenticationResponse::foreign_try_from((
        new_authentication.clone(),
        amount,
        currency,
        profile_id,
        acquirer_details,
        new_authentication.profile_acquirer_id,
        req.customer_details,
    ))?;

    Ok(hyperswitch_domain_models::api::ApplicationResponse::Json(
        response,
    ))
}

impl
    ForeignTryFrom<(
        Authentication,
        common_utils::types::MinorUnit,
        common_enums::Currency,
        common_utils::id_type::ProfileId,
        Option<AcquirerDetails>,
        Option<common_utils::id_type::ProfileAcquirerId>,
        Option<payments::CustomerDetails>,
    )> for AuthenticationResponse
{
    type Error = error_stack::Report<ApiErrorResponse>;
    fn foreign_try_from(
        (
            authentication,
            amount,
            currency,
            profile_id,
            acquirer_details,
            profile_acquirer_id,
            customer_details,
        ): (
            Authentication,
            common_utils::types::MinorUnit,
            common_enums::Currency,
            common_utils::id_type::ProfileId,
            Option<AcquirerDetails>,
            Option<common_utils::id_type::ProfileAcquirerId>,
            Option<payments::CustomerDetails>,
        ),
    ) -> Result<Self, Self::Error> {
        let authentication_connector = authentication
            .authentication_connector
            .map(|connector| common_enums::AuthenticationConnectors::from_str(&connector))
            .transpose()
            .change_context(ApiErrorResponse::InternalServerError)
            .attach_printable("Incorrect authentication connector stored in table")?;
        Ok(Self {
            authentication_id: authentication.authentication_id,
            client_secret: authentication
                .authentication_client_secret
                .map(masking::Secret::new),
            amount,
            currency,
            force_3ds_challenge: authentication.force_3ds_challenge,
            merchant_id: authentication.merchant_id,
            status: authentication.authentication_status,
            authentication_connector,
            return_url: authentication.return_url,
            created_at: Some(authentication.created_at),
            error_code: authentication.error_code,
            error_message: authentication.error_message,
            profile_id: Some(profile_id),
            psd2_sca_exemption_type: authentication.psd2_sca_exemption_type,
            acquirer_details,
            profile_acquirer_id,
            customer_details,
        })
    }
}

#[cfg(feature = "v1")]
impl
    ForeignTryFrom<(
        Authentication,
        api_models::authentication::NextAction,
        common_utils::id_type::ProfileId,
        Option<payments::Address>,
        Option<payments::Address>,
        Option<payments::BrowserInformation>,
        common_utils::crypto::OptionalEncryptableEmail,
    )> for AuthenticationEligibilityResponse
{
    type Error = error_stack::Report<ApiErrorResponse>;
    fn foreign_try_from(
        (authentication, next_action, profile_id, billing, shipping, browser_information, email): (
            Authentication,
            api_models::authentication::NextAction,
            common_utils::id_type::ProfileId,
            Option<payments::Address>,
            Option<payments::Address>,
            Option<payments::BrowserInformation>,
            common_utils::crypto::OptionalEncryptableEmail,
        ),
    ) -> Result<Self, Self::Error> {
        let authentication_connector = authentication
            .authentication_connector
            .map(|connector| common_enums::AuthenticationConnectors::from_str(&connector))
            .transpose()
            .change_context(ApiErrorResponse::InternalServerError)
            .attach_printable("Incorrect authentication connector stored in table")?;
        let three_ds_method_url = authentication
            .three_ds_method_url
            .map(|url| url::Url::parse(&url))
            .transpose()
            .map_err(error_stack::Report::from)
            .change_context(ApiErrorResponse::InternalServerError)
            .attach_printable("Failed to parse three_ds_method_url")?;

        let three_ds_data = Some(api_models::authentication::ThreeDsData {
            three_ds_server_transaction_id: authentication.threeds_server_transaction_id,
            maximum_supported_3ds_version: authentication.maximum_supported_version,
            connector_authentication_id: authentication.connector_authentication_id,
            three_ds_method_data: authentication.three_ds_method_data,
            three_ds_method_url,
            message_version: authentication.message_version,
            directory_server_id: authentication.directory_server_id,
        });
        let acquirer_details = AcquirerDetails {
            acquirer_bin: authentication.acquirer_bin,
            acquirer_merchant_id: authentication.acquirer_merchant_id,
            merchant_country_code: authentication.acquirer_country_code,
        };
        Ok(Self {
            authentication_id: authentication.authentication_id,
            next_action,
            status: authentication.authentication_status,
            eligibility_response_params: three_ds_data
                .map(api_models::authentication::EligibilityResponseParams::ThreeDsData),
            connector_metadata: authentication.connector_metadata,
            profile_id,
            error_message: authentication.error_message,
            error_code: authentication.error_code,
            billing,
            shipping,
            authentication_connector,
            browser_information,
            email,
            acquirer_details: Some(acquirer_details),
        })
    }
}

#[cfg(feature = "v1")]
pub async fn authentication_eligibility_core(
    state: SessionState,
    merchant_context: domain::MerchantContext,
    req: AuthenticationEligibilityRequest,
    authentication_id: common_utils::id_type::AuthenticationId,
) -> RouterResponse<AuthenticationEligibilityResponse> {
    let merchant_account = merchant_context.get_merchant_account();
    let merchant_id = merchant_account.get_id();
    let db = &*state.store;
    let authentication = db
        .find_authentication_by_merchant_id_authentication_id(merchant_id, &authentication_id)
        .await
        .to_not_found_response(ApiErrorResponse::AuthenticationNotFound {
            id: authentication_id.get_string_repr().to_owned(),
        })?;

    req.client_secret
        .clone()
        .map(|client_secret| {
            utils::authenticate_authentication_client_secret_and_check_expiry(
                client_secret.peek(),
                &authentication,
            )
        })
        .transpose()?;
    let key_manager_state = (&state).into();

    let profile_id = core_utils::get_profile_id_from_business_details(
        &key_manager_state,
        None,
        None,
        &merchant_context,
        None,
        db,
        true,
    )
    .await?;

    let business_profile = db
        .find_business_profile_by_profile_id(
            &key_manager_state,
            merchant_context.get_merchant_key_store(),
            &profile_id,
        )
        .await
        .to_not_found_response(ApiErrorResponse::ProfileNotFound {
            id: profile_id.get_string_repr().to_owned(),
        })?;

    let (authentication_connector, three_ds_connector_account) =
        auth_utils::get_authentication_connector_data(
            &state,
            merchant_context.get_merchant_key_store(),
            &business_profile,
            authentication.authentication_connector.clone(),
        )
        .await?;

    let notification_url = match authentication_connector {
        common_enums::AuthenticationConnectors::Juspaythreedsserver => {
            Some(url::Url::parse(&format!(
                "{base_url}/authentication/{merchant_id}/{authentication_id}/sync",
                base_url = state.base_url,
                merchant_id = merchant_id.get_string_repr(),
                authentication_id = authentication_id.get_string_repr()
            )))
            .transpose()
            .change_context(ApiErrorResponse::InternalServerError)
            .attach_printable("Failed to parse notification url")?
        }
        _ => authentication
            .return_url
            .as_ref()
            .map(|url| url::Url::parse(url))
            .transpose()
            .change_context(ApiErrorResponse::InternalServerError)
            .attach_printable("Failed to parse return url")?,
    };

    let authentication_connector_name = authentication_connector.to_string();

    let payment_method_data = domain::PaymentMethodData::from(req.payment_method_data.clone());

    let amount = authentication
        .amount
        .ok_or(ApiErrorResponse::InternalServerError)
        .attach_printable("no amount found in authentication table")?;

    let acquirer_details = authentication
        .profile_acquirer_id
        .clone()
        .and_then(|acquirer_id| {
            business_profile
                .acquirer_config_map
                .and_then(|acquirer_config_map| acquirer_config_map.0.get(&acquirer_id).cloned())
        });

    let metadata: Option<ThreeDsMetaData> = three_ds_connector_account
        .get_metadata()
        .map(|metadata| {
            metadata.expose().parse_value("ThreeDsMetaData").inspect_err(|err| {
            router_env::logger::warn!(parsing_error=?err,"Error while parsing ThreeDsMetaData");
        })
        })
        .transpose()
        .change_context(ApiErrorResponse::InternalServerError)?;

    let merchant_country_code = authentication.acquirer_country_code.clone();

    let merchant_details = Some(hyperswitch_domain_models::router_request_types::unified_authentication_service::MerchantDetails {
        merchant_id: Some(authentication.merchant_id.get_string_repr().to_string()),
        merchant_name: acquirer_details.clone().map(|detail| detail.merchant_name.clone()).or(metadata.clone().and_then(|metadata| metadata.merchant_name)),
        merchant_category_code: business_profile.merchant_category_code.or(metadata.clone().and_then(|metadata| metadata.merchant_category_code)),
        endpoint_prefix: metadata.clone().map(|metadata| metadata.endpoint_prefix),
        three_ds_requestor_url: business_profile.authentication_connector_details.map(|details| details.three_ds_requestor_url),
        three_ds_requestor_id: metadata.clone().and_then(|metadata| metadata.three_ds_requestor_id),
        three_ds_requestor_name: metadata.clone().and_then(|metadata| metadata.three_ds_requestor_name),
        merchant_country_code: merchant_country_code.map(common_types::payments::MerchantCountryCode::new),
        notification_url,
    });

    let domain_address = req
        .billing
        .clone()
        .map(hyperswitch_domain_models::address::Address::from);

    let pre_auth_response =
        <ExternalAuthentication as UnifiedAuthenticationService>::pre_authentication(
            &state,
            merchant_id,
            None,
            Some(&payment_method_data),
            &three_ds_connector_account,
            &authentication_connector_name,
            &authentication_id,
            req.payment_method,
            amount,
            authentication.currency,
            None,
            merchant_details.as_ref(),
            domain_address.as_ref(),
            authentication.acquirer_bin.clone(),
            authentication.acquirer_merchant_id.clone(),
        )
        .await?;

    let billing_details_encoded = req
        .billing
        .clone()
        .map(|billing| {
            common_utils::ext_traits::Encode::encode_to_value(&billing)
                .map(masking::Secret::<serde_json::Value>::new)
        })
        .transpose()
        .change_context(ApiErrorResponse::InternalServerError)
        .attach_printable("Unable to encode billing details to serde_json::Value")?;

    let shipping_details_encoded = req
        .shipping
        .clone()
        .map(|shipping| {
            common_utils::ext_traits::Encode::encode_to_value(&shipping)
                .map(masking::Secret::<serde_json::Value>::new)
        })
        .transpose()
        .change_context(ApiErrorResponse::InternalServerError)
        .attach_printable("Unable to encode shipping details to serde_json::Value")?;

    let encrypted_data = domain::types::crypto_operation(
        &key_manager_state,
        common_utils::type_name!(hyperswitch_domain_models::authentication::Authentication),
        domain::types::CryptoOperation::BatchEncrypt(
            hyperswitch_domain_models::authentication::UpdateEncryptableAuthentication::to_encryptable(
                hyperswitch_domain_models::authentication::UpdateEncryptableAuthentication {
                    billing_address: billing_details_encoded,
                    shipping_address: shipping_details_encoded,
                },
            ),
        ),
        common_utils::types::keymanager::Identifier::Merchant(
            merchant_context
                .get_merchant_key_store()
                .merchant_id
                .clone(),
        ),
        merchant_context.get_merchant_key_store().key.peek(),
    )
    .await
    .and_then(|val| val.try_into_batchoperation())
    .change_context(ApiErrorResponse::InternalServerError)
    .attach_printable("Unable to encrypt authentication data".to_string())?;

    let encrypted_data = hyperswitch_domain_models::authentication::FromRequestEncryptableAuthentication::from_encryptable(encrypted_data)
        .change_context(ApiErrorResponse::InternalServerError)
        .attach_printable("Unable to get encrypted data for authentication after encryption")?;

    let email_encrypted = req
        .email
        .clone()
        .async_lift(|inner| async {
            domain::types::crypto_operation(
                &key_manager_state,
                common_utils::type_name!(Authentication),
                domain::types::CryptoOperation::EncryptOptional(inner.map(|inner| inner.expose())),
                common_utils::types::keymanager::Identifier::Merchant(
                    merchant_context
                        .get_merchant_key_store()
                        .merchant_id
                        .clone(),
                ),
                merchant_context.get_merchant_key_store().key.peek(),
            )
            .await
            .and_then(|val| val.try_into_optionaloperation())
        })
        .await
        .change_context(ApiErrorResponse::InternalServerError)
        .attach_printable("Unable to encrypt email")?;

    let browser_info = req
        .browser_information
        .as_ref()
        .map(common_utils::ext_traits::Encode::encode_to_value)
        .transpose()
        .change_context(ApiErrorResponse::InvalidDataValue {
            field_name: "browser_information",
        })?;

    let updated_authentication = utils::external_authentication_update_trackers(
        &state,
        pre_auth_response,
        authentication.clone(),
        None,
        merchant_context.get_merchant_key_store(),
        encrypted_data
            .billing_address
            .map(common_utils::encryption::Encryption::from),
        encrypted_data
            .shipping_address
            .map(common_utils::encryption::Encryption::from),
        email_encrypted
            .clone()
            .map(common_utils::encryption::Encryption::from),
        browser_info,
    )
    .await?;

    let response = AuthenticationEligibilityResponse::foreign_try_from((
        updated_authentication,
        req.get_next_action_api(
            state.base_url,
            authentication_id.get_string_repr().to_string(),
        )
        .change_context(ApiErrorResponse::InternalServerError)
        .attach_printable("Unable to get next action api")?,
        profile_id,
        req.get_billing_address(),
        req.get_shipping_address(),
        req.get_browser_information(),
        email_encrypted,
    ))?;

    Ok(hyperswitch_domain_models::api::ApplicationResponse::Json(
        response,
    ))
}

#[cfg(feature = "v1")]
pub async fn authentication_authenticate_core(
    state: SessionState,
    merchant_context: domain::MerchantContext,
    req: AuthenticationAuthenticateRequest,
    auth_flow: AuthFlow,
) -> RouterResponse<AuthenticationAuthenticateResponse> {
    let authentication_id = req.authentication_id.clone();
    let merchant_account = merchant_context.get_merchant_account();
    let merchant_id = merchant_account.get_id();
    let db = &*state.store;
    let authentication = db
        .find_authentication_by_merchant_id_authentication_id(merchant_id, &authentication_id)
        .await
        .to_not_found_response(ApiErrorResponse::AuthenticationNotFound {
            id: authentication_id.get_string_repr().to_owned(),
        })?;

    req.client_secret
        .map(|client_secret| {
            utils::authenticate_authentication_client_secret_and_check_expiry(
                client_secret.peek(),
                &authentication,
            )
        })
        .transpose()?;

    let key_manager_state = (&state).into();

    let profile_id = authentication.profile_id.clone();

    let business_profile = db
        .find_business_profile_by_profile_id(
            &key_manager_state,
            merchant_context.get_merchant_key_store(),
            &profile_id,
        )
        .await
        .to_not_found_response(ApiErrorResponse::ProfileNotFound {
            id: profile_id.get_string_repr().to_owned(),
        })?;

    let email_encrypted = authentication
        .email
        .clone()
        .async_lift(|inner| async {
            domain::types::crypto_operation(
                &key_manager_state,
                common_utils::type_name!(Authentication),
                domain::types::CryptoOperation::DecryptOptional(inner),
                common_utils::types::keymanager::Identifier::Merchant(
                    merchant_context
                        .get_merchant_key_store()
                        .merchant_id
                        .clone(),
                ),
                merchant_context.get_merchant_key_store().key.peek(),
            )
            .await
            .and_then(|val| val.try_into_optionaloperation())
        })
        .await
        .change_context(ApiErrorResponse::InternalServerError)
        .attach_printable("Unable to decrypt email from authentication table")?;

    let browser_info = authentication
        .browser_info
        .clone()
        .map(|browser_info| browser_info.parse_value::<BrowserInformation>("BrowserInformation"))
        .transpose()
        .change_context(ApiErrorResponse::InternalServerError)
        .attach_printable("Unable to parse browser information from authentication table")?;

    let (authentication_connector, three_ds_connector_account) =
        auth_utils::get_authentication_connector_data(
            &state,
            merchant_context.get_merchant_key_store(),
            &business_profile,
            authentication.authentication_connector.clone(),
        )
        .await?;

    let authentication_details = business_profile
        .authentication_connector_details
        .clone()
        .ok_or(ApiErrorResponse::InternalServerError)
        .attach_printable("authentication_connector_details not configured by the merchant")?;

    let connector_name_string = authentication_connector.to_string();
    let mca_id_option = three_ds_connector_account.get_mca_id();
    let merchant_connector_account_id_or_connector_name = mca_id_option
        .as_ref()
        .map(|mca_id| mca_id.get_string_repr())
        .unwrap_or(&connector_name_string);

    let webhook_url = helpers::create_webhook_url(
        &state.base_url,
        merchant_id,
        merchant_connector_account_id_or_connector_name,
    );

    let auth_response = <ExternalAuthentication as UnifiedAuthenticationService>::authentication(
        &state,
        &business_profile,
        &common_enums::PaymentMethod::Card,
        browser_info,
        authentication.amount,
        authentication.currency,
        MessageCategory::Payment,
        req.device_channel,
        authentication.clone(),
        None,
        req.sdk_information,
        req.threeds_method_comp_ind,
        email_encrypted.map(common_utils::pii::Email::from),
        webhook_url,
        &three_ds_connector_account,
        &authentication_connector.to_string(),
        None,
    )
    .await?;

    let authentication = utils::external_authentication_update_trackers(
        &state,
        auth_response,
        authentication.clone(),
        None,
        merchant_context.get_merchant_key_store(),
        None,
        None,
        None,
        None,
    )
    .await?;

    let (authentication_value, eci) = match auth_flow {
        AuthFlow::Client => (None, None),
        AuthFlow::Merchant => {
            if let Some(common_enums::TransactionStatus::Success) = authentication.trans_status {
                let tokenised_data = crate::core::payment_methods::vault::get_tokenized_data(
                    &state,
                    authentication_id.get_string_repr(),
                    false,
                    merchant_context.get_merchant_key_store().key.get_inner(),
                )
                .await
                .inspect_err(|err| router_env::logger::error!(tokenized_data_result=?err))
                .attach_printable("cavv not present after authentication status is success")?;
                (
                    Some(masking::Secret::new(tokenised_data.value1)),
                    authentication.eci.clone(),
                )
            } else {
                (None, None)
            }
        }
    };

    let response = AuthenticationAuthenticateResponse::foreign_try_from((
        &authentication,
        authentication_value,
        eci,
        authentication_details,
    ))?;

    Ok(hyperswitch_domain_models::api::ApplicationResponse::Json(
        response,
    ))
}

impl
    ForeignTryFrom<(
        &Authentication,
        Option<masking::Secret<String>>,
        Option<String>,
        diesel_models::business_profile::AuthenticationConnectorDetails,
    )> for AuthenticationAuthenticateResponse
{
    type Error = error_stack::Report<ApiErrorResponse>;

    fn foreign_try_from(
        (authentication, authentication_value, eci, authentication_details): (
            &Authentication,
            Option<masking::Secret<String>>,
            Option<String>,
            diesel_models::business_profile::AuthenticationConnectorDetails,
        ),
    ) -> Result<Self, Self::Error> {
        let authentication_connector = authentication
            .authentication_connector
            .as_ref()
            .map(|connector| common_enums::AuthenticationConnectors::from_str(connector))
            .transpose()
            .change_context(ApiErrorResponse::InternalServerError)
            .attach_printable("Incorrect authentication connector stored in table")?;
        let acs_url = authentication
            .acs_url
            .clone()
            .map(|acs_url| url::Url::parse(&acs_url))
            .transpose()
            .change_context(ApiErrorResponse::InternalServerError)
            .attach_printable("Unable to parse the url with param")?;
        let acquirer_details = AcquirerDetails {
            acquirer_bin: authentication.acquirer_bin.clone(),
            acquirer_merchant_id: authentication.acquirer_merchant_id.clone(),
            merchant_country_code: authentication.acquirer_country_code.clone(),
        };
        Ok(Self {
            transaction_status: authentication.trans_status.clone(),
            acs_url,
            challenge_request: authentication.challenge_request.clone(),
            acs_reference_number: authentication.acs_reference_number.clone(),
            acs_trans_id: authentication.acs_trans_id.clone(),
            three_ds_server_transaction_id: authentication.threeds_server_transaction_id.clone(),
            acs_signed_content: authentication.acs_signed_content.clone(),
            three_ds_requestor_url: authentication_details.three_ds_requestor_url.clone(),
            three_ds_requestor_app_url: authentication_details.three_ds_requestor_app_url.clone(),
            error_code: None,
            error_message: authentication.error_message.clone(),
            authentication_value,
            status: authentication.authentication_status,
            authentication_connector,
            eci,
            authentication_id: authentication.authentication_id.clone(),
            acquirer_details: Some(acquirer_details),
        })
    }
}

#[cfg(feature = "v1")]
pub async fn authentication_sync_core(
    state: SessionState,
    merchant_context: domain::MerchantContext,
    auth_flow: AuthFlow,
    req: AuthenticationSyncRequest,
) -> RouterResponse<AuthenticationSyncResponse> {
    let authentication_id = req.authentication_id;
    let merchant_account = merchant_context.get_merchant_account();
    let merchant_id = merchant_account.get_id();
    let db = &*state.store;
    let authentication = db
        .find_authentication_by_merchant_id_authentication_id(merchant_id, &authentication_id)
        .await
        .to_not_found_response(ApiErrorResponse::AuthenticationNotFound {
            id: authentication_id.get_string_repr().to_owned(),
        })?;

    req.client_secret
        .map(|client_secret| {
            utils::authenticate_authentication_client_secret_and_check_expiry(
                client_secret.peek(),
                &authentication,
            )
        })
        .transpose()?;

    let key_manager_state = (&state).into();

    let profile_id = authentication.profile_id.clone();

    let business_profile = db
        .find_business_profile_by_profile_id(
            &key_manager_state,
            merchant_context.get_merchant_key_store(),
            &profile_id,
        )
        .await
        .to_not_found_response(ApiErrorResponse::ProfileNotFound {
            id: profile_id.get_string_repr().to_owned(),
        })?;

    let (authentication_connector, three_ds_connector_account) =
        auth_utils::get_authentication_connector_data(
            &state,
            merchant_context.get_merchant_key_store(),
            &business_profile,
            authentication.authentication_connector.clone(),
        )
        .await?;

    let updated_authentication = match authentication.trans_status.clone() {
        Some(trans_status) if trans_status.clone().is_pending() => {
            let post_auth_response = ExternalAuthentication::post_authentication(
                &state,
                &business_profile,
                None,
                &three_ds_connector_account,
                &authentication_connector.to_string(),
                &authentication_id,
                common_enums::PaymentMethod::Card,
                merchant_id,
                Some(&authentication),
            )
            .await?;

            utils::external_authentication_update_trackers(
                &state,
                post_auth_response,
                authentication.clone(),
                None,
                merchant_context.get_merchant_key_store(),
                None,
                None,
                None,
                None,
            )
            .await?
        }

        _ => authentication,
    };

    let (authentication_value, eci) = match auth_flow {
        AuthFlow::Client => (None, None),
        AuthFlow::Merchant => {
            if let Some(common_enums::TransactionStatus::Success) =
                updated_authentication.trans_status
            {
                let tokenised_data = crate::core::payment_methods::vault::get_tokenized_data(
                    &state,
                    authentication_id.get_string_repr(),
                    false,
                    merchant_context.get_merchant_key_store().key.get_inner(),
                )
                .await
                .inspect_err(|err| router_env::logger::error!(tokenized_data_result=?err))
                .attach_printable("cavv not present after authentication status is success")?;
                (
                    Some(masking::Secret::new(tokenised_data.value1)),
                    updated_authentication.eci.clone(),
                )
            } else {
                (None, None)
            }
        }
    };

    let acquirer_details = Some(AcquirerDetails {
        acquirer_bin: updated_authentication.acquirer_bin.clone(),
        acquirer_merchant_id: updated_authentication.acquirer_merchant_id.clone(),
        merchant_country_code: updated_authentication.acquirer_country_code.clone(),
    });

    let encrypted_data = domain::types::crypto_operation(
        &key_manager_state,
        common_utils::type_name!(hyperswitch_domain_models::authentication::Authentication),
        domain::types::CryptoOperation::BatchDecrypt(
            hyperswitch_domain_models::authentication::EncryptedAuthentication::to_encryptable(
                hyperswitch_domain_models::authentication::EncryptedAuthentication {
                    billing_address: updated_authentication.billing_address,
                    shipping_address: updated_authentication.shipping_address,
                },
            ),
        ),
        common_utils::types::keymanager::Identifier::Merchant(
            merchant_context
                .get_merchant_key_store()
                .merchant_id
                .clone(),
        ),
        merchant_context.get_merchant_key_store().key.peek(),
    )
    .await
    .and_then(|val| val.try_into_batchoperation())
    .change_context(ApiErrorResponse::InternalServerError)
    .attach_printable("Unable to encrypt authentication data".to_string())?;

    let encrypted_data = hyperswitch_domain_models::authentication::FromRequestEncryptableAuthentication::from_encryptable(encrypted_data)
        .change_context(ApiErrorResponse::InternalServerError)
        .attach_printable("Unable to get encrypted data for authentication after encryption")?;

    let email_decrypted = updated_authentication
        .email
        .clone()
        .async_lift(|inner| async {
            domain::types::crypto_operation(
                &key_manager_state,
                common_utils::type_name!(Authentication),
                domain::types::CryptoOperation::DecryptOptional(inner),
                common_utils::types::keymanager::Identifier::Merchant(
                    merchant_context
                        .get_merchant_key_store()
                        .merchant_id
                        .clone(),
                ),
                merchant_context.get_merchant_key_store().key.peek(),
            )
            .await
            .and_then(|val| val.try_into_optionaloperation())
        })
        .await
        .change_context(ApiErrorResponse::InternalServerError)
        .attach_printable("Unable to encrypt email")?;

    let browser_info = updated_authentication
        .browser_info
        .clone()
        .map(|browser_info| {
            browser_info.parse_value::<payments::BrowserInformation>("BrowserInformation")
        })
        .transpose()
        .change_context(ApiErrorResponse::InternalServerError)?;

    let amount = updated_authentication
        .amount
        .ok_or(ApiErrorResponse::InternalServerError)
        .attach_printable("amount failed to get amount from authentication table")?;
    let currency = updated_authentication
        .currency
        .ok_or(ApiErrorResponse::InternalServerError)
        .attach_printable("currency failed to get currency from authentication table")?;

    let authentication_connector = updated_authentication
        .authentication_connector
        .map(|connector| common_enums::AuthenticationConnectors::from_str(&connector))
        .transpose()
        .change_context(ApiErrorResponse::InternalServerError)
        .attach_printable("Incorrect authentication connector stored in table")?;

    let billing = encrypted_data
        .billing_address
        .map(|billing| {
            billing
                .into_inner()
                .expose()
                .parse_value::<payments::Address>("Address")
        })
        .transpose()
        .change_context(ApiErrorResponse::InternalServerError)
        .attach_printable("Failed to parse billing address")?;

    let shipping = encrypted_data
        .shipping_address
        .map(|shipping| {
            shipping
                .into_inner()
                .expose()
                .parse_value::<payments::Address>("Address")
        })
        .transpose()
        .change_context(ApiErrorResponse::InternalServerError)
        .attach_printable("Failed to parse shipping address")?;

    let response = AuthenticationSyncResponse {
        authentication_id: authentication_id.clone(),
        merchant_id: merchant_id.clone(),
        status: updated_authentication.authentication_status,
        client_secret: updated_authentication
            .authentication_client_secret
            .map(masking::Secret::new),
        amount,
        currency,
        authentication_connector,
        force_3ds_challenge: updated_authentication.force_3ds_challenge,
        return_url: updated_authentication.return_url.clone(),
        created_at: updated_authentication.created_at,
        profile_id: updated_authentication.profile_id.clone(),
        psd2_sca_exemption_type: updated_authentication.psd2_sca_exemption_type,
        acquirer_details,
        error_message: updated_authentication.error_message.clone(),
        error_code: updated_authentication.error_code.clone(),
        authentication_value,
        threeds_server_transaction_id: updated_authentication.threeds_server_transaction_id.clone(),
        maximum_supported_3ds_version: updated_authentication.maximum_supported_version.clone(),
        connector_authentication_id: updated_authentication.connector_authentication_id.clone(),
        three_ds_method_data: updated_authentication.three_ds_method_data.clone(),
        three_ds_method_url: updated_authentication.three_ds_method_url.clone(),
        message_version: updated_authentication.message_version.clone(),
        connector_metadata: updated_authentication.connector_metadata.clone(),
        directory_server_id: updated_authentication.directory_server_id.clone(),
        billing,
        shipping,
        browser_information: browser_info,
        email: email_decrypted,
        transaction_status: updated_authentication.trans_status.clone(),
        acs_url: updated_authentication.acs_url.clone(),
        challenge_request: updated_authentication.challenge_request.clone(),
        acs_reference_number: updated_authentication.acs_reference_number.clone(),
        acs_trans_id: updated_authentication.acs_trans_id.clone(),
        acs_signed_content: updated_authentication.acs_signed_content,
        three_ds_requestor_url: business_profile
            .authentication_connector_details
            .clone()
            .map(|details| details.three_ds_requestor_url),
        three_ds_requestor_app_url: business_profile
            .authentication_connector_details
            .and_then(|details| details.three_ds_requestor_app_url),
        profile_acquirer_id: updated_authentication.profile_acquirer_id.clone(),
        eci,
    };
    Ok(hyperswitch_domain_models::api::ApplicationResponse::Json(
        response,
    ))
}

#[cfg(feature = "v1")]
pub async fn authentication_post_sync_core(
    state: SessionState,
    merchant_context: domain::MerchantContext,
    req: AuthenticationSyncPostUpdateRequest,
) -> RouterResponse<()> {
    let authentication_id = req.authentication_id;
    let merchant_account = merchant_context.get_merchant_account();
    let merchant_id = merchant_account.get_id();
    let db = &*state.store;
    let authentication = db
        .find_authentication_by_merchant_id_authentication_id(merchant_id, &authentication_id)
        .await
        .to_not_found_response(ApiErrorResponse::AuthenticationNotFound {
            id: authentication_id.get_string_repr().to_owned(),
        })?;
    let key_manager_state = (&state).into();
    let business_profile = db
        .find_business_profile_by_profile_id(
            &key_manager_state,
            merchant_context.get_merchant_key_store(),
            &authentication.profile_id,
        )
        .await
        .to_not_found_response(ApiErrorResponse::ProfileNotFound {
            id: authentication.profile_id.get_string_repr().to_owned(),
        })?;

    let (authentication_connector, three_ds_connector_account) =
        auth_utils::get_authentication_connector_data(
            &state,
            merchant_context.get_merchant_key_store(),
            &business_profile,
            authentication.authentication_connector.clone(),
        )
        .await?;

    let post_auth_response =
        <ExternalAuthentication as UnifiedAuthenticationService>::post_authentication(
            &state,
            &business_profile,
            None,
            &three_ds_connector_account,
            &authentication_connector.to_string(),
            &authentication_id,
            common_enums::PaymentMethod::Card,
            merchant_id,
            Some(&authentication),
        )
        .await?;

    utils::external_authentication_update_trackers(
        &state,
        post_auth_response,
        authentication.clone(),
        None,
        merchant_context.get_merchant_key_store(),
        None,
        None,
        None,
        None,
    )
    .await?;

    let authentication_details = business_profile
        .authentication_connector_details
        .clone()
        .ok_or(ApiErrorResponse::InternalServerError)
        .attach_printable("authentication_connector_details not configured by the merchant")?;

    let authentication_response = AuthenticationAuthenticateResponse::foreign_try_from((
        &authentication,
        None,
        None,
        authentication_details,
    ))?;

    let redirect_response = helpers::get_handle_response_url_for_modular_authentication(
        authentication_id,
        &business_profile,
        &authentication_response,
        authentication_connector.to_string(),
        authentication.return_url,
        authentication
            .authentication_client_secret
            .clone()
            .map(masking::Secret::new)
            .as_ref(),
        authentication.amount,
    )?;

    Ok(hyperswitch_domain_models::api::ApplicationResponse::JsonForRedirection(redirect_response))
}

#[cfg(feature = "v2")]
pub async fn authentication_create_core(
    state: SessionState,
    merchant_context: domain::MerchantContext,
    req: AuthenticationCreateRequest,
    profile: hyperswitch_domain_models::business_profile::Profile,
) -> RouterResponse<AuthenticationResponse> {
    let merchant_account = merchant_context.get_merchant_account();
    let merchant_id = merchant_account.get_id();
    let business_profile = profile;
    let profile_id = business_profile.get_id();
    let connector_id = if business_profile.is_click_to_pay_enabled {
        business_profile
            .authentication_product_ids
            .clone()
            .map(|ids| {
                ids.get_click_to_pay_connector_account_id().change_context(
                    ApiErrorResponse::MissingRequiredField {
                        field_name: "authentication_product_ids",
                    },
                )
            })
            .transpose()?
    } else {
        None
    };
    let key_manager_state = (&state).into();

    let organization_id = merchant_account.organization_id.clone();
    let authentication_id = common_utils::id_type::AuthenticationId::generate_authentication_id(
        consts::AUTHENTICATION_ID_PREFIX,
    );

    let (acquirer_bin, acquirer_merchant_id, acquirer_country_code) = match req.acquirer_details {
        Some(details) => (
            details.acquirer_bin,
            details.acquirer_merchant_id,
            details.merchant_country_code,
        ),
        None => (None, None, None),
    };

    let customer_details = req
        .customer_details
        .clone()
        .async_lift(|customer_details| async {
            domain::types::crypto_operation(
                &key_manager_state,
                common_utils::type_name!(Authentication),
                domain::types::CryptoOperation::EncryptOptional(
                    customer_details
                        .map(|details| {
                            common_utils::ext_traits::Encode::encode_to_value(&details)
                                .map(masking::Secret::<serde_json::Value>::new)
                                .change_context(ApiErrorResponse::InternalServerError)
                                .attach_printable(
                                    "Unable to encode customer details to serde_json::Value",
                                )
                        })
                        .transpose()?,
                ),
                common_utils::types::keymanager::Identifier::Merchant(
                    merchant_context
                        .get_merchant_key_store()
                        .merchant_id
                        .clone(),
                ),
                merchant_context.get_merchant_key_store().key.peek(),
            )
            .await
            .and_then(|val| val.try_into_optionaloperation())
            .change_context(ApiErrorResponse::InternalServerError)
            .attach_printable("Unable to encrypt customer details")
        })
        .await?;

    let new_authentication = create_new_authentication(
        &state,
        merchant_id.clone(),
        req.authentication_connector
            .map(|connector| connector.to_string()),
        profile_id.clone(),
        None,
        connector_id,
        &authentication_id,
        None,
        common_enums::AuthenticationStatus::Started,
        None,
        organization_id,
        None,
        req.psd2_sca_exemption_type,
        acquirer_bin,
        acquirer_merchant_id,
        acquirer_country_code,
        Some(req.amount),
        Some(req.currency),
        req.return_url,
        req.profile_acquirer_id.clone(),
        customer_details
            .clone()
            .map(common_utils::encryption::Encryption::from),
    )
    .await?;

    let acquirer_details = Some(AcquirerDetails {
        acquirer_bin: new_authentication.acquirer_bin.clone(),
        acquirer_merchant_id: new_authentication.acquirer_merchant_id.clone(),
        merchant_country_code: new_authentication.acquirer_country_code.clone(),
    });

    let amount = new_authentication
        .amount
        .ok_or(ApiErrorResponse::InternalServerError)
        .attach_printable("amount failed to get amount from authentication table")?;
    let currency = new_authentication
        .currency
        .ok_or(ApiErrorResponse::InternalServerError)
        .attach_printable("currency failed to get currency from authentication table")?;

    let response = AuthenticationResponse::foreign_try_from((
        new_authentication.clone(),
        amount,
        currency,
        profile_id.clone(),
        acquirer_details,
        new_authentication.profile_acquirer_id,
        req.customer_details,
    ))?;

    Ok(hyperswitch_domain_models::api::ApplicationResponse::Json(
        response,
    ))
}

#[cfg(feature = "v2")]
<<<<<<< HEAD
pub async fn post_authentication_core(
    state: SessionState,
    merchant_context: domain::MerchantContext,
    req: PostAuthenticationRequest,
    profile: hyperswitch_domain_models::business_profile::Profile,
    authentication_id: common_utils::id_type::AuthenticationId,
) -> RouterResponse<api_models::authentication::PostAuthenticationResponse> {
    let merchant_account = merchant_context.get_merchant_account();
    let merchant_id = merchant_account.get_id();
    let db = &*state.store;
    let authentication = db
=======
pub async fn authentication_session_core(
    state: SessionState,
    merchant_context: domain::MerchantContext,
    req: AuthenticationSessionTokenRequest,
    profile: hyperswitch_domain_models::business_profile::Profile,
) -> RouterResponse<api_models::authentication::AuthenticationSessionResponse> {
    let merchant_account = merchant_context.get_merchant_account();
    let merchant_id = merchant_account.get_id();
    let business_profile = profile;
    let authentication_id = req.authentication_id;
    let authentication = state
        .store
>>>>>>> b9c4bee9
        .find_authentication_by_merchant_id_authentication_id(merchant_id, &authentication_id)
        .await
        .to_not_found_response(ApiErrorResponse::AuthenticationNotFound {
            id: authentication_id.get_string_repr().to_owned(),
        })?;
<<<<<<< HEAD
    let (authentication_connector, three_ds_connector_account) =
        auth_utils::get_authentication_connector_data(
            &state,
            merchant_context.get_merchant_key_store(),
            &profile,
            authentication.authentication_connector.clone(),
        )
        .await?;
    // Construct the pre authentication request data
    let service_details = req
        .payment_method_data
        .payment_method_data
        .get_click_to_pay_details();
    let domain_service_details = hyperswitch_domain_models::router_request_types::unified_authentication_service::CtpServiceDetails {
        service_session_ids: Some(ServiceSessionIds {
            merchant_transaction_id: service_details
                .as_ref()
                .and_then(|details| details.merchant_transaction_id.clone()),
            correlation_id: service_details
                .as_ref()
                .and_then(|details| details.correlation_id.clone()),
            x_src_flow_id: service_details
                .as_ref()
                .and_then(|details| details.x_src_flow_id.clone()),
        }),
        payment_details: None,
    };

    let transaction_details = TransactionDetails {
        amount: authentication.amount,
        currency: authentication.currency,
        device_channel: None,
        message_category: None,
    };

    let authentication_info = Some(AuthenticationInfo {
        authentication_type: None,
        authentication_reasons: None,
        consent_received: false, // This is not relevant in this flow so keeping it as false
        is_authenticated: false, // This is not relevant in this flow so keeping it as false
        locale: None,
        supported_card_brands: None,
        encrypted_payload: service_details
            .as_ref()
            .and_then(|details| details.encrypted_payload.clone()),
    });
    let pre_authentication_request_data = UasPreAuthenticationRequestData {
        service_details: Some(domain_service_details),
        transaction_details: Some(transaction_details),
        payment_details: None,
        authentication_info,
        merchant_details: None,
        billing_address: None,
        acquirer_bin: None,
        acquirer_merchant_id: None,
    };
    // call pre-auth
    let pre_auth_router_data: UasPreAuthenticationRouterData = utils::construct_uas_router_data(
        &state,
        authentication_connector.to_string(),
        common_enums::PaymentMethod::Card,
        authentication.merchant_id.clone(),
        None,
        pre_authentication_request_data,
        &three_ds_connector_account,
        Some(authentication.authentication_id.to_owned()),
        None,
    )?;

    let _pre_auth_response = Box::pin(utils::do_auth_connector_call(
        &state,
        UNIFIED_AUTHENTICATION_SERVICE.to_string(),
        pre_auth_router_data,
    ))
    .await?;
    // construct post auth request data
    let post_authentication_data = UasPostAuthenticationRequestData {
        threeds_server_transaction_id: None,
    };

    let post_auth_router_data: UasPostAuthenticationRouterData = utils::construct_uas_router_data(
        &state,
        authentication_connector.to_string(),
        common_enums::PaymentMethod::Card,
        authentication.merchant_id.clone(),
        None,
        post_authentication_data,
        &three_ds_connector_account,
        Some(authentication_id.to_owned()),
        None,
    )?;

    // call post authn
    let post_auth_response = utils::do_auth_connector_call(
        &state,
        UNIFIED_AUTHENTICATION_SERVICE.to_string(),
        post_auth_router_data,
    )
    .await?;

    let updated_authentication = utils::external_authentication_update_trackers(
        &state,
        post_auth_response.clone(),
        authentication.clone(),
        None,
        merchant_context.get_merchant_key_store(),
        None,
        None,
        None,
        None,
    )
    .await?;

    //tokenize when authentication is successful
    let token_id = if let Ok(res) = post_auth_response.response.clone() {
        let cell_id_string = "12345";
        let cell_id = common_utils::id_type::CellId::from_str(cell_id_string).unwrap();

        let tokenization_data = res.get_token_details_from_post_authentication_data();

        if let Some(data) = tokenization_data {
            use crate::services;

            let tokenization_response = super::tokenization::create_vault_token_core(
                state,
                merchant_account,
                merchant_context.get_merchant_key_store(),
                api_models::tokenization::GenericTokenizationRequest {
                    customer_id: common_utils::id_type::GlobalCustomerId::generate(&cell_id),
                    token_request: masking::Secret::new(serde_json::json!({
                        "network_token": data.payment_token,
                        "expiry_month": data.token_expiration_month,
                        "expiry_year": data.token_expiration_year,
                    })),
                },
            )
            .await?;
            if let services::ApplicationResponse::Json(resp) = tokenization_response {
                Some(resp.id)
            } else {
                None
            }
        } else {
            None
        }
    } else {
        None
    };

    match post_auth_response.response {
        Ok(_response) => Ok(hyperswitch_domain_models::api::ApplicationResponse::Json(
            api_models::authentication::PostAuthenticationResponse {
                authentication_status: updated_authentication.authentication_status,
                tokenization_id: token_id,
            },
        )),
        Err(error_response) => Err(ApiErrorResponse::ExternalConnectorError {
            code: error_response.code,
            message: error_response.message,
            connector: authentication_connector.to_string(),
            status_code: error_response.status_code,
            reason: error_response.reason,
        }
        .into()),
    }
=======

    let mut session_tokens = Vec::new();

    if business_profile.is_click_to_pay_enabled {
        if let Some(value) = business_profile.authentication_product_ids.clone() {
            let session_token = get_session_token_for_click_to_pay(
                &state,
                merchant_context.get_merchant_account().get_id(),
                &merchant_context,
                value,
                business_profile.get_id(),
                &authentication,
            )
            .await?;
            session_tokens.push(session_token);
        }
    }

    let response = api_models::authentication::AuthenticationSessionResponse {
        authentication_id,
        session_token: session_tokens,
    };

    Ok(hyperswitch_domain_models::api::ApplicationResponse::Json(
        response,
    ))
}

#[cfg(feature = "v2")]
pub async fn get_session_token_for_click_to_pay(
    state: &SessionState,
    merchant_id: &common_utils::id_type::MerchantId,
    merchant_context: &domain::MerchantContext,
    authentication_product_ids: common_types::payments::AuthenticationConnectorAccountMap,
    profile_id: &common_utils::id_type::ProfileId,
    authentication: &Authentication,
) -> RouterResult<api_models::authentication::AuthenticationSessionToken> {
    let click_to_pay_mca_id = authentication_product_ids
        .get_click_to_pay_connector_account_id()
        .change_context(ApiErrorResponse::MissingRequiredField {
            field_name: "authentication_product_ids",
        })?;
    let key_manager_state = &(state).into();

    let merchant_connector_account = state
        .store
        .find_merchant_connector_account_by_id(
            key_manager_state,
            &click_to_pay_mca_id,
            merchant_context.get_merchant_key_store(),
        )
        .await
        .to_not_found_response(ApiErrorResponse::MerchantConnectorAccountNotFound {
            id: click_to_pay_mca_id.get_string_repr().to_string(),
        })?;

    let click_to_pay_metadata: hyperswitch_domain_models::payments::ClickToPayMetaData =
        merchant_connector_account
            .metadata
            .parse_value("ClickToPayMetaData")
            .change_context(ApiErrorResponse::InternalServerError)
            .attach_printable("Error while parsing ClickToPayMetaData")?;
    let transaction_currency = authentication
        .currency
        .ok_or(ApiErrorResponse::InternalServerError)
        .attach_printable("currency is not present in payment_data.payment_intent")?;
    let required_amount_type = common_utils::types::StringMajorUnitForConnector;
    let amount = authentication
        .amount
        .ok_or(ApiErrorResponse::InternalServerError)
        .attach_printable("amount is not present in authentication")?;
    let transaction_amount = required_amount_type
        .convert(amount, transaction_currency)
        .change_context(ApiErrorResponse::AmountConversionFailed {
            amount_type: "string major unit",
        })?;

    let customer_details_decrypted = authentication
        .customer_details
        .clone()
        .async_lift(|inner| async {
            domain::types::crypto_operation::<serde_json::Value, masking::WithType>(
                key_manager_state,
                common_utils::type_name!(Authentication),
                domain::types::CryptoOperation::DecryptOptional(inner),
                common_utils::types::keymanager::Identifier::Merchant(
                    merchant_context
                        .get_merchant_key_store()
                        .merchant_id
                        .clone(),
                ),
                merchant_context.get_merchant_key_store().key.peek(),
            )
            .await
            .and_then(|val| val.try_into_optionaloperation())
        })
        .await
        .change_context(ApiErrorResponse::InternalServerError)
        .attach_printable("Unable to decrypt email from authentication table")?;

    let customer_details = customer_details_decrypted
        .parse_value("CustomerData")
        .change_context(ApiErrorResponse::InternalServerError)
        .attach_printable("Error while parsing customer data from authentication table")?;

    validate_customer_details_for_click_to_pay(&customer_details)?;

    let provider = match merchant_connector_account
        .connector_name
        .to_string()
        .as_str()
    {
        "ctp_mastercard" => Some(common_enums::CtpServiceProvider::Mastercard),
        "ctp_visa" => Some(common_enums::CtpServiceProvider::Visa),
        _ => None,
    };

    let card_brands = [
        common_enums::CardNetwork::Mastercard,
        common_enums::CardNetwork::Visa,
    ]
    .iter()
    .cloned()
    .collect::<std::collections::HashSet<_>>();

    Ok(
        api_models::authentication::AuthenticationSessionToken::ClickToPay(Box::new(
            payments::ClickToPaySessionResponse {
                dpa_id: click_to_pay_metadata.dpa_id,
                dpa_name: click_to_pay_metadata.dpa_name,
                locale: click_to_pay_metadata.locale,
                card_brands,
                acquirer_bin: click_to_pay_metadata.acquirer_bin,
                acquirer_merchant_id: click_to_pay_metadata.acquirer_merchant_id,
                merchant_category_code: click_to_pay_metadata.merchant_category_code,
                merchant_country_code: click_to_pay_metadata.merchant_country_code,
                transaction_amount,
                transaction_currency_code: transaction_currency,
                phone_number: customer_details.phone.clone(),
                email: customer_details.email.clone(),
                phone_country_code: customer_details.phone_country_code.clone(),
                provider,
                dpa_client_id: click_to_pay_metadata.dpa_client_id.clone(),
            },
        )),
    )
>>>>>>> b9c4bee9
}<|MERGE_RESOLUTION|>--- conflicted
+++ resolved
@@ -1932,19 +1932,6 @@
 }
 
 #[cfg(feature = "v2")]
-<<<<<<< HEAD
-pub async fn post_authentication_core(
-    state: SessionState,
-    merchant_context: domain::MerchantContext,
-    req: PostAuthenticationRequest,
-    profile: hyperswitch_domain_models::business_profile::Profile,
-    authentication_id: common_utils::id_type::AuthenticationId,
-) -> RouterResponse<api_models::authentication::PostAuthenticationResponse> {
-    let merchant_account = merchant_context.get_merchant_account();
-    let merchant_id = merchant_account.get_id();
-    let db = &*state.store;
-    let authentication = db
-=======
 pub async fn authentication_session_core(
     state: SessionState,
     merchant_context: domain::MerchantContext,
@@ -1957,13 +1944,176 @@
     let authentication_id = req.authentication_id;
     let authentication = state
         .store
->>>>>>> b9c4bee9
         .find_authentication_by_merchant_id_authentication_id(merchant_id, &authentication_id)
         .await
         .to_not_found_response(ApiErrorResponse::AuthenticationNotFound {
             id: authentication_id.get_string_repr().to_owned(),
         })?;
-<<<<<<< HEAD
+
+    let mut session_tokens = Vec::new();
+
+    if business_profile.is_click_to_pay_enabled {
+        if let Some(value) = business_profile.authentication_product_ids.clone() {
+            let session_token = get_session_token_for_click_to_pay(
+                &state,
+                merchant_context.get_merchant_account().get_id(),
+                &merchant_context,
+                value,
+                business_profile.get_id(),
+                &authentication,
+            )
+            .await?;
+            session_tokens.push(session_token);
+        }
+    }
+
+    let response = api_models::authentication::AuthenticationSessionResponse {
+        authentication_id,
+        session_token: session_tokens,
+    };
+
+    Ok(hyperswitch_domain_models::api::ApplicationResponse::Json(
+        response,
+    ))
+}
+
+#[cfg(feature = "v2")]
+pub async fn get_session_token_for_click_to_pay(
+    state: &SessionState,
+    merchant_id: &common_utils::id_type::MerchantId,
+    merchant_context: &domain::MerchantContext,
+    authentication_product_ids: common_types::payments::AuthenticationConnectorAccountMap,
+    profile_id: &common_utils::id_type::ProfileId,
+    authentication: &Authentication,
+) -> RouterResult<api_models::authentication::AuthenticationSessionToken> {
+    let click_to_pay_mca_id = authentication_product_ids
+        .get_click_to_pay_connector_account_id()
+        .change_context(ApiErrorResponse::MissingRequiredField {
+            field_name: "authentication_product_ids",
+        })?;
+    let key_manager_state = &(state).into();
+
+    let merchant_connector_account = state
+        .store
+        .find_merchant_connector_account_by_id(
+            key_manager_state,
+            &click_to_pay_mca_id,
+            merchant_context.get_merchant_key_store(),
+        )
+        .await
+        .to_not_found_response(ApiErrorResponse::MerchantConnectorAccountNotFound {
+            id: click_to_pay_mca_id.get_string_repr().to_string(),
+        })?;
+
+    let click_to_pay_metadata: hyperswitch_domain_models::payments::ClickToPayMetaData =
+        merchant_connector_account
+            .metadata
+            .parse_value("ClickToPayMetaData")
+            .change_context(ApiErrorResponse::InternalServerError)
+            .attach_printable("Error while parsing ClickToPayMetaData")?;
+    let transaction_currency = authentication
+        .currency
+        .ok_or(ApiErrorResponse::InternalServerError)
+        .attach_printable("currency is not present in payment_data.payment_intent")?;
+    let required_amount_type = common_utils::types::StringMajorUnitForConnector;
+    let amount = authentication
+        .amount
+        .ok_or(ApiErrorResponse::InternalServerError)
+        .attach_printable("amount is not present in authentication")?;
+    let transaction_amount = required_amount_type
+        .convert(amount, transaction_currency)
+        .change_context(ApiErrorResponse::AmountConversionFailed {
+            amount_type: "string major unit",
+        })?;
+
+    let customer_details_decrypted = authentication
+        .customer_details
+        .clone()
+        .async_lift(|inner| async {
+            domain::types::crypto_operation::<serde_json::Value, masking::WithType>(
+                key_manager_state,
+                common_utils::type_name!(Authentication),
+                domain::types::CryptoOperation::DecryptOptional(inner),
+                common_utils::types::keymanager::Identifier::Merchant(
+                    merchant_context
+                        .get_merchant_key_store()
+                        .merchant_id
+                        .clone(),
+                ),
+                merchant_context.get_merchant_key_store().key.peek(),
+            )
+            .await
+            .and_then(|val| val.try_into_optionaloperation())
+        })
+        .await
+        .change_context(ApiErrorResponse::InternalServerError)
+        .attach_printable("Unable to decrypt email from authentication table")?;
+
+    let customer_details = customer_details_decrypted
+        .parse_value("CustomerData")
+        .change_context(ApiErrorResponse::InternalServerError)
+        .attach_printable("Error while parsing customer data from authentication table")?;
+
+    validate_customer_details_for_click_to_pay(&customer_details)?;
+
+    let provider = match merchant_connector_account
+        .connector_name
+        .to_string()
+        .as_str()
+    {
+        "ctp_mastercard" => Some(common_enums::CtpServiceProvider::Mastercard),
+        "ctp_visa" => Some(common_enums::CtpServiceProvider::Visa),
+        _ => None,
+    };
+
+    let card_brands = [
+        common_enums::CardNetwork::Mastercard,
+        common_enums::CardNetwork::Visa,
+    ]
+    .iter()
+    .cloned()
+    .collect::<std::collections::HashSet<_>>();
+
+    Ok(
+        api_models::authentication::AuthenticationSessionToken::ClickToPay(Box::new(
+            payments::ClickToPaySessionResponse {
+                dpa_id: click_to_pay_metadata.dpa_id,
+                dpa_name: click_to_pay_metadata.dpa_name,
+                locale: click_to_pay_metadata.locale,
+                card_brands,
+                acquirer_bin: click_to_pay_metadata.acquirer_bin,
+                acquirer_merchant_id: click_to_pay_metadata.acquirer_merchant_id,
+                merchant_category_code: click_to_pay_metadata.merchant_category_code,
+                merchant_country_code: click_to_pay_metadata.merchant_country_code,
+                transaction_amount,
+                transaction_currency_code: transaction_currency,
+                phone_number: customer_details.phone.clone(),
+                email: customer_details.email.clone(),
+                phone_country_code: customer_details.phone_country_code.clone(),
+                provider,
+                dpa_client_id: click_to_pay_metadata.dpa_client_id.clone(),
+            },
+        )),
+    )
+}
+
+#[cfg(feature = "v2")]
+pub async fn post_authentication_core(
+    state: SessionState,
+    merchant_context: domain::MerchantContext,
+    req: PostAuthenticationRequest,
+    profile: hyperswitch_domain_models::business_profile::Profile,
+    authentication_id: common_utils::id_type::AuthenticationId,
+) -> RouterResponse<api_models::authentication::PostAuthenticationResponse> {
+    let merchant_account = merchant_context.get_merchant_account();
+    let merchant_id = merchant_account.get_id();
+    let db = &*state.store;
+    let authentication = db
+        .find_authentication_by_merchant_id_authentication_id(merchant_id, &authentication_id)
+        .await
+        .to_not_found_response(ApiErrorResponse::AuthenticationNotFound {
+            id: authentication_id.get_string_repr().to_owned(),
+        })?;
     let (authentication_connector, three_ds_connector_account) =
         auth_utils::get_authentication_connector_data(
             &state,
@@ -2129,152 +2279,4 @@
         }
         .into()),
     }
-=======
-
-    let mut session_tokens = Vec::new();
-
-    if business_profile.is_click_to_pay_enabled {
-        if let Some(value) = business_profile.authentication_product_ids.clone() {
-            let session_token = get_session_token_for_click_to_pay(
-                &state,
-                merchant_context.get_merchant_account().get_id(),
-                &merchant_context,
-                value,
-                business_profile.get_id(),
-                &authentication,
-            )
-            .await?;
-            session_tokens.push(session_token);
-        }
-    }
-
-    let response = api_models::authentication::AuthenticationSessionResponse {
-        authentication_id,
-        session_token: session_tokens,
-    };
-
-    Ok(hyperswitch_domain_models::api::ApplicationResponse::Json(
-        response,
-    ))
-}
-
-#[cfg(feature = "v2")]
-pub async fn get_session_token_for_click_to_pay(
-    state: &SessionState,
-    merchant_id: &common_utils::id_type::MerchantId,
-    merchant_context: &domain::MerchantContext,
-    authentication_product_ids: common_types::payments::AuthenticationConnectorAccountMap,
-    profile_id: &common_utils::id_type::ProfileId,
-    authentication: &Authentication,
-) -> RouterResult<api_models::authentication::AuthenticationSessionToken> {
-    let click_to_pay_mca_id = authentication_product_ids
-        .get_click_to_pay_connector_account_id()
-        .change_context(ApiErrorResponse::MissingRequiredField {
-            field_name: "authentication_product_ids",
-        })?;
-    let key_manager_state = &(state).into();
-
-    let merchant_connector_account = state
-        .store
-        .find_merchant_connector_account_by_id(
-            key_manager_state,
-            &click_to_pay_mca_id,
-            merchant_context.get_merchant_key_store(),
-        )
-        .await
-        .to_not_found_response(ApiErrorResponse::MerchantConnectorAccountNotFound {
-            id: click_to_pay_mca_id.get_string_repr().to_string(),
-        })?;
-
-    let click_to_pay_metadata: hyperswitch_domain_models::payments::ClickToPayMetaData =
-        merchant_connector_account
-            .metadata
-            .parse_value("ClickToPayMetaData")
-            .change_context(ApiErrorResponse::InternalServerError)
-            .attach_printable("Error while parsing ClickToPayMetaData")?;
-    let transaction_currency = authentication
-        .currency
-        .ok_or(ApiErrorResponse::InternalServerError)
-        .attach_printable("currency is not present in payment_data.payment_intent")?;
-    let required_amount_type = common_utils::types::StringMajorUnitForConnector;
-    let amount = authentication
-        .amount
-        .ok_or(ApiErrorResponse::InternalServerError)
-        .attach_printable("amount is not present in authentication")?;
-    let transaction_amount = required_amount_type
-        .convert(amount, transaction_currency)
-        .change_context(ApiErrorResponse::AmountConversionFailed {
-            amount_type: "string major unit",
-        })?;
-
-    let customer_details_decrypted = authentication
-        .customer_details
-        .clone()
-        .async_lift(|inner| async {
-            domain::types::crypto_operation::<serde_json::Value, masking::WithType>(
-                key_manager_state,
-                common_utils::type_name!(Authentication),
-                domain::types::CryptoOperation::DecryptOptional(inner),
-                common_utils::types::keymanager::Identifier::Merchant(
-                    merchant_context
-                        .get_merchant_key_store()
-                        .merchant_id
-                        .clone(),
-                ),
-                merchant_context.get_merchant_key_store().key.peek(),
-            )
-            .await
-            .and_then(|val| val.try_into_optionaloperation())
-        })
-        .await
-        .change_context(ApiErrorResponse::InternalServerError)
-        .attach_printable("Unable to decrypt email from authentication table")?;
-
-    let customer_details = customer_details_decrypted
-        .parse_value("CustomerData")
-        .change_context(ApiErrorResponse::InternalServerError)
-        .attach_printable("Error while parsing customer data from authentication table")?;
-
-    validate_customer_details_for_click_to_pay(&customer_details)?;
-
-    let provider = match merchant_connector_account
-        .connector_name
-        .to_string()
-        .as_str()
-    {
-        "ctp_mastercard" => Some(common_enums::CtpServiceProvider::Mastercard),
-        "ctp_visa" => Some(common_enums::CtpServiceProvider::Visa),
-        _ => None,
-    };
-
-    let card_brands = [
-        common_enums::CardNetwork::Mastercard,
-        common_enums::CardNetwork::Visa,
-    ]
-    .iter()
-    .cloned()
-    .collect::<std::collections::HashSet<_>>();
-
-    Ok(
-        api_models::authentication::AuthenticationSessionToken::ClickToPay(Box::new(
-            payments::ClickToPaySessionResponse {
-                dpa_id: click_to_pay_metadata.dpa_id,
-                dpa_name: click_to_pay_metadata.dpa_name,
-                locale: click_to_pay_metadata.locale,
-                card_brands,
-                acquirer_bin: click_to_pay_metadata.acquirer_bin,
-                acquirer_merchant_id: click_to_pay_metadata.acquirer_merchant_id,
-                merchant_category_code: click_to_pay_metadata.merchant_category_code,
-                merchant_country_code: click_to_pay_metadata.merchant_country_code,
-                transaction_amount,
-                transaction_currency_code: transaction_currency,
-                phone_number: customer_details.phone.clone(),
-                email: customer_details.email.clone(),
-                phone_country_code: customer_details.phone_country_code.clone(),
-                provider,
-                dpa_client_id: click_to_pay_metadata.dpa_client_id.clone(),
-            },
-        )),
-    )
->>>>>>> b9c4bee9
 }