--- conflicted
+++ resolved
@@ -1934,7 +1934,7 @@
                 post_auth_response,
                 authentication.clone(),
                 None,
-                merchant_context.get_merchant_key_store(),
+                platform.get_processor().get_key_store(),
                 None,
                 None,
                 None,
@@ -1946,24 +1946,6 @@
         } else {
             (authentication, None)
         };
-<<<<<<< HEAD
-        utils::external_authentication_update_trackers(
-            &state,
-            post_auth_response,
-            authentication.clone(),
-            None,
-            platform.get_processor().get_key_store(),
-            None,
-            None,
-            None,
-            None,
-        )
-        .await?
-    } else {
-        authentication
-    };
-=======
->>>>>>> 7b044ade
 
     let eci = match auth_flow {
         AuthFlow::Client => None,
@@ -1971,23 +1953,7 @@
             if let Some(common_enums::TransactionStatus::Success) =
                 updated_authentication.trans_status
             {
-<<<<<<< HEAD
-                let tokenised_data = crate::core::payment_methods::vault::get_tokenized_data(
-                    &state,
-                    authentication_id.get_string_repr(),
-                    false,
-                    platform.get_processor().get_key_store().key.get_inner(),
-                )
-                .await
-                .inspect_err(|err| router_env::logger::error!(tokenized_data_result=?err))
-                .attach_printable("cavv not present after authentication status is success")?;
-                (
-                    Some(masking::Secret::new(tokenised_data.value1)),
-                    updated_authentication.eci.clone(),
-                )
-=======
                 updated_authentication.eci.clone()
->>>>>>> 7b044ade
             } else {
                 None
             }
