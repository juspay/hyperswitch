pub mod types;
pub mod utils;

use api_models::{
    authentication::{AcquirerDetails, AuthenticationCreateRequest, AuthenticationResponse},
    payments,
};
use diesel_models::authentication::{Authentication, AuthenticationNew};
use error_stack::ResultExt;
use hyperswitch_domain_models::{
    errors::api_error_response::ApiErrorResponse,
    payment_method_data,
    router_request_types::{
        authentication::{MessageCategory, PreAuthenticationData},
        unified_authentication_service::{
            AuthenticationInfo, PaymentDetails, ServiceSessionIds, TransactionDetails,
            UasAuthenticationRequestData, UasConfirmationRequestData,
            UasPostAuthenticationRequestData, UasPreAuthenticationRequestData,
        },
        BrowserInformation,
    },
    types::{
        UasAuthenticationRouterData, UasPostAuthenticationRouterData,
        UasPreAuthenticationRouterData,
    },
};

use super::{
    errors::{RouterResponse, RouterResult},
    payments::helpers::MerchantConnectorAccountType,
};
use crate::{
    consts,
    core::{
        errors::utils::StorageErrorExt,
        unified_authentication_service::types::{
            ClickToPay, ExternalAuthentication, UnifiedAuthenticationService,
            UNIFIED_AUTHENTICATION_SERVICE,
        },
        utils as core_utils,
    },
    db::domain,
    routes::SessionState,
    types::transformers::ForeignFrom,
};

#[cfg(feature = "v1")]
#[async_trait::async_trait]
impl UnifiedAuthenticationService for ClickToPay {
    fn get_pre_authentication_request_data(
        _payment_method_data: Option<&domain::PaymentMethodData>,
        service_details: Option<payments::CtpServiceDetails>,
        amount: common_utils::types::MinorUnit,
        currency: Option<common_enums::Currency>,
    ) -> RouterResult<UasPreAuthenticationRequestData> {
        let domain_service_details = hyperswitch_domain_models::router_request_types::unified_authentication_service::CtpServiceDetails {
            service_session_ids: Some(ServiceSessionIds {
                merchant_transaction_id: service_details
                    .as_ref()
                    .and_then(|details| details.merchant_transaction_id.clone()),
                correlation_id: service_details
                    .as_ref()
                    .and_then(|details| details.correlation_id.clone()),
                x_src_flow_id: service_details
                    .as_ref()
                    .and_then(|details| details.x_src_flow_id.clone()),
            }),
            payment_details: None,
        };

        let transaction_details = TransactionDetails {
            amount: Some(amount),
            currency,
            device_channel: None,
            message_category: None,
        };

        let authentication_info = Some(AuthenticationInfo {
            authentication_type: None,
            authentication_reasons: None,
            consent_received: false, // This is not relevant in this flow so keeping it as false
            is_authenticated: false, // This is not relevant in this flow so keeping it as false
            locale: None,
            supported_card_brands: None,
            encrypted_payload: service_details
                .as_ref()
                .and_then(|details| details.encrypted_payload.clone()),
        });
        Ok(UasPreAuthenticationRequestData {
            service_details: Some(domain_service_details),
            transaction_details: Some(transaction_details),
            payment_details: None,
            authentication_info,
        })
    }

    async fn pre_authentication(
        state: &SessionState,
        merchant_id: &common_utils::id_type::MerchantId,
        payment_id: Option<&common_utils::id_type::PaymentId>,
        payment_method_data: Option<&domain::PaymentMethodData>,
        merchant_connector_account: &MerchantConnectorAccountType,
        connector_name: &str,
        authentication_id: &common_utils::id_type::AuthenticationId,
        payment_method: common_enums::PaymentMethod,
        amount: common_utils::types::MinorUnit,
        currency: Option<common_enums::Currency>,
        service_details: Option<payments::CtpServiceDetails>,
    ) -> RouterResult<UasPreAuthenticationRouterData> {
        let pre_authentication_data = Self::get_pre_authentication_request_data(
            payment_method_data,
            service_details,
            amount,
            currency,
        )?;

        let pre_auth_router_data: UasPreAuthenticationRouterData =
            utils::construct_uas_router_data(
                state,
                connector_name.to_string(),
                payment_method,
                merchant_id.clone(),
                None,
                pre_authentication_data,
                merchant_connector_account,
                Some(authentication_id.to_owned()),
                payment_id.cloned(),
            )?;

        utils::do_auth_connector_call(
            state,
            UNIFIED_AUTHENTICATION_SERVICE.to_string(),
            pre_auth_router_data,
        )
        .await
    }

    async fn post_authentication(
        state: &SessionState,
        _business_profile: &domain::Profile,
        payment_id: Option<&common_utils::id_type::PaymentId>,
        merchant_connector_account: &MerchantConnectorAccountType,
        connector_name: &str,
        authentication_id: &common_utils::id_type::AuthenticationId,
        payment_method: common_enums::PaymentMethod,
        merchant_id: &common_utils::id_type::MerchantId,
        _authentication: Option<&Authentication>,
    ) -> RouterResult<UasPostAuthenticationRouterData> {
        let post_authentication_data = UasPostAuthenticationRequestData {
            threeds_server_transaction_id: None,
        };

        let post_auth_router_data: UasPostAuthenticationRouterData =
            utils::construct_uas_router_data(
                state,
                connector_name.to_string(),
                payment_method,
                merchant_id.clone(),
                None,
                post_authentication_data,
                merchant_connector_account,
                Some(authentication_id.to_owned()),
                payment_id.cloned(),
            )?;

        utils::do_auth_connector_call(
            state,
            UNIFIED_AUTHENTICATION_SERVICE.to_string(),
            post_auth_router_data,
        )
        .await
    }

    async fn confirmation(
        state: &SessionState,
        _key_store: &domain::MerchantKeyStore,
        _business_profile: &domain::Profile,
        authentication_id: Option<&common_utils::id_type::AuthenticationId>,
        currency: Option<common_enums::Currency>,
        status: common_enums::AttemptStatus,
        service_details: Option<payments::CtpServiceDetails>,
        merchant_connector_account: &MerchantConnectorAccountType,
        connector_name: &str,
        payment_method: common_enums::PaymentMethod,
        net_amount: common_utils::types::MinorUnit,
        payment_id: Option<&common_utils::id_type::PaymentId>,
        merchant_id: &common_utils::id_type::MerchantId,
    ) -> RouterResult<()> {
        let authentication_id = authentication_id
            .ok_or(ApiErrorResponse::InternalServerError)
            .attach_printable("Missing authentication id in tracker")?;

        let currency = currency.ok_or(ApiErrorResponse::MissingRequiredField {
            field_name: "currency",
        })?;

        let current_time = common_utils::date_time::now();

        let payment_attempt_status = status;

        let (checkout_event_status, confirmation_reason) =
            utils::get_checkout_event_status_and_reason(payment_attempt_status);

        let click_to_pay_details = service_details.clone();

        let authentication_confirmation_data = UasConfirmationRequestData {
            x_src_flow_id: click_to_pay_details
                .as_ref()
                .and_then(|details| details.x_src_flow_id.clone()),
            transaction_amount: net_amount,
            transaction_currency: currency,
            checkout_event_type: Some("01".to_string()), // hardcoded to '01' since only authorise flow is implemented
            checkout_event_status: checkout_event_status.clone(),
            confirmation_status: checkout_event_status.clone(),
            confirmation_reason,
            confirmation_timestamp: Some(current_time),
            network_authorization_code: Some("01".to_string()), // hardcoded to '01' since only authorise flow is implemented
            network_transaction_identifier: Some("01".to_string()), // hardcoded to '01' since only authorise flow is implemented
            correlation_id: click_to_pay_details
                .clone()
                .and_then(|details| details.correlation_id),
            merchant_transaction_id: click_to_pay_details
                .and_then(|details| details.merchant_transaction_id),
        };

        let authentication_confirmation_router_data : hyperswitch_domain_models::types::UasAuthenticationConfirmationRouterData = utils::construct_uas_router_data(
            state,
            connector_name.to_string(),
            payment_method,
            merchant_id.clone(),
            None,
            authentication_confirmation_data,
            merchant_connector_account,
            Some(authentication_id.to_owned()),
            payment_id.cloned(),
        )?;

        utils::do_auth_connector_call(
            state,
            UNIFIED_AUTHENTICATION_SERVICE.to_string(),
            authentication_confirmation_router_data,
        )
        .await
        .ok(); // marking this as .ok() since this is not a required step at our end for completing the transaction

        Ok(())
    }
}

#[cfg(feature = "v1")]
#[async_trait::async_trait]
impl UnifiedAuthenticationService for ExternalAuthentication {
    fn get_pre_authentication_request_data(
        payment_method_data: Option<&domain::PaymentMethodData>,
        _service_details: Option<payments::CtpServiceDetails>,
        _amount: common_utils::types::MinorUnit,
        _currency: Option<common_enums::Currency>,
    ) -> RouterResult<UasPreAuthenticationRequestData> {
        let payment_method_data = payment_method_data
            .ok_or(ApiErrorResponse::InternalServerError)
            .attach_printable("payment_method_data is missing")?;
        let payment_details =
            if let payment_method_data::PaymentMethodData::Card(card) = payment_method_data {
                Some(PaymentDetails {
                    pan: card.card_number.clone(),
                    digital_card_id: None,
                    payment_data_type: None,
                    encrypted_src_card_details: None,
                    card_expiry_date: card.card_exp_year.clone(),
                    cardholder_name: card.card_holder_name.clone(),
                    card_token_number: card.card_cvc.clone(),
                    account_type: card.card_network.clone(),
                })
            } else {
                None
            };
        Ok(UasPreAuthenticationRequestData {
            service_details: None,
            transaction_details: None,
            payment_details,
            authentication_info: None,
        })
    }

    #[allow(clippy::too_many_arguments)]
    async fn pre_authentication(
        state: &SessionState,
        merchant_id: &common_utils::id_type::MerchantId,
        payment_id: Option<&common_utils::id_type::PaymentId>,
        payment_method_data: Option<&domain::PaymentMethodData>,
        merchant_connector_account: &MerchantConnectorAccountType,
        connector_name: &str,
        authentication_id: &common_utils::id_type::AuthenticationId,
        payment_method: common_enums::PaymentMethod,
        amount: common_utils::types::MinorUnit,
        currency: Option<common_enums::Currency>,
        service_details: Option<payments::CtpServiceDetails>,
    ) -> RouterResult<UasPreAuthenticationRouterData> {
        let pre_authentication_data = Self::get_pre_authentication_request_data(
            payment_method_data,
            service_details,
            amount,
            currency,
        )?;

        let pre_auth_router_data: UasPreAuthenticationRouterData =
            utils::construct_uas_router_data(
                state,
                connector_name.to_string(),
                payment_method,
                merchant_id.clone(),
                None,
                pre_authentication_data,
                merchant_connector_account,
                Some(authentication_id.to_owned()),
                payment_id.cloned(),
            )?;

        utils::do_auth_connector_call(
            state,
            UNIFIED_AUTHENTICATION_SERVICE.to_string(),
            pre_auth_router_data,
        )
        .await
    }

    fn get_authentication_request_data(
        payment_method_data: domain::PaymentMethodData,
        billing_address: hyperswitch_domain_models::address::Address,
        shipping_address: Option<hyperswitch_domain_models::address::Address>,
        browser_details: Option<BrowserInformation>,
        amount: Option<common_utils::types::MinorUnit>,
        currency: Option<common_enums::Currency>,
        message_category: MessageCategory,
        device_channel: payments::DeviceChannel,
        authentication: Authentication,
        return_url: Option<String>,
        sdk_information: Option<payments::SdkInformation>,
        threeds_method_comp_ind: payments::ThreeDsCompletionIndicator,
        email: Option<common_utils::pii::Email>,
        webhook_url: String,
        three_ds_requestor_url: String,
    ) -> RouterResult<UasAuthenticationRequestData> {
        Ok(UasAuthenticationRequestData {
            payment_method_data,
            billing_address,
            shipping_address,
            browser_details,
            transaction_details: TransactionDetails {
                amount,
                currency,
                device_channel: Some(device_channel),
                message_category: Some(message_category),
            },
            pre_authentication_data: PreAuthenticationData {
                threeds_server_transaction_id: authentication.threeds_server_transaction_id.ok_or(
                    ApiErrorResponse::MissingRequiredField {
                        field_name: "authentication.threeds_server_transaction_id",
                    },
                )?,
                message_version: authentication.message_version.ok_or(
                    ApiErrorResponse::MissingRequiredField {
                        field_name: "authentication.message_version",
                    },
                )?,
                acquirer_bin: authentication.acquirer_bin,
                acquirer_merchant_id: authentication.acquirer_merchant_id,
                acquirer_country_code: authentication.acquirer_country_code,
                connector_metadata: authentication.connector_metadata,
            },
            return_url,
            sdk_information,
            email,
            threeds_method_comp_ind,
            three_ds_requestor_url,
            webhook_url,
        })
    }

    #[allow(clippy::too_many_arguments)]
    async fn authentication(
        state: &SessionState,
        business_profile: &domain::Profile,
        payment_method: common_enums::PaymentMethod,
        payment_method_data: domain::PaymentMethodData,
        billing_address: hyperswitch_domain_models::address::Address,
        shipping_address: Option<hyperswitch_domain_models::address::Address>,
        browser_details: Option<BrowserInformation>,
        amount: Option<common_utils::types::MinorUnit>,
        currency: Option<common_enums::Currency>,
        message_category: MessageCategory,
        device_channel: payments::DeviceChannel,
        authentication: Authentication,
        return_url: Option<String>,
        sdk_information: Option<payments::SdkInformation>,
        threeds_method_comp_ind: payments::ThreeDsCompletionIndicator,
        email: Option<common_utils::pii::Email>,
        webhook_url: String,
        three_ds_requestor_url: String,
        merchant_connector_account: &MerchantConnectorAccountType,
        connector_name: &str,
        payment_id: Option<common_utils::id_type::PaymentId>,
    ) -> RouterResult<UasAuthenticationRouterData> {
        let authentication_data =
            <Self as UnifiedAuthenticationService>::get_authentication_request_data(
                payment_method_data,
                billing_address,
                shipping_address,
                browser_details,
                amount,
                currency,
                message_category,
                device_channel,
                authentication.clone(),
                return_url,
                sdk_information,
                threeds_method_comp_ind,
                email,
                webhook_url,
                three_ds_requestor_url,
            )?;
        let auth_router_data: UasAuthenticationRouterData = utils::construct_uas_router_data(
            state,
            connector_name.to_string(),
            payment_method,
            business_profile.merchant_id.clone(),
            None,
            authentication_data,
            merchant_connector_account,
            Some(authentication.authentication_id.to_owned()),
            payment_id,
        )?;

        Box::pin(utils::do_auth_connector_call(
            state,
            UNIFIED_AUTHENTICATION_SERVICE.to_string(),
            auth_router_data,
        ))
        .await
    }

    fn get_post_authentication_request_data(
        authentication: Option<Authentication>,
    ) -> RouterResult<UasPostAuthenticationRequestData> {
        Ok(UasPostAuthenticationRequestData {
            // authentication.threeds_server_transaction_id is mandatory for post-authentication in ExternalAuthentication
            threeds_server_transaction_id: Some(
                authentication
                    .and_then(|auth| auth.threeds_server_transaction_id)
                    .ok_or(ApiErrorResponse::MissingRequiredField {
                        field_name: "authentication.threeds_server_transaction_id",
                    })?,
            ),
        })
    }

    async fn post_authentication(
        state: &SessionState,
        business_profile: &domain::Profile,
        payment_id: Option<&common_utils::id_type::PaymentId>,
        merchant_connector_account: &MerchantConnectorAccountType,
        connector_name: &str,
        _authentication_id: &common_utils::id_type::AuthenticationId,
        payment_method: common_enums::PaymentMethod,
        _merchant_id: &common_utils::id_type::MerchantId,
        authentication: Option<&Authentication>,
    ) -> RouterResult<UasPostAuthenticationRouterData> {
        let authentication_data =
            <Self as UnifiedAuthenticationService>::get_post_authentication_request_data(
                authentication.cloned(),
            )?;
        let auth_router_data: UasPostAuthenticationRouterData = utils::construct_uas_router_data(
            state,
            connector_name.to_string(),
            payment_method,
            business_profile.merchant_id.clone(),
            None,
            authentication_data,
            merchant_connector_account,
            authentication.map(|auth| auth.authentication_id.clone()),
            payment_id.cloned(),
        )?;

        utils::do_auth_connector_call(
            state,
            UNIFIED_AUTHENTICATION_SERVICE.to_string(),
            auth_router_data,
        )
        .await
    }
}

#[allow(clippy::too_many_arguments)]
pub async fn create_new_authentication(
    state: &SessionState,
    merchant_id: common_utils::id_type::MerchantId,
    authentication_connector: Option<String>,
    profile_id: common_utils::id_type::ProfileId,
    payment_id: Option<common_utils::id_type::PaymentId>,
    merchant_connector_id: Option<common_utils::id_type::MerchantConnectorAccountId>,
    authentication_id: &common_utils::id_type::AuthenticationId,
    service_details: Option<payments::CtpServiceDetails>,
    authentication_status: common_enums::AuthenticationStatus,
    network_token: Option<payment_method_data::NetworkTokenData>,
    organization_id: common_utils::id_type::OrganizationId,
    force_3ds_challenge: Option<bool>,
    psd2_sca_exemption_type: Option<common_enums::ScaExemptionType>,
    acquirer_bin: Option<String>,
    acquirer_merchant_id: Option<String>,
    acquirer_country_code: Option<String>,
<<<<<<< HEAD
=======
    amount: Option<common_utils::types::MinorUnit>,
    currency: Option<common_enums::Currency>,
    return_url: Option<String>,
>>>>>>> 75d579a7
) -> RouterResult<Authentication> {
    let service_details_value = service_details
        .map(serde_json::to_value)
        .transpose()
        .change_context(ApiErrorResponse::InternalServerError)
        .attach_printable(
            "unable to parse service details into json value while inserting to DB",
        )?;
    let authentication_client_secret = Some(common_utils::generate_id_with_default_len(&format!(
        "{}_secret",
        authentication_id.get_string_repr()
    )));
    let new_authorization = AuthenticationNew {
        authentication_id: authentication_id.to_owned(),
        merchant_id,
        authentication_connector,
        connector_authentication_id: None,
        payment_method_id: "".to_string(),
        authentication_type: None,
        authentication_status,
        authentication_lifecycle_status: common_enums::AuthenticationLifecycleStatus::Unused,
        error_message: None,
        error_code: None,
        connector_metadata: None,
        maximum_supported_version: None,
        threeds_server_transaction_id: None,
        cavv: None,
        authentication_flow_type: None,
        message_version: None,
        eci: network_token.and_then(|data| data.eci),
        trans_status: None,
        acquirer_bin,
        acquirer_merchant_id,
        three_ds_method_data: None,
        three_ds_method_url: None,
        acs_url: None,
        challenge_request: None,
        acs_reference_number: None,
        acs_trans_id: None,
        acs_signed_content: None,
        profile_id,
        payment_id,
        merchant_connector_id,
        ds_trans_id: None,
        directory_server_id: None,
        acquirer_country_code,
        service_details: service_details_value,
        organization_id,
        authentication_client_secret,
        force_3ds_challenge,
        psd2_sca_exemption_type,
<<<<<<< HEAD
=======
        return_url,
        amount,
        currency,
>>>>>>> 75d579a7
    };
    state
        .store
        .insert_authentication(new_authorization)
        .await
        .to_duplicate_response(ApiErrorResponse::GenericDuplicateError {
            message: format!(
                "Authentication with authentication_id {} already exists",
                authentication_id.get_string_repr()
            ),
        })
}

// Modular authentication
#[cfg(feature = "v1")]
pub async fn authentication_create_core(
    state: SessionState,
    merchant_context: domain::MerchantContext,
    req: AuthenticationCreateRequest,
) -> RouterResponse<AuthenticationResponse> {
    let db = &*state.store;
    let merchant_account = merchant_context.get_merchant_account();
    let merchant_id = merchant_account.get_id();
    let key_manager_state = (&state).into();
<<<<<<< HEAD
    let profile_id = crate::core::utils::get_profile_id_from_business_details(
=======
    let profile_id = core_utils::get_profile_id_from_business_details(
>>>>>>> 75d579a7
        &key_manager_state,
        None,
        None,
        &merchant_context,
        req.profile_id.as_ref(),
        db,
        true,
    )
    .await?;

    let business_profile = db
        .find_business_profile_by_profile_id(
            &key_manager_state,
            merchant_context.get_merchant_key_store(),
            &profile_id,
        )
        .await
        .to_not_found_response(ApiErrorResponse::ProfileNotFound {
            id: profile_id.get_string_repr().to_owned(),
        })?;
    let organization_id = merchant_account.organization_id.clone();
    let authentication_id = common_utils::id_type::AuthenticationId::generate_authentication_id(
        consts::AUTHENTICATION_ID_PREFIX,
    );

    let force_3ds_challenge = Some(
        req.force_3ds_challenge
            .unwrap_or(business_profile.force_3ds_challenge),
    );

    let new_authentication = create_new_authentication(
        &state,
        merchant_id.clone(),
        req.authentication_connector
            .map(|connector| connector.to_string()),
        profile_id.clone(),
        None,
        None,
        &authentication_id,
        None,
        common_enums::AuthenticationStatus::Started,
        None,
        organization_id,
        force_3ds_challenge,
        req.psd2_sca_exemption_type,
        req.acquirer_details
            .clone()
            .and_then(|acquirer_details| acquirer_details.bin),
        req.acquirer_details
            .clone()
            .and_then(|acquirer_details| acquirer_details.merchant_id),
        req.acquirer_details
            .clone()
            .and_then(|acquirer_details| acquirer_details.country_code),
<<<<<<< HEAD
=======
        Some(req.amount),
        Some(req.currency),
        req.return_url,
>>>>>>> 75d579a7
    )
    .await?;

    let acquirer_details = Some(AcquirerDetails {
<<<<<<< HEAD
        bin: new_authentication.acquirer_bin,
        merchant_id: new_authentication.acquirer_merchant_id,
        country_code: new_authentication.acquirer_country_code,
    });

    let response = AuthenticationResponse {
        authentication_id: new_authentication.authentication_id,
        client_secret: new_authentication
            .authentication_client_secret
            .map(masking::Secret::new),
        amount: req.amount,
        currency: req.currency,
        customer: None,
        force_3ds_challenge,
        merchant_id: merchant_id.clone(),
        status: new_authentication.authentication_status,
        authentication_connector: new_authentication.authentication_connector,
        return_url: req.return_url.clone(),
        created_at: Some(common_utils::date_time::now()),
        error_code: None,
        error_message: None,
        metadata: req.metadata.clone(),
        profile_id: Some(profile_id),
        browser_info: None,
        psd2_sca_exemption_type: new_authentication.psd2_sca_exemption_type,
        acquirer_details,
    };
=======
        bin: new_authentication.acquirer_bin.clone(),
        merchant_id: new_authentication.acquirer_merchant_id.clone(),
        country_code: new_authentication.acquirer_country_code.clone(),
    });

    let amount = new_authentication
        .amount
        .ok_or(ApiErrorResponse::InternalServerError)
        .attach_printable("amount failed to get amount from authentication table")?;
    let currency = new_authentication
        .currency
        .ok_or(ApiErrorResponse::InternalServerError)
        .attach_printable("currency failed to get currency from authentication table")?;

    let response = AuthenticationResponse::foreign_from((
        new_authentication,
        amount,
        currency,
        profile_id,
        acquirer_details,
    ));
>>>>>>> 75d579a7

    Ok(hyperswitch_domain_models::api::ApplicationResponse::Json(
        response,
    ))
<<<<<<< HEAD
=======
}

impl
    ForeignFrom<(
        Authentication,
        common_utils::types::MinorUnit,
        common_enums::Currency,
        common_utils::id_type::ProfileId,
        Option<AcquirerDetails>,
    )> for AuthenticationResponse
{
    fn foreign_from(
        (authentication, amount, currency, profile_id, acquirer_details): (
            Authentication,
            common_utils::types::MinorUnit,
            common_enums::Currency,
            common_utils::id_type::ProfileId,
            Option<AcquirerDetails>,
        ),
    ) -> Self {
        Self {
            authentication_id: authentication.authentication_id,
            client_secret: authentication
                .authentication_client_secret
                .map(masking::Secret::new),
            amount,
            currency,
            force_3ds_challenge: authentication.force_3ds_challenge,
            merchant_id: authentication.merchant_id,
            status: authentication.authentication_status,
            authentication_connector: authentication.authentication_connector,
            return_url: authentication.return_url,
            created_at: Some(authentication.created_at),
            error_code: authentication.error_code,
            error_message: authentication.error_message,
            profile_id: Some(profile_id),
            psd2_sca_exemption_type: authentication.psd2_sca_exemption_type,
            acquirer_details,
        }
    }
>>>>>>> 75d579a7
}<|MERGE_RESOLUTION|>--- conflicted
+++ resolved
@@ -508,12 +508,9 @@
     acquirer_bin: Option<String>,
     acquirer_merchant_id: Option<String>,
     acquirer_country_code: Option<String>,
-<<<<<<< HEAD
-=======
     amount: Option<common_utils::types::MinorUnit>,
     currency: Option<common_enums::Currency>,
     return_url: Option<String>,
->>>>>>> 75d579a7
 ) -> RouterResult<Authentication> {
     let service_details_value = service_details
         .map(serde_json::to_value)
@@ -565,12 +562,9 @@
         authentication_client_secret,
         force_3ds_challenge,
         psd2_sca_exemption_type,
-<<<<<<< HEAD
-=======
         return_url,
         amount,
         currency,
->>>>>>> 75d579a7
     };
     state
         .store
@@ -595,11 +589,7 @@
     let merchant_account = merchant_context.get_merchant_account();
     let merchant_id = merchant_account.get_id();
     let key_manager_state = (&state).into();
-<<<<<<< HEAD
-    let profile_id = crate::core::utils::get_profile_id_from_business_details(
-=======
     let profile_id = core_utils::get_profile_id_from_business_details(
->>>>>>> 75d579a7
         &key_manager_state,
         None,
         None,
@@ -654,45 +644,13 @@
         req.acquirer_details
             .clone()
             .and_then(|acquirer_details| acquirer_details.country_code),
-<<<<<<< HEAD
-=======
         Some(req.amount),
         Some(req.currency),
         req.return_url,
->>>>>>> 75d579a7
     )
     .await?;
 
     let acquirer_details = Some(AcquirerDetails {
-<<<<<<< HEAD
-        bin: new_authentication.acquirer_bin,
-        merchant_id: new_authentication.acquirer_merchant_id,
-        country_code: new_authentication.acquirer_country_code,
-    });
-
-    let response = AuthenticationResponse {
-        authentication_id: new_authentication.authentication_id,
-        client_secret: new_authentication
-            .authentication_client_secret
-            .map(masking::Secret::new),
-        amount: req.amount,
-        currency: req.currency,
-        customer: None,
-        force_3ds_challenge,
-        merchant_id: merchant_id.clone(),
-        status: new_authentication.authentication_status,
-        authentication_connector: new_authentication.authentication_connector,
-        return_url: req.return_url.clone(),
-        created_at: Some(common_utils::date_time::now()),
-        error_code: None,
-        error_message: None,
-        metadata: req.metadata.clone(),
-        profile_id: Some(profile_id),
-        browser_info: None,
-        psd2_sca_exemption_type: new_authentication.psd2_sca_exemption_type,
-        acquirer_details,
-    };
-=======
         bin: new_authentication.acquirer_bin.clone(),
         merchant_id: new_authentication.acquirer_merchant_id.clone(),
         country_code: new_authentication.acquirer_country_code.clone(),
@@ -714,13 +672,10 @@
         profile_id,
         acquirer_details,
     ));
->>>>>>> 75d579a7
 
     Ok(hyperswitch_domain_models::api::ApplicationResponse::Json(
         response,
     ))
-<<<<<<< HEAD
-=======
 }
 
 impl
@@ -761,5 +716,4 @@
             acquirer_details,
         }
     }
->>>>>>> 75d579a7
 }