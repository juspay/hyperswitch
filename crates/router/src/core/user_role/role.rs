use std::{cmp, collections::HashSet};

use api_models::user_role::role as role_api;
use common_enums::{EntityType, ParentGroup, PermissionGroup};
use common_utils::generate_id_with_default_len;
use diesel_models::role::{ListRolesByEntityPayload, RoleNew, RoleUpdate};
use error_stack::{report, ResultExt};

use crate::{
    core::errors::{StorageErrorExt, UserErrors, UserResponse},
    routes::{app::ReqState, SessionState},
    services::{
        authentication::{blacklist, UserFromToken},
        authorization::{
            permission_groups::{ParentGroupExt, PermissionGroupExt},
            roles::{self, predefined_roles::PREDEFINED_ROLES},
        },
        ApplicationResponse,
    },
    types::domain::user::RoleName,
    utils,
};

pub async fn get_role_from_token_with_groups(
    state: SessionState,
    user_from_token: UserFromToken,
) -> UserResponse<Vec<PermissionGroup>> {
    let role_info = user_from_token
        .get_role_info_from_db(&state)
        .await
        .attach_printable("Invalid role_id in JWT")?;

    let permissions = role_info.get_permission_groups().to_vec();

    Ok(ApplicationResponse::Json(permissions))
}

pub async fn get_groups_and_resources_for_role_from_token(
    state: SessionState,
    user_from_token: UserFromToken,
) -> UserResponse<role_api::GroupsAndResources> {
    let role_info = user_from_token.get_role_info_from_db(&state).await?;

    let groups = role_info
        .get_permission_groups()
        .into_iter()
        .collect::<Vec<_>>();
    let resources = groups
        .iter()
        .flat_map(|group| group.resources())
        .collect::<HashSet<_>>()
        .into_iter()
        .collect();

    Ok(ApplicationResponse::Json(role_api::GroupsAndResources {
        groups,
        resources,
    }))
}

pub async fn create_role(
    state: SessionState,
    user_from_token: UserFromToken,
    req: role_api::CreateRoleRequest,
    _req_state: ReqState,
) -> UserResponse<role_api::RoleInfoWithGroupsResponse> {
    let now = common_utils::date_time::now();

    let user_entity_type = user_from_token
        .get_role_info_from_db(&state)
        .await
        .attach_printable("Invalid role_id in JWT")?
        .get_entity_type();

    let role_entity_type = req.entity_type.unwrap_or(EntityType::Merchant);

    if matches!(role_entity_type, EntityType::Organization) {
        return Err(report!(UserErrors::InvalidRoleOperation))
            .attach_printable("User trying to create org level custom role");
    }

    // TODO: Remove in PR custom-role-write-pr
    if matches!(role_entity_type, EntityType::Profile) {
        return Err(report!(UserErrors::InvalidRoleOperation))
            .attach_printable("User trying to create profile level custom role");
    }

    let requestor_entity_from_role_scope = EntityType::from(req.role_scope);

    if requestor_entity_from_role_scope < role_entity_type {
        return Err(report!(UserErrors::InvalidRoleOperation)).attach_printable(format!(
            "User is trying to create role of type {} and scope {}",
            role_entity_type, requestor_entity_from_role_scope
        ));
    }
    let max_from_scope_and_entity = cmp::max(requestor_entity_from_role_scope, role_entity_type);

    if user_entity_type < max_from_scope_and_entity {
        return Err(report!(UserErrors::InvalidRoleOperation)).attach_printable(format!(
            "{} is trying to create of scope {} and of type {}",
            user_entity_type, requestor_entity_from_role_scope, role_entity_type
        ));
    }

    let role_name = RoleName::new(req.role_name)?;

    utils::user_role::validate_role_groups(&req.groups)?;
    utils::user_role::validate_role_name(
        &state,
        &role_name,
        &user_from_token.merchant_id,
        &user_from_token.org_id,
<<<<<<< HEAD
        &user_from_token.profile_id,
        &role_entity_type,
    )
    .await?;

    let (org_id, merchant_id, profile_id) = match role_entity_type {
        EntityType::Organization | EntityType::Tenant => {
            (user_from_token.org_id, user_from_token.merchant_id, None)
        }
        EntityType::Merchant => (user_from_token.org_id, user_from_token.merchant_id, None),
        EntityType::Profile => (
            user_from_token.org_id,
            user_from_token.merchant_id,
            Some(user_from_token.profile_id),
        ),
    };
=======
        user_from_token
            .tenant_id
            .as_ref()
            .unwrap_or(&state.tenant.tenant_id),
    )
    .await?;

    let user_role_info = user_from_token.get_role_info_from_db(&state).await?;

    if matches!(req.role_scope, RoleScope::Organization)
        && user_role_info.get_entity_type() < EntityType::Organization
    {
        return Err(report!(UserErrors::InvalidRoleOperation)).attach_printable(
            "User does not have sufficient privileges to perform organization-level role operation",
        );
    }
>>>>>>> 7584c666

    let role = state
        .global_store
        .insert_role(RoleNew {
            role_id: generate_id_with_default_len("role"),
            role_name: role_name.get_role_name(),
            merchant_id,
            org_id,
            groups: req.groups,
            scope: req.role_scope,
            entity_type: role_entity_type,
            created_by: user_from_token.user_id.clone(),
            last_modified_by: user_from_token.user_id,
            created_at: now,
            last_modified_at: now,
<<<<<<< HEAD
            profile_id,
=======
            tenant_id: user_from_token.tenant_id.unwrap_or(state.tenant.tenant_id),
>>>>>>> 7584c666
        })
        .await
        .to_duplicate_response(UserErrors::RoleNameAlreadyExists)?;

    Ok(ApplicationResponse::Json(
        role_api::RoleInfoWithGroupsResponse {
            groups: role.groups,
            role_id: role.role_id,
            role_name: role.role_name,
            role_scope: role.scope,
            entity_type: role.entity_type,
        },
    ))
}

pub async fn get_role_with_groups(
    state: SessionState,
    user_from_token: UserFromToken,
    role: role_api::GetRoleRequest,
) -> UserResponse<role_api::RoleInfoWithGroupsResponse> {
    let role_info = roles::RoleInfo::from_role_id_org_id_tenant_id(
        &state,
        &role.role_id,
        &user_from_token.org_id,
        user_from_token
            .tenant_id
            .as_ref()
            .unwrap_or(&state.tenant.tenant_id),
    )
    .await
    .to_not_found_response(UserErrors::InvalidRoleId)?;

    if role_info.is_internal() {
        return Err(UserErrors::InvalidRoleId.into());
    }

    Ok(ApplicationResponse::Json(
        role_api::RoleInfoWithGroupsResponse {
            groups: role_info.get_permission_groups().to_vec(),
            role_id: role.role_id,
            role_name: role_info.get_role_name().to_string(),
            role_scope: role_info.get_scope(),
            entity_type: role_info.get_entity_type(),
        },
    ))
}

pub async fn get_parent_info_for_role(
    state: SessionState,
    user_from_token: UserFromToken,
    role: role_api::GetRoleRequest,
) -> UserResponse<role_api::RoleInfoWithParents> {
    let role_info = roles::RoleInfo::from_role_id_org_id_tenant_id(
        &state,
        &role.role_id,
        &user_from_token.org_id,
        user_from_token
            .tenant_id
            .as_ref()
            .unwrap_or(&state.tenant.tenant_id),
    )
    .await
    .to_not_found_response(UserErrors::InvalidRoleId)?;

    if role_info.is_internal() {
        return Err(UserErrors::InvalidRoleId.into());
    }

    let parent_groups = ParentGroup::get_descriptions_for_groups(
        role_info.get_entity_type(),
        role_info.get_permission_groups().to_vec(),
    )
    .into_iter()
    .map(|(parent_group, description)| role_api::ParentGroupInfo {
        name: parent_group.clone(),
        description,
        scopes: role_info
            .get_permission_groups()
            .iter()
            .filter_map(|group| (group.parent() == parent_group).then_some(group.scope()))
            // TODO: Remove this hashset conversion when merhant access
            // and organization access groups are removed
            .collect::<HashSet<_>>()
            .into_iter()
            .collect(),
    })
    .collect();

    Ok(ApplicationResponse::Json(role_api::RoleInfoWithParents {
        role_id: role.role_id,
        parent_groups,
        role_name: role_info.get_role_name().to_string(),
        role_scope: role_info.get_scope(),
    }))
}

pub async fn update_role(
    state: SessionState,
    user_from_token: UserFromToken,
    req: role_api::UpdateRoleRequest,
    role_id: &str,
) -> UserResponse<role_api::RoleInfoWithGroupsResponse> {
    let role_name = req.role_name.map(RoleName::new).transpose()?;

    let role_info = roles::RoleInfo::from_role_id_in_lineage(
        &state,
        role_id,
        &user_from_token.merchant_id,
        &user_from_token.org_id,
        &user_from_token.profile_id,
    )
    .await
    .to_not_found_response(UserErrors::InvalidRoleOperation)?;

    let user_role_info = user_from_token.get_role_info_from_db(&state).await?;

    let requested_entity_from_role_scope = EntityType::from(role_info.get_scope());
    let requested_role_entity_type = role_info.get_entity_type();
    let max_from_scope_and_entity =
        cmp::max(requested_entity_from_role_scope, requested_role_entity_type);

    if user_role_info.get_entity_type() < max_from_scope_and_entity {
        return Err(report!(UserErrors::InvalidRoleOperation)).attach_printable(format!(
            "{} is trying to update of scope {} and of type {}",
            user_role_info.get_entity_type(),
            requested_entity_from_role_scope,
            requested_role_entity_type
        ));
    }

    if let Some(ref role_name) = role_name {
        utils::user_role::validate_role_name(
            &state,
            role_name,
            &user_from_token.merchant_id,
            &user_from_token.org_id,
<<<<<<< HEAD
            &user_from_token.profile_id,
            &role_info.get_entity_type(),
=======
            user_from_token
                .tenant_id
                .as_ref()
                .unwrap_or(&state.tenant.tenant_id),
>>>>>>> 7584c666
        )
        .await?;
    }

    if let Some(ref groups) = req.groups {
        utils::user_role::validate_role_groups(groups)?;
    }

<<<<<<< HEAD
=======
    let role_info = roles::RoleInfo::from_role_id_in_lineage(
        &state,
        role_id,
        &user_from_token.merchant_id,
        &user_from_token.org_id,
        user_from_token
            .tenant_id
            .as_ref()
            .unwrap_or(&state.tenant.tenant_id),
    )
    .await
    .to_not_found_response(UserErrors::InvalidRoleOperation)?;

    let user_role_info = user_from_token.get_role_info_from_db(&state).await?;

    if matches!(role_info.get_scope(), RoleScope::Organization)
        && user_role_info.get_entity_type() != EntityType::Organization
    {
        return Err(report!(UserErrors::InvalidRoleOperation))
            .attach_printable("Non org admin user changing org level role");
    }

>>>>>>> 7584c666
    let updated_role = state
        .global_store
        .update_role_by_role_id(
            role_id,
            RoleUpdate::UpdateDetails {
                groups: req.groups,
                role_name: role_name.map(RoleName::get_role_name),
                last_modified_at: common_utils::date_time::now(),
                last_modified_by: user_from_token.user_id,
            },
        )
        .await
        .to_duplicate_response(UserErrors::RoleNameAlreadyExists)?;

    blacklist::insert_role_in_blacklist(&state, role_id).await?;

    Ok(ApplicationResponse::Json(
        role_api::RoleInfoWithGroupsResponse {
            groups: updated_role.groups,
            role_id: updated_role.role_id,
            role_name: updated_role.role_name,
            role_scope: updated_role.scope,
            entity_type: updated_role.entity_type,
        },
    ))
}

pub async fn list_roles_with_info(
    state: SessionState,
    user_from_token: UserFromToken,
    request: role_api::ListRolesRequest,
) -> UserResponse<Vec<role_api::RoleInfoResponseNew>> {
    let user_role_info = user_from_token
        .get_role_info_from_db(&state)
        .await
        .attach_printable("Invalid role_id in JWT")?;

    if user_role_info.is_internal() {
        return Err(UserErrors::InvalidRoleOperationWithMessage(
            "Internal roles are not allowed for this operation".to_string(),
        )
        .into());
    }

    let mut role_info_vec = PREDEFINED_ROLES
        .iter()
        .map(|(_, role_info)| role_info.clone())
        .collect::<Vec<_>>();

    let user_role_entity = user_role_info.get_entity_type();
    let is_lineage_data_required = request.entity_type.is_none();
    let custom_roles =
        match utils::user_role::get_min_entity(user_role_entity, request.entity_type)? {
            EntityType::Tenant | EntityType::Organization => state
                .global_store
<<<<<<< HEAD
                .generic_list_roles_by_entity_type(
                    ListRolesByEntityPayload::Organization(user_from_token.org_id),
                    is_lineage_data_required,
=======
                .list_roles_for_org_by_parameters(
                    user_from_token
                        .tenant_id
                        .as_ref()
                        .unwrap_or(&state.tenant.tenant_id),
                    &user_from_token.org_id,
                    None,
                    request.entity_type,
                    None,
>>>>>>> 7584c666
                )
                .await
                .change_context(UserErrors::InternalServerError)
                .attach_printable("Failed to get roles")?,
            EntityType::Merchant => state
                .global_store
<<<<<<< HEAD
                .generic_list_roles_by_entity_type(
                    ListRolesByEntityPayload::Merchant(
                        user_from_token.org_id,
                        user_from_token.merchant_id,
                    ),
                    is_lineage_data_required,
                )
                .await
                .change_context(UserErrors::InternalServerError)
                .attach_printable("Failed to get roles")?,

            EntityType::Profile => state
                .global_store
                .generic_list_roles_by_entity_type(
                    ListRolesByEntityPayload::Profile(
                        user_from_token.org_id,
                        user_from_token.merchant_id,
                        user_from_token.profile_id,
                    ),
                    is_lineage_data_required,
=======
                .list_roles_for_org_by_parameters(
                    user_from_token
                        .tenant_id
                        .as_ref()
                        .unwrap_or(&state.tenant.tenant_id),
                    &user_from_token.org_id,
                    Some(&user_from_token.merchant_id),
                    request.entity_type,
                    None,
>>>>>>> 7584c666
                )
                .await
                .change_context(UserErrors::InternalServerError)
                .attach_printable("Failed to get roles")?,
        };

    role_info_vec.extend(custom_roles.into_iter().map(roles::RoleInfo::from));

    let list_role_info_response = role_info_vec
        .into_iter()
        .filter_map(|role_info| {
            let is_lower_entity = user_role_entity >= role_info.get_entity_type();
            let request_filter = request.entity_type.map_or(true, |entity_type| {
                entity_type == role_info.get_entity_type()
            });

            (is_lower_entity && request_filter).then_some(role_api::RoleInfoResponseNew {
                role_id: role_info.get_role_id().to_string(),
                role_name: role_info.get_role_name().to_string(),
                groups: role_info.get_permission_groups().to_vec(),
                entity_type: role_info.get_entity_type(),
                scope: role_info.get_scope(),
            })
        })
        .collect::<Vec<_>>();

    Ok(ApplicationResponse::Json(list_role_info_response))
}

pub async fn list_roles_at_entity_level(
    state: SessionState,
    user_from_token: UserFromToken,
    req: role_api::ListRolesAtEntityLevelRequest,
    check_type: role_api::RoleCheckType,
) -> UserResponse<Vec<role_api::MinimalRoleInfo>> {
    let user_entity_type = user_from_token
        .get_role_info_from_db(&state)
        .await
        .attach_printable("Invalid role_id in JWT")?
        .get_entity_type();

    if req.entity_type > user_entity_type {
        return Err(UserErrors::InvalidRoleOperationWithMessage(
            "User is attempting to request list roles above the current entity level".to_string(),
        )
        .into());
    }
    let mut role_info_vec = PREDEFINED_ROLES
        .iter()
        .map(|(_, role_info)| role_info.clone())
        .collect::<Vec<_>>();

    let is_lineage_data_required = false;
    let custom_roles = match req.entity_type {
        EntityType::Tenant | EntityType::Organization => state
            .global_store
<<<<<<< HEAD
            .generic_list_roles_by_entity_type(
                ListRolesByEntityPayload::Organization(user_from_token.org_id),
                is_lineage_data_required,
=======
            .list_roles_for_org_by_parameters(
                user_from_token
                    .tenant_id
                    .as_ref()
                    .unwrap_or(&state.tenant.tenant_id),
                &user_from_token.org_id,
                None,
                Some(req.entity_type),
                None,
>>>>>>> 7584c666
            )
            .await
            .change_context(UserErrors::InternalServerError)
            .attach_printable("Failed to get roles")?,

        EntityType::Merchant => state
            .global_store
<<<<<<< HEAD
            .generic_list_roles_by_entity_type(
                ListRolesByEntityPayload::Merchant(
                    user_from_token.org_id,
                    user_from_token.merchant_id,
                ),
                is_lineage_data_required,
            )
            .await
            .change_context(UserErrors::InternalServerError)
            .attach_printable("Failed to get roles")?,

        EntityType::Profile => state
            .global_store
            .generic_list_roles_by_entity_type(
                ListRolesByEntityPayload::Profile(
                    user_from_token.org_id,
                    user_from_token.merchant_id,
                    user_from_token.profile_id,
                ),
                is_lineage_data_required,
=======
            .list_roles_for_org_by_parameters(
                user_from_token
                    .tenant_id
                    .as_ref()
                    .unwrap_or(&state.tenant.tenant_id),
                &user_from_token.org_id,
                Some(&user_from_token.merchant_id),
                Some(req.entity_type),
                None,
>>>>>>> 7584c666
            )
            .await
            .change_context(UserErrors::InternalServerError)
            .attach_printable("Failed to get roles")?,
    };

    role_info_vec.extend(custom_roles.into_iter().map(roles::RoleInfo::from));

    let list_minimal_role_info = role_info_vec
        .into_iter()
        .filter_map(|role_info| {
            let check_type = match check_type {
                role_api::RoleCheckType::Invite => role_info.is_invitable(),
                role_api::RoleCheckType::Update => role_info.is_updatable(),
            };
            if check_type && role_info.get_entity_type() == req.entity_type {
                Some(role_api::MinimalRoleInfo {
                    role_id: role_info.get_role_id().to_string(),
                    role_name: role_info.get_role_name().to_string(),
                })
            } else {
                None
            }
        })
        .collect::<Vec<_>>();

    Ok(ApplicationResponse::Json(list_minimal_role_info))
}<|MERGE_RESOLUTION|>--- conflicted
+++ resolved
@@ -110,8 +110,11 @@
         &role_name,
         &user_from_token.merchant_id,
         &user_from_token.org_id,
-<<<<<<< HEAD
         &user_from_token.profile_id,
+        user_from_token
+            .tenant_id
+            .as_ref()
+            .unwrap_or(&state.tenant.tenant_id),
         &role_entity_type,
     )
     .await?;
@@ -127,24 +130,6 @@
             Some(user_from_token.profile_id),
         ),
     };
-=======
-        user_from_token
-            .tenant_id
-            .as_ref()
-            .unwrap_or(&state.tenant.tenant_id),
-    )
-    .await?;
-
-    let user_role_info = user_from_token.get_role_info_from_db(&state).await?;
-
-    if matches!(req.role_scope, RoleScope::Organization)
-        && user_role_info.get_entity_type() < EntityType::Organization
-    {
-        return Err(report!(UserErrors::InvalidRoleOperation)).attach_printable(
-            "User does not have sufficient privileges to perform organization-level role operation",
-        );
-    }
->>>>>>> 7584c666
 
     let role = state
         .global_store
@@ -160,11 +145,8 @@
             last_modified_by: user_from_token.user_id,
             created_at: now,
             last_modified_at: now,
-<<<<<<< HEAD
             profile_id,
-=======
             tenant_id: user_from_token.tenant_id.unwrap_or(state.tenant.tenant_id),
->>>>>>> 7584c666
         })
         .await
         .to_duplicate_response(UserErrors::RoleNameAlreadyExists)?;
@@ -275,6 +257,10 @@
         &user_from_token.merchant_id,
         &user_from_token.org_id,
         &user_from_token.profile_id,
+        user_from_token
+            .tenant_id
+            .as_ref()
+            .unwrap_or(&state.tenant.tenant_id),
     )
     .await
     .to_not_found_response(UserErrors::InvalidRoleOperation)?;
@@ -301,15 +287,12 @@
             role_name,
             &user_from_token.merchant_id,
             &user_from_token.org_id,
-<<<<<<< HEAD
-            &user_from_token.profile_id,
-            &role_info.get_entity_type(),
-=======
             user_from_token
                 .tenant_id
                 .as_ref()
                 .unwrap_or(&state.tenant.tenant_id),
->>>>>>> 7584c666
+            &user_from_token.profile_id,
+            &role_info.get_entity_type(),
         )
         .await?;
     }
@@ -318,31 +301,6 @@
         utils::user_role::validate_role_groups(groups)?;
     }
 
-<<<<<<< HEAD
-=======
-    let role_info = roles::RoleInfo::from_role_id_in_lineage(
-        &state,
-        role_id,
-        &user_from_token.merchant_id,
-        &user_from_token.org_id,
-        user_from_token
-            .tenant_id
-            .as_ref()
-            .unwrap_or(&state.tenant.tenant_id),
-    )
-    .await
-    .to_not_found_response(UserErrors::InvalidRoleOperation)?;
-
-    let user_role_info = user_from_token.get_role_info_from_db(&state).await?;
-
-    if matches!(role_info.get_scope(), RoleScope::Organization)
-        && user_role_info.get_entity_type() != EntityType::Organization
-    {
-        return Err(report!(UserErrors::InvalidRoleOperation))
-            .attach_printable("Non org admin user changing org level role");
-    }
-
->>>>>>> 7584c666
     let updated_role = state
         .global_store
         .update_role_by_role_id(
@@ -398,28 +356,15 @@
         match utils::user_role::get_min_entity(user_role_entity, request.entity_type)? {
             EntityType::Tenant | EntityType::Organization => state
                 .global_store
-<<<<<<< HEAD
                 .generic_list_roles_by_entity_type(
                     ListRolesByEntityPayload::Organization(user_from_token.org_id),
                     is_lineage_data_required,
-=======
-                .list_roles_for_org_by_parameters(
-                    user_from_token
-                        .tenant_id
-                        .as_ref()
-                        .unwrap_or(&state.tenant.tenant_id),
-                    &user_from_token.org_id,
-                    None,
-                    request.entity_type,
-                    None,
->>>>>>> 7584c666
                 )
                 .await
                 .change_context(UserErrors::InternalServerError)
                 .attach_printable("Failed to get roles")?,
             EntityType::Merchant => state
                 .global_store
-<<<<<<< HEAD
                 .generic_list_roles_by_entity_type(
                     ListRolesByEntityPayload::Merchant(
                         user_from_token.org_id,
@@ -440,17 +385,6 @@
                         user_from_token.profile_id,
                     ),
                     is_lineage_data_required,
-=======
-                .list_roles_for_org_by_parameters(
-                    user_from_token
-                        .tenant_id
-                        .as_ref()
-                        .unwrap_or(&state.tenant.tenant_id),
-                    &user_from_token.org_id,
-                    Some(&user_from_token.merchant_id),
-                    request.entity_type,
-                    None,
->>>>>>> 7584c666
                 )
                 .await
                 .change_context(UserErrors::InternalServerError)
@@ -507,21 +441,9 @@
     let custom_roles = match req.entity_type {
         EntityType::Tenant | EntityType::Organization => state
             .global_store
-<<<<<<< HEAD
             .generic_list_roles_by_entity_type(
                 ListRolesByEntityPayload::Organization(user_from_token.org_id),
                 is_lineage_data_required,
-=======
-            .list_roles_for_org_by_parameters(
-                user_from_token
-                    .tenant_id
-                    .as_ref()
-                    .unwrap_or(&state.tenant.tenant_id),
-                &user_from_token.org_id,
-                None,
-                Some(req.entity_type),
-                None,
->>>>>>> 7584c666
             )
             .await
             .change_context(UserErrors::InternalServerError)
@@ -529,7 +451,6 @@
 
         EntityType::Merchant => state
             .global_store
-<<<<<<< HEAD
             .generic_list_roles_by_entity_type(
                 ListRolesByEntityPayload::Merchant(
                     user_from_token.org_id,
@@ -550,17 +471,6 @@
                     user_from_token.profile_id,
                 ),
                 is_lineage_data_required,
-=======
-            .list_roles_for_org_by_parameters(
-                user_from_token
-                    .tenant_id
-                    .as_ref()
-                    .unwrap_or(&state.tenant.tenant_id),
-                &user_from_token.org_id,
-                Some(&user_from_token.merchant_id),
-                Some(req.entity_type),
-                None,
->>>>>>> 7584c666
             )
             .await
             .change_context(UserErrors::InternalServerError)
