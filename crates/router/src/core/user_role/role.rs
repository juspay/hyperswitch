use std::{cmp, collections::HashSet, ops::Not};

use api_models::user_role::role as role_api;
use common_enums::{EntityType, ParentGroup, PermissionGroup};
use common_utils::generate_id_with_default_len;
use diesel_models::role::{ListRolesByEntityPayload, RoleNew, RoleUpdate};
use error_stack::{report, ResultExt};

use crate::{
    core::errors::{StorageErrorExt, UserErrors, UserResponse},
    routes::{app::ReqState, SessionState},
    services::{
        authentication::{blacklist, UserFromToken},
        authorization::{
            permission_groups::{ParentGroupExt, PermissionGroupExt},
            roles::{self, predefined_roles::PREDEFINED_ROLES},
        },
        ApplicationResponse,
    },
    types::domain::user::RoleName,
    utils,
};

pub async fn get_role_from_token_with_groups(
    state: SessionState,
    user_from_token: UserFromToken,
) -> UserResponse<Vec<PermissionGroup>> {
    let role_info = user_from_token
        .get_role_info_from_db(&state)
        .await
        .attach_printable("Invalid role_id in JWT")?;

    let permissions = role_info.get_permission_groups().to_vec();

    Ok(ApplicationResponse::Json(permissions))
}

pub async fn get_groups_and_resources_for_role_from_token(
    state: SessionState,
    user_from_token: UserFromToken,
) -> UserResponse<role_api::GroupsAndResources> {
    let role_info = user_from_token.get_role_info_from_db(&state).await?;

    let groups = role_info
        .get_permission_groups()
        .into_iter()
        .collect::<Vec<_>>();
    let resources = groups
        .iter()
        .flat_map(|group| group.resources())
        .collect::<HashSet<_>>()
        .into_iter()
        .collect();

    Ok(ApplicationResponse::Json(role_api::GroupsAndResources {
        groups,
        resources,
    }))
}

pub async fn create_role(
    state: SessionState,
    user_from_token: UserFromToken,
    req: role_api::CreateRoleRequest,
    _req_state: ReqState,
) -> UserResponse<role_api::RoleInfoWithGroupsResponse> {
    let now = common_utils::date_time::now();

    let user_entity_type = user_from_token
        .get_role_info_from_db(&state)
        .await
        .attach_printable("Invalid role_id in JWT")?
        .get_entity_type();

    let role_entity_type = req.entity_type.unwrap_or(EntityType::Merchant);

    if matches!(role_entity_type, EntityType::Organization) {
        return Err(report!(UserErrors::InvalidRoleOperation))
            .attach_printable("User trying to create org level custom role");
    }
    let requestor_entity_from_role_scope = EntityType::from(req.role_scope);

    if requestor_entity_from_role_scope < role_entity_type {
        return Err(report!(UserErrors::InvalidRoleOperation)).attach_printable(format!(
            "User is trying to create role of type {role_entity_type} and scope {requestor_entity_from_role_scope}",

        ));
    }
    let max_from_scope_and_entity = cmp::max(requestor_entity_from_role_scope, role_entity_type);

    if user_entity_type < max_from_scope_and_entity {
        return Err(report!(UserErrors::InvalidRoleOperation)).attach_printable(format!(
            "{user_entity_type} is trying to create of scope {requestor_entity_from_role_scope} and of type {role_entity_type}",

        ));
    }

    let role_name = RoleName::new(req.role_name)?;

    utils::user_role::validate_role_groups(&req.groups)?;
    utils::user_role::validate_role_name(
        &state,
        &role_name,
        &user_from_token.merchant_id,
        &user_from_token.org_id,
        user_from_token
            .tenant_id
            .as_ref()
            .unwrap_or(&state.tenant.tenant_id),
        &user_from_token.profile_id,
        &role_entity_type,
    )
    .await?;

    let (org_id, merchant_id, profile_id) = match role_entity_type {
        EntityType::Organization | EntityType::Tenant => (user_from_token.org_id, None, None),
        EntityType::Merchant => (
            user_from_token.org_id,
            Some(user_from_token.merchant_id),
            None,
        ),
        EntityType::Profile => (
            user_from_token.org_id,
            Some(user_from_token.merchant_id),
            Some(user_from_token.profile_id),
        ),
    };

    let role = state
        .global_store
        .insert_role(RoleNew {
            role_id: generate_id_with_default_len("role"),
            role_name: role_name.get_role_name(),
            merchant_id,
            org_id,
            groups: req.groups,
            scope: req.role_scope,
            entity_type: role_entity_type,
            created_by: user_from_token.user_id.clone(),
            last_modified_by: user_from_token.user_id,
            created_at: now,
            last_modified_at: now,
            profile_id,
            tenant_id: user_from_token.tenant_id.unwrap_or(state.tenant.tenant_id),
        })
        .await
        .to_duplicate_response(UserErrors::RoleNameAlreadyExists)?;

    Ok(ApplicationResponse::Json(
        role_api::RoleInfoWithGroupsResponse {
            groups: role.groups,
            role_id: role.role_id,
            role_name: role.role_name,
            role_scope: role.scope,
            entity_type: role.entity_type,
        },
    ))
}

pub async fn create_role_v2(
    state: SessionState,
    user_from_token: UserFromToken,
    req: role_api::CreateRoleV2Request,
    _req_state: ReqState,
) -> UserResponse<role_api::RoleInfoResponseWithParentsGroup> {
    let now = common_utils::date_time::now();

    let user_entity_type = user_from_token
        .get_role_info_from_db(&state)
        .await
        .attach_printable("Invalid role_id in JWT")?
        .get_entity_type();

    let role_entity_type = req.entity_type.unwrap_or(EntityType::Merchant);

    if matches!(role_entity_type, EntityType::Organization) {
        return Err(report!(UserErrors::InvalidRoleOperation))
            .attach_printable("User trying to create org level custom role");
    }

    let requestor_entity_from_role_scope = EntityType::from(req.role_scope);

    if requestor_entity_from_role_scope < role_entity_type {
        return Err(report!(UserErrors::InvalidRoleOperation)).attach_printable(format!(
            "User is trying to create role of type {role_entity_type} and scope {requestor_entity_from_role_scope}",
        ));
    }

    let max_from_scope_and_entity = cmp::max(requestor_entity_from_role_scope, role_entity_type);

    if user_entity_type < max_from_scope_and_entity {
        return Err(report!(UserErrors::InvalidRoleOperation)).attach_printable(format!(
            "{user_entity_type} is trying to create of scope {requestor_entity_from_role_scope} and of type {role_entity_type}",
        ));
    }

    let role_name = RoleName::new(req.role_name.clone())?;

    let permission_groups =
        utils::user_role::parent_group_info_request_to_permission_groups(&req.parent_groups)?;

    utils::user_role::validate_role_groups(&permission_groups)?;
    utils::user_role::validate_role_name(
        &state,
        &role_name,
        &user_from_token.merchant_id,
        &user_from_token.org_id,
        user_from_token
            .tenant_id
            .as_ref()
            .unwrap_or(&state.tenant.tenant_id),
        &user_from_token.profile_id,
        &role_entity_type,
    )
    .await?;

    let (org_id, merchant_id, profile_id) = match role_entity_type {
        EntityType::Organization | EntityType::Tenant => (user_from_token.org_id, None, None),
        EntityType::Merchant => (
            user_from_token.org_id,
            Some(user_from_token.merchant_id),
            None,
        ),
        EntityType::Profile => (
            user_from_token.org_id,
            Some(user_from_token.merchant_id),
            Some(user_from_token.profile_id),
        ),
    };

    let role = state
        .global_store
        .insert_role(RoleNew {
            role_id: generate_id_with_default_len("role"),
            role_name: role_name.get_role_name(),
            merchant_id,
            org_id,
            groups: permission_groups,
            scope: req.role_scope,
            entity_type: role_entity_type,
            created_by: user_from_token.user_id.clone(),
            last_modified_by: user_from_token.user_id,
            created_at: now,
            last_modified_at: now,
            profile_id,
            tenant_id: user_from_token.tenant_id.unwrap_or(state.tenant.tenant_id),
        })
        .await
        .to_duplicate_response(UserErrors::RoleNameAlreadyExists)?;

    let response_parent_groups =
        utils::user_role::permission_groups_to_parent_group_info(&role.groups, role.entity_type);

    Ok(ApplicationResponse::Json(
        role_api::RoleInfoResponseWithParentsGroup {
            role_id: role.role_id,
            role_name: role.role_name,
            role_scope: role.scope,
            entity_type: role.entity_type,
            parent_groups: response_parent_groups,
        },
    ))
}

pub async fn get_role_with_groups(
    state: SessionState,
    user_from_token: UserFromToken,
    role: role_api::GetRoleRequest,
) -> UserResponse<role_api::RoleInfoWithGroupsResponse> {
    let role_info = roles::RoleInfo::from_role_id_org_id_tenant_id(
        &state,
        &role.role_id,
        &user_from_token.org_id,
        user_from_token
            .tenant_id
            .as_ref()
            .unwrap_or(&state.tenant.tenant_id),
    )
    .await
    .to_not_found_response(UserErrors::InvalidRoleId)?;

    if role_info.is_internal() {
        return Err(UserErrors::InvalidRoleId.into());
    }

    Ok(ApplicationResponse::Json(
        role_api::RoleInfoWithGroupsResponse {
            groups: role_info.get_permission_groups().to_vec(),
            role_id: role.role_id,
            role_name: role_info.get_role_name().to_string(),
            role_scope: role_info.get_scope(),
            entity_type: role_info.get_entity_type(),
        },
    ))
}

pub async fn get_parent_info_for_role(
    state: SessionState,
    user_from_token: UserFromToken,
    role: role_api::GetRoleRequest,
) -> UserResponse<role_api::RoleInfoWithParents> {
    let role_info = roles::RoleInfo::from_role_id_org_id_tenant_id(
        &state,
        &role.role_id,
        &user_from_token.org_id,
        user_from_token
            .tenant_id
            .as_ref()
            .unwrap_or(&state.tenant.tenant_id),
    )
    .await
    .to_not_found_response(UserErrors::InvalidRoleId)?;

    if role_info.is_internal() {
        return Err(UserErrors::InvalidRoleId.into());
    }

    let parent_groups = ParentGroup::get_descriptions_for_groups(
        role_info.get_entity_type(),
        role_info.get_permission_groups().to_vec(),
    )
    .ok_or(UserErrors::InternalServerError)
    .attach_printable(format!(
        "No group descriptions found for role_id: {}",
        role.role_id
    ))?
    .into_iter()
    .map(|(parent_group, description)| role_api::ParentGroupInfo {
        name: parent_group.clone(),
        description,
        scopes: role_info
            .get_permission_groups()
            .iter()
            .filter_map(|group| (group.parent() == parent_group).then_some(group.scope()))
            // TODO: Remove this hashset conversion when merchant access
            // and organization access groups are removed
            .collect::<HashSet<_>>()
            .into_iter()
            .collect(),
    })
    .collect();

    Ok(ApplicationResponse::Json(role_api::RoleInfoWithParents {
        role_id: role.role_id,
        parent_groups,
        role_name: role_info.get_role_name().to_string(),
        role_scope: role_info.get_scope(),
    }))
}

pub async fn update_role(
    state: SessionState,
    user_from_token: UserFromToken,
    req: role_api::UpdateRoleRequest,
    role_id: &str,
) -> UserResponse<role_api::RoleInfoWithGroupsResponse> {
    let role_name = req.role_name.map(RoleName::new).transpose()?;

    let role_info = roles::RoleInfo::from_role_id_in_lineage(
        &state,
        role_id,
        &user_from_token.merchant_id,
        &user_from_token.org_id,
        &user_from_token.profile_id,
        user_from_token
            .tenant_id
            .as_ref()
            .unwrap_or(&state.tenant.tenant_id),
    )
    .await
    .to_not_found_response(UserErrors::InvalidRoleOperation)?;

    let user_role_info = user_from_token.get_role_info_from_db(&state).await?;

    let requested_entity_from_role_scope = EntityType::from(role_info.get_scope());
    let requested_role_entity_type = role_info.get_entity_type();
    let max_from_scope_and_entity =
        cmp::max(requested_entity_from_role_scope, requested_role_entity_type);

    if user_role_info.get_entity_type() < max_from_scope_and_entity {
        return Err(report!(UserErrors::InvalidRoleOperation)).attach_printable(format!(
            "{} is trying to update of scope {} and of type {}",
            user_role_info.get_entity_type(),
            requested_entity_from_role_scope,
            requested_role_entity_type
        ));
    }

    if let Some(ref role_name) = role_name {
        utils::user_role::validate_role_name(
            &state,
            role_name,
            &user_from_token.merchant_id,
            &user_from_token.org_id,
            user_from_token
                .tenant_id
                .as_ref()
                .unwrap_or(&state.tenant.tenant_id),
            &user_from_token.profile_id,
            &role_info.get_entity_type(),
        )
        .await?;
    }

    if let Some(ref groups) = req.groups {
        utils::user_role::validate_role_groups(groups)?;
    }

    let updated_role = state
        .global_store
        .update_role_by_role_id(
            role_id,
            RoleUpdate::UpdateDetails {
                groups: req.groups,
                role_name: role_name.map(RoleName::get_role_name),
                last_modified_at: common_utils::date_time::now(),
                last_modified_by: user_from_token.user_id,
            },
        )
        .await
        .to_duplicate_response(UserErrors::RoleNameAlreadyExists)?;

    blacklist::insert_role_in_blacklist(&state, role_id).await?;

    Ok(ApplicationResponse::Json(
        role_api::RoleInfoWithGroupsResponse {
            groups: updated_role.groups,
            role_id: updated_role.role_id,
            role_name: updated_role.role_name,
            role_scope: updated_role.scope,
            entity_type: updated_role.entity_type,
        },
    ))
}

pub async fn list_roles_with_info(
    state: SessionState,
    user_from_token: UserFromToken,
    request: role_api::ListRolesQueryParams,
) -> UserResponse<role_api::ListRolesResponse> {
    let user_role_info = user_from_token
        .get_role_info_from_db(&state)
        .await
        .attach_printable("Invalid role_id in JWT")?;

    if user_role_info.is_internal() {
        return Err(UserErrors::InvalidRoleOperationWithMessage(
            "Internal roles are not allowed for this operation".to_string(),
        )
        .into());
    }

    let mut role_info_vec = PREDEFINED_ROLES
        .values()
<<<<<<< HEAD
        .filter(|role| !role.is_internal())
=======
        .filter(|role| role.is_internal().not())
>>>>>>> 9cd8f001
        .cloned()
        .collect::<Vec<_>>();

    let user_role_entity = user_role_info.get_entity_type();
    let is_lineage_data_required = request.entity_type.is_none();
    let tenant_id = user_from_token
        .tenant_id
        .as_ref()
        .unwrap_or(&state.tenant.tenant_id)
        .to_owned();
    let custom_roles =
        match utils::user_role::get_min_entity(user_role_entity, request.entity_type)? {
            EntityType::Tenant | EntityType::Organization => state
                .global_store
                .generic_list_roles_by_entity_type(
                    ListRolesByEntityPayload::Organization,
                    is_lineage_data_required,
                    tenant_id,
                    user_from_token.org_id,
                )
                .await
                .change_context(UserErrors::InternalServerError)
                .attach_printable("Failed to get roles")?,
            EntityType::Merchant => state
                .global_store
                .generic_list_roles_by_entity_type(
                    ListRolesByEntityPayload::Merchant(user_from_token.merchant_id),
                    is_lineage_data_required,
                    tenant_id,
                    user_from_token.org_id,
                )
                .await
                .change_context(UserErrors::InternalServerError)
                .attach_printable("Failed to get roles")?,

            EntityType::Profile => state
                .global_store
                .generic_list_roles_by_entity_type(
                    ListRolesByEntityPayload::Profile(
                        user_from_token.merchant_id,
                        user_from_token.profile_id,
                    ),
                    is_lineage_data_required,
                    tenant_id,
                    user_from_token.org_id,
                )
                .await
                .change_context(UserErrors::InternalServerError)
                .attach_printable("Failed to get roles")?,
        };

    role_info_vec.extend(custom_roles.into_iter().map(roles::RoleInfo::from));

    if request.groups == Some(true) {
        let list_role_info_response = role_info_vec
            .into_iter()
            .filter_map(|role_info| {
                let is_lower_entity = user_role_entity >= role_info.get_entity_type();
                let request_filter = request
                    .entity_type
                    .is_none_or(|entity_type| entity_type == role_info.get_entity_type());

                (is_lower_entity && request_filter).then_some({
                    let permission_groups = role_info.get_permission_groups();
                    let parent_groups = utils::user_role::permission_groups_to_parent_group_info(
                        &permission_groups,
                        role_info.get_entity_type(),
                    );

                    role_api::RoleInfoResponseWithParentsGroup {
                        role_id: role_info.get_role_id().to_string(),
                        role_name: role_info.get_role_name().to_string(),
                        entity_type: role_info.get_entity_type(),
                        parent_groups,
                        role_scope: role_info.get_scope(),
                    }
                })
            })
            .collect::<Vec<_>>();

        Ok(ApplicationResponse::Json(
            role_api::ListRolesResponse::WithParentGroups(list_role_info_response),
        ))
    }
    // TODO: To be deprecated
    else {
        let list_role_info_response = role_info_vec
            .into_iter()
            .filter_map(|role_info| {
                let is_lower_entity = user_role_entity >= role_info.get_entity_type();
                let request_filter = request
                    .entity_type
                    .is_none_or(|entity_type| entity_type == role_info.get_entity_type());

                (is_lower_entity && request_filter).then_some(role_api::RoleInfoResponseNew {
                    role_id: role_info.get_role_id().to_string(),
                    role_name: role_info.get_role_name().to_string(),
                    groups: role_info.get_permission_groups().to_vec(),
                    entity_type: role_info.get_entity_type(),
                    scope: role_info.get_scope(),
                })
            })
            .collect::<Vec<_>>();

        Ok(ApplicationResponse::Json(
            role_api::ListRolesResponse::WithGroups(list_role_info_response),
        ))
    }
}

pub async fn list_roles_at_entity_level(
    state: SessionState,
    user_from_token: UserFromToken,
    req: role_api::ListRolesAtEntityLevelRequest,
    check_type: role_api::RoleCheckType,
) -> UserResponse<Vec<role_api::MinimalRoleInfo>> {
    let user_entity_type = user_from_token
        .get_role_info_from_db(&state)
        .await
        .attach_printable("Invalid role_id in JWT")?
        .get_entity_type();

    if req.entity_type > user_entity_type {
        return Err(UserErrors::InvalidRoleOperationWithMessage(
            "User is attempting to request list roles above the current entity level".to_string(),
        )
        .into());
    }
    let mut role_info_vec = PREDEFINED_ROLES.values().cloned().collect::<Vec<_>>();

    let tenant_id = user_from_token
        .tenant_id
        .as_ref()
        .unwrap_or(&state.tenant.tenant_id)
        .to_owned();

    let is_lineage_data_required = false;
    let custom_roles = match req.entity_type {
        EntityType::Tenant | EntityType::Organization => state
            .global_store
            .generic_list_roles_by_entity_type(
                ListRolesByEntityPayload::Organization,
                is_lineage_data_required,
                tenant_id,
                user_from_token.org_id,
            )
            .await
            .change_context(UserErrors::InternalServerError)
            .attach_printable("Failed to get roles")?,

        EntityType::Merchant => state
            .global_store
            .generic_list_roles_by_entity_type(
                ListRolesByEntityPayload::Merchant(user_from_token.merchant_id),
                is_lineage_data_required,
                tenant_id,
                user_from_token.org_id,
            )
            .await
            .change_context(UserErrors::InternalServerError)
            .attach_printable("Failed to get roles")?,

        EntityType::Profile => state
            .global_store
            .generic_list_roles_by_entity_type(
                ListRolesByEntityPayload::Profile(
                    user_from_token.merchant_id,
                    user_from_token.profile_id,
                ),
                is_lineage_data_required,
                tenant_id,
                user_from_token.org_id,
            )
            .await
            .change_context(UserErrors::InternalServerError)
            .attach_printable("Failed to get roles")?,
    };

    role_info_vec.extend(custom_roles.into_iter().map(roles::RoleInfo::from));

    let list_minimal_role_info = role_info_vec
        .into_iter()
        .filter_map(|role_info| {
            let check_type = match check_type {
                role_api::RoleCheckType::Invite => role_info.is_invitable(),
                role_api::RoleCheckType::Update => role_info.is_updatable(),
            };
            if check_type && role_info.get_entity_type() == req.entity_type {
                Some(role_api::MinimalRoleInfo {
                    role_id: role_info.get_role_id().to_string(),
                    role_name: role_info.get_role_name().to_string(),
                })
            } else {
                None
            }
        })
        .collect::<Vec<_>>();

    Ok(ApplicationResponse::Json(list_minimal_role_info))
}<|MERGE_RESOLUTION|>--- conflicted
+++ resolved
@@ -452,11 +452,7 @@
 
     let mut role_info_vec = PREDEFINED_ROLES
         .values()
-<<<<<<< HEAD
-        .filter(|role| !role.is_internal())
-=======
         .filter(|role| role.is_internal().not())
->>>>>>> 9cd8f001
         .cloned()
         .collect::<Vec<_>>();
 
