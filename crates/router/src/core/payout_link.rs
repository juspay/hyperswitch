--- conflicted
+++ resolved
@@ -213,11 +213,8 @@
                 amount,
                 currency: payout.destination_currency,
                 locale: locale.clone(),
-<<<<<<< HEAD
                 form_layout: link_data.form_layout,
-=======
                 test_mode: link_data.test_mode.unwrap_or(false),
->>>>>>> e659f989
             };
 
             let serialized_css_content = String::new();
