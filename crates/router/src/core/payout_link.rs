--- conflicted
+++ resolved
@@ -239,11 +239,7 @@
     key_store: &domain::MerchantKeyStore,
     payout: &hyperswitch_domain_models::payouts::payouts::Payouts,
 ) -> errors::RouterResult<Vec<link_utils::EnabledPaymentMethod>> {
-<<<<<<< HEAD
     let db = &*state.store;
-=======
-    let db: &dyn StorageInterface = &*state.store;
->>>>>>> cabb9165
     //Fetch all merchant connector accounts
     let all_mcas = db
         .find_merchant_connector_account_by_merchant_id_and_disabled_list(
@@ -263,7 +259,7 @@
         common_enums::ConnectorType::PayoutProcessor,
     );
     let address = db
-        .find_address_by_address_id(&payout.address_id.clone(), key_store)
+        .find_address_by_address_id(state, &payout.address_id.clone(), key_store)
         .await
         .change_context(errors::ApiErrorResponse::InternalServerError)
         .attach_printable_lazy(|| {
