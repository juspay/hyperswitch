--- conflicted
+++ resolved
@@ -302,19 +302,10 @@
         )
         .await
         .to_not_found_response(errors::ApiErrorResponse::MerchantAccountNotFound)?;
-<<<<<<< HEAD
-    // fetch all mca based on profile id
-    let filtered_mca_on_profile =
-        helpers::filter_mca_based_on_business_profile(all_mcas, Some(&payout.profile_id));
-    //Since we just need payout connectors here, filter mca based on connector type.
-    let filtered_mca = helpers::filter_mca_based_on_connector_type(
-        filtered_mca_on_profile.clone(),
-=======
     // Filter MCAs based on profile_id and connector_type
     let filtered_mcas = helpers::filter_mca_based_on_profile_and_connector_type(
         all_mcas,
         &payout.profile_id,
->>>>>>> db04ded4
         common_enums::ConnectorType::PayoutProcessor,
     );
     let address = payout
