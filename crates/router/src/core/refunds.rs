pub mod validator;

use error_stack::{report, IntoReport, ResultExt};
<<<<<<< HEAD
use router_env::tracing::{self, instrument};
=======
use router_env::{instrument, tracing};
use uuid::Uuid;
>>>>>>> a321c1a8

use crate::{
    consts,
    core::{
        errors::{self, ConnectorErrorExt, RouterResponse, RouterResult, StorageErrorExt},
        payments, utils as core_utils,
    },
    db, logger,
    routes::AppState,
    scheduler::{process_data, utils as process_tracker_utils, workflows::payment_sync},
    services,
    types::{
        self,
        api::{self, refunds},
        storage::{self, enums, ProcessTrackerExt},
        transformers::{Foreign, ForeignInto},
    },
    utils::{self, OptionExt},
};

// ********************************************** REFUND EXECUTE **********************************************

#[instrument(skip_all)]
pub async fn refund_create_core(
    state: &AppState,
    merchant_account: storage::merchant_account::MerchantAccount,
    req: refunds::RefundRequest,
) -> RouterResponse<refunds::RefundResponse> {
    let db = &*state.store;
    let (merchant_id, payment_intent, payment_attempt, amount);

    merchant_id = &merchant_account.merchant_id;

    payment_attempt = db
        .find_payment_attempt_last_successful_attempt_by_payment_id_merchant_id(
            &req.payment_id,
            merchant_id,
            merchant_account.storage_scheme,
        )
        .await
        .change_context(errors::ApiErrorResponse::SuccessfulPaymentNotFound)?;

    // Amount is not passed in request refer from payment attempt.
    amount = req.amount.unwrap_or(payment_attempt.amount); // [#298]: Need to that capture amount

    //[#299]: Can we change the flow based on some workflow idea
    utils::when(amount <= 0, || {
        Err(report!(errors::ApiErrorResponse::InvalidDataFormat {
            field_name: "amount".to_string(),
            expected_format: "positive integer".to_string()
        })
        .attach_printable("amount less than zero"))
    })?;

    payment_intent = db
        .find_payment_intent_by_payment_id_merchant_id(
            &req.payment_id,
            merchant_id,
            merchant_account.storage_scheme,
        )
        .await
        .change_context(errors::ApiErrorResponse::PaymentNotFound)?;

    utils::when(
        payment_intent.status != enums::IntentStatus::Succeeded,
        || {
            Err(report!(errors::ApiErrorResponse::PaymentNotSucceeded)
                .attach_printable("unable to refund for a unsuccessful payment intent"))
        },
    )?;

    validate_and_create_refund(
        state,
        &merchant_account,
        &payment_attempt,
        &payment_intent,
        amount,
        req,
    )
    .await
    .map(services::ApplicationResponse::Json)
}

#[instrument(skip_all)]
pub async fn trigger_refund_to_gateway(
    state: &AppState,
    refund: &storage::Refund,
    merchant_account: &storage::merchant_account::MerchantAccount,
    payment_attempt: &storage::PaymentAttempt,
    payment_intent: &storage::PaymentIntent,
) -> RouterResult<storage::Refund> {
    let connector = payment_attempt
        .connector
        .clone()
        .ok_or(errors::ApiErrorResponse::InternalServerError)?;
    let connector_id = connector.to_string();
    let connector: api::ConnectorData = api::ConnectorData::get_connector_by_name(
        &state.conf.connectors,
        &connector_id,
        api::GetToken::Connector,
    )
    .change_context(errors::ApiErrorResponse::InternalServerError)
    .attach_printable("Failed to get the connector")?;

    let currency = payment_attempt.currency.ok_or_else(|| {
        report!(errors::ApiErrorResponse::MissingRequiredField {
            field_name: "currency".to_string()
        })
        .attach_printable("Transaction in invalid")
    })?;

    let router_data = core_utils::construct_refund_router_data(
        state,
        &connector_id,
        merchant_account,
        (payment_attempt.amount, currency),
        None,
        payment_intent,
        payment_attempt,
        refund,
    )
    .await?;

    logger::debug!(?router_data);
    let connector_integration: services::BoxedConnectorIntegration<
        '_,
        api::Execute,
        types::RefundsData,
        types::RefundsResponseData,
    > = connector.connector.get_connector_integration();
    let router_data = services::execute_connector_processing_step(
        state,
        connector_integration,
        &router_data,
        payments::CallConnectorAction::Trigger,
    )
    .await
    .map_err(|error| error.to_refund_failed_response())?;

    let refund_update = match router_data.response {
        Err(err) => storage::RefundUpdate::ErrorUpdate {
            refund_status: Some(enums::RefundStatus::Failure),
            refund_error_message: Some(err.message),
        },
        Ok(response) => storage::RefundUpdate::Update {
            connector_refund_id: response.connector_refund_id,
            refund_status: response.refund_status,
            sent_to_gateway: true,
            refund_error_message: None,
            refund_arn: "".to_string(),
        },
    };

    let response = state
        .store
        .update_refund(
            refund.to_owned(),
            refund_update,
            merchant_account.storage_scheme,
        )
        .await
        .change_context(errors::ApiErrorResponse::InternalServerError)?;
    Ok(response)
}

// ********************************************** REFUND SYNC **********************************************

pub async fn refund_response_wrapper<'a, F, Fut, T>(
    state: &'a AppState,
    merchant_account: storage::MerchantAccount,
    refund_id: String,
    f: F,
) -> RouterResponse<refunds::RefundResponse>
where
    F: Fn(&'a AppState, storage::MerchantAccount, String) -> Fut,
    Fut: futures::Future<Output = RouterResult<T>>,
    T: ForeignInto<refunds::RefundResponse>,
{
    Ok(services::ApplicationResponse::Json(
        f(state, merchant_account, refund_id).await?.foreign_into(),
    ))
}

#[instrument(skip_all)]
pub async fn refund_retrieve_core(
    state: &AppState,
    merchant_account: storage::MerchantAccount,
    refund_id: String,
) -> RouterResult<storage::Refund> {
    let db = &*state.store;
    let (merchant_id, payment_intent, payment_attempt, refund, response);

    merchant_id = &merchant_account.merchant_id;

    refund = db
        .find_refund_by_merchant_id_refund_id(
            merchant_id,
            refund_id.as_str(),
            merchant_account.storage_scheme,
        )
        .await
        .map_err(|error| error.to_not_found_response(errors::ApiErrorResponse::RefundNotFound))?;

    let payment_id = refund.payment_id.as_str();
    payment_intent = db
        .find_payment_intent_by_payment_id_merchant_id(
            payment_id,
            merchant_id,
            merchant_account.storage_scheme,
        )
        .await
        .map_err(|error| error.to_not_found_response(errors::ApiErrorResponse::PaymentNotFound))?;

    payment_attempt = db
        .find_payment_attempt_by_connector_transaction_id_payment_id_merchant_id(
            &refund.connector_transaction_id,
            payment_id,
            merchant_id,
            merchant_account.storage_scheme,
        )
        .await
        .map_err(|error| error.to_not_found_response(errors::ApiErrorResponse::PaymentNotFound))?;

    response = sync_refund_with_gateway(
        state,
        &merchant_account,
        &payment_attempt,
        &payment_intent,
        &refund,
    )
    .await?;

    Ok(response)
}

#[instrument(skip_all)]
pub async fn sync_refund_with_gateway(
    state: &AppState,
    merchant_account: &storage::MerchantAccount,
    payment_attempt: &storage::PaymentAttempt,
    payment_intent: &storage::PaymentIntent,
    refund: &storage::Refund,
) -> RouterResult<storage::Refund> {
    let connector_id = refund.connector.to_string();
    let connector: api::ConnectorData = api::ConnectorData::get_connector_by_name(
        &state.conf.connectors,
        &connector_id,
        api::GetToken::Connector,
    )
    .change_context(errors::ApiErrorResponse::InternalServerError)
    .attach_printable("Failed to get the connector")?;

    let currency = payment_attempt.currency.get_required_value("currency")?;

    let router_data = core_utils::construct_refund_router_data::<api::RSync>(
        state,
        &connector_id,
        merchant_account,
        (payment_attempt.amount, currency),
        None,
        payment_intent,
        payment_attempt,
        refund,
    )
    .await?;

    let connector_integration: services::BoxedConnectorIntegration<
        '_,
        api::RSync,
        types::RefundsData,
        types::RefundsResponseData,
    > = connector.connector.get_connector_integration();
    let router_data = services::execute_connector_processing_step(
        state,
        connector_integration,
        &router_data,
        payments::CallConnectorAction::Trigger,
    )
    .await
    .map_err(|error| error.to_refund_failed_response())?;

    let refund_update = match router_data.response {
        Err(error_message) => storage::RefundUpdate::ErrorUpdate {
            refund_status: None,
            refund_error_message: Some(error_message.message),
        },
        Ok(response) => storage::RefundUpdate::Update {
            connector_refund_id: response.connector_refund_id,
            refund_status: response.refund_status,
            sent_to_gateway: true,
            refund_error_message: None,
            refund_arn: "".to_string(),
        },
    };

    let response = state
        .store
        .update_refund(
            refund.to_owned(),
            refund_update,
            merchant_account.storage_scheme,
        )
        .await
        .change_context(errors::ApiErrorResponse::InternalServerError)?;
    Ok(response)
}

// ********************************************** REFUND UPDATE **********************************************

pub async fn refund_update_core(
    db: &dyn db::StorageInterface,
    merchant_account: storage::MerchantAccount,
    refund_id: &str,
    req: refunds::RefundRequest,
) -> RouterResponse<refunds::RefundResponse> {
    let refund = db
        .find_refund_by_merchant_id_refund_id(
            &merchant_account.merchant_id,
            refund_id,
            merchant_account.storage_scheme,
        )
        .await
        .map_err(|error| error.to_not_found_response(errors::ApiErrorResponse::RefundNotFound))?;

    let response = db
        .update_refund(
            refund,
            storage::RefundUpdate::MetadataUpdate {
                metadata: req.metadata,
            },
            merchant_account.storage_scheme,
        )
        .await
        .change_context(errors::ApiErrorResponse::InternalServerError)?;

    Ok(services::ApplicationResponse::Json(response.foreign_into()))
}

// ********************************************** VALIDATIONS **********************************************

#[instrument(skip_all)]
pub async fn validate_and_create_refund(
    state: &AppState,
    merchant_account: &storage::merchant_account::MerchantAccount,
    payment_attempt: &storage::PaymentAttempt,
    payment_intent: &storage::PaymentIntent,
    refund_amount: i64,
    req: refunds::RefundRequest,
) -> RouterResult<refunds::RefundResponse> {
    let db = &*state.store;
    let (refund_id, all_refunds, currency, refund_create_req, refund);

    // Only for initial dev and testing
    let refund_type = req.refund_type.clone().unwrap_or_default();

    // If Refund Id not passed in request Generate one.

    refund_id = core_utils::get_or_generate_id("refund_id", &req.refund_id, "ref")?;

    let predicate = req
        .merchant_id
        .as_ref()
        .map(|merchant_id| merchant_id != &merchant_account.merchant_id);

    utils::when(predicate.unwrap_or(false), || {
        Err(report!(errors::ApiErrorResponse::InvalidDataFormat {
            field_name: "merchant_id".to_string(),
            expected_format: "merchant_id from merchant account".to_string()
        })
        .attach_printable("invalid merchant_id in request"))
    })?;

    let refund = match validator::validate_uniqueness_of_refund_id_against_merchant_id(
        db,
        &payment_intent.payment_id,
        &merchant_account.merchant_id,
        &refund_id,
        merchant_account.storage_scheme,
    )
    .await
    .change_context(errors::ApiErrorResponse::InternalServerError)?
    {
        Some(refund) => refund,
        None => {
            let connecter_transaction_id = match &payment_attempt.connector_transaction_id {
                Some(id) => id,
                None => "",
            };

            all_refunds = db
                .find_refund_by_merchant_id_connector_transaction_id(
                    &merchant_account.merchant_id,
                    connecter_transaction_id,
                    merchant_account.storage_scheme,
                )
                .await
                .change_context(errors::ApiErrorResponse::RefundNotFound)
                .attach_printable("Failed to fetch refund")?;
            currency = payment_attempt.currency.get_required_value("currency")?;

            //[#249]: Add Connector Based Validation here.
            validator::validate_payment_order_age(
                &payment_intent.created_at,
                state.conf.refund.max_age,
            )
            .change_context(errors::ApiErrorResponse::InvalidDataFormat {
                field_name: "created_at".to_string(),
                expected_format: format!(
                    "created_at not older than {} days",
                    state.conf.refund.max_age,
                ),
            })?;

            validator::validate_refund_amount(payment_attempt.amount, &all_refunds, refund_amount)
                .change_context(errors::ApiErrorResponse::RefundAmountExceedsPaymentAmount)?;

            validator::validate_maximum_refund_against_payment_attempt(
                &all_refunds,
                state.conf.refund.max_attempts,
            )
            .change_context(errors::ApiErrorResponse::MaximumRefundCount)?;

            let connector = payment_attempt.connector.clone().ok_or_else(|| {
                report!(errors::ApiErrorResponse::InternalServerError)
                    .attach_printable("connector not populated in payment attempt.")
            })?;

            refund_create_req = storage::RefundNew::default()
                .set_refund_id(refund_id.to_string())
                .set_internal_reference_id(utils::generate_id(consts::ID_LENGTH, "refid"))
                .set_external_reference_id(Some(refund_id))
                .set_payment_id(req.payment_id)
                .set_merchant_id(merchant_account.merchant_id.clone())
                .set_connector_transaction_id(connecter_transaction_id.to_string())
                .set_connector(connector)
                .set_refund_type(enums::RefundType::RegularRefund)
                .set_total_amount(refund_amount)
                .set_currency(currency)
                .set_created_at(Some(common_utils::date_time::now()))
                .set_modified_at(Some(common_utils::date_time::now()))
                .set_refund_status(enums::RefundStatus::Pending)
                .set_metadata(req.metadata)
                .set_description(req.reason.clone())
                .set_attempt_id(payment_attempt.attempt_id.clone())
                .set_refund_reason(req.reason)
                .to_owned();

            refund = db
                .insert_refund(refund_create_req, merchant_account.storage_scheme)
                .await
                .map_err(|error| {
                    error.to_duplicate_response(errors::ApiErrorResponse::DuplicateRefundRequest)
                })?;
            schedule_refund_execution(
                state,
                refund,
                refund_type,
                merchant_account,
                payment_attempt,
                payment_intent,
            )
            .await?
        }
    };

    Ok(refund.foreign_into())
}

// ********************************************** Refund list **********************************************

///   If payment-id is provided, lists all the refunds associated with that particular payment-id
///   If payment-id is not provided, lists the refunds associated with that particular merchant - to the limit specified,if no limits given, it is 10 by default

#[instrument(skip_all)]
pub async fn refund_list(
    db: &dyn db::StorageInterface,
    merchant_account: storage::merchant_account::MerchantAccount,
    req: api_models::refunds::RefundListRequest,
) -> RouterResponse<api_models::refunds::RefundListResponse> {
    let limit = validator::validate_refund_list(req.limit)?;
    let refund_list = db
        .filter_refund_by_constraints(
            &merchant_account.merchant_id,
            &req,
            merchant_account.storage_scheme,
            limit,
        )
        .await
        .change_context(errors::ApiErrorResponse::RefundNotFound)?;

    let data: Vec<refunds::RefundResponse> = refund_list
        .into_iter()
        .map(ForeignInto::foreign_into)
        .collect();
    utils::when(data.is_empty(), || {
        Err(errors::ApiErrorResponse::RefundNotFound)
    })?;
    Ok(services::ApplicationResponse::Json(
        api_models::refunds::RefundListResponse { data },
    ))
}

impl<F> TryFrom<types::RefundsRouterData<F>> for refunds::RefundResponse {
    type Error = error_stack::Report<errors::ApiErrorResponse>;

    fn try_from(data: types::RefundsRouterData<F>) -> RouterResult<Self> {
        let refund_id = data.request.refund_id.to_string();
        let response = data.response;

        let (status, error_message) = match response {
            Ok(response) => (response.refund_status.foreign_into(), None),
            Err(error_response) => (api::RefundStatus::Pending, Some(error_response.message)),
        };

        Ok(Self {
            payment_id: data.payment_id,
            refund_id,
            amount: data.request.amount / 100,
            currency: data.request.currency.to_string(),
            reason: data.request.reason,
            status,
            metadata: None,
            error_message,
        })
    }
}

impl From<Foreign<storage::Refund>> for Foreign<api::RefundResponse> {
    fn from(refund: Foreign<storage::Refund>) -> Self {
        let refund = refund.0;
        api::RefundResponse {
            payment_id: refund.payment_id,
            refund_id: refund.refund_id,
            amount: refund.refund_amount,
            currency: refund.currency.to_string(),
            reason: refund.description,
            status: refund.refund_status.foreign_into(),
            metadata: refund.metadata,
            error_message: refund.refund_error_message,
        }
        .into()
    }
}

// ********************************************** PROCESS TRACKER **********************************************

#[instrument(skip_all)]
pub async fn schedule_refund_execution(
    state: &AppState,
    refund: storage::Refund,
    refund_type: api_models::refunds::RefundType,
    merchant_account: &storage::merchant_account::MerchantAccount,
    payment_attempt: &storage::PaymentAttempt,
    payment_intent: &storage::PaymentIntent,
) -> RouterResult<storage::Refund> {
    // refunds::RefundResponse> {
    let db = &*state.store;
    let runner = "REFUND_WORKFLOW_ROUTER";
    let task = "EXECUTE_REFUND";
    let task_id = format!("{}_{}_{}", runner, task, refund.internal_reference_id);

    let refund_process = db
        .find_process_by_id(&task_id)
        .await
        .change_context(errors::ApiErrorResponse::InternalServerError)
        .attach_printable("Failed to find the process id")?;
    let result = match refund.refund_status {
        enums::RefundStatus::Pending | enums::RefundStatus::ManualReview => {
            match (refund.sent_to_gateway, refund_process) {
                (false, None) => {
                    // Execute the refund task based on refund_type
                    match refund_type {
                        api_models::refunds::RefundType::Scheduled => {
                            add_refund_execute_task(db, &refund, runner)
                                .await
                                .change_context(errors::ApiErrorResponse::InternalServerError)?;

                            Ok(refund)
                        }
                        api_models::refunds::RefundType::Instant => {
                            trigger_refund_to_gateway(
                                state,
                                &refund,
                                merchant_account,
                                payment_attempt,
                                payment_intent,
                            )
                            .await
                        }
                    }
                }
                _ => {
                    // Sync the refund for status check
                    //[#300]: return refund status response
                    match refund_type {
                        api_models::refunds::RefundType::Scheduled => {
                            add_refund_sync_task(db, &refund, runner)
                                .await
                                .change_context(errors::ApiErrorResponse::InternalServerError)?;
                            Ok(refund)
                        }
                        api_models::refunds::RefundType::Instant => {
                            // [#255]: This is not possible in schedule_refund_execution as it will always be scheduled
                            // sync_refund_with_gateway(data, &refund).await
                            Ok(refund)
                        }
                    }
                }
            }
        }
        //  [#255]: This is not allowed to be otherwise or all
        _ => Ok(refund),
    }?;
    Ok(result)
}

#[instrument(skip_all)]
pub async fn sync_refund_with_gateway_workflow(
    state: &AppState,
    refund_tracker: &storage::ProcessTracker,
) -> Result<(), errors::ProcessTrackerError> {
    let refund_core =
        serde_json::from_value::<storage::RefundCoreWorkflow>(refund_tracker.tracking_data.clone())
            .into_report()
            .change_context(errors::ApiErrorResponse::InternalServerError)
            .attach_printable_lazy(|| {
                format!(
                    "unable to convert into refund_core {:?}",
                    refund_tracker.tracking_data
                )
            })?;

    let merchant_account = state
        .store
        .find_merchant_account_by_merchant_id(&refund_core.merchant_id)
        .await?;

    let response = refund_retrieve_core(
        state,
        merchant_account,
        refund_core.refund_internal_reference_id,
    )
    .await?;
    let terminal_status = vec![
        enums::RefundStatus::Success,
        enums::RefundStatus::Failure,
        enums::RefundStatus::TransactionFailure,
    ];
    match response.refund_status {
        status if terminal_status.contains(&status) => {
            let id = refund_tracker.id.clone();
            refund_tracker
                .clone()
                .finish_with_status(&*state.store, format!("COMPLETED_BY_PT_{}", id))
                .await?
        }
        _ => {
            payment_sync::retry_sync_task(
                &*state.store,
                response.connector,
                response.merchant_id,
                refund_tracker.to_owned(),
            )
            .await?
        }
    }

    Ok(())
}

#[instrument(skip_all)]
pub async fn start_refund_workflow(
    state: &AppState,
    refund_tracker: &storage::ProcessTracker,
) -> Result<(), errors::ProcessTrackerError> {
    match refund_tracker.name.as_deref() {
        Some("EXECUTE_REFUND") => trigger_refund_execute_workflow(state, refund_tracker).await,
        Some("SYNC_REFUND") => sync_refund_with_gateway_workflow(state, refund_tracker).await,
        _ => Err(errors::ProcessTrackerError::JobNotFound),
    }
}

#[instrument(skip_all)]
pub async fn trigger_refund_execute_workflow(
    state: &AppState,
    refund_tracker: &storage::ProcessTracker,
) -> Result<(), errors::ProcessTrackerError> {
    let db = &*state.store;
    let refund_core =
        serde_json::from_value::<storage::RefundCoreWorkflow>(refund_tracker.tracking_data.clone())
            .into_report()
            .change_context(errors::ApiErrorResponse::InternalServerError)
            .attach_printable_lazy(|| {
                format!(
                    "unable to convert into refund_core {:?}",
                    refund_tracker.tracking_data
                )
            })?;

    let merchant_account = db
        .find_merchant_account_by_merchant_id(&refund_core.merchant_id)
        .await
        .map_err(|error| {
            error.to_not_found_response(errors::ApiErrorResponse::MerchantAccountNotFound)
        })?;

    let refund = db
        .find_refund_by_internal_reference_id_merchant_id(
            &refund_core.refund_internal_reference_id,
            &refund_core.merchant_id,
            merchant_account.storage_scheme,
        )
        .await
        .map_err(|error| error.to_not_found_response(errors::ApiErrorResponse::RefundNotFound))?;
    match (&refund.sent_to_gateway, &refund.refund_status) {
        (false, enums::RefundStatus::Pending) => {
            let merchant_account = db
                .find_merchant_account_by_merchant_id(&refund.merchant_id)
                .await
                .map_err(|error| {
                    error.to_not_found_response(errors::ApiErrorResponse::MerchantAccountNotFound)
                })?;

            let payment_attempt = db
                .find_payment_attempt_by_connector_transaction_id_payment_id_merchant_id(
                    &refund.connector_transaction_id,
                    &refund_core.payment_id,
                    &refund.merchant_id,
                    merchant_account.storage_scheme,
                )
                .await
                .map_err(|error| {
                    error.to_not_found_response(errors::ApiErrorResponse::PaymentNotFound)
                })?;

            let payment_intent = db
                .find_payment_intent_by_payment_id_merchant_id(
                    &payment_attempt.payment_id,
                    &refund.merchant_id,
                    merchant_account.storage_scheme,
                )
                .await
                .map_err(|error| {
                    error.to_not_found_response(errors::ApiErrorResponse::PaymentNotFound)
                })?;

            //trigger refund request to gateway
            let updated_refund = trigger_refund_to_gateway(
                state,
                &refund,
                &merchant_account,
                &payment_attempt,
                &payment_intent,
            )
            .await?;
            add_refund_sync_task(db, &updated_refund, "REFUND_WORKFLOW_ROUTER").await?;
        }
        (true, enums::RefundStatus::Pending) => {
            // create sync task
            add_refund_sync_task(db, &refund, "REFUND_WORKFLOW_ROUTER").await?;
        }
        (_, _) => {
            //mark task as finished
            let id = refund_tracker.id.clone();
            refund_tracker
                .clone()
                .finish_with_status(db, format!("COMPLETED_BY_PT_{}", id))
                .await?;
        }
    };
    Ok(())
}

#[instrument]
pub fn refund_to_refund_core_workflow_model(
    refund: &storage::Refund,
) -> storage::RefundCoreWorkflow {
    storage::RefundCoreWorkflow {
        refund_internal_reference_id: refund.internal_reference_id.clone(),
        connector_transaction_id: refund.connector_transaction_id.clone(),
        merchant_id: refund.merchant_id.clone(),
        payment_id: refund.payment_id.clone(),
    }
}

#[instrument(skip_all)]
pub async fn add_refund_sync_task(
    db: &dyn db::StorageInterface,
    refund: &storage::Refund,
    runner: &str,
) -> RouterResult<storage::ProcessTracker> {
    let current_time = common_utils::date_time::now();
    let refund_workflow_model = serde_json::to_value(refund_to_refund_core_workflow_model(refund))
        .into_report()
        .change_context(errors::ApiErrorResponse::InternalServerError)
        .attach_printable_lazy(|| format!("unable to convert into value {:?}", &refund))?;
    let task = "SYNC_REFUND";
    let process_tracker_entry = storage::ProcessTrackerNew {
        id: format!("{}_{}_{}", runner, task, refund.id),
        name: Some(String::from(task)),
        tag: vec![String::from("REFUND")],
        runner: Some(String::from(runner)),
        retry_count: 0,
        schedule_time: Some(common_utils::date_time::now()),
        rule: String::new(),
        tracking_data: refund_workflow_model,
        business_status: String::from("Pending"),
        status: enums::ProcessTrackerStatus::New,
        event: vec![],
        created_at: current_time,
        updated_at: current_time,
    };

    let response = db
        .insert_process(process_tracker_entry)
        .await
        .change_context(errors::ApiErrorResponse::InternalServerError)?;
    Ok(response)
}

#[instrument(skip_all)]
pub async fn add_refund_execute_task(
    db: &dyn db::StorageInterface,
    refund: &storage::Refund,
    runner: &str,
) -> RouterResult<storage::ProcessTracker> {
    let task = "EXECUTE_REFUND";
    let current_time = common_utils::date_time::now();
    let refund_workflow_model = serde_json::to_value(refund_to_refund_core_workflow_model(refund))
        .into_report()
        .change_context(errors::ApiErrorResponse::InternalServerError)
        .attach_printable_lazy(|| format!("unable to convert into value {:?}", &refund))?;
    let process_tracker_entry = storage::ProcessTrackerNew {
        id: format!("{}_{}_{}", runner, task, refund.id),
        name: Some(String::from(task)),
        tag: vec![String::from("REFUND")],
        runner: Some(String::from(runner)),
        retry_count: 0,
        schedule_time: Some(common_utils::date_time::now()),
        rule: String::new(),
        tracking_data: refund_workflow_model,
        business_status: String::from("Pending"),
        status: enums::ProcessTrackerStatus::New,
        event: vec![],
        created_at: current_time,
        updated_at: current_time,
    };

    let response = db
        .insert_process(process_tracker_entry)
        .await
        .change_context(errors::ApiErrorResponse::InternalServerError)?;
    Ok(response)
}

pub async fn get_refund_sync_process_schedule_time(
    db: &dyn db::StorageInterface,
    connector: &str,
    merchant_id: &str,
    retry_count: i32,
) -> Result<Option<time::PrimitiveDateTime>, errors::ProcessTrackerError> {
    let redis_mapping: errors::CustomResult<process_data::ConnectorPTMapping, errors::RedisError> =
        db::get_and_deserialize_key(
            db,
            &format!("pt_mapping_refund_sync_{}", connector),
            "ConnectorPTMapping",
        )
        .await;

    let mapping = match redis_mapping {
        Ok(x) => x,
        Err(err) => {
            logger::error!("Error: while getting connector mapping: {}", err);
            process_data::ConnectorPTMapping::default()
        }
    };

    let time_delta =
        process_tracker_utils::get_schedule_time(mapping, merchant_id, retry_count + 1);

    Ok(process_tracker_utils::get_time_from_delta(time_delta))
}

pub async fn retry_refund_sync_task(
    db: &dyn db::StorageInterface,
    connector: String,
    merchant_id: String,
    pt: storage::ProcessTracker,
) -> Result<(), errors::ProcessTrackerError> {
    let schedule_time =
        get_refund_sync_process_schedule_time(db, &connector, &merchant_id, pt.retry_count).await?;

    match schedule_time {
        Some(s_time) => pt.retry(db, s_time).await,
        None => {
            pt.finish_with_status(db, "RETRIES_EXCEEDED".to_string())
                .await
        }
    }
}<|MERGE_RESOLUTION|>--- conflicted
+++ resolved
@@ -1,12 +1,7 @@
 pub mod validator;
 
 use error_stack::{report, IntoReport, ResultExt};
-<<<<<<< HEAD
-use router_env::tracing::{self, instrument};
-=======
 use router_env::{instrument, tracing};
-use uuid::Uuid;
->>>>>>> a321c1a8
 
 use crate::{
     consts,
