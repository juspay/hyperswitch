--- conflicted
+++ resolved
@@ -409,13 +409,8 @@
     let db = &*state.store;
     let merchant_id = merchant_account.get_id();
     core_utils::validate_profile_id_from_auth_layer(profile_id, &refund)?;
-<<<<<<< HEAD
-    let payment_id = refund.payment_id.as_str();
-    let payment_intent = db
-=======
     let payment_id = &refund.payment_id;
     payment_intent = db
->>>>>>> 1c39cc12
         .find_payment_intent_by_payment_id_merchant_id(
             &(&state).into(),
             payment_id,
