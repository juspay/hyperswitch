pub mod transformers;
pub mod validator;

#[cfg(feature = "olap")]
use std::collections::HashMap;

#[cfg(feature = "olap")]
use api_models::admin::MerchantConnectorInfo;
use common_utils::{
<<<<<<< HEAD
    ext_traits::AsyncExt,
    types::{
        ConnectorTransactionId, ConnectorTransactionIdTrait, MinorUnit, SplitPaymentsRequest,
        SplitRefundRequest,
    },
=======
    ext_traits::{AsyncExt, ValueExt},
    types::{ConnectorTransactionId, MinorUnit},
>>>>>>> 55fe82fd
};
use diesel_models::process_tracker::business_status;
use error_stack::{report, ResultExt};
use hyperswitch_domain_models::{
    router_data::ErrorResponse,
    router_request_types::{SplitRefundsRequest, StripeSplitRefund},
};
use hyperswitch_interfaces::integrity::{CheckIntegrity, FlowIntegrity, GetIntegrityObject};
use router_env::{instrument, metrics::add_attributes, tracing};
use scheduler::{consumer::types::process_data, utils as process_tracker_utils};
#[cfg(feature = "olap")]
use strum::IntoEnumIterator;

use crate::{
    consts,
    core::{
        errors::{self, ConnectorErrorExt, RouterResponse, RouterResult, StorageErrorExt},
        payments::{self, access_token},
        utils as core_utils,
    },
    db, logger,
    routes::{metrics, SessionState},
    services,
    types::{
        self,
        api::{self, refunds},
        domain,
        storage::{self, enums},
        transformers::{ForeignFrom, ForeignInto, ForeignTryFrom},
    },
    utils::{self, OptionExt},
    workflows::payment_sync,
};

// ********************************************** REFUND EXECUTE **********************************************

#[instrument(skip_all)]
pub async fn refund_create_core(
    state: SessionState,
    merchant_account: domain::MerchantAccount,
    _profile_id: Option<common_utils::id_type::ProfileId>,
    key_store: domain::MerchantKeyStore,
    req: refunds::RefundRequest,
) -> RouterResponse<refunds::RefundResponse> {
    let db = &*state.store;
    let (merchant_id, payment_intent, payment_attempt, amount);

    merchant_id = merchant_account.get_id();

    payment_intent = db
        .find_payment_intent_by_payment_id_merchant_id(
            &(&state).into(),
            &req.payment_id,
            merchant_id,
            &key_store,
            merchant_account.storage_scheme,
        )
        .await
        .to_not_found_response(errors::ApiErrorResponse::PaymentNotFound)?;

    utils::when(
        !(payment_intent.status == enums::IntentStatus::Succeeded
            || payment_intent.status == enums::IntentStatus::PartiallyCaptured),
        || {
            Err(report!(errors::ApiErrorResponse::PaymentUnexpectedState {
                current_flow: "refund".into(),
                field_name: "status".into(),
                current_value: payment_intent.status.to_string(),
                states: "succeeded, partially_captured".to_string()
            })
            .attach_printable("unable to refund for a unsuccessful payment intent"))
        },
    )?;

    // Amount is not passed in request refer from payment intent.
    amount = req
        .amount
        .or(payment_intent.amount_captured)
        .ok_or(errors::ApiErrorResponse::InternalServerError)
        .attach_printable("amount captured is none in a successful payment")?;

    //[#299]: Can we change the flow based on some workflow idea
    utils::when(amount <= MinorUnit::new(0), || {
        Err(report!(errors::ApiErrorResponse::InvalidDataFormat {
            field_name: "amount".to_string(),
            expected_format: "positive integer".to_string()
        })
        .attach_printable("amount less than or equal to zero"))
    })?;

    payment_attempt = db
        .find_payment_attempt_last_successful_or_partially_captured_attempt_by_payment_id_merchant_id(
            &req.payment_id,
            merchant_id,
            merchant_account.storage_scheme,
        )
        .await
        .to_not_found_response(errors::ApiErrorResponse::SuccessfulPaymentNotFound)?;

    let creds_identifier = req
        .merchant_connector_details
        .as_ref()
        .map(|mcd| mcd.creds_identifier.to_owned());
    req.merchant_connector_details
        .to_owned()
        .async_map(|mcd| async {
            payments::helpers::insert_merchant_connector_creds_to_config(db, merchant_id, mcd).await
        })
        .await
        .transpose()?;

    Box::pin(validate_and_create_refund(
        &state,
        &merchant_account,
        &key_store,
        &payment_attempt,
        &payment_intent,
        amount,
        req,
        creds_identifier,
    ))
    .await
    .map(services::ApplicationResponse::Json)
}

#[allow(clippy::too_many_arguments)]
#[instrument(skip_all)]
pub async fn trigger_refund_to_gateway(
    state: &SessionState,
    refund: &storage::Refund,
    merchant_account: &domain::MerchantAccount,
    key_store: &domain::MerchantKeyStore,
    payment_attempt: &storage::PaymentAttempt,
    payment_intent: &storage::PaymentIntent,
    creds_identifier: Option<String>,
    split_refunds: Option<SplitRefundsRequest>,
) -> RouterResult<storage::Refund> {
    let routed_through = payment_attempt
        .connector
        .clone()
        .ok_or(errors::ApiErrorResponse::InternalServerError)
        .attach_printable("Failed to retrieve connector from payment attempt")?;

    let storage_scheme = merchant_account.storage_scheme;
    metrics::REFUND_COUNT.add(
        &metrics::CONTEXT,
        1,
        &add_attributes([("connector", routed_through.clone())]),
    );

    let connector: api::ConnectorData = api::ConnectorData::get_connector_by_name(
        &state.conf.connectors,
        &routed_through,
        api::GetToken::Connector,
        payment_attempt.merchant_connector_id.clone(),
    )?;

    let currency = payment_attempt.currency.ok_or_else(|| {
        report!(errors::ApiErrorResponse::InternalServerError).attach_printable(
            "Transaction in invalid. Missing field \"currency\" in payment_attempt.",
        )
    })?;

    validator::validate_for_valid_refunds(payment_attempt, connector.connector_name)?;

    let mut router_data = core_utils::construct_refund_router_data(
        state,
        &routed_through,
        merchant_account,
        key_store,
        (payment_attempt.get_total_amount(), currency),
        payment_intent,
        payment_attempt,
        refund,
        creds_identifier.clone(),
        split_refunds,
    )
    .await?;

    let add_access_token_result = access_token::add_access_token(
        state,
        &connector,
        merchant_account,
        &router_data,
        creds_identifier.as_deref(),
    )
    .await?;

    logger::debug!(refund_router_data=?router_data);

    access_token::update_router_data_with_access_token_result(
        &add_access_token_result,
        &mut router_data,
        &payments::CallConnectorAction::Trigger,
    );

    let router_data_res = if !(add_access_token_result.connector_supports_access_token
        && router_data.access_token.is_none())
    {
        let connector_integration: services::BoxedRefundConnectorIntegrationInterface<
            api::Execute,
            types::RefundsData,
            types::RefundsResponseData,
        > = connector.connector.get_connector_integration();
        let router_data_res = services::execute_connector_processing_step(
            state,
            connector_integration,
            &router_data,
            payments::CallConnectorAction::Trigger,
            None,
        )
        .await;
        let option_refund_error_update =
            router_data_res
                .as_ref()
                .err()
                .and_then(|error| match error.current_context() {
                    errors::ConnectorError::NotImplemented(message) => {
                        Some(storage::RefundUpdate::ErrorUpdate {
                            refund_status: Some(enums::RefundStatus::Failure),
                            refund_error_message: Some(
                                errors::ConnectorError::NotImplemented(message.to_owned())
                                    .to_string(),
                            ),
                            refund_error_code: Some("NOT_IMPLEMENTED".to_string()),
                            updated_by: storage_scheme.to_string(),
                            connector_refund_id: None,
                            connector_refund_data: None,
                        })
                    }
                    errors::ConnectorError::NotSupported { message, connector } => {
                        Some(storage::RefundUpdate::ErrorUpdate {
                            refund_status: Some(enums::RefundStatus::Failure),
                            refund_error_message: Some(format!(
                                "{message} is not supported by {connector}"
                            )),
                            refund_error_code: Some("NOT_SUPPORTED".to_string()),
                            updated_by: storage_scheme.to_string(),
                            connector_refund_id: None,
                            connector_refund_data: None,
                        })
                    }
                    _ => None,
                });
        // Update the refund status as failure if connector_error is NotImplemented
        if let Some(refund_error_update) = option_refund_error_update {
            state
                .store
                .update_refund(
                    refund.to_owned(),
                    refund_error_update,
                    merchant_account.storage_scheme,
                )
                .await
                .to_not_found_response(errors::ApiErrorResponse::InternalServerError)
                .attach_printable_lazy(|| {
                    format!(
                        "Failed while updating refund: refund_id: {}",
                        refund.refund_id
                    )
                })?;
        }
        let mut refund_router_data_res = router_data_res.to_refund_failed_response()?;
        // Initiating Integrity check
        let integrity_result = check_refund_integrity(
            &refund_router_data_res.request,
            &refund_router_data_res.response,
        );
        refund_router_data_res.integrity_check = integrity_result;
        refund_router_data_res
    } else {
        router_data
    };

    let refund_update = match router_data_res.response {
        Err(err) => storage::RefundUpdate::ErrorUpdate {
            refund_status: Some(enums::RefundStatus::Failure),
            refund_error_message: err.reason.or(Some(err.message)),
            refund_error_code: Some(err.code),
            updated_by: storage_scheme.to_string(),
            connector_refund_id: None,
            connector_refund_data: None,
        },
        Ok(response) => {
            // match on connector integrity checks
            match router_data_res.integrity_check.clone() {
                Err(err) => {
                    let (refund_connector_transaction_id, connector_refund_data) =
                        err.connector_transaction_id.map_or((None, None), |txn_id| {
                            let (refund_id, refund_data) =
                                ConnectorTransactionId::form_id_and_data(txn_id);
                            (Some(refund_id), refund_data)
                        });
                    metrics::INTEGRITY_CHECK_FAILED.add(
                        &metrics::CONTEXT,
                        1,
                        &add_attributes([
                            ("connector", connector.connector_name.to_string()),
                            (
                                "merchant_id",
                                merchant_account.get_id().get_string_repr().to_owned(),
                            ),
                        ]),
                    );
                    storage::RefundUpdate::ErrorUpdate {
                        refund_status: Some(enums::RefundStatus::ManualReview),
                        refund_error_message: Some(format!(
                            "Integrity Check Failed! as data mismatched for fields {}",
                            err.field_names
                        )),
                        refund_error_code: Some("IE".to_string()),
                        updated_by: storage_scheme.to_string(),
                        connector_refund_id: refund_connector_transaction_id,
                        connector_refund_data,
                    }
                }
                Ok(()) => {
                    if response.refund_status == diesel_models::enums::RefundStatus::Success {
                        metrics::SUCCESSFUL_REFUND.add(
                            &metrics::CONTEXT,
                            1,
                            &add_attributes([("connector", connector.connector_name.to_string())]),
                        )
                    }
                    let (connector_refund_id, connector_refund_data) =
                        ConnectorTransactionId::form_id_and_data(response.connector_refund_id);
                    storage::RefundUpdate::Update {
                        connector_refund_id,
                        refund_status: response.refund_status,
                        sent_to_gateway: true,
                        refund_error_message: None,
                        refund_arn: "".to_string(),
                        updated_by: storage_scheme.to_string(),
                        connector_refund_data,
                    }
                }
            }
        }
    };

    let response = state
        .store
        .update_refund(
            refund.to_owned(),
            refund_update,
            merchant_account.storage_scheme,
        )
        .await
        .to_not_found_response(errors::ApiErrorResponse::InternalServerError)
        .attach_printable_lazy(|| {
            format!(
                "Failed while updating refund: refund_id: {}",
                refund.refund_id
            )
        })?;
    utils::trigger_refund_outgoing_webhook(
        state,
        merchant_account,
        &response,
        payment_attempt.profile_id.clone(),
        key_store,
    )
    .await
    .map_err(|error| logger::warn!(refunds_outgoing_webhook_error=?error))
    .ok();
    Ok(response)
}

pub fn check_refund_integrity<T, Request>(
    request: &Request,
    refund_response_data: &Result<types::RefundsResponseData, ErrorResponse>,
) -> Result<(), common_utils::errors::IntegrityCheckError>
where
    T: FlowIntegrity,
    Request: GetIntegrityObject<T> + CheckIntegrity<Request, T>,
{
    let connector_refund_id = refund_response_data
        .as_ref()
        .map(|resp_data| resp_data.connector_refund_id.clone())
        .ok();

    request.check_integrity(request, connector_refund_id.to_owned())
}

// ********************************************** REFUND SYNC **********************************************

pub async fn refund_response_wrapper<'a, F, Fut, T, Req>(
    state: SessionState,
    merchant_account: domain::MerchantAccount,
    profile_id: Option<common_utils::id_type::ProfileId>,
    key_store: domain::MerchantKeyStore,
    request: Req,
    f: F,
) -> RouterResponse<refunds::RefundResponse>
where
    F: Fn(
        SessionState,
        domain::MerchantAccount,
        Option<common_utils::id_type::ProfileId>,
        domain::MerchantKeyStore,
        Req,
    ) -> Fut,
    Fut: futures::Future<Output = RouterResult<T>>,
    T: ForeignInto<refunds::RefundResponse>,
{
    Ok(services::ApplicationResponse::Json(
        f(state, merchant_account, profile_id, key_store, request)
            .await?
            .foreign_into(),
    ))
}

#[instrument(skip_all)]
pub async fn refund_retrieve_core(
    state: SessionState,
    merchant_account: domain::MerchantAccount,
    profile_id: Option<common_utils::id_type::ProfileId>,
    key_store: domain::MerchantKeyStore,
    request: refunds::RefundsRetrieveRequest,
    refund: storage::Refund,
) -> RouterResult<storage::Refund> {
    let db = &*state.store;
    let merchant_id = merchant_account.get_id();
    core_utils::validate_profile_id_from_auth_layer(profile_id, &refund)?;
    let payment_id = &refund.payment_id;
    let payment_intent = db
        .find_payment_intent_by_payment_id_merchant_id(
            &(&state).into(),
            payment_id,
            merchant_id,
            &key_store,
            merchant_account.storage_scheme,
        )
        .await
        .to_not_found_response(errors::ApiErrorResponse::PaymentNotFound)?;

    let payment_attempt = db
        .find_payment_attempt_by_connector_transaction_id_payment_id_merchant_id(
            &refund.connector_transaction_id,
            payment_id,
            merchant_id,
            merchant_account.storage_scheme,
        )
        .await
        .to_not_found_response(errors::ApiErrorResponse::InternalServerError)?;

    let creds_identifier = request
        .merchant_connector_details
        .as_ref()
        .map(|mcd| mcd.creds_identifier.to_owned());
    request
        .merchant_connector_details
        .to_owned()
        .async_map(|mcd| async {
            payments::helpers::insert_merchant_connector_creds_to_config(db, merchant_id, mcd).await
        })
        .await
        .transpose()?;

    let split_refunds_req: Option<SplitRefundsRequest> = payment_intent
        .split_payments
        .clone()
        .zip(refund.split_refunds.clone())
        .map(|(split_payments, split_refunds)| {
            ForeignTryFrom::foreign_try_from((split_refunds, split_payments))
        })
        .transpose()?;

    let response = if should_call_refund(&refund, request.force_sync.unwrap_or(false)) {
        Box::pin(sync_refund_with_gateway(
            &state,
            &merchant_account,
            &key_store,
            &payment_attempt,
            &payment_intent,
            &refund,
            creds_identifier,
<<<<<<< HEAD
            split_refunds_req,
        )
=======
            charges_req,
        ))
>>>>>>> 55fe82fd
        .await
    } else {
        Ok(refund)
    }?;

    Ok(response)
}

fn should_call_refund(refund: &diesel_models::refund::Refund, force_sync: bool) -> bool {
    // This implies, we cannot perform a refund sync & `the connector_refund_id`
    // doesn't exist
    let predicate1 = refund.connector_refund_id.is_some();

    // This allows refund sync at connector level if force_sync is enabled, or
    // checks if the refund has failed
    let predicate2 = force_sync
        || !matches!(
            refund.refund_status,
            diesel_models::enums::RefundStatus::Failure
                | diesel_models::enums::RefundStatus::Success
        );

    predicate1 && predicate2
}

#[allow(clippy::too_many_arguments)]
#[instrument(skip_all)]
pub async fn sync_refund_with_gateway(
    state: &SessionState,
    merchant_account: &domain::MerchantAccount,
    key_store: &domain::MerchantKeyStore,
    payment_attempt: &storage::PaymentAttempt,
    payment_intent: &storage::PaymentIntent,
    refund: &storage::Refund,
    creds_identifier: Option<String>,
    split_refunds: Option<SplitRefundsRequest>,
) -> RouterResult<storage::Refund> {
    let connector_id = refund.connector.to_string();
    let connector: api::ConnectorData = api::ConnectorData::get_connector_by_name(
        &state.conf.connectors,
        &connector_id,
        api::GetToken::Connector,
        payment_attempt.merchant_connector_id.clone(),
    )
    .change_context(errors::ApiErrorResponse::InternalServerError)
    .attach_printable("Failed to get the connector")?;

    let storage_scheme = merchant_account.storage_scheme;

    let currency = payment_attempt.currency.get_required_value("currency")?;

    let mut router_data = core_utils::construct_refund_router_data::<api::RSync>(
        state,
        &connector_id,
        merchant_account,
        key_store,
        (payment_attempt.get_total_amount(), currency),
        payment_intent,
        payment_attempt,
        refund,
        creds_identifier.clone(),
        split_refunds,
    )
    .await?;

    let add_access_token_result = access_token::add_access_token(
        state,
        &connector,
        merchant_account,
        &router_data,
        creds_identifier.as_deref(),
    )
    .await?;

    logger::debug!(refund_retrieve_router_data=?router_data);

    access_token::update_router_data_with_access_token_result(
        &add_access_token_result,
        &mut router_data,
        &payments::CallConnectorAction::Trigger,
    );

    let router_data_res = if !(add_access_token_result.connector_supports_access_token
        && router_data.access_token.is_none())
    {
        let connector_integration: services::BoxedRefundConnectorIntegrationInterface<
            api::RSync,
            types::RefundsData,
            types::RefundsResponseData,
        > = connector.connector.get_connector_integration();
        let mut refund_sync_router_data = services::execute_connector_processing_step(
            state,
            connector_integration,
            &router_data,
            payments::CallConnectorAction::Trigger,
            None,
        )
        .await
        .to_refund_failed_response()?;

        // Initiating connector integrity checks
        let integrity_result = check_refund_integrity(
            &refund_sync_router_data.request,
            &refund_sync_router_data.response,
        );

        refund_sync_router_data.integrity_check = integrity_result;

        refund_sync_router_data
    } else {
        router_data
    };

    let refund_update = match router_data_res.response {
        Err(error_message) => {
            let refund_status = match error_message.status_code {
                // marking failure for 2xx because this is genuine refund failure
                200..=299 => Some(enums::RefundStatus::Failure),
                _ => None,
            };
            storage::RefundUpdate::ErrorUpdate {
                refund_status,
                refund_error_message: error_message.reason.or(Some(error_message.message)),
                refund_error_code: Some(error_message.code),
                updated_by: storage_scheme.to_string(),
                connector_refund_id: None,
                connector_refund_data: None,
            }
        }
        Ok(response) => match router_data_res.integrity_check.clone() {
            Err(err) => {
                metrics::INTEGRITY_CHECK_FAILED.add(
                    &metrics::CONTEXT,
                    1,
                    &add_attributes([
                        ("connector", connector.connector_name.to_string()),
                        (
                            "merchant_id",
                            merchant_account.get_id().get_string_repr().to_owned(),
                        ),
                    ]),
                );
                let (refund_connector_transaction_id, connector_refund_data) = err
                    .connector_transaction_id
                    .map_or((None, None), |refund_id| {
                        let (refund_id, refund_data) =
                            ConnectorTransactionId::form_id_and_data(refund_id);
                        (Some(refund_id), refund_data)
                    });
                storage::RefundUpdate::ErrorUpdate {
                    refund_status: Some(enums::RefundStatus::ManualReview),
                    refund_error_message: Some(format!(
                        "Integrity Check Failed! as data mismatched for fields {}",
                        err.field_names
                    )),
                    refund_error_code: Some("IE".to_string()),
                    updated_by: storage_scheme.to_string(),
                    connector_refund_id: refund_connector_transaction_id,
                    connector_refund_data,
                }
            }
            Ok(()) => {
                let (connector_refund_id, connector_refund_data) =
                    ConnectorTransactionId::form_id_and_data(response.connector_refund_id);
                storage::RefundUpdate::Update {
                    connector_refund_id,
                    refund_status: response.refund_status,
                    sent_to_gateway: true,
                    refund_error_message: None,
                    refund_arn: "".to_string(),
                    updated_by: storage_scheme.to_string(),
                    connector_refund_data,
                }
            }
        },
    };

    let response = state
        .store
        .update_refund(
            refund.to_owned(),
            refund_update,
            merchant_account.storage_scheme,
        )
        .await
        .to_not_found_response(errors::ApiErrorResponse::RefundNotFound)
        .attach_printable_lazy(|| {
            format!(
                "Unable to update refund with refund_id: {}",
                refund.refund_id
            )
        })?;
    utils::trigger_refund_outgoing_webhook(
        state,
        merchant_account,
        &response,
        payment_attempt.profile_id.clone(),
        key_store,
    )
    .await
    .map_err(|error| logger::warn!(refunds_outgoing_webhook_error=?error))
    .ok();
    Ok(response)
}

// ********************************************** REFUND UPDATE **********************************************

pub async fn refund_update_core(
    state: SessionState,
    merchant_account: domain::MerchantAccount,
    req: refunds::RefundUpdateRequest,
) -> RouterResponse<refunds::RefundResponse> {
    let db = state.store.as_ref();
    let refund = db
        .find_refund_by_merchant_id_refund_id(
            merchant_account.get_id(),
            &req.refund_id,
            merchant_account.storage_scheme,
        )
        .await
        .to_not_found_response(errors::ApiErrorResponse::RefundNotFound)?;

    let response = db
        .update_refund(
            refund,
            storage::RefundUpdate::MetadataAndReasonUpdate {
                metadata: req.metadata,
                reason: req.reason,
                updated_by: merchant_account.storage_scheme.to_string(),
            },
            merchant_account.storage_scheme,
        )
        .await
        .change_context(errors::ApiErrorResponse::InternalServerError)
        .attach_printable_lazy(|| {
            format!("Unable to update refund with refund_id: {}", req.refund_id)
        })?;

    Ok(services::ApplicationResponse::Json(response.foreign_into()))
}

// ********************************************** VALIDATIONS **********************************************

#[instrument(skip_all)]
#[allow(clippy::too_many_arguments)]
pub async fn validate_and_create_refund(
    state: &SessionState,
    merchant_account: &domain::MerchantAccount,
    key_store: &domain::MerchantKeyStore,
    payment_attempt: &storage::PaymentAttempt,
    payment_intent: &storage::PaymentIntent,
    refund_amount: MinorUnit,
    req: refunds::RefundRequest,
    creds_identifier: Option<String>,
) -> RouterResult<refunds::RefundResponse> {
    let db = &*state.store;

    let split_refunds = match (
        payment_intent.split_payments.as_ref(),
        payment_attempt.charge_id.as_ref(),
    ) {
        (Some(split_payments), Some(charge_id)) => {
            let refund_request = req
                .split_refunds
                .clone()
                .get_required_value("split_refunds")?;

            // let stripe_refund = match refund_request {
            //     SplitRefundRequest::StripeSplitRefundRequest(ref stripe_refund) => stripe_refund,
            // };
            let SplitRefundRequest::StripeSplitRefundRequest(ref stripe_refund) = refund_request;

            utils::when(*charge_id != stripe_refund.charge_id, || {
                Err(report!(errors::ApiErrorResponse::InvalidDataValue {
                    field_name: "split_refunds.charge_id",
                }))
                .attach_printable("charge_id sent in request mismatches with original charge_id")
            })?;

            // let stripe_payment = match split_payments {
            //     SplitPaymentsRequest::StripeSplitPayment(payment) => payment,
            // };
            let SplitPaymentsRequest::StripeSplitPayment(stripe_payment) = split_payments;

            let options =
                validator::validate_charge_refund(&refund_request, &stripe_payment.charge_type)?;

            // Construct SplitRefundsRequest
            Some(SplitRefundsRequest::StripeSplitRefund(StripeSplitRefund {
                charge_id: stripe_refund.charge_id.clone(),
                charge_type: stripe_payment.charge_type.clone(),
                transfer_account_id: stripe_payment.transfer_account_id.clone(),
                options,
            }))
        }
        _ => None,
    };

    // Only for initial dev and testing
    let refund_type = req.refund_type.unwrap_or_default();

    // If Refund Id not passed in request Generate one.

    let refund_id = core_utils::get_or_generate_id("refund_id", &req.refund_id, "ref")?;

    let predicate = req
        .merchant_id
        .as_ref()
        .map(|merchant_id| merchant_id != merchant_account.get_id());

    utils::when(predicate.unwrap_or(false), || {
        Err(report!(errors::ApiErrorResponse::InvalidDataFormat {
            field_name: "merchant_id".to_string(),
            expected_format: "merchant_id from merchant account".to_string()
        })
        .attach_printable("invalid merchant_id in request"))
    })?;

    let connector_transaction_id = payment_attempt.clone().connector_transaction_id.ok_or_else(|| {
        report!(errors::ApiErrorResponse::InternalServerError)
        .attach_printable("Transaction in invalid. Missing field \"connector_transaction_id\" in payment_attempt.")
    })?;

    let all_refunds = db
        .find_refund_by_merchant_id_connector_transaction_id(
            merchant_account.get_id(),
            &connector_transaction_id,
            merchant_account.storage_scheme,
        )
        .await
        .to_not_found_response(errors::ApiErrorResponse::RefundNotFound)?;

    let currency = payment_attempt.currency.get_required_value("currency")?;

    //[#249]: Add Connector Based Validation here.
    validator::validate_payment_order_age(&payment_intent.created_at, state.conf.refund.max_age)
        .change_context(errors::ApiErrorResponse::InvalidDataFormat {
            field_name: "created_at".to_string(),
            expected_format: format!(
                "created_at not older than {} days",
                state.conf.refund.max_age,
            ),
        })?;

    let total_amount_captured = payment_intent
        .amount_captured
        .unwrap_or(payment_attempt.get_total_amount());

    validator::validate_refund_amount(
        total_amount_captured.get_amount_as_i64(),
        &all_refunds,
        refund_amount.get_amount_as_i64(),
    )
    .change_context(errors::ApiErrorResponse::RefundAmountExceedsPaymentAmount)?;

    validator::validate_maximum_refund_against_payment_attempt(
        &all_refunds,
        state.conf.refund.max_attempts,
    )
    .change_context(errors::ApiErrorResponse::MaximumRefundCount)?;

    let connector = payment_attempt
        .connector
        .clone()
        .ok_or(errors::ApiErrorResponse::InternalServerError)
        .attach_printable("No connector populated in payment attempt")?;
    let (connector_transaction_id, connector_transaction_data) =
        ConnectorTransactionId::form_id_and_data(connector_transaction_id);
    let refund_create_req = storage::RefundNew {
        refund_id: refund_id.to_string(),
        internal_reference_id: utils::generate_id(consts::ID_LENGTH, "refid"),
        external_reference_id: Some(refund_id.clone()),
        payment_id: req.payment_id,
        merchant_id: merchant_account.get_id().clone(),
        connector_transaction_id,
        connector,
        refund_type: req.refund_type.unwrap_or_default().foreign_into(),
        total_amount: payment_attempt.get_total_amount(),
        refund_amount,
        currency,
        created_at: common_utils::date_time::now(),
        modified_at: common_utils::date_time::now(),
        refund_status: enums::RefundStatus::Pending,
        metadata: req.metadata,
        description: req.reason.clone(),
        attempt_id: payment_attempt.attempt_id.clone(),
        refund_reason: req.reason,
        profile_id: payment_intent.profile_id.clone(),
        merchant_connector_id: payment_attempt.merchant_connector_id.clone(),
        charges: None,
        split_refunds: req.split_refunds,
        connector_refund_id: None,
        sent_to_gateway: Default::default(),
        refund_arn: None,
        updated_by: Default::default(),
        organization_id: merchant_account.organization_id.clone(),
        connector_refund_data: None,
        connector_transaction_data,
    };

    let refund = match db
        .insert_refund(refund_create_req, merchant_account.storage_scheme)
        .await
    {
        Ok(refund) => {
            Box::pin(schedule_refund_execution(
                state,
                refund.clone(),
                refund_type,
                merchant_account,
                key_store,
                payment_attempt,
                payment_intent,
                creds_identifier,
                split_refunds,
            ))
            .await?
        }
        Err(err) => {
            if err.current_context().is_db_unique_violation() {
                Err(errors::ApiErrorResponse::DuplicateRefundRequest)?
            } else {
                return Err(err)
                    .change_context(errors::ApiErrorResponse::RefundNotFound)
                    .attach_printable("Inserting Refund failed");
            }
        }
    };

    Ok(refund.foreign_into())
}

// ********************************************** Refund list **********************************************

///   If payment-id is provided, lists all the refunds associated with that particular payment-id
///   If payment-id is not provided, lists the refunds associated with that particular merchant - to the limit specified,if no limits given, it is 10 by default

#[instrument(skip_all)]
#[cfg(feature = "olap")]
pub async fn refund_list(
    state: SessionState,
    merchant_account: domain::MerchantAccount,
    profile_id_list: Option<Vec<common_utils::id_type::ProfileId>>,
    req: api_models::refunds::RefundListRequest,
) -> RouterResponse<api_models::refunds::RefundListResponse> {
    let db = state.store;
    let limit = validator::validate_refund_list(req.limit)?;
    let offset = req.offset.unwrap_or_default();

    let refund_list = db
        .filter_refund_by_constraints(
            merchant_account.get_id(),
            &(req.clone(), profile_id_list.clone()).try_into()?,
            merchant_account.storage_scheme,
            limit,
            offset,
        )
        .await
        .to_not_found_response(errors::ApiErrorResponse::RefundNotFound)?;

    let data: Vec<refunds::RefundResponse> = refund_list
        .into_iter()
        .map(ForeignInto::foreign_into)
        .collect();

    let total_count = db
        .get_total_count_of_refunds(
            merchant_account.get_id(),
            &(req, profile_id_list).try_into()?,
            merchant_account.storage_scheme,
        )
        .await
        .to_not_found_response(errors::ApiErrorResponse::InternalServerError)?;

    Ok(services::ApplicationResponse::Json(
        api_models::refunds::RefundListResponse {
            count: data.len(),
            total_count,
            data,
        },
    ))
}

#[instrument(skip_all)]
#[cfg(feature = "olap")]
pub async fn refund_filter_list(
    state: SessionState,
    merchant_account: domain::MerchantAccount,
    req: common_utils::types::TimeRange,
) -> RouterResponse<api_models::refunds::RefundListMetaData> {
    let db = state.store;
    let filter_list = db
        .filter_refund_by_meta_constraints(
            merchant_account.get_id(),
            &req,
            merchant_account.storage_scheme,
        )
        .await
        .to_not_found_response(errors::ApiErrorResponse::RefundNotFound)?;

    Ok(services::ApplicationResponse::Json(filter_list))
}

#[instrument(skip_all)]
pub async fn refund_retrieve_core_with_internal_reference_id(
    state: SessionState,
    merchant_account: domain::MerchantAccount,
    profile_id: Option<common_utils::id_type::ProfileId>,
    key_store: domain::MerchantKeyStore,
    refund_internal_request_id: String,
    force_sync: Option<bool>,
) -> RouterResult<storage::Refund> {
    let db = &*state.store;
    let merchant_id = merchant_account.get_id();

    let refund = db
        .find_refund_by_internal_reference_id_merchant_id(
            &refund_internal_request_id,
            merchant_id,
            merchant_account.storage_scheme,
        )
        .await
        .to_not_found_response(errors::ApiErrorResponse::RefundNotFound)?;

    let request = refunds::RefundsRetrieveRequest {
        refund_id: refund.refund_id.clone(),
        force_sync,
        merchant_connector_details: None,
    };

    Box::pin(refund_retrieve_core(
        state.clone(),
        merchant_account,
        profile_id,
        key_store,
        request,
        refund,
    ))
    .await
}

#[instrument(skip_all)]
pub async fn refund_retrieve_core_with_refund_id(
    state: SessionState,
    merchant_account: domain::MerchantAccount,
    profile_id: Option<common_utils::id_type::ProfileId>,
    key_store: domain::MerchantKeyStore,
    request: refunds::RefundsRetrieveRequest,
) -> RouterResult<storage::Refund> {
    let refund_id = request.refund_id.clone();
    let db = &*state.store;
    let merchant_id = merchant_account.get_id();

    let refund = db
        .find_refund_by_merchant_id_refund_id(
            merchant_id,
            refund_id.as_str(),
            merchant_account.storage_scheme,
        )
        .await
        .to_not_found_response(errors::ApiErrorResponse::RefundNotFound)?;

    Box::pin(refund_retrieve_core(
        state.clone(),
        merchant_account,
        profile_id,
        key_store,
        request,
        refund,
    ))
    .await
}

#[instrument(skip_all)]
#[cfg(feature = "olap")]
pub async fn refund_manual_update(
    state: SessionState,
    req: api_models::refunds::RefundManualUpdateRequest,
) -> RouterResponse<serde_json::Value> {
    let key_manager_state = &(&state).into();
    let key_store = state
        .store
        .get_merchant_key_store_by_merchant_id(
            key_manager_state,
            &req.merchant_id,
            &state.store.get_master_key().to_vec().into(),
        )
        .await
        .to_not_found_response(errors::ApiErrorResponse::MerchantAccountNotFound)
        .attach_printable("Error while fetching the key store by merchant_id")?;
    let merchant_account = state
        .store
        .find_merchant_account_by_merchant_id(key_manager_state, &req.merchant_id, &key_store)
        .await
        .to_not_found_response(errors::ApiErrorResponse::MerchantAccountNotFound)
        .attach_printable("Error while fetching the merchant_account by merchant_id")?;
    let refund = state
        .store
        .find_refund_by_merchant_id_refund_id(
            merchant_account.get_id(),
            &req.refund_id,
            merchant_account.storage_scheme,
        )
        .await
        .to_not_found_response(errors::ApiErrorResponse::RefundNotFound)?;
    let refund_update = storage::RefundUpdate::ManualUpdate {
        refund_status: req.status.map(common_enums::RefundStatus::from),
        refund_error_message: req.error_message,
        refund_error_code: req.error_code,
        updated_by: merchant_account.storage_scheme.to_string(),
    };
    state
        .store
        .update_refund(
            refund.to_owned(),
            refund_update,
            merchant_account.storage_scheme,
        )
        .await
        .to_not_found_response(errors::ApiErrorResponse::InternalServerError)
        .attach_printable_lazy(|| {
            format!(
                "Failed while updating refund: refund_id: {}",
                refund.refund_id
            )
        })?;
    Ok(services::ApplicationResponse::StatusOk)
}

#[instrument(skip_all)]
#[cfg(feature = "olap")]
pub async fn get_filters_for_refunds(
    state: SessionState,
    merchant_account: domain::MerchantAccount,
    profile_id_list: Option<Vec<common_utils::id_type::ProfileId>>,
) -> RouterResponse<api_models::refunds::RefundListFilters> {
    let merchant_connector_accounts = if let services::ApplicationResponse::Json(data) =
        super::admin::list_payment_connectors(
            state,
            merchant_account.get_id().to_owned(),
            profile_id_list,
        )
        .await?
    {
        data
    } else {
        return Err(errors::ApiErrorResponse::InternalServerError.into());
    };

    let connector_map = merchant_connector_accounts
        .into_iter()
        .filter_map(|merchant_connector_account| {
            merchant_connector_account
                .connector_label
                .clone()
                .map(|label| {
                    let info = merchant_connector_account.to_merchant_connector_info(&label);
                    (merchant_connector_account.connector_name, info)
                })
        })
        .fold(
            HashMap::new(),
            |mut map: HashMap<String, Vec<MerchantConnectorInfo>>, (connector_name, info)| {
                map.entry(connector_name).or_default().push(info);
                map
            },
        );

    Ok(services::ApplicationResponse::Json(
        api_models::refunds::RefundListFilters {
            connector: connector_map,
            currency: enums::Currency::iter().collect(),
            refund_status: enums::RefundStatus::iter().collect(),
        },
    ))
}

#[instrument(skip_all)]
#[cfg(feature = "olap")]
pub async fn get_aggregates_for_refunds(
    state: SessionState,
    merchant: domain::MerchantAccount,
    profile_id_list: Option<Vec<common_utils::id_type::ProfileId>>,
    time_range: common_utils::types::TimeRange,
) -> RouterResponse<api_models::refunds::RefundAggregateResponse> {
    let db = state.store.as_ref();
    let refund_status_with_count = db
        .get_refund_status_with_count(
            merchant.get_id(),
            profile_id_list,
            &time_range,
            merchant.storage_scheme,
        )
        .await
        .change_context(errors::ApiErrorResponse::InternalServerError)
        .attach_printable("Failed to find status count")?;
    let mut status_map: HashMap<enums::RefundStatus, i64> =
        refund_status_with_count.into_iter().collect();
    for status in enums::RefundStatus::iter() {
        status_map.entry(status).or_default();
    }

    Ok(services::ApplicationResponse::Json(
        api_models::refunds::RefundAggregateResponse {
            status_with_count: status_map,
        },
    ))
}

impl ForeignFrom<storage::Refund> for api::RefundResponse {
    fn foreign_from(refund: storage::Refund) -> Self {
        let refund = refund;

        Self {
            payment_id: refund.payment_id,
            refund_id: refund.refund_id,
            amount: refund.refund_amount,
            currency: refund.currency.to_string(),
            reason: refund.refund_reason,
            status: refund.refund_status.foreign_into(),
            profile_id: refund.profile_id,
            metadata: refund.metadata,
            error_message: refund.refund_error_message,
            error_code: refund.refund_error_code,
            created_at: Some(refund.created_at),
            updated_at: Some(refund.modified_at),
            connector: refund.connector,
            merchant_connector_id: refund.merchant_connector_id,
            charges: refund.charges,
        }
    }
}

// ********************************************** PROCESS TRACKER **********************************************

#[instrument(skip_all)]
#[allow(clippy::too_many_arguments)]
pub async fn schedule_refund_execution(
    state: &SessionState,
    refund: storage::Refund,
    refund_type: api_models::refunds::RefundType,
    merchant_account: &domain::MerchantAccount,
    key_store: &domain::MerchantKeyStore,
    payment_attempt: &storage::PaymentAttempt,
    payment_intent: &storage::PaymentIntent,
    creds_identifier: Option<String>,
    split_refunds: Option<SplitRefundsRequest>,
) -> RouterResult<storage::Refund> {
    // refunds::RefundResponse> {
    let db = &*state.store;
    let runner = storage::ProcessTrackerRunner::RefundWorkflowRouter;
    let task = "EXECUTE_REFUND";
    let task_id = format!("{runner}_{task}_{}", refund.internal_reference_id);

    let refund_process = db
        .find_process_by_id(&task_id)
        .await
        .change_context(errors::ApiErrorResponse::InternalServerError)
        .attach_printable("Failed to find the process id")?;

    let result = match refund.refund_status {
        enums::RefundStatus::Pending | enums::RefundStatus::ManualReview => {
            match (refund.sent_to_gateway, refund_process) {
                (false, None) => {
                    // Execute the refund task based on refund_type
                    match refund_type {
                        api_models::refunds::RefundType::Scheduled => {
                            add_refund_execute_task(db, &refund, runner)
                                .await
                                .change_context(errors::ApiErrorResponse::InternalServerError)
                                .attach_printable_lazy(|| format!("Failed while pushing refund execute task to scheduler, refund_id: {}", refund.refund_id))?;

                            Ok(refund)
                        }
                        api_models::refunds::RefundType::Instant => {
                            let update_refund = Box::pin(trigger_refund_to_gateway(
                                state,
                                &refund,
                                merchant_account,
                                key_store,
                                payment_attempt,
                                payment_intent,
                                creds_identifier,
                                split_refunds,
                            ))
                            .await;

                            match update_refund {
                                Ok(updated_refund_data) => {
                                    add_refund_sync_task(db, &updated_refund_data, runner)
                                        .await
                                        .change_context(errors::ApiErrorResponse::InternalServerError)
                                        .attach_printable_lazy(|| format!(
                                            "Failed while pushing refund sync task in scheduler: refund_id: {}",
                                            refund.refund_id
                                        ))?;
                                    Ok(updated_refund_data)
                                }
                                Err(err) => Err(err),
                            }
                        }
                    }
                }
                _ => {
                    // Sync the refund for status check
                    //[#300]: return refund status response
                    match refund_type {
                        api_models::refunds::RefundType::Scheduled => {
                            add_refund_sync_task(db, &refund, runner)
                                .await
                                .change_context(errors::ApiErrorResponse::InternalServerError)
                                .attach_printable_lazy(|| format!("Failed while pushing refund sync task in scheduler: refund_id: {}", refund.refund_id))?;
                            Ok(refund)
                        }
                        api_models::refunds::RefundType::Instant => {
                            // [#255]: This is not possible in schedule_refund_execution as it will always be scheduled
                            // sync_refund_with_gateway(data, &refund).await
                            Ok(refund)
                        }
                    }
                }
            }
        }
        //  [#255]: This is not allowed to be otherwise or all
        _ => Ok(refund),
    }?;
    Ok(result)
}

#[instrument(skip_all)]
pub async fn sync_refund_with_gateway_workflow(
    state: &SessionState,
    refund_tracker: &storage::ProcessTracker,
) -> Result<(), errors::ProcessTrackerError> {
    let key_manager_state = &state.into();
    let refund_core =
        serde_json::from_value::<storage::RefundCoreWorkflow>(refund_tracker.tracking_data.clone())
            .change_context(errors::ApiErrorResponse::InternalServerError)
            .attach_printable_lazy(|| {
                format!(
                    "unable to convert into refund_core {:?}",
                    refund_tracker.tracking_data
                )
            })?;

    let key_store = state
        .store
        .get_merchant_key_store_by_merchant_id(
            key_manager_state,
            &refund_core.merchant_id,
            &state.store.get_master_key().to_vec().into(),
        )
        .await?;

    let merchant_account = state
        .store
        .find_merchant_account_by_merchant_id(
            key_manager_state,
            &refund_core.merchant_id,
            &key_store,
        )
        .await?;

    let response = Box::pin(refund_retrieve_core_with_internal_reference_id(
        state.clone(),
        merchant_account,
        None,
        key_store,
        refund_core.refund_internal_reference_id,
        Some(true),
    ))
    .await?;
    let terminal_status = [
        enums::RefundStatus::Success,
        enums::RefundStatus::Failure,
        enums::RefundStatus::TransactionFailure,
    ];
    match response.refund_status {
        status if terminal_status.contains(&status) => {
            state
                .store
                .as_scheduler()
                .finish_process_with_business_status(
                    refund_tracker.clone(),
                    business_status::COMPLETED_BY_PT,
                )
                .await?
        }
        _ => {
            _ = payment_sync::retry_sync_task(
                &*state.store,
                response.connector,
                response.merchant_id,
                refund_tracker.to_owned(),
            )
            .await?;
        }
    }

    Ok(())
}

#[instrument(skip_all)]
pub async fn start_refund_workflow(
    state: &SessionState,
    refund_tracker: &storage::ProcessTracker,
) -> Result<(), errors::ProcessTrackerError> {
    match refund_tracker.name.as_deref() {
        Some("EXECUTE_REFUND") => {
            Box::pin(trigger_refund_execute_workflow(state, refund_tracker)).await
        }
        Some("SYNC_REFUND") => {
            Box::pin(sync_refund_with_gateway_workflow(state, refund_tracker)).await
        }
        _ => Err(errors::ProcessTrackerError::JobNotFound),
    }
}

#[instrument(skip_all)]
pub async fn trigger_refund_execute_workflow(
    state: &SessionState,
    refund_tracker: &storage::ProcessTracker,
) -> Result<(), errors::ProcessTrackerError> {
    let db = &*state.store;
    let refund_core =
        serde_json::from_value::<storage::RefundCoreWorkflow>(refund_tracker.tracking_data.clone())
            .change_context(errors::ApiErrorResponse::InternalServerError)
            .attach_printable_lazy(|| {
                format!(
                    "unable to convert into refund_core {:?}",
                    refund_tracker.tracking_data
                )
            })?;
    let key_manager_state = &state.into();
    let key_store = state
        .store
        .get_merchant_key_store_by_merchant_id(
            key_manager_state,
            &refund_core.merchant_id,
            &state.store.get_master_key().to_vec().into(),
        )
        .await?;

    let merchant_account = db
        .find_merchant_account_by_merchant_id(
            key_manager_state,
            &refund_core.merchant_id,
            &key_store,
        )
        .await
        .to_not_found_response(errors::ApiErrorResponse::MerchantAccountNotFound)?;

    let refund = db
        .find_refund_by_internal_reference_id_merchant_id(
            &refund_core.refund_internal_reference_id,
            &refund_core.merchant_id,
            merchant_account.storage_scheme,
        )
        .await
        .to_not_found_response(errors::ApiErrorResponse::RefundNotFound)?;
    match (&refund.sent_to_gateway, &refund.refund_status) {
        (false, enums::RefundStatus::Pending) => {
            let merchant_account = db
                .find_merchant_account_by_merchant_id(
                    key_manager_state,
                    &refund.merchant_id,
                    &key_store,
                )
                .await
                .to_not_found_response(errors::ApiErrorResponse::MerchantAccountNotFound)?;

            let payment_attempt = db
                .find_payment_attempt_by_connector_transaction_id_payment_id_merchant_id(
                    &refund.connector_transaction_id,
                    &refund_core.payment_id,
                    &refund.merchant_id,
                    merchant_account.storage_scheme,
                )
                .await
                .to_not_found_response(errors::ApiErrorResponse::PaymentNotFound)?;

            let payment_intent = db
                .find_payment_intent_by_payment_id_merchant_id(
                    &(state.into()),
                    &payment_attempt.payment_id,
                    &refund.merchant_id,
                    &key_store,
                    merchant_account.storage_scheme,
                )
                .await
                .to_not_found_response(errors::ApiErrorResponse::PaymentNotFound)?;

            let split_refunds = match (
                payment_intent.split_payments.as_ref(),
                payment_attempt.charge_id.as_ref(),
            ) {
                (Some(split_payments), Some(charge_id)) => {
                    let refund_request = refund
                        .split_refunds
                        .clone()
                        .get_required_value("split_refunds")?;

                    // Match the enum variant of SplitRefundRequest
                    // let stripe_refund = match refund_request {
                    //     SplitRefundRequest::StripeSplitRefundRequest(ref stripe_refund) => {
                    //         stripe_refund
                    //     }
                    // };
                    let SplitRefundRequest::StripeSplitRefundRequest(ref stripe_refund) =
                        refund_request;

                    // Validate charge_id
                    utils::when(*charge_id != stripe_refund.charge_id, || {
                        Err(report!(errors::ApiErrorResponse::InvalidDataValue {
                            field_name: "split_refunds.charge_id",
                        }))
                        .attach_printable(
                            "charge_id sent in request mismatches with original charge_id",
                        )
                    })?;

                    // Match the variant of SplitPaymentsRequest
                    // let stripe_payment = match split_payments {
                    //     SplitPaymentsRequest::StripeSplitPayment(payment) => payment,
                    // };
                    let SplitPaymentsRequest::StripeSplitPayment(stripe_payment) = split_payments;

                    // Validate refund options with correct `charge_type`
                    let options = validator::validate_charge_refund(
                        &refund_request,
                        &stripe_payment.charge_type,
                    )?;

                    // Construct SplitRefundsRequest
                    Some(SplitRefundsRequest::StripeSplitRefund(StripeSplitRefund {
                        charge_id: stripe_refund.charge_id.clone(),
                        charge_type: stripe_payment.charge_type.clone(),
                        transfer_account_id: stripe_payment.transfer_account_id.clone(),
                        options,
                    }))
                }
                _ => None,
            };
            //trigger refund request to gateway
            let updated_refund = Box::pin(trigger_refund_to_gateway(
                state,
                &refund,
                &merchant_account,
                &key_store,
                &payment_attempt,
                &payment_intent,
                None,
                split_refunds,
            ))
            .await?;
            add_refund_sync_task(
                db,
                &updated_refund,
                storage::ProcessTrackerRunner::RefundWorkflowRouter,
            )
            .await?;
        }
        (true, enums::RefundStatus::Pending) => {
            // create sync task
            add_refund_sync_task(
                db,
                &refund,
                storage::ProcessTrackerRunner::RefundWorkflowRouter,
            )
            .await?;
        }
        (_, _) => {
            //mark task as finished
            db.as_scheduler()
                .finish_process_with_business_status(
                    refund_tracker.clone(),
                    business_status::COMPLETED_BY_PT,
                )
                .await?;
        }
    };
    Ok(())
}

#[instrument]
pub fn refund_to_refund_core_workflow_model(
    refund: &storage::Refund,
) -> storage::RefundCoreWorkflow {
    storage::RefundCoreWorkflow {
        refund_internal_reference_id: refund.internal_reference_id.clone(),
        connector_transaction_id: refund.connector_transaction_id.clone(),
        merchant_id: refund.merchant_id.clone(),
        payment_id: refund.payment_id.clone(),
        connector_transaction_data: refund.connector_transaction_data.clone(),
    }
}

#[instrument(skip_all)]
pub async fn add_refund_sync_task(
    db: &dyn db::StorageInterface,
    refund: &storage::Refund,
    runner: storage::ProcessTrackerRunner,
) -> RouterResult<storage::ProcessTracker> {
    let task = "SYNC_REFUND";
    let process_tracker_id = format!("{runner}_{task}_{}", refund.internal_reference_id);
    let schedule_time = common_utils::date_time::now();
    let refund_workflow_tracking_data = refund_to_refund_core_workflow_model(refund);
    let tag = ["REFUND"];
    let process_tracker_entry = storage::ProcessTrackerNew::new(
        process_tracker_id,
        task,
        runner,
        tag,
        refund_workflow_tracking_data,
        schedule_time,
    )
    .change_context(errors::ApiErrorResponse::InternalServerError)
    .attach_printable("Failed to construct refund sync process tracker task")?;

    let response = db
        .insert_process(process_tracker_entry)
        .await
        .to_duplicate_response(errors::ApiErrorResponse::DuplicateRefundRequest)
        .attach_printable_lazy(|| {
            format!(
                "Failed while inserting task in process_tracker: refund_id: {}",
                refund.refund_id
            )
        })?;
    metrics::TASKS_ADDED_COUNT.add(&metrics::CONTEXT, 1, &add_attributes([("flow", "Refund")]));

    Ok(response)
}

#[instrument(skip_all)]
pub async fn add_refund_execute_task(
    db: &dyn db::StorageInterface,
    refund: &storage::Refund,
    runner: storage::ProcessTrackerRunner,
) -> RouterResult<storage::ProcessTracker> {
    let task = "EXECUTE_REFUND";
    let process_tracker_id = format!("{runner}_{task}_{}", refund.internal_reference_id);
    let tag = ["REFUND"];
    let schedule_time = common_utils::date_time::now();
    let refund_workflow_tracking_data = refund_to_refund_core_workflow_model(refund);
    let process_tracker_entry = storage::ProcessTrackerNew::new(
        process_tracker_id,
        task,
        runner,
        tag,
        refund_workflow_tracking_data,
        schedule_time,
    )
    .change_context(errors::ApiErrorResponse::InternalServerError)
    .attach_printable("Failed to construct refund execute process tracker task")?;

    let response = db
        .insert_process(process_tracker_entry)
        .await
        .to_duplicate_response(errors::ApiErrorResponse::DuplicateRefundRequest)
        .attach_printable_lazy(|| {
            format!(
                "Failed while inserting task in process_tracker: refund_id: {}",
                refund.refund_id
            )
        })?;
    Ok(response)
}

pub async fn get_refund_sync_process_schedule_time(
    db: &dyn db::StorageInterface,
    connector: &str,
    merchant_id: &common_utils::id_type::MerchantId,
    retry_count: i32,
) -> Result<Option<time::PrimitiveDateTime>, errors::ProcessTrackerError> {
    let redis_mapping: errors::CustomResult<process_data::ConnectorPTMapping, errors::RedisError> =
        db::get_and_deserialize_key(
            db,
            &format!("pt_mapping_refund_sync_{connector}"),
            "ConnectorPTMapping",
        )
        .await;

    let mapping = match redis_mapping {
        Ok(x) => x,
        Err(err) => {
            logger::error!("Error: while getting connector mapping: {err:?}");
            process_data::ConnectorPTMapping::default()
        }
    };

    let time_delta =
        process_tracker_utils::get_schedule_time(mapping, merchant_id, retry_count + 1);

    Ok(process_tracker_utils::get_time_from_delta(time_delta))
}<|MERGE_RESOLUTION|>--- conflicted
+++ resolved
@@ -7,16 +7,11 @@
 #[cfg(feature = "olap")]
 use api_models::admin::MerchantConnectorInfo;
 use common_utils::{
-<<<<<<< HEAD
-    ext_traits::AsyncExt,
+    ext_traits::{AsyncExt, ValueExt},
     types::{
         ConnectorTransactionId, ConnectorTransactionIdTrait, MinorUnit, SplitPaymentsRequest,
         SplitRefundRequest,
     },
-=======
-    ext_traits::{AsyncExt, ValueExt},
-    types::{ConnectorTransactionId, MinorUnit},
->>>>>>> 55fe82fd
 };
 use diesel_models::process_tracker::business_status;
 use error_stack::{report, ResultExt};
@@ -494,13 +489,8 @@
             &payment_intent,
             &refund,
             creds_identifier,
-<<<<<<< HEAD
             split_refunds_req,
-        )
-=======
-            charges_req,
         ))
->>>>>>> 55fe82fd
         .await
     } else {
         Ok(refund)
