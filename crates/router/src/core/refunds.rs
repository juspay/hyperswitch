pub mod validator;

use error_stack::{report, IntoReport, ResultExt};
use router_env::tracing::{self, instrument};
use uuid::Uuid;

use crate::{
    core::{
        errors::{self, ConnectorErrorExt, RouterResponse, RouterResult, StorageErrorExt},
        payments, utils as core_utils,
    },
    db, logger,
    routes::AppState,
    scheduler::{process_data, utils as process_tracker_utils, workflows::payment_sync},
    services,
    types::{
        self,
        api::{self, refunds},
        storage::{self, enums, ProcessTrackerExt},
        transformers::{Foreign, ForeignInto},
    },
    utils::{self, OptionExt},
};

// ********************************************** REFUND EXECUTE **********************************************

#[instrument(skip_all)]
pub async fn refund_create_core(
    state: &AppState,
    merchant_account: storage::merchant_account::MerchantAccount,
    req: refunds::RefundRequest,
) -> RouterResponse<refunds::RefundResponse> {
    let db = &*state.store;
    let (merchant_id, payment_intent, payment_attempt, amount);

    merchant_id = &merchant_account.merchant_id;

    payment_attempt = db
        .find_payment_attempt_last_successful_attempt_by_payment_id_merchant_id(
            &req.payment_id,
            merchant_id,
            merchant_account.storage_scheme,
        )
        .await
        .change_context(errors::ApiErrorResponse::SuccessfulPaymentNotFound)?;

    // Amount is not passed in request refer from payment attempt.
    amount = req.amount.unwrap_or(payment_attempt.amount); // [#298]: Need to that capture amount

    //[#299]: Can we change the flow based on some workflow idea
    utils::when(amount <= 0, || {
        Err(report!(errors::ApiErrorResponse::InvalidDataFormat {
            field_name: "amount".to_string(),
            expected_format: "positive integer".to_string()
        })
        .attach_printable("amount less than zero"))
    })?;

    payment_intent = db
        .find_payment_intent_by_payment_id_merchant_id(
            &req.payment_id,
            merchant_id,
            merchant_account.storage_scheme,
        )
        .await
        .change_context(errors::ApiErrorResponse::PaymentNotFound)?;

    utils::when(
        payment_intent.status != enums::IntentStatus::Succeeded,
        || {
            Err(report!(errors::ApiErrorResponse::PaymentNotSucceeded)
                .attach_printable("unable to refund for a unsuccessful payment intent"))
        },
    )?;

    validate_and_create_refund(
        state,
        &merchant_account,
        &payment_attempt,
        &payment_intent,
        amount,
        req,
    )
    .await
    .map(services::ApplicationResponse::Json)
}

#[instrument(skip_all)]
pub async fn trigger_refund_to_gateway(
    state: &AppState,
    refund: &storage::Refund,
    merchant_account: &storage::merchant_account::MerchantAccount,
    payment_attempt: &storage::PaymentAttempt,
    payment_intent: &storage::PaymentIntent,
) -> RouterResult<storage::Refund> {
    let connector = payment_attempt
        .connector
        .clone()
        .ok_or(errors::ApiErrorResponse::InternalServerError)?;
    let connector_id = connector.to_string();
    let connector: api::ConnectorData = api::ConnectorData::get_connector_by_name(
        &state.conf.connectors,
        &connector_id,
        api::GetToken::Connector,
    )
    .change_context(errors::ApiErrorResponse::InternalServerError)
    .attach_printable("Failed to get the connector")?;

    let currency = payment_attempt.currency.ok_or_else(|| {
        report!(errors::ApiErrorResponse::MissingRequiredField {
            field_name: "currency".to_string()
        })
        .attach_printable("Transaction in invalid")
    })?;

    let router_data = core_utils::construct_refund_router_data(
        state,
        &connector_id,
        merchant_account,
        (payment_attempt.amount, currency),
        None,
        payment_intent,
        payment_attempt,
        refund,
    )
    .await?;

    logger::debug!(?router_data);
    let connector_integration: services::BoxedConnectorIntegration<
        '_,
        api::Execute,
        types::RefundsData,
        types::RefundsResponseData,
    > = connector.connector.get_connector_integration();
    let router_data = services::execute_connector_processing_step(
        state,
        connector_integration,
        &router_data,
        payments::CallConnectorAction::Trigger,
    )
    .await
    .map_err(|error| error.to_refund_failed_response())?;

    let refund_update = match router_data.response {
        Err(err) => storage::RefundUpdate::ErrorUpdate {
            refund_status: Some(enums::RefundStatus::Failure),
            refund_error_message: Some(err.message),
        },
        Ok(response) => storage::RefundUpdate::Update {
            connector_refund_id: response.connector_refund_id,
            refund_status: response.refund_status,
            sent_to_gateway: true,
            refund_error_message: None,
            refund_arn: "".to_string(),
        },
    };

    let response = state
        .store
        .update_refund(
            refund.to_owned(),
            refund_update,
            merchant_account.storage_scheme,
        )
        .await
        .change_context(errors::ApiErrorResponse::InternalServerError)?;
    Ok(response)
}

// ********************************************** REFUND SYNC **********************************************

pub async fn refund_response_wrapper<'a, F, Fut, T>(
    state: &'a AppState,
    merchant_account: storage::MerchantAccount,
    refund_id: String,
    f: F,
) -> RouterResponse<refunds::RefundResponse>
where
    F: Fn(&'a AppState, storage::MerchantAccount, String) -> Fut,
    Fut: futures::Future<Output = RouterResult<T>>,
    T: ForeignInto<refunds::RefundResponse>,
{
    Ok(services::ApplicationResponse::Json(
        f(state, merchant_account, refund_id).await?.foreign_into(),
    ))
}

#[instrument(skip_all)]
pub async fn refund_retrieve_core(
    state: &AppState,
    merchant_account: storage::MerchantAccount,
    refund_id: String,
) -> RouterResult<storage::Refund> {
    let db = &*state.store;
    let (merchant_id, payment_intent, payment_attempt, refund, response);

    merchant_id = &merchant_account.merchant_id;

    refund = db
        .find_refund_by_merchant_id_refund_id(
            merchant_id,
            refund_id.as_str(),
            merchant_account.storage_scheme,
        )
        .await
        .map_err(|error| error.to_not_found_response(errors::ApiErrorResponse::RefundNotFound))?;

    let payment_id = refund.payment_id.as_str();
    payment_intent = db
        .find_payment_intent_by_payment_id_merchant_id(
            payment_id,
            merchant_id,
            merchant_account.storage_scheme,
        )
        .await
        .map_err(|error| error.to_not_found_response(errors::ApiErrorResponse::PaymentNotFound))?;

    payment_attempt = db
        .find_payment_attempt_by_connector_transaction_id_payment_id_merchant_id(
            &refund.connector_transaction_id,
            payment_id,
            merchant_id,
            merchant_account.storage_scheme,
        )
        .await
        .map_err(|error| error.to_not_found_response(errors::ApiErrorResponse::PaymentNotFound))?;

    response = sync_refund_with_gateway(
        state,
        &merchant_account,
        &payment_attempt,
        &payment_intent,
        &refund,
    )
    .await?;

    Ok(response)
}

#[instrument(skip_all)]
pub async fn sync_refund_with_gateway(
    state: &AppState,
    merchant_account: &storage::MerchantAccount,
    payment_attempt: &storage::PaymentAttempt,
    payment_intent: &storage::PaymentIntent,
    refund: &storage::Refund,
) -> RouterResult<storage::Refund> {
    let connector_id = refund.connector.to_string();
    let connector: api::ConnectorData = api::ConnectorData::get_connector_by_name(
        &state.conf.connectors,
        &connector_id,
        api::GetToken::Connector,
    )
    .change_context(errors::ApiErrorResponse::InternalServerError)
    .attach_printable("Failed to get the connector")?;

    let currency = payment_attempt.currency.get_required_value("currency")?;

    let router_data = core_utils::construct_refund_router_data::<api::RSync>(
        state,
        &connector_id,
        merchant_account,
        (payment_attempt.amount, currency),
        None,
        payment_intent,
        payment_attempt,
        refund,
    )
    .await?;

    let connector_integration: services::BoxedConnectorIntegration<
        '_,
        api::RSync,
        types::RefundsData,
        types::RefundsResponseData,
    > = connector.connector.get_connector_integration();
    let router_data = services::execute_connector_processing_step(
        state,
        connector_integration,
        &router_data,
        payments::CallConnectorAction::Trigger,
    )
    .await
    .map_err(|error| error.to_refund_failed_response())?;

    let refund_update = match router_data.response {
        Err(error_message) => storage::RefundUpdate::ErrorUpdate {
            refund_status: None,
            refund_error_message: Some(error_message.message),
        },
        Ok(response) => storage::RefundUpdate::Update {
            connector_refund_id: response.connector_refund_id,
            refund_status: response.refund_status,
            sent_to_gateway: true,
            refund_error_message: None,
            refund_arn: "".to_string(),
        },
    };

    let response = state
        .store
        .update_refund(
            refund.to_owned(),
            refund_update,
            merchant_account.storage_scheme,
        )
        .await
        .change_context(errors::ApiErrorResponse::InternalServerError)?;
    Ok(response)
}

// ********************************************** REFUND UPDATE **********************************************

pub async fn refund_update_core(
    db: &dyn db::StorageInterface,
    merchant_account: storage::MerchantAccount,
    refund_id: &str,
    req: refunds::RefundRequest,
) -> RouterResponse<refunds::RefundResponse> {
    let refund = db
        .find_refund_by_merchant_id_refund_id(
            &merchant_account.merchant_id,
            refund_id,
            merchant_account.storage_scheme,
        )
        .await
        .map_err(|error| error.to_not_found_response(errors::ApiErrorResponse::RefundNotFound))?;

    let response = db
        .update_refund(
            refund,
            storage::RefundUpdate::MetadataUpdate {
                metadata: req.metadata,
            },
            merchant_account.storage_scheme,
        )
        .await
        .change_context(errors::ApiErrorResponse::InternalServerError)?;

    Ok(services::ApplicationResponse::Json(response.foreign_into()))
}

// ********************************************** VALIDATIONS **********************************************

#[instrument(skip_all)]
pub async fn validate_and_create_refund(
    state: &AppState,
    merchant_account: &storage::merchant_account::MerchantAccount,
    payment_attempt: &storage::PaymentAttempt,
    payment_intent: &storage::PaymentIntent,
    refund_amount: i64,
    req: refunds::RefundRequest,
) -> RouterResult<refunds::RefundResponse> {
    let db = &*state.store;
    let (refund_id, all_refunds, currency, refund_create_req, refund);

    // Only for initial dev and testing
    let refund_type = req.refund_type.clone().unwrap_or_default();

    // If Refund Id not passed in request Generate one.

    refund_id = core_utils::get_or_generate_id("refund_id", &req.refund_id, "ref")?;

    let predicate = req
        .merchant_id
        .as_ref()
        .map(|merchant_id| merchant_id != &merchant_account.merchant_id);

    utils::when(predicate.unwrap_or(false), || {
        Err(report!(errors::ApiErrorResponse::InvalidDataFormat {
            field_name: "merchant_id".to_string(),
            expected_format: "merchant_id from merchant account".to_string()
        })
        .attach_printable("invalid merchant_id in request"))
    })?;

    let refund = match validator::validate_uniqueness_of_refund_id_against_merchant_id(
        db,
        &payment_intent.payment_id,
        &merchant_account.merchant_id,
        &refund_id,
        merchant_account.storage_scheme,
    )
    .await
    .change_context(errors::ApiErrorResponse::InternalServerError)?
    {
        Some(refund) => refund,
        None => {
            let connecter_transaction_id = match &payment_attempt.connector_transaction_id {
                Some(id) => id,
                None => "",
            };

            all_refunds = db
                .find_refund_by_merchant_id_connector_transaction_id(
                    &merchant_account.merchant_id,
                    connecter_transaction_id,
                    merchant_account.storage_scheme,
                )
                .await
                .change_context(errors::ApiErrorResponse::RefundNotFound)
                .attach_printable("Failed to fetch refund")?;
            currency = payment_attempt.currency.get_required_value("currency")?;

            //[#249]: Add Connector Based Validation here.
            validator::validate_payment_order_age(&payment_intent.created_at).change_context(
                errors::ApiErrorResponse::InvalidDataFormat {
                    field_name: "created_at".to_string(),
                    expected_format: format!(
                        "created_at not older than {} days",
                        validator::REFUND_MAX_AGE
                    ),
                },
            )?;

            validator::validate_refund_amount(payment_attempt.amount, &all_refunds, refund_amount)
                .change_context(errors::ApiErrorResponse::RefundAmountExceedsPaymentAmount)?;

            validator::validate_maximum_refund_against_payment_attempt(&all_refunds)
                .change_context(errors::ApiErrorResponse::MaximumRefundCount)?;

            let connector = payment_attempt.connector.clone().ok_or_else(|| {
                report!(errors::ApiErrorResponse::InternalServerError)
                    .attach_printable("connector not populated in payment attempt.")
            })?;

            refund_create_req = storage::RefundNew::default()
                .set_refund_id(refund_id.to_string())
                .set_internal_reference_id(Uuid::new_v4().to_string())
                .set_external_reference_id(Some(refund_id))
                .set_payment_id(req.payment_id)
                .set_merchant_id(merchant_account.merchant_id.clone())
                .set_connector_transaction_id(connecter_transaction_id.to_string())
                .set_connector(connector)
                .set_refund_type(enums::RefundType::RegularRefund)
                .set_total_amount(refund_amount)
                .set_currency(currency)
                .set_created_at(Some(common_utils::date_time::now()))
                .set_modified_at(Some(common_utils::date_time::now()))
                .set_refund_status(enums::RefundStatus::Pending)
                .set_metadata(req.metadata)
                .set_description(req.reason.clone())
                .set_attempt_id(payment_attempt.attempt_id.clone())
                .set_refund_reason(req.reason)
                .to_owned();

            refund = db
                .insert_refund(refund_create_req, merchant_account.storage_scheme)
                .await
                .map_err(|error| {
                    error.to_duplicate_response(errors::ApiErrorResponse::DuplicateRefundRequest)
                })?;
            schedule_refund_execution(
                state,
                refund,
                refund_type,
                merchant_account,
                payment_attempt,
                payment_intent,
            )
            .await?
        }
    };

    Ok(refund.foreign_into())
}

<<<<<<< HEAD
=======
// ********************************************** Refund list **********************************************

///   If payment-id is provided, lists all the refunds associated with that particular payment-id
///   If payment-id is not provided, lists the refunds associated with that particular merchant - to the limit specified,if no limits given, it is 10 by default

#[instrument(skip_all)]
pub async fn refund_list(
    db: &dyn db::StorageInterface,
    merchant_account: storage::merchant_account::MerchantAccount,
    req: api_models::refunds::RefundListRequest,
) -> RouterResponse<api_models::refunds::RefundListResponse> {
    let limit = validator::validate_refund_list(req.limit)?;
    let refund_list = db
        .filter_refund_by_constraints(
            &merchant_account.merchant_id,
            &req,
            merchant_account.storage_scheme,
            limit,
        )
        .await
        .change_context(errors::ApiErrorResponse::RefundNotFound)?;

    let data: Vec<refunds::RefundResponse> = refund_list
        .into_iter()
        .map(ForeignInto::foreign_into)
        .collect();
    utils::when(data.is_empty(), || {
        Err(errors::ApiErrorResponse::RefundNotFound)
    })?;
    Ok(services::BachResponse::Json(
        api_models::refunds::RefundListResponse { data },
    ))
}

// ********************************************** UTILS **********************************************

// FIXME: function should not have more than 3 arguments.
// Consider to use builder pattern.
#[instrument]
fn mk_new_refund(
    request: refunds::RefundRequest,
    connector: String,
    payment_attempt: &storage::PaymentAttempt,
    currency: enums::Currency,
    refund_id: &str,
    merchant_id: &str,
    refund_amount: i64,
) -> storage::RefundNew {
    let current_time = common_utils::date_time::now();
    let connecter_transaction_id = match &payment_attempt.connector_transaction_id {
        Some(id) => id,
        None => "",
    };
    storage::RefundNew {
        refund_id: refund_id.to_string(),
        internal_reference_id: Uuid::new_v4().to_string(),
        external_reference_id: Some(refund_id.to_string()),
        payment_id: request.payment_id,
        merchant_id: merchant_id.to_string(),
        // FIXME: remove the default.
        connector_transaction_id: connecter_transaction_id.to_string(),
        connector,
        refund_type: enums::RefundType::RegularRefund,
        total_amount: refund_amount,
        currency,
        refund_amount,
        created_at: Some(current_time),
        modified_at: Some(current_time),
        refund_status: enums::RefundStatus::Pending,
        metadata: request.metadata,
        description: request.reason,
        attempt_id: payment_attempt.attempt_id.clone(),
        ..storage::RefundNew::default()
    }
}

>>>>>>> c3368d9f
impl<F> TryFrom<types::RefundsRouterData<F>> for refunds::RefundResponse {
    type Error = error_stack::Report<errors::ApiErrorResponse>;

    fn try_from(data: types::RefundsRouterData<F>) -> RouterResult<Self> {
        let refund_id = data.request.refund_id.to_string();
        let response = data.response;

        let (status, error_message) = match response {
            Ok(response) => (response.refund_status.foreign_into(), None),
            Err(error_response) => (api::RefundStatus::Pending, Some(error_response.message)),
        };

        Ok(Self {
            payment_id: data.payment_id,
            refund_id,
            amount: data.request.amount / 100,
            currency: data.request.currency.to_string(),
            reason: data.request.reason,
            status,
            metadata: None,
            error_message,
        })
    }
}

impl From<Foreign<storage::Refund>> for Foreign<api::RefundResponse> {
    fn from(refund: Foreign<storage::Refund>) -> Self {
        let refund = refund.0;
        api::RefundResponse {
            payment_id: refund.payment_id,
            refund_id: refund.refund_id,
            amount: refund.refund_amount,
            currency: refund.currency.to_string(),
            reason: refund.description,
            status: refund.refund_status.foreign_into(),
            metadata: refund.metadata,
            error_message: refund.refund_error_message,
        }
        .into()
    }
}

// ********************************************** PROCESS TRACKER **********************************************

#[instrument(skip_all)]
pub async fn schedule_refund_execution(
    state: &AppState,
    refund: storage::Refund,
    refund_type: api_models::refunds::RefundType,
    merchant_account: &storage::merchant_account::MerchantAccount,
    payment_attempt: &storage::PaymentAttempt,
    payment_intent: &storage::PaymentIntent,
) -> RouterResult<storage::Refund> {
    // refunds::RefundResponse> {
    let db = &*state.store;
    let runner = "REFUND_WORKFLOW_ROUTER";
    let task = "EXECUTE_REFUND";
    let task_id = format!("{}_{}_{}", runner, task, refund.internal_reference_id);

    let refund_process = db
        .find_process_by_id(&task_id)
        .await
        .change_context(errors::ApiErrorResponse::InternalServerError)
        .attach_printable("Failed to find the process id")?;
    let result = match refund.refund_status {
        enums::RefundStatus::Pending | enums::RefundStatus::ManualReview => {
            match (refund.sent_to_gateway, refund_process) {
                (false, None) => {
                    // Execute the refund task based on refund_type
                    match refund_type {
                        api_models::refunds::RefundType::Scheduled => {
                            add_refund_execute_task(db, &refund, runner)
                                .await
                                .change_context(errors::ApiErrorResponse::InternalServerError)?;

                            Ok(refund)
                        }
                        api_models::refunds::RefundType::Instant => {
                            trigger_refund_to_gateway(
                                state,
                                &refund,
                                merchant_account,
                                payment_attempt,
                                payment_intent,
                            )
                            .await
                        }
                    }
                }
                _ => {
                    // Sync the refund for status check
                    //[#300]: return refund status response
                    match refund_type {
                        api_models::refunds::RefundType::Scheduled => {
                            add_refund_sync_task(db, &refund, runner)
                                .await
                                .change_context(errors::ApiErrorResponse::InternalServerError)?;
                            Ok(refund)
                        }
                        api_models::refunds::RefundType::Instant => {
                            // [#255]: This is not possible in schedule_refund_execution as it will always be scheduled
                            // sync_refund_with_gateway(data, &refund).await
                            Ok(refund)
                        }
                    }
                }
            }
        }
        //  [#255]: This is not allowed to be otherwise or all
        _ => Ok(refund),
    }?;
    Ok(result)
}

#[instrument(skip_all)]
pub async fn sync_refund_with_gateway_workflow(
    state: &AppState,
    refund_tracker: &storage::ProcessTracker,
) -> Result<(), errors::ProcessTrackerError> {
    let refund_core =
        serde_json::from_value::<storage::RefundCoreWorkflow>(refund_tracker.tracking_data.clone())
            .into_report()
            .change_context(errors::ApiErrorResponse::InternalServerError)
            .attach_printable_lazy(|| {
                format!(
                    "unable to convert into refund_core {:?}",
                    refund_tracker.tracking_data
                )
            })?;

    let merchant_account = state
        .store
        .find_merchant_account_by_merchant_id(&refund_core.merchant_id)
        .await?;

    let response = refund_retrieve_core(
        state,
        merchant_account,
        refund_core.refund_internal_reference_id,
    )
    .await?;
    let terminal_status = vec![
        enums::RefundStatus::Success,
        enums::RefundStatus::Failure,
        enums::RefundStatus::TransactionFailure,
    ];
    match response.refund_status {
        status if terminal_status.contains(&status) => {
            let id = refund_tracker.id.clone();
            refund_tracker
                .clone()
                .finish_with_status(&*state.store, format!("COMPLETED_BY_PT_{}", id))
                .await?
        }
        _ => {
            payment_sync::retry_sync_task(
                &*state.store,
                response.connector,
                response.merchant_id,
                refund_tracker.to_owned(),
            )
            .await?
        }
    }

    Ok(())
}

#[instrument(skip_all)]
pub async fn start_refund_workflow(
    state: &AppState,
    refund_tracker: &storage::ProcessTracker,
) -> Result<(), errors::ProcessTrackerError> {
    match refund_tracker.name.as_deref() {
        Some("EXECUTE_REFUND") => trigger_refund_execute_workflow(state, refund_tracker).await,
        Some("SYNC_REFUND") => sync_refund_with_gateway_workflow(state, refund_tracker).await,
        _ => Err(errors::ProcessTrackerError::JobNotFound),
    }
}

#[instrument(skip_all)]
pub async fn trigger_refund_execute_workflow(
    state: &AppState,
    refund_tracker: &storage::ProcessTracker,
) -> Result<(), errors::ProcessTrackerError> {
    let db = &*state.store;
    let refund_core =
        serde_json::from_value::<storage::RefundCoreWorkflow>(refund_tracker.tracking_data.clone())
            .into_report()
            .change_context(errors::ApiErrorResponse::InternalServerError)
            .attach_printable_lazy(|| {
                format!(
                    "unable to convert into refund_core {:?}",
                    refund_tracker.tracking_data
                )
            })?;

    let merchant_account = db
        .find_merchant_account_by_merchant_id(&refund_core.merchant_id)
        .await
        .map_err(|error| {
            error.to_not_found_response(errors::ApiErrorResponse::MerchantAccountNotFound)
        })?;

    let refund = db
        .find_refund_by_internal_reference_id_merchant_id(
            &refund_core.refund_internal_reference_id,
            &refund_core.merchant_id,
            merchant_account.storage_scheme,
        )
        .await
        .map_err(|error| error.to_not_found_response(errors::ApiErrorResponse::RefundNotFound))?;
    match (&refund.sent_to_gateway, &refund.refund_status) {
        (false, enums::RefundStatus::Pending) => {
            let merchant_account = db
                .find_merchant_account_by_merchant_id(&refund.merchant_id)
                .await
                .map_err(|error| {
                    error.to_not_found_response(errors::ApiErrorResponse::MerchantAccountNotFound)
                })?;

            let payment_attempt = db
                .find_payment_attempt_by_connector_transaction_id_payment_id_merchant_id(
                    &refund.connector_transaction_id,
                    &refund_core.payment_id,
                    &refund.merchant_id,
                    merchant_account.storage_scheme,
                )
                .await
                .map_err(|error| {
                    error.to_not_found_response(errors::ApiErrorResponse::PaymentNotFound)
                })?;

            let payment_intent = db
                .find_payment_intent_by_payment_id_merchant_id(
                    &payment_attempt.payment_id,
                    &refund.merchant_id,
                    merchant_account.storage_scheme,
                )
                .await
                .map_err(|error| {
                    error.to_not_found_response(errors::ApiErrorResponse::PaymentNotFound)
                })?;

            //trigger refund request to gateway
            let updated_refund = trigger_refund_to_gateway(
                state,
                &refund,
                &merchant_account,
                &payment_attempt,
                &payment_intent,
            )
            .await?;
            add_refund_sync_task(db, &updated_refund, "REFUND_WORKFLOW_ROUTER").await?;
        }
        (true, enums::RefundStatus::Pending) => {
            // create sync task
            add_refund_sync_task(db, &refund, "REFUND_WORKFLOW_ROUTER").await?;
        }
        (_, _) => {
            //mark task as finished
            let id = refund_tracker.id.clone();
            refund_tracker
                .clone()
                .finish_with_status(db, format!("COMPLETED_BY_PT_{}", id))
                .await?;
        }
    };
    Ok(())
}

#[instrument]
pub fn refund_to_refund_core_workflow_model(
    refund: &storage::Refund,
) -> storage::RefundCoreWorkflow {
    storage::RefundCoreWorkflow {
        refund_internal_reference_id: refund.internal_reference_id.clone(),
        connector_transaction_id: refund.connector_transaction_id.clone(),
        merchant_id: refund.merchant_id.clone(),
        payment_id: refund.payment_id.clone(),
    }
}

#[instrument(skip_all)]
pub async fn add_refund_sync_task(
    db: &dyn db::StorageInterface,
    refund: &storage::Refund,
    runner: &str,
) -> RouterResult<storage::ProcessTracker> {
    let current_time = common_utils::date_time::now();
    let refund_workflow_model = serde_json::to_value(refund_to_refund_core_workflow_model(refund))
        .into_report()
        .change_context(errors::ApiErrorResponse::InternalServerError)
        .attach_printable_lazy(|| format!("unable to convert into value {:?}", &refund))?;
    let task = "SYNC_REFUND";
    let process_tracker_entry = storage::ProcessTrackerNew {
        id: format!("{}_{}_{}", runner, task, refund.id),
        name: Some(String::from(task)),
        tag: vec![String::from("REFUND")],
        runner: Some(String::from(runner)),
        retry_count: 0,
        schedule_time: Some(common_utils::date_time::now()),
        rule: String::new(),
        tracking_data: refund_workflow_model,
        business_status: String::from("Pending"),
        status: enums::ProcessTrackerStatus::New,
        event: vec![],
        created_at: current_time,
        updated_at: current_time,
    };

    let response = db
        .insert_process(process_tracker_entry)
        .await
        .change_context(errors::ApiErrorResponse::InternalServerError)?;
    Ok(response)
}

#[instrument(skip_all)]
pub async fn add_refund_execute_task(
    db: &dyn db::StorageInterface,
    refund: &storage::Refund,
    runner: &str,
) -> RouterResult<storage::ProcessTracker> {
    let task = "EXECUTE_REFUND";
    let current_time = common_utils::date_time::now();
    let refund_workflow_model = serde_json::to_value(refund_to_refund_core_workflow_model(refund))
        .into_report()
        .change_context(errors::ApiErrorResponse::InternalServerError)
        .attach_printable_lazy(|| format!("unable to convert into value {:?}", &refund))?;
    let process_tracker_entry = storage::ProcessTrackerNew {
        id: format!("{}_{}_{}", runner, task, refund.id),
        name: Some(String::from(task)),
        tag: vec![String::from("REFUND")],
        runner: Some(String::from(runner)),
        retry_count: 0,
        schedule_time: Some(common_utils::date_time::now()),
        rule: String::new(),
        tracking_data: refund_workflow_model,
        business_status: String::from("Pending"),
        status: enums::ProcessTrackerStatus::New,
        event: vec![],
        created_at: current_time,
        updated_at: current_time,
    };

    let response = db
        .insert_process(process_tracker_entry)
        .await
        .change_context(errors::ApiErrorResponse::InternalServerError)?;
    Ok(response)
}

pub async fn get_refund_sync_process_schedule_time(
    db: &dyn db::StorageInterface,
    connector: &str,
    merchant_id: &str,
    retry_count: i32,
) -> Result<Option<time::PrimitiveDateTime>, errors::ProcessTrackerError> {
    let redis_mapping: errors::CustomResult<process_data::ConnectorPTMapping, errors::RedisError> =
        db::get_and_deserialize_key(
            db,
            &format!("pt_mapping_refund_sync_{}", connector),
            "ConnectorPTMapping",
        )
        .await;

    let mapping = match redis_mapping {
        Ok(x) => x,
        Err(err) => {
            logger::error!("Error: while getting connector mapping: {}", err);
            process_data::ConnectorPTMapping::default()
        }
    };

    let time_delta =
        process_tracker_utils::get_schedule_time(mapping, merchant_id, retry_count + 1);

    Ok(process_tracker_utils::get_time_from_delta(time_delta))
}

pub async fn retry_refund_sync_task(
    db: &dyn db::StorageInterface,
    connector: String,
    merchant_id: String,
    pt: storage::ProcessTracker,
) -> Result<(), errors::ProcessTrackerError> {
    let schedule_time =
        get_refund_sync_process_schedule_time(db, &connector, &merchant_id, pt.retry_count).await?;

    match schedule_time {
        Some(s_time) => pt.retry(db, s_time).await,
        None => {
            pt.finish_with_status(db, "RETRIES_EXCEEDED".to_string())
                .await
        }
    }
}<|MERGE_RESOLUTION|>--- conflicted
+++ resolved
@@ -465,8 +465,6 @@
     Ok(refund.foreign_into())
 }
 
-<<<<<<< HEAD
-=======
 // ********************************************** Refund list **********************************************
 
 ///   If payment-id is provided, lists all the refunds associated with that particular payment-id
@@ -496,54 +494,11 @@
     utils::when(data.is_empty(), || {
         Err(errors::ApiErrorResponse::RefundNotFound)
     })?;
-    Ok(services::BachResponse::Json(
+    Ok(services::ApplicationResponse::Json(
         api_models::refunds::RefundListResponse { data },
     ))
 }
 
-// ********************************************** UTILS **********************************************
-
-// FIXME: function should not have more than 3 arguments.
-// Consider to use builder pattern.
-#[instrument]
-fn mk_new_refund(
-    request: refunds::RefundRequest,
-    connector: String,
-    payment_attempt: &storage::PaymentAttempt,
-    currency: enums::Currency,
-    refund_id: &str,
-    merchant_id: &str,
-    refund_amount: i64,
-) -> storage::RefundNew {
-    let current_time = common_utils::date_time::now();
-    let connecter_transaction_id = match &payment_attempt.connector_transaction_id {
-        Some(id) => id,
-        None => "",
-    };
-    storage::RefundNew {
-        refund_id: refund_id.to_string(),
-        internal_reference_id: Uuid::new_v4().to_string(),
-        external_reference_id: Some(refund_id.to_string()),
-        payment_id: request.payment_id,
-        merchant_id: merchant_id.to_string(),
-        // FIXME: remove the default.
-        connector_transaction_id: connecter_transaction_id.to_string(),
-        connector,
-        refund_type: enums::RefundType::RegularRefund,
-        total_amount: refund_amount,
-        currency,
-        refund_amount,
-        created_at: Some(current_time),
-        modified_at: Some(current_time),
-        refund_status: enums::RefundStatus::Pending,
-        metadata: request.metadata,
-        description: request.reason,
-        attempt_id: payment_attempt.attempt_id.clone(),
-        ..storage::RefundNew::default()
-    }
-}
-
->>>>>>> c3368d9f
 impl<F> TryFrom<types::RefundsRouterData<F>> for refunds::RefundResponse {
     type Error = error_stack::Report<errors::ApiErrorResponse>;
 
