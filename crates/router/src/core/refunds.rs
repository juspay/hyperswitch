pub mod validator;

use error_stack::{report, IntoReport, ResultExt};
use router_env::tracing::{self, instrument};

use crate::{
    consts,
    core::{
        errors::{self, ConnectorErrorExt, RouterResponse, RouterResult, StorageErrorExt},
        payments, utils as core_utils,
    },
    db, logger,
    routes::AppState,
    scheduler::{process_data, utils as process_tracker_utils, workflows::payment_sync},
    services,
    types::{
        self,
        api::{self, refunds},
        storage::{self, enums, ProcessTrackerExt},
        transformers::{Foreign, ForeignInto},
    },
    utils::{self, OptionExt},
};

// ********************************************** REFUND EXECUTE **********************************************

#[instrument(skip_all)]
pub async fn refund_create_core(
    state: &AppState,
    merchant_account: storage::merchant_account::MerchantAccount,
    req: refunds::RefundRequest,
) -> RouterResponse<refunds::RefundResponse> {
    let db = &*state.store;
    let (merchant_id, payment_intent, payment_attempt, amount);

    merchant_id = &merchant_account.merchant_id;

    payment_attempt = db
        .find_payment_attempt_last_successful_attempt_by_payment_id_merchant_id(
            &req.payment_id,
            merchant_id,
            merchant_account.storage_scheme,
        )
        .await
        .change_context(errors::ApiErrorResponse::SuccessfulPaymentNotFound)?;

    // Amount is not passed in request refer from payment attempt.
    amount = req.amount.unwrap_or(payment_attempt.amount); // [#298]: Need to that capture amount

    //[#299]: Can we change the flow based on some workflow idea
    utils::when(amount <= 0, || {
        Err(report!(errors::ApiErrorResponse::InvalidDataFormat {
            field_name: "amount".to_string(),
            expected_format: "positive integer".to_string()
        })
        .attach_printable("amount less than zero"))
    })?;

    payment_intent = db
        .find_payment_intent_by_payment_id_merchant_id(
            &req.payment_id,
            merchant_id,
            merchant_account.storage_scheme,
        )
        .await
        .change_context(errors::ApiErrorResponse::PaymentNotFound)?;

    utils::when(
        payment_intent.status != enums::IntentStatus::Succeeded,
        || {
            Err(report!(errors::ApiErrorResponse::PaymentNotSucceeded)
                .attach_printable("unable to refund for a unsuccessful payment intent"))
        },
    )?;

    validate_and_create_refund(
        state,
        &merchant_account,
        &payment_attempt,
        &payment_intent,
        amount,
        req,
    )
    .await
    .map(services::ApplicationResponse::Json)
}

#[instrument(skip_all)]
pub async fn trigger_refund_to_gateway(
    state: &AppState,
    refund: &storage::Refund,
    merchant_account: &storage::merchant_account::MerchantAccount,
    payment_attempt: &storage::PaymentAttempt,
    payment_intent: &storage::PaymentIntent,
) -> RouterResult<storage::Refund> {
    let connector = payment_attempt
        .connector
        .clone()
        .ok_or(errors::ApiErrorResponse::InternalServerError)?;
    let connector_id = connector.to_string();
    let connector: api::ConnectorData = api::ConnectorData::get_connector_by_name(
        &state.conf.connectors,
        &connector_id,
        api::GetToken::Connector,
    )
    .change_context(errors::ApiErrorResponse::InternalServerError)
    .attach_printable("Failed to get the connector")?;

    let currency = payment_attempt.currency.ok_or_else(|| {
        report!(errors::ApiErrorResponse::MissingRequiredField {
            field_name: "currency".to_string()
        })
        .attach_printable("Transaction in invalid")
    })?;

    let router_data = core_utils::construct_refund_router_data(
        state,
        &connector_id,
        merchant_account,
        (payment_attempt.amount, currency),
        None,
        payment_intent,
        payment_attempt,
        refund,
    )
    .await?;

    logger::debug!(?router_data);
    let connector_integration: services::BoxedConnectorIntegration<
        '_,
        api::Execute,
        types::RefundsData,
        types::RefundsResponseData,
    > = connector.connector.get_connector_integration();
    let router_data = services::execute_connector_processing_step(
        state,
        connector_integration,
        &router_data,
        payments::CallConnectorAction::Trigger,
    )
    .await
    .map_err(|error| error.to_refund_failed_response())?;

    let refund_update = match router_data.response {
        Err(err) => storage::RefundUpdate::ErrorUpdate {
            refund_status: Some(enums::RefundStatus::Failure),
            refund_error_message: Some(err.message),
        },
        Ok(response) => storage::RefundUpdate::Update {
            connector_refund_id: response.connector_refund_id,
            refund_status: response.refund_status,
            sent_to_gateway: true,
            refund_error_message: None,
            refund_arn: "".to_string(),
        },
    };

    let response = state
        .store
        .update_refund(
            refund.to_owned(),
            refund_update,
            merchant_account.storage_scheme,
        )
        .await
        .change_context(errors::ApiErrorResponse::InternalServerError)?;
    Ok(response)
}

// ********************************************** REFUND SYNC **********************************************

pub async fn refund_response_wrapper<'a, F, Fut, T>(
    state: &'a AppState,
    merchant_account: storage::MerchantAccount,
    refund_id: String,
    f: F,
) -> RouterResponse<refunds::RefundResponse>
where
    F: Fn(&'a AppState, storage::MerchantAccount, String) -> Fut,
    Fut: futures::Future<Output = RouterResult<T>>,
    T: ForeignInto<refunds::RefundResponse>,
{
    Ok(services::ApplicationResponse::Json(
        f(state, merchant_account, refund_id).await?.foreign_into(),
    ))
}

#[instrument(skip_all)]
pub async fn refund_retrieve_core(
    state: &AppState,
    merchant_account: storage::MerchantAccount,
    refund_id: String,
) -> RouterResult<storage::Refund> {
    let db = &*state.store;
    let (merchant_id, payment_intent, payment_attempt, refund, response);

    merchant_id = &merchant_account.merchant_id;

    refund = db
        .find_refund_by_merchant_id_refund_id(
            merchant_id,
            refund_id.as_str(),
            merchant_account.storage_scheme,
        )
        .await
        .map_err(|error| error.to_not_found_response(errors::ApiErrorResponse::RefundNotFound))?;

    let payment_id = refund.payment_id.as_str();
    payment_intent = db
        .find_payment_intent_by_payment_id_merchant_id(
            payment_id,
            merchant_id,
            merchant_account.storage_scheme,
        )
        .await
        .map_err(|error| error.to_not_found_response(errors::ApiErrorResponse::PaymentNotFound))?;

    payment_attempt = db
        .find_payment_attempt_by_connector_transaction_id_payment_id_merchant_id(
            &refund.connector_transaction_id,
            payment_id,
            merchant_id,
            merchant_account.storage_scheme,
        )
        .await
        .map_err(|error| error.to_not_found_response(errors::ApiErrorResponse::PaymentNotFound))?;

    response = sync_refund_with_gateway(
        state,
        &merchant_account,
        &payment_attempt,
        &payment_intent,
        &refund,
    )
    .await?;

    Ok(response)
}

#[instrument(skip_all)]
pub async fn sync_refund_with_gateway(
    state: &AppState,
    merchant_account: &storage::MerchantAccount,
    payment_attempt: &storage::PaymentAttempt,
    payment_intent: &storage::PaymentIntent,
    refund: &storage::Refund,
) -> RouterResult<storage::Refund> {
    let connector_id = refund.connector.to_string();
    let connector: api::ConnectorData = api::ConnectorData::get_connector_by_name(
        &state.conf.connectors,
        &connector_id,
        api::GetToken::Connector,
    )
    .change_context(errors::ApiErrorResponse::InternalServerError)
    .attach_printable("Failed to get the connector")?;

    let currency = payment_attempt.currency.get_required_value("currency")?;

    let router_data = core_utils::construct_refund_router_data::<api::RSync>(
        state,
        &connector_id,
        merchant_account,
        (payment_attempt.amount, currency),
        None,
        payment_intent,
        payment_attempt,
        refund,
    )
    .await?;

    let connector_integration: services::BoxedConnectorIntegration<
        '_,
        api::RSync,
        types::RefundsData,
        types::RefundsResponseData,
    > = connector.connector.get_connector_integration();
    let router_data = services::execute_connector_processing_step(
        state,
        connector_integration,
        &router_data,
        payments::CallConnectorAction::Trigger,
    )
    .await
    .map_err(|error| error.to_refund_failed_response())?;

    let refund_update = match router_data.response {
        Err(error_message) => storage::RefundUpdate::ErrorUpdate {
            refund_status: None,
            refund_error_message: Some(error_message.message),
        },
        Ok(response) => storage::RefundUpdate::Update {
            connector_refund_id: response.connector_refund_id,
            refund_status: response.refund_status,
            sent_to_gateway: true,
            refund_error_message: None,
            refund_arn: "".to_string(),
        },
    };

    let response = state
        .store
        .update_refund(
            refund.to_owned(),
            refund_update,
            merchant_account.storage_scheme,
        )
        .await
        .change_context(errors::ApiErrorResponse::InternalServerError)?;
    Ok(response)
}

// ********************************************** REFUND UPDATE **********************************************

pub async fn refund_update_core(
    db: &dyn db::StorageInterface,
    merchant_account: storage::MerchantAccount,
    refund_id: &str,
    req: refunds::RefundRequest,
) -> RouterResponse<refunds::RefundResponse> {
    let refund = db
        .find_refund_by_merchant_id_refund_id(
            &merchant_account.merchant_id,
            refund_id,
            merchant_account.storage_scheme,
        )
        .await
        .map_err(|error| error.to_not_found_response(errors::ApiErrorResponse::RefundNotFound))?;

    let response = db
        .update_refund(
            refund,
            storage::RefundUpdate::MetadataUpdate {
                metadata: req.metadata,
            },
            merchant_account.storage_scheme,
        )
        .await
        .change_context(errors::ApiErrorResponse::InternalServerError)?;

    Ok(services::ApplicationResponse::Json(response.foreign_into()))
}

// ********************************************** VALIDATIONS **********************************************

#[instrument(skip_all)]
pub async fn validate_and_create_refund(
    state: &AppState,
    merchant_account: &storage::merchant_account::MerchantAccount,
    payment_attempt: &storage::PaymentAttempt,
    payment_intent: &storage::PaymentIntent,
    refund_amount: i64,
    req: refunds::RefundRequest,
) -> RouterResult<refunds::RefundResponse> {
    let db = &*state.store;
    let (refund_id, all_refunds, currency, refund_create_req, refund);

    // Only for initial dev and testing
    let refund_type = req.refund_type.clone().unwrap_or_default();

    // If Refund Id not passed in request Generate one.

    refund_id = core_utils::get_or_generate_id("refund_id", &req.refund_id, "ref")?;

    let predicate = req
        .merchant_id
        .as_ref()
        .map(|merchant_id| merchant_id != &merchant_account.merchant_id);

    utils::when(predicate.unwrap_or(false), || {
        Err(report!(errors::ApiErrorResponse::InvalidDataFormat {
            field_name: "merchant_id".to_string(),
            expected_format: "merchant_id from merchant account".to_string()
        })
        .attach_printable("invalid merchant_id in request"))
    })?;

    let refund = match validator::validate_uniqueness_of_refund_id_against_merchant_id(
        db,
        &payment_intent.payment_id,
        &merchant_account.merchant_id,
        &refund_id,
        merchant_account.storage_scheme,
    )
    .await
    .change_context(errors::ApiErrorResponse::InternalServerError)?
    {
        Some(refund) => refund,
        None => {
            let connecter_transaction_id = match &payment_attempt.connector_transaction_id {
                Some(id) => id,
                None => "",
            };

            all_refunds = db
                .find_refund_by_merchant_id_connector_transaction_id(
                    &merchant_account.merchant_id,
                    connecter_transaction_id,
                    merchant_account.storage_scheme,
                )
                .await
                .change_context(errors::ApiErrorResponse::RefundNotFound)
                .attach_printable("Failed to fetch refund")?;
            currency = payment_attempt.currency.get_required_value("currency")?;

<<<<<<< HEAD
            validator::validate_payment_order_age(
                &payment_intent.created_at,
                state.conf.refund.max_age,
            )
            .change_context(errors::ApiErrorResponse::InvalidDataFormat {
                field_name: "created_at".to_string(),
                expected_format: format!(
                    "created_at not older than {} days",
                    state.conf.refund.max_age,
                ),
            })?;
=======
            //[#249]: Add Connector Based Validation here.

            validator::validate_payment_order_age(&payment_intent.created_at).change_context(
                errors::ApiErrorResponse::InvalidDataFormat {
                    field_name: "created_at".to_string(),
                    expected_format: format!(
                        "created_at not older than {} days",
                        validator::REFUND_MAX_AGE
                    ),
                },
            )?;
>>>>>>> 3ffda8b7

            validator::validate_refund_amount(payment_attempt.amount, &all_refunds, refund_amount)
                .change_context(errors::ApiErrorResponse::RefundAmountExceedsPaymentAmount)?;

            validator::validate_maximum_refund_against_payment_attempt(
                &all_refunds,
                state.conf.refund.max_attempts,
            )
            .change_context(errors::ApiErrorResponse::MaximumRefundCount)?;

            let connector = payment_attempt.connector.clone().ok_or_else(|| {
                report!(errors::ApiErrorResponse::InternalServerError)
                    .attach_printable("connector not populated in payment attempt.")
            })?;

            refund_create_req = storage::RefundNew::default()
                .set_refund_id(refund_id.to_string())
<<<<<<< HEAD
                .set_internal_reference_id(utils::generate_id(consts::ID_LENGTH, "refid"))
=======
                .set_internal_reference_id(Uuid::new_v4().to_string())
>>>>>>> 3ffda8b7
                .set_external_reference_id(Some(refund_id))
                .set_payment_id(req.payment_id)
                .set_merchant_id(merchant_account.merchant_id.clone())
                .set_connector_transaction_id(connecter_transaction_id.to_string())
                .set_connector(connector)
                .set_refund_type(enums::RefundType::RegularRefund)
                .set_total_amount(refund_amount)
                .set_currency(currency)
                .set_created_at(Some(common_utils::date_time::now()))
                .set_modified_at(Some(common_utils::date_time::now()))
                .set_refund_status(enums::RefundStatus::Pending)
                .set_metadata(req.metadata)
                .set_description(req.reason.clone())
                .set_attempt_id(payment_attempt.attempt_id.clone())
                .set_refund_reason(req.reason)
                .to_owned();

            refund = db
                .insert_refund(refund_create_req, merchant_account.storage_scheme)
                .await
                .map_err(|error| {
                    error.to_duplicate_response(errors::ApiErrorResponse::DuplicateRefundRequest)
                })?;
            schedule_refund_execution(
                state,
                refund,
                refund_type,
                merchant_account,
                payment_attempt,
                payment_intent,
            )
            .await?
        }
    };

    Ok(refund.foreign_into())
}

// ********************************************** Refund list **********************************************

///   If payment-id is provided, lists all the refunds associated with that particular payment-id
///   If payment-id is not provided, lists the refunds associated with that particular merchant - to the limit specified,if no limits given, it is 10 by default

#[instrument(skip_all)]
pub async fn refund_list(
    db: &dyn db::StorageInterface,
    merchant_account: storage::merchant_account::MerchantAccount,
    req: api_models::refunds::RefundListRequest,
) -> RouterResponse<api_models::refunds::RefundListResponse> {
    let limit = validator::validate_refund_list(req.limit)?;
    let refund_list = db
        .filter_refund_by_constraints(
            &merchant_account.merchant_id,
            &req,
            merchant_account.storage_scheme,
            limit,
        )
        .await
        .change_context(errors::ApiErrorResponse::RefundNotFound)?;

    let data: Vec<refunds::RefundResponse> = refund_list
        .into_iter()
        .map(ForeignInto::foreign_into)
        .collect();
    utils::when(data.is_empty(), || {
        Err(errors::ApiErrorResponse::RefundNotFound)
    })?;
    Ok(services::ApplicationResponse::Json(
        api_models::refunds::RefundListResponse { data },
    ))
}

impl<F> TryFrom<types::RefundsRouterData<F>> for refunds::RefundResponse {
    type Error = error_stack::Report<errors::ApiErrorResponse>;

    fn try_from(data: types::RefundsRouterData<F>) -> RouterResult<Self> {
        let refund_id = data.request.refund_id.to_string();
        let response = data.response;

        let (status, error_message) = match response {
            Ok(response) => (response.refund_status.foreign_into(), None),
            Err(error_response) => (api::RefundStatus::Pending, Some(error_response.message)),
        };

        Ok(Self {
            payment_id: data.payment_id,
            refund_id,
            amount: data.request.amount / 100,
            currency: data.request.currency.to_string(),
            reason: data.request.reason,
            status,
            metadata: None,
            error_message,
        })
    }
}

impl From<Foreign<storage::Refund>> for Foreign<api::RefundResponse> {
    fn from(refund: Foreign<storage::Refund>) -> Self {
        let refund = refund.0;
        api::RefundResponse {
            payment_id: refund.payment_id,
            refund_id: refund.refund_id,
            amount: refund.refund_amount,
            currency: refund.currency.to_string(),
            reason: refund.description,
            status: refund.refund_status.foreign_into(),
            metadata: refund.metadata,
            error_message: refund.refund_error_message,
        }
        .into()
    }
}

// ********************************************** PROCESS TRACKER **********************************************

#[instrument(skip_all)]
pub async fn schedule_refund_execution(
    state: &AppState,
    refund: storage::Refund,
    refund_type: api_models::refunds::RefundType,
    merchant_account: &storage::merchant_account::MerchantAccount,
    payment_attempt: &storage::PaymentAttempt,
    payment_intent: &storage::PaymentIntent,
) -> RouterResult<storage::Refund> {
    // refunds::RefundResponse> {
    let db = &*state.store;
    let runner = "REFUND_WORKFLOW_ROUTER";
    let task = "EXECUTE_REFUND";
    let task_id = format!("{}_{}_{}", runner, task, refund.internal_reference_id);

    let refund_process = db
        .find_process_by_id(&task_id)
        .await
        .change_context(errors::ApiErrorResponse::InternalServerError)
        .attach_printable("Failed to find the process id")?;
    let result = match refund.refund_status {
        enums::RefundStatus::Pending | enums::RefundStatus::ManualReview => {
            match (refund.sent_to_gateway, refund_process) {
                (false, None) => {
                    // Execute the refund task based on refund_type
                    match refund_type {
                        api_models::refunds::RefundType::Scheduled => {
                            add_refund_execute_task(db, &refund, runner)
                                .await
                                .change_context(errors::ApiErrorResponse::InternalServerError)?;

                            Ok(refund)
                        }
                        api_models::refunds::RefundType::Instant => {
                            trigger_refund_to_gateway(
                                state,
                                &refund,
                                merchant_account,
                                payment_attempt,
                                payment_intent,
                            )
                            .await
                        }
                    }
                }
                _ => {
                    // Sync the refund for status check
                    //[#300]: return refund status response
                    match refund_type {
                        api_models::refunds::RefundType::Scheduled => {
                            add_refund_sync_task(db, &refund, runner)
                                .await
                                .change_context(errors::ApiErrorResponse::InternalServerError)?;
                            Ok(refund)
                        }
                        api_models::refunds::RefundType::Instant => {
                            // [#255]: This is not possible in schedule_refund_execution as it will always be scheduled
                            // sync_refund_with_gateway(data, &refund).await
                            Ok(refund)
                        }
                    }
                }
            }
        }
        //  [#255]: This is not allowed to be otherwise or all
        _ => Ok(refund),
    }?;
    Ok(result)
}

#[instrument(skip_all)]
pub async fn sync_refund_with_gateway_workflow(
    state: &AppState,
    refund_tracker: &storage::ProcessTracker,
) -> Result<(), errors::ProcessTrackerError> {
    let refund_core =
        serde_json::from_value::<storage::RefundCoreWorkflow>(refund_tracker.tracking_data.clone())
            .into_report()
            .change_context(errors::ApiErrorResponse::InternalServerError)
            .attach_printable_lazy(|| {
                format!(
                    "unable to convert into refund_core {:?}",
                    refund_tracker.tracking_data
                )
            })?;

    let merchant_account = state
        .store
        .find_merchant_account_by_merchant_id(&refund_core.merchant_id)
        .await?;

    let response = refund_retrieve_core(
        state,
        merchant_account,
        refund_core.refund_internal_reference_id,
    )
    .await?;
    let terminal_status = vec![
        enums::RefundStatus::Success,
        enums::RefundStatus::Failure,
        enums::RefundStatus::TransactionFailure,
    ];
    match response.refund_status {
        status if terminal_status.contains(&status) => {
            let id = refund_tracker.id.clone();
            refund_tracker
                .clone()
                .finish_with_status(&*state.store, format!("COMPLETED_BY_PT_{}", id))
                .await?
        }
        _ => {
            payment_sync::retry_sync_task(
                &*state.store,
                response.connector,
                response.merchant_id,
                refund_tracker.to_owned(),
            )
            .await?
        }
    }

    Ok(())
}

#[instrument(skip_all)]
pub async fn start_refund_workflow(
    state: &AppState,
    refund_tracker: &storage::ProcessTracker,
) -> Result<(), errors::ProcessTrackerError> {
    match refund_tracker.name.as_deref() {
        Some("EXECUTE_REFUND") => trigger_refund_execute_workflow(state, refund_tracker).await,
        Some("SYNC_REFUND") => sync_refund_with_gateway_workflow(state, refund_tracker).await,
        _ => Err(errors::ProcessTrackerError::JobNotFound),
    }
}

#[instrument(skip_all)]
pub async fn trigger_refund_execute_workflow(
    state: &AppState,
    refund_tracker: &storage::ProcessTracker,
) -> Result<(), errors::ProcessTrackerError> {
    let db = &*state.store;
    let refund_core =
        serde_json::from_value::<storage::RefundCoreWorkflow>(refund_tracker.tracking_data.clone())
            .into_report()
            .change_context(errors::ApiErrorResponse::InternalServerError)
            .attach_printable_lazy(|| {
                format!(
                    "unable to convert into refund_core {:?}",
                    refund_tracker.tracking_data
                )
            })?;

    let merchant_account = db
        .find_merchant_account_by_merchant_id(&refund_core.merchant_id)
        .await
        .map_err(|error| {
            error.to_not_found_response(errors::ApiErrorResponse::MerchantAccountNotFound)
        })?;

    let refund = db
        .find_refund_by_internal_reference_id_merchant_id(
            &refund_core.refund_internal_reference_id,
            &refund_core.merchant_id,
            merchant_account.storage_scheme,
        )
        .await
        .map_err(|error| error.to_not_found_response(errors::ApiErrorResponse::RefundNotFound))?;
    match (&refund.sent_to_gateway, &refund.refund_status) {
        (false, enums::RefundStatus::Pending) => {
            let merchant_account = db
                .find_merchant_account_by_merchant_id(&refund.merchant_id)
                .await
                .map_err(|error| {
                    error.to_not_found_response(errors::ApiErrorResponse::MerchantAccountNotFound)
                })?;

            let payment_attempt = db
                .find_payment_attempt_by_connector_transaction_id_payment_id_merchant_id(
                    &refund.connector_transaction_id,
                    &refund_core.payment_id,
                    &refund.merchant_id,
                    merchant_account.storage_scheme,
                )
                .await
                .map_err(|error| {
                    error.to_not_found_response(errors::ApiErrorResponse::PaymentNotFound)
                })?;

            let payment_intent = db
                .find_payment_intent_by_payment_id_merchant_id(
                    &payment_attempt.payment_id,
                    &refund.merchant_id,
                    merchant_account.storage_scheme,
                )
                .await
                .map_err(|error| {
                    error.to_not_found_response(errors::ApiErrorResponse::PaymentNotFound)
                })?;

            //trigger refund request to gateway
            let updated_refund = trigger_refund_to_gateway(
                state,
                &refund,
                &merchant_account,
                &payment_attempt,
                &payment_intent,
            )
            .await?;
            add_refund_sync_task(db, &updated_refund, "REFUND_WORKFLOW_ROUTER").await?;
        }
        (true, enums::RefundStatus::Pending) => {
            // create sync task
            add_refund_sync_task(db, &refund, "REFUND_WORKFLOW_ROUTER").await?;
        }
        (_, _) => {
            //mark task as finished
            let id = refund_tracker.id.clone();
            refund_tracker
                .clone()
                .finish_with_status(db, format!("COMPLETED_BY_PT_{}", id))
                .await?;
        }
    };
    Ok(())
}

#[instrument]
pub fn refund_to_refund_core_workflow_model(
    refund: &storage::Refund,
) -> storage::RefundCoreWorkflow {
    storage::RefundCoreWorkflow {
        refund_internal_reference_id: refund.internal_reference_id.clone(),
        connector_transaction_id: refund.connector_transaction_id.clone(),
        merchant_id: refund.merchant_id.clone(),
        payment_id: refund.payment_id.clone(),
    }
}

#[instrument(skip_all)]
pub async fn add_refund_sync_task(
    db: &dyn db::StorageInterface,
    refund: &storage::Refund,
    runner: &str,
) -> RouterResult<storage::ProcessTracker> {
    let current_time = common_utils::date_time::now();
    let refund_workflow_model = serde_json::to_value(refund_to_refund_core_workflow_model(refund))
        .into_report()
        .change_context(errors::ApiErrorResponse::InternalServerError)
        .attach_printable_lazy(|| format!("unable to convert into value {:?}", &refund))?;
    let task = "SYNC_REFUND";
    let process_tracker_entry = storage::ProcessTrackerNew {
        id: format!("{}_{}_{}", runner, task, refund.id),
        name: Some(String::from(task)),
        tag: vec![String::from("REFUND")],
        runner: Some(String::from(runner)),
        retry_count: 0,
        schedule_time: Some(common_utils::date_time::now()),
        rule: String::new(),
        tracking_data: refund_workflow_model,
        business_status: String::from("Pending"),
        status: enums::ProcessTrackerStatus::New,
        event: vec![],
        created_at: current_time,
        updated_at: current_time,
    };

    let response = db
        .insert_process(process_tracker_entry)
        .await
        .change_context(errors::ApiErrorResponse::InternalServerError)?;
    Ok(response)
}

#[instrument(skip_all)]
pub async fn add_refund_execute_task(
    db: &dyn db::StorageInterface,
    refund: &storage::Refund,
    runner: &str,
) -> RouterResult<storage::ProcessTracker> {
    let task = "EXECUTE_REFUND";
    let current_time = common_utils::date_time::now();
    let refund_workflow_model = serde_json::to_value(refund_to_refund_core_workflow_model(refund))
        .into_report()
        .change_context(errors::ApiErrorResponse::InternalServerError)
        .attach_printable_lazy(|| format!("unable to convert into value {:?}", &refund))?;
    let process_tracker_entry = storage::ProcessTrackerNew {
        id: format!("{}_{}_{}", runner, task, refund.id),
        name: Some(String::from(task)),
        tag: vec![String::from("REFUND")],
        runner: Some(String::from(runner)),
        retry_count: 0,
        schedule_time: Some(common_utils::date_time::now()),
        rule: String::new(),
        tracking_data: refund_workflow_model,
        business_status: String::from("Pending"),
        status: enums::ProcessTrackerStatus::New,
        event: vec![],
        created_at: current_time,
        updated_at: current_time,
    };

    let response = db
        .insert_process(process_tracker_entry)
        .await
        .change_context(errors::ApiErrorResponse::InternalServerError)?;
    Ok(response)
}

pub async fn get_refund_sync_process_schedule_time(
    db: &dyn db::StorageInterface,
    connector: &str,
    merchant_id: &str,
    retry_count: i32,
) -> Result<Option<time::PrimitiveDateTime>, errors::ProcessTrackerError> {
    let redis_mapping: errors::CustomResult<process_data::ConnectorPTMapping, errors::RedisError> =
        db::get_and_deserialize_key(
            db,
            &format!("pt_mapping_refund_sync_{}", connector),
            "ConnectorPTMapping",
        )
        .await;

    let mapping = match redis_mapping {
        Ok(x) => x,
        Err(err) => {
            logger::error!("Error: while getting connector mapping: {}", err);
            process_data::ConnectorPTMapping::default()
        }
    };

    let time_delta =
        process_tracker_utils::get_schedule_time(mapping, merchant_id, retry_count + 1);

    Ok(process_tracker_utils::get_time_from_delta(time_delta))
}

pub async fn retry_refund_sync_task(
    db: &dyn db::StorageInterface,
    connector: String,
    merchant_id: String,
    pt: storage::ProcessTracker,
) -> Result<(), errors::ProcessTrackerError> {
    let schedule_time =
        get_refund_sync_process_schedule_time(db, &connector, &merchant_id, pt.retry_count).await?;

    match schedule_time {
        Some(s_time) => pt.retry(db, s_time).await,
        None => {
            pt.finish_with_status(db, "RETRIES_EXCEEDED".to_string())
                .await
        }
    }
}<|MERGE_RESOLUTION|>--- conflicted
+++ resolved
@@ -402,7 +402,7 @@
                 .attach_printable("Failed to fetch refund")?;
             currency = payment_attempt.currency.get_required_value("currency")?;
 
-<<<<<<< HEAD
+            //[#249]: Add Connector Based Validation here.
             validator::validate_payment_order_age(
                 &payment_intent.created_at,
                 state.conf.refund.max_age,
@@ -414,19 +414,6 @@
                     state.conf.refund.max_age,
                 ),
             })?;
-=======
-            //[#249]: Add Connector Based Validation here.
-
-            validator::validate_payment_order_age(&payment_intent.created_at).change_context(
-                errors::ApiErrorResponse::InvalidDataFormat {
-                    field_name: "created_at".to_string(),
-                    expected_format: format!(
-                        "created_at not older than {} days",
-                        validator::REFUND_MAX_AGE
-                    ),
-                },
-            )?;
->>>>>>> 3ffda8b7
 
             validator::validate_refund_amount(payment_attempt.amount, &all_refunds, refund_amount)
                 .change_context(errors::ApiErrorResponse::RefundAmountExceedsPaymentAmount)?;
@@ -444,11 +431,7 @@
 
             refund_create_req = storage::RefundNew::default()
                 .set_refund_id(refund_id.to_string())
-<<<<<<< HEAD
                 .set_internal_reference_id(utils::generate_id(consts::ID_LENGTH, "refid"))
-=======
-                .set_internal_reference_id(Uuid::new_v4().to_string())
->>>>>>> 3ffda8b7
                 .set_external_reference_id(Some(refund_id))
                 .set_payment_id(req.payment_id)
                 .set_merchant_id(merchant_account.merchant_id.clone())
