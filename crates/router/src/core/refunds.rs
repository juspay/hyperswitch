--- conflicted
+++ resolved
@@ -173,17 +173,10 @@
 where
     F: Fn(&'a AppState, storage::MerchantAccount, String) -> Fut,
     Fut: futures::Future<Output = RouterResult<T>>,
-<<<<<<< HEAD
-    refunds::RefundResponse: From<T>,
-{
-    Ok(services::BachResponse::Json(
-        f(state, merchant_account, refund_id).await?.into(),
-=======
     T: ForeignInto<refunds::RefundResponse>,
 {
     Ok(services::BachResponse::Json(
         f(state, merchant_account, refund_id).await?.foreign_into(),
->>>>>>> 529c28fe
     ))
 }
 
