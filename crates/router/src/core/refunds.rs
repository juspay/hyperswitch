--- conflicted
+++ resolved
@@ -402,8 +402,6 @@
                 .attach_printable("Failed to fetch refund")?;
             currency = payment_attempt.currency.get_required_value("currency")?;
 
-<<<<<<< HEAD
-            //[#249]: Add Connector Based Validation here.
             validator::validate_payment_order_age(
                 &payment_intent.created_at,
                 state.conf.refund.max_age,
@@ -415,17 +413,6 @@
                     state.conf.refund.max_age,
                 ),
             })?;
-=======
-            validator::validate_payment_order_age(&payment_intent.created_at).change_context(
-                errors::ApiErrorResponse::InvalidDataFormat {
-                    field_name: "created_at".to_string(),
-                    expected_format: format!(
-                        "created_at not older than {} days",
-                        validator::REFUND_MAX_AGE
-                    ),
-                },
-            )?;
->>>>>>> 249d5438
 
             validator::validate_refund_amount(payment_attempt.amount, &all_refunds, refund_amount)
                 .change_context(errors::ApiErrorResponse::RefundAmountExceedsPaymentAmount)?;
