--- conflicted
+++ resolved
@@ -402,10 +402,8 @@
                 .attach_printable("Failed to fetch refund")?;
             currency = payment_attempt.currency.get_required_value("currency")?;
 
-<<<<<<< HEAD
             //[#249]: Add Connector Based Validation here.
-=======
->>>>>>> d4bbaa76
+
             validator::validate_payment_order_age(&payment_intent.created_at).change_context(
                 errors::ApiErrorResponse::InvalidDataFormat {
                     field_name: "created_at".to_string(),
@@ -468,7 +466,6 @@
     Ok(refund.foreign_into())
 }
 
-<<<<<<< HEAD
 // ********************************************** Refund list **********************************************
 
 ///   If payment-id is provided, lists all the refunds associated with that particular payment-id
@@ -503,8 +500,6 @@
     ))
 }
 
-=======
->>>>>>> d4bbaa76
 impl<F> TryFrom<types::RefundsRouterData<F>> for refunds::RefundResponse {
     type Error = error_stack::Report<errors::ApiErrorResponse>;
 
