--- conflicted
+++ resolved
@@ -606,12 +606,8 @@
                 )
             })?;
 
-<<<<<<< HEAD
-    let merchant_account = db
-=======
     let merchant_account = state
         .store
->>>>>>> dddc9eaf
         .find_merchant_account_by_merchant_id(&refund_core.merchant_id)
         .await
         .map_err(|error| {
