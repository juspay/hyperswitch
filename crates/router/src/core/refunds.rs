--- conflicted
+++ resolved
@@ -989,7 +989,6 @@
     let connector_map = merchant_connector_accounts
         .into_iter()
         .filter_map(|merchant_connector_account| {
-<<<<<<< HEAD
             merchant_connector_account.connector_label.map(|label| {
                 #[cfg(all(feature = "v2", feature = "merchant_connector_account_v2"))]
                 let info = MerchantConnectorInfo {
@@ -1006,17 +1005,6 @@
                 };
                 (merchant_connector_account.connector_name, info)
             })
-=======
-            merchant_connector_account
-                .connector_label
-                .clone()
-                .map(|label| {
-                    let info = merchant_connector_account
-                        .clone()
-                        .to_merchant_connector_info(&label.clone());
-                    (merchant_connector_account.connector_name, info)
-                })
->>>>>>> 043ea6d8
         })
         .fold(
             HashMap::new(),
