--- conflicted
+++ resolved
@@ -440,14 +440,7 @@
 
         let (status, error_message) = match response {
             Ok(response) => (response.refund_status.into(), None),
-<<<<<<< HEAD
-            Err(error_response) => {
-                // FIXME: Properly handle status updation
-                (api::RefundStatus::Pending, Some(error_response.message))
-            }
-=======
             Err(error_response) => (api::RefundStatus::Pending, Some(error_response.message)),
->>>>>>> 32e7d345
         };
 
         Ok(refunds::RefundResponse {
