pub mod validator;

use error_stack::{report, IntoReport, ResultExt};
use router_env::{instrument, tracing};

use crate::{
    consts,
    core::{
        errors::{self, ConnectorErrorExt, RouterResponse, RouterResult, StorageErrorExt},
        payments::{self, access_token},
        utils as core_utils,
    },
    db, logger,
    routes::{metrics, AppState},
    scheduler::{process_data, utils as process_tracker_utils, workflows::payment_sync},
    services,
    types::{
        self,
        api::{self, refunds},
        storage::{self, enums, PaymentAttemptExt, ProcessTrackerExt},
        transformers::{ForeignFrom, ForeignInto},
    },
    utils::{self, OptionExt},
};

// ********************************************** REFUND EXECUTE **********************************************

#[instrument(skip_all)]
pub async fn refund_create_core(
    state: &AppState,
    merchant_account: storage::merchant_account::MerchantAccount,
    req: refunds::RefundRequest,
) -> RouterResponse<refunds::RefundResponse> {
    let db = &*state.store;
    let (merchant_id, payment_intent, payment_attempt, amount);

    merchant_id = &merchant_account.merchant_id;

    payment_attempt = db
        .find_payment_attempt_last_successful_attempt_by_payment_id_merchant_id(
            &req.payment_id,
            merchant_id,
            merchant_account.storage_scheme,
        )
        .await
        .change_context(errors::ApiErrorResponse::SuccessfulPaymentNotFound)?;

    // Amount is not passed in request refer from payment attempt.
    amount = req.amount.unwrap_or(payment_attempt.amount); // [#298]: Need to that capture amount
                                                           //[#299]: Can we change the flow based on some workflow idea
    utils::when(amount <= 0, || {
        Err(report!(errors::ApiErrorResponse::InvalidDataFormat {
            field_name: "amount".to_string(),
            expected_format: "positive integer".to_string()
        })
        .attach_printable("amount less than zero"))
    })?;

    payment_intent = db
        .find_payment_intent_by_payment_id_merchant_id(
            &req.payment_id,
            merchant_id,
            merchant_account.storage_scheme,
        )
        .await
        .change_context(errors::ApiErrorResponse::PaymentNotFound)?;

    utils::when(
        payment_intent.status != enums::IntentStatus::Succeeded,
        || {
            Err(report!(errors::ApiErrorResponse::PaymentNotSucceeded)
                .attach_printable("unable to refund for a unsuccessful payment intent"))
        },
    )?;

    validate_and_create_refund(
        state,
        &merchant_account,
        &payment_attempt,
        &payment_intent,
        amount,
        req,
    )
    .await
    .map(services::ApplicationResponse::Json)
}

#[instrument(skip_all)]
pub async fn trigger_refund_to_gateway(
    state: &AppState,
    refund: &storage::Refund,
    merchant_account: &storage::merchant_account::MerchantAccount,
    payment_attempt: &storage::PaymentAttempt,
    payment_intent: &storage::PaymentIntent,
) -> RouterResult<storage::Refund> {
<<<<<<< HEAD
    let routed_through = payment_attempt
        .get_routed_through_connector()
        .change_context(errors::ApiErrorResponse::InternalServerError)?
        .ok_or(errors::ApiErrorResponse::InternalServerError)
        .into_report()
        .attach_printable("Failed to retrieve connector from payment attempt")?;
=======
    let connector = payment_attempt
        .connector
        .clone()
        .ok_or(errors::ApiErrorResponse::InternalServerError)?;
    let connector_id = connector.to_string();

    metrics::REFUND_COUNT.add(
        &metrics::CONTEXT,
        1,
        &[metrics::request::add_attributes(
            "connector",
            connector.to_string(),
        )],
    );
>>>>>>> d302b286

    let connector: api::ConnectorData = api::ConnectorData::get_connector_by_name(
        &state.conf.connectors,
        &routed_through,
        api::GetToken::Connector,
    )
    .change_context(errors::ApiErrorResponse::InternalServerError)
    .attach_printable("Failed to get the connector")?;

    let currency = payment_attempt.currency.ok_or_else(|| {
        report!(errors::ApiErrorResponse::MissingRequiredField {
            field_name: "currency"
        })
        .attach_printable("Transaction in invalid")
    })?;

    validator::validate_for_valid_refunds(payment_attempt, connector.connector_name)?;

    let mut router_data = core_utils::construct_refund_router_data(
        state,
        &routed_through,
        merchant_account,
        (payment_attempt.amount, currency),
        payment_intent,
        payment_attempt,
        refund,
    )
    .await?;

    let add_access_token_result =
        access_token::add_access_token(state, &connector, merchant_account, &router_data).await?;

    logger::debug!(refund_router_data=?router_data);

    access_token::update_router_data_with_access_token_result(
        &add_access_token_result,
        &mut router_data,
        &payments::CallConnectorAction::Trigger,
    );

    let router_data_res = if !(add_access_token_result.connector_supports_access_token
        && router_data.access_token.is_none())
    {
        let connector_integration: services::BoxedConnectorIntegration<
            '_,
            api::Execute,
            types::RefundsData,
            types::RefundsResponseData,
        > = connector.connector.get_connector_integration();
        services::execute_connector_processing_step(
            state,
            connector_integration,
            &router_data,
            payments::CallConnectorAction::Trigger,
        )
        .await
        .map_err(|error| error.to_refund_failed_response())?
    } else {
        router_data
    };

    let refund_update = match router_data_res.response {
        Err(err) => storage::RefundUpdate::ErrorUpdate {
            refund_status: Some(enums::RefundStatus::Failure),
            refund_error_message: Some(err.message),
            refund_error_code: Some(err.code),
        },
        Ok(response) => {
            if response.refund_status == storage_models::enums::RefundStatus::Success {
                metrics::SUCCESSFUL_REFUND.add(
                    &metrics::CONTEXT,
                    1,
                    &[metrics::request::add_attributes(
                        "connector",
                        connector.connector_name.to_string(),
                    )],
                )
            }
            storage::RefundUpdate::Update {
                connector_refund_id: response.connector_refund_id,
                refund_status: response.refund_status,
                sent_to_gateway: true,
                refund_error_message: None,
                refund_arn: "".to_string(),
            }
        }
    };

    let response = state
        .store
        .update_refund(
            refund.to_owned(),
            refund_update,
            merchant_account.storage_scheme,
        )
        .await
        .change_context(errors::ApiErrorResponse::InternalServerError)
        .attach_printable_lazy(|| {
            format!(
                "Failed while updating refund: refund_id: {}",
                refund.refund_id
            )
        })?;
    Ok(response)
}

// ********************************************** REFUND SYNC **********************************************

pub async fn refund_response_wrapper<'a, F, Fut, T>(
    state: &'a AppState,
    merchant_account: storage::MerchantAccount,
    refund_id: String,
    f: F,
) -> RouterResponse<refunds::RefundResponse>
where
    F: Fn(&'a AppState, storage::MerchantAccount, String) -> Fut,
    Fut: futures::Future<Output = RouterResult<T>>,
    T: ForeignInto<refunds::RefundResponse>,
{
    Ok(services::ApplicationResponse::Json(
        f(state, merchant_account, refund_id).await?.foreign_into(),
    ))
}

#[instrument(skip_all)]
pub async fn refund_retrieve_core(
    state: &AppState,
    merchant_account: storage::MerchantAccount,
    refund_id: String,
) -> RouterResult<storage::Refund> {
    let db = &*state.store;
    let (merchant_id, payment_intent, payment_attempt, refund, response);

    merchant_id = &merchant_account.merchant_id;

    refund = db
        .find_refund_by_merchant_id_refund_id(
            merchant_id,
            refund_id.as_str(),
            merchant_account.storage_scheme,
        )
        .await
        .map_err(|error| error.to_not_found_response(errors::ApiErrorResponse::RefundNotFound))?;

    let payment_id = refund.payment_id.as_str();
    payment_intent = db
        .find_payment_intent_by_payment_id_merchant_id(
            payment_id,
            merchant_id,
            merchant_account.storage_scheme,
        )
        .await
        .map_err(|error| error.to_not_found_response(errors::ApiErrorResponse::PaymentNotFound))?;

    payment_attempt = db
        .find_payment_attempt_by_connector_transaction_id_payment_id_merchant_id(
            &refund.connector_transaction_id,
            payment_id,
            merchant_id,
            merchant_account.storage_scheme,
        )
        .await
        .map_err(|error| error.to_not_found_response(errors::ApiErrorResponse::PaymentNotFound))?;

    response = sync_refund_with_gateway(
        state,
        &merchant_account,
        &payment_attempt,
        &payment_intent,
        &refund,
    )
    .await?;

    Ok(response)
}

#[instrument(skip_all)]
pub async fn sync_refund_with_gateway(
    state: &AppState,
    merchant_account: &storage::MerchantAccount,
    payment_attempt: &storage::PaymentAttempt,
    payment_intent: &storage::PaymentIntent,
    refund: &storage::Refund,
) -> RouterResult<storage::Refund> {
    let connector_id = refund.connector.to_string();
    let connector: api::ConnectorData = api::ConnectorData::get_connector_by_name(
        &state.conf.connectors,
        &connector_id,
        api::GetToken::Connector,
    )
    .change_context(errors::ApiErrorResponse::InternalServerError)
    .attach_printable("Failed to get the connector")?;

    let currency = payment_attempt.currency.get_required_value("currency")?;

    let mut router_data = core_utils::construct_refund_router_data::<api::RSync>(
        state,
        &connector_id,
        merchant_account,
        (payment_attempt.amount, currency),
        payment_intent,
        payment_attempt,
        refund,
    )
    .await?;

    let add_access_token_result =
        access_token::add_access_token(state, &connector, merchant_account, &router_data).await?;

    logger::debug!(refund_retrieve_router_data=?router_data);

    access_token::update_router_data_with_access_token_result(
        &add_access_token_result,
        &mut router_data,
        &payments::CallConnectorAction::Trigger,
    );

    let router_data_res = if !(add_access_token_result.connector_supports_access_token
        && router_data.access_token.is_none())
    {
        let connector_integration: services::BoxedConnectorIntegration<
            '_,
            api::RSync,
            types::RefundsData,
            types::RefundsResponseData,
        > = connector.connector.get_connector_integration();
        services::execute_connector_processing_step(
            state,
            connector_integration,
            &router_data,
            payments::CallConnectorAction::Trigger,
        )
        .await
        .map_err(|error| error.to_refund_failed_response())?
    } else {
        router_data
    };

    let refund_update = match router_data_res.response {
        Err(error_message) => storage::RefundUpdate::ErrorUpdate {
            refund_status: None,
            refund_error_message: Some(error_message.message),
            refund_error_code: Some(error_message.code),
        },
        Ok(response) => storage::RefundUpdate::Update {
            connector_refund_id: response.connector_refund_id,
            refund_status: response.refund_status,
            sent_to_gateway: true,
            refund_error_message: None,
            refund_arn: "".to_string(),
        },
    };

    let response = state
        .store
        .update_refund(
            refund.to_owned(),
            refund_update,
            merchant_account.storage_scheme,
        )
        .await
        .change_context(errors::ApiErrorResponse::InternalServerError)
        .attach_printable_lazy(|| {
            format!(
                "Unable to update refund with refund_id: {}",
                refund.refund_id
            )
        })?;
    Ok(response)
}

// ********************************************** REFUND UPDATE **********************************************

pub async fn refund_update_core(
    db: &dyn db::StorageInterface,
    merchant_account: storage::MerchantAccount,
    refund_id: &str,
    req: refunds::RefundUpdateRequest,
) -> RouterResponse<refunds::RefundResponse> {
    let refund = db
        .find_refund_by_merchant_id_refund_id(
            &merchant_account.merchant_id,
            refund_id,
            merchant_account.storage_scheme,
        )
        .await
        .map_err(|error| error.to_not_found_response(errors::ApiErrorResponse::RefundNotFound))?;

    let response = db
        .update_refund(
            refund,
            storage::RefundUpdate::MetadataAndReasonUpdate {
                metadata: req.metadata,
                reason: req.reason,
            },
            merchant_account.storage_scheme,
        )
        .await
        .change_context(errors::ApiErrorResponse::InternalServerError)
        .attach_printable_lazy(|| format!("Unable to update refund with refund_id: {refund_id}"))?;

    Ok(services::ApplicationResponse::Json(response.foreign_into()))
}

// ********************************************** VALIDATIONS **********************************************

#[instrument(skip_all)]
pub async fn validate_and_create_refund(
    state: &AppState,
    merchant_account: &storage::merchant_account::MerchantAccount,
    payment_attempt: &storage::PaymentAttempt,
    payment_intent: &storage::PaymentIntent,
    refund_amount: i64,
    req: refunds::RefundRequest,
) -> RouterResult<refunds::RefundResponse> {
    let db = &*state.store;
    let (refund_id, all_refunds, currency, refund_create_req, refund);

    // Only for initial dev and testing
    let refund_type = req.refund_type.clone().unwrap_or_default();

    // If Refund Id not passed in request Generate one.

    refund_id = core_utils::get_or_generate_id("refund_id", &req.refund_id, "ref")?;

    let predicate = req
        .merchant_id
        .as_ref()
        .map(|merchant_id| merchant_id != &merchant_account.merchant_id);

    utils::when(predicate.unwrap_or(false), || {
        Err(report!(errors::ApiErrorResponse::InvalidDataFormat {
            field_name: "merchant_id".to_string(),
            expected_format: "merchant_id from merchant account".to_string()
        })
        .attach_printable("invalid merchant_id in request"))
    })?;

    let refund = match validator::validate_uniqueness_of_refund_id_against_merchant_id(
        db,
        &payment_intent.payment_id,
        &merchant_account.merchant_id,
        &refund_id,
        merchant_account.storage_scheme,
    )
    .await
    .change_context(errors::ApiErrorResponse::InternalServerError)
    .attach_printable_lazy(|| {
        format!(
            "Unique violation while checking refund_id: {} against merchant_id: {}",
            refund_id, merchant_account.merchant_id
        )
    })? {
        Some(refund) => refund,
        None => {
            let connecter_transaction_id = match &payment_attempt.connector_transaction_id {
                Some(id) => id,
                None => "",
            };

            all_refunds = db
                .find_refund_by_merchant_id_connector_transaction_id(
                    &merchant_account.merchant_id,
                    connecter_transaction_id,
                    merchant_account.storage_scheme,
                )
                .await
                .change_context(errors::ApiErrorResponse::RefundNotFound)
                .attach_printable("Failed to fetch refund")?;
            currency = payment_attempt.currency.get_required_value("currency")?;

            //[#249]: Add Connector Based Validation here.
            validator::validate_payment_order_age(
                &payment_intent.created_at,
                state.conf.refund.max_age,
            )
            .change_context(errors::ApiErrorResponse::InvalidDataFormat {
                field_name: "created_at".to_string(),
                expected_format: format!(
                    "created_at not older than {} days",
                    state.conf.refund.max_age,
                ),
            })?;

            validator::validate_refund_amount(payment_attempt.amount, &all_refunds, refund_amount)
                .change_context(errors::ApiErrorResponse::RefundAmountExceedsPaymentAmount)?;

            validator::validate_maximum_refund_against_payment_attempt(
                &all_refunds,
                state.conf.refund.max_attempts,
            )
            .change_context(errors::ApiErrorResponse::MaximumRefundCount)?;

            let connector = payment_attempt
                .get_routed_through_connector()
                .change_context(errors::ApiErrorResponse::InternalServerError)?
                .ok_or(errors::ApiErrorResponse::InternalServerError)
                .into_report()
                .attach_printable("No connector populated in payment attempt")?;

            refund_create_req = storage::RefundNew::default()
                .set_refund_id(refund_id.to_string())
                .set_internal_reference_id(utils::generate_id(consts::ID_LENGTH, "refid"))
                .set_external_reference_id(Some(refund_id))
                .set_payment_id(req.payment_id)
                .set_merchant_id(merchant_account.merchant_id.clone())
                .set_connector_transaction_id(connecter_transaction_id.to_string())
                .set_connector(connector)
                .set_refund_type(req.refund_type.unwrap_or_default().foreign_into())
                .set_total_amount(payment_attempt.amount)
                .set_refund_amount(refund_amount)
                .set_currency(currency)
                .set_created_at(Some(common_utils::date_time::now()))
                .set_modified_at(Some(common_utils::date_time::now()))
                .set_refund_status(enums::RefundStatus::Pending)
                .set_metadata(req.metadata)
                .set_description(req.reason.clone())
                .set_attempt_id(payment_attempt.attempt_id.clone())
                .set_refund_reason(req.reason)
                .to_owned();

            refund = db
                .insert_refund(refund_create_req, merchant_account.storage_scheme)
                .await
                .map_err(|error| {
                    error.to_duplicate_response(errors::ApiErrorResponse::DuplicateRefundRequest)
                })?;
            schedule_refund_execution(
                state,
                refund,
                refund_type,
                merchant_account,
                payment_attempt,
                payment_intent,
            )
            .await?
        }
    };

    Ok(refund.foreign_into())
}

// ********************************************** Refund list **********************************************

///   If payment-id is provided, lists all the refunds associated with that particular payment-id
///   If payment-id is not provided, lists the refunds associated with that particular merchant - to the limit specified,if no limits given, it is 10 by default

#[instrument(skip_all)]
#[cfg(feature = "olap")]
pub async fn refund_list(
    db: &dyn db::StorageInterface,
    merchant_account: storage::merchant_account::MerchantAccount,
    req: api_models::refunds::RefundListRequest,
) -> RouterResponse<api_models::refunds::RefundListResponse> {
    let limit = validator::validate_refund_list(req.limit)?;
    let refund_list = db
        .filter_refund_by_constraints(
            &merchant_account.merchant_id,
            &req,
            merchant_account.storage_scheme,
            limit,
        )
        .await
        .change_context(errors::ApiErrorResponse::RefundNotFound)?;

    let data: Vec<refunds::RefundResponse> = refund_list
        .into_iter()
        .map(ForeignInto::foreign_into)
        .collect();
    utils::when(data.is_empty(), || {
        Err(errors::ApiErrorResponse::RefundNotFound)
    })?;
    Ok(services::ApplicationResponse::Json(
        api_models::refunds::RefundListResponse { data },
    ))
}

impl ForeignFrom<storage::Refund> for api::RefundResponse {
    fn foreign_from(refund: storage::Refund) -> Self {
        let refund = refund;
        Self {
            payment_id: refund.payment_id,
            refund_id: refund.refund_id,
            amount: refund.refund_amount,
            currency: refund.currency.to_string(),
            reason: refund.description,
            status: refund.refund_status.foreign_into(),
            metadata: refund.metadata,
            error_message: refund.refund_error_message,
            error_code: refund.refund_error_code,
            created_at: Some(refund.created_at),
            updated_at: Some(refund.updated_at),
        }
    }
}

// ********************************************** PROCESS TRACKER **********************************************

#[instrument(skip_all)]
pub async fn schedule_refund_execution(
    state: &AppState,
    refund: storage::Refund,
    refund_type: api_models::refunds::RefundType,
    merchant_account: &storage::merchant_account::MerchantAccount,
    payment_attempt: &storage::PaymentAttempt,
    payment_intent: &storage::PaymentIntent,
) -> RouterResult<storage::Refund> {
    // refunds::RefundResponse> {
    let db = &*state.store;
    let runner = "REFUND_WORKFLOW_ROUTER";
    let task = "EXECUTE_REFUND";
    let task_id = format!("{}_{}_{}", runner, task, refund.internal_reference_id);

    let refund_process = db
        .find_process_by_id(&task_id)
        .await
        .change_context(errors::ApiErrorResponse::InternalServerError)
        .attach_printable("Failed to find the process id")?;
    let result = match refund.refund_status {
        enums::RefundStatus::Pending | enums::RefundStatus::ManualReview => {
            match (refund.sent_to_gateway, refund_process) {
                (false, None) => {
                    // Execute the refund task based on refund_type
                    match refund_type {
                        api_models::refunds::RefundType::Scheduled => {
                            add_refund_execute_task(db, &refund, runner)
                                .await
                                .change_context(errors::ApiErrorResponse::InternalServerError)
                                .attach_printable_lazy(|| format!("Failed while pushing refund execute task to scheduler, refund_id: {}", refund.refund_id))?;

                            Ok(refund)
                        }
                        api_models::refunds::RefundType::Instant => {
                            trigger_refund_to_gateway(
                                state,
                                &refund,
                                merchant_account,
                                payment_attempt,
                                payment_intent,
                            )
                            .await
                        }
                    }
                }
                _ => {
                    // Sync the refund for status check
                    //[#300]: return refund status response
                    match refund_type {
                        api_models::refunds::RefundType::Scheduled => {
                            add_refund_sync_task(db, &refund, runner)
                                .await
                                .change_context(errors::ApiErrorResponse::InternalServerError)
                                .attach_printable_lazy(|| format!("Failed while pushing refund sync task in scheduler: refund_id: {}", refund.refund_id))?;
                            Ok(refund)
                        }
                        api_models::refunds::RefundType::Instant => {
                            // [#255]: This is not possible in schedule_refund_execution as it will always be scheduled
                            // sync_refund_with_gateway(data, &refund).await
                            Ok(refund)
                        }
                    }
                }
            }
        }
        //  [#255]: This is not allowed to be otherwise or all
        _ => Ok(refund),
    }?;
    Ok(result)
}

#[instrument(skip_all)]
pub async fn sync_refund_with_gateway_workflow(
    state: &AppState,
    refund_tracker: &storage::ProcessTracker,
) -> Result<(), errors::ProcessTrackerError> {
    let refund_core =
        serde_json::from_value::<storage::RefundCoreWorkflow>(refund_tracker.tracking_data.clone())
            .into_report()
            .change_context(errors::ApiErrorResponse::InternalServerError)
            .attach_printable_lazy(|| {
                format!(
                    "unable to convert into refund_core {:?}",
                    refund_tracker.tracking_data
                )
            })?;

    let merchant_account = state
        .store
        .find_merchant_account_by_merchant_id(&refund_core.merchant_id)
        .await?;

    let response = refund_retrieve_core(
        state,
        merchant_account,
        refund_core.refund_internal_reference_id,
    )
    .await?;
    let terminal_status = vec![
        enums::RefundStatus::Success,
        enums::RefundStatus::Failure,
        enums::RefundStatus::TransactionFailure,
    ];
    match response.refund_status {
        status if terminal_status.contains(&status) => {
            let id = refund_tracker.id.clone();
            refund_tracker
                .clone()
                .finish_with_status(&*state.store, format!("COMPLETED_BY_PT_{id}"))
                .await?
        }
        _ => {
            payment_sync::retry_sync_task(
                &*state.store,
                response.connector,
                response.merchant_id,
                refund_tracker.to_owned(),
            )
            .await?
        }
    }

    Ok(())
}

#[instrument(skip_all)]
pub async fn start_refund_workflow(
    state: &AppState,
    refund_tracker: &storage::ProcessTracker,
) -> Result<(), errors::ProcessTrackerError> {
    match refund_tracker.name.as_deref() {
        Some("EXECUTE_REFUND") => trigger_refund_execute_workflow(state, refund_tracker).await,
        Some("SYNC_REFUND") => sync_refund_with_gateway_workflow(state, refund_tracker).await,
        _ => Err(errors::ProcessTrackerError::JobNotFound),
    }
}

#[instrument(skip_all)]
pub async fn trigger_refund_execute_workflow(
    state: &AppState,
    refund_tracker: &storage::ProcessTracker,
) -> Result<(), errors::ProcessTrackerError> {
    let db = &*state.store;
    let refund_core =
        serde_json::from_value::<storage::RefundCoreWorkflow>(refund_tracker.tracking_data.clone())
            .into_report()
            .change_context(errors::ApiErrorResponse::InternalServerError)
            .attach_printable_lazy(|| {
                format!(
                    "unable to convert into refund_core {:?}",
                    refund_tracker.tracking_data
                )
            })?;

    let merchant_account = db
        .find_merchant_account_by_merchant_id(&refund_core.merchant_id)
        .await
        .map_err(|error| {
            error.to_not_found_response(errors::ApiErrorResponse::MerchantAccountNotFound)
        })?;

    let refund = db
        .find_refund_by_internal_reference_id_merchant_id(
            &refund_core.refund_internal_reference_id,
            &refund_core.merchant_id,
            merchant_account.storage_scheme,
        )
        .await
        .map_err(|error| error.to_not_found_response(errors::ApiErrorResponse::RefundNotFound))?;
    match (&refund.sent_to_gateway, &refund.refund_status) {
        (false, enums::RefundStatus::Pending) => {
            let merchant_account = db
                .find_merchant_account_by_merchant_id(&refund.merchant_id)
                .await
                .map_err(|error| {
                    error.to_not_found_response(errors::ApiErrorResponse::MerchantAccountNotFound)
                })?;

            let payment_attempt = db
                .find_payment_attempt_by_connector_transaction_id_payment_id_merchant_id(
                    &refund.connector_transaction_id,
                    &refund_core.payment_id,
                    &refund.merchant_id,
                    merchant_account.storage_scheme,
                )
                .await
                .map_err(|error| {
                    error.to_not_found_response(errors::ApiErrorResponse::PaymentNotFound)
                })?;

            let payment_intent = db
                .find_payment_intent_by_payment_id_merchant_id(
                    &payment_attempt.payment_id,
                    &refund.merchant_id,
                    merchant_account.storage_scheme,
                )
                .await
                .map_err(|error| {
                    error.to_not_found_response(errors::ApiErrorResponse::PaymentNotFound)
                })?;

            //trigger refund request to gateway
            let updated_refund = trigger_refund_to_gateway(
                state,
                &refund,
                &merchant_account,
                &payment_attempt,
                &payment_intent,
            )
            .await?;
            add_refund_sync_task(db, &updated_refund, "REFUND_WORKFLOW_ROUTER").await?;
        }
        (true, enums::RefundStatus::Pending) => {
            // create sync task
            add_refund_sync_task(db, &refund, "REFUND_WORKFLOW_ROUTER").await?;
        }
        (_, _) => {
            //mark task as finished
            let id = refund_tracker.id.clone();
            refund_tracker
                .clone()
                .finish_with_status(db, format!("COMPLETED_BY_PT_{id}"))
                .await?;
        }
    };
    Ok(())
}

#[instrument]
pub fn refund_to_refund_core_workflow_model(
    refund: &storage::Refund,
) -> storage::RefundCoreWorkflow {
    storage::RefundCoreWorkflow {
        refund_internal_reference_id: refund.internal_reference_id.clone(),
        connector_transaction_id: refund.connector_transaction_id.clone(),
        merchant_id: refund.merchant_id.clone(),
        payment_id: refund.payment_id.clone(),
    }
}

#[instrument(skip_all)]
pub async fn add_refund_sync_task(
    db: &dyn db::StorageInterface,
    refund: &storage::Refund,
    runner: &str,
) -> RouterResult<storage::ProcessTracker> {
    let current_time = common_utils::date_time::now();
    let refund_workflow_model = serde_json::to_value(refund_to_refund_core_workflow_model(refund))
        .into_report()
        .change_context(errors::ApiErrorResponse::InternalServerError)
        .attach_printable_lazy(|| format!("unable to convert into value {:?}", &refund))?;
    let task = "SYNC_REFUND";
    let process_tracker_entry = storage::ProcessTrackerNew {
        id: format!("{}_{}_{}", runner, task, refund.id),
        name: Some(String::from(task)),
        tag: vec![String::from("REFUND")],
        runner: Some(String::from(runner)),
        retry_count: 0,
        schedule_time: Some(common_utils::date_time::now()),
        rule: String::new(),
        tracking_data: refund_workflow_model,
        business_status: String::from("Pending"),
        status: enums::ProcessTrackerStatus::New,
        event: vec![],
        created_at: current_time,
        updated_at: current_time,
    };

    let response = db
        .insert_process(process_tracker_entry)
        .await
        .change_context(errors::ApiErrorResponse::InternalServerError)
        .attach_printable_lazy(|| {
            format!(
                "Failed while inserting task in process_tracker: refund_id: {}",
                refund.refund_id
            )
        })?;
    Ok(response)
}

#[instrument(skip_all)]
pub async fn add_refund_execute_task(
    db: &dyn db::StorageInterface,
    refund: &storage::Refund,
    runner: &str,
) -> RouterResult<storage::ProcessTracker> {
    let task = "EXECUTE_REFUND";
    let current_time = common_utils::date_time::now();
    let refund_workflow_model = serde_json::to_value(refund_to_refund_core_workflow_model(refund))
        .into_report()
        .change_context(errors::ApiErrorResponse::InternalServerError)
        .attach_printable_lazy(|| format!("unable to convert into value {:?}", &refund))?;
    let process_tracker_entry = storage::ProcessTrackerNew {
        id: format!("{}_{}_{}", runner, task, refund.id),
        name: Some(String::from(task)),
        tag: vec![String::from("REFUND")],
        runner: Some(String::from(runner)),
        retry_count: 0,
        schedule_time: Some(common_utils::date_time::now()),
        rule: String::new(),
        tracking_data: refund_workflow_model,
        business_status: String::from("Pending"),
        status: enums::ProcessTrackerStatus::New,
        event: vec![],
        created_at: current_time,
        updated_at: current_time,
    };

    let response = db
        .insert_process(process_tracker_entry)
        .await
        .change_context(errors::ApiErrorResponse::InternalServerError)
        .attach_printable_lazy(|| {
            format!(
                "Failed while inserting task in process_tracker: refund_id: {}",
                refund.refund_id
            )
        })?;
    Ok(response)
}

pub async fn get_refund_sync_process_schedule_time(
    db: &dyn db::StorageInterface,
    connector: &str,
    merchant_id: &str,
    retry_count: i32,
) -> Result<Option<time::PrimitiveDateTime>, errors::ProcessTrackerError> {
    let redis_mapping: errors::CustomResult<process_data::ConnectorPTMapping, errors::RedisError> =
        db::get_and_deserialize_key(
            db,
            &format!("pt_mapping_refund_sync_{connector}"),
            "ConnectorPTMapping",
        )
        .await;

    let mapping = match redis_mapping {
        Ok(x) => x,
        Err(err) => {
            logger::error!("Error: while getting connector mapping: {}", err);
            process_data::ConnectorPTMapping::default()
        }
    };

    let time_delta =
        process_tracker_utils::get_schedule_time(mapping, merchant_id, retry_count + 1);

    Ok(process_tracker_utils::get_time_from_delta(time_delta))
}

pub async fn retry_refund_sync_task(
    db: &dyn db::StorageInterface,
    connector: String,
    merchant_id: String,
    pt: storage::ProcessTracker,
) -> Result<(), errors::ProcessTrackerError> {
    let schedule_time =
        get_refund_sync_process_schedule_time(db, &connector, &merchant_id, pt.retry_count).await?;

    match schedule_time {
        Some(s_time) => pt.retry(db, s_time).await,
        None => {
            pt.finish_with_status(db, "RETRIES_EXCEEDED".to_string())
                .await
        }
    }
}<|MERGE_RESOLUTION|>--- conflicted
+++ resolved
@@ -93,29 +93,21 @@
     payment_attempt: &storage::PaymentAttempt,
     payment_intent: &storage::PaymentIntent,
 ) -> RouterResult<storage::Refund> {
-<<<<<<< HEAD
     let routed_through = payment_attempt
         .get_routed_through_connector()
         .change_context(errors::ApiErrorResponse::InternalServerError)?
         .ok_or(errors::ApiErrorResponse::InternalServerError)
         .into_report()
         .attach_printable("Failed to retrieve connector from payment attempt")?;
-=======
-    let connector = payment_attempt
-        .connector
-        .clone()
-        .ok_or(errors::ApiErrorResponse::InternalServerError)?;
-    let connector_id = connector.to_string();
 
     metrics::REFUND_COUNT.add(
         &metrics::CONTEXT,
         1,
         &[metrics::request::add_attributes(
             "connector",
-            connector.to_string(),
+            routed_through.clone(),
         )],
     );
->>>>>>> d302b286
 
     let connector: api::ConnectorData = api::ConnectorData::get_connector_by_name(
         &state.conf.connectors,
