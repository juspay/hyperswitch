use std::{collections::HashMap, str::FromStr};

use api_models::{
    enums,
    payment_methods::{self, BankAccountAccessCreds},
};
use common_enums::{enums::MerchantStorageScheme, PaymentMethodType};
use hex;
pub mod helpers;
pub mod transformers;

use common_utils::{
    consts,
    crypto::{HmacSha256, SignMessage},
    ext_traits::{AsyncExt, ValueExt},
    generate_id,
    types::{self as util_types, AmountConvertor},
};
use error_stack::ResultExt;
use helpers::PaymentAuthConnectorDataExt;
use hyperswitch_domain_models::payments::PaymentIntent;
use masking::{ExposeInterface, PeekInterface, Secret};
use pm_auth::{
    connector::plaid::transformers::PlaidAuthType,
    types::{
        self as pm_auth_types,
        api::{
            auth_service::{BankAccountCredentials, ExchangeToken, LinkToken},
            BoxedConnectorIntegration, PaymentAuthConnectorData,
        },
    },
};

use crate::{
    core::{
        errors::{self, ApiErrorResponse, RouterResponse, RouterResult, StorageErrorExt},
        payment_methods::cards,
        payments::helpers as oss_helpers,
        pm_auth::helpers as pm_auth_helpers,
    },
    db::StorageInterface,
    logger,
    routes::SessionState,
    services::{pm_auth as pm_auth_services, ApplicationResponse},
    types::{self, domain, storage, transformers::ForeignTryFrom},
};

#[cfg(feature = "v1")]
pub async fn create_link_token(
    state: SessionState,
    merchant_context: domain::MerchantContext,
    payload: api_models::pm_auth::LinkTokenCreateRequest,
    headers: Option<hyperswitch_domain_models::payments::HeaderPayload>,
) -> RouterResponse<api_models::pm_auth::LinkTokenCreateResponse> {
    let db = &*state.store;

    let redis_conn = db
        .get_redis_conn()
        .change_context(ApiErrorResponse::InternalServerError)
        .attach_printable("Failed to get redis connection")?;

    let pm_auth_key = payload.payment_id.get_pm_auth_key();

    redis_conn
        .exists::<Vec<u8>>(&pm_auth_key.as_str().into())
        .await
        .change_context(ApiErrorResponse::InvalidRequestData {
            message: "Incorrect payment_id provided in request".to_string(),
        })
        .attach_printable("Corresponding pm_auth_key does not exist in redis")?
        .then_some(())
        .ok_or(ApiErrorResponse::InvalidRequestData {
            message: "Incorrect payment_id provided in request".to_string(),
        })
        .attach_printable("Corresponding pm_auth_key does not exist in redis")?;

    let pm_auth_configs = redis_conn
        .get_and_deserialize_key::<Vec<api_models::pm_auth::PaymentMethodAuthConnectorChoice>>(
            &pm_auth_key.as_str().into(),
            "Vec<PaymentMethodAuthConnectorChoice>",
        )
        .await
        .change_context(ApiErrorResponse::InternalServerError)
        .attach_printable("Failed to get payment method auth choices from redis")?;

    let selected_config = pm_auth_configs
        .into_iter()
        .find(|config| {
            config.payment_method == payload.payment_method
                && config.payment_method_type == payload.payment_method_type
        })
        .ok_or(ApiErrorResponse::GenericNotFoundError {
            message: "payment method auth connector name not found".to_string(),
        })?;

    let connector_name = selected_config.connector_name.as_str();

    let connector = PaymentAuthConnectorData::get_connector_by_name(connector_name)?;
    let connector_integration: BoxedConnectorIntegration<
        '_,
        LinkToken,
        pm_auth_types::LinkTokenRequest,
        pm_auth_types::LinkTokenResponse,
    > = connector.connector.get_connector_integration();

    let payment_intent = oss_helpers::verify_payment_intent_time_and_client_secret(
        &state,
        &merchant_context,
        payload.client_secret,
    )
    .await?;

    let billing_country = payment_intent
        .as_ref()
        .async_map(|pi| async {
            oss_helpers::get_address_by_id(
                &state,
                pi.billing_address_id.clone(),
                merchant_context.get_owner_merchant_key_store(),
                &pi.payment_id,
                merchant_context.get_owner_merchant_account().get_id(),
                merchant_context.get_owner_merchant_account().storage_scheme,
            )
            .await
        })
        .await
        .transpose()?
        .flatten()
        .and_then(|address| address.country)
        .map(|country| country.to_string());

    #[cfg(feature = "v1")]
    let merchant_connector_account = state
        .store
        .find_by_merchant_connector_account_merchant_id_merchant_connector_id(
            &(&state).into(),
            merchant_context.get_processor_merchant_account().get_id(),
            &selected_config.mca_id,
            merchant_context.get_processor_merchant_key_store(),
        )
        .await
        .change_context(ApiErrorResponse::MerchantConnectorAccountNotFound {
            id: merchant_context
                .get_processor_merchant_account()
                .get_id()
                .get_string_repr()
                .to_owned(),
        })?;

    #[cfg(feature = "v2")]
    let merchant_connector_account = {
        let _ = billing_country;
        todo!()
    };

    let auth_type = helpers::get_connector_auth_type(merchant_connector_account)?;

    let router_data = pm_auth_types::LinkTokenRouterData {
        flow: std::marker::PhantomData,
        merchant_id: Some(
            merchant_context
                .get_owner_merchant_account()
                .get_id()
                .clone(),
        ),
        connector: Some(connector_name.to_string()),
        request: pm_auth_types::LinkTokenRequest {
            client_name: "HyperSwitch".to_string(),
            country_codes: Some(vec![billing_country.ok_or(
                ApiErrorResponse::MissingRequiredField {
                    field_name: "billing_country",
                },
            )?]),
            language: payload.language,
            user_info: payment_intent.and_then(|pi| pi.customer_id),
            client_platform: headers
                .as_ref()
                .and_then(|header| header.x_client_platform.clone()),
            android_package_name: headers.as_ref().and_then(|header| header.x_app_id.clone()),
            redirect_uri: headers
                .as_ref()
                .and_then(|header| header.x_redirect_uri.clone()),
        },
        response: Ok(pm_auth_types::LinkTokenResponse {
            link_token: "".to_string(),
        }),
        connector_http_status_code: None,
        connector_auth_type: auth_type,
    };

    let connector_resp = pm_auth_services::execute_connector_processing_step(
        &state,
        connector_integration,
        &router_data,
        &connector.connector_name,
    )
    .await
    .change_context(ApiErrorResponse::InternalServerError)
    .attach_printable("Failed while calling link token creation connector api")?;

    let link_token_resp =
        connector_resp
            .response
            .map_err(|err| ApiErrorResponse::ExternalConnectorError {
                code: err.code,
                message: err.message,
                connector: connector.connector_name.to_string(),
                status_code: err.status_code,
                reason: err.reason,
            })?;

    let response = api_models::pm_auth::LinkTokenCreateResponse {
        link_token: link_token_resp.link_token,
        connector: connector.connector_name.to_string(),
    };

    Ok(ApplicationResponse::Json(response))
}

#[cfg(feature = "v2")]
pub async fn create_link_token(
    _state: SessionState,
    _merchant_context: domain::MerchantContext,
    _payload: api_models::pm_auth::LinkTokenCreateRequest,
    _headers: Option<hyperswitch_domain_models::payments::HeaderPayload>,
) -> RouterResponse<api_models::pm_auth::LinkTokenCreateResponse> {
    todo!()
}

impl ForeignTryFrom<&types::ConnectorAuthType> for PlaidAuthType {
    type Error = errors::ConnectorError;

    fn foreign_try_from(auth_type: &types::ConnectorAuthType) -> Result<Self, Self::Error> {
        match auth_type {
            types::ConnectorAuthType::BodyKey { api_key, key1 } => {
                Ok::<Self, errors::ConnectorError>(Self {
                    client_id: api_key.to_owned(),
                    secret: key1.to_owned(),
                })
            }
            _ => Err(errors::ConnectorError::FailedToObtainAuthType),
        }
    }
}

pub async fn exchange_token_core(
    state: SessionState,
    merchant_context: domain::MerchantContext,
    payload: api_models::pm_auth::ExchangeTokenCreateRequest,
) -> RouterResponse<()> {
    let db = &*state.store;

    let config = get_selected_config_from_redis(db, &payload).await?;

    let connector_name = config.connector_name.as_str();

    let connector = PaymentAuthConnectorData::get_connector_by_name(connector_name)?;

    #[cfg(feature = "v1")]
    let merchant_connector_account = state
        .store
        .find_by_merchant_connector_account_merchant_id_merchant_connector_id(
            &(&state).into(),
            merchant_context.get_processor_merchant_account().get_id(),
            &config.mca_id,
            merchant_context.get_processor_merchant_key_store(),
        )
        .await
        .change_context(ApiErrorResponse::MerchantConnectorAccountNotFound {
            id: merchant_context
                .get_processor_merchant_account()
                .get_id()
                .get_string_repr()
                .to_owned(),
        })?;

    #[cfg(feature = "v2")]
    let merchant_connector_account: domain::MerchantConnectorAccount = {
        let _ = merchant_context.get_processor_merchant_account();
        let _ = connector;
        let _ = merchant_context.get_processor_merchant_key_store();
        todo!()
    };

    let auth_type = helpers::get_connector_auth_type(merchant_connector_account.clone())?;

    let access_token = get_access_token_from_exchange_api(
        &connector,
        connector_name,
        &payload,
        &auth_type,
        &state,
    )
    .await?;

    let bank_account_details_resp = get_bank_account_creds(
        connector,
        &merchant_context,
        connector_name,
        &access_token,
        auth_type,
        &state,
        None,
    )
    .await?;

    Box::pin(store_bank_details_in_payment_methods(
        payload,
        merchant_context,
        state,
        bank_account_details_resp,
        (connector_name, access_token),
        merchant_connector_account.get_id(),
    ))
    .await?;

    Ok(ApplicationResponse::StatusOk)
}

#[cfg(feature = "v1")]
async fn store_bank_details_in_payment_methods(
    payload: api_models::pm_auth::ExchangeTokenCreateRequest,
    merchant_context: domain::MerchantContext,
    state: SessionState,
    bank_account_details_resp: pm_auth_types::BankAccountCredentialsResponse,
    connector_details: (&str, Secret<String>),
    mca_id: common_utils::id_type::MerchantConnectorAccountId,
) -> RouterResult<()> {
    let db = &*state.clone().store;
    let (connector_name, access_token) = connector_details;

    let payment_intent = db
        .find_payment_intent_by_payment_id_merchant_id(
            &(&state).into(),
            &payload.payment_id,
            merchant_context.get_owner_merchant_account().get_id(),
            merchant_context.get_owner_merchant_key_store(),
            merchant_context.get_owner_merchant_account().storage_scheme,
        )
        .await
        .to_not_found_response(ApiErrorResponse::PaymentNotFound)?;

    let customer_id = payment_intent
        .customer_id
        .ok_or(ApiErrorResponse::CustomerNotFound)?;

    let payment_methods = db
        .find_payment_method_by_customer_id_merchant_id_list(
            &((&state).into()),
            merchant_context.get_owner_merchant_key_store(),
            &customer_id,
            merchant_context.get_owner_merchant_account().get_id(),
            None,
        )
        .await
        .change_context(ApiErrorResponse::InternalServerError)?;

<<<<<<< HEAD
    #[cfg(all(feature = "v2", feature = "payment_methods_v2"))]
    let payment_methods = db
        .find_payment_method_by_customer_id_merchant_id_status(
            &((&state).into()),
            merchant_context.get_owner_merchant_key_store(),
            &customer_id,
            merchant_context.get_owner_merchant_account().get_id(),
            common_enums::enums::PaymentMethodStatus::Active,
            None,
            merchant_context.get_owner_merchant_account().storage_scheme,
        )
        .await
        .change_context(ApiErrorResponse::InternalServerError)?;

=======
>>>>>>> 5a37c283
    let mut hash_to_payment_method: HashMap<
        String,
        (
            domain::PaymentMethod,
            payment_methods::PaymentMethodDataBankCreds,
        ),
    > = HashMap::new();
    let key_manager_state = (&state).into();
    for pm in payment_methods {
        if pm.get_payment_method_type() == Some(enums::PaymentMethod::BankDebit)
            && pm.payment_method_data.is_some()
        {
            let bank_details_pm_data = pm
                .payment_method_data
                .clone()
                .map(|x| x.into_inner().expose())
                .map(|v| v.parse_value("PaymentMethodsData"))
                .transpose()
                .unwrap_or_else(|error| {
                    logger::error!(?error);
                    None
                })
                .and_then(|pmd| match pmd {
                    payment_methods::PaymentMethodsData::BankDetails(bank_creds) => {
                        Some(bank_creds)
                    }
                    _ => None,
                })
                .ok_or(ApiErrorResponse::InternalServerError)
                .attach_printable("Unable to parse PaymentMethodsData")?;

            hash_to_payment_method.insert(
                bank_details_pm_data.hash.clone(),
                (pm, bank_details_pm_data),
            );
        }
    }

    let pm_auth_key = state
        .conf
        .payment_method_auth
        .get_inner()
        .pm_auth_key
        .clone()
        .expose();

    let mut update_entries: Vec<(domain::PaymentMethod, storage::PaymentMethodUpdate)> = Vec::new();
    let mut new_entries: Vec<domain::PaymentMethod> = Vec::new();

    for creds in bank_account_details_resp.credentials {
        let (account_number, hash_string) = match creds.account_details {
            pm_auth_types::PaymentMethodTypeDetails::Ach(ach) => (
                ach.account_number.clone(),
                format!(
                    "{}-{}-{}",
                    ach.account_number.peek(),
                    ach.routing_number.peek(),
                    PaymentMethodType::Ach,
                ),
            ),
            pm_auth_types::PaymentMethodTypeDetails::Bacs(bacs) => (
                bacs.account_number.clone(),
                format!(
                    "{}-{}-{}",
                    bacs.account_number.peek(),
                    bacs.sort_code.peek(),
                    PaymentMethodType::Bacs
                ),
            ),
            pm_auth_types::PaymentMethodTypeDetails::Sepa(sepa) => (
                sepa.iban.clone(),
                format!("{}-{}", sepa.iban.expose(), PaymentMethodType::Sepa),
            ),
        };

        let generated_hash = hex::encode(
            HmacSha256::sign_message(&HmacSha256, pm_auth_key.as_bytes(), hash_string.as_bytes())
                .change_context(ApiErrorResponse::InternalServerError)
                .attach_printable("Failed to sign the message")?,
        );

        let contains_account = hash_to_payment_method.get(&generated_hash);
        let mut pmd = payment_methods::PaymentMethodDataBankCreds {
            mask: account_number
                .peek()
                .chars()
                .rev()
                .take(4)
                .collect::<String>()
                .chars()
                .rev()
                .collect::<String>(),
            hash: generated_hash,
            account_type: creds.account_type,
            account_name: creds.account_name,
            payment_method_type: creds.payment_method_type,
            connector_details: vec![payment_methods::BankAccountConnectorDetails {
                connector: connector_name.to_string(),
                mca_id: mca_id.clone(),
                access_token: BankAccountAccessCreds::AccessToken(access_token.clone()),
                account_id: creds.account_id,
            }],
        };

        if let Some((pm, details)) = contains_account {
            pmd.connector_details.extend(
                details
                    .connector_details
                    .clone()
                    .into_iter()
                    .filter(|conn| conn.mca_id != mca_id),
            );

            let payment_method_data = payment_methods::PaymentMethodsData::BankDetails(pmd);

            let encrypted_data = cards::create_encrypted_data(
                &key_manager_state,
                merchant_context.get_owner_merchant_key_store(),
                payment_method_data,
            )
            .await
            .change_context(ApiErrorResponse::InternalServerError)
            .attach_printable("Unable to encrypt customer details")?;

            let pm_update = storage::PaymentMethodUpdate::PaymentMethodDataUpdate {
                payment_method_data: Some(encrypted_data.into()),
            };

            update_entries.push((pm.clone(), pm_update));
        } else {
            let payment_method_data = payment_methods::PaymentMethodsData::BankDetails(pmd);
            let encrypted_data = cards::create_encrypted_data(
                &key_manager_state,
                merchant_context.get_owner_merchant_key_store(),
                Some(payment_method_data),
            )
            .await
            .change_context(ApiErrorResponse::InternalServerError)
            .attach_printable("Unable to encrypt customer details")?;

            let pm_id = generate_id(consts::ID_LENGTH, "pm");

            let now = common_utils::date_time::now();

            let pm_new = domain::PaymentMethod {
                customer_id: customer_id.clone(),
                merchant_id: merchant_context
                    .get_owner_merchant_account()
                    .get_id()
                    .clone(),
                payment_method_id: pm_id,
                payment_method: Some(enums::PaymentMethod::BankDebit),
                payment_method_type: Some(creds.payment_method_type),
                status: enums::PaymentMethodStatus::Active,
                payment_method_issuer: None,
                scheme: None,
                metadata: None,
                payment_method_data: Some(encrypted_data),
                payment_method_issuer_code: None,
                accepted_currency: None,
                token: None,
                cardholder_name: None,
                issuer_name: None,
                issuer_country: None,
                payer_country: None,
                is_stored: None,
                swift_code: None,
                direct_debit_token: None,
                created_at: now,
                last_modified: now,
                locker_id: None,
                last_used_at: now,
                connector_mandate_details: None,
                customer_acceptance: None,
                network_transaction_id: None,
                client_secret: None,
                payment_method_billing_address: None,
                updated_by: None,
                version: common_types::consts::API_VERSION,
                network_token_requestor_reference_id: None,
                network_token_locker_id: None,
                network_token_payment_method_data: None,
            };

<<<<<<< HEAD
            #[cfg(all(feature = "v2", feature = "payment_methods_v2"))]
            let pm_new = domain::PaymentMethod {
                customer_id: customer_id.clone(),
                merchant_id: merchant_context
                    .get_owner_merchant_account()
                    .get_id()
                    .clone(),
                id: pm_id,
                payment_method_type: Some(enums::PaymentMethod::BankDebit),
                payment_method_subtype: Some(creds.payment_method_type),
                status: enums::PaymentMethodStatus::Active,
                metadata: None,
                payment_method_data: Some(encrypted_data.into()),
                created_at: now,
                last_modified: now,
                locker_id: None,
                last_used_at: now,
                connector_mandate_details: None,
                customer_acceptance: None,
                network_transaction_id: None,
                client_secret: None,
                payment_method_billing_address: None,
                updated_by: None,
                locker_fingerprint_id: None,
                version: common_types::consts::API_VERSION,
                network_token_requestor_reference_id: None,
                network_token_locker_id: None,
                network_token_payment_method_data: None,
            };

=======
>>>>>>> 5a37c283
            new_entries.push(pm_new);
        };
    }

    store_in_db(
        &state,
        merchant_context.get_owner_merchant_key_store(),
        update_entries,
        new_entries,
        db,
        merchant_context.get_owner_merchant_account().storage_scheme,
    )
    .await?;

    Ok(())
}

#[cfg(feature = "v2")]
async fn store_bank_details_in_payment_methods(
    _payload: api_models::pm_auth::ExchangeTokenCreateRequest,
    _merchant_context: domain::MerchantContext,
    _state: SessionState,
    _bank_account_details_resp: pm_auth_types::BankAccountCredentialsResponse,
    _connector_details: (&str, Secret<String>),
    _mca_id: common_utils::id_type::MerchantConnectorAccountId,
) -> RouterResult<()> {
    todo!()
}

async fn store_in_db(
    state: &SessionState,
    key_store: &domain::MerchantKeyStore,
    update_entries: Vec<(domain::PaymentMethod, storage::PaymentMethodUpdate)>,
    new_entries: Vec<domain::PaymentMethod>,
    db: &dyn StorageInterface,
    storage_scheme: MerchantStorageScheme,
) -> RouterResult<()> {
    let key_manager_state = &(state.into());
    let update_entries_futures = update_entries
        .into_iter()
        .map(|(pm, pm_update)| {
            db.update_payment_method(key_manager_state, key_store, pm, pm_update, storage_scheme)
        })
        .collect::<Vec<_>>();

    let new_entries_futures = new_entries
        .into_iter()
        .map(|pm_new| {
            db.insert_payment_method(key_manager_state, key_store, pm_new, storage_scheme)
        })
        .collect::<Vec<_>>();

    let update_futures = futures::future::join_all(update_entries_futures);
    let new_futures = futures::future::join_all(new_entries_futures);

    let (update, new) = tokio::join!(update_futures, new_futures);

    let _ = update
        .into_iter()
        .map(|res| res.map_err(|err| logger::error!("Payment method storage failed {err:?}")));

    let _ = new
        .into_iter()
        .map(|res| res.map_err(|err| logger::error!("Payment method storage failed {err:?}")));

    Ok(())
}

pub async fn get_bank_account_creds(
    connector: PaymentAuthConnectorData,
    merchant_context: &domain::MerchantContext,
    connector_name: &str,
    access_token: &Secret<String>,
    auth_type: pm_auth_types::ConnectorAuthType,
    state: &SessionState,
    bank_account_id: Option<Secret<String>>,
) -> RouterResult<pm_auth_types::BankAccountCredentialsResponse> {
    let connector_integration_bank_details: BoxedConnectorIntegration<
        '_,
        BankAccountCredentials,
        pm_auth_types::BankAccountCredentialsRequest,
        pm_auth_types::BankAccountCredentialsResponse,
    > = connector.connector.get_connector_integration();

    let router_data_bank_details = pm_auth_types::BankDetailsRouterData {
        flow: std::marker::PhantomData,
        merchant_id: Some(
            merchant_context
                .get_owner_merchant_account()
                .get_id()
                .clone(),
        ),
        connector: Some(connector_name.to_string()),
        request: pm_auth_types::BankAccountCredentialsRequest {
            access_token: access_token.clone(),
            optional_ids: bank_account_id
                .map(|id| pm_auth_types::BankAccountOptionalIDs { ids: vec![id] }),
        },
        response: Ok(pm_auth_types::BankAccountCredentialsResponse {
            credentials: Vec::new(),
        }),
        connector_http_status_code: None,
        connector_auth_type: auth_type,
    };

    let bank_details_resp = pm_auth_services::execute_connector_processing_step(
        state,
        connector_integration_bank_details,
        &router_data_bank_details,
        &connector.connector_name,
    )
    .await
    .change_context(ApiErrorResponse::InternalServerError)
    .attach_printable("Failed while calling bank account details connector api")?;

    let bank_account_details_resp =
        bank_details_resp
            .response
            .map_err(|err| ApiErrorResponse::ExternalConnectorError {
                code: err.code,
                message: err.message,
                connector: connector.connector_name.to_string(),
                status_code: err.status_code,
                reason: err.reason,
            })?;

    Ok(bank_account_details_resp)
}

async fn get_access_token_from_exchange_api(
    connector: &PaymentAuthConnectorData,
    connector_name: &str,
    payload: &api_models::pm_auth::ExchangeTokenCreateRequest,
    auth_type: &pm_auth_types::ConnectorAuthType,
    state: &SessionState,
) -> RouterResult<Secret<String>> {
    let connector_integration: BoxedConnectorIntegration<
        '_,
        ExchangeToken,
        pm_auth_types::ExchangeTokenRequest,
        pm_auth_types::ExchangeTokenResponse,
    > = connector.connector.get_connector_integration();

    let router_data = pm_auth_types::ExchangeTokenRouterData {
        flow: std::marker::PhantomData,
        merchant_id: None,
        connector: Some(connector_name.to_string()),
        request: pm_auth_types::ExchangeTokenRequest {
            public_token: payload.public_token.clone(),
        },
        response: Ok(pm_auth_types::ExchangeTokenResponse {
            access_token: "".to_string(),
        }),
        connector_http_status_code: None,
        connector_auth_type: auth_type.clone(),
    };

    let resp = pm_auth_services::execute_connector_processing_step(
        state,
        connector_integration,
        &router_data,
        &connector.connector_name,
    )
    .await
    .change_context(ApiErrorResponse::InternalServerError)
    .attach_printable("Failed while calling exchange token connector api")?;

    let exchange_token_resp =
        resp.response
            .map_err(|err| ApiErrorResponse::ExternalConnectorError {
                code: err.code,
                message: err.message,
                connector: connector.connector_name.to_string(),
                status_code: err.status_code,
                reason: err.reason,
            })?;

    let access_token = exchange_token_resp.access_token;
    Ok(Secret::new(access_token))
}

async fn get_selected_config_from_redis(
    db: &dyn StorageInterface,
    payload: &api_models::pm_auth::ExchangeTokenCreateRequest,
) -> RouterResult<api_models::pm_auth::PaymentMethodAuthConnectorChoice> {
    let redis_conn = db
        .get_redis_conn()
        .change_context(ApiErrorResponse::InternalServerError)
        .attach_printable("Failed to get redis connection")?;

    let pm_auth_key = payload.payment_id.get_pm_auth_key();

    redis_conn
        .exists::<Vec<u8>>(&pm_auth_key.as_str().into())
        .await
        .change_context(ApiErrorResponse::InvalidRequestData {
            message: "Incorrect payment_id provided in request".to_string(),
        })
        .attach_printable("Corresponding pm_auth_key does not exist in redis")?
        .then_some(())
        .ok_or(ApiErrorResponse::InvalidRequestData {
            message: "Incorrect payment_id provided in request".to_string(),
        })
        .attach_printable("Corresponding pm_auth_key does not exist in redis")?;

    let pm_auth_configs = redis_conn
        .get_and_deserialize_key::<Vec<api_models::pm_auth::PaymentMethodAuthConnectorChoice>>(
            &pm_auth_key.as_str().into(),
            "Vec<PaymentMethodAuthConnectorChoice>",
        )
        .await
        .change_context(ApiErrorResponse::GenericNotFoundError {
            message: "payment method auth connector name not found".to_string(),
        })
        .attach_printable("Failed to get payment method auth choices from redis")?;

    let selected_config = pm_auth_configs
        .iter()
        .find(|conf| {
            conf.payment_method == payload.payment_method
                && conf.payment_method_type == payload.payment_method_type
        })
        .ok_or(ApiErrorResponse::GenericNotFoundError {
            message: "payment method auth connector name not found".to_string(),
        })?
        .clone();

    Ok(selected_config)
}

#[cfg(feature = "v2")]
pub async fn retrieve_payment_method_from_auth_service(
    state: &SessionState,
    key_store: &domain::MerchantKeyStore,
    auth_token: &payment_methods::BankAccountTokenData,
    payment_intent: &PaymentIntent,
    _customer: &Option<domain::Customer>,
) -> RouterResult<Option<(domain::PaymentMethodData, enums::PaymentMethod)>> {
    todo!()
}

#[cfg(feature = "v1")]
pub async fn retrieve_payment_method_from_auth_service(
    state: &SessionState,
    key_store: &domain::MerchantKeyStore,
    auth_token: &payment_methods::BankAccountTokenData,
    payment_intent: &PaymentIntent,
    _customer: &Option<domain::Customer>,
) -> RouterResult<Option<(domain::PaymentMethodData, enums::PaymentMethod)>> {
    let db = state.store.as_ref();

    let connector = PaymentAuthConnectorData::get_connector_by_name(
        auth_token.connector_details.connector.as_str(),
    )?;
    let key_manager_state = &state.into();
    let merchant_account = db
        .find_merchant_account_by_merchant_id(
            key_manager_state,
            &payment_intent.merchant_id,
            key_store,
        )
        .await
        .to_not_found_response(ApiErrorResponse::MerchantAccountNotFound)?;

    #[cfg(feature = "v1")]
    let mca = db
        .find_by_merchant_connector_account_merchant_id_merchant_connector_id(
            key_manager_state,
            &payment_intent.merchant_id,
            &auth_token.connector_details.mca_id,
            key_store,
        )
        .await
        .to_not_found_response(ApiErrorResponse::MerchantConnectorAccountNotFound {
            id: auth_token
                .connector_details
                .mca_id
                .get_string_repr()
                .to_string()
                .clone(),
        })
        .attach_printable(
            "error while fetching merchant_connector_account from merchant_id and connector name",
        )?;

    let auth_type = pm_auth_helpers::get_connector_auth_type(mca)?;

    let BankAccountAccessCreds::AccessToken(access_token) =
        &auth_token.connector_details.access_token;

    let merchant_context = domain::MerchantContext::StandardMerchant(Box::new(domain::Context(
        merchant_account.clone(),
        key_store.clone(),
    )));
    let bank_account_creds = get_bank_account_creds(
        connector,
        &merchant_context,
        &auth_token.connector_details.connector,
        access_token,
        auth_type,
        state,
        Some(auth_token.connector_details.account_id.clone()),
    )
    .await?;

    let bank_account = bank_account_creds
        .credentials
        .iter()
        .find(|acc| {
            acc.payment_method_type == auth_token.payment_method_type
                && acc.payment_method == auth_token.payment_method
        })
        .ok_or(ApiErrorResponse::InternalServerError)
        .attach_printable("Bank account details not found")?;

    if let (Some(balance), Some(currency)) = (bank_account.balance, payment_intent.currency) {
        let required_conversion = util_types::FloatMajorUnitForConnector;
        let converted_amount = required_conversion
            .convert_back(balance, currency)
            .change_context(ApiErrorResponse::InternalServerError)
            .attach_printable("Could not convert FloatMajorUnit to MinorUnit")?;

        if converted_amount < payment_intent.amount {
            return Err((ApiErrorResponse::PreconditionFailed {
                message: "selected bank account has insufficient balance".to_string(),
            })
            .into());
        }
    }

    let mut bank_type = None;
    if let Some(account_type) = bank_account.account_type.clone() {
        bank_type = common_enums::BankType::from_str(account_type.as_str())
            .map_err(|error| logger::error!(%error,"unable to parse account_type {account_type:?}"))
            .ok();
    }

    let payment_method_data = match &bank_account.account_details {
        pm_auth_types::PaymentMethodTypeDetails::Ach(ach) => {
            domain::PaymentMethodData::BankDebit(domain::BankDebitData::AchBankDebit {
                account_number: ach.account_number.clone(),
                routing_number: ach.routing_number.clone(),
                bank_name: None,
                bank_type,
                bank_holder_type: None,
                card_holder_name: None,
                bank_account_holder_name: None,
            })
        }
        pm_auth_types::PaymentMethodTypeDetails::Bacs(bacs) => {
            domain::PaymentMethodData::BankDebit(domain::BankDebitData::BacsBankDebit {
                account_number: bacs.account_number.clone(),
                sort_code: bacs.sort_code.clone(),
                bank_account_holder_name: None,
            })
        }
        pm_auth_types::PaymentMethodTypeDetails::Sepa(sepa) => {
            domain::PaymentMethodData::BankDebit(domain::BankDebitData::SepaBankDebit {
                iban: sepa.iban.clone(),
                bank_account_holder_name: None,
            })
        }
    };

    Ok(Some((payment_method_data, enums::PaymentMethod::BankDebit)))
}<|MERGE_RESOLUTION|>--- conflicted
+++ resolved
@@ -355,23 +355,6 @@
         .await
         .change_context(ApiErrorResponse::InternalServerError)?;
 
-<<<<<<< HEAD
-    #[cfg(all(feature = "v2", feature = "payment_methods_v2"))]
-    let payment_methods = db
-        .find_payment_method_by_customer_id_merchant_id_status(
-            &((&state).into()),
-            merchant_context.get_owner_merchant_key_store(),
-            &customer_id,
-            merchant_context.get_owner_merchant_account().get_id(),
-            common_enums::enums::PaymentMethodStatus::Active,
-            None,
-            merchant_context.get_owner_merchant_account().storage_scheme,
-        )
-        .await
-        .change_context(ApiErrorResponse::InternalServerError)?;
-
-=======
->>>>>>> 5a37c283
     let mut hash_to_payment_method: HashMap<
         String,
         (
@@ -556,39 +539,6 @@
                 network_token_payment_method_data: None,
             };
 
-<<<<<<< HEAD
-            #[cfg(all(feature = "v2", feature = "payment_methods_v2"))]
-            let pm_new = domain::PaymentMethod {
-                customer_id: customer_id.clone(),
-                merchant_id: merchant_context
-                    .get_owner_merchant_account()
-                    .get_id()
-                    .clone(),
-                id: pm_id,
-                payment_method_type: Some(enums::PaymentMethod::BankDebit),
-                payment_method_subtype: Some(creds.payment_method_type),
-                status: enums::PaymentMethodStatus::Active,
-                metadata: None,
-                payment_method_data: Some(encrypted_data.into()),
-                created_at: now,
-                last_modified: now,
-                locker_id: None,
-                last_used_at: now,
-                connector_mandate_details: None,
-                customer_acceptance: None,
-                network_transaction_id: None,
-                client_secret: None,
-                payment_method_billing_address: None,
-                updated_by: None,
-                locker_fingerprint_id: None,
-                version: common_types::consts::API_VERSION,
-                network_token_requestor_reference_id: None,
-                network_token_locker_id: None,
-                network_token_payment_method_data: None,
-            };
-
-=======
->>>>>>> 5a37c283
             new_entries.push(pm_new);
         };
     }
