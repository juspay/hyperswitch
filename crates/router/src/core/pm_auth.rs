--- conflicted
+++ resolved
@@ -15,11 +15,7 @@
     crypto::{HmacSha256, SignMessage},
     ext_traits::AsyncExt,
     generate_id,
-<<<<<<< HEAD
-    types::keymanager::Identifier,
-=======
-    types::{self as util_types, AmountConvertor},
->>>>>>> 93922a7c
+    types::{self as util_types, keymanager::Identifier, AmountConvertor},
 };
 use error_stack::ResultExt;
 use helpers::PaymentAuthConnectorDataExt;
