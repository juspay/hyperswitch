--- conflicted
+++ resolved
@@ -347,10 +347,6 @@
         }
     }
 
-<<<<<<< HEAD
-    #[cfg(feature = "aws_kms")]
-    let pm_auth_key = aws_kms::get_aws_kms_client(&state.conf.kms)
-=======
     let pm_auth_key = async {
         #[cfg(feature = "hashicorp-vault")]
         let client = external_services::hashicorp_vault::get_hashicorp_client(&state.conf.hc_vault)
@@ -372,21 +368,15 @@
     }
     .await?;
 
-    #[cfg(feature = "kms")]
-    let pm_auth_key = kms::get_kms_client(&state.conf.kms)
->>>>>>> 61439533
+    #[cfg(feature = "aws_kms")]
+    let pm_auth_key = aws_kms::get_aws_kms_client(&state.conf.kms)
         .await
         .decrypt(pm_auth_key)
         .await
         .change_context(ApiErrorResponse::InternalServerError)?;
 
-<<<<<<< HEAD
     #[cfg(not(feature = "aws_kms"))]
-    let pm_auth_key = state.conf.payment_method_auth.pm_auth_key.clone();
-=======
-    #[cfg(not(feature = "kms"))]
     let pm_auth_key = pm_auth_key;
->>>>>>> 61439533
 
     let mut update_entries: Vec<(storage::PaymentMethod, storage::PaymentMethodUpdate)> =
         Vec::new();
