--- conflicted
+++ resolved
@@ -375,12 +375,6 @@
         .await
         .change_context(ApiErrorResponse::InternalServerError)?;
 
-<<<<<<< HEAD
-    #[cfg(not(feature = "aws_kms"))]
-    let pm_auth_key = pm_auth_key;
-
-=======
->>>>>>> a8c74321
     let mut update_entries: Vec<(storage::PaymentMethod, storage::PaymentMethodUpdate)> =
         Vec::new();
     let mut new_entries: Vec<storage::PaymentMethodNew> = Vec::new();
