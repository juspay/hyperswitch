use std::{collections::HashMap, str::FromStr};

use api_models::{
    enums,
    payment_methods::{self, BankAccountAccessCreds},
};
use common_enums::{enums::MerchantStorageScheme, PaymentMethodType};
use hex;
pub mod helpers;
pub mod transformers;

use common_utils::{
    consts,
    crypto::{HmacSha256, SignMessage},
    ext_traits::{AsyncExt, ValueExt},
    generate_id,
    types::{self as util_types, AmountConvertor},
};
use error_stack::ResultExt;
use helpers::PaymentAuthConnectorDataExt;
use hyperswitch_domain_models::payments::PaymentIntent;
use masking::{ExposeInterface, PeekInterface, Secret};
use pm_auth::{
    connector::plaid::transformers::PlaidAuthType,
    types::{
        self as pm_auth_types,
        api::{
            auth_service::{BankAccountCredentials, ExchangeToken, LinkToken},
            BoxedConnectorIntegration, PaymentAuthConnectorData,
        },
    },
};

use crate::{
    core::{
        errors::{self, ApiErrorResponse, RouterResponse, RouterResult, StorageErrorExt},
        payment_methods::cards,
        payments::helpers as oss_helpers,
        pm_auth::helpers as pm_auth_helpers,
    },
    db::StorageInterface,
    logger,
    routes::SessionState,
    services::{pm_auth as pm_auth_services, ApplicationResponse},
    types::{self, domain, storage, transformers::ForeignTryFrom},
};

pub async fn create_link_token(
    state: SessionState,
    merchant_account: domain::MerchantAccount,
    key_store: domain::MerchantKeyStore,
    payload: api_models::pm_auth::LinkTokenCreateRequest,
) -> RouterResponse<api_models::pm_auth::LinkTokenCreateResponse> {
    let db = &*state.store;

    let redis_conn = db
        .get_redis_conn()
        .change_context(ApiErrorResponse::InternalServerError)
        .attach_printable("Failed to get redis connection")?;

    let pm_auth_key = payload.payment_id.get_pm_auth_key();

    redis_conn
        .exists::<Vec<u8>>(&pm_auth_key)
        .await
        .change_context(ApiErrorResponse::InvalidRequestData {
            message: "Incorrect payment_id provided in request".to_string(),
        })
        .attach_printable("Corresponding pm_auth_key does not exist in redis")?
        .then_some(())
        .ok_or(ApiErrorResponse::InvalidRequestData {
            message: "Incorrect payment_id provided in request".to_string(),
        })
        .attach_printable("Corresponding pm_auth_key does not exist in redis")?;

    let pm_auth_configs = redis_conn
        .get_and_deserialize_key::<Vec<api_models::pm_auth::PaymentMethodAuthConnectorChoice>>(
            pm_auth_key.as_str(),
            "Vec<PaymentMethodAuthConnectorChoice>",
        )
        .await
        .change_context(ApiErrorResponse::InternalServerError)
        .attach_printable("Failed to get payment method auth choices from redis")?;

    let selected_config = pm_auth_configs
        .into_iter()
        .find(|config| {
            config.payment_method == payload.payment_method
                && config.payment_method_type == payload.payment_method_type
        })
        .ok_or(ApiErrorResponse::GenericNotFoundError {
            message: "payment method auth connector name not found".to_string(),
        })?;

    let connector_name = selected_config.connector_name.as_str();

    let connector = PaymentAuthConnectorData::get_connector_by_name(connector_name)?;
    let connector_integration: BoxedConnectorIntegration<
        '_,
        LinkToken,
        pm_auth_types::LinkTokenRequest,
        pm_auth_types::LinkTokenResponse,
    > = connector.connector.get_connector_integration();

    let payment_intent = oss_helpers::verify_payment_intent_time_and_client_secret(
        &state,
        &merchant_account,
        &key_store,
        payload.client_secret,
    )
    .await?;

    let billing_country = payment_intent
        .as_ref()
        .async_map(|pi| async {
            oss_helpers::get_address_by_id(
                &state,
                pi.billing_address_id.clone(),
                &key_store,
                &pi.payment_id,
                merchant_account.get_id(),
                merchant_account.storage_scheme,
            )
            .await
        })
        .await
        .transpose()?
        .flatten()
        .and_then(|address| address.country)
        .map(|country| country.to_string());

    #[cfg(feature = "v1")]
    let merchant_connector_account = state
        .store
        .find_by_merchant_connector_account_merchant_id_merchant_connector_id(
            &(&state).into(),
            merchant_account.get_id(),
            &selected_config.mca_id,
            &key_store,
        )
        .await
        .change_context(ApiErrorResponse::MerchantConnectorAccountNotFound {
            id: merchant_account.get_id().get_string_repr().to_owned(),
        })?;

    #[cfg(feature = "v2")]
    let merchant_connector_account = {
        let _ = billing_country;
        todo!()
    };

    let auth_type = helpers::get_connector_auth_type(merchant_connector_account)?;

    let router_data = pm_auth_types::LinkTokenRouterData {
        flow: std::marker::PhantomData,
        merchant_id: Some(merchant_account.get_id().clone()),
        connector: Some(connector_name.to_string()),
        request: pm_auth_types::LinkTokenRequest {
            client_name: "HyperSwitch".to_string(),
            country_codes: Some(vec![billing_country.ok_or(
                ApiErrorResponse::MissingRequiredField {
                    field_name: "billing_country",
                },
            )?]),
            language: payload.language,
            user_info: payment_intent.and_then(|pi| pi.customer_id),
        },
        response: Ok(pm_auth_types::LinkTokenResponse {
            link_token: "".to_string(),
        }),
        connector_http_status_code: None,
        connector_auth_type: auth_type,
    };

    let connector_resp = pm_auth_services::execute_connector_processing_step(
        &state,
        connector_integration,
        &router_data,
        &connector.connector_name,
    )
    .await
    .change_context(ApiErrorResponse::InternalServerError)
    .attach_printable("Failed while calling link token creation connector api")?;

    let link_token_resp =
        connector_resp
            .response
            .map_err(|err| ApiErrorResponse::ExternalConnectorError {
                code: err.code,
                message: err.message,
                connector: connector.connector_name.to_string(),
                status_code: err.status_code,
                reason: err.reason,
            })?;

    let response = api_models::pm_auth::LinkTokenCreateResponse {
        link_token: link_token_resp.link_token,
        connector: connector.connector_name.to_string(),
    };

    Ok(ApplicationResponse::Json(response))
}

impl ForeignTryFrom<&types::ConnectorAuthType> for PlaidAuthType {
    type Error = errors::ConnectorError;

    fn foreign_try_from(auth_type: &types::ConnectorAuthType) -> Result<Self, Self::Error> {
        match auth_type {
            types::ConnectorAuthType::BodyKey { api_key, key1 } => {
                Ok::<Self, errors::ConnectorError>(Self {
                    client_id: api_key.to_owned(),
                    secret: key1.to_owned(),
                })
            }
            _ => Err(errors::ConnectorError::FailedToObtainAuthType),
        }
    }
}

pub async fn exchange_token_core(
    state: SessionState,
    merchant_account: domain::MerchantAccount,
    key_store: domain::MerchantKeyStore,
    payload: api_models::pm_auth::ExchangeTokenCreateRequest,
) -> RouterResponse<()> {
    let db = &*state.store;

    let config = get_selected_config_from_redis(db, &payload).await?;

    let connector_name = config.connector_name.as_str();

    let connector = PaymentAuthConnectorData::get_connector_by_name(connector_name)?;

    #[cfg(feature = "v1")]
    let merchant_connector_account = state
        .store
        .find_by_merchant_connector_account_merchant_id_merchant_connector_id(
            &(&state).into(),
            merchant_account.get_id(),
            &config.mca_id,
            &key_store,
        )
        .await
        .change_context(ApiErrorResponse::MerchantConnectorAccountNotFound {
            id: merchant_account.get_id().get_string_repr().to_owned(),
        })?;

    #[cfg(feature = "v2")]
    let merchant_connector_account: domain::MerchantConnectorAccount = {
        let _ = merchant_account;
        let _ = connector;
        let _ = key_store;
        todo!()
    };

    let auth_type = helpers::get_connector_auth_type(merchant_connector_account.clone())?;

    let access_token = get_access_token_from_exchange_api(
        &connector,
        connector_name,
        &payload,
        &auth_type,
        &state,
    )
    .await?;

    let bank_account_details_resp = get_bank_account_creds(
        connector,
        &merchant_account,
        connector_name,
        &access_token,
        auth_type,
        &state,
        None,
    )
    .await?;

    Box::pin(store_bank_details_in_payment_methods(
        key_store,
        payload,
        merchant_account,
        state,
        bank_account_details_resp,
        (connector_name, access_token),
        merchant_connector_account.get_id(),
    ))
    .await?;

    Ok(ApplicationResponse::StatusOk)
}

async fn store_bank_details_in_payment_methods(
    key_store: domain::MerchantKeyStore,
    payload: api_models::pm_auth::ExchangeTokenCreateRequest,
    merchant_account: domain::MerchantAccount,
    state: SessionState,
    bank_account_details_resp: pm_auth_types::BankAccountCredentialsResponse,
    connector_details: (&str, Secret<String>),
    mca_id: common_utils::id_type::MerchantConnectorAccountId,
) -> RouterResult<()> {
    let db = &*state.clone().store;
    let (connector_name, access_token) = connector_details;

    let payment_intent = db
        .find_payment_intent_by_payment_id_merchant_id(
            &(&state).into(),
            &payload.payment_id,
            merchant_account.get_id(),
            &key_store,
            merchant_account.storage_scheme,
        )
        .await
        .to_not_found_response(ApiErrorResponse::PaymentNotFound)?;

    let customer_id = payment_intent
        .customer_id
        .ok_or(ApiErrorResponse::CustomerNotFound)?;

    #[cfg(all(
        any(feature = "v1", feature = "v2"),
        not(feature = "payment_methods_v2")
    ))]
    let payment_methods = db
        .find_payment_method_by_customer_id_merchant_id_list(
            &((&state).into()),
            &key_store,
            &customer_id,
            merchant_account.get_id(),
            None,
        )
        .await
        .change_context(ApiErrorResponse::InternalServerError)?;

    #[cfg(all(feature = "v2", feature = "payment_methods_v2"))]
    let payment_methods = db
        .find_payment_method_by_customer_id_merchant_id_status(
            &((&state).into()),
            &key_store,
            &customer_id,
            merchant_account.get_id(),
            common_enums::enums::PaymentMethodStatus::Active,
            None,
            merchant_account.storage_scheme,
        )
        .await
        .change_context(ApiErrorResponse::InternalServerError)?;

    let mut hash_to_payment_method: HashMap<
        String,
        (
            domain::PaymentMethod,
            payment_methods::PaymentMethodDataBankCreds,
        ),
    > = HashMap::new();

    for pm in payment_methods {
        if pm.payment_method == Some(enums::PaymentMethod::BankDebit)
            && pm.payment_method_data.is_some()
        {
            let bank_details_pm_data = pm
                .payment_method_data
                .clone()
                .map(|x| x.into_inner().expose())
                .map(|v| v.parse_value("PaymentMethodsData"))
                .transpose()
                .unwrap_or_else(|error| {
                    logger::error!(?error);
                    None
                })
                .and_then(|pmd| match pmd {
                    payment_methods::PaymentMethodsData::BankDetails(bank_creds) => {
                        Some(bank_creds)
                    }
                    _ => None,
                })
                .ok_or(ApiErrorResponse::InternalServerError)
                .attach_printable("Unable to parse PaymentMethodsData")?;

            hash_to_payment_method.insert(
                bank_details_pm_data.hash.clone(),
                (pm, bank_details_pm_data),
            );
        }
    }

    let pm_auth_key = state
        .conf
        .payment_method_auth
        .get_inner()
        .pm_auth_key
        .clone()
        .expose();

    let mut update_entries: Vec<(domain::PaymentMethod, storage::PaymentMethodUpdate)> = Vec::new();
    let mut new_entries: Vec<domain::PaymentMethod> = Vec::new();

    for creds in bank_account_details_resp.credentials {
        let (account_number, hash_string) = match creds.account_details {
            pm_auth_types::PaymentMethodTypeDetails::Ach(ach) => (
                ach.account_number.clone(),
                format!(
                    "{}-{}-{}",
                    ach.account_number.peek(),
                    ach.routing_number.peek(),
                    PaymentMethodType::Ach,
                ),
            ),
            pm_auth_types::PaymentMethodTypeDetails::Bacs(bacs) => (
                bacs.account_number.clone(),
                format!(
                    "{}-{}-{}",
                    bacs.account_number.peek(),
                    bacs.sort_code.peek(),
                    PaymentMethodType::Bacs
                ),
            ),
            pm_auth_types::PaymentMethodTypeDetails::Sepa(sepa) => (
                sepa.iban.clone(),
                format!("{}-{}", sepa.iban.expose(), PaymentMethodType::Sepa),
            ),
        };

        let generated_hash = hex::encode(
            HmacSha256::sign_message(&HmacSha256, pm_auth_key.as_bytes(), hash_string.as_bytes())
                .change_context(ApiErrorResponse::InternalServerError)
                .attach_printable("Failed to sign the message")?,
        );

        let contains_account = hash_to_payment_method.get(&generated_hash);
        let mut pmd = payment_methods::PaymentMethodDataBankCreds {
            mask: account_number
                .peek()
                .chars()
                .rev()
                .take(4)
                .collect::<String>()
                .chars()
                .rev()
                .collect::<String>(),
            hash: generated_hash,
            account_type: creds.account_type,
            account_name: creds.account_name,
            payment_method_type: creds.payment_method_type,
            connector_details: vec![payment_methods::BankAccountConnectorDetails {
                connector: connector_name.to_string(),
                mca_id: mca_id.clone(),
                access_token: BankAccountAccessCreds::AccessToken(access_token.clone()),
                account_id: creds.account_id,
            }],
        };

        if let Some((pm, details)) = contains_account {
            pmd.connector_details.extend(
                details
                    .connector_details
                    .clone()
                    .into_iter()
                    .filter(|conn| conn.mca_id != mca_id),
            );

            let payment_method_data = payment_methods::PaymentMethodsData::BankDetails(pmd);
            let encrypted_data =
                cards::create_encrypted_data(&state, &key_store, payment_method_data)
                    .await
                    .change_context(ApiErrorResponse::InternalServerError)
                    .attach_printable("Unable to encrypt customer details")?;

            let pm_update = storage::PaymentMethodUpdate::PaymentMethodDataUpdate {
                payment_method_data: Some(encrypted_data.into()),
            };

            update_entries.push((pm.clone(), pm_update));
        } else {
            let payment_method_data = payment_methods::PaymentMethodsData::BankDetails(pmd);
            let encrypted_data =
                cards::create_encrypted_data(&state, &key_store, Some(payment_method_data))
                    .await
                    .change_context(ApiErrorResponse::InternalServerError)
                    .attach_printable("Unable to encrypt customer details")?;
            let pm_id = generate_id(consts::ID_LENGTH, "pm");
            let now = common_utils::date_time::now();
            #[cfg(all(
                any(feature = "v1", feature = "v2"),
                not(feature = "payment_methods_v2")
            ))]
            let pm_new = domain::PaymentMethod {
                customer_id: customer_id.clone(),
                merchant_id: merchant_account.get_id().clone(),
                payment_method_id: pm_id,
                payment_method: Some(enums::PaymentMethod::BankDebit),
                payment_method_type: Some(creds.payment_method_type),
                status: enums::PaymentMethodStatus::Active,
                payment_method_issuer: None,
                scheme: None,
                metadata: None,
                payment_method_data: Some(encrypted_data),
                payment_method_issuer_code: None,
                accepted_currency: None,
                token: None,
                cardholder_name: None,
                issuer_name: None,
                issuer_country: None,
                payer_country: None,
                is_stored: None,
                swift_code: None,
                direct_debit_token: None,
                created_at: now,
                last_modified: now,
                locker_id: None,
                network_token_requestor_reference_id: None,
                last_used_at: now,
                connector_mandate_details: None,
                customer_acceptance: None,
                network_transaction_id: None,
                client_secret: None,
                payment_method_billing_address: None,
                updated_by: None,
<<<<<<< HEAD
                network_token_locker_id: None,
                network_token_payment_method_data: None,
=======
                version: domain::consts::API_VERSION,
            };

            #[cfg(all(feature = "v2", feature = "payment_methods_v2"))]
            let pm_new = domain::PaymentMethod {
                customer_id: customer_id.clone(),
                merchant_id: merchant_account.get_id().clone(),
                id: pm_id,
                payment_method: Some(enums::PaymentMethod::BankDebit),
                payment_method_type: Some(creds.payment_method_type),
                status: enums::PaymentMethodStatus::Active,
                metadata: None,
                payment_method_data: Some(encrypted_data.into()),
                created_at: now,
                last_modified: now,
                locker_id: None,
                last_used_at: now,
                connector_mandate_details: None,
                customer_acceptance: None,
                network_transaction_id: None,
                client_secret: None,
                payment_method_billing_address: None,
                updated_by: None,
                locker_fingerprint_id: None,
                version: domain::consts::API_VERSION,
>>>>>>> 21352cf8
            };

            new_entries.push(pm_new);
        };
    }

    store_in_db(
        &state,
        &key_store,
        update_entries,
        new_entries,
        db,
        merchant_account.storage_scheme,
    )
    .await?;

    Ok(())
}

async fn store_in_db(
    state: &SessionState,
    key_store: &domain::MerchantKeyStore,
    update_entries: Vec<(domain::PaymentMethod, storage::PaymentMethodUpdate)>,
    new_entries: Vec<domain::PaymentMethod>,
    db: &dyn StorageInterface,
    storage_scheme: MerchantStorageScheme,
) -> RouterResult<()> {
    let key_manager_state = &(state.into());
    let update_entries_futures = update_entries
        .into_iter()
        .map(|(pm, pm_update)| {
            db.update_payment_method(key_manager_state, key_store, pm, pm_update, storage_scheme)
        })
        .collect::<Vec<_>>();

    let new_entries_futures = new_entries
        .into_iter()
        .map(|pm_new| {
            db.insert_payment_method(key_manager_state, key_store, pm_new, storage_scheme)
        })
        .collect::<Vec<_>>();

    let update_futures = futures::future::join_all(update_entries_futures);
    let new_futures = futures::future::join_all(new_entries_futures);

    let (update, new) = tokio::join!(update_futures, new_futures);

    let _ = update
        .into_iter()
        .map(|res| res.map_err(|err| logger::error!("Payment method storage failed {err:?}")));

    let _ = new
        .into_iter()
        .map(|res| res.map_err(|err| logger::error!("Payment method storage failed {err:?}")));

    Ok(())
}

pub async fn get_bank_account_creds(
    connector: PaymentAuthConnectorData,
    merchant_account: &domain::MerchantAccount,
    connector_name: &str,
    access_token: &Secret<String>,
    auth_type: pm_auth_types::ConnectorAuthType,
    state: &SessionState,
    bank_account_id: Option<Secret<String>>,
) -> RouterResult<pm_auth_types::BankAccountCredentialsResponse> {
    let connector_integration_bank_details: BoxedConnectorIntegration<
        '_,
        BankAccountCredentials,
        pm_auth_types::BankAccountCredentialsRequest,
        pm_auth_types::BankAccountCredentialsResponse,
    > = connector.connector.get_connector_integration();

    let router_data_bank_details = pm_auth_types::BankDetailsRouterData {
        flow: std::marker::PhantomData,
        merchant_id: Some(merchant_account.get_id().clone()),
        connector: Some(connector_name.to_string()),
        request: pm_auth_types::BankAccountCredentialsRequest {
            access_token: access_token.clone(),
            optional_ids: bank_account_id
                .map(|id| pm_auth_types::BankAccountOptionalIDs { ids: vec![id] }),
        },
        response: Ok(pm_auth_types::BankAccountCredentialsResponse {
            credentials: Vec::new(),
        }),
        connector_http_status_code: None,
        connector_auth_type: auth_type,
    };

    let bank_details_resp = pm_auth_services::execute_connector_processing_step(
        state,
        connector_integration_bank_details,
        &router_data_bank_details,
        &connector.connector_name,
    )
    .await
    .change_context(ApiErrorResponse::InternalServerError)
    .attach_printable("Failed while calling bank account details connector api")?;

    let bank_account_details_resp =
        bank_details_resp
            .response
            .map_err(|err| ApiErrorResponse::ExternalConnectorError {
                code: err.code,
                message: err.message,
                connector: connector.connector_name.to_string(),
                status_code: err.status_code,
                reason: err.reason,
            })?;

    Ok(bank_account_details_resp)
}

async fn get_access_token_from_exchange_api(
    connector: &PaymentAuthConnectorData,
    connector_name: &str,
    payload: &api_models::pm_auth::ExchangeTokenCreateRequest,
    auth_type: &pm_auth_types::ConnectorAuthType,
    state: &SessionState,
) -> RouterResult<Secret<String>> {
    let connector_integration: BoxedConnectorIntegration<
        '_,
        ExchangeToken,
        pm_auth_types::ExchangeTokenRequest,
        pm_auth_types::ExchangeTokenResponse,
    > = connector.connector.get_connector_integration();

    let router_data = pm_auth_types::ExchangeTokenRouterData {
        flow: std::marker::PhantomData,
        merchant_id: None,
        connector: Some(connector_name.to_string()),
        request: pm_auth_types::ExchangeTokenRequest {
            public_token: payload.public_token.clone(),
        },
        response: Ok(pm_auth_types::ExchangeTokenResponse {
            access_token: "".to_string(),
        }),
        connector_http_status_code: None,
        connector_auth_type: auth_type.clone(),
    };

    let resp = pm_auth_services::execute_connector_processing_step(
        state,
        connector_integration,
        &router_data,
        &connector.connector_name,
    )
    .await
    .change_context(ApiErrorResponse::InternalServerError)
    .attach_printable("Failed while calling exchange token connector api")?;

    let exchange_token_resp =
        resp.response
            .map_err(|err| ApiErrorResponse::ExternalConnectorError {
                code: err.code,
                message: err.message,
                connector: connector.connector_name.to_string(),
                status_code: err.status_code,
                reason: err.reason,
            })?;

    let access_token = exchange_token_resp.access_token;
    Ok(Secret::new(access_token))
}

async fn get_selected_config_from_redis(
    db: &dyn StorageInterface,
    payload: &api_models::pm_auth::ExchangeTokenCreateRequest,
) -> RouterResult<api_models::pm_auth::PaymentMethodAuthConnectorChoice> {
    let redis_conn = db
        .get_redis_conn()
        .change_context(ApiErrorResponse::InternalServerError)
        .attach_printable("Failed to get redis connection")?;

    let pm_auth_key = payload.payment_id.get_pm_auth_key();

    redis_conn
        .exists::<Vec<u8>>(&pm_auth_key)
        .await
        .change_context(ApiErrorResponse::InvalidRequestData {
            message: "Incorrect payment_id provided in request".to_string(),
        })
        .attach_printable("Corresponding pm_auth_key does not exist in redis")?
        .then_some(())
        .ok_or(ApiErrorResponse::InvalidRequestData {
            message: "Incorrect payment_id provided in request".to_string(),
        })
        .attach_printable("Corresponding pm_auth_key does not exist in redis")?;

    let pm_auth_configs = redis_conn
        .get_and_deserialize_key::<Vec<api_models::pm_auth::PaymentMethodAuthConnectorChoice>>(
            pm_auth_key.as_str(),
            "Vec<PaymentMethodAuthConnectorChoice>",
        )
        .await
        .change_context(ApiErrorResponse::GenericNotFoundError {
            message: "payment method auth connector name not found".to_string(),
        })
        .attach_printable("Failed to get payment method auth choices from redis")?;

    let selected_config = pm_auth_configs
        .iter()
        .find(|conf| {
            conf.payment_method == payload.payment_method
                && conf.payment_method_type == payload.payment_method_type
        })
        .ok_or(ApiErrorResponse::GenericNotFoundError {
            message: "payment method auth connector name not found".to_string(),
        })?
        .clone();

    Ok(selected_config)
}

pub async fn retrieve_payment_method_from_auth_service(
    state: &SessionState,
    key_store: &domain::MerchantKeyStore,
    auth_token: &payment_methods::BankAccountTokenData,
    payment_intent: &PaymentIntent,
    _customer: &Option<domain::Customer>,
) -> RouterResult<Option<(domain::PaymentMethodData, enums::PaymentMethod)>> {
    let db = state.store.as_ref();

    let connector = PaymentAuthConnectorData::get_connector_by_name(
        auth_token.connector_details.connector.as_str(),
    )?;
    let key_manager_state = &state.into();
    let merchant_account = db
        .find_merchant_account_by_merchant_id(
            key_manager_state,
            &payment_intent.merchant_id,
            key_store,
        )
        .await
        .to_not_found_response(ApiErrorResponse::MerchantAccountNotFound)?;

    #[cfg(feature = "v1")]
    let mca = db
        .find_by_merchant_connector_account_merchant_id_merchant_connector_id(
            key_manager_state,
            &payment_intent.merchant_id,
            &auth_token.connector_details.mca_id,
            key_store,
        )
        .await
        .to_not_found_response(ApiErrorResponse::MerchantConnectorAccountNotFound {
            id: auth_token
                .connector_details
                .mca_id
                .get_string_repr()
                .to_string()
                .clone(),
        })
        .attach_printable(
            "error while fetching merchant_connector_account from merchant_id and connector name",
        )?;

    #[cfg(feature = "v2")]
    let mca = {
        let _ = merchant_account;
        let _ = connector;
        todo!()
    };

    let auth_type = pm_auth_helpers::get_connector_auth_type(mca)?;

    let BankAccountAccessCreds::AccessToken(access_token) =
        &auth_token.connector_details.access_token;

    let bank_account_creds = get_bank_account_creds(
        connector,
        &merchant_account,
        &auth_token.connector_details.connector,
        access_token,
        auth_type,
        state,
        Some(auth_token.connector_details.account_id.clone()),
    )
    .await?;

    let bank_account = bank_account_creds
        .credentials
        .iter()
        .find(|acc| {
            acc.payment_method_type == auth_token.payment_method_type
                && acc.payment_method == auth_token.payment_method
        })
        .ok_or(ApiErrorResponse::InternalServerError)
        .attach_printable("Bank account details not found")?;

    if let (Some(balance), Some(currency)) = (bank_account.balance, payment_intent.currency) {
        let required_conversion = util_types::FloatMajorUnitForConnector;
        let converted_amount = required_conversion
            .convert_back(balance, currency)
            .change_context(ApiErrorResponse::InternalServerError)
            .attach_printable("Could not convert FloatMajorUnit to MinorUnit")?;

        if converted_amount < payment_intent.amount {
            return Err((ApiErrorResponse::PreconditionFailed {
                message: "selected bank account has insufficient balance".to_string(),
            })
            .into());
        }
    }

    let mut bank_type = None;
    if let Some(account_type) = bank_account.account_type.clone() {
        bank_type = common_enums::BankType::from_str(account_type.as_str())
            .map_err(|error| logger::error!(%error,"unable to parse account_type {account_type:?}"))
            .ok();
    }

    let payment_method_data = match &bank_account.account_details {
        pm_auth_types::PaymentMethodTypeDetails::Ach(ach) => {
            domain::PaymentMethodData::BankDebit(domain::BankDebitData::AchBankDebit {
                account_number: ach.account_number.clone(),
                routing_number: ach.routing_number.clone(),
                bank_name: None,
                bank_type,
                bank_holder_type: None,
            })
        }
        pm_auth_types::PaymentMethodTypeDetails::Bacs(bacs) => {
            domain::PaymentMethodData::BankDebit(domain::BankDebitData::BacsBankDebit {
                account_number: bacs.account_number.clone(),
                sort_code: bacs.sort_code.clone(),
            })
        }
        pm_auth_types::PaymentMethodTypeDetails::Sepa(sepa) => {
            domain::PaymentMethodData::BankDebit(domain::BankDebitData::SepaBankDebit {
                iban: sepa.iban.clone(),
            })
        }
    };

    Ok(Some((payment_method_data, enums::PaymentMethod::BankDebit)))
}<|MERGE_RESOLUTION|>--- conflicted
+++ resolved
@@ -515,11 +515,9 @@
                 client_secret: None,
                 payment_method_billing_address: None,
                 updated_by: None,
-<<<<<<< HEAD
+                version: domain::consts::API_VERSION,
                 network_token_locker_id: None,
                 network_token_payment_method_data: None,
-=======
-                version: domain::consts::API_VERSION,
             };
 
             #[cfg(all(feature = "v2", feature = "payment_methods_v2"))]
@@ -544,7 +542,6 @@
                 updated_by: None,
                 locker_fingerprint_id: None,
                 version: domain::consts::API_VERSION,
->>>>>>> 21352cf8
             };
 
             new_entries.push(pm_new);
