use std::{collections::HashSet, fmt::Debug};

use api_models::{enums as api_enums, open_router};
use common_enums::enums;
use common_utils::id_type;
use error_stack::ResultExt;
use masking::Secret;

use super::{
    payments::{OperationSessionGetters, OperationSessionSetters},
    routing::TransactionData,
};
use crate::{
    core::{
        errors,
        payments::{operations::BoxedOperation, routing},
    },
    logger,
    routes::SessionState,
    settings,
    types::{
        api::{self, ConnectorCallType},
        domain,
    },
};

pub struct DebitRoutingResult {
    pub debit_routing_connector_call_type: ConnectorCallType,
    pub debit_routing_output: open_router::DebitRoutingOutput,
}

pub async fn perform_debit_routing<F, Req, D>(
    operation: &BoxedOperation<'_, F, Req, D>,
    state: &SessionState,
    business_profile: &domain::Profile,
    payment_data: &mut D,
    connector: Option<ConnectorCallType>,
) -> (
    Option<ConnectorCallType>,
    Option<open_router::DebitRoutingOutput>,
)
where
    F: Send + Clone,
    D: OperationSessionGetters<F> + OperationSessionSetters<F> + Send + Sync + Clone,
{
    let mut debit_routing_output = None;

    if business_profile.is_debit_routing_enabled && state.conf.open_router.enabled {
        if let Some(acquirer_country) = business_profile.merchant_business_country {
            logger::info!("Debit routing is enabled for the profile");

            let debit_routing_config = state.conf.debit_routing_config.clone();
            let debit_routing_supported_connectors =
                state.conf.debit_routing_config.supported_connectors.clone();

            if should_perform_debit_routing_for_the_flow(
                operation,
                payment_data,
                &debit_routing_config,
            ) {
                let is_debit_routable_connector_present_in_profile =
                    check_for_debit_routing_connector_in_profile(
                        state,
                        business_profile.get_id(),
                        payment_data,
                    )
                    .await;

                if is_debit_routable_connector_present_in_profile {
                    logger::debug!("Debit routable connector is configured for the profile");

                    if let Some(call_connector_type) = connector.clone() {
                        debit_routing_output = match call_connector_type {
                            ConnectorCallType::PreDetermined(connector_data) => {
                                logger::info!(
                                    "Performing debit routing for PreDetermined connector"
                                );
                                handle_pre_determined_connector(
                                    state,
                                    &debit_routing_config,
                                    debit_routing_supported_connectors,
                                    &connector_data,
                                    payment_data,
                                    acquirer_country,
                                )
                                .await
                            }
                            ConnectorCallType::Retryable(connector_data) => {
                                logger::info!("Performing debit routing for Retryable connector");
                                handle_retryable_connector(
                                    state,
                                    &debit_routing_config,
                                    debit_routing_supported_connectors,
                                    connector_data,
                                    payment_data,
                                    acquirer_country,
                                )
                                .await
                            }
                            ConnectorCallType::SessionMultiple(_) => {
                                logger::info!("SessionMultiple connector type is not supported for debit routing");
                                None
                            }
                            #[cfg(feature = "v2")]
                            ConnectorCallType::Skip => {
                                logger::info!(
                                    "Skip connector type is not supported for debit routing"
                                );
                                None
                            }
                        };
                    }
                }
            }
        }
    }

    if let Some(debit_routing_output) = debit_routing_output {
        (
            Some(debit_routing_output.debit_routing_connector_call_type),
            Some(debit_routing_output.debit_routing_output),
        )
    } else {
        // If debit_routing_output is None, return the static routing output (connector)
        logger::info!("Debit routing is not performed, returning static routing output");
        (connector, None)
    }
}

pub fn should_perform_debit_routing_for_the_flow<Op: Debug, F: Clone, D>(
    operation: &Op,
    payment_data: &D,
    debit_routing_config: &settings::DebitRoutingConfig,
) -> bool
where
    D: OperationSessionGetters<F> + Send + Sync + Clone,
{
    match format!("{operation:?}").as_str() {
        "PaymentConfirm" => {
            logger::info!("Checking if debit routing is required");
            let payment_intent = payment_data.get_payment_intent();
            let payment_attempt = payment_data.get_payment_attempt();

            request_validation(payment_intent, payment_attempt, debit_routing_config)
        }
        _ => false,
    }
}

pub fn request_validation(
    payment_intent: &hyperswitch_domain_models::payments::PaymentIntent,
    payment_attempt: &hyperswitch_domain_models::payments::payment_attempt::PaymentAttempt,
    debit_routing_config: &settings::DebitRoutingConfig,
) -> bool {
    logger::debug!("Validating request for debit routing");
    let is_currency_supported = payment_intent.currency.map(|currency| {
        debit_routing_config
            .supported_currencies
            .contains(&currency)
    });

    payment_intent.setup_future_usage != Some(enums::FutureUsage::OffSession)
        && payment_intent.amount.get_amount_as_i64() > 0
        && is_currency_supported == Some(true)
        && payment_attempt.authentication_type != Some(enums::AuthenticationType::ThreeDs)
        && payment_attempt.payment_method == Some(enums::PaymentMethod::Card)
        && payment_attempt.payment_method_type == Some(enums::PaymentMethodType::Debit)
}

pub async fn check_for_debit_routing_connector_in_profile<
    F: Clone,
    D: OperationSessionGetters<F>,
>(
    state: &SessionState,
    business_profile_id: &id_type::ProfileId,
    payment_data: &D,
) -> bool {
    logger::debug!("Checking for debit routing connector in profile");
    let debit_routing_supported_connectors =
        state.conf.debit_routing_config.supported_connectors.clone();

    let transaction_data = super::routing::PaymentsDslInput::new(
        payment_data.get_setup_mandate(),
        payment_data.get_payment_attempt(),
        payment_data.get_payment_intent(),
        payment_data.get_payment_method_data(),
        payment_data.get_address(),
        payment_data.get_recurring_details(),
        payment_data.get_currency(),
    );

    let fallback_config_optional = super::routing::helpers::get_merchant_default_config(
        &*state.clone().store,
        business_profile_id.get_string_repr(),
        &enums::TransactionType::from(&TransactionData::Payment(transaction_data)),
    )
    .await
    .change_context(errors::ApiErrorResponse::InternalServerError)
    .map_err(|error| {
        logger::warn!(?error, "Failed to fetch default connector for a profile");
    })
    .ok();

    let is_debit_routable_connector_present = fallback_config_optional
        .map(|fallback_config| {
            fallback_config.iter().any(|fallback_config_connector| {
                debit_routing_supported_connectors.contains(&api_enums::Connector::from(
                    fallback_config_connector.connector,
                ))
            })
        })
        .unwrap_or(false);

    is_debit_routable_connector_present
}

async fn handle_pre_determined_connector<F, D>(
    state: &SessionState,
    debit_routing_config: &settings::DebitRoutingConfig,
    debit_routing_supported_connectors: HashSet<api_enums::Connector>,
    connector_data: &api::ConnectorRoutingData,
    payment_data: &mut D,
    acquirer_country: enums::CountryAlpha2,
) -> Option<DebitRoutingResult>
where
    F: Send + Clone,
    D: OperationSessionGetters<F> + OperationSessionSetters<F> + Send + Sync + Clone,
{
    if debit_routing_supported_connectors.contains(&connector_data.connector_data.connector_name) {
        logger::debug!("Chosen connector is supported for debit routing");

        let debit_routing_output =
            get_debit_routing_output::<F, D>(state, payment_data, acquirer_country)
                .await?;

        logger::debug!(
            "Sorted co-badged networks: {:?}",
            debit_routing_output.co_badged_card_networks
        );

        let valid_connectors = build_connector_routing_data(
            connector_data,
            debit_routing_config,
            &debit_routing_output.co_badged_card_networks,
        );

        if !valid_connectors.is_empty() {
            return Some(DebitRoutingResult {
                debit_routing_connector_call_type: ConnectorCallType::Retryable(valid_connectors),
                debit_routing_output,
            });
        }
    }

    None
}

<<<<<<< HEAD
pub async fn get_sorted_co_badged_networks_by_fee<
=======
pub async fn get_debit_routing_output<
>>>>>>> ca928b22
    F: Clone,
    D: OperationSessionGetters<F> + OperationSessionSetters<F>,
>(
    state: &SessionState,
    payment_data: &mut D,
    acquirer_country: enums::CountryAlpha2,
) -> Option<open_router::DebitRoutingOutput> {
    logger::debug!("Fetching sorted card networks");
    let payment_attempt = payment_data.get_payment_attempt();

    let (saved_co_badged_card_data, saved_card_type, card_isin) =
        extract_saved_card_info(payment_data);

<<<<<<< HEAD
    let debit_routing_output_optional = match (
=======
    match (
>>>>>>> ca928b22
        saved_co_badged_card_data
            .clone()
            .zip(saved_card_type.clone()),
        card_isin.clone(),
    ) {
        (None, None) => {
            logger::debug!("Neither co-badged data nor ISIN found; skipping routing");
            None
        }
        _ => {
            let co_badged_card_data = saved_co_badged_card_data
                .zip(saved_card_type)
                .and_then(|(co_badged, card_type)| {
<<<<<<< HEAD
                    api_models::open_router::DebitRoutingRequestData::try_from((
                        co_badged, card_type,
                    ))
                    .map(Some)
                    .map_err(|error| {
                        logger::warn!("Failed to convert co-badged card data: {:?}", error);
                    })
                    .ok()
=======
                    open_router::DebitRoutingRequestData::try_from((co_badged, card_type))
                        .map(Some)
                        .map_err(|error| {
                            logger::warn!("Failed to convert co-badged card data: {:?}", error);
                        })
                        .ok()
>>>>>>> ca928b22
                })
                .flatten();

            if co_badged_card_data.is_none() && card_isin.is_none() {
                logger::debug!("Neither co-badged data nor ISIN found; skipping routing");
                return None;
            }
<<<<<<< HEAD

            let co_badged_card_request = api_models::open_router::CoBadgedCardRequest {
                merchant_category_code: enums::MerchantCategoryCode::Mcc0001,
                acquirer_country,
                co_badged_card_data,
            };

            routing::perform_open_routing_for_debit_routing(
                state,
                payment_attempt,
                co_badged_card_request,
                card_isin,
            )
            .await
            .map_err(|error| {
                logger::warn!(?error, "Debit routing call to open router failed");
            })
            .ok()
        }
    };

    debit_routing_output_optional
        .as_ref()
        .map(|debit_routing_output| payment_data.set_co_badged_card_data(debit_routing_output));

    debit_routing_output_optional.map(|data| {
        logger::info!(
            "Co-badged card networks: {:?}",
            data.co_badged_card_networks
        );
        data.co_badged_card_networks
    })
}

=======

            let co_badged_card_request = open_router::CoBadgedCardRequest {
                merchant_category_code: enums::MerchantCategoryCode::Mcc0001,
                acquirer_country,
                co_badged_card_data,
            };

            routing::perform_open_routing_for_debit_routing(
                state,
                payment_attempt,
                co_badged_card_request,
                card_isin,
            )
            .await
            .map_err(|error| {
                logger::warn!(?error, "Debit routing call to open router failed");
            })
            .ok()
        }
    }
}

>>>>>>> ca928b22
fn extract_saved_card_info<F, D>(
    payment_data: &D,
) -> (
    Option<api_models::payment_methods::CoBadgedCardData>,
    Option<String>,
    Option<Secret<String>>,
)
where
    D: OperationSessionGetters<F>,
{
    let payment_method_data_optional = payment_data.get_payment_method_data();
    match payment_data
        .get_payment_method_info()
        .and_then(|info| info.get_payment_methods_data())
    {
        Some(hyperswitch_domain_models::payment_method_data::PaymentMethodsData::Card(card)) => {
            match (&card.co_badged_card_data, &card.card_isin) {
                (Some(co_badged), _) => {
                    logger::debug!("Co-badged card data found in saved payment method");
                    (Some(co_badged.clone()), card.card_type, None)
                }
                (None, Some(card_isin)) => {
                    logger::debug!("No co-badged data; using saved card ISIN");
                    (None, None, Some(Secret::new(card_isin.clone())))
                }
                _ => (None, None, None),
            }
        }
        _ => match payment_method_data_optional {
            Some(hyperswitch_domain_models::payment_method_data::PaymentMethodData::Card(card)) => {
                logger::debug!("Using card data from payment request");
                (
                    None,
                    None,
                    Some(Secret::new(card.card_number.get_card_isin())),
                )
            }
            _ => (None, None, None),
        },
    }
}

fn check_connector_support_for_network(
    debit_routing_config: &settings::DebitRoutingConfig,
    connector_name: api_enums::Connector,
    network: &enums::CardNetwork,
) -> Option<enums::CardNetwork> {
    debit_routing_config
        .connector_supported_debit_networks
        .get(&connector_name)
        .and_then(|supported_networks| {
            (supported_networks.contains(network) || network.is_global_network())
                .then(|| network.clone())
        })
}

fn build_connector_routing_data(
    connector_data: &api::ConnectorRoutingData,
    debit_routing_config: &settings::DebitRoutingConfig,
    fee_sorted_debit_networks: &[enums::CardNetwork],
) -> Vec<api::ConnectorRoutingData> {
    fee_sorted_debit_networks
        .iter()
        .filter_map(|network| {
            check_connector_support_for_network(
                debit_routing_config,
                connector_data.connector_data.connector_name,
                network,
            )
            .map(|valid_network| api::ConnectorRoutingData {
                connector_data: connector_data.connector_data.clone(),
                network: Some(valid_network),
            })
        })
        .collect()
}

async fn handle_retryable_connector<F, D>(
    state: &SessionState,
    debit_routing_config: &settings::DebitRoutingConfig,
    debit_routing_supported_connectors: HashSet<api_enums::Connector>,
    connector_data_list: Vec<api::ConnectorRoutingData>,
    payment_data: &mut D,
    acquirer_country: enums::CountryAlpha2,
) -> Option<DebitRoutingResult>
where
    F: Send + Clone,
    D: OperationSessionGetters<F> + OperationSessionSetters<F> + Send + Sync + Clone,
{
    let is_any_debit_routing_connector_supported =
        connector_data_list.iter().any(|connector_data| {
            debit_routing_supported_connectors
                .contains(&connector_data.connector_data.connector_name)
        });

    let mut supported_connectors = Vec::new();

    if is_any_debit_routing_connector_supported {
        let debit_routing_output =
            get_debit_routing_output::<F, D>(state, payment_data, acquirer_country)
                .await?;

        logger::debug!(
            "Sorted co-badged networks: {:?}",
            debit_routing_output.co_badged_card_networks
        );

        for connector_data in &connector_data_list {
            if debit_routing_supported_connectors
                .contains(&connector_data.connector_data.connector_name)
            {
                let valid = build_connector_routing_data(
                    connector_data,
                    debit_routing_config,
                    &debit_routing_output.co_badged_card_networks,
                );
                supported_connectors.extend(valid);
            }
        }

        if !supported_connectors.is_empty() {
            return Some(DebitRoutingResult {
                debit_routing_connector_call_type: ConnectorCallType::Retryable(
                    supported_connectors,
                ),
                debit_routing_output,
            });
        }
    }

    None
}<|MERGE_RESOLUTION|>--- conflicted
+++ resolved
@@ -230,8 +230,7 @@
         logger::debug!("Chosen connector is supported for debit routing");
 
         let debit_routing_output =
-            get_debit_routing_output::<F, D>(state, payment_data, acquirer_country)
-                .await?;
+            get_debit_routing_output::<F, D>(state, payment_data, acquirer_country).await?;
 
         logger::debug!(
             "Sorted co-badged networks: {:?}",
@@ -255,11 +254,7 @@
     None
 }
 
-<<<<<<< HEAD
-pub async fn get_sorted_co_badged_networks_by_fee<
-=======
 pub async fn get_debit_routing_output<
->>>>>>> ca928b22
     F: Clone,
     D: OperationSessionGetters<F> + OperationSessionSetters<F>,
 >(
@@ -273,11 +268,7 @@
     let (saved_co_badged_card_data, saved_card_type, card_isin) =
         extract_saved_card_info(payment_data);
 
-<<<<<<< HEAD
-    let debit_routing_output_optional = match (
-=======
     match (
->>>>>>> ca928b22
         saved_co_badged_card_data
             .clone()
             .zip(saved_card_type.clone()),
@@ -291,23 +282,12 @@
             let co_badged_card_data = saved_co_badged_card_data
                 .zip(saved_card_type)
                 .and_then(|(co_badged, card_type)| {
-<<<<<<< HEAD
-                    api_models::open_router::DebitRoutingRequestData::try_from((
-                        co_badged, card_type,
-                    ))
-                    .map(Some)
-                    .map_err(|error| {
-                        logger::warn!("Failed to convert co-badged card data: {:?}", error);
-                    })
-                    .ok()
-=======
                     open_router::DebitRoutingRequestData::try_from((co_badged, card_type))
                         .map(Some)
                         .map_err(|error| {
                             logger::warn!("Failed to convert co-badged card data: {:?}", error);
                         })
                         .ok()
->>>>>>> ca928b22
                 })
                 .flatten();
 
@@ -315,9 +295,8 @@
                 logger::debug!("Neither co-badged data nor ISIN found; skipping routing");
                 return None;
             }
-<<<<<<< HEAD
-
-            let co_badged_card_request = api_models::open_router::CoBadgedCardRequest {
+
+            let co_badged_card_request = open_router::CoBadgedCardRequest {
                 merchant_category_code: enums::MerchantCategoryCode::Mcc0001,
                 acquirer_country,
                 co_badged_card_data,
@@ -335,45 +314,9 @@
             })
             .ok()
         }
-    };
-
-    debit_routing_output_optional
-        .as_ref()
-        .map(|debit_routing_output| payment_data.set_co_badged_card_data(debit_routing_output));
-
-    debit_routing_output_optional.map(|data| {
-        logger::info!(
-            "Co-badged card networks: {:?}",
-            data.co_badged_card_networks
-        );
-        data.co_badged_card_networks
-    })
-}
-
-=======
-
-            let co_badged_card_request = open_router::CoBadgedCardRequest {
-                merchant_category_code: enums::MerchantCategoryCode::Mcc0001,
-                acquirer_country,
-                co_badged_card_data,
-            };
-
-            routing::perform_open_routing_for_debit_routing(
-                state,
-                payment_attempt,
-                co_badged_card_request,
-                card_isin,
-            )
-            .await
-            .map_err(|error| {
-                logger::warn!(?error, "Debit routing call to open router failed");
-            })
-            .ok()
-        }
-    }
-}
-
->>>>>>> ca928b22
+    }
+}
+
 fn extract_saved_card_info<F, D>(
     payment_data: &D,
 ) -> (
@@ -473,8 +416,7 @@
 
     if is_any_debit_routing_connector_supported {
         let debit_routing_output =
-            get_debit_routing_output::<F, D>(state, payment_data, acquirer_country)
-                .await?;
+            get_debit_routing_output::<F, D>(state, payment_data, acquirer_country).await?;
 
         logger::debug!(
             "Sorted co-badged networks: {:?}",
