use std::{collections::HashMap, str::FromStr};

use api_models::payments::{
    AmountInfo, ApplePayAddressParameters, ApplePayPaymentRequest, ApplePaySessionResponse,
    ApplepaySessionTokenResponse, GooglePaySessionResponse, GpayAllowedMethodsParameters,
    GpayAllowedPaymentMethods, GpayBillingAddressFormat, GpayBillingAddressParameters,
    GpayMerchantInfo, GpaySessionTokenResponse, GpayShippingAddressParameters, GpayTokenParameters,
    GpayTokenizationSpecification, GpayTransactionInfo, NextActionCall, PaypalFlow,
    PaypalSessionTokenResponse, PaypalTransactionInfo, SdkNextAction, SecretInfoToInitiateSdk,
    SessionToken, ThirdPartySdkSessionResponse,
};
use common_enums::{AttemptStatus, AuthenticationType, RefundStatus};
use common_utils::{
    ext_traits::Encode,
    request::Method,
    types::{self, AmountConvertor, MinorUnit, StringMajorUnitForConnector},
};
use diesel_models::enums as storage_enums;
use error_stack::{report, ResultExt};
use external_services::grpc_client::unified_connector_service::UnifiedConnectorServiceError;
use hyperswitch_domain_models::{
    mandates::MandateData,
    router_data::{AccessToken, ErrorResponse, RouterData},
    router_flow_types::{
        payments::{Authorize, Capture, PSync, SetupMandate},
        refunds::{Execute, RSync},
        unified_authentication_service as uas_flows, ExternalVaultProxy, Session,
    },
    router_request_types::{
        self, AuthenticationData, ExternalVaultProxyPaymentsData, PaymentsAuthorizeData,
        PaymentsCancelData, PaymentsCaptureData, PaymentsSessionData, PaymentsSyncData,
        RefundsData, SetupMandateRequestData, SyncRequestType,
    },
    router_response_types::{PaymentsResponseData, RedirectForm, RefundsResponseData},
};
pub use hyperswitch_interfaces::{
    helpers::ForeignTryFrom,
    unified_connector_service::{
        transformers::convert_connector_service_status_code, WebhookTransformData,
        WebhookTransformationStatus,
    },
};
use masking::{ExposeInterface, PeekInterface, Secret};
use router_env::tracing;
use time::{Duration, OffsetDateTime};
use unified_connector_service_cards::CardNumber;
use unified_connector_service_client::payments::{
    self as payments_grpc, session_token, ConnectorState, Identifier,
    PaymentServiceTransformRequest, PaymentServiceTransformResponse,
};
use unified_connector_service_masking::ExposeInterface as UcsMaskingExposeInterface;

use crate::{
    core::{errors, mandate::MandateBehaviour, unified_connector_service},
    types::{
        api,
        transformers::{self, ForeignFrom},
    },
};

const UPI_WAIT_SCREEN_DISPLAY_DURATION_MINUTES: i64 = 5;
const UPI_POLL_DELAY_IN_SECS: u16 = 5;
const UPI_POLL_FREQUENCY: u16 = 60;

pub fn build_upi_wait_screen_data(
) -> Result<serde_json::Value, error_stack::Report<UnifiedConnectorServiceError>> {
    let current_time = OffsetDateTime::now_utc().unix_timestamp_nanos();

    let wait_screen_data = api_models::payments::WaitScreenInstructions {
        display_from_timestamp: current_time,
        display_to_timestamp: Some(
            current_time
                + Duration::minutes(UPI_WAIT_SCREEN_DISPLAY_DURATION_MINUTES).whole_nanoseconds(),
        ),
        poll_config: Some(api_models::payments::PollConfig {
            delay_in_secs: UPI_POLL_DELAY_IN_SECS,
            frequency: UPI_POLL_FREQUENCY,
        }),
    };

    serde_json::to_value(wait_screen_data)
        .change_context(UnifiedConnectorServiceError::ParsingFailed)
        .attach_printable("Failed to serialize WaitScreenInstructions to JSON value")
}

/// Utility function to convert serde_json::Value map to HashMap<String, String>
/// Propagates serialization errors instead of using defaults
fn convert_value_map_to_hashmap(
    value: &serde_json::Value,
) -> Result<HashMap<String, String>, error_stack::Report<UnifiedConnectorServiceError>> {
    match value.as_object() {
        Some(map) => map
            .iter()
            .map(|(k, v)| {
                let string_value = v
                    .as_str()
                    .map(|s| s.to_string())
                    .or_else(|| {
                        serde_json::to_string(v)
                            .ok()
                    })
                    .ok_or_else(|| {
                        error_stack::Report::new(
                            UnifiedConnectorServiceError::RequestEncodingFailedWithReason(format!(
                                "Failed to serialize metadata value for key: {}",
                                k
                            ))
                        )
                    })?;
                Ok::<_, error_stack::Report<UnifiedConnectorServiceError>>((k.clone(), string_value))
            })
            .collect::<Result<HashMap<String, String>, error_stack::Report<UnifiedConnectorServiceError>>>(),
        None => Ok(HashMap::new()),
    }
}

impl ForeignFrom<&payments_grpc::AccessToken> for AccessToken {
    fn foreign_from(grpc_token: &payments_grpc::AccessToken) -> Self {
        Self {
            token: Secret::new(grpc_token.token.clone()),
            expires: grpc_token.expires_in_seconds.unwrap_or_default(),
        }
    }
}

impl ForeignFrom<&AccessToken> for ConnectorState {
    fn foreign_from(access_token: &AccessToken) -> Self {
        Self {
            access_token: Some(payments_grpc::AccessToken {
                token: access_token.token.peek().to_string(),
                expires_in_seconds: Some(access_token.expires),
                token_type: None,
            }),
            connector_customer_id: None,
        }
    }
}

impl
    transformers::ForeignTryFrom<
        &RouterData<
            api::PaymentMethodToken,
            router_request_types::PaymentMethodTokenizationData,
            PaymentsResponseData,
        >,
    > for payments_grpc::PaymentServiceCreatePaymentMethodTokenRequest
{
    type Error = error_stack::Report<UnifiedConnectorServiceError>;
    fn foreign_try_from(
        router_data: &RouterData<
            api::PaymentMethodToken,
            router_request_types::PaymentMethodTokenizationData,
            PaymentsResponseData,
        >,
    ) -> Result<Self, Self::Error> {
        let connector_ref_id = Identifier {
            id_type: Some(payments_grpc::identifier::IdType::Id(
                router_data.connector_request_reference_id.clone(),
            )),
        };

        let merchant_account_metadata = router_data
            .connector_meta_data
            .as_ref()
            .and_then(|val| val.peek().as_object())
            .map(|map| {
                map.iter()
                    .filter_map(|(k, v)| v.as_str().map(|s| (k.clone(), s.to_string())))
                    .collect::<HashMap<String, String>>()
            })
            .unwrap_or_default();

        let currency = payments_grpc::Currency::foreign_try_from(router_data.request.currency)?;

        let payment_method = router_data
            .request
            .payment_method_type
            .map(|payment_method_type| {
                unified_connector_service::build_unified_connector_service_payment_method(
                    router_data.request.payment_method_data.clone(),
                    Some(payment_method_type),
                )
            })
            .transpose()?;

        // TODO: Fix the type of address field in UCS request and pass address
        // let address = payments_grpc::PaymentAddress::foreign_try_from(router_data.address.clone())?;

        let amount = router_data.request.amount.ok_or(report!(
            UnifiedConnectorServiceError::MissingRequiredField {
                field_name: "amount"
            }
        ))?;

        Ok(Self {
            request_ref_id: Some(connector_ref_id),
            merchant_account_metadata,
            amount,
            currency: currency.into(),
            minor_amount: amount,
            payment_method,
            customer_name: None,
            email: None,
            customer_id: None,
            address: None,
            metadata: HashMap::new(),
            connector_metadata: HashMap::new(),
            return_url: router_data.request.router_return_url.clone(),
        })
    }
}

impl
    transformers::ForeignTryFrom<(
        &RouterData<Authorize, PaymentsAuthorizeData, PaymentsResponseData>,
        common_enums::CallConnectorAction,
    )> for payments_grpc::PaymentServiceAuthorizeOnlyRequest
{
    type Error = error_stack::Report<UnifiedConnectorServiceError>;

    fn foreign_try_from(
        (router_data, _call_connector_action): (
            &RouterData<Authorize, PaymentsAuthorizeData, PaymentsResponseData>,
            common_enums::CallConnectorAction,
        ),
    ) -> Result<Self, Self::Error> {
        let currency = payments_grpc::Currency::foreign_try_from(router_data.request.currency)?;

        let payment_method = Some(
            unified_connector_service::build_unified_connector_service_payment_method(
                router_data.request.payment_method_data.clone(),
                router_data.request.payment_method_type,
            )?,
        );

        let address = payments_grpc::PaymentAddress::foreign_try_from(router_data.address.clone())?;

        let auth_type = payments_grpc::AuthenticationType::foreign_try_from(router_data.auth_type)?;

        let browser_info = router_data
            .request
            .browser_info
            .clone()
            .map(payments_grpc::BrowserInformation::foreign_try_from)
            .transpose()?;

        let capture_method = router_data
            .request
            .capture_method
            .map(payments_grpc::CaptureMethod::foreign_try_from)
            .transpose()?;

        let authentication_data = router_data
            .request
            .authentication_data
            .clone()
            .map(payments_grpc::AuthenticationData::foreign_try_from)
            .transpose()?;
        let merchant_account_metadata = router_data
            .connector_meta_data
            .as_ref()
            .and_then(|val| val.peek().as_object())
            .map(|map| {
                map.iter()
                    .filter_map(|(k, v)| v.as_str().map(|s| (k.clone(), s.to_string())))
                    .collect::<HashMap<String, String>>()
            })
            .unwrap_or_default();
        let metadata = router_data
            .request
            .metadata
            .as_ref()
            .and_then(|val| val.as_object())
            .map(|map| {
                map.iter()
                    .map(|(k, v)| (k.clone(), v.to_string()))
                    .collect::<HashMap<String, String>>()
            })
            .unwrap_or_default();
        let setup_future_usage = router_data
            .request
            .setup_future_usage
            .map(payments_grpc::FutureUsage::foreign_try_from)
            .transpose()?;

        let customer_acceptance = router_data
            .request
            .customer_acceptance
            .clone()
            .map(payments_grpc::CustomerAcceptance::foreign_try_from)
            .transpose()?;

        let state = router_data
            .access_token
            .as_ref()
            .map(ConnectorState::foreign_from);

        Ok(Self {
            connector_order_reference_id: router_data.request.order_id.clone(),
            amount: router_data.request.amount,
            currency: currency.into(),
            payment_method,
            return_url: router_data.request.router_return_url.clone(),
            address: Some(address),
            auth_type: auth_type.into(),
            enrolled_for_3ds: router_data.request.enrolled_for_3ds,
            request_incremental_authorization: router_data
                .request
                .request_incremental_authorization,
            minor_amount: router_data.request.amount,
            email: router_data
                .request
                .email
                .clone()
                .map(|e| e.expose().expose().into()),
            browser_info,

            session_token: router_data.session_token.clone(),
            order_tax_amount: router_data
                .request
                .order_tax_amount
                .map(|order_tax_amount| order_tax_amount.get_amount_as_i64()),
            customer_name: router_data
                .request
                .customer_name
                .clone()
                .map(|customer_name| customer_name.peek().to_owned()),
            capture_method: capture_method.map(|capture_method| capture_method.into()),
            webhook_url: router_data.request.webhook_url.clone(),
            complete_authorize_url: router_data.request.complete_authorize_url.clone(),
            setup_future_usage: setup_future_usage.map(|s| s.into()),
            off_session: router_data.request.off_session,
            customer_acceptance,
            order_category: router_data.request.order_category.clone(),
            payment_experience: None,
            authentication_data,
            request_extended_authorization: router_data
                .request
                .request_extended_authorization
                .map(|request_extended_authorization| request_extended_authorization.is_true()),
            merchant_order_reference_id: router_data.request.merchant_order_reference_id.clone(),
            shipping_cost: router_data
                .request
                .shipping_cost
                .map(|shipping_cost| shipping_cost.get_amount_as_i64()),
            request_ref_id: Some(Identifier {
                id_type: Some(payments_grpc::identifier::IdType::Id(
                    router_data.connector_request_reference_id.clone(),
                )),
            }),
            customer_id: router_data
                .request
                .customer_id
                .as_ref()
                .map(|id| id.get_string_repr().to_string()),
            metadata,
            test_mode: router_data.test_mode,
            connector_customer_id: router_data.connector_customer.clone(),
            state,
            payment_method_token: router_data
                .payment_method_token
                .as_ref()
                .and_then(|pmt| pmt.get_payment_method_token())
                .map(ExposeInterface::expose),
            merchant_account_metadata,
            description: router_data.description.clone(),
            setup_mandate_details: router_data
                .request
                .setup_mandate_details
                .as_ref()
                .map(payments_grpc::SetupMandateDetails::foreign_try_from)
                .transpose()?,
            statement_descriptor_name: router_data
                .request
                .billing_descriptor
                .as_ref()
                .and_then(|descriptor| descriptor.statement_descriptor.clone()),
            statement_descriptor_suffix: router_data
                .request
                .billing_descriptor
                .as_ref()
                .and_then(|descriptor| descriptor.statement_descriptor_suffix.clone()),
            order_details: vec![],
            enable_partial_authorization: router_data
                .request
                .enable_partial_authorization
                .map(|e| e.is_true()),
            billing_descriptor: router_data
                .request
                .billing_descriptor
                .as_ref()
                .map(payments_grpc::BillingDescriptor::foreign_from),
            payment_channel: router_data
                .request
                .payment_channel
                .as_ref()
                .map(payments_grpc::PaymentChannel::foreign_try_from)
                .transpose()?
                .map(|payment_channel| payment_channel.into()),
            connector_metadata: HashMap::new(),
        })
    }
}

impl
    transformers::ForeignTryFrom<(
        &RouterData<
            api::CompleteAuthorize,
            router_request_types::CompleteAuthorizeData,
            PaymentsResponseData,
        >,
        common_enums::CallConnectorAction,
    )> for payments_grpc::PaymentServiceAuthorizeOnlyRequest
{
    type Error = error_stack::Report<UnifiedConnectorServiceError>;

    fn foreign_try_from(
        (router_data, _call_connector_action): (
            &RouterData<
                api::CompleteAuthorize,
                router_request_types::CompleteAuthorizeData,
                PaymentsResponseData,
            >,
            common_enums::CallConnectorAction,
        ),
    ) -> Result<Self, Self::Error> {
        let currency = payments_grpc::Currency::foreign_try_from(router_data.request.currency)?;

        let payment_method = router_data
            .request
            .payment_method_data
            .clone()
            .map(|payment_method_data| {
                unified_connector_service::build_unified_connector_service_payment_method(
                    payment_method_data,
                    router_data.request.payment_method_type,
                )
            })
            .transpose()?;

        let address = payments_grpc::PaymentAddress::foreign_try_from(router_data.address.clone())?;

        let auth_type = payments_grpc::AuthenticationType::foreign_try_from(router_data.auth_type)?;

        let browser_info = router_data
            .request
            .browser_info
            .clone()
            .map(payments_grpc::BrowserInformation::foreign_try_from)
            .transpose()?;

        let capture_method = router_data
            .request
            .capture_method
            .map(payments_grpc::CaptureMethod::foreign_try_from)
            .transpose()?;

        let authentication_data = router_data
            .request
            .authentication_data
            .clone()
            .map(payments_grpc::AuthenticationData::foreign_try_from)
            .transpose()?;
        let merchant_account_metadata = router_data
            .connector_meta_data
            .as_ref()
            .and_then(|val| val.peek().as_object())
            .map(|map| {
                map.iter()
                    .filter_map(|(k, v)| v.as_str().map(|s| (k.clone(), s.to_string())))
                    .collect::<HashMap<String, String>>()
            })
            .unwrap_or_default();
        let metadata = router_data
            .request
            .metadata
            .as_ref()
            .and_then(|val| val.as_object())
            .map(|map| {
                map.iter()
                    .filter_map(|(k, v)| v.as_str().map(|s| (k.clone(), s.to_string())))
                    .collect::<HashMap<String, String>>()
            })
            .unwrap_or_default();
        let setup_future_usage = router_data
            .request
            .setup_future_usage
            .map(payments_grpc::FutureUsage::foreign_try_from)
            .transpose()?;

        let customer_acceptance = router_data
            .request
            .customer_acceptance
            .clone()
            .map(payments_grpc::CustomerAcceptance::foreign_try_from)
            .transpose()?;

        let state = router_data
            .access_token
            .as_ref()
            .map(ConnectorState::foreign_from);

        Ok(Self {
            connector_order_reference_id: None,
            amount: router_data.request.amount,
            currency: currency.into(),
            payment_method,
            return_url: router_data.request.router_return_url.clone(),
            address: Some(address),
            auth_type: auth_type.into(),
            enrolled_for_3ds: true,
            request_incremental_authorization: router_data
                .request
                .request_incremental_authorization,
            minor_amount: router_data.request.amount,
            email: router_data
                .request
                .email
                .clone()
                .map(|e| e.expose().expose().into()),
            browser_info,

            session_token: router_data.session_token.clone(),
            order_tax_amount: None,
            customer_name: None,
            capture_method: capture_method.map(|capture_method| capture_method.into()),
            webhook_url: None,
            complete_authorize_url: router_data.request.complete_authorize_url.clone(),
            setup_future_usage: setup_future_usage.map(|s| s.into()),
            off_session: router_data.request.off_session,
            customer_acceptance,
            order_category: None,
            payment_experience: None,
            authentication_data,
            request_extended_authorization: None,
            merchant_order_reference_id: None,
            shipping_cost: None,
            request_ref_id: Some(Identifier {
                id_type: Some(payments_grpc::identifier::IdType::Id(
                    router_data.connector_request_reference_id.clone(),
                )),
            }),
            customer_id: None,
            metadata,
            test_mode: router_data.test_mode,
            connector_customer_id: router_data.connector_customer.clone(),
            state,
            payment_method_token: router_data
                .payment_method_token
                .as_ref()
                .and_then(|pmt| pmt.get_payment_method_token())
                .map(ExposeInterface::expose),
            merchant_account_metadata,
            description: router_data.description.clone(),
            setup_mandate_details: router_data
                .request
                .setup_mandate_details
                .as_ref()
                .map(payments_grpc::SetupMandateDetails::foreign_try_from)
                .transpose()?,
            statement_descriptor_name: None,
            statement_descriptor_suffix: None,
            order_details: vec![],
            connector_metadata: HashMap::new(),
            enable_partial_authorization: None,
            payment_channel: None,
            billing_descriptor: None,
        })
    }
}

impl
    transformers::ForeignTryFrom<
        &RouterData<
            api::CreateOrder,
            router_request_types::CreateOrderRequestData,
            PaymentsResponseData,
        >,
    > for payments_grpc::PaymentServiceCreateOrderRequest
{
    type Error = error_stack::Report<UnifiedConnectorServiceError>;
    fn foreign_try_from(
        router_data: &RouterData<
            api::CreateOrder,
            router_request_types::CreateOrderRequestData,
            PaymentsResponseData,
        >,
    ) -> Result<Self, Self::Error> {
        let currency = payments_grpc::Currency::foreign_try_from(router_data.request.currency)?;

        // Populate state with access token if available (same pattern as Authorize flow)
        let state = router_data
            .access_token
            .as_ref()
            .map(ConnectorState::foreign_from);

        Ok(Self {
            request_ref_id: Some(Identifier {
                id_type: Some(payments_grpc::identifier::IdType::Id(
                    router_data.connector_request_reference_id.clone(),
                )),
            }),
            amount: router_data.request.minor_amount.get_amount_as_i64(),
            currency: currency.into(),
            metadata: HashMap::new(),
            webhook_url: None,
            connector_metadata: HashMap::new(),
            merchant_account_metadata: HashMap::new(),
            state,
        })
    }
}

impl
    transformers::ForeignTryFrom<(
        &RouterData<
            hyperswitch_domain_models::router_flow_types::payments::CreateConnectorCustomer,
            router_request_types::ConnectorCustomerData,
            PaymentsResponseData,
        >,
        common_enums::CallConnectorAction,
    )> for payments_grpc::PaymentServiceCreateConnectorCustomerRequest
{
    type Error = error_stack::Report<UnifiedConnectorServiceError>;

    fn foreign_try_from(
        (router_data, _call_connector_action): (
            &RouterData<
                hyperswitch_domain_models::router_flow_types::payments::CreateConnectorCustomer,
                router_request_types::ConnectorCustomerData,
                PaymentsResponseData,
            >,
            common_enums::CallConnectorAction,
        ),
    ) -> Result<Self, Self::Error> {
        let request_ref_id = router_data.connector_request_reference_id.clone();
        let address = payments_grpc::PaymentAddress::foreign_try_from(router_data.address.clone())?;
        Ok(Self {
            request_ref_id: Some(Identifier {
                id_type: Some(payments_grpc::identifier::IdType::Id(request_ref_id)),
            }),
            merchant_account_metadata: HashMap::new(),
            customer_name: router_data
                .request
                .name
                .clone()
                .map(ExposeInterface::expose),
            email: router_data
                .request
                .email
                .clone()
                .map(|e| e.expose().expose().into()),
            customer_id: router_data
                .customer_id
                .clone()
                .map(|id| id.get_string_repr().to_string()),
            phone_number: router_data
                .request
                .phone
                .as_ref()
                .map(|phone| phone.peek().to_string()),
            address: Some(address),
            metadata: HashMap::new(),
            connector_metadata: HashMap::new(),
        })
    }
}

impl
    transformers::ForeignTryFrom<(
        &RouterData<PSync, PaymentsSyncData, PaymentsResponseData>,
        common_enums::CallConnectorAction,
    )> for payments_grpc::PaymentServiceGetRequest
{
    type Error = error_stack::Report<UnifiedConnectorServiceError>;

    fn foreign_try_from(
        (router_data, call_connector_action): (
            &RouterData<PSync, PaymentsSyncData, PaymentsResponseData>,
            common_enums::CallConnectorAction,
        ),
    ) -> Result<Self, Self::Error> {
        let connector_transaction_id = router_data
            .request
            .connector_transaction_id
            .get_connector_transaction_id()
            .map(|id| Identifier {
                id_type: Some(payments_grpc::identifier::IdType::Id(id)),
            })
            .map_err(|e| {
                tracing::debug!(
                    transaction_id_error=?e,
                    "Failed to extract connector transaction ID for UCS payment sync request"
                );
                e
            })
            .ok();
        let connector_order_ref_id = router_data
            .request
            .connector_reference_id
            .clone()
            .map(|id| Identifier {
                id_type: Some(payments_grpc::identifier::IdType::Id(id)),
            });

        let request_ref_id = Some(Identifier {
            id_type: Some(payments_grpc::identifier::IdType::Id(
                router_data.connector_request_reference_id.clone(),
            )),
        });

        let currency = payments_grpc::Currency::foreign_try_from(router_data.request.currency)?;

        let handle_response = match call_connector_action {
            common_enums::CallConnectorAction::UCSHandleResponse(res) => Some(res),
            common_enums::CallConnectorAction::Trigger => None,
            common_enums::CallConnectorAction::HandleResponse(_)
            | common_enums::CallConnectorAction::UCSConsumeResponse(_)
            | common_enums::CallConnectorAction::Avoid
            | common_enums::CallConnectorAction::StatusUpdate { .. } => Err(
                UnifiedConnectorServiceError::RequestEncodingFailedWithReason(
                    "Invalid CallConnectorAction for payment sync call via UCS Gateway system"
                        .to_string(),
                ),
            )?,
        };

        let capture_method = router_data
            .request
            .capture_method
            .map(payments_grpc::CaptureMethod::foreign_try_from)
            .transpose()?;

        let state = router_data
            .access_token
            .as_ref()
            .map(ConnectorState::foreign_from);

        let setup_future_usage = router_data
            .request
            .setup_future_usage
            .map(payments_grpc::FutureUsage::foreign_try_from)
            .transpose()?;

        Ok(Self {
            transaction_id: connector_transaction_id,
            encoded_data: router_data.request.encoded_data.clone(),
            request_ref_id,
            capture_method: capture_method.map(|capture_method| capture_method.into()),
            handle_response,
<<<<<<< HEAD
            // to-do: uncomment L537 post ucs pr gets merged
            // and then, bump the ucs
            // connector_order_ref_id,
=======
            setup_future_usage: setup_future_usage.map(|s| s.into()),
>>>>>>> 902a660e
            amount: router_data.request.amount.get_amount_as_i64(),
            currency: currency.into(),
            state,
            connector_metadata: None,
            merchant_account_metadata: HashMap::new(),
            metadata: HashMap::new(),
            sync_type: Some(
                payments_grpc::SyncRequestType::foreign_from(&router_data.request.sync_type).into(),
            ),
        })
    }
}

impl
    transformers::ForeignTryFrom<
        &RouterData<
            api::AuthorizeSessionToken,
            router_request_types::AuthorizeSessionTokenData,
            PaymentsResponseData,
        >,
    > for payments_grpc::PaymentServiceCreateSessionTokenRequest
{
    type Error = error_stack::Report<UnifiedConnectorServiceError>;
    fn foreign_try_from(
        router_data: &RouterData<
            api::AuthorizeSessionToken,
            router_request_types::AuthorizeSessionTokenData,
            PaymentsResponseData,
        >,
    ) -> Result<Self, Self::Error> {
        let currency = payments_grpc::Currency::foreign_try_from(router_data.request.currency)?;
        Ok(Self {
            request_ref_id: Some(Identifier {
                id_type: Some(payments_grpc::identifier::IdType::Id(
                    router_data.connector_request_reference_id.clone(),
                )),
            }),
            amount: router_data
                .request
                .amount
                .ok_or(report!(UnifiedConnectorServiceError::RequestEncodingFailed))?,
            currency: currency.into(),
            minor_amount: router_data
                .request
                .amount
                .ok_or(report!(UnifiedConnectorServiceError::RequestEncodingFailed))?,
            metadata: HashMap::new(),
            state: None,
            browser_info: None,
            connector_metadata: HashMap::new(),
            merchant_account_metadata: HashMap::new(),
        })
    }
}

impl
    transformers::ForeignTryFrom<
        &RouterData<
            uas_flows::Authenticate,
            router_request_types::PaymentsAuthenticateData,
            PaymentsResponseData,
        >,
    > for payments_grpc::PaymentServiceAuthenticateRequest
{
    type Error = error_stack::Report<UnifiedConnectorServiceError>;
    fn foreign_try_from(
        router_data: &RouterData<
            uas_flows::Authenticate,
            router_request_types::PaymentsAuthenticateData,
            PaymentsResponseData,
        >,
    ) -> Result<Self, Self::Error> {
        let currency = payments_grpc::Currency::foreign_try_from(
            router_data.request.currency.unwrap_or_default(),
        )?;

        let payment_method = router_data
            .request
            .payment_method_data
            .clone()
            .map(|payment_method_data| {
                unified_connector_service::build_unified_connector_service_payment_method(
                    payment_method_data,
                    router_data.request.payment_method_type,
                )
            })
            .transpose()?;

        let address = payments_grpc::PaymentAddress::foreign_try_from(router_data.address.clone())?;
        let merchant_account_metadata = router_data
            .connector_meta_data
            .as_ref()
            .map(|val| convert_value_map_to_hashmap(val.peek()))
            .transpose()?
            .unwrap_or_default();
        Ok(Self {
            request_ref_id: Some(Identifier {
                id_type: Some(payments_grpc::identifier::IdType::Id(
                    router_data.connector_request_reference_id.clone(),
                )),
            }),
            amount: router_data.request.amount.unwrap_or(0),
            currency: currency.into(),
            minor_amount: router_data
                .request
                .minor_amount
                .map(|amount| amount.get_amount_as_i64())
                .unwrap_or(0),
            payment_method,
            email: router_data
                .request
                .email
                .clone()
                .map(|e| e.expose().expose().into()),
            customer_name: None,
            address: Some(address),
            authentication_data: None,
            metadata: HashMap::new(),
            return_url: None,
            continue_redirection_url: router_data.request.complete_authorize_url.clone(),
            state: None,
            redirection_response: router_data
                .request
                .redirect_response
                .clone()
                .map(|redirection_response| {
                    payments_grpc::RedirectionResponse::foreign_try_from(redirection_response)
                })
                .transpose()?,
            merchant_account_metadata,
            browser_info: router_data
                .request
                .browser_info
                .clone()
                .map(payments_grpc::BrowserInformation::foreign_try_from)
                .transpose()?,
            connector_metadata: HashMap::new(),
        })
    }
}

impl
    transformers::ForeignTryFrom<
        &RouterData<
            uas_flows::PostAuthenticate,
            router_request_types::PaymentsPostAuthenticateData,
            PaymentsResponseData,
        >,
    > for payments_grpc::PaymentServicePostAuthenticateRequest
{
    type Error = error_stack::Report<UnifiedConnectorServiceError>;
    fn foreign_try_from(
        router_data: &RouterData<
            uas_flows::PostAuthenticate,
            router_request_types::PaymentsPostAuthenticateData,
            PaymentsResponseData,
        >,
    ) -> Result<Self, Self::Error> {
        let currency = payments_grpc::Currency::foreign_try_from(
            router_data.request.currency.unwrap_or_default(),
        )?;

        let address = payments_grpc::PaymentAddress::foreign_try_from(router_data.address.clone())?;

        let payment_method = router_data
            .request
            .payment_method_data
            .clone()
            .map(|payment_method_data| {
                unified_connector_service::build_unified_connector_service_payment_method(
                    payment_method_data,
                    router_data.request.payment_method_type,
                )
            })
            .transpose()?;
        let merchant_account_metadata = router_data
            .connector_meta_data
            .as_ref()
            .map(|val| convert_value_map_to_hashmap(val.peek()))
            .transpose()?
            .unwrap_or_default();
        Ok(Self {
            request_ref_id: Some(Identifier {
                id_type: Some(payments_grpc::identifier::IdType::Id(
                    router_data.connector_request_reference_id.clone(),
                )),
            }),
            amount: router_data.request.amount.unwrap_or(0),
            currency: currency.into(),
            minor_amount: router_data
                .request
                .minor_amount
                .map(|amount| amount.get_amount_as_i64())
                .unwrap_or(0),
            payment_method,
            email: router_data
                .request
                .email
                .clone()
                .map(|e| e.expose().expose().into()),
            customer_name: None,
            address: Some(address),
            authentication_data: None,
            metadata: HashMap::new(),
            return_url: None,
            continue_redirection_url: None,
            state: None,
            merchant_account_metadata,
            redirection_response: router_data
                .request
                .redirect_response
                .clone()
                .map(|redirection_response| {
                    payments_grpc::RedirectionResponse::foreign_try_from(redirection_response)
                })
                .transpose()?,
            browser_info: router_data
                .request
                .browser_info
                .clone()
                .map(payments_grpc::BrowserInformation::foreign_try_from)
                .transpose()?,
            connector_metadata: HashMap::new(),
            connector_order_reference_id: None,
        })
    }
}

impl
    transformers::ForeignTryFrom<
        &RouterData<
            uas_flows::PreAuthenticate,
            router_request_types::PaymentsPreAuthenticateData,
            PaymentsResponseData,
        >,
    > for payments_grpc::PaymentServicePreAuthenticateRequest
{
    type Error = error_stack::Report<UnifiedConnectorServiceError>;
    fn foreign_try_from(
        router_data: &RouterData<
            uas_flows::PreAuthenticate,
            router_request_types::PaymentsPreAuthenticateData,
            PaymentsResponseData,
        >,
    ) -> Result<Self, Self::Error> {
        let currency = payments_grpc::Currency::foreign_try_from(
            router_data.request.currency.unwrap_or_default(),
        )?;

        let payment_method = Some(
            unified_connector_service::build_unified_connector_service_payment_method(
                router_data.request.payment_method_data.clone(),
                router_data.request.payment_method_type,
            )?,
        );

        let address = payments_grpc::PaymentAddress::foreign_try_from(router_data.address.clone())?;
        let merchant_account_metadata = router_data
            .connector_meta_data
            .as_ref()
            .map(|val| convert_value_map_to_hashmap(val.peek()))
            .transpose()?
            .unwrap_or_default();
        let metadata = router_data
            .request
            .metadata
            .as_ref()
            .map(|val| convert_value_map_to_hashmap(val.peek()))
            .transpose()?
            .unwrap_or_default();
        Ok(Self {
            request_ref_id: Some(Identifier {
                id_type: Some(payments_grpc::identifier::IdType::Id(
                    router_data.connector_request_reference_id.clone(),
                )),
            }),
            amount: router_data.request.amount,
            currency: currency.into(),
            minor_amount: router_data.request.minor_amount.get_amount_as_i64(),
            payment_method,
            email: router_data
                .request
                .email
                .clone()
                .map(|e| e.expose().expose().into()),
            customer_name: router_data
                .request
                .customer_name
                .clone()
                .map(|customer_name| customer_name.peek().to_owned()),
            address: Some(address),
            enrolled_for_3ds: router_data.request.enrolled_for_3ds,
            metadata,
            return_url: router_data.request.router_return_url.clone(),
            continue_redirection_url: router_data.request.complete_authorize_url.clone(),
            state: None,
            merchant_account_metadata,
            browser_info: router_data
                .request
                .browser_info
                .clone()
                .map(payments_grpc::BrowserInformation::foreign_try_from)
                .transpose()?,
            connector_metadata: HashMap::new(),
        })
    }
}

impl transformers::ForeignTryFrom<&RouterData<Capture, PaymentsCaptureData, PaymentsResponseData>>
    for payments_grpc::PaymentServiceCaptureRequest
{
    type Error = error_stack::Report<UnifiedConnectorServiceError>;

    fn foreign_try_from(
        router_data: &RouterData<Capture, PaymentsCaptureData, PaymentsResponseData>,
    ) -> Result<Self, Self::Error> {
        let connector_transaction_id = router_data.request.connector_transaction_id.clone();

        let currency = payments_grpc::Currency::foreign_try_from(router_data.request.currency)?;

        let browser_info = router_data
            .request
            .browser_info
            .clone()
            .map(payments_grpc::BrowserInformation::foreign_try_from)
            .transpose()?;

        let capture_method = router_data
            .request
            .capture_method
            .map(payments_grpc::CaptureMethod::foreign_try_from)
            .transpose()?;

        let state = router_data
            .access_token
            .as_ref()
            .map(ConnectorState::foreign_from);

        let merchant_account_metadata = router_data
            .connector_meta_data
            .as_ref()
            .map(|val| convert_value_map_to_hashmap(val.peek()))
            .transpose()?
            .unwrap_or_default();

        Ok(Self {
            transaction_id: Some(Identifier {
                id_type: Some(payments_grpc::identifier::IdType::Id(
                    connector_transaction_id,
                )),
            }),
            request_ref_id: Some(Identifier {
                id_type: Some(payments_grpc::identifier::IdType::Id(
                    router_data.connector_request_reference_id.clone(),
                )),
            }),
            amount_to_capture: router_data
                .request
                .minor_amount_to_capture
                .get_amount_as_i64(),
            currency: currency.into(),
            capture_method: capture_method.map(|capture_method| capture_method.into()),
            metadata: router_data
                .request
                .metadata
                .as_ref()
                .map(convert_value_map_to_hashmap)
                .transpose()?
                .unwrap_or_default(),
            browser_info,
            multiple_capture_data: router_data.request.multiple_capture_data.as_ref().map(
                |multiple_capture_request_data| payments_grpc::MultipleCaptureRequestData {
                    capture_sequence: multiple_capture_request_data.capture_sequence.into(),
                    capture_reference: multiple_capture_request_data.capture_reference.clone(),
                },
            ),
            state,
            connector_metadata: router_data
                .request
                .connector_meta
                .as_ref()
                .map(convert_value_map_to_hashmap)
                .transpose()?
                .unwrap_or_default(),
            merchant_account_metadata,
        })
    }
}

impl
    transformers::ForeignTryFrom<
        &RouterData<
            api::CompleteAuthorize,
            crate::types::CompleteAuthorizeData,
            PaymentsResponseData,
        >,
    > for payments_grpc::PaymentServiceAuthorizeRequest
{
    type Error = error_stack::Report<UnifiedConnectorServiceError>;

    fn foreign_try_from(
        router_data: &RouterData<
            api::CompleteAuthorize,
            crate::types::CompleteAuthorizeData,
            PaymentsResponseData,
        >,
    ) -> Result<Self, Self::Error> {
        let currency = payments_grpc::Currency::foreign_try_from(router_data.request.currency)?;

        let payment_method = router_data
            .request
            .payment_method_data
            .clone()
            .map(|payment_method_data| {
                unified_connector_service::build_unified_connector_service_payment_method(
                    payment_method_data,
                    router_data.request.payment_method_type,
                )
            })
            .transpose()?;

        let address = payments_grpc::PaymentAddress::foreign_try_from(router_data.address.clone())?;

        let auth_type =
            payments_grpc::AuthenticationType::foreign_try_from(AuthenticationType::NoThreeDs)?;

        let browser_info = router_data
            .request
            .browser_info
            .clone()
            .map(payments_grpc::BrowserInformation::foreign_try_from)
            .transpose()?;

        let capture_method = router_data
            .request
            .capture_method
            .map(payments_grpc::CaptureMethod::foreign_try_from)
            .transpose()?;

        let merchant_account_metadata = router_data
            .connector_meta_data
            .as_ref()
            .map(|val| convert_value_map_to_hashmap(val.peek()))
            .transpose()?
            .unwrap_or_default();
        let metadata = router_data
            .request
            .metadata
            .as_ref()
            .map(convert_value_map_to_hashmap)
            .transpose()?
            .unwrap_or_default();
        let authentication_data = router_data
            .request
            .authentication_data
            .clone()
            .map(payments_grpc::AuthenticationData::foreign_try_from)
            .transpose()?;

        Ok(Self {
            amount: router_data.request.amount,
            currency: currency.into(),
            billing_descriptor: None,
            payment_method,
            return_url: router_data.request.complete_authorize_url.clone(),
            address: Some(address),
            auth_type: auth_type.into(),
            enrolled_for_3ds: false,
            request_incremental_authorization: false,
            minor_amount: router_data.request.minor_amount.get_amount_as_i64(),
            email: router_data
                .request
                .email
                .clone()
                .map(|e| e.expose().expose().into()),
            browser_info,
            session_token: None,
            order_tax_amount: None,
            customer_name: None,
            capture_method: capture_method.map(|capture_method| capture_method.into()),
            webhook_url: None, // CompleteAuthorize doesn't have webhook_url
            complete_authorize_url: router_data.request.complete_authorize_url.clone(),
            setup_future_usage: router_data
                .request
                .setup_future_usage
                .map(payments_grpc::FutureUsage::foreign_try_from)
                .transpose()?
                .map(|s| s.into()),
            off_session: router_data.request.off_session,
            customer_acceptance: router_data
                .request
                .customer_acceptance
                .clone()
                .map(payments_grpc::CustomerAcceptance::foreign_try_from)
                .transpose()?,
            order_category: None,
            payment_experience: None,
            authentication_data,
            request_extended_authorization: None,
            merchant_order_reference_id: None,
            shipping_cost: None,
            request_ref_id: Some(Identifier {
                id_type: Some(payments_grpc::identifier::IdType::Id(
                    router_data.connector_request_reference_id.clone(),
                )),
            }),
            customer_id: None,
            metadata,
            test_mode: router_data.test_mode,
            connector_customer_id: router_data.connector_customer.clone(),
            merchant_account_metadata,
            state: None,
            description: None,
            setup_mandate_details: None,
            statement_descriptor_name: None,
            statement_descriptor_suffix: None,
            order_details: vec![],
            connector_metadata: HashMap::new(),
            connector_order_reference_id: Some(router_data.connector_request_reference_id.clone()),
            enable_partial_authorization: None,
            payment_channel: None,
        })
    }
}

impl
    transformers::ForeignTryFrom<
        &RouterData<Authorize, PaymentsAuthorizeData, PaymentsResponseData>,
    > for payments_grpc::PaymentServiceAuthorizeRequest
{
    type Error = error_stack::Report<UnifiedConnectorServiceError>;

    fn foreign_try_from(
        router_data: &RouterData<Authorize, PaymentsAuthorizeData, PaymentsResponseData>,
    ) -> Result<Self, Self::Error> {
        let currency = payments_grpc::Currency::foreign_try_from(router_data.request.currency)?;

        let payment_method = Some(
            unified_connector_service::build_unified_connector_service_payment_method(
                router_data.request.payment_method_data.clone(),
                router_data.request.payment_method_type,
            )?,
        );

        let address = payments_grpc::PaymentAddress::foreign_try_from(router_data.address.clone())?;

        let auth_type = payments_grpc::AuthenticationType::foreign_try_from(router_data.auth_type)?;

        let browser_info = router_data
            .request
            .browser_info
            .clone()
            .map(payments_grpc::BrowserInformation::foreign_try_from)
            .transpose()?;

        let capture_method = router_data
            .request
            .capture_method
            .map(payments_grpc::CaptureMethod::foreign_try_from)
            .transpose()?;

        let authentication_data = router_data
            .request
            .authentication_data
            .clone()
            .map(payments_grpc::AuthenticationData::foreign_try_from)
            .transpose()?;
        let merchant_account_metadata = router_data
            .connector_meta_data
            .as_ref()
            .map(|val| convert_value_map_to_hashmap(val.peek()))
            .transpose()?
            .unwrap_or_default();
        let metadata = router_data
            .request
            .metadata
            .as_ref()
            .map(convert_value_map_to_hashmap)
            .transpose()?
            .unwrap_or_default();
        let setup_future_usage = router_data
            .request
            .setup_future_usage
            .map(payments_grpc::FutureUsage::foreign_try_from)
            .transpose()?;

        let customer_acceptance = router_data
            .request
            .customer_acceptance
            .clone()
            .map(payments_grpc::CustomerAcceptance::foreign_try_from)
            .transpose()?;

        let state = router_data
            .access_token
            .as_ref()
            .map(ConnectorState::foreign_from);

        Ok(Self {
            amount: router_data.request.amount,
            currency: currency.into(),
            payment_method,
            return_url: router_data.request.router_return_url.clone(),
            address: Some(address),
            auth_type: auth_type.into(),
            enrolled_for_3ds: router_data.request.enrolled_for_3ds,
            request_incremental_authorization: router_data
                .request
                .request_incremental_authorization,
            minor_amount: router_data.request.amount,
            email: router_data
                .request
                .email
                .clone()
                .map(|e| e.expose().expose().into()),
            browser_info,
            session_token: None,
            order_tax_amount: router_data
                .request
                .order_tax_amount
                .map(|order_tax_amount| order_tax_amount.get_amount_as_i64()),
            customer_name: router_data
                .request
                .customer_name
                .clone()
                .map(|customer_name| customer_name.peek().to_owned()),
            capture_method: capture_method.map(|capture_method| capture_method.into()),
            webhook_url: router_data.request.webhook_url.clone(),
            complete_authorize_url: router_data.request.complete_authorize_url.clone(),
            setup_future_usage: setup_future_usage.map(|s| s.into()),
            off_session: router_data.request.off_session,
            customer_acceptance,
            order_category: router_data.request.order_category.clone(),
            payment_experience: None,
            authentication_data,
            request_extended_authorization: router_data
                .request
                .request_extended_authorization
                .map(|request_extended_authorization| request_extended_authorization.is_true()),
            merchant_order_reference_id: router_data.request.merchant_order_reference_id.clone(),
            shipping_cost: router_data
                .request
                .shipping_cost
                .map(|shipping_cost| shipping_cost.get_amount_as_i64()),
            request_ref_id: Some(Identifier {
                id_type: Some(payments_grpc::identifier::IdType::Id(
                    router_data.connector_request_reference_id.clone(),
                )),
            }),
            customer_id: router_data
                .request
                .customer_id
                .as_ref()
                .map(|id| id.get_string_repr().to_string()),
            metadata,
            test_mode: router_data.test_mode,
            connector_customer_id: router_data.connector_customer.clone(),
            state,
            merchant_account_metadata,
            description: router_data.description.clone(),
            setup_mandate_details: router_data
                .request
                .setup_mandate_details
                .as_ref()
                .map(payments_grpc::SetupMandateDetails::foreign_try_from)
                .transpose()?,
            statement_descriptor_name: router_data
                .request
                .billing_descriptor
                .as_ref()
                .and_then(|descriptor| descriptor.statement_descriptor.clone()),
            statement_descriptor_suffix: router_data
                .request
                .billing_descriptor
                .as_ref()
                .and_then(|descriptor| descriptor.statement_descriptor_suffix.clone()),
            order_details: vec![],
            connector_metadata: HashMap::new(),
            connector_order_reference_id: router_data.request.order_id.clone(),
            enable_partial_authorization: router_data
                .request
                .enable_partial_authorization
                .map(|e| e.is_true()),
            billing_descriptor: router_data
                .request
                .billing_descriptor
                .as_ref()
                .map(payments_grpc::BillingDescriptor::foreign_from),
            payment_channel: router_data
                .request
                .payment_channel
                .as_ref()
                .map(payments_grpc::PaymentChannel::foreign_try_from)
                .transpose()?
                .map(|payment_channel| payment_channel.into()),
        })
    }
}

impl
    transformers::ForeignTryFrom<
        &RouterData<ExternalVaultProxy, ExternalVaultProxyPaymentsData, PaymentsResponseData>,
    > for payments_grpc::PaymentServiceAuthorizeRequest
{
    type Error = error_stack::Report<UnifiedConnectorServiceError>;

    fn foreign_try_from(
        router_data: &RouterData<
            ExternalVaultProxy,
            ExternalVaultProxyPaymentsData,
            PaymentsResponseData,
        >,
    ) -> Result<Self, Self::Error> {
        let currency = payments_grpc::Currency::foreign_try_from(router_data.request.currency)?;

        let payment_method = Some(
            unified_connector_service::build_unified_connector_service_payment_method_for_external_proxy(
                router_data.request.payment_method_data.clone(),
                router_data.request.payment_method_type,
            )?
        );

        let address = payments_grpc::PaymentAddress::foreign_try_from(router_data.address.clone())?;

        let auth_type = payments_grpc::AuthenticationType::foreign_try_from(router_data.auth_type)?;

        let browser_info = router_data
            .request
            .browser_info
            .clone()
            .map(payments_grpc::BrowserInformation::foreign_try_from)
            .transpose()?;

        let capture_method = router_data
            .request
            .capture_method
            .map(payments_grpc::CaptureMethod::foreign_try_from)
            .transpose()?;

        let authentication_data = router_data
            .request
            .authentication_data
            .clone()
            .map(payments_grpc::AuthenticationData::foreign_try_from)
            .transpose()?;

        let setup_future_usage = router_data
            .request
            .setup_future_usage
            .map(payments_grpc::FutureUsage::foreign_try_from)
            .transpose()?;

        let customer_acceptance = router_data
            .request
            .customer_acceptance
            .clone()
            .map(payments_grpc::CustomerAcceptance::foreign_try_from)
            .transpose()?;

        Ok(Self {
            amount: router_data.request.amount,
            currency: currency.into(),
            billing_descriptor: None,
            payment_method,
            return_url: router_data.request.router_return_url.clone(),
            address: Some(address),
            auth_type: auth_type.into(),
            enrolled_for_3ds: router_data.request.enrolled_for_3ds,
            request_incremental_authorization: router_data
                .request
                .request_incremental_authorization,
            minor_amount: router_data.request.amount,
            email: router_data
                .request
                .email
                .clone()
                .map(|e| e.expose().expose().into()),
            browser_info,
            session_token: None,
            order_tax_amount: router_data
                .request
                .order_tax_amount
                .map(|order_tax_amount| order_tax_amount.get_amount_as_i64()),
            customer_name: router_data
                .request
                .customer_name
                .clone()
                .map(|customer_name| customer_name.peek().to_owned()),
            capture_method: capture_method.map(|capture_method| capture_method.into()),
            webhook_url: router_data.request.webhook_url.clone(),
            complete_authorize_url: router_data.request.complete_authorize_url.clone(),
            setup_future_usage: setup_future_usage.map(|s| s.into()),
            off_session: router_data.request.off_session,
            customer_acceptance,
            order_category: router_data.request.order_category.clone(),
            payment_experience: None,
            authentication_data,
            request_extended_authorization: router_data
                .request
                .request_extended_authorization
                .map(|request_extended_authorization| request_extended_authorization.is_true()),
            merchant_order_reference_id: router_data
                .request
                .merchant_order_reference_id
                .as_ref()
                .map(|merchant_order_reference_id| {
                    merchant_order_reference_id.get_string_repr().to_string()
                }),
            shipping_cost: router_data
                .request
                .shipping_cost
                .map(|shipping_cost| shipping_cost.get_amount_as_i64()),
            request_ref_id: Some(Identifier {
                id_type: Some(payments_grpc::identifier::IdType::Id(
                    router_data.connector_request_reference_id.clone(),
                )),
            }),
            customer_id: router_data
                .request
                .customer_id
                .as_ref()
                .map(|id| id.get_string_repr().to_string()),
            metadata: router_data
                .request
                .metadata
                .as_ref()
                .map(convert_value_map_to_hashmap)
                .transpose()?
                .unwrap_or_default(),
            merchant_account_metadata: router_data
                .connector_meta_data
                .as_ref()
                .map(|meta| convert_value_map_to_hashmap(meta.peek()))
                .transpose()?
                .unwrap_or_default(),
            test_mode: router_data.test_mode,
            connector_customer_id: router_data.connector_customer.clone(),
            state: None,
            description: router_data.description.clone(),
            setup_mandate_details: router_data
                .request
                .setup_mandate_details
                .as_ref()
                .map(payments_grpc::SetupMandateDetails::foreign_try_from)
                .transpose()?,
            statement_descriptor_name: router_data.request.statement_descriptor.clone(),
            statement_descriptor_suffix: router_data.request.statement_descriptor_suffix.clone(),
            order_details: vec![],
            connector_metadata: HashMap::new(),
            connector_order_reference_id: router_data.request.order_id.clone(),
            enable_partial_authorization: None,
            payment_channel: None,
        })
    }
}

impl
    transformers::ForeignTryFrom<
        &RouterData<SetupMandate, SetupMandateRequestData, PaymentsResponseData>,
    > for payments_grpc::PaymentServiceRegisterRequest
{
    type Error = error_stack::Report<UnifiedConnectorServiceError>;

    fn foreign_try_from(
        router_data: &RouterData<SetupMandate, SetupMandateRequestData, PaymentsResponseData>,
    ) -> Result<Self, Self::Error> {
        let currency = payments_grpc::Currency::foreign_try_from(router_data.request.currency)?;
        let payment_method = Some(
            unified_connector_service::build_unified_connector_service_payment_method(
                router_data.request.payment_method_data.clone(),
                router_data.request.payment_method_type,
            )?,
        );
        let address = payments_grpc::PaymentAddress::foreign_try_from(router_data.address.clone())?;
        let auth_type = payments_grpc::AuthenticationType::foreign_try_from(router_data.auth_type)?;
        let browser_info = router_data
            .request
            .browser_info
            .clone()
            .map(payments_grpc::BrowserInformation::foreign_try_from)
            .transpose()?;
        let setup_future_usage = router_data
            .request
            .setup_future_usage
            .map(payments_grpc::FutureUsage::foreign_try_from)
            .transpose()?;

        // If this is the deprecated mandate_id flow, take customer_acceptance
        // from setup_mandate_details. Otherwise, take it from request.customer_acceptance.
        let customer_acceptance = match router_data.request.get_setup_mandate_details() {
            Some(mandate_data) => mandate_data
                .customer_acceptance
                .clone()
                .map(payments_grpc::CustomerAcceptance::foreign_try_from)
                .transpose(),
            None => router_data
                .request
                .customer_acceptance
                .clone()
                .map(payments_grpc::CustomerAcceptance::foreign_try_from)
                .transpose(),
        }?;

        let state = router_data
            .access_token
            .as_ref()
            .map(ConnectorState::foreign_from);

        Ok(Self {
            payment_method_token: router_data.payment_method_token.as_ref().and_then(|payment_method_token|{
                match payment_method_token {
                    hyperswitch_domain_models::router_data::PaymentMethodToken::Token(secret_token) => Some(secret_token.peek().clone()),
                    hyperswitch_domain_models::router_data::PaymentMethodToken::ApplePayDecrypt(_) |
                    hyperswitch_domain_models::router_data::PaymentMethodToken::GooglePayDecrypt(_) |
                    hyperswitch_domain_models::router_data::PaymentMethodToken::PazeDecrypt(_) => None
                }
            }),
            request_ref_id: Some(Identifier {
                id_type: Some(payments_grpc::identifier::IdType::Id(
                    router_data.connector_request_reference_id.clone(),
                )),
            }),
            currency: currency.into(),
            payment_method,
            minor_amount: router_data.request.amount,
            email: router_data
                .request
                .email
                .clone()
                .map(|e| e.expose().expose().into()),
            customer_name: router_data
                .request
                .customer_name
                .clone()
                .map(|customer_name| customer_name.peek().to_owned()),
            customer_id: router_data
                .request
                .customer_id
                .as_ref()
                .map(|id| id.get_string_repr().to_string()),
            address: Some(address),
            auth_type: auth_type.into(),
            enrolled_for_3ds: false,
            authentication_data: None,
            metadata: router_data
                .request
                .metadata
                .as_ref()
                .map(|secret| convert_value_map_to_hashmap(secret.peek()))
                .transpose()?
                .unwrap_or_default(),
            return_url: router_data.request.router_return_url.clone(),
            webhook_url: router_data.request.webhook_url.clone(),
            complete_authorize_url: router_data.request.complete_authorize_url.clone(),

            session_token: None,
            order_tax_amount: None,
            order_category: None,
            merchant_order_reference_id: None,
            shipping_cost: router_data
                .request
                .shipping_cost
                .map(|cost| cost.get_amount_as_i64()),
            setup_future_usage: setup_future_usage.map(|s| s.into()),
            off_session: router_data.request.off_session,
            request_incremental_authorization: router_data
                .request
                .request_incremental_authorization,
            request_extended_authorization: None,
            customer_acceptance,
            browser_info,
            payment_experience: None,
            merchant_account_metadata: router_data
                .connector_meta_data
                .as_ref()
                .map(|meta| convert_value_map_to_hashmap(meta.peek()))
                .transpose()?
                .unwrap_or_default(),
            connector_customer_id: router_data.connector_customer.clone(),
            state,
            order_id: None,
            connector_metadata: HashMap::new(),
            enable_partial_authorization: router_data.request.enable_partial_authorization.map(|e| e.is_true()),
            billing_descriptor: router_data.request.billing_descriptor.as_ref().map(payments_grpc::BillingDescriptor::foreign_from),
            payment_channel: router_data.request.payment_channel.as_ref().map(payments_grpc::PaymentChannel::foreign_try_from)
                .transpose()?
                .map(|payment_channel| payment_channel.into()),
        })
    }
}

impl
    transformers::ForeignTryFrom<
        &RouterData<Authorize, PaymentsAuthorizeData, PaymentsResponseData>,
    > for payments_grpc::PaymentServiceRepeatEverythingRequest
{
    type Error = error_stack::Report<UnifiedConnectorServiceError>;

    fn foreign_try_from(
        router_data: &RouterData<Authorize, PaymentsAuthorizeData, PaymentsResponseData>,
    ) -> Result<Self, Self::Error> {
        let currency = payments_grpc::Currency::foreign_try_from(router_data.request.currency)?;
        let browser_info = router_data
            .request
            .browser_info
            .clone()
            .map(payments_grpc::BrowserInformation::foreign_try_from)
            .transpose()?;
        let capture_method = router_data
            .request
            .capture_method
            .map(payments_grpc::CaptureMethod::foreign_try_from)
            .transpose()?;

        let payment_method_type = router_data
            .request
            .payment_method_type
            .map(payments_grpc::PaymentMethodType::foreign_try_from)
            .transpose()?
            .map(|pm_type| pm_type.into());

        let address = payments_grpc::PaymentAddress::foreign_try_from(router_data.address.clone())?;

        let mandate_reference = match &router_data.request.mandate_id {
            Some(mandate) => match &mandate.mandate_reference_id {
                Some(api_models::payments::MandateReferenceId::ConnectorMandateId(
                    connector_mandate_id,
                )) => Some(payments_grpc::MandateReference {
                    mandate_id: connector_mandate_id.get_connector_mandate_id(),
                    payment_method_id: connector_mandate_id.get_payment_method_id(),
                    connector_mandate_request_reference_id: connector_mandate_id
                        .get_connector_mandate_request_reference_id(),
                }),
                _ => {
                    return Err(UnifiedConnectorServiceError::MissingRequiredField {
                        field_name: "connector_mandate_id",
                    }
                    .into())
                }
            },
            None => {
                return Err(UnifiedConnectorServiceError::MissingRequiredField {
                    field_name: "connector_mandate_id",
                }
                .into())
            }
        };

        let state = router_data
            .access_token
            .as_ref()
            .map(ConnectorState::foreign_from);

        Ok(Self {
            request_ref_id: Some(Identifier {
                id_type: Some(payments_grpc::identifier::IdType::Id(
                    router_data.connector_request_reference_id.clone(),
                )),
            }),
            mandate_reference,
            amount: router_data.request.amount,
            currency: currency.into(),
            minor_amount: router_data.request.amount,
            merchant_order_reference_id: router_data.request.merchant_order_reference_id.clone(),
            metadata: router_data
                .request
                .metadata
                .as_ref()
                .map(convert_value_map_to_hashmap)
                .transpose()?
                .unwrap_or_default(),
            merchant_account_metadata: router_data
                .connector_meta_data
                .as_ref()
                .map(|meta| convert_value_map_to_hashmap(meta.peek()))
                .transpose()?
                .unwrap_or_default(),
            webhook_url: router_data.request.webhook_url.clone(),
            capture_method: capture_method.map(|capture_method| capture_method.into()),
            email: router_data
                .request
                .email
                .clone()
                .map(|e| e.expose().expose().into()),
            browser_info,
            test_mode: router_data.test_mode,
            payment_method_type,
            state,
            return_url: router_data.request.router_return_url.clone(),
            description: router_data.description.clone(),
            connector_customer_id: router_data.connector_customer.clone(),
            address: Some(address),
            off_session: router_data.request.off_session,
            recurring_mandate_payment_data: None,
            enable_partial_authorization: router_data
                .request
                .enable_partial_authorization
                .map(|e| e.is_true()),
            billing_descriptor: router_data
                .request
                .billing_descriptor
                .as_ref()
                .map(payments_grpc::BillingDescriptor::foreign_from),
            mit_category: router_data
                .request
                .mit_category
                .map(payments_grpc::MitCategory::foreign_from)
                .map(|mit_category| mit_category.into()),
            shipping_cost: router_data
                .request
                .shipping_cost
                .map(|shipping_cost| shipping_cost.get_amount_as_i64()),
            connector_metadata: HashMap::new(),
        })
    }
}

impl transformers::ForeignTryFrom<&RouterData<Session, PaymentsSessionData, PaymentsResponseData>>
    for payments_grpc::PaymentServiceSdkSessionTokenRequest
{
    type Error = error_stack::Report<UnifiedConnectorServiceError>;

    fn foreign_try_from(
        router_data: &RouterData<Session, PaymentsSessionData, PaymentsResponseData>,
    ) -> Result<Self, Self::Error> {
        let currency = payments_grpc::Currency::foreign_try_from(router_data.request.currency)?;

        let country = router_data
            .request
            .country
            .as_ref()
            .and_then(|c| payments_grpc::CountryAlpha2::from_str_name(&c.to_string()))
            .map(|country| country.into());

        let merchant_account_metadata = serde_json::to_string(&router_data.connector_meta_data)
            .change_context(UnifiedConnectorServiceError::RequestEncodingFailed)?;

        Ok(Self {
            request_ref_id: Some(Identifier {
                id_type: Some(payments_grpc::identifier::IdType::Id(
                    router_data.connector_request_reference_id.clone(),
                )),
            }),
            amount: router_data.request.amount,
            currency: currency.into(),
            minor_amount: router_data.request.minor_amount.get_amount_as_i64(),
            email: router_data
                .request
                .email
                .clone()
                .map(|e| e.expose().expose().into()),
            merchant_account_metadata: Some(merchant_account_metadata.into()),
            order_tax_amount: router_data
                .request
                .order_tax_amount
                .map(|order_tax_amount| order_tax_amount.get_amount_as_i64()),
            customer_name: router_data
                .request
                .customer_name
                .clone()
                .map(|customer_name| customer_name.expose().into()),
            shipping_cost: router_data
                .request
                .shipping_cost
                .map(|shipping_cost| shipping_cost.get_amount_as_i64()),
            country_alpha2_code: country,
            payment_method_type: router_data
                .payment_method_type
                .map(payments_grpc::PaymentMethodType::foreign_try_from)
                .transpose()?
                .map(|payment_method_type| payment_method_type.into()),
            metadata: HashMap::new(),
            connector_metadata: HashMap::new(),
        })
    }
}

impl transformers::ForeignTryFrom<payments_grpc::PaymentServicePreAuthenticateResponse>
    for Result<(PaymentsResponseData, AttemptStatus), ErrorResponse>
{
    type Error = error_stack::Report<UnifiedConnectorServiceError>;
    fn foreign_try_from(
        response: payments_grpc::PaymentServicePreAuthenticateResponse,
    ) -> Result<Self, Self::Error> {
        let connector_response_reference_id =
            response.response_ref_id.as_ref().and_then(|identifier| {
                identifier
                    .id_type
                    .clone()
                    .and_then(|id_type| match id_type {
                        payments_grpc::identifier::IdType::Id(id) => Some(id),
                        payments_grpc::identifier::IdType::EncodedData(encoded_data) => {
                            Some(encoded_data)
                        }
                        payments_grpc::identifier::IdType::NoResponseIdMarker(_) => None,
                    })
            });

        let resource_id: router_request_types::ResponseId = match response
            .transaction_id
            .as_ref()
            .and_then(|id| id.id_type.clone())
        {
            Some(payments_grpc::identifier::IdType::Id(id)) => {
                router_request_types::ResponseId::ConnectorTransactionId(id)
            }
            Some(payments_grpc::identifier::IdType::EncodedData(encoded_data)) => {
                router_request_types::ResponseId::EncodedData(encoded_data)
            }
            Some(payments_grpc::identifier::IdType::NoResponseIdMarker(_)) | None => {
                router_request_types::ResponseId::NoResponseId
            }
        };

        let redirection_data = response
            .redirection_data
            .clone()
            .map(RedirectForm::foreign_try_from)
            .transpose()?;

        let status_code = convert_connector_service_status_code(response.status_code)?;

        let response = if response.error_code.is_some() {
            let attempt_status = match response.status() {
                payments_grpc::PaymentStatus::AttemptStatusUnspecified => None,
                _ => Some(AttemptStatus::foreign_try_from(response.status())?),
            };

            Err(ErrorResponse {
                code: response.error_code().to_owned(),
                message: response.error_message().to_owned(),
                reason: Some(response.error_reason().to_owned()),
                status_code,
                attempt_status,
                connector_transaction_id: connector_response_reference_id,
                network_decline_code: None,
                network_advice_code: None,
                network_error_message: None,
                connector_metadata: None,
            })
        } else {
            let status = AttemptStatus::foreign_try_from(response.status())?;

            Ok((
                PaymentsResponseData::TransactionResponse {
                    resource_id,
                    redirection_data: Box::new(redirection_data),
                    mandate_reference: Box::new(None),
                    connector_metadata: None,
                    network_txn_id: response.network_txn_id.clone(),
                    connector_response_reference_id,
                    incremental_authorization_allowed: None,
                    charges: None,
                },
                status,
            ))
        };

        Ok(response)
    }
}

impl transformers::ForeignTryFrom<payments_grpc::PaymentServiceAuthorizeResponse>
    for Result<(PaymentsResponseData, AttemptStatus), ErrorResponse>
{
    type Error = error_stack::Report<UnifiedConnectorServiceError>;

    fn foreign_try_from(
        response: payments_grpc::PaymentServiceAuthorizeResponse,
    ) -> Result<Self, Self::Error> {
        let connector_response_reference_id =
            response.response_ref_id.as_ref().and_then(|identifier| {
                identifier
                    .id_type
                    .clone()
                    .and_then(|id_type| match id_type {
                        payments_grpc::identifier::IdType::Id(id) => Some(id),
                        payments_grpc::identifier::IdType::EncodedData(encoded_data) => {
                            Some(encoded_data)
                        }
                        payments_grpc::identifier::IdType::NoResponseIdMarker(_) => None,
                    })
            });

        let resource_id: router_request_types::ResponseId = match response
            .transaction_id
            .as_ref()
            .and_then(|id| id.id_type.clone())
        {
            Some(payments_grpc::identifier::IdType::Id(id)) => {
                router_request_types::ResponseId::ConnectorTransactionId(id)
            }
            Some(payments_grpc::identifier::IdType::EncodedData(encoded_data)) => {
                router_request_types::ResponseId::EncodedData(encoded_data)
            }
            Some(payments_grpc::identifier::IdType::NoResponseIdMarker(_)) | None => {
                router_request_types::ResponseId::NoResponseId
            }
        };

        let (mut connector_metadata, redirection_data) = match response.redirection_data.clone() {
            Some(redirection_data) => match redirection_data.form_type {
                Some(ref form_type) => match form_type {
                    payments_grpc::redirect_form::FormType::Uri(uri) => {
                        let sdk_uri_info = api_models::payments::SdkUpiUriInformation {
                            sdk_uri: uri.uri.clone(),
                        };
                        (
                            Some(
                                sdk_uri_info
                                    .encode_to_value()
                                    .change_context(UnifiedConnectorServiceError::ParsingFailed)
                                    .attach_printable(
                                        "Failed to serialize SdkUpiUriInformation to JSON value",
                                    )?,
                            ),
                            None,
                        )
                    }
                    _ => (
                        None,
                        Some(RedirectForm::foreign_try_from(redirection_data)).transpose()?,
                    ),
                },
                None => (None, None),
            },
            None => (None, None),
        };

        connector_metadata = if response
            .connector_metadata
            .get("nextActionData")
            .filter(|&next_action_data| next_action_data == "WaitScreenInstructions")
            .is_some()
        {
            let wait_screen_metadata = build_upi_wait_screen_data()?;

            let mut metadata_map = connector_metadata
                .as_ref()
                .and_then(|meta| meta.as_object())
                .cloned()
                .unwrap_or_else(serde_json::Map::new);

            metadata_map.insert("WaitScreenInstructions".to_string(), wait_screen_metadata);

            // For UPI Intent/QR, also preserve URI information from redirection data
            if let Some(redirection_data) = response.redirection_data.as_ref() {
                if let Some(payments_grpc::redirect_form::FormType::Uri(uri)) =
                    &redirection_data.form_type
                {
                    let sdk_uri_info = api_models::payments::SdkUpiUriInformation {
                        sdk_uri: uri.uri.clone(),
                    };
                    let uri_data = sdk_uri_info
                        .encode_to_value()
                        .change_context(UnifiedConnectorServiceError::ParsingFailed)
                        .attach_printable(
                            "Failed to serialize SdkUpiUriInformation to JSON value",
                        )?;
                    metadata_map.insert("SdkUpiUriInformation".to_string(), uri_data);
                }
            }

            Some(serde_json::Value::Object(metadata_map))
        } else {
            connector_metadata
        };

        // Extract connector_metadata from response if present and not already set
        if connector_metadata.is_none() && !response.connector_metadata.is_empty() {
            connector_metadata = serde_json::to_value(&response.connector_metadata)
                .map_err(|e| {
                    tracing::warn!(
                        serialization_error=?e,
                        metadata=?response.connector_metadata,
                        "Failed to serialize connector_metadata from UCS response"
                    );
                    e
                })
                .ok();
        }

        let status_code = convert_connector_service_status_code(response.status_code)?;

        let response = if response.error_code.is_some() {
            let attempt_status = match response.status() {
                payments_grpc::PaymentStatus::AttemptStatusUnspecified => None,
                _ => Some(AttemptStatus::foreign_try_from(response.status())?),
            };

            Err(ErrorResponse {
                code: response.error_code().to_owned(),
                message: response.error_message().to_owned(),
                reason: Some(response.error_reason().to_owned()),
                status_code,
                attempt_status,
                connector_transaction_id: connector_response_reference_id,
                network_decline_code: None,
                network_advice_code: None,
                network_error_message: None,
                connector_metadata: None,
            })
        } else {
            let status = AttemptStatus::foreign_try_from(response.status())?;

            Ok((
                PaymentsResponseData::TransactionResponse {
                    resource_id,
                    redirection_data: Box::new(redirection_data),
                    mandate_reference: Box::new(response.mandate_reference.map(|grpc_mandate| {
                        hyperswitch_domain_models::router_response_types::MandateReference {
                            connector_mandate_id: grpc_mandate.mandate_id,
                            payment_method_id: grpc_mandate.payment_method_id,
                            mandate_metadata: None,
                            connector_mandate_request_reference_id: grpc_mandate
                                .connector_mandate_request_reference_id,
                        }
                    })),
                    connector_metadata,
                    network_txn_id: response.network_txn_id.clone(),
                    connector_response_reference_id,
                    incremental_authorization_allowed: response.incremental_authorization_allowed,
                    charges: None,
                },
                status,
            ))
        };

        Ok(response)
    }
}

impl transformers::ForeignTryFrom<payments_grpc::PaymentServiceCaptureResponse>
    for Result<(PaymentsResponseData, AttemptStatus), ErrorResponse>
{
    type Error = error_stack::Report<UnifiedConnectorServiceError>;

    fn foreign_try_from(
        response: payments_grpc::PaymentServiceCaptureResponse,
    ) -> Result<Self, Self::Error> {
        let connector_response_reference_id =
            response.response_ref_id.as_ref().and_then(|identifier| {
                identifier
                    .id_type
                    .clone()
                    .and_then(|id_type| match id_type {
                        payments_grpc::identifier::IdType::Id(id) => Some(id),
                        payments_grpc::identifier::IdType::EncodedData(encoded_data) => {
                            Some(encoded_data)
                        }
                        payments_grpc::identifier::IdType::NoResponseIdMarker(_) => None,
                    })
            });

        let status_code = convert_connector_service_status_code(response.status_code)?;

        let resource_id: router_request_types::ResponseId = match response
            .transaction_id
            .as_ref()
            .and_then(|id| id.id_type.clone())
        {
            Some(payments_grpc::identifier::IdType::Id(id)) => {
                router_request_types::ResponseId::ConnectorTransactionId(id)
            }
            Some(payments_grpc::identifier::IdType::EncodedData(encoded_data)) => {
                router_request_types::ResponseId::EncodedData(encoded_data)
            }
            Some(payments_grpc::identifier::IdType::NoResponseIdMarker(_)) | None => {
                router_request_types::ResponseId::NoResponseId
            }
        };

        // Extract connector_metadata from response if present
        let connector_metadata = (!response.connector_metadata.is_empty())
            .then(|| {
                serde_json::to_value(&response.connector_metadata)
                    .map_err(|e| {
                        tracing::warn!(
                            serialization_error=?e,
                            metadata=?response.connector_metadata,
                            "Failed to serialize connector_metadata from UCS capture response"
                        );
                        e
                    })
                    .ok()
            })
            .flatten();

        let response = if response.error_code.is_some() {
            let attempt_status = match response.status() {
                payments_grpc::PaymentStatus::AttemptStatusUnspecified => None,
                _ => Some(AttemptStatus::foreign_try_from(response.status())?),
            };
            Err(ErrorResponse {
                code: response.error_code().to_owned(),
                message: response.error_message().to_owned(),
                reason: Some(response.error_reason().to_owned()),
                status_code,
                attempt_status,
                connector_transaction_id: connector_response_reference_id,
                network_decline_code: None,
                network_advice_code: None,
                network_error_message: None,
                connector_metadata: None,
            })
        } else {
            let status = AttemptStatus::foreign_try_from(response.status())?;
            Ok((
                PaymentsResponseData::TransactionResponse {
                    resource_id,
                    redirection_data: Box::new(None),
                    mandate_reference: Box::new(response.mandate_reference.map(|grpc_mandate| {
                        hyperswitch_domain_models::router_response_types::MandateReference {
                            connector_mandate_id: grpc_mandate.mandate_id,
                            payment_method_id: grpc_mandate.payment_method_id,
                            mandate_metadata: None,
                            connector_mandate_request_reference_id: grpc_mandate
                                .connector_mandate_request_reference_id,
                        }
                    })),
                    connector_metadata,
                    network_txn_id: None,
                    connector_response_reference_id,
                    incremental_authorization_allowed: response.incremental_authorization_allowed,
                    charges: None,
                },
                status,
            ))
        };
        Ok(response)
    }
}

impl transformers::ForeignTryFrom<payments_grpc::PaymentServiceCreateConnectorCustomerResponse>
    for Result<PaymentsResponseData, ErrorResponse>
{
    type Error = error_stack::Report<UnifiedConnectorServiceError>;

    fn foreign_try_from(
        response: payments_grpc::PaymentServiceCreateConnectorCustomerResponse,
    ) -> Result<Self, Self::Error> {
        let status_code = convert_connector_service_status_code(response.status_code)?;

        let response = if response.error_code.is_some() {
            router_env::logger::error!(
                error_message = ?response.error_message,
                error_code = ?response.error_code,
                status_code,
                "UCS create connector customer failed"
            );

            Err(ErrorResponse {
                code: response.error_code().to_owned(),
                message: response.error_message().to_owned(),
                reason: Some(response.error_message().to_owned()),
                status_code,
                attempt_status: None,
                connector_transaction_id: None,
                network_decline_code: None,
                network_advice_code: None,
                network_error_message: None,
                connector_metadata: None,
            })
        } else {
            use hyperswitch_domain_models::router_response_types::ConnectorCustomerResponseData;
            Ok(PaymentsResponseData::ConnectorCustomerResponse(
                ConnectorCustomerResponseData::new_with_customer_id(response.connector_customer_id),
            ))
        };

        Ok(response)
    }
}

impl transformers::ForeignTryFrom<payments_grpc::PaymentServiceRegisterResponse>
    for Result<(PaymentsResponseData, AttemptStatus), ErrorResponse>
{
    type Error = error_stack::Report<UnifiedConnectorServiceError>;

    fn foreign_try_from(
        response: payments_grpc::PaymentServiceRegisterResponse,
    ) -> Result<Self, Self::Error> {
        let connector_response_reference_id =
            response.response_ref_id.as_ref().and_then(|identifier| {
                identifier
                    .id_type
                    .clone()
                    .and_then(|id_type| match id_type {
                        payments_grpc::identifier::IdType::Id(id) => Some(id),
                        payments_grpc::identifier::IdType::EncodedData(encoded_data) => {
                            Some(encoded_data)
                        }
                        payments_grpc::identifier::IdType::NoResponseIdMarker(_) => None,
                    })
            });

        let status_code = convert_connector_service_status_code(response.status_code)?;

        let response = if response.error_code.is_some() {
            let attempt_status = match response.status() {
                payments_grpc::PaymentStatus::AttemptStatusUnspecified => None,
                _ => Some(AttemptStatus::foreign_try_from(response.status())?),
            };
            Err(ErrorResponse {
                code: response.error_code().to_owned(),
                message: response.error_message().to_owned(),
                reason: Some(response.error_reason().to_owned()),
                status_code,
                attempt_status,
                connector_transaction_id: connector_response_reference_id,
                network_decline_code: None,
                network_advice_code: None,
                network_error_message: None,
                connector_metadata: None,
            })
        } else {
            let status = AttemptStatus::foreign_try_from(response.status())?;

            // Extract connector_metadata from response if present
            let connector_metadata = (!response.connector_metadata.is_empty())
                .then(|| {
                    serde_json::to_value(&response.connector_metadata)
                        .map_err(|e| {
                            tracing::warn!(
                                serialization_error=?e,
                                metadata=?response.connector_metadata,
                                "Failed to serialize connector_metadata from UCS register response"
                            );
                            e
                        })
                        .ok()
                })
                .flatten();

            Ok((
                PaymentsResponseData::TransactionResponse {
                    resource_id: response
                        .registration_id
                        .as_ref()
                        .and_then(|identifier| {
                            identifier
                                .id_type
                                .clone()
                                .and_then(|id_type| match id_type {
                                    payments_grpc::identifier::IdType::Id(id) => Some(
                                        router_request_types::ResponseId::ConnectorTransactionId(
                                            id,
                                        ),
                                    ),
                                    payments_grpc::identifier::IdType::EncodedData(
                                        encoded_data,
                                    ) => Some(
                                        router_request_types::ResponseId::ConnectorTransactionId(
                                            encoded_data,
                                        ),
                                    ),
                                    payments_grpc::identifier::IdType::NoResponseIdMarker(_) => {
                                        None
                                    }
                                })
                        })
                        .unwrap_or(router_request_types::ResponseId::NoResponseId),
                    redirection_data: Box::new(
                        response
                            .redirection_data
                            .clone()
                            .map(RedirectForm::foreign_try_from)
                            .transpose()?,
                    ),
                    mandate_reference: Box::new(response.mandate_reference.map(|grpc_mandate| {
                        hyperswitch_domain_models::router_response_types::MandateReference {
                            connector_mandate_id: grpc_mandate.mandate_id,
                            payment_method_id: grpc_mandate.payment_method_id,
                            mandate_metadata: None,
                            connector_mandate_request_reference_id: grpc_mandate
                                .connector_mandate_request_reference_id,
                        }
                    })),
                    connector_metadata,
                    network_txn_id: response.network_txn_id,
                    connector_response_reference_id,
                    incremental_authorization_allowed: response.incremental_authorization_allowed,
                    charges: None,
                },
                status,
            ))
        };

        Ok(response)
    }
}

impl transformers::ForeignTryFrom<payments_grpc::PaymentServiceRepeatEverythingResponse>
    for Result<(PaymentsResponseData, AttemptStatus), ErrorResponse>
{
    type Error = error_stack::Report<UnifiedConnectorServiceError>;

    fn foreign_try_from(
        response: payments_grpc::PaymentServiceRepeatEverythingResponse,
    ) -> Result<Self, Self::Error> {
        let connector_response_reference_id =
            response.response_ref_id.as_ref().and_then(|identifier| {
                identifier
                    .id_type
                    .clone()
                    .and_then(|id_type| match id_type {
                        payments_grpc::identifier::IdType::Id(id) => Some(id),
                        payments_grpc::identifier::IdType::EncodedData(encoded_data) => {
                            Some(encoded_data)
                        }
                        payments_grpc::identifier::IdType::NoResponseIdMarker(_) => None,
                    })
            });

        let transaction_id = response.transaction_id.as_ref().and_then(|id| {
            id.id_type.clone().and_then(|id_type| match id_type {
                payments_grpc::identifier::IdType::Id(id) => Some(id),
                payments_grpc::identifier::IdType::EncodedData(encoded_data) => Some(encoded_data),
                payments_grpc::identifier::IdType::NoResponseIdMarker(_) => None,
            })
        });

        let status_code = convert_connector_service_status_code(response.status_code)?;

        // Extract connector_metadata from response if present
        let connector_metadata = (!response.connector_metadata.is_empty())
            .then(|| {
                serde_json::to_value(&response.connector_metadata)
                .map_err(|e| {
                    tracing::warn!(
                        serialization_error=?e,
                        metadata=?response.connector_metadata,
                        "Failed to serialize connector_metadata from UCS repeat payment response"
                    );
                    e
                })
                .ok()
            })
            .flatten();

        let response = if response.error_code.is_some() {
            let attempt_status = match response.status() {
                payments_grpc::PaymentStatus::AttemptStatusUnspecified => None,
                _ => Some(AttemptStatus::foreign_try_from(response.status())?),
            };
            Err(ErrorResponse {
                code: response.error_code().to_owned(),
                message: response.error_message().to_owned(),
                reason: Some(response.error_reason().to_owned()),
                status_code,
                attempt_status,
                connector_transaction_id: transaction_id,
                network_decline_code: None,
                network_advice_code: None,
                network_error_message: None,
                connector_metadata: None,
            })
        } else {
            let status = AttemptStatus::foreign_try_from(response.status())?;

            Ok((
                PaymentsResponseData::TransactionResponse {
                    resource_id: match transaction_id.as_ref() {
                        Some(transaction_id) => {
                            router_request_types::ResponseId::ConnectorTransactionId(
                                transaction_id.clone(),
                            )
                        }
                        None => router_request_types::ResponseId::NoResponseId,
                    },
                    redirection_data: Box::new(None),
                    mandate_reference: Box::new(response.mandate_reference.map(|grpc_mandate| {
                        hyperswitch_domain_models::router_response_types::MandateReference {
                            connector_mandate_id: grpc_mandate.mandate_id,
                            payment_method_id: grpc_mandate.payment_method_id,
                            mandate_metadata: None,
                            connector_mandate_request_reference_id: grpc_mandate
                                .connector_mandate_request_reference_id,
                        }
                    })),
                    connector_metadata,
                    network_txn_id: response.network_txn_id.clone(),
                    connector_response_reference_id,
                    incremental_authorization_allowed: None,
                    charges: None,
                },
                status,
            ))
        };

        Ok(response)
    }
}

impl transformers::ForeignTryFrom<payments_grpc::PaymentServiceCreateAccessTokenResponse>
    for Result<AccessToken, ErrorResponse>
{
    type Error = error_stack::Report<UnifiedConnectorServiceError>;

    fn foreign_try_from(
        response: payments_grpc::PaymentServiceCreateAccessTokenResponse,
    ) -> Result<Self, Self::Error> {
        let status_code = convert_connector_service_status_code(response.status_code)?;

        let response = if response.error_code.is_some() {
            router_env::logger::error!(
                error_message = ?response.error_message,
                error_code = ?response.error_code,
                status_code,
                "UCS create access token failed"
            );

            Err(ErrorResponse {
                code: response.error_code().to_owned(),
                message: response.error_message().to_owned(),
                reason: Some(response.error_message().to_owned()),
                status_code,
                attempt_status: None,
                connector_transaction_id: None,
                network_decline_code: None,
                network_advice_code: None,
                network_error_message: None,
                connector_metadata: None,
            })
        } else {
            Ok(AccessToken {
                token: Secret::new(response.access_token),
                expires: response.expires_in_seconds.unwrap_or_default(),
            })
        };

        Ok(response)
    }
}

impl transformers::ForeignTryFrom<common_enums::Currency> for payments_grpc::Currency {
    type Error = error_stack::Report<UnifiedConnectorServiceError>;

    fn foreign_try_from(currency: common_enums::Currency) -> Result<Self, Self::Error> {
        Self::from_str_name(&currency.to_string()).ok_or_else(|| {
            UnifiedConnectorServiceError::RequestEncodingFailedWithReason(
                "Failed to parse currency".to_string(),
            )
            .into()
        })
    }
}

impl transformers::ForeignTryFrom<payments_grpc::Currency> for common_enums::Currency {
    type Error = error_stack::Report<UnifiedConnectorServiceError>;

    fn foreign_try_from(currency: payments_grpc::Currency) -> Result<Self, Self::Error> {
        let currency_str = currency.as_str_name();
        Self::from_str(currency_str).change_context(UnifiedConnectorServiceError::ParsingFailed)
    }
}

impl transformers::ForeignTryFrom<payments_grpc::CountryAlpha2> for common_enums::CountryAlpha2 {
    type Error = error_stack::Report<UnifiedConnectorServiceError>;

    fn foreign_try_from(country: payments_grpc::CountryAlpha2) -> Result<Self, Self::Error> {
        let country_str = country.as_str_name();
        Self::from_str(country_str).change_context(UnifiedConnectorServiceError::ParsingFailed)
    }
}

impl transformers::ForeignTryFrom<common_enums::PaymentMethodType>
    for payments_grpc::PaymentMethodType
{
    type Error = error_stack::Report<UnifiedConnectorServiceError>;

    fn foreign_try_from(value: common_enums::PaymentMethodType) -> Result<Self, Self::Error> {
        match value {
            common_enums::PaymentMethodType::Ach => Ok(Self::Ach),
            common_enums::PaymentMethodType::Affirm => Ok(Self::Affirm),
            common_enums::PaymentMethodType::AfterpayClearpay => Ok(Self::AfterpayClearpay),
            common_enums::PaymentMethodType::Alfamart => Ok(Self::Alfamart),
            common_enums::PaymentMethodType::AliPay => Ok(Self::AliPay),
            common_enums::PaymentMethodType::AliPayHk => Ok(Self::AliPayHk),
            common_enums::PaymentMethodType::Alma => Ok(Self::Alma),
            common_enums::PaymentMethodType::AmazonPay => Ok(Self::AmazonPay),
            common_enums::PaymentMethodType::ApplePay => Ok(Self::ApplePay),
            common_enums::PaymentMethodType::Atome => Ok(Self::Atome),
            common_enums::PaymentMethodType::Bacs => Ok(Self::Bacs),
            common_enums::PaymentMethodType::BancontactCard => Ok(Self::BancontactCard),
            common_enums::PaymentMethodType::Becs => Ok(Self::Becs),
            common_enums::PaymentMethodType::Benefit => Ok(Self::Benefit),
            common_enums::PaymentMethodType::Bizum => Ok(Self::Bizum),
            common_enums::PaymentMethodType::Blik => Ok(Self::Blik),
            common_enums::PaymentMethodType::Boleto => Ok(Self::Boleto),
            common_enums::PaymentMethodType::BcaBankTransfer => Ok(Self::BcaBankTransfer),
            common_enums::PaymentMethodType::BniVa => Ok(Self::BniVa),
            common_enums::PaymentMethodType::BriVa => Ok(Self::BriVa),
            common_enums::PaymentMethodType::CardRedirect => Ok(Self::CardRedirect),
            common_enums::PaymentMethodType::CimbVa => Ok(Self::CimbVa),
            common_enums::PaymentMethodType::ClassicReward => Ok(Self::ClassicReward),
            common_enums::PaymentMethodType::Credit => Ok(Self::Credit),
            common_enums::PaymentMethodType::CryptoCurrency => Ok(Self::CryptoCurrency),
            common_enums::PaymentMethodType::Cashapp => Ok(Self::Cashapp),
            common_enums::PaymentMethodType::Dana => Ok(Self::Dana),
            common_enums::PaymentMethodType::DanamonVa => Ok(Self::DanamonVa),
            common_enums::PaymentMethodType::Debit => Ok(Self::Debit),
            common_enums::PaymentMethodType::DuitNow => Ok(Self::DuitNow),
            common_enums::PaymentMethodType::Efecty => Ok(Self::Efecty),
            common_enums::PaymentMethodType::Eft => Ok(Self::Eft),
            common_enums::PaymentMethodType::Eps => Ok(Self::Eps),
            common_enums::PaymentMethodType::Fps => Ok(Self::Fps),
            common_enums::PaymentMethodType::Evoucher => Ok(Self::Evoucher),
            common_enums::PaymentMethodType::Giropay => Ok(Self::Giropay),
            common_enums::PaymentMethodType::Givex => Ok(Self::Givex),
            common_enums::PaymentMethodType::GooglePay => Ok(Self::GooglePay),
            common_enums::PaymentMethodType::GoPay => Ok(Self::GoPay),
            common_enums::PaymentMethodType::Gcash => Ok(Self::Gcash),
            common_enums::PaymentMethodType::Ideal => Ok(Self::Ideal),
            common_enums::PaymentMethodType::Interac => Ok(Self::Interac),
            common_enums::PaymentMethodType::Indomaret => Ok(Self::Indomaret),
            common_enums::PaymentMethodType::KakaoPay => Ok(Self::KakaoPay),
            common_enums::PaymentMethodType::LocalBankRedirect => Ok(Self::LocalBankRedirect),
            common_enums::PaymentMethodType::MandiriVa => Ok(Self::MandiriVa),
            common_enums::PaymentMethodType::Knet => Ok(Self::Knet),
            common_enums::PaymentMethodType::MbWay => Ok(Self::MbWay),
            common_enums::PaymentMethodType::MobilePay => Ok(Self::MobilePay),
            common_enums::PaymentMethodType::Momo => Ok(Self::Momo),
            common_enums::PaymentMethodType::MomoAtm => Ok(Self::MomoAtm),
            common_enums::PaymentMethodType::Multibanco => Ok(Self::Multibanco),
            common_enums::PaymentMethodType::OnlineBankingThailand => {
                Ok(Self::OnlineBankingThailand)
            }
            common_enums::PaymentMethodType::OnlineBankingCzechRepublic => {
                Ok(Self::OnlineBankingCzechRepublic)
            }
            common_enums::PaymentMethodType::OnlineBankingFinland => Ok(Self::OnlineBankingFinland),
            common_enums::PaymentMethodType::OnlineBankingFpx => Ok(Self::OnlineBankingFpx),
            common_enums::PaymentMethodType::OnlineBankingPoland => Ok(Self::OnlineBankingPoland),
            common_enums::PaymentMethodType::OnlineBankingSlovakia => {
                Ok(Self::OnlineBankingSlovakia)
            }
            common_enums::PaymentMethodType::Oxxo => Ok(Self::Oxxo),
            common_enums::PaymentMethodType::PagoEfectivo => Ok(Self::PagoEfectivo),
            common_enums::PaymentMethodType::PermataBankTransfer => Ok(Self::PermataBankTransfer),
            common_enums::PaymentMethodType::OpenBankingUk => Ok(Self::OpenBankingUk),
            common_enums::PaymentMethodType::PayBright => Ok(Self::PayBright),
            common_enums::PaymentMethodType::Paze => Ok(Self::Paze),
            common_enums::PaymentMethodType::Pix => Ok(Self::Pix),
            common_enums::PaymentMethodType::PaySafeCard => Ok(Self::PaySafeCard),
            common_enums::PaymentMethodType::Przelewy24 => Ok(Self::Przelewy24),
            common_enums::PaymentMethodType::PromptPay => Ok(Self::PromptPay),
            common_enums::PaymentMethodType::Pse => Ok(Self::Pse),
            common_enums::PaymentMethodType::RedCompra => Ok(Self::RedCompra),
            common_enums::PaymentMethodType::RedPagos => Ok(Self::RedPagos),
            common_enums::PaymentMethodType::SamsungPay => Ok(Self::SamsungPay),
            common_enums::PaymentMethodType::Sepa => Ok(Self::Sepa),
            common_enums::PaymentMethodType::SepaBankTransfer => Ok(Self::SepaBankTransfer),
            common_enums::PaymentMethodType::Sofort => Ok(Self::Sofort),
            common_enums::PaymentMethodType::Swish => Ok(Self::Swish),
            common_enums::PaymentMethodType::TouchNGo => Ok(Self::TouchNGo),
            common_enums::PaymentMethodType::Trustly => Ok(Self::Trustly),
            common_enums::PaymentMethodType::Twint => Ok(Self::Twint),
            common_enums::PaymentMethodType::UpiCollect => Ok(Self::UpiCollect),
            common_enums::PaymentMethodType::UpiIntent => Ok(Self::UpiIntent),
            common_enums::PaymentMethodType::UpiQr => Ok(Self::UpiQr),
            common_enums::PaymentMethodType::Vipps => Ok(Self::Vipps),
            common_enums::PaymentMethodType::VietQr => Ok(Self::VietQr),
            common_enums::PaymentMethodType::Venmo => Ok(Self::Venmo),
            common_enums::PaymentMethodType::Walley => Ok(Self::Walley),
            common_enums::PaymentMethodType::WeChatPay => Ok(Self::WeChatPay),
            common_enums::PaymentMethodType::SevenEleven => Ok(Self::SevenEleven),
            common_enums::PaymentMethodType::Lawson => Ok(Self::Lawson),
            common_enums::PaymentMethodType::MiniStop => Ok(Self::MiniStop),
            common_enums::PaymentMethodType::FamilyMart => Ok(Self::FamilyMart),
            common_enums::PaymentMethodType::Seicomart => Ok(Self::Seicomart),
            common_enums::PaymentMethodType::PayEasy => Ok(Self::PayEasy),
            common_enums::PaymentMethodType::LocalBankTransfer => Ok(Self::LocalBankTransfer),
            common_enums::PaymentMethodType::OpenBankingPIS => Ok(Self::OpenBankingPis),
            common_enums::PaymentMethodType::DirectCarrierBilling => Ok(Self::DirectCarrierBilling),
            common_enums::PaymentMethodType::InstantBankTransfer => Ok(Self::InstantBankTransfer),
            common_enums::PaymentMethodType::Paypal => Ok(Self::PayPal),
            common_enums::PaymentMethodType::RevolutPay => Ok(Self::RevolutPay),
            _ => Err(
                UnifiedConnectorServiceError::RequestEncodingFailedWithReason(
                    "Payment Method Type not yet supported".to_string(),
                ),
            )?,
        }
    }
}

impl transformers::ForeignTryFrom<common_enums::CardNetwork> for payments_grpc::CardNetwork {
    type Error = error_stack::Report<UnifiedConnectorServiceError>;

    fn foreign_try_from(card_network: common_enums::CardNetwork) -> Result<Self, Self::Error> {
        match card_network {
            common_enums::CardNetwork::Visa => Ok(Self::Visa),
            common_enums::CardNetwork::Mastercard => Ok(Self::Mastercard),
            common_enums::CardNetwork::JCB => Ok(Self::Jcb),
            common_enums::CardNetwork::DinersClub => Ok(Self::Diners),
            common_enums::CardNetwork::Discover => Ok(Self::Discover),
            common_enums::CardNetwork::CartesBancaires => Ok(Self::CartesBancaires),
            common_enums::CardNetwork::UnionPay => Ok(Self::Unionpay),
            common_enums::CardNetwork::RuPay => Ok(Self::Rupay),
            common_enums::CardNetwork::Maestro => Ok(Self::Maestro),
            common_enums::CardNetwork::AmericanExpress => Ok(Self::Amex),
            _ => Err(
                UnifiedConnectorServiceError::RequestEncodingFailedWithReason(
                    "Card Network not supported".to_string(),
                )
                .into(),
            ),
        }
    }
}

impl transformers::ForeignTryFrom<&common_types::payments::ApplePayPaymentData>
    for payments_grpc::apple_wallet::payment_data::PaymentData
{
    type Error = error_stack::Report<UnifiedConnectorServiceError>;

    fn foreign_try_from(
        payment_data: &common_types::payments::ApplePayPaymentData,
    ) -> Result<Self, Self::Error> {
        match payment_data {
            common_types::payments::ApplePayPaymentData::Encrypted(encrypted_data) => {
                Ok(Self::EncryptedData(encrypted_data.clone()))
            }
            common_types::payments::ApplePayPaymentData::Decrypted(decrypted_data) => {
                let application_primary_account_number = CardNumber::from_str(
                    &decrypted_data
                        .application_primary_account_number
                        .get_card_no(),
                )
                .change_context(
                    UnifiedConnectorServiceError::RequestEncodingFailedWithReason(
                        "Failed to parse card number".to_string(),
                    ),
                )?;
                Ok(Self::DecryptedData(payments_grpc::ApplePayPredecryptData {
                    application_primary_account_number: Some(application_primary_account_number),
                    application_expiration_month: Some(
                        decrypted_data
                            .application_expiration_month
                            .clone()
                            .expose()
                            .into(),
                    ),
                    application_expiration_year: Some(
                        decrypted_data
                            .application_expiration_year
                            .clone()
                            .expose()
                            .into(),
                    ),
                    payment_data: Some(payments_grpc::ApplePayCryptogramData {
                        online_payment_cryptogram: Some(
                            decrypted_data
                                .payment_data
                                .online_payment_cryptogram
                                .clone()
                                .expose()
                                .into(),
                        ),
                        eci_indicator: decrypted_data.payment_data.eci_indicator.clone(),
                    }),
                }))
            }
        }
    }
}

impl transformers::ForeignTryFrom<&common_types::payments::GpayTokenizationData>
    for payments_grpc::google_wallet::tokenization_data::TokenizationData
{
    type Error = error_stack::Report<UnifiedConnectorServiceError>;

    fn foreign_try_from(
        tokenization_data: &common_types::payments::GpayTokenizationData,
    ) -> Result<Self, Self::Error> {
        match tokenization_data {
            common_types::payments::GpayTokenizationData::Encrypted(encrypted_data) => Ok(
                Self::EncryptedData(payments_grpc::GpayEncryptedTokenizationData {
                    token_type: encrypted_data.token_type.clone(),
                    token: encrypted_data.token.clone(),
                }),
            ),
            common_types::payments::GpayTokenizationData::Decrypted(decrypted_data) => {
                let application_primary_account_number = CardNumber::from_str(
                    &decrypted_data
                        .application_primary_account_number
                        .get_card_no(),
                )
                .change_context(
                    UnifiedConnectorServiceError::RequestEncodingFailedWithReason(
                        "Failed to parse card number".to_string(),
                    ),
                )?;
                Ok(Self::DecryptedData(payments_grpc::GPayPredecryptData {
                    card_exp_month: Some(decrypted_data.card_exp_month.clone().expose().into()),
                    card_exp_year: Some(decrypted_data.card_exp_year.clone().expose().into()),
                    application_primary_account_number: Some(application_primary_account_number),
                    cryptogram: decrypted_data
                        .cryptogram
                        .clone()
                        .map(|cryptogram| cryptogram.expose().into()),
                    eci_indicator: decrypted_data.eci_indicator.clone(),
                }))
            }
        }
    }
}

impl transformers::ForeignTryFrom<hyperswitch_domain_models::payment_address::PaymentAddress>
    for payments_grpc::PaymentAddress
{
    type Error = error_stack::Report<UnifiedConnectorServiceError>;

    fn foreign_try_from(
        payment_address: hyperswitch_domain_models::payment_address::PaymentAddress,
    ) -> Result<Self, Self::Error> {
        let shipping = payment_address.get_shipping().map(|address| {
            let details = address.address.as_ref();

            let country = details.and_then(|details| {
                details
                    .country
                    .as_ref()
                    .and_then(|c| payments_grpc::CountryAlpha2::from_str_name(&c.to_string()))
                    .map(|country| country.into())
            });

            payments_grpc::Address {
                first_name: details
                    .and_then(|d| d.first_name.as_ref().map(|s| s.clone().expose().into())),
                last_name: details
                    .and_then(|d| d.last_name.as_ref().map(|s| s.clone().expose().into())),
                line1: details.and_then(|d| d.line1.as_ref().map(|s| s.clone().expose().into())),
                line2: details.and_then(|d| d.line2.as_ref().map(|s| s.clone().expose().into())),
                line3: details.and_then(|d| d.line3.as_ref().map(|s| s.clone().expose().into())),
                city: details.and_then(|d| d.city.as_ref().map(|s| s.clone().into())),
                state: details.and_then(|d| d.state.as_ref().map(|s| s.clone().expose().into())),
                zip_code: details.and_then(|d| d.zip.as_ref().map(|s| s.clone().expose().into())),
                country_alpha2_code: country,
                email: address
                    .email
                    .as_ref()
                    .map(|e| e.clone().expose().expose().into()),
                phone_number: address
                    .phone
                    .as_ref()
                    .and_then(|phone| phone.number.as_ref().map(|n| n.clone().expose().into())),
                phone_country_code: address.phone.as_ref().and_then(|p| p.country_code.clone()),
            }
        });

        let billing = payment_address.get_payment_billing().map(|address| {
            let details = address.address.as_ref();

            let country = details.and_then(|details| {
                details
                    .country
                    .as_ref()
                    .and_then(|c| payments_grpc::CountryAlpha2::from_str_name(&c.to_string()))
                    .map(|country| country.into())
            });

            payments_grpc::Address {
                first_name: details
                    .and_then(|d| d.first_name.as_ref().map(|s| s.peek().to_string().into())),
                last_name: details
                    .and_then(|d| d.last_name.as_ref().map(|s| s.peek().to_string().into())),
                line1: details.and_then(|d| d.line1.as_ref().map(|s| s.peek().to_string().into())),
                line2: details.and_then(|d| d.line2.as_ref().map(|s| s.peek().to_string().into())),
                line3: details.and_then(|d| d.line3.as_ref().map(|s| s.peek().to_string().into())),
                city: details.and_then(|d| d.city.as_ref().map(|s| s.clone().into())),
                state: details.and_then(|d| d.state.as_ref().map(|s| s.peek().to_string().into())),
                zip_code: details.and_then(|d| d.zip.as_ref().map(|s| s.peek().to_string().into())),
                country_alpha2_code: country,
                email: address.email.as_ref().map(|e| e.peek().to_string().into()),
                phone_number: address
                    .phone
                    .as_ref()
                    .and_then(|phone| phone.number.as_ref().map(|n| n.peek().to_string().into())),
                phone_country_code: address.phone.as_ref().and_then(|p| p.country_code.clone()),
            }
        });

        let unified_payment_method_billing =
            payment_address.get_payment_method_billing().map(|address| {
                let details = address.address.as_ref();

                let country = details.and_then(|details| {
                    details
                        .country
                        .as_ref()
                        .and_then(|c| payments_grpc::CountryAlpha2::from_str_name(&c.to_string()))
                        .map(|country| country.into())
                });

                payments_grpc::Address {
                    first_name: details
                        .and_then(|d| d.first_name.as_ref().map(|s| s.peek().to_string().into())),
                    last_name: details
                        .and_then(|d| d.last_name.as_ref().map(|s| s.peek().to_string().into())),
                    line1: details
                        .and_then(|d| d.line1.as_ref().map(|s| s.peek().to_string().into())),
                    line2: details
                        .and_then(|d| d.line2.as_ref().map(|s| s.peek().to_string().into())),
                    line3: details
                        .and_then(|d| d.line3.as_ref().map(|s| s.peek().to_string().into())),
                    city: details.and_then(|d| d.city.as_ref().map(|s| s.clone().into())),
                    state: details
                        .and_then(|d| d.state.as_ref().map(|s| s.peek().to_string().into())),
                    zip_code: details
                        .and_then(|d| d.zip.as_ref().map(|s| s.peek().to_string().into())),
                    country_alpha2_code: country,
                    email: address
                        .email
                        .as_ref()
                        .map(|e| e.clone().expose().expose().into()),
                    phone_number: address
                        .phone
                        .as_ref()
                        .and_then(|phone| phone.number.as_ref().map(|n| n.clone().expose().into())),
                    phone_country_code: address.phone.as_ref().and_then(|p| p.country_code.clone()),
                }
            });
        Ok(Self {
            shipping_address: shipping,
            billing_address: unified_payment_method_billing.or(billing),
        })
    }
}

impl transformers::ForeignTryFrom<AuthenticationType> for payments_grpc::AuthenticationType {
    type Error = error_stack::Report<UnifiedConnectorServiceError>;

    fn foreign_try_from(auth_type: AuthenticationType) -> Result<Self, Self::Error> {
        match auth_type {
            AuthenticationType::ThreeDs => Ok(Self::ThreeDs),
            AuthenticationType::NoThreeDs => Ok(Self::NoThreeDs),
        }
    }
}

impl transformers::ForeignTryFrom<router_request_types::CompleteAuthorizeRedirectResponse>
    for payments_grpc::RedirectionResponse
{
    type Error = error_stack::Report<UnifiedConnectorServiceError>;

    fn foreign_try_from(
        domain_redirect_response: router_request_types::CompleteAuthorizeRedirectResponse,
    ) -> Result<Self, Self::Error> {
        Ok(Self {
            params: domain_redirect_response
                .params
                .map(|params| params.expose()),
            payload: domain_redirect_response
                .payload
                .as_ref()
                .and_then(|val| {
                    let exposed_val = val.clone().expose();
                    exposed_val.as_object().cloned()
                })
                .map(|map| {
                    map.into_iter()
                        .filter_map(|(k, v)| v.as_str().map(|s| (k, s.to_string())))
                        .collect::<HashMap<String, String>>()
                })
                .unwrap_or_default(),
        })
    }
}

impl transformers::ForeignTryFrom<router_request_types::BrowserInformation>
    for payments_grpc::BrowserInformation
{
    type Error = error_stack::Report<UnifiedConnectorServiceError>;

    fn foreign_try_from(
        browser_info: router_request_types::BrowserInformation,
    ) -> Result<Self, Self::Error> {
        Ok(Self {
            color_depth: browser_info.color_depth.map(|v| v.into()),
            java_enabled: browser_info.java_enabled,
            java_script_enabled: browser_info.java_script_enabled,
            language: browser_info.language,
            screen_height: browser_info.screen_height,
            screen_width: browser_info.screen_width,
            ip_address: browser_info.ip_address.map(|ip| ip.to_string()),
            accept_header: browser_info.accept_header,
            user_agent: browser_info.user_agent,
            os_type: browser_info.os_type,
            os_version: browser_info.os_version,
            device_model: browser_info.device_model,
            accept_language: browser_info.accept_language,
            time_zone_offset_minutes: browser_info.time_zone,
            referer: browser_info.referer,
        })
    }
}

impl transformers::ForeignTryFrom<storage_enums::CaptureMethod> for payments_grpc::CaptureMethod {
    type Error = error_stack::Report<UnifiedConnectorServiceError>;

    fn foreign_try_from(capture_method: storage_enums::CaptureMethod) -> Result<Self, Self::Error> {
        match capture_method {
            common_enums::CaptureMethod::Automatic => Ok(Self::Automatic),
            common_enums::CaptureMethod::Manual => Ok(Self::Manual),
            common_enums::CaptureMethod::ManualMultiple => Ok(Self::ManualMultiple),
            common_enums::CaptureMethod::Scheduled => Ok(Self::Scheduled),
            common_enums::CaptureMethod::SequentialAutomatic => Ok(Self::SequentialAutomatic),
        }
    }
}

impl transformers::ForeignTryFrom<AuthenticationData> for payments_grpc::AuthenticationData {
    type Error = error_stack::Report<UnifiedConnectorServiceError>;

    fn foreign_try_from(authentication_data: AuthenticationData) -> Result<Self, Self::Error> {
        Ok(Self {
            eci: authentication_data.eci,
            cavv: Some(authentication_data.cavv.expose()),
            threeds_server_transaction_id: authentication_data.threeds_server_transaction_id.map(
                |id| Identifier {
                    id_type: Some(payments_grpc::identifier::IdType::Id(id)),
                },
            ),
            message_version: authentication_data
                .message_version
                .map(|message_version| message_version.to_string()),
            ds_transaction_id: authentication_data.ds_trans_id,
            trans_status: None,
            acs_transaction_id: authentication_data.acs_trans_id,
            transaction_id: None,
            ucaf_collection_indicator: None,
        })
    }
}

impl transformers::ForeignTryFrom<router_request_types::UcsAuthenticationData>
    for payments_grpc::AuthenticationData
{
    type Error = error_stack::Report<UnifiedConnectorServiceError>;

    fn foreign_try_from(
        authentication_data: router_request_types::UcsAuthenticationData,
    ) -> Result<Self, Self::Error> {
        Ok(Self {
            eci: authentication_data.eci,
            cavv: authentication_data.cavv.map(ExposeInterface::expose),
            threeds_server_transaction_id: authentication_data.threeds_server_transaction_id.map(
                |id| Identifier {
                    id_type: Some(payments_grpc::identifier::IdType::Id(id)),
                },
            ),
            message_version: authentication_data
                .message_version
                .map(|message_version| message_version.to_string()),
            ds_transaction_id: authentication_data.ds_trans_id,
            trans_status: authentication_data
                .trans_status
                .map(payments_grpc::TransactionStatus::foreign_from)
                .map(i32::from),
            acs_transaction_id: authentication_data.acs_trans_id,
            transaction_id: authentication_data.transaction_id,
            ucaf_collection_indicator: authentication_data.ucaf_collection_indicator,
        })
    }
}

impl transformers::ForeignTryFrom<payments_grpc::RedirectForm> for RedirectForm {
    type Error = error_stack::Report<UnifiedConnectorServiceError>;

    fn foreign_try_from(value: payments_grpc::RedirectForm) -> Result<Self, Self::Error> {
        match value.form_type {
            Some(payments_grpc::redirect_form::FormType::Form(form)) => Ok(Self::Form {
                endpoint: form.clone().endpoint,
                method: Method::foreign_try_from(form.clone().method())?,
                form_fields: form.clone().form_fields,
            }),
            Some(payments_grpc::redirect_form::FormType::Html(html)) => Ok(Self::Html {
                html_data: html.html_data,
            }),
            Some(payments_grpc::redirect_form::FormType::Uri(_)) => Err(
                UnifiedConnectorServiceError::RequestEncodingFailedWithReason(
                    "URI form type is not implemented".to_string(),
                )
                .into(),
            ),
            None => Err(
                UnifiedConnectorServiceError::RequestEncodingFailedWithReason(
                    "Missing form type".to_string(),
                )
                .into(),
            ),
        }
    }
}

impl transformers::ForeignTryFrom<payments_grpc::HttpMethod> for Method {
    type Error = error_stack::Report<UnifiedConnectorServiceError>;

    fn foreign_try_from(value: payments_grpc::HttpMethod) -> Result<Self, Self::Error> {
        tracing::debug!("Converting gRPC HttpMethod: {:?}", value);
        match value {
            payments_grpc::HttpMethod::Get => Ok(Self::Get),
            payments_grpc::HttpMethod::Post => Ok(Self::Post),
            payments_grpc::HttpMethod::Put => Ok(Self::Put),
            payments_grpc::HttpMethod::Delete => Ok(Self::Delete),
            payments_grpc::HttpMethod::Unspecified => {
                Err(UnifiedConnectorServiceError::ResponseDeserializationFailed)
                    .attach_printable("Invalid Http Method")
            }
        }
    }
}

impl transformers::ForeignTryFrom<storage_enums::FutureUsage> for payments_grpc::FutureUsage {
    type Error = error_stack::Report<UnifiedConnectorServiceError>;

    fn foreign_try_from(future_usage: storage_enums::FutureUsage) -> Result<Self, Self::Error> {
        match future_usage {
            storage_enums::FutureUsage::OnSession => Ok(Self::OnSession),
            storage_enums::FutureUsage::OffSession => Ok(Self::OffSession),
        }
    }
}

impl transformers::ForeignTryFrom<payments_grpc::PaymentServicePostAuthenticateResponse>
    for Result<(PaymentsResponseData, AttemptStatus), ErrorResponse>
{
    type Error = error_stack::Report<UnifiedConnectorServiceError>;
    fn foreign_try_from(
        response: payments_grpc::PaymentServicePostAuthenticateResponse,
    ) -> Result<Self, Self::Error> {
        let connector_response_reference_id =
            response.response_ref_id.as_ref().and_then(|identifier| {
                identifier
                    .id_type
                    .clone()
                    .and_then(|id_type| match id_type {
                        payments_grpc::identifier::IdType::Id(id) => Some(id),
                        payments_grpc::identifier::IdType::EncodedData(encoded_data) => {
                            Some(encoded_data)
                        }
                        payments_grpc::identifier::IdType::NoResponseIdMarker(_) => None,
                    })
            });

        let resource_id: router_request_types::ResponseId = match response
            .transaction_id
            .as_ref()
            .and_then(|id| id.id_type.clone())
        {
            Some(payments_grpc::identifier::IdType::Id(id)) => {
                router_request_types::ResponseId::ConnectorTransactionId(id)
            }
            Some(payments_grpc::identifier::IdType::EncodedData(encoded_data)) => {
                router_request_types::ResponseId::EncodedData(encoded_data)
            }
            Some(payments_grpc::identifier::IdType::NoResponseIdMarker(_)) | None => {
                router_request_types::ResponseId::NoResponseId
            }
        };

        let (connector_metadata, redirection_data) = match response.redirection_data.clone() {
            Some(redirection_data) => match redirection_data.form_type {
                Some(ref form_type) => match form_type {
                    payments_grpc::redirect_form::FormType::Uri(uri) => {
                        let sdk_uri_info = api_models::payments::SdkUpiUriInformation {
                            sdk_uri: uri.uri.clone(),
                        };
                        (
                            Some(
                                sdk_uri_info
                                    .encode_to_value()
                                    .change_context(UnifiedConnectorServiceError::ParsingFailed)
                                    .attach_printable(
                                        "Failed to serialize SdkUpiUriInformation to JSON value",
                                    )?,
                            ),
                            None,
                        )
                    }
                    _ => (
                        None,
                        Some(RedirectForm::foreign_try_from(redirection_data)).transpose()?,
                    ),
                },
                None => (None, None),
            },
            None => (None, None),
        };

        let status_code = convert_connector_service_status_code(response.status_code)?;

        let response = if response.error_code.is_some() {
            let attempt_status = match response.status() {
                payments_grpc::PaymentStatus::AttemptStatusUnspecified => None,
                _ => Some(AttemptStatus::foreign_try_from(response.status())?),
            };

            Err(ErrorResponse {
                code: response.error_code().to_owned(),
                message: response.error_message().to_owned(),
                reason: Some(response.error_reason().to_owned()),
                status_code,
                attempt_status,
                connector_transaction_id: connector_response_reference_id,
                network_decline_code: None,
                network_advice_code: None,
                network_error_message: None,
                connector_metadata: None,
            })
        } else {
            let status = AttemptStatus::foreign_try_from(response.status())?;

            Ok((
                PaymentsResponseData::TransactionResponse {
                    resource_id,
                    redirection_data: Box::new(redirection_data),
                    mandate_reference: Box::new(None),
                    connector_metadata,
                    network_txn_id: response.network_txn_id.clone(),
                    connector_response_reference_id,
                    incremental_authorization_allowed: None,
                    charges: None,
                },
                status,
            ))
        };

        Ok(response)
    }
}

impl transformers::ForeignTryFrom<payments_grpc::AuthenticationData>
    for router_request_types::UcsAuthenticationData
{
    type Error = error_stack::Report<UnifiedConnectorServiceError>;
    fn foreign_try_from(response: payments_grpc::AuthenticationData) -> Result<Self, Self::Error> {
        let payments_grpc::AuthenticationData {
            eci,
            cavv,
            threeds_server_transaction_id,
            message_version,
            ds_transaction_id,
            trans_status,
            acs_transaction_id,
            transaction_id,
            ucaf_collection_indicator,
        } = response;
        let trans_status = trans_status
            .map(payments_grpc::TransactionStatus::try_from)
            .transpose()
            .change_context(UnifiedConnectorServiceError::ResponseDeserializationFailed)
            .attach_printable("Failed to convert TransactionStatus from grpc to domain")?
            .map(ForeignFrom::foreign_from);
        Ok(Self {
            trans_status,
            eci,
            cavv: cavv.map(Secret::new),
            threeds_server_transaction_id: threeds_server_transaction_id
                .and_then(|id| id.id_type)
                .and_then(|id_type| match id_type {
                    payments_grpc::identifier::IdType::Id(id) => Some(id),
                    payments_grpc::identifier::IdType::EncodedData(encoded_data) => {
                        Some(encoded_data)
                    }
                    payments_grpc::identifier::IdType::NoResponseIdMarker(_) => None,
                }),
            message_version: message_version
                .map(|message_version_str| {
                    types::SemanticVersion::from_str(message_version_str.as_ref())
                        .change_context(UnifiedConnectorServiceError::ResponseDeserializationFailed)
                        .attach_printable("Failed to Deserialize message_version")
                })
                .transpose()?,
            ds_trans_id: ds_transaction_id,
            acs_trans_id: acs_transaction_id,
            transaction_id,
            ucaf_collection_indicator,
        })
    }
}

impl ForeignFrom<payments_grpc::TransactionStatus> for common_enums::TransactionStatus {
    fn foreign_from(value: payments_grpc::TransactionStatus) -> Self {
        match value {
            payments_grpc::TransactionStatus::Success => Self::Success,
            payments_grpc::TransactionStatus::Failure => Self::Failure,
            payments_grpc::TransactionStatus::VerificationNotPerformed => {
                Self::VerificationNotPerformed
            }
            payments_grpc::TransactionStatus::NotVerified => Self::NotVerified,
            payments_grpc::TransactionStatus::Rejected => Self::Rejected,
            payments_grpc::TransactionStatus::ChallengeRequired => Self::ChallengeRequired,
            payments_grpc::TransactionStatus::ChallengeRequiredDecoupledAuthentication => {
                Self::ChallengeRequiredDecoupledAuthentication
            }
            payments_grpc::TransactionStatus::InformationOnly => Self::InformationOnly,
        }
    }
}

impl ForeignFrom<common_enums::TransactionStatus> for payments_grpc::TransactionStatus {
    fn foreign_from(value: common_enums::TransactionStatus) -> Self {
        match value {
            common_enums::TransactionStatus::Success => Self::Success,
            common_enums::TransactionStatus::Failure => Self::Failure,
            common_enums::TransactionStatus::VerificationNotPerformed => {
                Self::VerificationNotPerformed
            }
            common_enums::TransactionStatus::NotVerified => Self::NotVerified,
            common_enums::TransactionStatus::Rejected => Self::Rejected,
            common_enums::TransactionStatus::ChallengeRequired => Self::ChallengeRequired,
            common_enums::TransactionStatus::ChallengeRequiredDecoupledAuthentication => {
                Self::ChallengeRequiredDecoupledAuthentication
            }
            common_enums::TransactionStatus::InformationOnly => Self::InformationOnly,
        }
    }
}

impl ForeignFrom<common_enums::PaymentMethodType> for payments_grpc::PaymentMethodType {
    fn foreign_from(value: common_enums::PaymentMethodType) -> Self {
        match value {
            common_enums::PaymentMethodType::Ach => Self::Ach,
            common_enums::PaymentMethodType::Affirm => Self::Affirm,
            common_enums::PaymentMethodType::AfterpayClearpay => Self::AfterpayClearpay,
            common_enums::PaymentMethodType::Alfamart => Self::Alfamart,
            common_enums::PaymentMethodType::AliPay => Self::AliPay,
            common_enums::PaymentMethodType::AliPayHk => Self::AliPayHk,
            common_enums::PaymentMethodType::Alma => Self::Alma,
            common_enums::PaymentMethodType::AmazonPay => Self::AmazonPay,
            common_enums::PaymentMethodType::ApplePay => Self::ApplePay,
            common_enums::PaymentMethodType::Atome => Self::Atome,
            common_enums::PaymentMethodType::Bacs => Self::Bacs,
            common_enums::PaymentMethodType::BancontactCard => Self::BancontactCard,
            common_enums::PaymentMethodType::Becs => Self::Becs,
            common_enums::PaymentMethodType::Benefit => Self::Benefit,
            common_enums::PaymentMethodType::Bizum => Self::Bizum,
            common_enums::PaymentMethodType::Blik => Self::Blik,
            common_enums::PaymentMethodType::Boleto => Self::Boleto,
            common_enums::PaymentMethodType::BcaBankTransfer => Self::BcaBankTransfer,
            common_enums::PaymentMethodType::BniVa => Self::BniVa,
            common_enums::PaymentMethodType::BriVa => Self::BriVa,
            #[cfg(feature = "v2")]
            common_enums::PaymentMethodType::Card => Self::Credit, // Card maps to CREDIT in proto
            common_enums::PaymentMethodType::CardRedirect => Self::CardRedirect,
            common_enums::PaymentMethodType::CimbVa => Self::CimbVa,
            common_enums::PaymentMethodType::ClassicReward => Self::ClassicReward,
            common_enums::PaymentMethodType::Credit => Self::Credit,
            common_enums::PaymentMethodType::CryptoCurrency => Self::CryptoCurrency,
            common_enums::PaymentMethodType::Cashapp => Self::Cashapp,
            common_enums::PaymentMethodType::Dana => Self::Dana,
            common_enums::PaymentMethodType::DanamonVa => Self::DanamonVa,
            common_enums::PaymentMethodType::Debit => Self::Debit,
            common_enums::PaymentMethodType::DuitNow => Self::DuitNow,
            common_enums::PaymentMethodType::Efecty => Self::Efecty,
            common_enums::PaymentMethodType::Eft => Self::Eft,
            common_enums::PaymentMethodType::Eps => Self::Eps,
            common_enums::PaymentMethodType::Fps => Self::Fps,
            common_enums::PaymentMethodType::Evoucher => Self::Evoucher,
            common_enums::PaymentMethodType::Giropay => Self::Giropay,
            common_enums::PaymentMethodType::Givex => Self::Givex,
            common_enums::PaymentMethodType::GooglePay => Self::GooglePay,
            common_enums::PaymentMethodType::GoPay => Self::GoPay,
            common_enums::PaymentMethodType::Gcash => Self::Gcash,
            common_enums::PaymentMethodType::Ideal => Self::Ideal,
            common_enums::PaymentMethodType::Interac => Self::Interac,
            common_enums::PaymentMethodType::Indomaret => Self::Indomaret,
            common_enums::PaymentMethodType::KakaoPay => Self::KakaoPay,
            common_enums::PaymentMethodType::LocalBankRedirect => Self::LocalBankRedirect,
            common_enums::PaymentMethodType::MandiriVa => Self::MandiriVa,
            common_enums::PaymentMethodType::Knet => Self::Knet,
            common_enums::PaymentMethodType::MbWay => Self::MbWay,
            common_enums::PaymentMethodType::MobilePay => Self::MobilePay,
            common_enums::PaymentMethodType::Momo => Self::Momo,
            common_enums::PaymentMethodType::MomoAtm => Self::MomoAtm,
            common_enums::PaymentMethodType::Multibanco => Self::Multibanco,
            common_enums::PaymentMethodType::OnlineBankingThailand => Self::OnlineBankingThailand,
            common_enums::PaymentMethodType::OnlineBankingCzechRepublic => {
                Self::OnlineBankingCzechRepublic
            }
            common_enums::PaymentMethodType::OnlineBankingFinland => Self::OnlineBankingFinland,
            common_enums::PaymentMethodType::OnlineBankingFpx => Self::OnlineBankingFpx,
            common_enums::PaymentMethodType::OnlineBankingPoland => Self::OnlineBankingPoland,
            common_enums::PaymentMethodType::OnlineBankingSlovakia => Self::OnlineBankingSlovakia,
            common_enums::PaymentMethodType::Oxxo => Self::Oxxo,
            common_enums::PaymentMethodType::PagoEfectivo => Self::PagoEfectivo,
            common_enums::PaymentMethodType::PermataBankTransfer => Self::PermataBankTransfer,
            common_enums::PaymentMethodType::OpenBankingUk => Self::OpenBankingUk,
            common_enums::PaymentMethodType::PayBright => Self::PayBright,
            common_enums::PaymentMethodType::Paypal => Self::PayPal,
            common_enums::PaymentMethodType::Paze => Self::Paze,
            common_enums::PaymentMethodType::Pix => Self::Pix,
            common_enums::PaymentMethodType::PaySafeCard => Self::PaySafeCard,
            common_enums::PaymentMethodType::Przelewy24 => Self::Przelewy24,
            common_enums::PaymentMethodType::PromptPay => Self::PromptPay,
            common_enums::PaymentMethodType::Pse => Self::Pse,
            common_enums::PaymentMethodType::RedCompra => Self::RedCompra,
            common_enums::PaymentMethodType::RedPagos => Self::RedPagos,
            common_enums::PaymentMethodType::SamsungPay => Self::SamsungPay,
            common_enums::PaymentMethodType::Sepa => Self::Sepa,
            common_enums::PaymentMethodType::SepaBankTransfer => Self::SepaBankTransfer,
            common_enums::PaymentMethodType::Sofort => Self::Sofort,
            common_enums::PaymentMethodType::Swish => Self::Swish,
            common_enums::PaymentMethodType::TouchNGo => Self::TouchNGo,
            common_enums::PaymentMethodType::Trustly => Self::Trustly,
            common_enums::PaymentMethodType::Twint => Self::Twint,
            common_enums::PaymentMethodType::UpiCollect => Self::UpiCollect,
            common_enums::PaymentMethodType::UpiIntent => Self::UpiIntent,
            common_enums::PaymentMethodType::UpiQr => Self::UpiQr,
            common_enums::PaymentMethodType::Vipps => Self::Vipps,
            common_enums::PaymentMethodType::VietQr => Self::VietQr,
            common_enums::PaymentMethodType::Venmo => Self::Venmo,
            common_enums::PaymentMethodType::Walley => Self::Walley,
            common_enums::PaymentMethodType::WeChatPay => Self::WeChatPay,
            common_enums::PaymentMethodType::SevenEleven => Self::SevenEleven,
            common_enums::PaymentMethodType::Lawson => Self::Lawson,
            common_enums::PaymentMethodType::MiniStop => Self::MiniStop,
            common_enums::PaymentMethodType::FamilyMart => Self::FamilyMart,
            common_enums::PaymentMethodType::Seicomart => Self::Seicomart,
            common_enums::PaymentMethodType::PayEasy => Self::PayEasy,
            common_enums::PaymentMethodType::LocalBankTransfer => Self::LocalBankTransfer,
            common_enums::PaymentMethodType::OpenBankingPIS => Self::OpenBankingPis,
            common_enums::PaymentMethodType::DirectCarrierBilling => Self::DirectCarrierBilling,
            common_enums::PaymentMethodType::InstantBankTransfer => Self::InstantBankTransfer,
            common_enums::PaymentMethodType::RevolutPay => Self::RevolutPay,
            // Variants that don't have direct proto equivalents
            _ => Self::Unspecified,
        }
    }
}

impl transformers::ForeignTryFrom<payments_grpc::PaymentServiceCreateOrderResponse>
    for Result<PaymentsResponseData, ErrorResponse>
{
    type Error = error_stack::Report<UnifiedConnectorServiceError>;

    fn foreign_try_from(
        response: payments_grpc::PaymentServiceCreateOrderResponse,
    ) -> Result<Self, Self::Error> {
        let status_code = convert_connector_service_status_code(response.status_code)?;

        let response = if response.error_code.is_some() {
            Err(ErrorResponse {
                code: response.error_code().to_owned(),
                message: response.error_message().to_owned(),
                reason: Some(response.error_message().to_owned()),
                status_code,
                attempt_status: None,
                connector_transaction_id: None,
                network_decline_code: None,
                network_advice_code: None,
                network_error_message: None,
                connector_metadata: None,
            })
        } else {
            let order_id = response
                .order_id
                .and_then(|id| id.id_type)
                .and_then(|id_type| match id_type {
                    payments_grpc::identifier::IdType::Id(id) => Some(id),
                    payments_grpc::identifier::IdType::EncodedData(encoded_data) => {
                        Some(encoded_data)
                    }
                    payments_grpc::identifier::IdType::NoResponseIdMarker(_) => None,
                })
                .ok_or(UnifiedConnectorServiceError::ResponseDeserializationFailed)?;

            // For order creation, we typically return a successful response with the order_id
            // Since this is not a standard payment response, we'll create a simple success response
            Ok(PaymentsResponseData::PaymentsCreateOrderResponse { order_id })
        };

        Ok(response)
    }
}

impl transformers::ForeignTryFrom<payments_grpc::PaymentServiceCreatePaymentMethodTokenResponse>
    for Result<PaymentsResponseData, ErrorResponse>
{
    type Error = error_stack::Report<UnifiedConnectorServiceError>;

    fn foreign_try_from(
        response: payments_grpc::PaymentServiceCreatePaymentMethodTokenResponse,
    ) -> Result<Self, Self::Error> {
        let status_code = convert_connector_service_status_code(response.status_code)?;

        let response = if response.error_code.is_some() {
            Err(ErrorResponse {
                code: response.error_code().to_owned(),
                message: response.error_message().to_owned(),
                reason: Some(response.error_message().to_owned()),
                status_code,
                attempt_status: None,
                connector_transaction_id: None,
                network_decline_code: None,
                network_advice_code: None,
                network_error_message: None,
                connector_metadata: None,
            })
        } else {
            Ok(PaymentsResponseData::TokenizationResponse {
                token: response.payment_method_token,
            })
        };

        Ok(response)
    }
}

impl transformers::ForeignTryFrom<payments_grpc::PaymentServiceSdkSessionTokenResponse>
    for Result<PaymentsResponseData, ErrorResponse>
{
    type Error = error_stack::Report<UnifiedConnectorServiceError>;

    fn foreign_try_from(
        response: payments_grpc::PaymentServiceSdkSessionTokenResponse,
    ) -> Result<Self, Self::Error> {
        let status_code = convert_connector_service_status_code(response.status_code)?;

        let response = if response.error_code.is_some() {
            Err(ErrorResponse {
                code: response.error_code().to_owned(),
                message: response.error_message().to_owned(),
                reason: response.error_reason,
                status_code,
                attempt_status: None,
                connector_transaction_id: None,
                network_decline_code: None,
                network_advice_code: None,
                network_error_message: None,
                connector_metadata: None,
            })
        } else {
            let session_token = match response.session_token {
                Some(session_token) => SessionToken::foreign_try_from(session_token),
                None => {
                    router_env::logger::info!(
                        "Missing session_token in UCS Sdk Session Token Response"
                    );
                    Ok(SessionToken::NoSessionTokenReceived)
                }
            }?;

            Ok(PaymentsResponseData::SessionResponse { session_token })
        };

        Ok(response)
    }
}

impl transformers::ForeignTryFrom<payments_grpc::SdkNextAction> for SdkNextAction {
    type Error = error_stack::Report<UnifiedConnectorServiceError>;
    fn foreign_try_from(value: payments_grpc::SdkNextAction) -> Result<Self, Self::Error> {
        let next_action = match value {
            payments_grpc::SdkNextAction::Confirm
            | payments_grpc::SdkNextAction::NextActionUnspecified => NextActionCall::Confirm,
            payments_grpc::SdkNextAction::PostSessionTokens => NextActionCall::PostSessionTokens,
        };

        Ok(Self { next_action })
    }
}

impl transformers::ForeignTryFrom<payments_grpc::PaypalTransactionInfo> for PaypalTransactionInfo {
    type Error = error_stack::Report<UnifiedConnectorServiceError>;
    fn foreign_try_from(value: payments_grpc::PaypalTransactionInfo) -> Result<Self, Self::Error> {
        let flow = match value.flow() {
            payments_grpc::PaypalFlow::Unspecified => PaypalFlow::Checkout,
            payments_grpc::PaypalFlow::Checkout => PaypalFlow::Checkout,
        };

        let currency_code = common_enums::Currency::foreign_try_from(value.currency_code())?;
        let minor_total_price = MinorUnit::new(value.total_price);
        let required_amount_type = StringMajorUnitForConnector;

        let total_price = required_amount_type
            .convert(minor_total_price, currency_code)
            .change_context(UnifiedConnectorServiceError::SdkSessionTokenFailure)?;

        Ok(Self {
            total_price,
            currency_code,
            flow,
        })
    }
}

impl transformers::ForeignTryFrom<payments_grpc::SessionToken> for SessionToken {
    type Error = error_stack::Report<UnifiedConnectorServiceError>;

    fn foreign_try_from(value: payments_grpc::SessionToken) -> Result<Self, Self::Error> {
        match value.wallet_name {
            Some(session_token::WalletName::GooglePay(gpay_session_token_response)) => {
                let gpay_session = gpay_session_token_response
                    .google_pay_session
                    .ok_or(UnifiedConnectorServiceError::SdkSessionTokenFailure)
                    .attach_printable(
                        "Missing Google Pay Session Token Response in UCS SdkSessionToken Response",
                    )?;

                let gpay_response = GooglePaySessionResponse::foreign_try_from(gpay_session)?;

                Ok(Self::GooglePay(Box::new(
                    GpaySessionTokenResponse::GooglePaySession(gpay_response),
                )))
            }
            Some(session_token::WalletName::ApplePay(apay_session_token_response)) => {
                let apay_response = ApplepaySessionTokenResponse {
                    session_token_data: apay_session_token_response
                        .session_token_data
                        .as_ref()
                        .map(ApplePaySessionResponse::foreign_try_from)
                        .transpose()?,
                    payment_request_data: apay_session_token_response
                        .payment_request_data
                        .as_ref()
                        .map(ApplePayPaymentRequest::foreign_try_from)
                        .transpose()?,
                    connector: apay_session_token_response.connector.clone(),
                    sdk_next_action: SdkNextAction::foreign_try_from(
                        apay_session_token_response.sdk_next_action(),
                    )?,
                    delayed_session_token: apay_session_token_response.delayed_session_token,
                    connector_merchant_id: apay_session_token_response.connector_merchant_id,
                    connector_reference_id: apay_session_token_response.connector_reference_id,
                    connector_sdk_public_key: apay_session_token_response.connector_sdk_public_key,
                };

                Ok(Self::ApplePay(Box::new(apay_response)))
            }
            Some(session_token::WalletName::Paypal(paypal_session_token_response)) => {
                let paypal_session_token_response = PaypalSessionTokenResponse {
                    session_token: paypal_session_token_response.session_token.clone(),
                    connector: paypal_session_token_response.connector.clone(),
                    sdk_next_action: SdkNextAction::foreign_try_from(
                        paypal_session_token_response.sdk_next_action(),
                    )?,
                    client_token: paypal_session_token_response.client_token,
                    transaction_info: paypal_session_token_response
                        .transaction_info
                        .map(PaypalTransactionInfo::foreign_try_from)
                        .transpose()?,
                };

                Ok(Self::Paypal(Box::new(paypal_session_token_response)))
            }
            _ => Err(UnifiedConnectorServiceError::SdkSessionTokenFailure)
                .attach_printable("Missing session_token in UCS Sdk Session Token Response")?,
        }
    }
}

impl transformers::ForeignTryFrom<payments_grpc::ApplePayAddressParameters>
    for ApplePayAddressParameters
{
    type Error = error_stack::Report<UnifiedConnectorServiceError>;
    fn foreign_try_from(
        value: payments_grpc::ApplePayAddressParameters,
    ) -> Result<Self, Self::Error> {
        match value {
            payments_grpc::ApplePayAddressParameters::PostalAddress => Ok(Self::PostalAddress),
            payments_grpc::ApplePayAddressParameters::Phone => Ok(Self::Phone),
            payments_grpc::ApplePayAddressParameters::Email => Ok(Self::Email),
            payments_grpc::ApplePayAddressParameters::Unspecified => {
                Err(UnifiedConnectorServiceError::SdkSessionTokenFailure)
                    .attach_printable("Unspecified ApplePayAddressParameters")?
            }
        }
    }
}

impl transformers::ForeignTryFrom<(&payments_grpc::AmountInfo, common_enums::Currency)>
    for AmountInfo
{
    type Error = error_stack::Report<UnifiedConnectorServiceError>;
    fn foreign_try_from(
        (value, currency_code): (&payments_grpc::AmountInfo, common_enums::Currency),
    ) -> Result<Self, Self::Error> {
        let minor_amount = MinorUnit::new(value.amount);
        let required_amount_type = StringMajorUnitForConnector;

        let amount = required_amount_type
            .convert(minor_amount, currency_code)
            .change_context(UnifiedConnectorServiceError::SdkSessionTokenFailure)
            .attach_printable("Response amount conversion failed")?;

        Ok(Self {
            label: value.label.clone(),
            total_type: value.total_type.clone(),
            amount,
        })
    }
}

impl transformers::ForeignTryFrom<&payments_grpc::ThirdPartySdkSessionResponse>
    for ThirdPartySdkSessionResponse
{
    type Error = error_stack::Report<UnifiedConnectorServiceError>;
    fn foreign_try_from(
        value: &payments_grpc::ThirdPartySdkSessionResponse,
    ) -> Result<Self, Self::Error> {
        let secrets = value
            .secrets
            .as_ref()
            .ok_or(UnifiedConnectorServiceError::ResponseDeserializationFailed)?;

        Ok(Self {
            secrets: SecretInfoToInitiateSdk::foreign_try_from(secrets)?,
        })
    }
}

impl transformers::ForeignTryFrom<&payments_grpc::ApplePaySessionResponse>
    for ApplePaySessionResponse
{
    type Error = error_stack::Report<UnifiedConnectorServiceError>;
    fn foreign_try_from(
        value: &payments_grpc::ApplePaySessionResponse,
    ) -> Result<Self, Self::Error> {
        let third_party_sdk = value
            .third_party_sdk
            .as_ref()
            .ok_or(UnifiedConnectorServiceError::ResponseDeserializationFailed)
            .attach_printable("Missing third_party_sdk in ApplePaySessionResponse")?;

        let session_token_data = ThirdPartySdkSessionResponse::foreign_try_from(third_party_sdk)?;

        Ok(Self::ThirdPartySdk(session_token_data))
    }
}

impl transformers::ForeignTryFrom<&payments_grpc::ApplePayPaymentRequest>
    for ApplePayPaymentRequest
{
    type Error = error_stack::Report<UnifiedConnectorServiceError>;
    fn foreign_try_from(
        value: &payments_grpc::ApplePayPaymentRequest,
    ) -> Result<Self, Self::Error> {
        let total = value
            .total
            .as_ref()
            .ok_or(UnifiedConnectorServiceError::ResponseDeserializationFailed)
            .attach_printable("Missing total in ApplePayPaymentRequest")?;

        let currency_code = common_enums::Currency::foreign_try_from(value.currency_code())?;
        let country_code = common_enums::CountryAlpha2::foreign_try_from(value.country_code())?;

        Ok(Self {
            country_code,
            currency_code,
            total: AmountInfo::foreign_try_from((total, currency_code))?,
            merchant_capabilities: if value.merchant_capabilities.is_empty() {
                None
            } else {
                Some(value.merchant_capabilities.clone())
            },
            supported_networks: if value.supported_networks.is_empty() {
                None
            } else {
                Some(value.supported_networks.clone())
            },
            merchant_identifier: value.merchant_identifier.clone(),
            required_billing_contact_fields: None,
            required_shipping_contact_fields: None,
            recurring_payment_request: None,
        })
    }
}

impl transformers::ForeignTryFrom<payments_grpc::GooglePaySessionResponse>
    for GooglePaySessionResponse
{
    type Error = error_stack::Report<UnifiedConnectorServiceError>;
    fn foreign_try_from(
        value: payments_grpc::GooglePaySessionResponse,
    ) -> Result<Self, Self::Error> {
        Ok(Self {
            merchant_info: value
                .merchant_info
                .clone()
                .map(GpayMerchantInfo::foreign_try_from)
                .transpose()?
                .ok_or(UnifiedConnectorServiceError::SdkSessionTokenFailure)
                .attach_printable("Missing merchant_info in GooglePaySessionResponse")?,
            shipping_address_required: value.shipping_address_required,
            email_required: value.email_required,
            shipping_address_parameters: value
                .shipping_address_parameters
                .map(GpayShippingAddressParameters::foreign_try_from)
                .transpose()?
                .ok_or(UnifiedConnectorServiceError::SdkSessionTokenFailure)
                .attach_printable(
                    "Missing shipping_address_parameters in GooglePaySessionResponse",
                )?,
            allowed_payment_methods: value
                .allowed_payment_methods
                .clone()
                .into_iter()
                .map(GpayAllowedPaymentMethods::foreign_try_from)
                .collect::<Result<Vec<GpayAllowedPaymentMethods>, _>>()?,
            transaction_info: value
                .transaction_info
                .clone()
                .map(GpayTransactionInfo::foreign_try_from)
                .transpose()?
                .ok_or(UnifiedConnectorServiceError::SdkSessionTokenFailure)
                .attach_printable("Missing transaction_info in GooglePaySessionResponse")?,
            delayed_session_token: value.delayed_session_token,
            connector: value.connector.clone(),
            sdk_next_action: SdkNextAction::foreign_try_from(value.sdk_next_action())?,
            secrets: value
                .secrets
                .as_ref()
                .map(SecretInfoToInitiateSdk::foreign_try_from)
                .transpose()?,
        })
    }
}

impl transformers::ForeignTryFrom<&payments_grpc::SecretInfoToInitiateSdk>
    for SecretInfoToInitiateSdk
{
    type Error = error_stack::Report<UnifiedConnectorServiceError>;
    fn foreign_try_from(
        value: &payments_grpc::SecretInfoToInitiateSdk,
    ) -> Result<Self, Self::Error> {
        let display = value
            .display
            .clone()
            .map(|display| display.expose().into())
            .ok_or(UnifiedConnectorServiceError::SdkSessionTokenFailure)
            .attach_printable("Missing display in SecretInfoToInitiateSdk")?;
        let payment = value.payment.clone().map(|payment| payment.expose().into());

        Ok(Self { display, payment })
    }
}

impl transformers::ForeignTryFrom<payments_grpc::GpayBillingAddressFormat>
    for GpayBillingAddressFormat
{
    type Error = error_stack::Report<UnifiedConnectorServiceError>;
    fn foreign_try_from(
        value: payments_grpc::GpayBillingAddressFormat,
    ) -> Result<Self, Self::Error> {
        match value {
            payments_grpc::GpayBillingAddressFormat::Min => Ok(Self::MIN),
            payments_grpc::GpayBillingAddressFormat::Full => Ok(Self::FULL),
            payments_grpc::GpayBillingAddressFormat::BillingAddressFormatUnspecified => {
                Err(UnifiedConnectorServiceError::SdkSessionTokenFailure)
                    .attach_printable("Unspecified GpayBillingAddressFormat")?
            }
        }
    }
}

impl transformers::ForeignTryFrom<payments_grpc::GpayMerchantInfo> for GpayMerchantInfo {
    type Error = error_stack::Report<UnifiedConnectorServiceError>;
    fn foreign_try_from(value: payments_grpc::GpayMerchantInfo) -> Result<Self, Self::Error> {
        Ok(Self {
            merchant_id: value.merchant_id,
            merchant_name: value.merchant_name,
        })
    }
}

impl transformers::ForeignTryFrom<payments_grpc::GpayShippingAddressParameters>
    for GpayShippingAddressParameters
{
    type Error = error_stack::Report<UnifiedConnectorServiceError>;
    fn foreign_try_from(
        value: payments_grpc::GpayShippingAddressParameters,
    ) -> Result<Self, Self::Error> {
        Ok(Self {
            phone_number_required: value.phone_number_required,
        })
    }
}

impl transformers::ForeignTryFrom<payments_grpc::GpayAllowedPaymentMethods>
    for GpayAllowedPaymentMethods
{
    type Error = error_stack::Report<UnifiedConnectorServiceError>;
    fn foreign_try_from(
        value: payments_grpc::GpayAllowedPaymentMethods,
    ) -> Result<Self, Self::Error> {
        Ok(Self {
            payment_method_type: value.payment_method_type,
            parameters: value
                .parameters
                .map(GpayAllowedMethodsParameters::foreign_try_from)
                .transpose()?
                .ok_or(UnifiedConnectorServiceError::SdkSessionTokenFailure)
                .attach_printable("Missing GpayAllowedPaymentMethods parameters")?,
            tokenization_specification: value
                .tokenization_specification
                .map(GpayTokenizationSpecification::foreign_try_from)
                .transpose()?
                .ok_or(UnifiedConnectorServiceError::SdkSessionTokenFailure)
                .attach_printable("Missing GpayAllowedPaymentMethods tokenization_specification")?,
        })
    }
}

impl transformers::ForeignTryFrom<payments_grpc::GpayAllowedMethodsParameters>
    for GpayAllowedMethodsParameters
{
    type Error = error_stack::Report<UnifiedConnectorServiceError>;
    fn foreign_try_from(
        value: payments_grpc::GpayAllowedMethodsParameters,
    ) -> Result<Self, Self::Error> {
        Ok(Self {
            allowed_auth_methods: value.allowed_auth_methods,
            allowed_card_networks: value.allowed_card_networks,
            billing_address_required: value.billing_address_required,
            billing_address_parameters: value
                .billing_address_parameters
                .map(GpayBillingAddressParameters::foreign_try_from)
                .transpose()?,
            assurance_details_required: value.assurance_details_required,
        })
    }
}

impl transformers::ForeignTryFrom<payments_grpc::GpayBillingAddressParameters>
    for GpayBillingAddressParameters
{
    type Error = error_stack::Report<UnifiedConnectorServiceError>;
    fn foreign_try_from(
        value: payments_grpc::GpayBillingAddressParameters,
    ) -> Result<Self, Self::Error> {
        let format = GpayBillingAddressFormat::foreign_try_from(value.format())?;
        Ok(Self {
            phone_number_required: value.phone_number_required,
            format,
        })
    }
}

impl transformers::ForeignTryFrom<payments_grpc::GpayTokenizationSpecification>
    for GpayTokenizationSpecification
{
    type Error = error_stack::Report<UnifiedConnectorServiceError>;
    fn foreign_try_from(
        value: payments_grpc::GpayTokenizationSpecification,
    ) -> Result<Self, Self::Error> {
        Ok(Self {
            token_specification_type: value.token_specification_type,
            parameters: value
                .parameters
                .map(GpayTokenParameters::foreign_try_from)
                .transpose()?
                .ok_or(UnifiedConnectorServiceError::SdkSessionTokenFailure)
                .attach_printable("Missing GpayTokenizationSpecification parameters")?,
        })
    }
}

impl transformers::ForeignTryFrom<payments_grpc::GpayTokenParameters> for GpayTokenParameters {
    type Error = error_stack::Report<UnifiedConnectorServiceError>;
    fn foreign_try_from(value: payments_grpc::GpayTokenParameters) -> Result<Self, Self::Error> {
        Ok(Self {
            gateway: value.gateway,
            gateway_merchant_id: value.gateway_merchant_id,
            stripe_version: None,
            stripe_publishable_key: None,
            protocol_version: value.protocol_version,
            public_key: value.public_key.map(|pk| pk.expose().into()),
        })
    }
}

impl transformers::ForeignTryFrom<payments_grpc::GpayTransactionInfo> for GpayTransactionInfo {
    type Error = error_stack::Report<UnifiedConnectorServiceError>;
    fn foreign_try_from(value: payments_grpc::GpayTransactionInfo) -> Result<Self, Self::Error> {
        let currency_code = common_enums::Currency::foreign_try_from(value.currency_code())?;
        let country_code = common_enums::CountryAlpha2::foreign_try_from(value.country_code())?;
        let minor_total_price = MinorUnit::new(value.total_price);
        let required_amount_type = StringMajorUnitForConnector;

        let total_price = required_amount_type
            .convert(minor_total_price, currency_code)
            .change_context(UnifiedConnectorServiceError::SdkSessionTokenFailure)
            .attach_printable("Response amount conversion failed")?;

        Ok(Self {
            country_code,
            currency_code,
            total_price_status: value.total_price_status,
            total_price,
        })
    }
}

impl transformers::ForeignTryFrom<payments_grpc::PaymentServiceAuthenticateResponse>
    for Result<(PaymentsResponseData, AttemptStatus), ErrorResponse>
{
    type Error = error_stack::Report<UnifiedConnectorServiceError>;
    fn foreign_try_from(
        response: payments_grpc::PaymentServiceAuthenticateResponse,
    ) -> Result<Self, Self::Error> {
        let connector_response_reference_id =
            response.response_ref_id.as_ref().and_then(|identifier| {
                identifier
                    .id_type
                    .clone()
                    .and_then(|id_type| match id_type {
                        payments_grpc::identifier::IdType::Id(id) => Some(id),
                        payments_grpc::identifier::IdType::EncodedData(encoded_data) => {
                            Some(encoded_data)
                        }
                        payments_grpc::identifier::IdType::NoResponseIdMarker(_) => None,
                    })
            });

        let resource_id: router_request_types::ResponseId = match response
            .transaction_id
            .as_ref()
            .and_then(|id| id.id_type.clone())
        {
            Some(payments_grpc::identifier::IdType::Id(id)) => {
                router_request_types::ResponseId::ConnectorTransactionId(id)
            }
            Some(payments_grpc::identifier::IdType::EncodedData(encoded_data)) => {
                router_request_types::ResponseId::EncodedData(encoded_data)
            }
            Some(payments_grpc::identifier::IdType::NoResponseIdMarker(_)) | None => {
                router_request_types::ResponseId::NoResponseId
            }
        };

        let (connector_metadata, redirection_data) = match response.redirection_data.clone() {
            Some(redirection_data) => match redirection_data.form_type {
                Some(ref form_type) => match form_type {
                    payments_grpc::redirect_form::FormType::Uri(uri) => {
                        let sdk_uri_info = api_models::payments::SdkUpiUriInformation {
                            sdk_uri: uri.uri.clone(),
                        };
                        (
                            Some(
                                sdk_uri_info
                                    .encode_to_value()
                                    .change_context(UnifiedConnectorServiceError::ParsingFailed)
                                    .attach_printable(
                                        "Failed to serialize SdkUpiUriInformation to JSON value",
                                    )?,
                            ),
                            None,
                        )
                    }
                    _ => (
                        None,
                        Some(RedirectForm::foreign_try_from(redirection_data)).transpose()?,
                    ),
                },
                None => (None, None),
            },
            None => (None, None),
        };

        let status_code = convert_connector_service_status_code(response.status_code)?;

        let response = if response.error_code.is_some() {
            let attempt_status = match response.status() {
                payments_grpc::PaymentStatus::AttemptStatusUnspecified => None,
                _ => Some(AttemptStatus::foreign_try_from(response.status())?),
            };

            Err(ErrorResponse {
                code: response.error_code().to_owned(),
                message: response.error_message().to_owned(),
                reason: Some(response.error_reason().to_owned()),
                status_code,
                attempt_status,
                connector_transaction_id: connector_response_reference_id,
                network_decline_code: None,
                network_advice_code: None,
                network_error_message: None,
                connector_metadata: None,
            })
        } else {
            let status = AttemptStatus::foreign_try_from(response.status())?;

            Ok((
                PaymentsResponseData::TransactionResponse {
                    resource_id,
                    redirection_data: Box::new(redirection_data),
                    mandate_reference: Box::new(None),
                    connector_metadata,
                    network_txn_id: response.network_txn_id.clone(),
                    connector_response_reference_id,
                    incremental_authorization_allowed: None,
                    charges: None,
                },
                status,
            ))
        };

        Ok(response)
    }
}

impl transformers::ForeignTryFrom<common_types::payments::CustomerAcceptance>
    for payments_grpc::CustomerAcceptance
{
    type Error = error_stack::Report<UnifiedConnectorServiceError>;

    fn foreign_try_from(
        customer_acceptance: common_types::payments::CustomerAcceptance,
    ) -> Result<Self, Self::Error> {
        let acceptance_type = match customer_acceptance.acceptance_type {
            common_types::payments::AcceptanceType::Online => payments_grpc::AcceptanceType::Online,
            common_types::payments::AcceptanceType::Offline => {
                payments_grpc::AcceptanceType::Offline
            }
        };

        let online_mandate_details =
            customer_acceptance
                .online
                .map(|online| payments_grpc::OnlineMandate {
                    ip_address: online.ip_address.map(|ip| ip.peek().to_string()),
                    user_agent: online.user_agent,
                });

        Ok(Self {
            acceptance_type: acceptance_type.into(),
            accepted_at: customer_acceptance
                .accepted_at
                .map(|dt| dt.assume_utc().unix_timestamp())
                .unwrap_or_default(),
            online_mandate_details,
        })
    }
}

impl transformers::ForeignTryFrom<&MandateData> for payments_grpc::SetupMandateDetails {
    type Error = error_stack::Report<UnifiedConnectorServiceError>;

    fn foreign_try_from(mandate_data: &MandateData) -> Result<Self, Self::Error> {
        let customer_acceptance = mandate_data
            .customer_acceptance
            .clone()
            .map(payments_grpc::CustomerAcceptance::foreign_try_from)
            .transpose()?;
        Ok(Self {
            update_mandate_id: mandate_data.update_mandate_id.clone(),
            customer_acceptance,
        })
    }
}

impl ForeignFrom<common_enums::MitCategory> for payments_grpc::MitCategory {
    fn foreign_from(mit_category: common_enums::MitCategory) -> Self {
        match mit_category {
            common_enums::MitCategory::Installment => Self::InstallmentMit,
            common_enums::MitCategory::Recurring => Self::RecurringMit,
            common_enums::MitCategory::Resubmission => Self::ResubmissionMit,
            common_enums::MitCategory::Unscheduled => Self::UnscheduledMit,
        }
    }
}

impl ForeignFrom<&SyncRequestType> for payments_grpc::SyncRequestType {
    fn foreign_from(sync_type: &SyncRequestType) -> Self {
        match sync_type {
            SyncRequestType::MultipleCaptureSync(_) => Self::MultipleCaptureSync,
            SyncRequestType::SinglePaymentSync => Self::SinglePaymentSync,
        }
    }
}

impl ForeignFrom<&common_types::payments::BillingDescriptor> for payments_grpc::BillingDescriptor {
    fn foreign_from(billing_descriptor: &common_types::payments::BillingDescriptor) -> Self {
        Self {
            name: billing_descriptor
                .name
                .clone()
                .map(|name| name.expose().into()),
            city: billing_descriptor
                .city
                .clone()
                .map(|city| city.expose().into()),
            phone: billing_descriptor
                .phone
                .clone()
                .map(|phone| phone.expose().into()),
            statement_descriptor: billing_descriptor.statement_descriptor.clone(),
            statement_descriptor_suffix: billing_descriptor.statement_descriptor_suffix.clone(),
            reference: billing_descriptor.reference.clone(),
        }
    }
}

impl transformers::ForeignTryFrom<&common_enums::PaymentChannel> for payments_grpc::PaymentChannel {
    type Error = error_stack::Report<UnifiedConnectorServiceError>;

    fn foreign_try_from(
        payment_channel: &common_enums::PaymentChannel,
    ) -> Result<Self, Self::Error> {
        match payment_channel {
            common_enums::PaymentChannel::MailOrder => Ok(Self::MailOrder),
            common_enums::PaymentChannel::Ecommerce => Ok(Self::Ecommerce),
            common_enums::PaymentChannel::TelephoneOrder => Ok(Self::TelephoneOrder),
            common_enums::PaymentChannel::Other(_) => Err(
                UnifiedConnectorServiceError::RequestEncodingFailedWithReason(
                    "This payment channel variant is not yet supported".to_string(),
                ),
            )?,
        }
    }
}

impl transformers::ForeignTryFrom<payments_grpc::PaymentServiceCreateSessionTokenResponse>
    for Result<PaymentsResponseData, ErrorResponse>
{
    type Error = error_stack::Report<UnifiedConnectorServiceError>;

    fn foreign_try_from(
        response: payments_grpc::PaymentServiceCreateSessionTokenResponse,
    ) -> Result<Self, Self::Error> {
        let status_code = convert_connector_service_status_code(response.status_code)?;

        let response = if response.error_code.is_some() {
            Err(ErrorResponse {
                code: response.error_code().to_owned(),
                message: response.error_message().to_owned(),
                reason: Some(response.error_message().to_owned()),
                status_code,
                attempt_status: None,
                connector_transaction_id: None,
                network_decline_code: None,
                network_advice_code: None,
                network_error_message: None,
                connector_metadata: None,
            })
        } else {
            Ok(PaymentsResponseData::SessionTokenResponse {
                session_token: response.session_token.clone(),
            })
        };

        Ok(response)
    }
}

impl
    transformers::ForeignTryFrom<
        &hyperswitch_interfaces::webhooks::IncomingWebhookRequestDetails<'_>,
    > for payments_grpc::RequestDetails
{
    type Error = error_stack::Report<UnifiedConnectorServiceError>;

    fn foreign_try_from(
        request_details: &hyperswitch_interfaces::webhooks::IncomingWebhookRequestDetails<'_>,
    ) -> Result<Self, Self::Error> {
        let headers_map = request_details
            .headers
            .iter()
            .map(|(key, value)| {
                let value_string = value.to_str().unwrap_or_default().to_string();
                (key.as_str().to_string(), value_string)
            })
            .collect();

        Ok(Self {
            method: 1, // POST method for webhooks
            uri: Some({
                let uri_result = request_details
                    .headers
                    .get("x-forwarded-path")
                    .and_then(|h| h.to_str().map_err(|e| {
                        tracing::warn!(
                            header_conversion_error=?e,
                            header_value=?h,
                            "Failed to convert x-forwarded-path header to string for webhook processing"
                        );
                        e
                    }).ok());

                uri_result.unwrap_or_else(|| {
                    tracing::debug!("x-forwarded-path header not found or invalid, using default '/Unknown'");
                    "/Unknown"
                }).to_string()
            }),
            body: request_details.body.to_vec(),
            headers: headers_map,
            query_params: Some(request_details.query_params.clone()),
        })
    }
}

/// Transform UCS webhook response into webhook event data
pub fn transform_ucs_webhook_response(
    response: PaymentServiceTransformResponse,
) -> Result<WebhookTransformData, error_stack::Report<errors::ApiErrorResponse>> {
    let event_type =
        api_models::webhooks::IncomingWebhookEvent::from_ucs_event_type(response.event_type);

    let webhook_transformation_status = if matches!(
        response.transformation_status(),
        payments_grpc::WebhookTransformationStatus::Incomplete
    ) {
        WebhookTransformationStatus::Incomplete
    } else {
        WebhookTransformationStatus::Complete
    };

    Ok(WebhookTransformData {
        event_type,
        source_verified: response.source_verified,
        webhook_content: response.content,
        response_ref_id: response.response_ref_id.and_then(|identifier| {
            identifier.id_type.and_then(|id_type| match id_type {
                payments_grpc::identifier::IdType::Id(id) => Some(id),
                payments_grpc::identifier::IdType::EncodedData(encoded_data) => Some(encoded_data),
                payments_grpc::identifier::IdType::NoResponseIdMarker(_) => None,
            })
        }),
        webhook_transformation_status,
    })
}

/// Build UCS webhook transform request from webhook components
pub fn build_webhook_transform_request(
    _webhook_body: &[u8],
    request_details: &hyperswitch_interfaces::webhooks::IncomingWebhookRequestDetails<'_>,
    webhook_secrets: Option<payments_grpc::WebhookSecrets>,
    merchant_id: &str,
    connector_id: &str,
) -> Result<PaymentServiceTransformRequest, error_stack::Report<errors::ApiErrorResponse>> {
    let request_details_grpc =
        <payments_grpc::RequestDetails as transformers::ForeignTryFrom<_>>::foreign_try_from(
            request_details,
        )
        .change_context(errors::ApiErrorResponse::InternalServerError)
        .attach_printable("Failed to transform webhook request details to gRPC format")?;

    Ok(PaymentServiceTransformRequest {
        request_ref_id: Some(Identifier {
            id_type: Some(payments_grpc::identifier::IdType::Id(format!(
                "{}_{}_{}",
                merchant_id,
                connector_id,
                OffsetDateTime::now_utc().unix_timestamp()
            ))),
        }),
        request_details: Some(request_details_grpc),
        webhook_secrets,
        state: None,
    })
}

// ============================================================================
// REFUND TRANSFORMERS
// ============================================================================

/// Transform RouterData for Execute refund into UCS PaymentServiceRefundRequest
impl transformers::ForeignTryFrom<&RouterData<Execute, RefundsData, RefundsResponseData>>
    for payments_grpc::PaymentServiceRefundRequest
{
    type Error = error_stack::Report<UnifiedConnectorServiceError>;

    fn foreign_try_from(
        router_data: &RouterData<Execute, RefundsData, RefundsResponseData>,
    ) -> Result<Self, Self::Error> {
        let currency = payments_grpc::Currency::foreign_try_from(router_data.request.currency)?;

        let transaction_id = Identifier {
            id_type: Some(payments_grpc::identifier::IdType::Id(
                router_data.request.connector_transaction_id.clone(),
            )),
        };

        let request_ref_id = Some(Identifier {
            id_type: Some(payments_grpc::identifier::IdType::Id(
                router_data.connector_request_reference_id.clone(),
            )),
        });

        // Convert connector_metadata to gRPC format
        let connector_metadata = router_data
            .request
            .connector_metadata
            .as_ref()
            .map(convert_value_map_to_hashmap)
            .transpose()?
            .unwrap_or_default();

        // Convert refund_connector_metadata to gRPC format
        let refund_metadata = router_data
            .request
            .refund_connector_metadata
            .as_ref()
            .map(|metadata| convert_value_map_to_hashmap(&metadata.clone().expose()))
            .transpose()?
            .unwrap_or_default();

        let state = router_data
            .access_token
            .as_ref()
            .map(ConnectorState::foreign_from);

        let merchant_account_metadata = router_data
            .connector_meta_data
            .as_ref()
            .and_then(|val| val.peek().as_object())
            .map(|map| {
                map.iter()
                    .filter_map(|(k, v)| v.as_str().map(|s| (k.clone(), s.to_string())))
                    .collect::<HashMap<String, String>>()
            })
            .unwrap_or_default();

        let payment_method_type = router_data
            .payment_method_type
            .map(payments_grpc::PaymentMethodType::foreign_try_from)
            .transpose()?
            .map(|payment_method_type| payment_method_type.into());

        Ok(Self {
            request_ref_id,
            refund_id: router_data.request.refund_id.clone(),
            transaction_id: Some(transaction_id),
            payment_amount: router_data.request.payment_amount,
            currency: currency.into(),
            minor_payment_amount: router_data.request.minor_payment_amount.get_amount_as_i64(),
            refund_amount: router_data.request.refund_amount,
            minor_refund_amount: router_data.request.minor_refund_amount.get_amount_as_i64(),
            reason: router_data.request.reason.clone(),
            webhook_url: router_data.request.webhook_url.clone(),
            merchant_account_id: router_data
                .request
                .merchant_account_id
                .as_ref()
                .map(|id| id.clone().expose().clone()),
            capture_method: router_data
                .request
                .capture_method
                .map(payments_grpc::CaptureMethod::foreign_try_from)
                .transpose()
                .map_err(|_| {
                    UnifiedConnectorServiceError::RequestEncodingFailedWithReason(
                        "Failed to convert capture method".to_string(),
                    )
                })?
                .map(i32::from),
            connector_metadata,
            refund_metadata,
            browser_info: router_data
                .request
                .browser_info
                .clone()
                .map(payments_grpc::BrowserInformation::foreign_try_from)
                .transpose()
                .map_err(|_| {
                    UnifiedConnectorServiceError::RequestEncodingFailedWithReason(
                        "Failed to convert browser info".to_string(),
                    )
                })?,
            state,
            merchant_account_metadata,
            metadata: HashMap::new(),
            test_mode: router_data.test_mode,
            payment_method_type,
        })
    }
}

/// Transform RouterData for RSync refund into UCS RefundServiceGetRequest
impl transformers::ForeignTryFrom<&RouterData<RSync, RefundsData, RefundsResponseData>>
    for payments_grpc::RefundServiceGetRequest
{
    type Error = error_stack::Report<UnifiedConnectorServiceError>;

    fn foreign_try_from(
        router_data: &RouterData<RSync, RefundsData, RefundsResponseData>,
    ) -> Result<Self, Self::Error> {
        let transaction_id = Identifier {
            id_type: Some(payments_grpc::identifier::IdType::Id(
                router_data.request.connector_transaction_id.clone(),
            )),
        };

        let request_ref_id = Some(Identifier {
            id_type: Some(payments_grpc::identifier::IdType::Id(
                router_data.connector_request_reference_id.clone(),
            )),
        });

        let state = router_data
            .access_token
            .as_ref()
            .map(ConnectorState::foreign_from);

        let merchant_account_metadata = router_data
            .connector_meta_data
            .as_ref()
            .and_then(|val| val.peek().as_object())
            .map(|map| {
                map.iter()
                    .filter_map(|(k, v)| v.as_str().map(|s| (k.clone(), s.to_string())))
                    .collect::<HashMap<String, String>>()
            })
            .unwrap_or_default();

        let payment_method_type = router_data
            .payment_method_type
            .map(payments_grpc::PaymentMethodType::foreign_try_from)
            .transpose()?
            .map(|payment_method_type| payment_method_type.into());

        Ok(Self {
            request_ref_id,
            transaction_id: Some(transaction_id),
            refund_id: router_data.request.connector_refund_id.clone().ok_or(
                UnifiedConnectorServiceError::RequestEncodingFailedWithReason(
                    "Missing connector_refund_id for refund sync operation".to_string(),
                ),
            )?,
            refund_reason: router_data.request.reason.clone(),
            browser_info: router_data
                .request
                .browser_info
                .clone()
                .map(payments_grpc::BrowserInformation::foreign_try_from)
                .transpose()
                .map_err(|_| {
                    UnifiedConnectorServiceError::RequestEncodingFailedWithReason(
                        "Failed to convert browser info".to_string(),
                    )
                })?,
            state,
            merchant_account_metadata,
            refund_metadata: router_data
                .request
                .refund_connector_metadata
                .as_ref()
                .map(|metadata| convert_value_map_to_hashmap(&metadata.clone().expose()))
                .transpose()?
                .unwrap_or_default(),
            test_mode: router_data.test_mode,
            payment_method_type,
        })
    }
}

/// Transform UCS RefundResponse into Result<RefundsResponseData, ErrorResponse>
impl transformers::ForeignTryFrom<payments_grpc::RefundResponse>
    for Result<RefundsResponseData, ErrorResponse>
{
    type Error = error_stack::Report<UnifiedConnectorServiceError>;

    fn foreign_try_from(response: payments_grpc::RefundResponse) -> Result<Self, Self::Error> {
        let connector_response_reference_id =
            response.response_ref_id.as_ref().and_then(|identifier| {
                identifier
                    .id_type
                    .clone()
                    .and_then(|id_type| match id_type {
                        payments_grpc::identifier::IdType::Id(id) => Some(id),
                        payments_grpc::identifier::IdType::EncodedData(encoded_data) => {
                            Some(encoded_data)
                        }
                        payments_grpc::identifier::IdType::NoResponseIdMarker(_) => None,
                    })
            });

        let status_code = convert_connector_service_status_code(response.status_code)?;

        let response = if response.error_code.is_some() {
            Err(ErrorResponse {
                code: response.error_code().to_owned(),
                message: response.error_message().to_owned(),
                reason: Some(response.error_reason().to_owned()),
                status_code,
                attempt_status: None,
                connector_transaction_id: connector_response_reference_id,
                network_decline_code: None,
                network_advice_code: None,
                network_error_message: None,
                connector_metadata: None,
            })
        } else {
            let refund_status = RefundStatus::foreign_try_from(response.status())?;

            Ok(RefundsResponseData {
                connector_refund_id: response.refund_id,
                refund_status,
            })
        };

        Ok(response)
    }
}

impl transformers::ForeignTryFrom<&RouterData<api::Void, PaymentsCancelData, PaymentsResponseData>>
    for payments_grpc::PaymentServiceVoidRequest
{
    type Error = error_stack::Report<UnifiedConnectorServiceError>;

    fn foreign_try_from(
        router_data: &RouterData<api::Void, PaymentsCancelData, PaymentsResponseData>,
    ) -> Result<Self, Self::Error> {
        let browser_info = router_data
            .request
            .browser_info
            .clone()
            .map(payments_grpc::BrowserInformation::foreign_try_from)
            .transpose()?;

        let currency = router_data
            .request
            .currency
            .map(payments_grpc::Currency::foreign_try_from)
            .transpose()?;
        let state = router_data
            .access_token
            .as_ref()
            .map(ConnectorState::foreign_from);

        let merchant_account_metadata = router_data
            .connector_meta_data
            .as_ref()
            .and_then(|val| val.peek().as_object())
            .map(|map| {
                map.iter()
                    .filter_map(|(k, v)| v.as_str().map(|s| (k.clone(), s.to_string())))
                    .collect::<HashMap<String, String>>()
            })
            .unwrap_or_default();

        Ok(Self {
            request_ref_id: Some(Identifier {
                id_type: Some(payments_grpc::identifier::IdType::Id(
                    router_data.connector_request_reference_id.clone(),
                )),
            }),
            transaction_id: if router_data.request.connector_transaction_id.is_empty() {
                None
            } else {
                Some(Identifier {
                    id_type: Some(payments_grpc::identifier::IdType::Id(
                        router_data.request.connector_transaction_id.clone(),
                    )),
                })
            },
            cancellation_reason: router_data.request.cancellation_reason.clone(),
            all_keys_required: None,
            browser_info,
            amount: router_data.request.amount,
            currency: currency.map(|c| c.into()),
            metadata: router_data
                .request
                .metadata
                .as_ref()
                .map(convert_value_map_to_hashmap)
                .transpose()?
                .unwrap_or_default(),
            state,
            connector_metadata: router_data
                .request
                .connector_meta
                .as_ref()
                .map(convert_value_map_to_hashmap)
                .transpose()?
                .unwrap_or_default(),
            merchant_account_metadata,
        })
    }
}

impl transformers::ForeignTryFrom<payments_grpc::RefundStatus> for RefundStatus {
    type Error = error_stack::Report<UnifiedConnectorServiceError>;

    fn foreign_try_from(grpc_status: payments_grpc::RefundStatus) -> Result<Self, Self::Error> {
        match grpc_status {
            payments_grpc::RefundStatus::Unspecified => Ok(Self::Pending),
            payments_grpc::RefundStatus::RefundFailure => Ok(Self::Failure),
            payments_grpc::RefundStatus::RefundManualReview => Ok(Self::ManualReview),
            payments_grpc::RefundStatus::RefundPending => Ok(Self::Pending),
            payments_grpc::RefundStatus::RefundSuccess => Ok(Self::Success),
            payments_grpc::RefundStatus::RefundTransactionFailure => Ok(Self::TransactionFailure),
        }
    }
}

impl transformers::ForeignTryFrom<payments_grpc::PaymentServiceVoidResponse>
    for Result<(PaymentsResponseData, AttemptStatus), ErrorResponse>
{
    type Error = error_stack::Report<UnifiedConnectorServiceError>;

    fn foreign_try_from(
        response: payments_grpc::PaymentServiceVoidResponse,
    ) -> Result<Self, Self::Error> {
        let connector_response_reference_id =
            response.response_ref_id.as_ref().and_then(|identifier| {
                identifier
                    .id_type
                    .clone()
                    .and_then(|id_type| match id_type {
                        payments_grpc::identifier::IdType::Id(id) => Some(id),
                        payments_grpc::identifier::IdType::EncodedData(encoded_data) => {
                            Some(encoded_data)
                        }
                        payments_grpc::identifier::IdType::NoResponseIdMarker(_) => None,
                    })
            });

        let status_code = convert_connector_service_status_code(response.status_code)?;

        // Extract connector_metadata from response if present
        let connector_metadata = (!response.connector_metadata.is_empty())
            .then(|| {
                serde_json::to_value(&response.connector_metadata)
                    .map_err(|e| {
                        tracing::warn!(
                            serialization_error=?e,
                            metadata=?response.connector_metadata,
                            "Failed to serialize connector_metadata from UCS void response"
                        );
                        e
                    })
                    .ok()
            })
            .flatten();

        let response = if response.error_code.is_some() {
            let attempt_status = match response.status() {
                payments_grpc::PaymentStatus::AttemptStatusUnspecified => None,
                _ => Some(AttemptStatus::foreign_try_from(response.status())?),
            };

            Err(ErrorResponse {
                code: response.error_code().to_owned(),
                message: response.error_message().to_owned(),
                reason: Some(response.error_reason().to_owned()),
                status_code,
                attempt_status,
                connector_transaction_id: connector_response_reference_id,
                network_decline_code: None,
                network_advice_code: None,
                network_error_message: None,
                connector_metadata: None,
            })
        } else {
            let status = AttemptStatus::foreign_try_from(response.status())?;

            Ok((
                PaymentsResponseData::TransactionResponse {
                    resource_id: response
                        .transaction_id
                        .as_ref()
                        .and_then(|identifier| {
                            identifier
                                .id_type
                                .clone()
                                .and_then(|id_type| match id_type {
                                    payments_grpc::identifier::IdType::Id(id) => Some(
                                        router_request_types::ResponseId::ConnectorTransactionId(
                                            id,
                                        ),
                                    ),
                                    payments_grpc::identifier::IdType::EncodedData(
                                        encoded_data,
                                    ) => Some(
                                        router_request_types::ResponseId::ConnectorTransactionId(
                                            encoded_data,
                                        ),
                                    ),
                                    payments_grpc::identifier::IdType::NoResponseIdMarker(_) => {
                                        None
                                    }
                                })
                        })
                        .unwrap_or(router_request_types::ResponseId::NoResponseId),
                    redirection_data: Box::new(None),
                    mandate_reference: Box::new(response.mandate_reference.map(|grpc_mandate| {
                        hyperswitch_domain_models::router_response_types::MandateReference {
                            connector_mandate_id: grpc_mandate.mandate_id,
                            payment_method_id: grpc_mandate.payment_method_id,
                            mandate_metadata: None,
                            connector_mandate_request_reference_id: grpc_mandate
                                .connector_mandate_request_reference_id,
                        }
                    })),
                    connector_metadata,
                    network_txn_id: None,
                    connector_response_reference_id,
                    incremental_authorization_allowed: response.incremental_authorization_allowed,
                    charges: None,
                },
                status,
            ))
        };

        Ok(response)
    }
}

impl
    transformers::ForeignTryFrom<(
        &RouterData<
            hyperswitch_domain_models::router_flow_types::access_token_auth::AccessTokenAuth,
            router_request_types::AccessTokenRequestData,
            AccessToken,
        >,
        common_enums::CallConnectorAction,
    )> for payments_grpc::PaymentServiceCreateAccessTokenRequest
{
    type Error = error_stack::Report<UnifiedConnectorServiceError>;

    fn foreign_try_from(
        (router_data, _call_connector_action): (
            &RouterData<
                hyperswitch_domain_models::router_flow_types::access_token_auth::AccessTokenAuth,
                router_request_types::AccessTokenRequestData,
                AccessToken,
            >,
            common_enums::CallConnectorAction,
        ),
    ) -> Result<Self, Self::Error> {
        let request_ref_id = router_data.connector_request_reference_id.clone();

        Ok(Self {
            request_ref_id: Some(Identifier {
                id_type: Some(payments_grpc::identifier::IdType::Id(request_ref_id)),
            }),
            merchant_account_metadata: HashMap::new(),
            // depricated field we have to remove this/ Default to unspecified connector
            connector: 0_i32,
            connector_metadata: HashMap::new(),
            metadata: HashMap::new(),
        })
    }
}<|MERGE_RESOLUTION|>--- conflicted
+++ resolved
@@ -746,15 +746,12 @@
             transaction_id: connector_transaction_id,
             encoded_data: router_data.request.encoded_data.clone(),
             request_ref_id,
-            capture_method: capture_method.map(|capture_method| capture_method.into()),
-            handle_response,
-<<<<<<< HEAD
             // to-do: uncomment L537 post ucs pr gets merged
             // and then, bump the ucs
             // connector_order_ref_id,
-=======
+            capture_method: capture_method.map(|capture_method| capture_method.into()),
+            handle_response,
             setup_future_usage: setup_future_usage.map(|s| s.into()),
->>>>>>> 902a660e
             amount: router_data.request.amount.get_amount_as_i64(),
             currency: currency.into(),
             state,
