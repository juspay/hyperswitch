--- conflicted
+++ resolved
@@ -44,7 +44,31 @@
     },
 };
 
-<<<<<<< HEAD
+const UPI_WAIT_SCREEN_DISPLAY_DURATION_MINUTES: i64 = 5;
+const UPI_POLL_DELAY_IN_SECS: u16 = 5;
+const UPI_POLL_FREQUENCY: u16 = 60;
+
+pub fn build_upi_wait_screen_data(
+) -> Result<serde_json::Value, error_stack::Report<UnifiedConnectorServiceError>> {
+    let current_time = OffsetDateTime::now_utc().unix_timestamp_nanos();
+
+    let wait_screen_data = api_models::payments::WaitScreenInstructions {
+        display_from_timestamp: current_time,
+        display_to_timestamp: Some(
+            current_time
+                + Duration::minutes(UPI_WAIT_SCREEN_DISPLAY_DURATION_MINUTES).whole_nanoseconds(),
+        ),
+        poll_config: Some(api_models::payments::PollConfig {
+            delay_in_secs: UPI_POLL_DELAY_IN_SECS,
+            frequency: UPI_POLL_FREQUENCY,
+        }),
+    };
+
+    serde_json::to_value(wait_screen_data)
+        .change_context(UnifiedConnectorServiceError::ParsingFailed)
+        .attach_printable("Failed to serialize WaitScreenInstructions to JSON value")
+}
+
 /// Utility function to convert serde_json::Value map to HashMap<String, String>
 /// Propagates serialization errors instead of using defaults
 fn convert_value_map_to_hashmap(
@@ -74,31 +98,6 @@
             .collect::<Result<HashMap<String, String>, error_stack::Report<UnifiedConnectorServiceError>>>(),
         None => Ok(HashMap::new()),
     }
-=======
-const UPI_WAIT_SCREEN_DISPLAY_DURATION_MINUTES: i64 = 5;
-const UPI_POLL_DELAY_IN_SECS: u16 = 5;
-const UPI_POLL_FREQUENCY: u16 = 60;
-
-pub fn build_upi_wait_screen_data(
-) -> Result<serde_json::Value, error_stack::Report<UnifiedConnectorServiceError>> {
-    let current_time = OffsetDateTime::now_utc().unix_timestamp_nanos();
-
-    let wait_screen_data = api_models::payments::WaitScreenInstructions {
-        display_from_timestamp: current_time,
-        display_to_timestamp: Some(
-            current_time
-                + Duration::minutes(UPI_WAIT_SCREEN_DISPLAY_DURATION_MINUTES).whole_nanoseconds(),
-        ),
-        poll_config: Some(api_models::payments::PollConfig {
-            delay_in_secs: UPI_POLL_DELAY_IN_SECS,
-            frequency: UPI_POLL_FREQUENCY,
-        }),
-    };
-
-    serde_json::to_value(wait_screen_data)
-        .change_context(UnifiedConnectorServiceError::ParsingFailed)
-        .attach_printable("Failed to serialize WaitScreenInstructions to JSON value")
->>>>>>> 38e3837a
 }
 
 impl ForeignFrom<&payments_grpc::AccessToken> for AccessToken {
