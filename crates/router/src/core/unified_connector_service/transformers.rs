use std::collections::HashMap;

use common_enums::{AttemptStatus, AuthenticationType};
use common_utils::{ext_traits::Encode, request::Method};
use diesel_models::enums as storage_enums;
use error_stack::ResultExt;
use external_services::grpc_client::unified_connector_service::UnifiedConnectorServiceError;
use hyperswitch_domain_models::{
    router_data::{ErrorResponse, RouterData},
    router_flow_types::{
<<<<<<< HEAD
        payments::{Authorize, PSync, SetupMandate},
        unified_authentication_service as uas_flows, ExternalVaultProxy,
    },
    router_request_types::{
        self, AuthenticationData, ExternalVaultProxyPaymentsData, PaymentsAuthorizeData,
        PaymentsSyncData, SetupMandateRequestData,
=======
        payments::{Authorize, Capture, PSync, SetupMandate},
        ExternalVaultProxy,
    },
    router_request_types::{
        AuthenticationData, ExternalVaultProxyPaymentsData, PaymentsAuthorizeData,
        PaymentsCancelData, PaymentsCaptureData, PaymentsSyncData, SetupMandateRequestData,
>>>>>>> 5f6370ac
    },
    router_response_types::{PaymentsResponseData, RedirectForm},
};
pub use hyperswitch_interfaces::{
    helpers::ForeignTryFrom,
    unified_connector_service::{
        transformers::convert_connector_service_status_code, WebhookTransformData,
        WebhookTransformationStatus,
    },
};
use masking::{ExposeInterface, PeekInterface};
use router_env::tracing;
use unified_connector_service_client::payments::{
    self as payments_grpc, Identifier, PaymentServiceTransformRequest,
    PaymentServiceTransformResponse,
};
use url::Url;

use crate::{
    core::{errors, unified_connector_service},
    types::{api, transformers},
};
impl
    transformers::ForeignTryFrom<(
        &RouterData<PSync, PaymentsSyncData, PaymentsResponseData>,
        common_enums::CallConnectorAction,
    )> for payments_grpc::PaymentServiceGetRequest
{
    type Error = error_stack::Report<UnifiedConnectorServiceError>;

    fn foreign_try_from(
        (router_data, call_connector_action): (
            &RouterData<PSync, PaymentsSyncData, PaymentsResponseData>,
            common_enums::CallConnectorAction,
        ),
    ) -> Result<Self, Self::Error> {
        let connector_transaction_id = router_data
            .request
            .connector_transaction_id
            .get_connector_transaction_id()
            .map(|id| Identifier {
                id_type: Some(payments_grpc::identifier::IdType::Id(id)),
            })
            .map_err(|e| {
                tracing::debug!(
                    transaction_id_error=?e,
                    "Failed to extract connector transaction ID for UCS payment sync request"
                );
                e
            })
            .ok();

        let encoded_data = router_data
            .request
            .encoded_data
            .as_ref()
            .map(|data| Identifier {
                id_type: Some(payments_grpc::identifier::IdType::EncodedData(
                    data.to_string(),
                )),
            });

        let connector_ref_id = router_data
            .request
            .connector_reference_id
            .clone()
            .map(|id| Identifier {
                id_type: Some(payments_grpc::identifier::IdType::Id(id)),
            });

        let currency = payments_grpc::Currency::foreign_try_from(router_data.request.currency)?;

        let handle_response = match call_connector_action {
            common_enums::CallConnectorAction::UCSHandleResponse(res) => Some(res),
            common_enums::CallConnectorAction::Trigger => None,
            common_enums::CallConnectorAction::HandleResponse(_)
            | common_enums::CallConnectorAction::UCSConsumeResponse(_)
            | common_enums::CallConnectorAction::Avoid
            | common_enums::CallConnectorAction::StatusUpdate { .. } => Err(
                UnifiedConnectorServiceError::RequestEncodingFailedWithReason(
                    "Invalid CallConnectorAction for payment sync call via UCS Gateway system"
                        .to_string(),
                ),
            )?,
        };

        let capture_method = router_data
            .request
            .capture_method
            .map(payments_grpc::CaptureMethod::foreign_try_from)
            .transpose()?;

        Ok(Self {
            transaction_id: connector_transaction_id.or(encoded_data),
            request_ref_id: connector_ref_id,
            capture_method: capture_method.map(|capture_method| capture_method.into()),
            handle_response,
            access_token: None,
            amount: router_data.request.amount.get_amount_as_i64(),
            currency: currency.into(),
        })
    }
}

impl transformers::ForeignTryFrom<&RouterData<Capture, PaymentsCaptureData, PaymentsResponseData>>
    for payments_grpc::PaymentServiceCaptureRequest
{
    type Error = error_stack::Report<UnifiedConnectorServiceError>;

    fn foreign_try_from(
        router_data: &RouterData<Capture, PaymentsCaptureData, PaymentsResponseData>,
    ) -> Result<Self, Self::Error> {
        let connector_transaction_id = router_data.request.connector_transaction_id.clone();

        let currency = payments_grpc::Currency::foreign_try_from(router_data.request.currency)?;

        let browser_info = router_data
            .request
            .browser_info
            .clone()
            .map(payments_grpc::BrowserInformation::foreign_try_from)
            .transpose()?;

        let capture_method = router_data
            .request
            .capture_method
            .map(payments_grpc::CaptureMethod::foreign_try_from)
            .transpose()?;

        Ok(Self {
            transaction_id: Some(Identifier {
                id_type: Some(payments_grpc::identifier::IdType::Id(
                    connector_transaction_id,
                )),
            }),
            request_ref_id: Some(Identifier {
                id_type: Some(payments_grpc::identifier::IdType::Id(
                    router_data.connector_request_reference_id.clone(),
                )),
            }),
            access_token: None,
            amount_to_capture: router_data
                .request
                .minor_amount_to_capture
                .get_amount_as_i64(),
            currency: currency.into(),
            capture_method: capture_method.map(|capture_method| capture_method.into()),
            connector_metadata: router_data
                .request
                .metadata
                .as_ref()
                .and_then(|val| val.as_object())
                .map(|map| {
                    map.iter()
                        .filter_map(|(k, v)| v.as_str().map(|s| (k.clone(), s.to_string())))
                        .collect::<HashMap<String, String>>()
                })
                .unwrap_or_default(),
            browser_info,
            multiple_capture_data: router_data.request.multiple_capture_data.as_ref().map(
                |multiple_capture_request_data| payments_grpc::MultipleCaptureRequestData {
                    capture_sequence: multiple_capture_request_data.capture_sequence.into(),
                    capture_reference: multiple_capture_request_data.capture_reference.clone(),
                },
            ),
        })
    }
}

impl
    transformers::ForeignTryFrom<
        &RouterData<
            uas_flows::PreAuthenticate,
            router_request_types::PaymentsPreAuthenticateData,
            PaymentsResponseData,
        >,
    > for payments_grpc::PaymentServicePreAuthenticateRequest
{
    type Error = error_stack::Report<UnifiedConnectorServiceError>;
    fn foreign_try_from(
        router_data: &RouterData<
            uas_flows::PreAuthenticate,
            router_request_types::PaymentsPreAuthenticateData,
            PaymentsResponseData,
        >,
    ) -> Result<Self, Self::Error> {
        let currency = payments_grpc::Currency::foreign_try_from(
            router_data.request.currency.unwrap_or_default(),
        )?;

        let payment_method = router_data
            .request
            .payment_method_type
            .map(|payment_method_type| {
                unified_connector_service::build_unified_connector_service_payment_method(
                    router_data.request.payment_method_data.clone(),
                    payment_method_type,
                )
            })
            .transpose()?;

        let address = payments_grpc::PaymentAddress::foreign_try_from(router_data.address.clone())?;
        let connector_metadata_string = router_data
            .connector_meta_data
            .as_ref()
            .map(|metadata| metadata.encode_to_string_of_json())
            .transpose()
            .change_context(
                UnifiedConnectorServiceError::RequestEncodingFailedWithReason(
                    "Failed to serialize router_data.connector_meta_data to string of json"
                        .to_string(),
                ),
            )?;
        let mut metadata = router_data
            .request
            .metadata
            .as_ref()
            .and_then(|val| val.peek().as_object())
            .map(|map| {
                map.iter()
                    .filter_map(|(k, v)| v.as_str().map(|s| (k.clone(), s.to_string())))
                    .collect::<HashMap<String, String>>()
            })
            .unwrap_or_default();
        metadata.extend(
            connector_metadata_string
                .map(|connector_metadata| ("connector_meta_data".to_string(), connector_metadata)),
        );
        Ok(Self {
            request_ref_id: Some(Identifier {
                id_type: Some(payments_grpc::identifier::IdType::Id(
                    router_data.connector_request_reference_id.clone(),
                )),
            }),
            amount: router_data.request.amount,
            currency: currency.into(),
            minor_amount: router_data.request.minor_amount.get_amount_as_i64(),
            payment_method,
            email: router_data
                .request
                .email
                .clone()
                .map(|e| e.expose().expose().into()),
            customer_name: router_data
                .request
                .customer_name
                .clone()
                .map(|customer_name| customer_name.peek().to_owned()),
            address: Some(address),
            enrolled_for_3ds: router_data.request.enrolled_for_3ds,
            metadata,
            return_url: router_data.request.router_return_url.clone(),
            continue_redirection_url: router_data.request.complete_authorize_url.clone(),
            access_token: None,
            browser_info: router_data
                .request
                .browser_info
                .clone()
                .map(payments_grpc::BrowserInformation::foreign_try_from)
                .transpose()?,
        })
    }
}

impl
    transformers::ForeignTryFrom<
        &RouterData<Authorize, PaymentsAuthorizeData, PaymentsResponseData>,
    > for payments_grpc::PaymentServiceAuthorizeRequest
{
    type Error = error_stack::Report<UnifiedConnectorServiceError>;

    fn foreign_try_from(
        router_data: &RouterData<Authorize, PaymentsAuthorizeData, PaymentsResponseData>,
    ) -> Result<Self, Self::Error> {
        let currency = payments_grpc::Currency::foreign_try_from(router_data.request.currency)?;

        let payment_method = router_data
            .request
            .payment_method_type
            .map(|payment_method_type| {
                unified_connector_service::build_unified_connector_service_payment_method(
                    router_data.request.payment_method_data.clone(),
                    payment_method_type,
                )
            })
            .transpose()?;

        let address = payments_grpc::PaymentAddress::foreign_try_from(router_data.address.clone())?;

        let auth_type = payments_grpc::AuthenticationType::foreign_try_from(router_data.auth_type)?;

        let browser_info = router_data
            .request
            .browser_info
            .clone()
            .map(payments_grpc::BrowserInformation::foreign_try_from)
            .transpose()?;

        let capture_method = router_data
            .request
            .capture_method
            .map(payments_grpc::CaptureMethod::foreign_try_from)
            .transpose()?;

        let authentication_data = router_data
            .request
            .authentication_data
            .clone()
            .map(payments_grpc::AuthenticationData::foreign_try_from)
            .transpose()?;
        let connector_metadata_string = router_data
            .connector_meta_data
            .as_ref()
            .map(|metadata| metadata.encode_to_string_of_json())
            .transpose()
            .change_context(
                UnifiedConnectorServiceError::RequestEncodingFailedWithReason(
                    "Failed to serialize router_data.connector_meta_data to string of json"
                        .to_string(),
                ),
            )?;
        let mut metadata = router_data
            .request
            .metadata
            .as_ref()
            .and_then(|val| val.as_object())
            .map(|map| {
                map.iter()
                    .filter_map(|(k, v)| v.as_str().map(|s| (k.clone(), s.to_string())))
                    .collect::<HashMap<String, String>>()
            })
            .unwrap_or_default();
        metadata.extend(
            connector_metadata_string
                .map(|connector_metadata| ("connector_meta_data".to_string(), connector_metadata)),
        );
        Ok(Self {
            amount: router_data.request.amount,
            currency: currency.into(),
            payment_method,
            return_url: router_data.request.router_return_url.clone(),
            address: Some(address),
            auth_type: auth_type.into(),
            enrolled_for_3ds: router_data.request.enrolled_for_3ds,
            request_incremental_authorization: router_data
                .request
                .request_incremental_authorization,
            minor_amount: router_data.request.amount,
            email: router_data
                .request
                .email
                .clone()
                .map(|e| e.expose().expose().into()),
            browser_info,
            access_token: None,
            session_token: None,
            order_tax_amount: router_data
                .request
                .order_tax_amount
                .map(|order_tax_amount| order_tax_amount.get_amount_as_i64()),
            customer_name: router_data
                .request
                .customer_name
                .clone()
                .map(|customer_name| customer_name.peek().to_owned()),
            capture_method: capture_method.map(|capture_method| capture_method.into()),
            webhook_url: router_data.request.webhook_url.clone(),
            complete_authorize_url: router_data.request.complete_authorize_url.clone(),
            setup_future_usage: None,
            off_session: None,
            customer_acceptance: None,
            order_category: router_data.request.order_category.clone(),
            payment_experience: None,
            authentication_data,
            request_extended_authorization: router_data
                .request
                .request_extended_authorization
                .map(|request_extended_authorization| request_extended_authorization.is_true()),
            merchant_order_reference_id: router_data.request.merchant_order_reference_id.clone(),
            shipping_cost: router_data
                .request
                .shipping_cost
                .map(|shipping_cost| shipping_cost.get_amount_as_i64()),
            request_ref_id: Some(Identifier {
                id_type: Some(payments_grpc::identifier::IdType::Id(
                    router_data.connector_request_reference_id.clone(),
                )),
            }),
            customer_id: router_data
                .request
                .customer_id
                .as_ref()
                .map(|id| id.get_string_repr().to_string()),
            metadata,
            test_mode: router_data.test_mode,
            connector_customer_id: router_data.connector_customer.clone(),
            merchant_account_metadata: HashMap::new(),
        })
    }
}

impl
    transformers::ForeignTryFrom<
        &RouterData<ExternalVaultProxy, ExternalVaultProxyPaymentsData, PaymentsResponseData>,
    > for payments_grpc::PaymentServiceAuthorizeRequest
{
    type Error = error_stack::Report<UnifiedConnectorServiceError>;

    fn foreign_try_from(
        router_data: &RouterData<
            ExternalVaultProxy,
            ExternalVaultProxyPaymentsData,
            PaymentsResponseData,
        >,
    ) -> Result<Self, Self::Error> {
        let currency = payments_grpc::Currency::foreign_try_from(router_data.request.currency)?;

        let payment_method = router_data
            .request
            .payment_method_type
            .map(|payment_method_type| {
                unified_connector_service::build_unified_connector_service_payment_method_for_external_proxy(
                    router_data.request.payment_method_data.clone(),
                    payment_method_type,
                )
            })
            .transpose()?;

        let address = payments_grpc::PaymentAddress::foreign_try_from(router_data.address.clone())?;

        let auth_type = payments_grpc::AuthenticationType::foreign_try_from(router_data.auth_type)?;

        let browser_info = router_data
            .request
            .browser_info
            .clone()
            .map(payments_grpc::BrowserInformation::foreign_try_from)
            .transpose()?;

        let capture_method = router_data
            .request
            .capture_method
            .map(payments_grpc::CaptureMethod::foreign_try_from)
            .transpose()?;

        let authentication_data = router_data
            .request
            .authentication_data
            .clone()
            .map(payments_grpc::AuthenticationData::foreign_try_from)
            .transpose()?;

        Ok(Self {
            amount: router_data.request.amount,
            currency: currency.into(),
            payment_method,
            return_url: router_data.request.router_return_url.clone(),
            address: Some(address),
            auth_type: auth_type.into(),
            enrolled_for_3ds: router_data.request.enrolled_for_3ds,
            request_incremental_authorization: router_data
                .request
                .request_incremental_authorization,
            minor_amount: router_data.request.amount,
            email: router_data
                .request
                .email
                .clone()
                .map(|e| e.expose().expose().into()),
            browser_info,
            access_token: None,
            session_token: None,
            order_tax_amount: router_data
                .request
                .order_tax_amount
                .map(|order_tax_amount| order_tax_amount.get_amount_as_i64()),
            customer_name: router_data
                .request
                .customer_name
                .clone()
                .map(|customer_name| customer_name.peek().to_owned()),
            capture_method: capture_method.map(|capture_method| capture_method.into()),
            webhook_url: router_data.request.webhook_url.clone(),
            complete_authorize_url: router_data.request.complete_authorize_url.clone(),
            setup_future_usage: None,
            off_session: None,
            customer_acceptance: None,
            order_category: router_data.request.order_category.clone(),
            payment_experience: None,
            authentication_data,
            request_extended_authorization: router_data
                .request
                .request_extended_authorization
                .map(|request_extended_authorization| request_extended_authorization.is_true()),
            merchant_order_reference_id: router_data
                .request
                .merchant_order_reference_id
                .as_ref()
                .map(|merchant_order_reference_id| {
                    merchant_order_reference_id.get_string_repr().to_string()
                }),
            shipping_cost: router_data
                .request
                .shipping_cost
                .map(|shipping_cost| shipping_cost.get_amount_as_i64()),
            request_ref_id: Some(Identifier {
                id_type: Some(payments_grpc::identifier::IdType::Id(
                    router_data.connector_request_reference_id.clone(),
                )),
            }),
            customer_id: router_data
                .request
                .customer_id
                .as_ref()
                .map(|id| id.get_string_repr().to_string()),
            metadata: router_data
                .request
                .metadata
                .as_ref()
                .and_then(|val| val.as_object())
                .map(|map| {
                    map.iter()
                        .filter_map(|(k, v)| v.as_str().map(|s| (k.clone(), s.to_string())))
                        .collect::<HashMap<String, String>>()
                })
                .unwrap_or_default(),
            test_mode: router_data.test_mode,
            connector_customer_id: router_data.connector_customer.clone(),
            merchant_account_metadata: HashMap::new(),
        })
    }
}

impl
    transformers::ForeignTryFrom<
        &RouterData<SetupMandate, SetupMandateRequestData, PaymentsResponseData>,
    > for payments_grpc::PaymentServiceRegisterRequest
{
    type Error = error_stack::Report<UnifiedConnectorServiceError>;

    fn foreign_try_from(
        router_data: &RouterData<SetupMandate, SetupMandateRequestData, PaymentsResponseData>,
    ) -> Result<Self, Self::Error> {
        let currency = payments_grpc::Currency::foreign_try_from(router_data.request.currency)?;
        let payment_method = router_data
            .request
            .payment_method_type
            .map(|payment_method_type| {
                unified_connector_service::build_unified_connector_service_payment_method(
                    router_data.request.payment_method_data.clone(),
                    payment_method_type,
                )
            })
            .transpose()?;
        let address = payments_grpc::PaymentAddress::foreign_try_from(router_data.address.clone())?;
        let auth_type = payments_grpc::AuthenticationType::foreign_try_from(router_data.auth_type)?;
        let browser_info = router_data
            .request
            .browser_info
            .clone()
            .map(payments_grpc::BrowserInformation::foreign_try_from)
            .transpose()?;
        let setup_future_usage = router_data
            .request
            .setup_future_usage
            .map(payments_grpc::FutureUsage::foreign_try_from)
            .transpose()?;
        let customer_acceptance = router_data
            .request
            .customer_acceptance
            .clone()
            .map(payments_grpc::CustomerAcceptance::foreign_try_from)
            .transpose()?;

        Ok(Self {
            request_ref_id: Some(Identifier {
                id_type: Some(payments_grpc::identifier::IdType::Id(
                    router_data.connector_request_reference_id.clone(),
                )),
            }),
            currency: currency.into(),
            payment_method,
            minor_amount: router_data.request.amount,
            email: router_data
                .request
                .email
                .clone()
                .map(|e| e.expose().expose().into()),
            customer_name: router_data
                .request
                .customer_name
                .clone()
                .map(|customer_name| customer_name.peek().to_owned()),
            customer_id: router_data
                .request
                .customer_id
                .as_ref()
                .map(|id| id.get_string_repr().to_string()),
            address: Some(address),
            auth_type: auth_type.into(),
            enrolled_for_3ds: false,
            authentication_data: None,
            metadata: router_data
                .request
                .metadata
                .as_ref()
                .map(|secret| secret.peek())
                .and_then(|val| val.as_object()) //secret
                .map(|map| {
                    map.iter()
                        .filter_map(|(k, v)| v.as_str().map(|s| (k.clone(), s.to_string())))
                        .collect::<HashMap<String, String>>()
                })
                .unwrap_or_default(),
            return_url: router_data.request.router_return_url.clone(),
            webhook_url: router_data.request.webhook_url.clone(),
            complete_authorize_url: router_data.request.complete_authorize_url.clone(),
            access_token: None,
            session_token: None,
            order_tax_amount: None,
            order_category: None,
            merchant_order_reference_id: None,
            shipping_cost: router_data
                .request
                .shipping_cost
                .map(|cost| cost.get_amount_as_i64()),
            setup_future_usage: setup_future_usage.map(|s| s.into()),
            off_session: router_data.request.off_session,
            request_incremental_authorization: router_data
                .request
                .request_incremental_authorization,
            request_extended_authorization: None,
            customer_acceptance,
            browser_info,
            payment_experience: None,
            connector_customer_id: router_data.connector_customer.clone(),
            merchant_account_metadata: HashMap::new(),
        })
    }
}

impl
    transformers::ForeignTryFrom<
        &RouterData<Authorize, PaymentsAuthorizeData, PaymentsResponseData>,
    > for payments_grpc::PaymentServiceRepeatEverythingRequest
{
    type Error = error_stack::Report<UnifiedConnectorServiceError>;

    fn foreign_try_from(
        router_data: &RouterData<Authorize, PaymentsAuthorizeData, PaymentsResponseData>,
    ) -> Result<Self, Self::Error> {
        let currency = payments_grpc::Currency::foreign_try_from(router_data.request.currency)?;
        let browser_info = router_data
            .request
            .browser_info
            .clone()
            .map(payments_grpc::BrowserInformation::foreign_try_from)
            .transpose()?;
        let capture_method = router_data
            .request
            .capture_method
            .map(payments_grpc::CaptureMethod::foreign_try_from)
            .transpose()?;

        let mandate_reference = match &router_data.request.mandate_id {
            Some(mandate) => match &mandate.mandate_reference_id {
                Some(api_models::payments::MandateReferenceId::ConnectorMandateId(
                    connector_mandate_id,
                )) => Some(payments_grpc::MandateReference {
                    mandate_id: connector_mandate_id.get_connector_mandate_id(),
                    payment_method_id: connector_mandate_id.get_payment_method_id(),
                }),
                _ => {
                    return Err(UnifiedConnectorServiceError::MissingRequiredField {
                        field_name: "connector_mandate_id",
                    }
                    .into())
                }
            },
            None => {
                return Err(UnifiedConnectorServiceError::MissingRequiredField {
                    field_name: "connector_mandate_id",
                }
                .into())
            }
        };

        Ok(Self {
            request_ref_id: Some(Identifier {
                id_type: Some(payments_grpc::identifier::IdType::Id(
                    router_data.connector_request_reference_id.clone(),
                )),
            }),
            mandate_reference,
            amount: router_data.request.amount,
            currency: currency.into(),
            minor_amount: router_data.request.amount,
            merchant_order_reference_id: router_data.request.merchant_order_reference_id.clone(),
            metadata: router_data
                .request
                .metadata
                .as_ref()
                .and_then(|val| val.as_object())
                .map(|map| {
                    map.iter()
                        .filter_map(|(k, v)| v.as_str().map(|s| (k.clone(), s.to_string())))
                        .collect::<HashMap<String, String>>()
                })
                .unwrap_or_default(),
            webhook_url: router_data.request.webhook_url.clone(),
            capture_method: capture_method.map(|capture_method| capture_method.into()),
            email: router_data
                .request
                .email
                .clone()
                .map(|e| e.expose().expose().into()),
            browser_info,
            test_mode: router_data.test_mode,
            payment_method_type: None,
            access_token: None,
            merchant_account_metadata: HashMap::new(),
        })
    }
}

impl transformers::ForeignTryFrom<payments_grpc::PaymentServicePreAuthenticateResponse>
    for Result<(PaymentsResponseData, AttemptStatus), ErrorResponse>
{
    type Error = error_stack::Report<UnifiedConnectorServiceError>;
    fn foreign_try_from(
        response: payments_grpc::PaymentServicePreAuthenticateResponse,
    ) -> Result<Self, Self::Error> {
        let connector_response_reference_id =
            response.response_ref_id.as_ref().and_then(|identifier| {
                identifier
                    .id_type
                    .clone()
                    .and_then(|id_type| match id_type {
                        payments_grpc::identifier::IdType::Id(id) => Some(id),
                        payments_grpc::identifier::IdType::EncodedData(encoded_data) => {
                            Some(encoded_data)
                        }
                        payments_grpc::identifier::IdType::NoResponseIdMarker(_) => None,
                    })
            });

        let resource_id: router_request_types::ResponseId = match response
            .transaction_id
            .as_ref()
            .and_then(|id| id.id_type.clone())
        {
            Some(payments_grpc::identifier::IdType::Id(id)) => {
                router_request_types::ResponseId::ConnectorTransactionId(id)
            }
            Some(payments_grpc::identifier::IdType::EncodedData(encoded_data)) => {
                router_request_types::ResponseId::EncodedData(encoded_data)
            }
            Some(payments_grpc::identifier::IdType::NoResponseIdMarker(_)) | None => {
                router_request_types::ResponseId::NoResponseId
            }
        };

        let (connector_metadata, redirection_data) = match response.redirection_data.clone() {
            Some(redirection_data) => match redirection_data.form_type {
                Some(ref form_type) => match form_type {
                    payments_grpc::redirect_form::FormType::Uri(uri) => {
                        // For UPI intent, store the URI in connector_metadata for SDK UPI intent pattern
                        let sdk_uri_info = api_models::payments::SdkUpiIntentInformation {
                            sdk_uri: Url::parse(&uri.uri)
                                .change_context(UnifiedConnectorServiceError::ParsingFailed)?,
                        };
                        (
                            Some(sdk_uri_info.encode_to_value())
                                .transpose()
                                .change_context(UnifiedConnectorServiceError::ParsingFailed)?,
                            None,
                        )
                    }
                    _ => (
                        None,
                        Some(RedirectForm::foreign_try_from(redirection_data)).transpose()?,
                    ),
                },
                None => (None, None),
            },
            None => (None, None),
        };

        let status_code = convert_connector_service_status_code(response.status_code)?;

        let response = if response.error_code.is_some() {
            let attempt_status = match response.status() {
                payments_grpc::PaymentStatus::AttemptStatusUnspecified => None,
                _ => Some(AttemptStatus::foreign_try_from(response.status())?),
            };

            Err(ErrorResponse {
                code: response.error_code().to_owned(),
                message: response.error_message().to_owned(),
                reason: Some(response.error_message().to_owned()),
                status_code,
                attempt_status,
                connector_transaction_id: connector_response_reference_id,
                network_decline_code: None,
                network_advice_code: None,
                network_error_message: None,
                connector_metadata: None,
            })
        } else {
            let status = AttemptStatus::foreign_try_from(response.status())?;

            Ok((
                PaymentsResponseData::TransactionResponse {
                    resource_id,
                    redirection_data: Box::new(redirection_data),
                    mandate_reference: Box::new(None),
                    connector_metadata,
                    network_txn_id: response.network_txn_id.clone(),
                    connector_response_reference_id,
                    incremental_authorization_allowed: None,
                    charges: None,
                },
                status,
            ))
        };

        Ok(response)
    }
}

impl transformers::ForeignTryFrom<payments_grpc::PaymentServiceAuthorizeResponse>
    for Result<(PaymentsResponseData, AttemptStatus), ErrorResponse>
{
    type Error = error_stack::Report<UnifiedConnectorServiceError>;

    fn foreign_try_from(
        response: payments_grpc::PaymentServiceAuthorizeResponse,
    ) -> Result<Self, Self::Error> {
        let connector_response_reference_id =
            response.response_ref_id.as_ref().and_then(|identifier| {
                identifier
                    .id_type
                    .clone()
                    .and_then(|id_type| match id_type {
                        payments_grpc::identifier::IdType::Id(id) => Some(id),
                        payments_grpc::identifier::IdType::EncodedData(encoded_data) => {
                            Some(encoded_data)
                        }
                        payments_grpc::identifier::IdType::NoResponseIdMarker(_) => None,
                    })
            });

        let resource_id: router_request_types::ResponseId = match response
            .transaction_id
            .as_ref()
            .and_then(|id| id.id_type.clone())
        {
            Some(payments_grpc::identifier::IdType::Id(id)) => {
                router_request_types::ResponseId::ConnectorTransactionId(id)
            }
            Some(payments_grpc::identifier::IdType::EncodedData(encoded_data)) => {
                router_request_types::ResponseId::EncodedData(encoded_data)
            }
            Some(payments_grpc::identifier::IdType::NoResponseIdMarker(_)) | None => {
                router_request_types::ResponseId::NoResponseId
            }
        };

        let (connector_metadata, redirection_data) = match response.redirection_data.clone() {
            Some(redirection_data) => match redirection_data.form_type {
                Some(ref form_type) => match form_type {
                    payments_grpc::redirect_form::FormType::Uri(uri) => {
                        // For UPI intent, store the URI in connector_metadata for SDK UPI intent pattern
                        let sdk_uri_info = api_models::payments::SdkUpiIntentInformation {
                            sdk_uri: Url::parse(&uri.uri)
                                .change_context(UnifiedConnectorServiceError::ParsingFailed)?,
                        };
                        (
                            Some(sdk_uri_info.encode_to_value())
                                .transpose()
                                .change_context(UnifiedConnectorServiceError::ParsingFailed)?,
                            None,
                        )
                    }
                    _ => (
                        None,
                        Some(RedirectForm::foreign_try_from(redirection_data)).transpose()?,
                    ),
                },
                None => (None, None),
            },
            None => (None, None),
        };

        let status_code = convert_connector_service_status_code(response.status_code)?;

        let response = if response.error_code.is_some() {
            let attempt_status = match response.status() {
                payments_grpc::PaymentStatus::AttemptStatusUnspecified => None,
                _ => Some(AttemptStatus::foreign_try_from(response.status())?),
            };

            Err(ErrorResponse {
                code: response.error_code().to_owned(),
                message: response.error_message().to_owned(),
                reason: Some(response.error_message().to_owned()),
                status_code,
                attempt_status,
                connector_transaction_id: connector_response_reference_id,
                network_decline_code: None,
                network_advice_code: None,
                network_error_message: None,
                connector_metadata: None,
            })
        } else {
            let status = AttemptStatus::foreign_try_from(response.status())?;

            Ok((
                PaymentsResponseData::TransactionResponse {
                    resource_id,
                    redirection_data: Box::new(redirection_data),
                    mandate_reference: Box::new(None),
                    connector_metadata,
                    network_txn_id: response.network_txn_id.clone(),
                    connector_response_reference_id,
                    incremental_authorization_allowed: response.incremental_authorization_allowed,
                    charges: None,
                },
                status,
            ))
        };

        Ok(response)
    }
}

impl transformers::ForeignTryFrom<payments_grpc::PaymentServiceCaptureResponse>
    for Result<(PaymentsResponseData, AttemptStatus), ErrorResponse>
{
    type Error = error_stack::Report<UnifiedConnectorServiceError>;

    fn foreign_try_from(
        response: payments_grpc::PaymentServiceCaptureResponse,
    ) -> Result<Self, Self::Error> {
        let connector_response_reference_id =
            response.response_ref_id.as_ref().and_then(|identifier| {
                identifier
                    .id_type
                    .clone()
                    .and_then(|id_type| match id_type {
                        payments_grpc::identifier::IdType::Id(id) => Some(id),
                        payments_grpc::identifier::IdType::EncodedData(encoded_data) => {
                            Some(encoded_data)
                        }
                        payments_grpc::identifier::IdType::NoResponseIdMarker(_) => None,
                    })
            });

        let status_code = convert_connector_service_status_code(response.status_code)?;

        let resource_id: hyperswitch_domain_models::router_request_types::ResponseId = match response.transaction_id.as_ref().and_then(|id| id.id_type.clone()) {
            Some(payments_grpc::identifier::IdType::Id(id)) => hyperswitch_domain_models::router_request_types::ResponseId::ConnectorTransactionId(id),
            Some(payments_grpc::identifier::IdType::EncodedData(encoded_data)) => hyperswitch_domain_models::router_request_types::ResponseId::EncodedData(encoded_data),
            Some(payments_grpc::identifier::IdType::NoResponseIdMarker(_)) | None => hyperswitch_domain_models::router_request_types::ResponseId::NoResponseId,
        };

        let response = if response.error_code.is_some() {
            let attempt_status = match response.status() {
                payments_grpc::PaymentStatus::AttemptStatusUnspecified => None,
                _ => Some(AttemptStatus::foreign_try_from(response.status())?),
            };

            Err(ErrorResponse {
                code: response.error_code().to_owned(),
                message: response.error_message().to_owned(),
                reason: Some(response.error_message().to_owned()),
                status_code,
                attempt_status,
                connector_transaction_id: connector_response_reference_id,
                network_decline_code: None,
                network_advice_code: None,
                network_error_message: None,
                connector_metadata: None,
            })
        } else {
            let status = AttemptStatus::foreign_try_from(response.status())?;

            Ok((
                PaymentsResponseData::TransactionResponse {
                    resource_id,
                    redirection_data: Box::new(None),
                    mandate_reference: Box::new(response.mandate_reference.map(|grpc_mandate| {
                        hyperswitch_domain_models::router_response_types::MandateReference {
                            connector_mandate_id: grpc_mandate.mandate_id,
                            payment_method_id: grpc_mandate.payment_method_id,
                            mandate_metadata: None,
                            connector_mandate_request_reference_id: None,
                        }
                    })),
                    connector_metadata: None,
                    network_txn_id: None,
                    connector_response_reference_id,
                    incremental_authorization_allowed: response.incremental_authorization_allowed,
                    charges: None,
                },
                status,
            ))
        };

        Ok(response)
    }
}

impl transformers::ForeignTryFrom<payments_grpc::PaymentServiceRegisterResponse>
    for Result<(PaymentsResponseData, AttemptStatus), ErrorResponse>
{
    type Error = error_stack::Report<UnifiedConnectorServiceError>;

    fn foreign_try_from(
        response: payments_grpc::PaymentServiceRegisterResponse,
    ) -> Result<Self, Self::Error> {
        let connector_response_reference_id =
            response.response_ref_id.as_ref().and_then(|identifier| {
                identifier
                    .id_type
                    .clone()
                    .and_then(|id_type| match id_type {
                        payments_grpc::identifier::IdType::Id(id) => Some(id),
                        payments_grpc::identifier::IdType::EncodedData(encoded_data) => {
                            Some(encoded_data)
                        }
                        payments_grpc::identifier::IdType::NoResponseIdMarker(_) => None,
                    })
            });

        let status_code = convert_connector_service_status_code(response.status_code)?;

        let response = if response.error_code.is_some() {
            let attempt_status = match response.status() {
                payments_grpc::PaymentStatus::AttemptStatusUnspecified => None,
                _ => Some(AttemptStatus::foreign_try_from(response.status())?),
            };
            Err(ErrorResponse {
                code: response.error_code().to_owned(),
                message: response.error_message().to_owned(),
                reason: Some(response.error_message().to_owned()),
                status_code,
                attempt_status,
                connector_transaction_id: connector_response_reference_id,
                network_decline_code: None,
                network_advice_code: None,
                network_error_message: None,
                connector_metadata: None,
            })
        } else {
            let status = AttemptStatus::foreign_try_from(response.status())?;

            Ok((
                PaymentsResponseData::TransactionResponse {
                    resource_id: response
                        .registration_id
                        .as_ref()
                        .and_then(|identifier| {
                            identifier
                                .id_type
                                .clone()
                                .and_then(|id_type| match id_type {
                                    payments_grpc::identifier::IdType::Id(id) => Some(
                                        router_request_types::ResponseId::ConnectorTransactionId(
                                            id,
                                        ),
                                    ),
                                    payments_grpc::identifier::IdType::EncodedData(
                                        encoded_data,
                                    ) => Some(
                                        router_request_types::ResponseId::ConnectorTransactionId(
                                            encoded_data,
                                        ),
                                    ),
                                    payments_grpc::identifier::IdType::NoResponseIdMarker(_) => {
                                        None
                                    }
                                })
                        })
                        .unwrap_or(router_request_types::ResponseId::NoResponseId),
                    redirection_data: Box::new(
                        response
                            .redirection_data
                            .clone()
                            .map(RedirectForm::foreign_try_from)
                            .transpose()?,
                    ),
                    mandate_reference: Box::new(response.mandate_reference.map(|grpc_mandate| {
                        hyperswitch_domain_models::router_response_types::MandateReference {
                            connector_mandate_id: grpc_mandate.mandate_id,
                            payment_method_id: grpc_mandate.payment_method_id,
                            mandate_metadata: None,
                            connector_mandate_request_reference_id: None,
                        }
                    })),
                    connector_metadata: None,
                    network_txn_id: response.network_txn_id,
                    connector_response_reference_id,
                    incremental_authorization_allowed: response.incremental_authorization_allowed,
                    charges: None,
                },
                status,
            ))
        };

        Ok(response)
    }
}

impl transformers::ForeignTryFrom<payments_grpc::PaymentServiceRepeatEverythingResponse>
    for Result<(PaymentsResponseData, AttemptStatus), ErrorResponse>
{
    type Error = error_stack::Report<UnifiedConnectorServiceError>;

    fn foreign_try_from(
        response: payments_grpc::PaymentServiceRepeatEverythingResponse,
    ) -> Result<Self, Self::Error> {
        let connector_response_reference_id =
            response.response_ref_id.as_ref().and_then(|identifier| {
                identifier
                    .id_type
                    .clone()
                    .and_then(|id_type| match id_type {
                        payments_grpc::identifier::IdType::Id(id) => Some(id),
                        payments_grpc::identifier::IdType::EncodedData(encoded_data) => {
                            Some(encoded_data)
                        }
                        payments_grpc::identifier::IdType::NoResponseIdMarker(_) => None,
                    })
            });

        let transaction_id = response.transaction_id.as_ref().and_then(|id| {
            id.id_type.clone().and_then(|id_type| match id_type {
                payments_grpc::identifier::IdType::Id(id) => Some(id),
                payments_grpc::identifier::IdType::EncodedData(encoded_data) => Some(encoded_data),
                payments_grpc::identifier::IdType::NoResponseIdMarker(_) => None,
            })
        });

        let status_code = convert_connector_service_status_code(response.status_code)?;

        let response = if response.error_code.is_some() {
            let attempt_status = match response.status() {
                payments_grpc::PaymentStatus::AttemptStatusUnspecified => None,
                _ => Some(AttemptStatus::foreign_try_from(response.status())?),
            };
            Err(ErrorResponse {
                code: response.error_code().to_owned(),
                message: response.error_message().to_owned(),
                reason: Some(response.error_message().to_owned()),
                status_code,
                attempt_status,
                connector_transaction_id: transaction_id,
                network_decline_code: None,
                network_advice_code: None,
                network_error_message: None,
                connector_metadata: None,
            })
        } else {
            let status = AttemptStatus::foreign_try_from(response.status())?;

            Ok((
                PaymentsResponseData::TransactionResponse {
                    resource_id: match transaction_id.as_ref() {
                        Some(transaction_id) => {
                            router_request_types::ResponseId::ConnectorTransactionId(
                                transaction_id.clone(),
                            )
                        }
                        None => router_request_types::ResponseId::NoResponseId,
                    },
                    redirection_data: Box::new(None),
                    mandate_reference: Box::new(None),
                    connector_metadata: None,
                    network_txn_id: response.network_txn_id.clone(),
                    connector_response_reference_id,
                    incremental_authorization_allowed: None,
                    charges: None,
                },
                status,
            ))
        };

        Ok(response)
    }
}

impl transformers::ForeignTryFrom<common_enums::Currency> for payments_grpc::Currency {
    type Error = error_stack::Report<UnifiedConnectorServiceError>;

    fn foreign_try_from(currency: common_enums::Currency) -> Result<Self, Self::Error> {
        Self::from_str_name(&currency.to_string()).ok_or_else(|| {
            UnifiedConnectorServiceError::RequestEncodingFailedWithReason(
                "Failed to parse currency".to_string(),
            )
            .into()
        })
    }
}

impl transformers::ForeignTryFrom<common_enums::CardNetwork> for payments_grpc::CardNetwork {
    type Error = error_stack::Report<UnifiedConnectorServiceError>;

    fn foreign_try_from(card_network: common_enums::CardNetwork) -> Result<Self, Self::Error> {
        match card_network {
            common_enums::CardNetwork::Visa => Ok(Self::Visa),
            common_enums::CardNetwork::Mastercard => Ok(Self::Mastercard),
            common_enums::CardNetwork::JCB => Ok(Self::Jcb),
            common_enums::CardNetwork::DinersClub => Ok(Self::Diners),
            common_enums::CardNetwork::Discover => Ok(Self::Discover),
            common_enums::CardNetwork::CartesBancaires => Ok(Self::CartesBancaires),
            common_enums::CardNetwork::UnionPay => Ok(Self::Unionpay),
            common_enums::CardNetwork::RuPay => Ok(Self::Rupay),
            common_enums::CardNetwork::Maestro => Ok(Self::Maestro),
            common_enums::CardNetwork::AmericanExpress => Ok(Self::Amex),
            _ => Err(
                UnifiedConnectorServiceError::RequestEncodingFailedWithReason(
                    "Card Network not supported".to_string(),
                )
                .into(),
            ),
        }
    }
}

impl transformers::ForeignTryFrom<hyperswitch_domain_models::payment_address::PaymentAddress>
    for payments_grpc::PaymentAddress
{
    type Error = error_stack::Report<UnifiedConnectorServiceError>;

    fn foreign_try_from(
        payment_address: hyperswitch_domain_models::payment_address::PaymentAddress,
    ) -> Result<Self, Self::Error> {
        let shipping = payment_address.get_shipping().map(|address| {
            let details = address.address.as_ref();

            let country = details.and_then(|details| {
                details
                    .country
                    .as_ref()
                    .and_then(|c| payments_grpc::CountryAlpha2::from_str_name(&c.to_string()))
                    .map(|country| country.into())
            });

            payments_grpc::Address {
                first_name: details
                    .and_then(|d| d.first_name.as_ref().map(|s| s.clone().expose().into())),
                last_name: details
                    .and_then(|d| d.last_name.as_ref().map(|s| s.clone().expose().into())),
                line1: details.and_then(|d| d.line1.as_ref().map(|s| s.clone().expose().into())),
                line2: details.and_then(|d| d.line2.as_ref().map(|s| s.clone().expose().into())),
                line3: details.and_then(|d| d.line3.as_ref().map(|s| s.clone().expose().into())),
                city: details.and_then(|d| d.city.as_ref().map(|s| s.clone().into())),
                state: details.and_then(|d| d.state.as_ref().map(|s| s.clone().expose().into())),
                zip_code: details.and_then(|d| d.zip.as_ref().map(|s| s.clone().expose().into())),
                country_alpha2_code: country,
                email: address
                    .email
                    .as_ref()
                    .map(|e| e.clone().expose().expose().into()),
                phone_number: address
                    .phone
                    .as_ref()
                    .and_then(|phone| phone.number.as_ref().map(|n| n.clone().expose().into())),
                phone_country_code: address.phone.as_ref().and_then(|p| p.country_code.clone()),
            }
        });

        let billing = payment_address.get_payment_billing().map(|address| {
            let details = address.address.as_ref();

            let country = details.and_then(|details| {
                details
                    .country
                    .as_ref()
                    .and_then(|c| payments_grpc::CountryAlpha2::from_str_name(&c.to_string()))
                    .map(|country| country.into())
            });

            payments_grpc::Address {
                first_name: details
                    .and_then(|d| d.first_name.as_ref().map(|s| s.peek().to_string().into())),
                last_name: details
                    .and_then(|d| d.last_name.as_ref().map(|s| s.peek().to_string().into())),
                line1: details.and_then(|d| d.line1.as_ref().map(|s| s.peek().to_string().into())),
                line2: details.and_then(|d| d.line2.as_ref().map(|s| s.peek().to_string().into())),
                line3: details.and_then(|d| d.line3.as_ref().map(|s| s.peek().to_string().into())),
                city: details.and_then(|d| d.city.as_ref().map(|s| s.clone().into())),
                state: details.and_then(|d| d.state.as_ref().map(|s| s.peek().to_string().into())),
                zip_code: details.and_then(|d| d.zip.as_ref().map(|s| s.peek().to_string().into())),
                country_alpha2_code: country,
                email: address.email.as_ref().map(|e| e.peek().to_string().into()),
                phone_number: address
                    .phone
                    .as_ref()
                    .and_then(|phone| phone.number.as_ref().map(|n| n.peek().to_string().into())),
                phone_country_code: address.phone.as_ref().and_then(|p| p.country_code.clone()),
            }
        });

        let unified_payment_method_billing =
            payment_address.get_payment_method_billing().map(|address| {
                let details = address.address.as_ref();

                let country = details.and_then(|details| {
                    details
                        .country
                        .as_ref()
                        .and_then(|c| payments_grpc::CountryAlpha2::from_str_name(&c.to_string()))
                        .map(|country| country.into())
                });

                payments_grpc::Address {
                    first_name: details
                        .and_then(|d| d.first_name.as_ref().map(|s| s.peek().to_string().into())),
                    last_name: details
                        .and_then(|d| d.last_name.as_ref().map(|s| s.peek().to_string().into())),
                    line1: details
                        .and_then(|d| d.line1.as_ref().map(|s| s.peek().to_string().into())),
                    line2: details
                        .and_then(|d| d.line2.as_ref().map(|s| s.peek().to_string().into())),
                    line3: details
                        .and_then(|d| d.line3.as_ref().map(|s| s.peek().to_string().into())),
                    city: details.and_then(|d| d.city.as_ref().map(|s| s.clone().into())),
                    state: details
                        .and_then(|d| d.state.as_ref().map(|s| s.peek().to_string().into())),
                    zip_code: details
                        .and_then(|d| d.zip.as_ref().map(|s| s.peek().to_string().into())),
                    country_alpha2_code: country,
                    email: address
                        .email
                        .as_ref()
                        .map(|e| e.clone().expose().expose().into()),
                    phone_number: address
                        .phone
                        .as_ref()
                        .and_then(|phone| phone.number.as_ref().map(|n| n.clone().expose().into())),
                    phone_country_code: address.phone.as_ref().and_then(|p| p.country_code.clone()),
                }
            });
        Ok(Self {
            shipping_address: shipping,
            billing_address: unified_payment_method_billing.or(billing),
        })
    }
}

impl transformers::ForeignTryFrom<AuthenticationType> for payments_grpc::AuthenticationType {
    type Error = error_stack::Report<UnifiedConnectorServiceError>;

    fn foreign_try_from(auth_type: AuthenticationType) -> Result<Self, Self::Error> {
        match auth_type {
            AuthenticationType::ThreeDs => Ok(Self::ThreeDs),
            AuthenticationType::NoThreeDs => Ok(Self::NoThreeDs),
        }
    }
}

impl transformers::ForeignTryFrom<router_request_types::BrowserInformation>
    for payments_grpc::BrowserInformation
{
    type Error = error_stack::Report<UnifiedConnectorServiceError>;

    fn foreign_try_from(
        browser_info: router_request_types::BrowserInformation,
    ) -> Result<Self, Self::Error> {
        Ok(Self {
            color_depth: browser_info.color_depth.map(|v| v.into()),
            java_enabled: browser_info.java_enabled,
            java_script_enabled: browser_info.java_script_enabled,
            language: browser_info.language,
            screen_height: browser_info.screen_height,
            screen_width: browser_info.screen_width,
            ip_address: browser_info.ip_address.map(|ip| ip.to_string()),
            accept_header: browser_info.accept_header,
            user_agent: browser_info.user_agent,
            os_type: browser_info.os_type,
            os_version: browser_info.os_version,
            device_model: browser_info.device_model,
            accept_language: browser_info.accept_language,
            time_zone_offset_minutes: browser_info.time_zone,
            referer: browser_info.referer,
        })
    }
}

impl transformers::ForeignTryFrom<storage_enums::CaptureMethod> for payments_grpc::CaptureMethod {
    type Error = error_stack::Report<UnifiedConnectorServiceError>;

    fn foreign_try_from(capture_method: storage_enums::CaptureMethod) -> Result<Self, Self::Error> {
        match capture_method {
            common_enums::CaptureMethod::Automatic => Ok(Self::Automatic),
            common_enums::CaptureMethod::Manual => Ok(Self::Manual),
            common_enums::CaptureMethod::ManualMultiple => Ok(Self::ManualMultiple),
            common_enums::CaptureMethod::Scheduled => Ok(Self::Scheduled),
            common_enums::CaptureMethod::SequentialAutomatic => Ok(Self::SequentialAutomatic),
        }
    }
}

impl transformers::ForeignTryFrom<AuthenticationData> for payments_grpc::AuthenticationData {
    type Error = error_stack::Report<UnifiedConnectorServiceError>;

    fn foreign_try_from(authentication_data: AuthenticationData) -> Result<Self, Self::Error> {
        Ok(Self {
            eci: authentication_data.eci,
            cavv: authentication_data.cavv.peek().to_string(),
            threeds_server_transaction_id: authentication_data.threeds_server_transaction_id.map(
                |id| Identifier {
                    id_type: Some(payments_grpc::identifier::IdType::Id(id)),
                },
            ),
            message_version: None,
            ds_transaction_id: authentication_data.ds_trans_id,
        })
    }
}

impl transformers::ForeignTryFrom<payments_grpc::RedirectForm> for RedirectForm {
    type Error = error_stack::Report<UnifiedConnectorServiceError>;

    fn foreign_try_from(value: payments_grpc::RedirectForm) -> Result<Self, Self::Error> {
        match value.form_type {
            Some(payments_grpc::redirect_form::FormType::Form(form)) => Ok(Self::Form {
                endpoint: form.clone().endpoint,
                method: Method::foreign_try_from(form.clone().method())?,
                form_fields: form.clone().form_fields,
            }),
            Some(payments_grpc::redirect_form::FormType::Html(html)) => Ok(Self::Html {
                html_data: html.html_data,
            }),
            Some(payments_grpc::redirect_form::FormType::Uri(_)) => Err(
                UnifiedConnectorServiceError::RequestEncodingFailedWithReason(
                    "URI form type is not implemented".to_string(),
                )
                .into(),
            ),
            None => Err(
                UnifiedConnectorServiceError::RequestEncodingFailedWithReason(
                    "Missing form type".to_string(),
                )
                .into(),
            ),
        }
    }
}

impl transformers::ForeignTryFrom<payments_grpc::HttpMethod> for Method {
    type Error = error_stack::Report<UnifiedConnectorServiceError>;

    fn foreign_try_from(value: payments_grpc::HttpMethod) -> Result<Self, Self::Error> {
        tracing::debug!("Converting gRPC HttpMethod: {:?}", value);
        match value {
            payments_grpc::HttpMethod::Get => Ok(Self::Get),
            payments_grpc::HttpMethod::Post => Ok(Self::Post),
            payments_grpc::HttpMethod::Put => Ok(Self::Put),
            payments_grpc::HttpMethod::Delete => Ok(Self::Delete),
            payments_grpc::HttpMethod::Unspecified => {
                Err(UnifiedConnectorServiceError::ResponseDeserializationFailed)
                    .attach_printable("Invalid Http Method")
            }
        }
    }
}

impl transformers::ForeignTryFrom<storage_enums::FutureUsage> for payments_grpc::FutureUsage {
    type Error = error_stack::Report<UnifiedConnectorServiceError>;

    fn foreign_try_from(future_usage: storage_enums::FutureUsage) -> Result<Self, Self::Error> {
        match future_usage {
            storage_enums::FutureUsage::OnSession => Ok(Self::OnSession),
            storage_enums::FutureUsage::OffSession => Ok(Self::OffSession),
        }
    }
}

impl transformers::ForeignTryFrom<common_types::payments::CustomerAcceptance>
    for payments_grpc::CustomerAcceptance
{
    type Error = error_stack::Report<UnifiedConnectorServiceError>;

    fn foreign_try_from(
        customer_acceptance: common_types::payments::CustomerAcceptance,
    ) -> Result<Self, Self::Error> {
        let acceptance_type = match customer_acceptance.acceptance_type {
            common_types::payments::AcceptanceType::Online => payments_grpc::AcceptanceType::Online,
            common_types::payments::AcceptanceType::Offline => {
                payments_grpc::AcceptanceType::Offline
            }
        };

        let online_mandate_details =
            customer_acceptance
                .online
                .map(|online| payments_grpc::OnlineMandate {
                    ip_address: online.ip_address.map(|ip| ip.peek().to_string()),
                    user_agent: online.user_agent,
                });

        Ok(Self {
            acceptance_type: acceptance_type.into(),
            accepted_at: customer_acceptance
                .accepted_at
                .map(|dt| dt.assume_utc().unix_timestamp())
                .unwrap_or_default(),
            online_mandate_details,
        })
    }
}

impl
    transformers::ForeignTryFrom<
        &hyperswitch_interfaces::webhooks::IncomingWebhookRequestDetails<'_>,
    > for payments_grpc::RequestDetails
{
    type Error = error_stack::Report<UnifiedConnectorServiceError>;

    fn foreign_try_from(
        request_details: &hyperswitch_interfaces::webhooks::IncomingWebhookRequestDetails<'_>,
    ) -> Result<Self, Self::Error> {
        let headers_map = request_details
            .headers
            .iter()
            .map(|(key, value)| {
                let value_string = value.to_str().unwrap_or_default().to_string();
                (key.as_str().to_string(), value_string)
            })
            .collect();

        Ok(Self {
            method: 1, // POST method for webhooks
            uri: Some({
                let uri_result = request_details
                    .headers
                    .get("x-forwarded-path")
                    .and_then(|h| h.to_str().map_err(|e| {
                        tracing::warn!(
                            header_conversion_error=?e,
                            header_value=?h,
                            "Failed to convert x-forwarded-path header to string for webhook processing"
                        );
                        e
                    }).ok());

                uri_result.unwrap_or_else(|| {
                    tracing::debug!("x-forwarded-path header not found or invalid, using default '/Unknown'");
                    "/Unknown"
                }).to_string()
            }),
            body: request_details.body.to_vec(),
            headers: headers_map,
            query_params: Some(request_details.query_params.clone()),
        })
    }
}

/// Transform UCS webhook response into webhook event data
pub fn transform_ucs_webhook_response(
    response: PaymentServiceTransformResponse,
) -> Result<WebhookTransformData, error_stack::Report<errors::ApiErrorResponse>> {
    let event_type =
        api_models::webhooks::IncomingWebhookEvent::from_ucs_event_type(response.event_type);

    let webhook_transformation_status = if matches!(
        response.transformation_status(),
        payments_grpc::WebhookTransformationStatus::Incomplete
    ) {
        WebhookTransformationStatus::Incomplete
    } else {
        WebhookTransformationStatus::Complete
    };

    Ok(WebhookTransformData {
        event_type,
        source_verified: response.source_verified,
        webhook_content: response.content,
        response_ref_id: response.response_ref_id.and_then(|identifier| {
            identifier.id_type.and_then(|id_type| match id_type {
                payments_grpc::identifier::IdType::Id(id) => Some(id),
                payments_grpc::identifier::IdType::EncodedData(encoded_data) => Some(encoded_data),
                payments_grpc::identifier::IdType::NoResponseIdMarker(_) => None,
            })
        }),
        webhook_transformation_status,
    })
}

/// Build UCS webhook transform request from webhook components
pub fn build_webhook_transform_request(
    _webhook_body: &[u8],
    request_details: &hyperswitch_interfaces::webhooks::IncomingWebhookRequestDetails<'_>,
    webhook_secrets: Option<payments_grpc::WebhookSecrets>,
    merchant_id: &str,
    connector_id: &str,
) -> Result<PaymentServiceTransformRequest, error_stack::Report<errors::ApiErrorResponse>> {
    let request_details_grpc =
        <payments_grpc::RequestDetails as transformers::ForeignTryFrom<_>>::foreign_try_from(
            request_details,
        )
        .change_context(errors::ApiErrorResponse::InternalServerError)
        .attach_printable("Failed to transform webhook request details to gRPC format")?;

    Ok(PaymentServiceTransformRequest {
        request_ref_id: Some(Identifier {
            id_type: Some(payments_grpc::identifier::IdType::Id(format!(
                "{}_{}_{}",
                merchant_id,
                connector_id,
                time::OffsetDateTime::now_utc().unix_timestamp()
            ))),
        }),
        request_details: Some(request_details_grpc),
        webhook_secrets,
        access_token: None,
    })
}

impl transformers::ForeignTryFrom<&RouterData<api::Void, PaymentsCancelData, PaymentsResponseData>>
    for payments_grpc::PaymentServiceVoidRequest
{
    type Error = error_stack::Report<UnifiedConnectorServiceError>;

    fn foreign_try_from(
        router_data: &RouterData<api::Void, PaymentsCancelData, PaymentsResponseData>,
    ) -> Result<Self, Self::Error> {
        let browser_info = router_data
            .request
            .browser_info
            .clone()
            .map(payments_grpc::BrowserInformation::foreign_try_from)
            .transpose()?;

        let currency = router_data
            .request
            .currency
            .map(payments_grpc::Currency::foreign_try_from)
            .transpose()?;

        Ok(Self {
            request_ref_id: Some(Identifier {
                id_type: Some(payments_grpc::identifier::IdType::Id(
                    router_data.connector_request_reference_id.clone(),
                )),
            }),
            transaction_id: if router_data.request.connector_transaction_id.is_empty() {
                None
            } else {
                Some(Identifier {
                    id_type: Some(payments_grpc::identifier::IdType::Id(
                        router_data.request.connector_transaction_id.clone(),
                    )),
                })
            },
            cancellation_reason: router_data.request.cancellation_reason.clone(),
            all_keys_required: None,
            browser_info,
            access_token: None,
            amount: router_data.request.amount,
            currency: currency.map(|c| c.into()),
            connector_metadata: router_data
                .request
                .metadata
                .as_ref()
                .and_then(|val| val.as_object())
                .map(|map| {
                    map.iter()
                        .filter_map(|(k, v)| v.as_str().map(|s| (k.clone(), s.to_string())))
                        .collect::<HashMap<String, String>>()
                })
                .unwrap_or_default(),
        })
    }
}

impl transformers::ForeignTryFrom<payments_grpc::PaymentServiceVoidResponse>
    for Result<(PaymentsResponseData, AttemptStatus), ErrorResponse>
{
    type Error = error_stack::Report<UnifiedConnectorServiceError>;

    fn foreign_try_from(
        response: payments_grpc::PaymentServiceVoidResponse,
    ) -> Result<Self, Self::Error> {
        let connector_response_reference_id =
            response.response_ref_id.as_ref().and_then(|identifier| {
                identifier
                    .id_type
                    .clone()
                    .and_then(|id_type| match id_type {
                        payments_grpc::identifier::IdType::Id(id) => Some(id),
                        payments_grpc::identifier::IdType::EncodedData(encoded_data) => {
                            Some(encoded_data)
                        }
                        payments_grpc::identifier::IdType::NoResponseIdMarker(_) => None,
                    })
            });

        let status_code = convert_connector_service_status_code(response.status_code)?;

        let response = if response.error_code.is_some() {
            let attempt_status = match response.status() {
                payments_grpc::PaymentStatus::AttemptStatusUnspecified => None,
                _ => Some(AttemptStatus::foreign_try_from(response.status())?),
            };

            Err(ErrorResponse {
                code: response.error_code().to_owned(),
                message: response.error_message().to_owned(),
                reason: Some(response.error_message().to_owned()),
                status_code,
                attempt_status,
                connector_transaction_id: connector_response_reference_id,
                network_decline_code: None,
                network_advice_code: None,
                network_error_message: None,
                connector_metadata: None,
            })
        } else {
            let status = AttemptStatus::foreign_try_from(response.status())?;

            Ok((
                PaymentsResponseData::TransactionResponse {
                    resource_id: response.transaction_id.as_ref().and_then(|identifier| {
                        identifier
                            .id_type
                            .clone()
                            .and_then(|id_type| match id_type {
                                payments_grpc::identifier::IdType::Id(id) => Some(
                                    hyperswitch_domain_models::router_request_types::ResponseId::ConnectorTransactionId(id),
                                ),
                                payments_grpc::identifier::IdType::EncodedData(encoded_data) => Some(
                                    hyperswitch_domain_models::router_request_types::ResponseId::ConnectorTransactionId(encoded_data),
                                ),
                                payments_grpc::identifier::IdType::NoResponseIdMarker(_) => None,
                            })
                    }).unwrap_or(hyperswitch_domain_models::router_request_types::ResponseId::NoResponseId),
                    redirection_data: Box::new(None),
                    mandate_reference: Box::new(
                        response.mandate_reference.map(|grpc_mandate| {
                            hyperswitch_domain_models::router_response_types::MandateReference {
                                connector_mandate_id: grpc_mandate.mandate_id,
                                payment_method_id: grpc_mandate.payment_method_id,
                                mandate_metadata: None,
                                connector_mandate_request_reference_id: None,
                            }
                        })
                    ),
                    connector_metadata: None,
                    network_txn_id: None,
                    connector_response_reference_id,
                    incremental_authorization_allowed: response.incremental_authorization_allowed,
                    charges: None,
                },
                status,
            ))
        };

        Ok(response)
    }
}<|MERGE_RESOLUTION|>--- conflicted
+++ resolved
@@ -8,21 +8,12 @@
 use hyperswitch_domain_models::{
     router_data::{ErrorResponse, RouterData},
     router_flow_types::{
-<<<<<<< HEAD
-        payments::{Authorize, PSync, SetupMandate},
+        payments::{Authorize, Capture, PSync, SetupMandate},
         unified_authentication_service as uas_flows, ExternalVaultProxy,
     },
     router_request_types::{
         self, AuthenticationData, ExternalVaultProxyPaymentsData, PaymentsAuthorizeData,
-        PaymentsSyncData, SetupMandateRequestData,
-=======
-        payments::{Authorize, Capture, PSync, SetupMandate},
-        ExternalVaultProxy,
-    },
-    router_request_types::{
-        AuthenticationData, ExternalVaultProxyPaymentsData, PaymentsAuthorizeData,
         PaymentsCancelData, PaymentsCaptureData, PaymentsSyncData, SetupMandateRequestData,
->>>>>>> 5f6370ac
     },
     router_response_types::{PaymentsResponseData, RedirectForm},
 };
@@ -123,71 +114,6 @@
             access_token: None,
             amount: router_data.request.amount.get_amount_as_i64(),
             currency: currency.into(),
-        })
-    }
-}
-
-impl transformers::ForeignTryFrom<&RouterData<Capture, PaymentsCaptureData, PaymentsResponseData>>
-    for payments_grpc::PaymentServiceCaptureRequest
-{
-    type Error = error_stack::Report<UnifiedConnectorServiceError>;
-
-    fn foreign_try_from(
-        router_data: &RouterData<Capture, PaymentsCaptureData, PaymentsResponseData>,
-    ) -> Result<Self, Self::Error> {
-        let connector_transaction_id = router_data.request.connector_transaction_id.clone();
-
-        let currency = payments_grpc::Currency::foreign_try_from(router_data.request.currency)?;
-
-        let browser_info = router_data
-            .request
-            .browser_info
-            .clone()
-            .map(payments_grpc::BrowserInformation::foreign_try_from)
-            .transpose()?;
-
-        let capture_method = router_data
-            .request
-            .capture_method
-            .map(payments_grpc::CaptureMethod::foreign_try_from)
-            .transpose()?;
-
-        Ok(Self {
-            transaction_id: Some(Identifier {
-                id_type: Some(payments_grpc::identifier::IdType::Id(
-                    connector_transaction_id,
-                )),
-            }),
-            request_ref_id: Some(Identifier {
-                id_type: Some(payments_grpc::identifier::IdType::Id(
-                    router_data.connector_request_reference_id.clone(),
-                )),
-            }),
-            access_token: None,
-            amount_to_capture: router_data
-                .request
-                .minor_amount_to_capture
-                .get_amount_as_i64(),
-            currency: currency.into(),
-            capture_method: capture_method.map(|capture_method| capture_method.into()),
-            connector_metadata: router_data
-                .request
-                .metadata
-                .as_ref()
-                .and_then(|val| val.as_object())
-                .map(|map| {
-                    map.iter()
-                        .filter_map(|(k, v)| v.as_str().map(|s| (k.clone(), s.to_string())))
-                        .collect::<HashMap<String, String>>()
-                })
-                .unwrap_or_default(),
-            browser_info,
-            multiple_capture_data: router_data.request.multiple_capture_data.as_ref().map(
-                |multiple_capture_request_data| payments_grpc::MultipleCaptureRequestData {
-                    capture_sequence: multiple_capture_request_data.capture_sequence.into(),
-                    capture_reference: multiple_capture_request_data.capture_reference.clone(),
-                },
-            ),
         })
     }
 }
@@ -283,6 +209,71 @@
                 .clone()
                 .map(payments_grpc::BrowserInformation::foreign_try_from)
                 .transpose()?,
+        })
+    }
+}
+
+impl transformers::ForeignTryFrom<&RouterData<Capture, PaymentsCaptureData, PaymentsResponseData>>
+    for payments_grpc::PaymentServiceCaptureRequest
+{
+    type Error = error_stack::Report<UnifiedConnectorServiceError>;
+
+    fn foreign_try_from(
+        router_data: &RouterData<Capture, PaymentsCaptureData, PaymentsResponseData>,
+    ) -> Result<Self, Self::Error> {
+        let connector_transaction_id = router_data.request.connector_transaction_id.clone();
+
+        let currency = payments_grpc::Currency::foreign_try_from(router_data.request.currency)?;
+
+        let browser_info = router_data
+            .request
+            .browser_info
+            .clone()
+            .map(payments_grpc::BrowserInformation::foreign_try_from)
+            .transpose()?;
+
+        let capture_method = router_data
+            .request
+            .capture_method
+            .map(payments_grpc::CaptureMethod::foreign_try_from)
+            .transpose()?;
+
+        Ok(Self {
+            transaction_id: Some(Identifier {
+                id_type: Some(payments_grpc::identifier::IdType::Id(
+                    connector_transaction_id,
+                )),
+            }),
+            request_ref_id: Some(Identifier {
+                id_type: Some(payments_grpc::identifier::IdType::Id(
+                    router_data.connector_request_reference_id.clone(),
+                )),
+            }),
+            access_token: None,
+            amount_to_capture: router_data
+                .request
+                .minor_amount_to_capture
+                .get_amount_as_i64(),
+            currency: currency.into(),
+            capture_method: capture_method.map(|capture_method| capture_method.into()),
+            connector_metadata: router_data
+                .request
+                .metadata
+                .as_ref()
+                .and_then(|val| val.as_object())
+                .map(|map| {
+                    map.iter()
+                        .filter_map(|(k, v)| v.as_str().map(|s| (k.clone(), s.to_string())))
+                        .collect::<HashMap<String, String>>()
+                })
+                .unwrap_or_default(),
+            browser_info,
+            multiple_capture_data: router_data.request.multiple_capture_data.as_ref().map(
+                |multiple_capture_request_data| payments_grpc::MultipleCaptureRequestData {
+                    capture_sequence: multiple_capture_request_data.capture_sequence.into(),
+                    capture_reference: multiple_capture_request_data.capture_reference.clone(),
+                },
+            ),
         })
     }
 }
@@ -983,10 +974,20 @@
 
         let status_code = convert_connector_service_status_code(response.status_code)?;
 
-        let resource_id: hyperswitch_domain_models::router_request_types::ResponseId = match response.transaction_id.as_ref().and_then(|id| id.id_type.clone()) {
-            Some(payments_grpc::identifier::IdType::Id(id)) => hyperswitch_domain_models::router_request_types::ResponseId::ConnectorTransactionId(id),
-            Some(payments_grpc::identifier::IdType::EncodedData(encoded_data)) => hyperswitch_domain_models::router_request_types::ResponseId::EncodedData(encoded_data),
-            Some(payments_grpc::identifier::IdType::NoResponseIdMarker(_)) | None => hyperswitch_domain_models::router_request_types::ResponseId::NoResponseId,
+        let resource_id: router_request_types::ResponseId = match response
+            .transaction_id
+            .as_ref()
+            .and_then(|id| id.id_type.clone())
+        {
+            Some(payments_grpc::identifier::IdType::Id(id)) => {
+                router_request_types::ResponseId::ConnectorTransactionId(id)
+            }
+            Some(payments_grpc::identifier::IdType::EncodedData(encoded_data)) => {
+                router_request_types::ResponseId::EncodedData(encoded_data)
+            }
+            Some(payments_grpc::identifier::IdType::NoResponseIdMarker(_)) | None => {
+                router_request_types::ResponseId::NoResponseId
+            }
         };
 
         let response = if response.error_code.is_some() {
@@ -1749,31 +1750,41 @@
 
             Ok((
                 PaymentsResponseData::TransactionResponse {
-                    resource_id: response.transaction_id.as_ref().and_then(|identifier| {
-                        identifier
-                            .id_type
-                            .clone()
-                            .and_then(|id_type| match id_type {
-                                payments_grpc::identifier::IdType::Id(id) => Some(
-                                    hyperswitch_domain_models::router_request_types::ResponseId::ConnectorTransactionId(id),
-                                ),
-                                payments_grpc::identifier::IdType::EncodedData(encoded_data) => Some(
-                                    hyperswitch_domain_models::router_request_types::ResponseId::ConnectorTransactionId(encoded_data),
-                                ),
-                                payments_grpc::identifier::IdType::NoResponseIdMarker(_) => None,
-                            })
-                    }).unwrap_or(hyperswitch_domain_models::router_request_types::ResponseId::NoResponseId),
+                    resource_id: response
+                        .transaction_id
+                        .as_ref()
+                        .and_then(|identifier| {
+                            identifier
+                                .id_type
+                                .clone()
+                                .and_then(|id_type| match id_type {
+                                    payments_grpc::identifier::IdType::Id(id) => Some(
+                                        router_request_types::ResponseId::ConnectorTransactionId(
+                                            id,
+                                        ),
+                                    ),
+                                    payments_grpc::identifier::IdType::EncodedData(
+                                        encoded_data,
+                                    ) => Some(
+                                        router_request_types::ResponseId::ConnectorTransactionId(
+                                            encoded_data,
+                                        ),
+                                    ),
+                                    payments_grpc::identifier::IdType::NoResponseIdMarker(_) => {
+                                        None
+                                    }
+                                })
+                        })
+                        .unwrap_or(router_request_types::ResponseId::NoResponseId),
                     redirection_data: Box::new(None),
-                    mandate_reference: Box::new(
-                        response.mandate_reference.map(|grpc_mandate| {
-                            hyperswitch_domain_models::router_response_types::MandateReference {
-                                connector_mandate_id: grpc_mandate.mandate_id,
-                                payment_method_id: grpc_mandate.payment_method_id,
-                                mandate_metadata: None,
-                                connector_mandate_request_reference_id: None,
-                            }
-                        })
-                    ),
+                    mandate_reference: Box::new(response.mandate_reference.map(|grpc_mandate| {
+                        hyperswitch_domain_models::router_response_types::MandateReference {
+                            connector_mandate_id: grpc_mandate.mandate_id,
+                            payment_method_id: grpc_mandate.payment_method_id,
+                            mandate_metadata: None,
+                            connector_mandate_request_reference_id: None,
+                        }
+                    })),
                     connector_metadata: None,
                     network_txn_id: None,
                     connector_response_reference_id,
