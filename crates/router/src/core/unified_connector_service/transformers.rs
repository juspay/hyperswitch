use std::{collections::HashMap, str::FromStr};

use common_enums::{AttemptStatus, AuthenticationType, RefundStatus};
use common_utils::{ext_traits::Encode, request::Method, types};
use diesel_models::enums as storage_enums;
use error_stack::{report, ResultExt};
use external_services::grpc_client::unified_connector_service::UnifiedConnectorServiceError;
use hyperswitch_domain_models::{
    mandates::MandateData,
    router_data::{AccessToken, ErrorResponse, RouterData},
    router_flow_types::{
        payments::{Authorize, Capture, PSync, SetupMandate},
        refunds::{Execute, RSync},
        unified_authentication_service as uas_flows, ExternalVaultProxy,
    },
    router_request_types::{
        self, AuthenticationData, ExternalVaultProxyPaymentsData, PaymentsAuthorizeData,
        PaymentsCancelData, PaymentsCaptureData, PaymentsSyncData, RefundsData,
        SetupMandateRequestData,
    },
    router_response_types::{PaymentsResponseData, RedirectForm, RefundsResponseData},
};
pub use hyperswitch_interfaces::{
    helpers::ForeignTryFrom,
    unified_connector_service::{
        transformers::convert_connector_service_status_code, WebhookTransformData,
        WebhookTransformationStatus,
    },
};
use masking::{ExposeInterface, PeekInterface};
use router_env::tracing;
use unified_connector_service_cards::CardNumber;
use unified_connector_service_client::payments::{
    self as payments_grpc, ConnectorState, Identifier, PaymentServiceTransformRequest,
    PaymentServiceTransformResponse,
};
use url::Url;

use crate::{
    core::{errors, unified_connector_service},
    types::{
        api,
        transformers::{self, ForeignFrom},
    },
};

impl ForeignFrom<&payments_grpc::AccessToken> for AccessToken {
    fn foreign_from(grpc_token: &payments_grpc::AccessToken) -> Self {
        Self {
            token: masking::Secret::new(grpc_token.token.clone()),
            expires: grpc_token.expires_in_seconds.unwrap_or_default(),
        }
    }
}

impl ForeignFrom<&AccessToken> for ConnectorState {
    fn foreign_from(access_token: &AccessToken) -> Self {
        Self {
            access_token: Some(payments_grpc::AccessToken {
                token: access_token.token.peek().to_string(),
                expires_in_seconds: Some(access_token.expires),
                token_type: None,
            }),
            connector_customer_id: None,
        }
    }
}

impl
    transformers::ForeignTryFrom<(
        &RouterData<Authorize, PaymentsAuthorizeData, PaymentsResponseData>,
        common_enums::CallConnectorAction,
    )> for payments_grpc::PaymentServiceAuthorizeOnlyRequest
{
    type Error = error_stack::Report<UnifiedConnectorServiceError>;

    fn foreign_try_from(
        (router_data, _call_connector_action): (
            &RouterData<Authorize, PaymentsAuthorizeData, PaymentsResponseData>,
            common_enums::CallConnectorAction,
        ),
    ) -> Result<Self, Self::Error> {
        let currency = payments_grpc::Currency::foreign_try_from(router_data.request.currency)?;

        let payment_method = Some(
            unified_connector_service::build_unified_connector_service_payment_method(
                router_data.request.payment_method_data.clone(),
                router_data.request.payment_method_type,
            )?,
        );

        let address = payments_grpc::PaymentAddress::foreign_try_from(router_data.address.clone())?;

        let auth_type = payments_grpc::AuthenticationType::foreign_try_from(router_data.auth_type)?;

        let browser_info = router_data
            .request
            .browser_info
            .clone()
            .map(payments_grpc::BrowserInformation::foreign_try_from)
            .transpose()?;

        let capture_method = router_data
            .request
            .capture_method
            .map(payments_grpc::CaptureMethod::foreign_try_from)
            .transpose()?;

        let authentication_data = router_data
            .request
            .authentication_data
            .clone()
            .map(payments_grpc::AuthenticationData::foreign_try_from)
            .transpose()?;
        let merchant_account_metadata = router_data
            .connector_meta_data
            .as_ref()
            .and_then(|val| val.peek().as_object())
            .map(|map| {
                map.iter()
                    .filter_map(|(k, v)| v.as_str().map(|s| (k.clone(), s.to_string())))
                    .collect::<HashMap<String, String>>()
            })
            .unwrap_or_default();
        let metadata = router_data
            .request
            .metadata
            .as_ref()
            .and_then(|val| val.as_object())
            .map(|map| {
                map.iter()
                    .filter_map(|(k, v)| v.as_str().map(|s| (k.clone(), s.to_string())))
                    .collect::<HashMap<String, String>>()
            })
            .unwrap_or_default();
        let setup_future_usage = router_data
            .request
            .setup_future_usage
            .map(payments_grpc::FutureUsage::foreign_try_from)
            .transpose()?;

        let customer_acceptance = router_data
            .request
            .customer_acceptance
            .clone()
            .map(payments_grpc::CustomerAcceptance::foreign_try_from)
            .transpose()?;

        let state = router_data
            .access_token
            .as_ref()
            .map(ConnectorState::foreign_from);

        Ok(Self {
            amount: router_data.request.amount,
            currency: currency.into(),
            payment_method,
            return_url: router_data.request.router_return_url.clone(),
            address: Some(address),
            auth_type: auth_type.into(),
            enrolled_for_3ds: router_data.request.enrolled_for_3ds,
            request_incremental_authorization: router_data
                .request
                .request_incremental_authorization,
            minor_amount: router_data.request.amount,
            email: router_data
                .request
                .email
                .clone()
                .map(|e| e.expose().expose().into()),
            browser_info,

            session_token: None,
            order_tax_amount: router_data
                .request
                .order_tax_amount
                .map(|order_tax_amount| order_tax_amount.get_amount_as_i64()),
            customer_name: router_data
                .request
                .customer_name
                .clone()
                .map(|customer_name| customer_name.peek().to_owned()),
            capture_method: capture_method.map(|capture_method| capture_method.into()),
            webhook_url: router_data.request.webhook_url.clone(),
            complete_authorize_url: router_data.request.complete_authorize_url.clone(),
            setup_future_usage: setup_future_usage.map(|s| s.into()),
            off_session: router_data.request.off_session,
            customer_acceptance,
            order_category: router_data.request.order_category.clone(),
            payment_experience: None,
            authentication_data,
            request_extended_authorization: router_data
                .request
                .request_extended_authorization
                .map(|request_extended_authorization| request_extended_authorization.is_true()),
            merchant_order_reference_id: router_data.request.merchant_order_reference_id.clone(),
            shipping_cost: router_data
                .request
                .shipping_cost
                .map(|shipping_cost| shipping_cost.get_amount_as_i64()),
            request_ref_id: Some(Identifier {
                id_type: Some(payments_grpc::identifier::IdType::Id(
                    router_data.connector_request_reference_id.clone(),
                )),
            }),
            customer_id: router_data
                .request
                .customer_id
                .as_ref()
                .map(|id| id.get_string_repr().to_string()),
            metadata,
            test_mode: router_data.test_mode,
            connector_customer_id: router_data.connector_customer.clone(),
            state,
            payment_method_token: router_data
                .payment_method_token
                .as_ref()
                .and_then(|pmt| pmt.get_payment_method_token())
                .map(ExposeInterface::expose),
            access_token: None,
            merchant_account_metadata,
            description: router_data.description.clone(),
            setup_mandate_details: router_data
                .request
                .setup_mandate_details
                .as_ref()
                .map(payments_grpc::SetupMandateDetails::foreign_try_from)
                .transpose()?,
            statement_descriptor_name: router_data
                .request
                .billing_descriptor
                .as_ref()
                .and_then(|descriptor| descriptor.statement_descriptor.clone()),
            statement_descriptor_suffix: router_data
                .request
                .billing_descriptor
                .as_ref()
                .and_then(|descriptor| descriptor.statement_descriptor_suffix.clone()),
            order_details: vec![],
        })
    }
}

impl
    transformers::ForeignTryFrom<(
        &RouterData<PSync, PaymentsSyncData, PaymentsResponseData>,
        common_enums::CallConnectorAction,
    )> for payments_grpc::PaymentServiceGetRequest
{
    type Error = error_stack::Report<UnifiedConnectorServiceError>;

    fn foreign_try_from(
        (router_data, call_connector_action): (
            &RouterData<PSync, PaymentsSyncData, PaymentsResponseData>,
            common_enums::CallConnectorAction,
        ),
    ) -> Result<Self, Self::Error> {
        let connector_transaction_id = router_data
            .request
            .connector_transaction_id
            .get_connector_transaction_id()
            .map(|id| Identifier {
                id_type: Some(payments_grpc::identifier::IdType::Id(id)),
            })
            .map_err(|e| {
                tracing::debug!(
                    transaction_id_error=?e,
                    "Failed to extract connector transaction ID for UCS payment sync request"
                );
                e
            })
            .ok();

        let connector_ref_id = router_data
            .request
            .connector_reference_id
            .clone()
            .map(|id| Identifier {
                id_type: Some(payments_grpc::identifier::IdType::Id(id)),
            });

        let currency = payments_grpc::Currency::foreign_try_from(router_data.request.currency)?;

        let handle_response = match call_connector_action {
            common_enums::CallConnectorAction::UCSHandleResponse(res) => Some(res),
            common_enums::CallConnectorAction::Trigger => None,
            common_enums::CallConnectorAction::HandleResponse(_)
            | common_enums::CallConnectorAction::UCSConsumeResponse(_)
            | common_enums::CallConnectorAction::Avoid
            | common_enums::CallConnectorAction::StatusUpdate { .. } => Err(
                UnifiedConnectorServiceError::RequestEncodingFailedWithReason(
                    "Invalid CallConnectorAction for payment sync call via UCS Gateway system"
                        .to_string(),
                ),
            )?,
        };

        let capture_method = router_data
            .request
            .capture_method
            .map(payments_grpc::CaptureMethod::foreign_try_from)
            .transpose()?;

        let state = router_data
            .access_token
            .as_ref()
            .map(ConnectorState::foreign_from);

        Ok(Self {
<<<<<<< HEAD
            encoded_data: None,
            transaction_id: connector_transaction_id.or(encoded_data),
=======
            transaction_id: connector_transaction_id,
            encoded_data: router_data.request.encoded_data.clone(),
>>>>>>> 8695ff10
            request_ref_id: connector_ref_id,
            capture_method: capture_method.map(|capture_method| capture_method.into()),
            handle_response,

            amount: router_data.request.amount.get_amount_as_i64(),
            currency: currency.into(),
            state,
        })
    }
}

impl
    transformers::ForeignTryFrom<
        &RouterData<
            api::AuthorizeSessionToken,
            router_request_types::AuthorizeSessionTokenData,
            PaymentsResponseData,
        >,
    > for payments_grpc::PaymentServiceCreateSessionTokenRequest
{
    type Error = error_stack::Report<UnifiedConnectorServiceError>;
    fn foreign_try_from(
        router_data: &RouterData<
            api::AuthorizeSessionToken,
            router_request_types::AuthorizeSessionTokenData,
            PaymentsResponseData,
        >,
    ) -> Result<Self, Self::Error> {
        let currency = payments_grpc::Currency::foreign_try_from(router_data.request.currency)?;
        Ok(Self {
            request_ref_id: Some(Identifier {
                id_type: Some(payments_grpc::identifier::IdType::Id(
                    router_data.connector_request_reference_id.clone(),
                )),
            }),
            amount: router_data
                .request
                .amount
                .ok_or(report!(UnifiedConnectorServiceError::RequestEncodingFailed))?,
            currency: currency.into(),
            minor_amount: router_data
                .request
                .amount
                .ok_or(report!(UnifiedConnectorServiceError::RequestEncodingFailed))?,
            metadata: HashMap::new(),
            state: None,
            browser_info: None,
        })
    }
}

impl
    transformers::ForeignTryFrom<
        &RouterData<
            uas_flows::Authenticate,
            router_request_types::PaymentsAuthenticateData,
            PaymentsResponseData,
        >,
    > for payments_grpc::PaymentServiceAuthenticateRequest
{
    type Error = error_stack::Report<UnifiedConnectorServiceError>;
    fn foreign_try_from(
        router_data: &RouterData<
            uas_flows::Authenticate,
            router_request_types::PaymentsAuthenticateData,
            PaymentsResponseData,
        >,
    ) -> Result<Self, Self::Error> {
        let currency = payments_grpc::Currency::foreign_try_from(
            router_data.request.currency.unwrap_or_default(),
        )?;

        let payment_method = router_data
            .request
            .payment_method_data
            .clone()
            .map(|payment_method_data| {
                unified_connector_service::build_unified_connector_service_payment_method(
                    payment_method_data,
                    router_data.request.payment_method_type,
                )
            })
            .transpose()?;

        let address = payments_grpc::PaymentAddress::foreign_try_from(router_data.address.clone())?;
        let merchant_account_metadata = router_data
            .connector_meta_data
            .as_ref()
            .and_then(|val| val.peek().as_object())
            .map(|map| {
                map.iter()
                    .filter_map(|(k, v)| v.as_str().map(|s| (k.clone(), s.to_string())))
                    .collect::<HashMap<String, String>>()
            })
            .unwrap_or_default();
        Ok(Self {
            request_ref_id: Some(Identifier {
                id_type: Some(payments_grpc::identifier::IdType::Id(
                    router_data.connector_request_reference_id.clone(),
                )),
            }),
            amount: router_data.request.amount.unwrap_or(0),
            currency: currency.into(),
            minor_amount: router_data
                .request
                .minor_amount
                .map(|amount| amount.get_amount_as_i64())
                .unwrap_or(0),
            payment_method,
            email: router_data
                .request
                .email
                .clone()
                .map(|e| e.expose().expose().into()),
            customer_name: None,
            address: Some(address),
            authentication_data: None,
            metadata: HashMap::new(),
            return_url: None,
            continue_redirection_url: router_data.request.complete_authorize_url.clone(),
            state: None,
            redirection_response: router_data
                .request
                .redirect_response
                .clone()
                .map(|redirection_response| {
                    payments_grpc::RedirectionResponse::foreign_try_from(redirection_response)
                })
                .transpose()?,
            merchant_account_metadata,
            browser_info: router_data
                .request
                .browser_info
                .clone()
                .map(payments_grpc::BrowserInformation::foreign_try_from)
                .transpose()?,
        })
    }
}

impl
    transformers::ForeignTryFrom<
        &RouterData<
            uas_flows::PostAuthenticate,
            router_request_types::PaymentsPostAuthenticateData,
            PaymentsResponseData,
        >,
    > for payments_grpc::PaymentServicePostAuthenticateRequest
{
    type Error = error_stack::Report<UnifiedConnectorServiceError>;
    fn foreign_try_from(
        router_data: &RouterData<
            uas_flows::PostAuthenticate,
            router_request_types::PaymentsPostAuthenticateData,
            PaymentsResponseData,
        >,
    ) -> Result<Self, Self::Error> {
        let currency = payments_grpc::Currency::foreign_try_from(
            router_data.request.currency.unwrap_or_default(),
        )?;

        let address = payments_grpc::PaymentAddress::foreign_try_from(router_data.address.clone())?;

        let payment_method = router_data
            .request
            .payment_method_data
            .clone()
            .map(|payment_method_data| {
                unified_connector_service::build_unified_connector_service_payment_method(
                    payment_method_data,
                    router_data.request.payment_method_type,
                )
            })
            .transpose()?;
        let merchant_account_metadata = router_data
            .connector_meta_data
            .as_ref()
            .and_then(|val| val.peek().as_object())
            .map(|map| {
                map.iter()
                    .filter_map(|(k, v)| v.as_str().map(|s| (k.clone(), s.to_string())))
                    .collect::<HashMap<String, String>>()
            })
            .unwrap_or_default();
        Ok(Self {
            request_ref_id: Some(Identifier {
                id_type: Some(payments_grpc::identifier::IdType::Id(
                    router_data.connector_request_reference_id.clone(),
                )),
            }),
            amount: router_data.request.amount.unwrap_or(0),
            currency: currency.into(),
            minor_amount: router_data
                .request
                .minor_amount
                .map(|amount| amount.get_amount_as_i64())
                .unwrap_or(0),
            payment_method,
            email: router_data
                .request
                .email
                .clone()
                .map(|e| e.expose().expose().into()),
            customer_name: None,
            address: Some(address),
            authentication_data: None,
            metadata: HashMap::new(),
            return_url: None,
            continue_redirection_url: None,
            state: None,
            merchant_account_metadata,
            redirection_response: router_data
                .request
                .redirect_response
                .clone()
                .map(|redirection_response| {
                    payments_grpc::RedirectionResponse::foreign_try_from(redirection_response)
                })
                .transpose()?,
            browser_info: router_data
                .request
                .browser_info
                .clone()
                .map(payments_grpc::BrowserInformation::foreign_try_from)
                .transpose()?,
        })
    }
}

impl
    transformers::ForeignTryFrom<
        &RouterData<
            uas_flows::PreAuthenticate,
            router_request_types::PaymentsPreAuthenticateData,
            PaymentsResponseData,
        >,
    > for payments_grpc::PaymentServicePreAuthenticateRequest
{
    type Error = error_stack::Report<UnifiedConnectorServiceError>;
    fn foreign_try_from(
        router_data: &RouterData<
            uas_flows::PreAuthenticate,
            router_request_types::PaymentsPreAuthenticateData,
            PaymentsResponseData,
        >,
    ) -> Result<Self, Self::Error> {
        let currency = payments_grpc::Currency::foreign_try_from(
            router_data.request.currency.unwrap_or_default(),
        )?;

        let payment_method = Some(
            unified_connector_service::build_unified_connector_service_payment_method(
                router_data.request.payment_method_data.clone(),
                router_data.request.payment_method_type,
            )?,
        );

        let address = payments_grpc::PaymentAddress::foreign_try_from(router_data.address.clone())?;
        let merchant_account_metadata = router_data
            .connector_meta_data
            .as_ref()
            .and_then(|val| val.peek().as_object())
            .map(|map| {
                map.iter()
                    .filter_map(|(k, v)| v.as_str().map(|s| (k.clone(), s.to_string())))
                    .collect::<HashMap<String, String>>()
            })
            .unwrap_or_default();
        let metadata = router_data
            .request
            .metadata
            .as_ref()
            .and_then(|val| val.peek().as_object())
            .map(|map| {
                map.iter()
                    .filter_map(|(k, v)| v.as_str().map(|s| (k.clone(), s.to_string())))
                    .collect::<HashMap<String, String>>()
            })
            .unwrap_or_default();
        Ok(Self {
            request_ref_id: Some(Identifier {
                id_type: Some(payments_grpc::identifier::IdType::Id(
                    router_data.connector_request_reference_id.clone(),
                )),
            }),
            amount: router_data.request.amount,
            currency: currency.into(),
            minor_amount: router_data.request.minor_amount.get_amount_as_i64(),
            payment_method,
            email: router_data
                .request
                .email
                .clone()
                .map(|e| e.expose().expose().into()),
            customer_name: router_data
                .request
                .customer_name
                .clone()
                .map(|customer_name| customer_name.peek().to_owned()),
            address: Some(address),
            enrolled_for_3ds: router_data.request.enrolled_for_3ds,
            metadata,
            return_url: router_data.request.router_return_url.clone(),
            continue_redirection_url: router_data.request.complete_authorize_url.clone(),
            state: None,
            merchant_account_metadata,
            browser_info: router_data
                .request
                .browser_info
                .clone()
                .map(payments_grpc::BrowserInformation::foreign_try_from)
                .transpose()?,
        })
    }
}

impl transformers::ForeignTryFrom<&RouterData<Capture, PaymentsCaptureData, PaymentsResponseData>>
    for payments_grpc::PaymentServiceCaptureRequest
{
    type Error = error_stack::Report<UnifiedConnectorServiceError>;

    fn foreign_try_from(
        router_data: &RouterData<Capture, PaymentsCaptureData, PaymentsResponseData>,
    ) -> Result<Self, Self::Error> {
        let connector_transaction_id = router_data.request.connector_transaction_id.clone();

        let currency = payments_grpc::Currency::foreign_try_from(router_data.request.currency)?;

        let browser_info = router_data
            .request
            .browser_info
            .clone()
            .map(payments_grpc::BrowserInformation::foreign_try_from)
            .transpose()?;

        let capture_method = router_data
            .request
            .capture_method
            .map(payments_grpc::CaptureMethod::foreign_try_from)
            .transpose()?;

        Ok(Self {
            transaction_id: Some(Identifier {
                id_type: Some(payments_grpc::identifier::IdType::Id(
                    connector_transaction_id,
                )),
            }),
            request_ref_id: Some(Identifier {
                id_type: Some(payments_grpc::identifier::IdType::Id(
                    router_data.connector_request_reference_id.clone(),
                )),
            }),
            amount_to_capture: router_data
                .request
                .minor_amount_to_capture
                .get_amount_as_i64(),
            currency: currency.into(),
            capture_method: capture_method.map(|capture_method| capture_method.into()),
            connector_metadata: router_data
                .request
                .metadata
                .as_ref()
                .and_then(|val| val.as_object())
                .map(|map| {
                    map.iter()
                        .filter_map(|(k, v)| v.as_str().map(|s| (k.clone(), s.to_string())))
                        .collect::<HashMap<String, String>>()
                })
                .unwrap_or_default(),
            browser_info,
            multiple_capture_data: router_data.request.multiple_capture_data.as_ref().map(
                |multiple_capture_request_data| payments_grpc::MultipleCaptureRequestData {
                    capture_sequence: multiple_capture_request_data.capture_sequence.into(),
                    capture_reference: multiple_capture_request_data.capture_reference.clone(),
                },
            ),
            state: None,
        })
    }
}

impl
    transformers::ForeignTryFrom<
        &RouterData<
            api::CompleteAuthorize,
            crate::types::CompleteAuthorizeData,
            PaymentsResponseData,
        >,
    > for payments_grpc::PaymentServiceAuthorizeRequest
{
    type Error = error_stack::Report<UnifiedConnectorServiceError>;

    fn foreign_try_from(
        router_data: &RouterData<
            api::CompleteAuthorize,
            crate::types::CompleteAuthorizeData,
            PaymentsResponseData,
        >,
    ) -> Result<Self, Self::Error> {
        let currency = payments_grpc::Currency::foreign_try_from(router_data.request.currency)?;

        let payment_method = router_data
            .request
            .payment_method_data
            .clone()
            .map(|payment_method_data| {
                unified_connector_service::build_unified_connector_service_payment_method(
                    payment_method_data,
                    router_data.request.payment_method_type,
                )
            })
            .transpose()?;

        let address = payments_grpc::PaymentAddress::foreign_try_from(router_data.address.clone())?;

        let auth_type =
            payments_grpc::AuthenticationType::foreign_try_from(AuthenticationType::NoThreeDs)?;

        let browser_info = router_data
            .request
            .browser_info
            .clone()
            .map(payments_grpc::BrowserInformation::foreign_try_from)
            .transpose()?;

        let capture_method = router_data
            .request
            .capture_method
            .map(payments_grpc::CaptureMethod::foreign_try_from)
            .transpose()?;

        let merchant_account_metadata = router_data
            .connector_meta_data
            .as_ref()
            .and_then(|val| val.peek().as_object())
            .map(|map| {
                map.iter()
                    .filter_map(|(k, v)| v.as_str().map(|s| (k.clone(), s.to_string())))
                    .collect::<HashMap<String, String>>()
            })
            .unwrap_or_default();
        let metadata = router_data
            .request
            .metadata
            .as_ref()
            .and_then(|val| val.as_object())
            .map(|map| {
                map.iter()
                    .filter_map(|(k, v)| v.as_str().map(|s| (k.clone(), s.to_string())))
                    .collect::<HashMap<String, String>>()
            })
            .unwrap_or_default();
        let authentication_data = router_data
            .request
            .authentication_data
            .clone()
            .map(payments_grpc::AuthenticationData::foreign_try_from)
            .transpose()?;

        Ok(Self {
            amount: router_data.request.amount,
            currency: currency.into(),
            payment_method,
            return_url: router_data.request.complete_authorize_url.clone(),
            address: Some(address),
            auth_type: auth_type.into(),
            enrolled_for_3ds: false,
            request_incremental_authorization: false,
            minor_amount: router_data.request.minor_amount.get_amount_as_i64(),
            email: router_data
                .request
                .email
                .clone()
                .map(|e| e.expose().expose().into()),
            browser_info,
            session_token: None,
            order_tax_amount: None,
            customer_name: None,
            capture_method: capture_method.map(|capture_method| capture_method.into()),
            webhook_url: None, // CompleteAuthorize doesn't have webhook_url
            complete_authorize_url: router_data.request.complete_authorize_url.clone(),
            setup_future_usage: router_data
                .request
                .setup_future_usage
                .map(payments_grpc::FutureUsage::foreign_try_from)
                .transpose()?
                .map(|s| s.into()),
            off_session: router_data.request.off_session,
            customer_acceptance: router_data
                .request
                .customer_acceptance
                .clone()
                .map(payments_grpc::CustomerAcceptance::foreign_try_from)
                .transpose()?,
            order_category: None,
            payment_experience: None,
            authentication_data,
            request_extended_authorization: None,
            merchant_order_reference_id: None,
            shipping_cost: None,
            request_ref_id: Some(Identifier {
                id_type: Some(payments_grpc::identifier::IdType::Id(
                    router_data.connector_request_reference_id.clone(),
                )),
            }),
            customer_id: None,
            metadata,
            test_mode: router_data.test_mode,
            connector_customer_id: router_data.connector_customer.clone(),
            merchant_account_metadata,
            state: None,
            description: None,
            setup_mandate_details: None,
            statement_descriptor_name: None,
            statement_descriptor_suffix: None,
            order_details: vec![],
        })
    }
}

impl
    transformers::ForeignTryFrom<
        &RouterData<Authorize, PaymentsAuthorizeData, PaymentsResponseData>,
    > for payments_grpc::PaymentServiceAuthorizeRequest
{
    type Error = error_stack::Report<UnifiedConnectorServiceError>;

    fn foreign_try_from(
        router_data: &RouterData<Authorize, PaymentsAuthorizeData, PaymentsResponseData>,
    ) -> Result<Self, Self::Error> {
        let currency = payments_grpc::Currency::foreign_try_from(router_data.request.currency)?;

        let payment_method = Some(
            unified_connector_service::build_unified_connector_service_payment_method(
                router_data.request.payment_method_data.clone(),
                router_data.request.payment_method_type,
            )?,
        );

        let address = payments_grpc::PaymentAddress::foreign_try_from(router_data.address.clone())?;

        let auth_type = payments_grpc::AuthenticationType::foreign_try_from(router_data.auth_type)?;

        let browser_info = router_data
            .request
            .browser_info
            .clone()
            .map(payments_grpc::BrowserInformation::foreign_try_from)
            .transpose()?;

        let capture_method = router_data
            .request
            .capture_method
            .map(payments_grpc::CaptureMethod::foreign_try_from)
            .transpose()?;

        let authentication_data = router_data
            .request
            .authentication_data
            .clone()
            .map(payments_grpc::AuthenticationData::foreign_try_from)
            .transpose()?;
        let merchant_account_metadata = router_data
            .connector_meta_data
            .as_ref()
            .and_then(|val| val.peek().as_object())
            .map(|map| {
                map.iter()
                    .filter_map(|(k, v)| v.as_str().map(|s| (k.clone(), s.to_string())))
                    .collect::<HashMap<String, String>>()
            })
            .unwrap_or_default();
        let metadata = router_data
            .request
            .metadata
            .as_ref()
            .and_then(|val| val.as_object())
            .map(|map| {
                map.iter()
                    .filter_map(|(k, v)| v.as_str().map(|s| (k.clone(), s.to_string())))
                    .collect::<HashMap<String, String>>()
            })
            .unwrap_or_default();
        let setup_future_usage = router_data
            .request
            .setup_future_usage
            .map(payments_grpc::FutureUsage::foreign_try_from)
            .transpose()?;

        let customer_acceptance = router_data
            .request
            .customer_acceptance
            .clone()
            .map(payments_grpc::CustomerAcceptance::foreign_try_from)
            .transpose()?;

        let state = router_data
            .access_token
            .as_ref()
            .map(ConnectorState::foreign_from);

        Ok(Self {
            amount: router_data.request.amount,
            currency: currency.into(),
            payment_method,
            return_url: router_data.request.router_return_url.clone(),
            address: Some(address),
            auth_type: auth_type.into(),
            enrolled_for_3ds: router_data.request.enrolled_for_3ds,
            request_incremental_authorization: router_data
                .request
                .request_incremental_authorization,
            minor_amount: router_data.request.amount,
            email: router_data
                .request
                .email
                .clone()
                .map(|e| e.expose().expose().into()),
            browser_info,

            session_token: None,
            order_tax_amount: router_data
                .request
                .order_tax_amount
                .map(|order_tax_amount| order_tax_amount.get_amount_as_i64()),
            customer_name: router_data
                .request
                .customer_name
                .clone()
                .map(|customer_name| customer_name.peek().to_owned()),
            capture_method: capture_method.map(|capture_method| capture_method.into()),
            webhook_url: router_data.request.webhook_url.clone(),
            complete_authorize_url: router_data.request.complete_authorize_url.clone(),
            setup_future_usage: setup_future_usage.map(|s| s.into()),
            off_session: router_data.request.off_session,
            customer_acceptance,
            order_category: router_data.request.order_category.clone(),
            payment_experience: None,
            authentication_data,
            request_extended_authorization: router_data
                .request
                .request_extended_authorization
                .map(|request_extended_authorization| request_extended_authorization.is_true()),
            merchant_order_reference_id: router_data.request.merchant_order_reference_id.clone(),
            shipping_cost: router_data
                .request
                .shipping_cost
                .map(|shipping_cost| shipping_cost.get_amount_as_i64()),
            request_ref_id: Some(Identifier {
                id_type: Some(payments_grpc::identifier::IdType::Id(
                    router_data.connector_request_reference_id.clone(),
                )),
            }),
            customer_id: router_data
                .request
                .customer_id
                .as_ref()
                .map(|id| id.get_string_repr().to_string()),
            metadata,
            test_mode: router_data.test_mode,
            connector_customer_id: router_data.connector_customer.clone(),
            state,
            merchant_account_metadata,
            description: router_data.description.clone(),
            setup_mandate_details: router_data
                .request
                .setup_mandate_details
                .as_ref()
                .map(payments_grpc::SetupMandateDetails::foreign_try_from)
                .transpose()?,
            statement_descriptor_name: router_data
                .request
                .billing_descriptor
                .as_ref()
                .and_then(|descriptor| descriptor.statement_descriptor.clone()),
            statement_descriptor_suffix: router_data
                .request
                .billing_descriptor
                .as_ref()
                .and_then(|descriptor| descriptor.statement_descriptor_suffix.clone()),
            order_details: vec![],
        })
    }
}

impl
    transformers::ForeignTryFrom<
        &RouterData<ExternalVaultProxy, ExternalVaultProxyPaymentsData, PaymentsResponseData>,
    > for payments_grpc::PaymentServiceAuthorizeRequest
{
    type Error = error_stack::Report<UnifiedConnectorServiceError>;

    fn foreign_try_from(
        router_data: &RouterData<
            ExternalVaultProxy,
            ExternalVaultProxyPaymentsData,
            PaymentsResponseData,
        >,
    ) -> Result<Self, Self::Error> {
        let currency = payments_grpc::Currency::foreign_try_from(router_data.request.currency)?;

        let payment_method = Some(
            unified_connector_service::build_unified_connector_service_payment_method_for_external_proxy(
                router_data.request.payment_method_data.clone(),
                router_data.request.payment_method_type,
            )?
        );

        let address = payments_grpc::PaymentAddress::foreign_try_from(router_data.address.clone())?;

        let auth_type = payments_grpc::AuthenticationType::foreign_try_from(router_data.auth_type)?;

        let browser_info = router_data
            .request
            .browser_info
            .clone()
            .map(payments_grpc::BrowserInformation::foreign_try_from)
            .transpose()?;

        let capture_method = router_data
            .request
            .capture_method
            .map(payments_grpc::CaptureMethod::foreign_try_from)
            .transpose()?;

        let authentication_data = router_data
            .request
            .authentication_data
            .clone()
            .map(payments_grpc::AuthenticationData::foreign_try_from)
            .transpose()?;

        let setup_future_usage = router_data
            .request
            .setup_future_usage
            .map(payments_grpc::FutureUsage::foreign_try_from)
            .transpose()?;

        let customer_acceptance = router_data
            .request
            .customer_acceptance
            .clone()
            .map(payments_grpc::CustomerAcceptance::foreign_try_from)
            .transpose()?;

        Ok(Self {
            amount: router_data.request.amount,
            currency: currency.into(),
            payment_method,
            return_url: router_data.request.router_return_url.clone(),
            address: Some(address),
            auth_type: auth_type.into(),
            enrolled_for_3ds: router_data.request.enrolled_for_3ds,
            request_incremental_authorization: router_data
                .request
                .request_incremental_authorization,
            minor_amount: router_data.request.amount,
            email: router_data
                .request
                .email
                .clone()
                .map(|e| e.expose().expose().into()),
            browser_info,

            session_token: None,
            order_tax_amount: router_data
                .request
                .order_tax_amount
                .map(|order_tax_amount| order_tax_amount.get_amount_as_i64()),
            customer_name: router_data
                .request
                .customer_name
                .clone()
                .map(|customer_name| customer_name.peek().to_owned()),
            capture_method: capture_method.map(|capture_method| capture_method.into()),
            webhook_url: router_data.request.webhook_url.clone(),
            complete_authorize_url: router_data.request.complete_authorize_url.clone(),
            setup_future_usage: setup_future_usage.map(|s| s.into()),
            off_session: router_data.request.off_session,
            customer_acceptance,
            order_category: router_data.request.order_category.clone(),
            payment_experience: None,
            authentication_data,
            request_extended_authorization: router_data
                .request
                .request_extended_authorization
                .map(|request_extended_authorization| request_extended_authorization.is_true()),
            merchant_order_reference_id: router_data
                .request
                .merchant_order_reference_id
                .as_ref()
                .map(|merchant_order_reference_id| {
                    merchant_order_reference_id.get_string_repr().to_string()
                }),
            shipping_cost: router_data
                .request
                .shipping_cost
                .map(|shipping_cost| shipping_cost.get_amount_as_i64()),
            request_ref_id: Some(Identifier {
                id_type: Some(payments_grpc::identifier::IdType::Id(
                    router_data.connector_request_reference_id.clone(),
                )),
            }),
            customer_id: router_data
                .request
                .customer_id
                .as_ref()
                .map(|id| id.get_string_repr().to_string()),
            metadata: router_data
                .request
                .metadata
                .as_ref()
                .and_then(|val| val.as_object())
                .map(|map| {
                    map.iter()
                        .filter_map(|(k, v)| v.as_str().map(|s| (k.clone(), s.to_string())))
                        .collect::<HashMap<String, String>>()
                })
                .unwrap_or_default(),
            merchant_account_metadata: router_data
                .connector_meta_data
                .as_ref()
                .and_then(|meta| meta.peek().as_object())
                .map(|map| {
                    map.iter()
                        .filter_map(|(k, v)| v.as_str().map(|s| (k.clone(), s.to_string())))
                        .collect::<HashMap<String, String>>()
                })
                .unwrap_or_default(),
            test_mode: router_data.test_mode,
            connector_customer_id: router_data.connector_customer.clone(),
            state: None,
            description: router_data.description.clone(),
            setup_mandate_details: router_data
                .request
                .setup_mandate_details
                .as_ref()
                .map(payments_grpc::SetupMandateDetails::foreign_try_from)
                .transpose()?,
            statement_descriptor_name: router_data.request.statement_descriptor.clone(),
            statement_descriptor_suffix: router_data.request.statement_descriptor_suffix.clone(),
            order_details: vec![],
        })
    }
}

impl
    transformers::ForeignTryFrom<
        &RouterData<SetupMandate, SetupMandateRequestData, PaymentsResponseData>,
    > for payments_grpc::PaymentServiceRegisterRequest
{
    type Error = error_stack::Report<UnifiedConnectorServiceError>;

    fn foreign_try_from(
        router_data: &RouterData<SetupMandate, SetupMandateRequestData, PaymentsResponseData>,
    ) -> Result<Self, Self::Error> {
        let currency = payments_grpc::Currency::foreign_try_from(router_data.request.currency)?;
        let payment_method = Some(
            unified_connector_service::build_unified_connector_service_payment_method(
                router_data.request.payment_method_data.clone(),
                router_data.request.payment_method_type,
            )?,
        );
        let address = payments_grpc::PaymentAddress::foreign_try_from(router_data.address.clone())?;
        let auth_type = payments_grpc::AuthenticationType::foreign_try_from(router_data.auth_type)?;
        let browser_info = router_data
            .request
            .browser_info
            .clone()
            .map(payments_grpc::BrowserInformation::foreign_try_from)
            .transpose()?;
        let setup_future_usage = router_data
            .request
            .setup_future_usage
            .map(payments_grpc::FutureUsage::foreign_try_from)
            .transpose()?;
        let customer_acceptance = router_data
            .request
            .customer_acceptance
            .clone()
            .map(payments_grpc::CustomerAcceptance::foreign_try_from)
            .transpose()?;

        let state = router_data
            .access_token
            .as_ref()
            .map(ConnectorState::foreign_from);

        Ok(Self {
            request_ref_id: Some(Identifier {
                id_type: Some(payments_grpc::identifier::IdType::Id(
                    router_data.connector_request_reference_id.clone(),
                )),
            }),
            currency: currency.into(),
            payment_method,
            minor_amount: router_data.request.amount,
            email: router_data
                .request
                .email
                .clone()
                .map(|e| e.expose().expose().into()),
            customer_name: router_data
                .request
                .customer_name
                .clone()
                .map(|customer_name| customer_name.peek().to_owned()),
            customer_id: router_data
                .request
                .customer_id
                .as_ref()
                .map(|id| id.get_string_repr().to_string()),
            address: Some(address),
            auth_type: auth_type.into(),
            enrolled_for_3ds: false,
            authentication_data: None,
            metadata: router_data
                .request
                .metadata
                .as_ref()
                .map(|secret| secret.peek())
                .and_then(|val| val.as_object()) //secret
                .map(|map| {
                    map.iter()
                        .filter_map(|(k, v)| v.as_str().map(|s| (k.clone(), s.to_string())))
                        .collect::<HashMap<String, String>>()
                })
                .unwrap_or_default(),
            return_url: router_data.request.router_return_url.clone(),
            webhook_url: router_data.request.webhook_url.clone(),
            complete_authorize_url: router_data.request.complete_authorize_url.clone(),

            session_token: None,
            order_tax_amount: None,
            order_category: None,
            merchant_order_reference_id: None,
            shipping_cost: router_data
                .request
                .shipping_cost
                .map(|cost| cost.get_amount_as_i64()),
            setup_future_usage: setup_future_usage.map(|s| s.into()),
            off_session: router_data.request.off_session,
            request_incremental_authorization: router_data
                .request
                .request_incremental_authorization,
            request_extended_authorization: None,
            customer_acceptance,
            browser_info,
            payment_experience: None,
            merchant_account_metadata: router_data
                .connector_meta_data
                .as_ref()
                .and_then(|meta| meta.peek().as_object())
                .map(|map| {
                    map.iter()
                        .filter_map(|(k, v)| v.as_str().map(|s| (k.clone(), s.to_string())))
                        .collect::<HashMap<String, String>>()
                })
                .unwrap_or_default(),
            connector_customer_id: router_data.connector_customer.clone(),
            state,
        })
    }
}

impl
    transformers::ForeignTryFrom<
        &RouterData<Authorize, PaymentsAuthorizeData, PaymentsResponseData>,
    > for payments_grpc::PaymentServiceRepeatEverythingRequest
{
    type Error = error_stack::Report<UnifiedConnectorServiceError>;

    fn foreign_try_from(
        router_data: &RouterData<Authorize, PaymentsAuthorizeData, PaymentsResponseData>,
    ) -> Result<Self, Self::Error> {
        let currency = payments_grpc::Currency::foreign_try_from(router_data.request.currency)?;
        let browser_info = router_data
            .request
            .browser_info
            .clone()
            .map(payments_grpc::BrowserInformation::foreign_try_from)
            .transpose()?;
        let capture_method = router_data
            .request
            .capture_method
            .map(payments_grpc::CaptureMethod::foreign_try_from)
            .transpose()?;

        let address = payments_grpc::PaymentAddress::foreign_try_from(router_data.address.clone())?;

        let mandate_reference = match &router_data.request.mandate_id {
            Some(mandate) => match &mandate.mandate_reference_id {
                Some(api_models::payments::MandateReferenceId::ConnectorMandateId(
                    connector_mandate_id,
                )) => Some(payments_grpc::MandateReference {
                    mandate_id: connector_mandate_id.get_connector_mandate_id(),
                    payment_method_id: connector_mandate_id.get_payment_method_id(),
                }),
                _ => {
                    return Err(UnifiedConnectorServiceError::MissingRequiredField {
                        field_name: "connector_mandate_id",
                    }
                    .into())
                }
            },
            None => {
                return Err(UnifiedConnectorServiceError::MissingRequiredField {
                    field_name: "connector_mandate_id",
                }
                .into())
            }
        };

        let state = router_data
            .access_token
            .as_ref()
            .map(ConnectorState::foreign_from);

        Ok(Self {
            request_ref_id: Some(Identifier {
                id_type: Some(payments_grpc::identifier::IdType::Id(
                    router_data.connector_request_reference_id.clone(),
                )),
            }),
            mandate_reference,
            amount: router_data.request.amount,
            currency: currency.into(),
            minor_amount: router_data.request.amount,
            merchant_order_reference_id: router_data.request.merchant_order_reference_id.clone(),
            metadata: router_data
                .request
                .metadata
                .as_ref()
                .and_then(|val| val.as_object())
                .map(|map| {
                    map.iter()
                        .filter_map(|(k, v)| v.as_str().map(|s| (k.clone(), s.to_string())))
                        .collect::<HashMap<String, String>>()
                })
                .unwrap_or_default(),
            merchant_account_metadata: router_data
                .connector_meta_data
                .as_ref()
                .and_then(|meta| meta.peek().as_object())
                .map(|map| {
                    map.iter()
                        .filter_map(|(k, v)| v.as_str().map(|s| (k.clone(), s.to_string())))
                        .collect::<HashMap<String, String>>()
                })
                .unwrap_or_default(),
            webhook_url: router_data.request.webhook_url.clone(),
            capture_method: capture_method.map(|capture_method| capture_method.into()),
            email: router_data
                .request
                .email
                .clone()
                .map(|e| e.expose().expose().into()),
            browser_info,
            test_mode: router_data.test_mode,
            payment_method_type: None,
            state,
            return_url: router_data.request.router_return_url.clone(),
            description: router_data.description.clone(),
            connector_customer_id: router_data.connector_customer.clone(),
            address: Some(address),
            off_session: router_data.request.off_session,
            recurring_mandate_payment_data: None,
        })
    }
}

impl transformers::ForeignTryFrom<payments_grpc::PaymentServicePreAuthenticateResponse>
    for Result<(PaymentsResponseData, AttemptStatus), ErrorResponse>
{
    type Error = error_stack::Report<UnifiedConnectorServiceError>;
    fn foreign_try_from(
        response: payments_grpc::PaymentServicePreAuthenticateResponse,
    ) -> Result<Self, Self::Error> {
        let connector_response_reference_id =
            response.response_ref_id.as_ref().and_then(|identifier| {
                identifier
                    .id_type
                    .clone()
                    .and_then(|id_type| match id_type {
                        payments_grpc::identifier::IdType::Id(id) => Some(id),
                        payments_grpc::identifier::IdType::EncodedData(encoded_data) => {
                            Some(encoded_data)
                        }
                        payments_grpc::identifier::IdType::NoResponseIdMarker(_) => None,
                    })
            });

        let resource_id: router_request_types::ResponseId = match response
            .transaction_id
            .as_ref()
            .and_then(|id| id.id_type.clone())
        {
            Some(payments_grpc::identifier::IdType::Id(id)) => {
                router_request_types::ResponseId::ConnectorTransactionId(id)
            }
            Some(payments_grpc::identifier::IdType::EncodedData(encoded_data)) => {
                router_request_types::ResponseId::EncodedData(encoded_data)
            }
            Some(payments_grpc::identifier::IdType::NoResponseIdMarker(_)) | None => {
                router_request_types::ResponseId::NoResponseId
            }
        };

        let redirection_data = response
            .redirection_data
            .clone()
            .map(RedirectForm::foreign_try_from)
            .transpose()?;

        let status_code = convert_connector_service_status_code(response.status_code)?;

        let response = if response.error_code.is_some() {
            let attempt_status = match response.status() {
                payments_grpc::PaymentStatus::AttemptStatusUnspecified => None,
                _ => Some(AttemptStatus::foreign_try_from(response.status())?),
            };

            Err(ErrorResponse {
                code: response.error_code().to_owned(),
                message: response.error_message().to_owned(),
                reason: Some(response.error_message().to_owned()),
                status_code,
                attempt_status,
                connector_transaction_id: connector_response_reference_id,
                network_decline_code: None,
                network_advice_code: None,
                network_error_message: None,
                connector_metadata: None,
            })
        } else {
            let status = AttemptStatus::foreign_try_from(response.status())?;

            Ok((
                PaymentsResponseData::TransactionResponse {
                    resource_id,
                    redirection_data: Box::new(redirection_data),
                    mandate_reference: Box::new(None),
                    connector_metadata: None,
                    network_txn_id: response.network_txn_id.clone(),
                    connector_response_reference_id,
                    incremental_authorization_allowed: None,
                    charges: None,
                },
                status,
            ))
        };

        Ok(response)
    }
}

impl transformers::ForeignTryFrom<payments_grpc::PaymentServiceAuthorizeResponse>
    for Result<(PaymentsResponseData, AttemptStatus), ErrorResponse>
{
    type Error = error_stack::Report<UnifiedConnectorServiceError>;

    fn foreign_try_from(
        response: payments_grpc::PaymentServiceAuthorizeResponse,
    ) -> Result<Self, Self::Error> {
        let connector_response_reference_id =
            response.response_ref_id.as_ref().and_then(|identifier| {
                identifier
                    .id_type
                    .clone()
                    .and_then(|id_type| match id_type {
                        payments_grpc::identifier::IdType::Id(id) => Some(id),
                        payments_grpc::identifier::IdType::EncodedData(encoded_data) => {
                            Some(encoded_data)
                        }
                        payments_grpc::identifier::IdType::NoResponseIdMarker(_) => None,
                    })
            });

        let resource_id: router_request_types::ResponseId = match response
            .transaction_id
            .as_ref()
            .and_then(|id| id.id_type.clone())
        {
            Some(payments_grpc::identifier::IdType::Id(id)) => {
                router_request_types::ResponseId::ConnectorTransactionId(id)
            }
            Some(payments_grpc::identifier::IdType::EncodedData(encoded_data)) => {
                router_request_types::ResponseId::EncodedData(encoded_data)
            }
            Some(payments_grpc::identifier::IdType::NoResponseIdMarker(_)) | None => {
                router_request_types::ResponseId::NoResponseId
            }
        };

        let (mut connector_metadata, redirection_data) = match response.redirection_data.clone() {
            Some(redirection_data) => match redirection_data.form_type {
                Some(ref form_type) => match form_type {
                    payments_grpc::redirect_form::FormType::Uri(uri) => {
                        // For UPI intent, store the URI in connector_metadata for SDK UPI intent pattern
                        let sdk_uri_info = api_models::payments::SdkUpiIntentInformation {
                            sdk_uri: Url::parse(&uri.uri)
                                .change_context(UnifiedConnectorServiceError::ParsingFailed)?,
                        };
                        (
                            Some(sdk_uri_info.encode_to_value())
                                .transpose()
                                .change_context(UnifiedConnectorServiceError::ParsingFailed)?,
                            None,
                        )
                    }
                    _ => (
                        None,
                        Some(RedirectForm::foreign_try_from(redirection_data)).transpose()?,
                    ),
                },
                None => (None, None),
            },
            None => (None, None),
        };

        // Extract connector_metadata from response if present and not already set by UPI intent handling
        if connector_metadata.is_none() && !response.connector_metadata.is_empty() {
            connector_metadata = serde_json::to_value(&response.connector_metadata)
                .map_err(|e| {
                    tracing::warn!(
                        serialization_error=?e,
                        metadata=?response.connector_metadata,
                        "Failed to serialize connector_metadata from UCS response"
                    );
                    e
                })
                .ok();
        }

        let status_code = convert_connector_service_status_code(response.status_code)?;

        let response = if response.error_code.is_some() {
            let attempt_status = match response.status() {
                payments_grpc::PaymentStatus::AttemptStatusUnspecified => None,
                _ => Some(AttemptStatus::foreign_try_from(response.status())?),
            };

            Err(ErrorResponse {
                code: response.error_code().to_owned(),
                message: response.error_message().to_owned(),
                reason: Some(response.error_message().to_owned()),
                status_code,
                attempt_status,
                connector_transaction_id: connector_response_reference_id,
                network_decline_code: None,
                network_advice_code: None,
                network_error_message: None,
                connector_metadata: None,
            })
        } else {
            let status = AttemptStatus::foreign_try_from(response.status())?;

            Ok((
                PaymentsResponseData::TransactionResponse {
                    resource_id,
                    redirection_data: Box::new(redirection_data),
                    mandate_reference: Box::new(response.mandate_reference.map(|grpc_mandate| {
                        hyperswitch_domain_models::router_response_types::MandateReference {
                            connector_mandate_id: grpc_mandate.mandate_id,
                            payment_method_id: grpc_mandate.payment_method_id,
                            mandate_metadata: None,
                            connector_mandate_request_reference_id: None,
                        }
                    })),
                    connector_metadata,
                    network_txn_id: response.network_txn_id.clone(),
                    connector_response_reference_id,
                    incremental_authorization_allowed: response.incremental_authorization_allowed,
                    charges: None,
                },
                status,
            ))
        };

        Ok(response)
    }
}

impl transformers::ForeignTryFrom<payments_grpc::PaymentServiceCaptureResponse>
    for Result<(PaymentsResponseData, AttemptStatus), ErrorResponse>
{
    type Error = error_stack::Report<UnifiedConnectorServiceError>;

    fn foreign_try_from(
        response: payments_grpc::PaymentServiceCaptureResponse,
    ) -> Result<Self, Self::Error> {
        let connector_response_reference_id =
            response.response_ref_id.as_ref().and_then(|identifier| {
                identifier
                    .id_type
                    .clone()
                    .and_then(|id_type| match id_type {
                        payments_grpc::identifier::IdType::Id(id) => Some(id),
                        payments_grpc::identifier::IdType::EncodedData(encoded_data) => {
                            Some(encoded_data)
                        }
                        payments_grpc::identifier::IdType::NoResponseIdMarker(_) => None,
                    })
            });

        let status_code = convert_connector_service_status_code(response.status_code)?;

        let resource_id: router_request_types::ResponseId = match response
            .transaction_id
            .as_ref()
            .and_then(|id| id.id_type.clone())
        {
            Some(payments_grpc::identifier::IdType::Id(id)) => {
                router_request_types::ResponseId::ConnectorTransactionId(id)
            }
            Some(payments_grpc::identifier::IdType::EncodedData(encoded_data)) => {
                router_request_types::ResponseId::EncodedData(encoded_data)
            }
            Some(payments_grpc::identifier::IdType::NoResponseIdMarker(_)) | None => {
                router_request_types::ResponseId::NoResponseId
            }
        };

        // Extract connector_metadata from response if present
        let connector_metadata = (!response.connector_metadata.is_empty())
            .then(|| {
                serde_json::to_value(&response.connector_metadata)
                    .map_err(|e| {
                        tracing::warn!(
                            serialization_error=?e,
                            metadata=?response.connector_metadata,
                            "Failed to serialize connector_metadata from UCS capture response"
                        );
                        e
                    })
                    .ok()
            })
            .flatten();

        let response = if response.error_code.is_some() {
            let attempt_status = match response.status() {
                payments_grpc::PaymentStatus::AttemptStatusUnspecified => None,
                _ => Some(AttemptStatus::foreign_try_from(response.status())?),
            };
            Err(ErrorResponse {
                code: response.error_code().to_owned(),
                message: response.error_message().to_owned(),
                reason: Some(response.error_message().to_owned()),
                status_code,
                attempt_status,
                connector_transaction_id: connector_response_reference_id,
                network_decline_code: None,
                network_advice_code: None,
                network_error_message: None,
                connector_metadata: None,
            })
        } else {
            let status = AttemptStatus::foreign_try_from(response.status())?;
            Ok((
                PaymentsResponseData::TransactionResponse {
                    resource_id,
                    redirection_data: Box::new(None),
                    mandate_reference: Box::new(response.mandate_reference.map(|grpc_mandate| {
                        hyperswitch_domain_models::router_response_types::MandateReference {
                            connector_mandate_id: grpc_mandate.mandate_id,
                            payment_method_id: grpc_mandate.payment_method_id,
                            mandate_metadata: None,
                            connector_mandate_request_reference_id: None,
                        }
                    })),
                    connector_metadata,
                    network_txn_id: None,
                    connector_response_reference_id,
                    incremental_authorization_allowed: response.incremental_authorization_allowed,
                    charges: None,
                },
                status,
            ))
        };
        Ok(response)
    }
}

impl transformers::ForeignTryFrom<payments_grpc::PaymentServiceRegisterResponse>
    for Result<(PaymentsResponseData, AttemptStatus), ErrorResponse>
{
    type Error = error_stack::Report<UnifiedConnectorServiceError>;

    fn foreign_try_from(
        response: payments_grpc::PaymentServiceRegisterResponse,
    ) -> Result<Self, Self::Error> {
        let connector_response_reference_id =
            response.response_ref_id.as_ref().and_then(|identifier| {
                identifier
                    .id_type
                    .clone()
                    .and_then(|id_type| match id_type {
                        payments_grpc::identifier::IdType::Id(id) => Some(id),
                        payments_grpc::identifier::IdType::EncodedData(encoded_data) => {
                            Some(encoded_data)
                        }
                        payments_grpc::identifier::IdType::NoResponseIdMarker(_) => None,
                    })
            });

        let status_code = convert_connector_service_status_code(response.status_code)?;

        let response = if response.error_code.is_some() {
            let attempt_status = match response.status() {
                payments_grpc::PaymentStatus::AttemptStatusUnspecified => None,
                _ => Some(AttemptStatus::foreign_try_from(response.status())?),
            };
            Err(ErrorResponse {
                code: response.error_code().to_owned(),
                message: response.error_message().to_owned(),
                reason: Some(response.error_message().to_owned()),
                status_code,
                attempt_status,
                connector_transaction_id: connector_response_reference_id,
                network_decline_code: None,
                network_advice_code: None,
                network_error_message: None,
                connector_metadata: None,
            })
        } else {
            let status = AttemptStatus::foreign_try_from(response.status())?;

            Ok((
                PaymentsResponseData::TransactionResponse {
                    resource_id: response
                        .registration_id
                        .as_ref()
                        .and_then(|identifier| {
                            identifier
                                .id_type
                                .clone()
                                .and_then(|id_type| match id_type {
                                    payments_grpc::identifier::IdType::Id(id) => Some(
                                        router_request_types::ResponseId::ConnectorTransactionId(
                                            id,
                                        ),
                                    ),
                                    payments_grpc::identifier::IdType::EncodedData(
                                        encoded_data,
                                    ) => Some(
                                        router_request_types::ResponseId::ConnectorTransactionId(
                                            encoded_data,
                                        ),
                                    ),
                                    payments_grpc::identifier::IdType::NoResponseIdMarker(_) => {
                                        None
                                    }
                                })
                        })
                        .unwrap_or(router_request_types::ResponseId::NoResponseId),
                    redirection_data: Box::new(
                        response
                            .redirection_data
                            .clone()
                            .map(RedirectForm::foreign_try_from)
                            .transpose()?,
                    ),
                    mandate_reference: Box::new(response.mandate_reference.map(|grpc_mandate| {
                        hyperswitch_domain_models::router_response_types::MandateReference {
                            connector_mandate_id: grpc_mandate.mandate_id,
                            payment_method_id: grpc_mandate.payment_method_id,
                            mandate_metadata: None,
                            connector_mandate_request_reference_id: None,
                        }
                    })),
                    connector_metadata: None,
                    network_txn_id: response.network_txn_id,
                    connector_response_reference_id,
                    incremental_authorization_allowed: response.incremental_authorization_allowed,
                    charges: None,
                },
                status,
            ))
        };

        Ok(response)
    }
}

impl transformers::ForeignTryFrom<payments_grpc::PaymentServiceRepeatEverythingResponse>
    for Result<(PaymentsResponseData, AttemptStatus), ErrorResponse>
{
    type Error = error_stack::Report<UnifiedConnectorServiceError>;

    fn foreign_try_from(
        response: payments_grpc::PaymentServiceRepeatEverythingResponse,
    ) -> Result<Self, Self::Error> {
        let connector_response_reference_id =
            response.response_ref_id.as_ref().and_then(|identifier| {
                identifier
                    .id_type
                    .clone()
                    .and_then(|id_type| match id_type {
                        payments_grpc::identifier::IdType::Id(id) => Some(id),
                        payments_grpc::identifier::IdType::EncodedData(encoded_data) => {
                            Some(encoded_data)
                        }
                        payments_grpc::identifier::IdType::NoResponseIdMarker(_) => None,
                    })
            });

        let transaction_id = response.transaction_id.as_ref().and_then(|id| {
            id.id_type.clone().and_then(|id_type| match id_type {
                payments_grpc::identifier::IdType::Id(id) => Some(id),
                payments_grpc::identifier::IdType::EncodedData(encoded_data) => Some(encoded_data),
                payments_grpc::identifier::IdType::NoResponseIdMarker(_) => None,
            })
        });

        let status_code = convert_connector_service_status_code(response.status_code)?;

        // Extract connector_metadata from response if present
        let connector_metadata = (!response.connector_metadata.is_empty())
            .then(|| {
                serde_json::to_value(&response.connector_metadata)
                .map_err(|e| {
                    tracing::warn!(
                        serialization_error=?e,
                        metadata=?response.connector_metadata,
                        "Failed to serialize connector_metadata from UCS repeat payment response"
                    );
                    e
                })
                .ok()
            })
            .flatten();

        let response = if response.error_code.is_some() {
            let attempt_status = match response.status() {
                payments_grpc::PaymentStatus::AttemptStatusUnspecified => None,
                _ => Some(AttemptStatus::foreign_try_from(response.status())?),
            };
            Err(ErrorResponse {
                code: response.error_code().to_owned(),
                message: response.error_message().to_owned(),
                reason: Some(response.error_message().to_owned()),
                status_code,
                attempt_status,
                connector_transaction_id: transaction_id,
                network_decline_code: None,
                network_advice_code: None,
                network_error_message: None,
                connector_metadata: None,
            })
        } else {
            let status = AttemptStatus::foreign_try_from(response.status())?;

            Ok((
                PaymentsResponseData::TransactionResponse {
                    resource_id: match transaction_id.as_ref() {
                        Some(transaction_id) => {
                            router_request_types::ResponseId::ConnectorTransactionId(
                                transaction_id.clone(),
                            )
                        }
                        None => router_request_types::ResponseId::NoResponseId,
                    },
                    redirection_data: Box::new(None),
                    mandate_reference: Box::new(response.mandate_reference.map(|grpc_mandate| {
                        hyperswitch_domain_models::router_response_types::MandateReference {
                            connector_mandate_id: grpc_mandate.mandate_id,
                            payment_method_id: grpc_mandate.payment_method_id,
                            mandate_metadata: None,
                            connector_mandate_request_reference_id: None,
                        }
                    })),
                    connector_metadata,
                    network_txn_id: response.network_txn_id.clone(),
                    connector_response_reference_id,
                    incremental_authorization_allowed: None,
                    charges: None,
                },
                status,
            ))
        };

        Ok(response)
    }
}

impl transformers::ForeignTryFrom<common_enums::Currency> for payments_grpc::Currency {
    type Error = error_stack::Report<UnifiedConnectorServiceError>;

    fn foreign_try_from(currency: common_enums::Currency) -> Result<Self, Self::Error> {
        Self::from_str_name(&currency.to_string()).ok_or_else(|| {
            UnifiedConnectorServiceError::RequestEncodingFailedWithReason(
                "Failed to parse currency".to_string(),
            )
            .into()
        })
    }
}

impl transformers::ForeignTryFrom<common_enums::CardNetwork> for payments_grpc::CardNetwork {
    type Error = error_stack::Report<UnifiedConnectorServiceError>;

    fn foreign_try_from(card_network: common_enums::CardNetwork) -> Result<Self, Self::Error> {
        match card_network {
            common_enums::CardNetwork::Visa => Ok(Self::Visa),
            common_enums::CardNetwork::Mastercard => Ok(Self::Mastercard),
            common_enums::CardNetwork::JCB => Ok(Self::Jcb),
            common_enums::CardNetwork::DinersClub => Ok(Self::Diners),
            common_enums::CardNetwork::Discover => Ok(Self::Discover),
            common_enums::CardNetwork::CartesBancaires => Ok(Self::CartesBancaires),
            common_enums::CardNetwork::UnionPay => Ok(Self::Unionpay),
            common_enums::CardNetwork::RuPay => Ok(Self::Rupay),
            common_enums::CardNetwork::Maestro => Ok(Self::Maestro),
            common_enums::CardNetwork::AmericanExpress => Ok(Self::Amex),
            _ => Err(
                UnifiedConnectorServiceError::RequestEncodingFailedWithReason(
                    "Card Network not supported".to_string(),
                )
                .into(),
            ),
        }
    }
}

impl transformers::ForeignTryFrom<&common_types::payments::ApplePayPaymentData>
    for payments_grpc::apple_wallet::payment_data::PaymentData
{
    type Error = error_stack::Report<UnifiedConnectorServiceError>;

    fn foreign_try_from(
        payment_data: &common_types::payments::ApplePayPaymentData,
    ) -> Result<Self, Self::Error> {
        match payment_data {
            common_types::payments::ApplePayPaymentData::Encrypted(encrypted_data) => {
                Ok(Self::EncryptedData(encrypted_data.clone()))
            }
            common_types::payments::ApplePayPaymentData::Decrypted(decrypted_data) => {
                let application_primary_account_number = CardNumber::from_str(
                    &decrypted_data
                        .application_primary_account_number
                        .get_card_no(),
                )
                .change_context(
                    UnifiedConnectorServiceError::RequestEncodingFailedWithReason(
                        "Failed to parse card number".to_string(),
                    ),
                )?;
                Ok(Self::DecryptedData(payments_grpc::ApplePayPredecryptData {
                    application_primary_account_number: Some(application_primary_account_number),
                    application_expiration_month: Some(
                        decrypted_data
                            .application_expiration_month
                            .clone()
                            .expose()
                            .into(),
                    ),
                    application_expiration_year: Some(
                        decrypted_data
                            .application_expiration_year
                            .clone()
                            .expose()
                            .into(),
                    ),
                    payment_data: Some(payments_grpc::ApplePayCryptogramData {
                        online_payment_cryptogram: Some(
                            decrypted_data
                                .payment_data
                                .online_payment_cryptogram
                                .clone()
                                .expose()
                                .into(),
                        ),
                        eci_indicator: decrypted_data.payment_data.eci_indicator.clone(),
                    }),
                }))
            }
        }
    }
}

impl transformers::ForeignTryFrom<&common_types::payments::GpayTokenizationData>
    for payments_grpc::google_wallet::tokenization_data::TokenizationData
{
    type Error = error_stack::Report<UnifiedConnectorServiceError>;

    fn foreign_try_from(
        tokenization_data: &common_types::payments::GpayTokenizationData,
    ) -> Result<Self, Self::Error> {
        match tokenization_data {
            common_types::payments::GpayTokenizationData::Encrypted(encrypted_data) => Ok(
                Self::EncryptedData(payments_grpc::GpayEncryptedTokenizationData {
                    token_type: encrypted_data.token_type.clone(),
                    token: encrypted_data.token.clone(),
                }),
            ),
            common_types::payments::GpayTokenizationData::Decrypted(decrypted_data) => {
                let application_primary_account_number = CardNumber::from_str(
                    &decrypted_data
                        .application_primary_account_number
                        .get_card_no(),
                )
                .change_context(
                    UnifiedConnectorServiceError::RequestEncodingFailedWithReason(
                        "Failed to parse card number".to_string(),
                    ),
                )?;
                Ok(Self::DecryptedData(payments_grpc::GPayPredecryptData {
                    card_exp_month: Some(decrypted_data.card_exp_month.clone().expose().into()),
                    card_exp_year: Some(decrypted_data.card_exp_year.clone().expose().into()),
                    application_primary_account_number: Some(application_primary_account_number),
                    cryptogram: decrypted_data
                        .cryptogram
                        .clone()
                        .map(|cryptogram| cryptogram.expose().into()),
                    eci_indicator: decrypted_data.eci_indicator.clone(),
                }))
            }
        }
    }
}

impl transformers::ForeignTryFrom<hyperswitch_domain_models::payment_address::PaymentAddress>
    for payments_grpc::PaymentAddress
{
    type Error = error_stack::Report<UnifiedConnectorServiceError>;

    fn foreign_try_from(
        payment_address: hyperswitch_domain_models::payment_address::PaymentAddress,
    ) -> Result<Self, Self::Error> {
        let shipping = payment_address.get_shipping().map(|address| {
            let details = address.address.as_ref();

            let country = details.and_then(|details| {
                details
                    .country
                    .as_ref()
                    .and_then(|c| payments_grpc::CountryAlpha2::from_str_name(&c.to_string()))
                    .map(|country| country.into())
            });

            payments_grpc::Address {
                first_name: details
                    .and_then(|d| d.first_name.as_ref().map(|s| s.clone().expose().into())),
                last_name: details
                    .and_then(|d| d.last_name.as_ref().map(|s| s.clone().expose().into())),
                line1: details.and_then(|d| d.line1.as_ref().map(|s| s.clone().expose().into())),
                line2: details.and_then(|d| d.line2.as_ref().map(|s| s.clone().expose().into())),
                line3: details.and_then(|d| d.line3.as_ref().map(|s| s.clone().expose().into())),
                city: details.and_then(|d| d.city.as_ref().map(|s| s.clone().into())),
                state: details.and_then(|d| d.state.as_ref().map(|s| s.clone().expose().into())),
                zip_code: details.and_then(|d| d.zip.as_ref().map(|s| s.clone().expose().into())),
                country_alpha2_code: country,
                email: address
                    .email
                    .as_ref()
                    .map(|e| e.clone().expose().expose().into()),
                phone_number: address
                    .phone
                    .as_ref()
                    .and_then(|phone| phone.number.as_ref().map(|n| n.clone().expose().into())),
                phone_country_code: address.phone.as_ref().and_then(|p| p.country_code.clone()),
            }
        });

        let billing = payment_address.get_payment_billing().map(|address| {
            let details = address.address.as_ref();

            let country = details.and_then(|details| {
                details
                    .country
                    .as_ref()
                    .and_then(|c| payments_grpc::CountryAlpha2::from_str_name(&c.to_string()))
                    .map(|country| country.into())
            });

            payments_grpc::Address {
                first_name: details
                    .and_then(|d| d.first_name.as_ref().map(|s| s.peek().to_string().into())),
                last_name: details
                    .and_then(|d| d.last_name.as_ref().map(|s| s.peek().to_string().into())),
                line1: details.and_then(|d| d.line1.as_ref().map(|s| s.peek().to_string().into())),
                line2: details.and_then(|d| d.line2.as_ref().map(|s| s.peek().to_string().into())),
                line3: details.and_then(|d| d.line3.as_ref().map(|s| s.peek().to_string().into())),
                city: details.and_then(|d| d.city.as_ref().map(|s| s.clone().into())),
                state: details.and_then(|d| d.state.as_ref().map(|s| s.peek().to_string().into())),
                zip_code: details.and_then(|d| d.zip.as_ref().map(|s| s.peek().to_string().into())),
                country_alpha2_code: country,
                email: address.email.as_ref().map(|e| e.peek().to_string().into()),
                phone_number: address
                    .phone
                    .as_ref()
                    .and_then(|phone| phone.number.as_ref().map(|n| n.peek().to_string().into())),
                phone_country_code: address.phone.as_ref().and_then(|p| p.country_code.clone()),
            }
        });

        let unified_payment_method_billing =
            payment_address.get_payment_method_billing().map(|address| {
                let details = address.address.as_ref();

                let country = details.and_then(|details| {
                    details
                        .country
                        .as_ref()
                        .and_then(|c| payments_grpc::CountryAlpha2::from_str_name(&c.to_string()))
                        .map(|country| country.into())
                });

                payments_grpc::Address {
                    first_name: details
                        .and_then(|d| d.first_name.as_ref().map(|s| s.peek().to_string().into())),
                    last_name: details
                        .and_then(|d| d.last_name.as_ref().map(|s| s.peek().to_string().into())),
                    line1: details
                        .and_then(|d| d.line1.as_ref().map(|s| s.peek().to_string().into())),
                    line2: details
                        .and_then(|d| d.line2.as_ref().map(|s| s.peek().to_string().into())),
                    line3: details
                        .and_then(|d| d.line3.as_ref().map(|s| s.peek().to_string().into())),
                    city: details.and_then(|d| d.city.as_ref().map(|s| s.clone().into())),
                    state: details
                        .and_then(|d| d.state.as_ref().map(|s| s.peek().to_string().into())),
                    zip_code: details
                        .and_then(|d| d.zip.as_ref().map(|s| s.peek().to_string().into())),
                    country_alpha2_code: country,
                    email: address
                        .email
                        .as_ref()
                        .map(|e| e.clone().expose().expose().into()),
                    phone_number: address
                        .phone
                        .as_ref()
                        .and_then(|phone| phone.number.as_ref().map(|n| n.clone().expose().into())),
                    phone_country_code: address.phone.as_ref().and_then(|p| p.country_code.clone()),
                }
            });
        Ok(Self {
            shipping_address: shipping,
            billing_address: unified_payment_method_billing.or(billing),
        })
    }
}

impl transformers::ForeignTryFrom<AuthenticationType> for payments_grpc::AuthenticationType {
    type Error = error_stack::Report<UnifiedConnectorServiceError>;

    fn foreign_try_from(auth_type: AuthenticationType) -> Result<Self, Self::Error> {
        match auth_type {
            AuthenticationType::ThreeDs => Ok(Self::ThreeDs),
            AuthenticationType::NoThreeDs => Ok(Self::NoThreeDs),
        }
    }
}

impl transformers::ForeignTryFrom<router_request_types::CompleteAuthorizeRedirectResponse>
    for payments_grpc::RedirectionResponse
{
    type Error = error_stack::Report<UnifiedConnectorServiceError>;

    fn foreign_try_from(
        domain_redirect_response: router_request_types::CompleteAuthorizeRedirectResponse,
    ) -> Result<Self, Self::Error> {
        Ok(Self {
            params: domain_redirect_response
                .params
                .map(|params| params.expose()),
            payload: domain_redirect_response
                .payload
                .as_ref()
                .and_then(|val| {
                    let exposed_val = val.clone().expose();
                    exposed_val.as_object().cloned()
                })
                .map(|map| {
                    map.into_iter()
                        .filter_map(|(k, v)| v.as_str().map(|s| (k, s.to_string())))
                        .collect::<HashMap<String, String>>()
                })
                .unwrap_or_default(),
        })
    }
}

impl transformers::ForeignTryFrom<router_request_types::BrowserInformation>
    for payments_grpc::BrowserInformation
{
    type Error = error_stack::Report<UnifiedConnectorServiceError>;

    fn foreign_try_from(
        browser_info: router_request_types::BrowserInformation,
    ) -> Result<Self, Self::Error> {
        Ok(Self {
            color_depth: browser_info.color_depth.map(|v| v.into()),
            java_enabled: browser_info.java_enabled,
            java_script_enabled: browser_info.java_script_enabled,
            language: browser_info.language,
            screen_height: browser_info.screen_height,
            screen_width: browser_info.screen_width,
            ip_address: browser_info.ip_address.map(|ip| ip.to_string()),
            accept_header: browser_info.accept_header,
            user_agent: browser_info.user_agent,
            os_type: browser_info.os_type,
            os_version: browser_info.os_version,
            device_model: browser_info.device_model,
            accept_language: browser_info.accept_language,
            time_zone_offset_minutes: browser_info.time_zone,
            referer: browser_info.referer,
        })
    }
}

impl transformers::ForeignTryFrom<storage_enums::CaptureMethod> for payments_grpc::CaptureMethod {
    type Error = error_stack::Report<UnifiedConnectorServiceError>;

    fn foreign_try_from(capture_method: storage_enums::CaptureMethod) -> Result<Self, Self::Error> {
        match capture_method {
            common_enums::CaptureMethod::Automatic => Ok(Self::Automatic),
            common_enums::CaptureMethod::Manual => Ok(Self::Manual),
            common_enums::CaptureMethod::ManualMultiple => Ok(Self::ManualMultiple),
            common_enums::CaptureMethod::Scheduled => Ok(Self::Scheduled),
            common_enums::CaptureMethod::SequentialAutomatic => Ok(Self::SequentialAutomatic),
        }
    }
}

impl transformers::ForeignTryFrom<AuthenticationData> for payments_grpc::AuthenticationData {
    type Error = error_stack::Report<UnifiedConnectorServiceError>;

    fn foreign_try_from(authentication_data: AuthenticationData) -> Result<Self, Self::Error> {
        Ok(Self {
            eci: authentication_data.eci,
            cavv: Some(authentication_data.cavv.expose()),
            threeds_server_transaction_id: authentication_data.threeds_server_transaction_id.map(
                |id| Identifier {
                    id_type: Some(payments_grpc::identifier::IdType::Id(id)),
                },
            ),
            message_version: authentication_data
                .message_version
                .map(|message_version| message_version.to_string()),
            ds_transaction_id: authentication_data.ds_trans_id,
            trans_status: None,
            acs_transaction_id: authentication_data.acs_trans_id,
            transaction_id: None,
            ucaf_collection_indicator: None,
        })
    }
}

impl transformers::ForeignTryFrom<router_request_types::UcsAuthenticationData>
    for payments_grpc::AuthenticationData
{
    type Error = error_stack::Report<UnifiedConnectorServiceError>;

    fn foreign_try_from(
        authentication_data: router_request_types::UcsAuthenticationData,
    ) -> Result<Self, Self::Error> {
        Ok(Self {
            eci: authentication_data.eci,
            cavv: authentication_data.cavv.map(ExposeInterface::expose),
            threeds_server_transaction_id: authentication_data.threeds_server_transaction_id.map(
                |id| Identifier {
                    id_type: Some(payments_grpc::identifier::IdType::Id(id)),
                },
            ),
            message_version: authentication_data
                .message_version
                .map(|message_version| message_version.to_string()),
            ds_transaction_id: authentication_data.ds_trans_id,
            trans_status: authentication_data
                .trans_status
                .map(payments_grpc::TransactionStatus::foreign_from)
                .map(i32::from),
            acs_transaction_id: authentication_data.acs_trans_id,
            transaction_id: authentication_data.transaction_id,
            ucaf_collection_indicator: authentication_data.ucaf_collection_indicator,
        })
    }
}

impl transformers::ForeignTryFrom<payments_grpc::RedirectForm> for RedirectForm {
    type Error = error_stack::Report<UnifiedConnectorServiceError>;

    fn foreign_try_from(value: payments_grpc::RedirectForm) -> Result<Self, Self::Error> {
        match value.form_type {
            Some(payments_grpc::redirect_form::FormType::Form(form)) => Ok(Self::Form {
                endpoint: form.clone().endpoint,
                method: Method::foreign_try_from(form.clone().method())?,
                form_fields: form.clone().form_fields,
            }),
            Some(payments_grpc::redirect_form::FormType::Html(html)) => Ok(Self::Html {
                html_data: html.html_data,
            }),
            Some(payments_grpc::redirect_form::FormType::Uri(_)) => Err(
                UnifiedConnectorServiceError::RequestEncodingFailedWithReason(
                    "URI form type is not implemented".to_string(),
                )
                .into(),
            ),
            None => Err(
                UnifiedConnectorServiceError::RequestEncodingFailedWithReason(
                    "Missing form type".to_string(),
                )
                .into(),
            ),
        }
    }
}

impl transformers::ForeignTryFrom<payments_grpc::HttpMethod> for Method {
    type Error = error_stack::Report<UnifiedConnectorServiceError>;

    fn foreign_try_from(value: payments_grpc::HttpMethod) -> Result<Self, Self::Error> {
        tracing::debug!("Converting gRPC HttpMethod: {:?}", value);
        match value {
            payments_grpc::HttpMethod::Get => Ok(Self::Get),
            payments_grpc::HttpMethod::Post => Ok(Self::Post),
            payments_grpc::HttpMethod::Put => Ok(Self::Put),
            payments_grpc::HttpMethod::Delete => Ok(Self::Delete),
            payments_grpc::HttpMethod::Unspecified => {
                Err(UnifiedConnectorServiceError::ResponseDeserializationFailed)
                    .attach_printable("Invalid Http Method")
            }
        }
    }
}

impl transformers::ForeignTryFrom<storage_enums::FutureUsage> for payments_grpc::FutureUsage {
    type Error = error_stack::Report<UnifiedConnectorServiceError>;

    fn foreign_try_from(future_usage: storage_enums::FutureUsage) -> Result<Self, Self::Error> {
        match future_usage {
            storage_enums::FutureUsage::OnSession => Ok(Self::OnSession),
            storage_enums::FutureUsage::OffSession => Ok(Self::OffSession),
        }
    }
}

impl transformers::ForeignTryFrom<payments_grpc::PaymentServicePostAuthenticateResponse>
    for Result<(PaymentsResponseData, AttemptStatus), ErrorResponse>
{
    type Error = error_stack::Report<UnifiedConnectorServiceError>;
    fn foreign_try_from(
        response: payments_grpc::PaymentServicePostAuthenticateResponse,
    ) -> Result<Self, Self::Error> {
        let connector_response_reference_id =
            response.response_ref_id.as_ref().and_then(|identifier| {
                identifier
                    .id_type
                    .clone()
                    .and_then(|id_type| match id_type {
                        payments_grpc::identifier::IdType::Id(id) => Some(id),
                        payments_grpc::identifier::IdType::EncodedData(encoded_data) => {
                            Some(encoded_data)
                        }
                        payments_grpc::identifier::IdType::NoResponseIdMarker(_) => None,
                    })
            });

        let resource_id: router_request_types::ResponseId = match response
            .transaction_id
            .as_ref()
            .and_then(|id| id.id_type.clone())
        {
            Some(payments_grpc::identifier::IdType::Id(id)) => {
                router_request_types::ResponseId::ConnectorTransactionId(id)
            }
            Some(payments_grpc::identifier::IdType::EncodedData(encoded_data)) => {
                router_request_types::ResponseId::EncodedData(encoded_data)
            }
            Some(payments_grpc::identifier::IdType::NoResponseIdMarker(_)) | None => {
                router_request_types::ResponseId::NoResponseId
            }
        };

        let (connector_metadata, redirection_data) = match response.redirection_data.clone() {
            Some(redirection_data) => match redirection_data.form_type {
                Some(ref form_type) => match form_type {
                    payments_grpc::redirect_form::FormType::Uri(uri) => {
                        // For UPI intent, store the URI in connector_metadata for SDK UPI intent pattern
                        let sdk_uri_info = api_models::payments::SdkUpiIntentInformation {
                            sdk_uri: Url::parse(&uri.uri)
                                .change_context(UnifiedConnectorServiceError::ParsingFailed)?,
                        };
                        (
                            Some(sdk_uri_info.encode_to_value())
                                .transpose()
                                .change_context(UnifiedConnectorServiceError::ParsingFailed)?,
                            None,
                        )
                    }
                    _ => (
                        None,
                        Some(RedirectForm::foreign_try_from(redirection_data)).transpose()?,
                    ),
                },
                None => (None, None),
            },
            None => (None, None),
        };

        let status_code = convert_connector_service_status_code(response.status_code)?;

        let response = if response.error_code.is_some() {
            let attempt_status = match response.status() {
                payments_grpc::PaymentStatus::AttemptStatusUnspecified => None,
                _ => Some(AttemptStatus::foreign_try_from(response.status())?),
            };

            Err(ErrorResponse {
                code: response.error_code().to_owned(),
                message: response.error_message().to_owned(),
                reason: Some(response.error_message().to_owned()),
                status_code,
                attempt_status,
                connector_transaction_id: connector_response_reference_id,
                network_decline_code: None,
                network_advice_code: None,
                network_error_message: None,
                connector_metadata: None,
            })
        } else {
            let status = AttemptStatus::foreign_try_from(response.status())?;

            Ok((
                PaymentsResponseData::TransactionResponse {
                    resource_id,
                    redirection_data: Box::new(redirection_data),
                    mandate_reference: Box::new(None),
                    connector_metadata,
                    network_txn_id: response.network_txn_id.clone(),
                    connector_response_reference_id,
                    incremental_authorization_allowed: None,
                    charges: None,
                },
                status,
            ))
        };

        Ok(response)
    }
}

impl transformers::ForeignTryFrom<payments_grpc::AuthenticationData>
    for router_request_types::UcsAuthenticationData
{
    type Error = error_stack::Report<UnifiedConnectorServiceError>;
    fn foreign_try_from(response: payments_grpc::AuthenticationData) -> Result<Self, Self::Error> {
        let payments_grpc::AuthenticationData {
            eci,
            cavv,
            threeds_server_transaction_id,
            message_version,
            ds_transaction_id,
            trans_status,
            acs_transaction_id,
            transaction_id,
            ucaf_collection_indicator,
        } = response;
        let trans_status = trans_status
            .map(payments_grpc::TransactionStatus::try_from)
            .transpose()
            .change_context(UnifiedConnectorServiceError::ResponseDeserializationFailed)
            .attach_printable("Failed to convert TransactionStatus from grpc to domain")?
            .map(ForeignFrom::foreign_from);
        Ok(Self {
            trans_status,
            eci,
            cavv: cavv.map(masking::Secret::new),
            threeds_server_transaction_id: threeds_server_transaction_id
                .and_then(|id| id.id_type)
                .and_then(|id_type| match id_type {
                    payments_grpc::identifier::IdType::Id(id) => Some(id),
                    payments_grpc::identifier::IdType::EncodedData(encoded_data) => {
                        Some(encoded_data)
                    }
                    payments_grpc::identifier::IdType::NoResponseIdMarker(_) => None,
                }),
            message_version: message_version
                .map(|message_version_str| {
                    types::SemanticVersion::from_str(message_version_str.as_ref())
                        .change_context(UnifiedConnectorServiceError::ResponseDeserializationFailed)
                        .attach_printable("Failed to Deserialize message_version")
                })
                .transpose()?,
            ds_trans_id: ds_transaction_id,
            acs_trans_id: acs_transaction_id,
            transaction_id,
            ucaf_collection_indicator,
        })
    }
}

impl ForeignFrom<payments_grpc::TransactionStatus> for common_enums::TransactionStatus {
    fn foreign_from(value: payments_grpc::TransactionStatus) -> Self {
        match value {
            payments_grpc::TransactionStatus::Success => Self::Success,
            payments_grpc::TransactionStatus::Failure => Self::Failure,
            payments_grpc::TransactionStatus::VerificationNotPerformed => {
                Self::VerificationNotPerformed
            }
            payments_grpc::TransactionStatus::NotVerified => Self::NotVerified,
            payments_grpc::TransactionStatus::Rejected => Self::Rejected,
            payments_grpc::TransactionStatus::ChallengeRequired => Self::ChallengeRequired,
            payments_grpc::TransactionStatus::ChallengeRequiredDecoupledAuthentication => {
                Self::ChallengeRequiredDecoupledAuthentication
            }
            payments_grpc::TransactionStatus::InformationOnly => Self::InformationOnly,
        }
    }
}

impl ForeignFrom<common_enums::TransactionStatus> for payments_grpc::TransactionStatus {
    fn foreign_from(value: common_enums::TransactionStatus) -> Self {
        match value {
            common_enums::TransactionStatus::Success => Self::Success,
            common_enums::TransactionStatus::Failure => Self::Failure,
            common_enums::TransactionStatus::VerificationNotPerformed => {
                Self::VerificationNotPerformed
            }
            common_enums::TransactionStatus::NotVerified => Self::NotVerified,
            common_enums::TransactionStatus::Rejected => Self::Rejected,
            common_enums::TransactionStatus::ChallengeRequired => Self::ChallengeRequired,
            common_enums::TransactionStatus::ChallengeRequiredDecoupledAuthentication => {
                Self::ChallengeRequiredDecoupledAuthentication
            }
            common_enums::TransactionStatus::InformationOnly => Self::InformationOnly,
        }
    }
}

impl transformers::ForeignTryFrom<payments_grpc::PaymentServiceAuthenticateResponse>
    for Result<(PaymentsResponseData, AttemptStatus), ErrorResponse>
{
    type Error = error_stack::Report<UnifiedConnectorServiceError>;
    fn foreign_try_from(
        response: payments_grpc::PaymentServiceAuthenticateResponse,
    ) -> Result<Self, Self::Error> {
        let connector_response_reference_id =
            response.response_ref_id.as_ref().and_then(|identifier| {
                identifier
                    .id_type
                    .clone()
                    .and_then(|id_type| match id_type {
                        payments_grpc::identifier::IdType::Id(id) => Some(id),
                        payments_grpc::identifier::IdType::EncodedData(encoded_data) => {
                            Some(encoded_data)
                        }
                        payments_grpc::identifier::IdType::NoResponseIdMarker(_) => None,
                    })
            });

        let resource_id: router_request_types::ResponseId = match response
            .transaction_id
            .as_ref()
            .and_then(|id| id.id_type.clone())
        {
            Some(payments_grpc::identifier::IdType::Id(id)) => {
                router_request_types::ResponseId::ConnectorTransactionId(id)
            }
            Some(payments_grpc::identifier::IdType::EncodedData(encoded_data)) => {
                router_request_types::ResponseId::EncodedData(encoded_data)
            }
            Some(payments_grpc::identifier::IdType::NoResponseIdMarker(_)) | None => {
                router_request_types::ResponseId::NoResponseId
            }
        };

        let (connector_metadata, redirection_data) = match response.redirection_data.clone() {
            Some(redirection_data) => match redirection_data.form_type {
                Some(ref form_type) => match form_type {
                    payments_grpc::redirect_form::FormType::Uri(uri) => {
                        // For UPI intent, store the URI in connector_metadata for SDK UPI intent pattern
                        let sdk_uri_info = api_models::payments::SdkUpiIntentInformation {
                            sdk_uri: Url::parse(&uri.uri)
                                .change_context(UnifiedConnectorServiceError::ParsingFailed)?,
                        };
                        (
                            Some(sdk_uri_info.encode_to_value())
                                .transpose()
                                .change_context(UnifiedConnectorServiceError::ParsingFailed)?,
                            None,
                        )
                    }
                    _ => (
                        None,
                        Some(RedirectForm::foreign_try_from(redirection_data)).transpose()?,
                    ),
                },
                None => (None, None),
            },
            None => (None, None),
        };

        let status_code = convert_connector_service_status_code(response.status_code)?;

        let response = if response.error_code.is_some() {
            let attempt_status = match response.status() {
                payments_grpc::PaymentStatus::AttemptStatusUnspecified => None,
                _ => Some(AttemptStatus::foreign_try_from(response.status())?),
            };

            Err(ErrorResponse {
                code: response.error_code().to_owned(),
                message: response.error_message().to_owned(),
                reason: Some(response.error_message().to_owned()),
                status_code,
                attempt_status,
                connector_transaction_id: connector_response_reference_id,
                network_decline_code: None,
                network_advice_code: None,
                network_error_message: None,
                connector_metadata: None,
            })
        } else {
            let status = AttemptStatus::foreign_try_from(response.status())?;

            Ok((
                PaymentsResponseData::TransactionResponse {
                    resource_id,
                    redirection_data: Box::new(redirection_data),
                    mandate_reference: Box::new(None),
                    connector_metadata,
                    network_txn_id: response.network_txn_id.clone(),
                    connector_response_reference_id,
                    incremental_authorization_allowed: None,
                    charges: None,
                },
                status,
            ))
        };

        Ok(response)
    }
}

impl transformers::ForeignTryFrom<common_types::payments::CustomerAcceptance>
    for payments_grpc::CustomerAcceptance
{
    type Error = error_stack::Report<UnifiedConnectorServiceError>;

    fn foreign_try_from(
        customer_acceptance: common_types::payments::CustomerAcceptance,
    ) -> Result<Self, Self::Error> {
        let acceptance_type = match customer_acceptance.acceptance_type {
            common_types::payments::AcceptanceType::Online => payments_grpc::AcceptanceType::Online,
            common_types::payments::AcceptanceType::Offline => {
                payments_grpc::AcceptanceType::Offline
            }
        };

        let online_mandate_details =
            customer_acceptance
                .online
                .map(|online| payments_grpc::OnlineMandate {
                    ip_address: online.ip_address.map(|ip| ip.peek().to_string()),
                    user_agent: online.user_agent,
                });

        Ok(Self {
            acceptance_type: acceptance_type.into(),
            accepted_at: customer_acceptance
                .accepted_at
                .map(|dt| dt.assume_utc().unix_timestamp())
                .unwrap_or_default(),
            online_mandate_details,
        })
    }
}

impl transformers::ForeignTryFrom<&MandateData> for payments_grpc::SetupMandateDetails {
    type Error = error_stack::Report<UnifiedConnectorServiceError>;

    fn foreign_try_from(mandate_data: &MandateData) -> Result<Self, Self::Error> {
        let customer_acceptance = mandate_data
            .customer_acceptance
            .clone()
            .map(payments_grpc::CustomerAcceptance::foreign_try_from)
            .transpose()?;
        Ok(Self {
            update_mandate_id: mandate_data.update_mandate_id.clone(),
            customer_acceptance,
        })
    }
}

impl transformers::ForeignTryFrom<payments_grpc::PaymentServiceCreateSessionTokenResponse>
    for Result<(PaymentsResponseData, AttemptStatus), ErrorResponse>
{
    type Error = error_stack::Report<UnifiedConnectorServiceError>;

    fn foreign_try_from(
        response: payments_grpc::PaymentServiceCreateSessionTokenResponse,
    ) -> Result<Self, Self::Error> {
        let status_code = convert_connector_service_status_code(response.status_code)?;

        let response = if response.error_code.is_some() {
            Err(ErrorResponse {
                code: response.error_code().to_owned(),
                message: response.error_message().to_owned(),
                reason: Some(response.error_message().to_owned()),
                status_code,
                attempt_status: None,
                connector_transaction_id: None,
                network_decline_code: None,
                network_advice_code: None,
                network_error_message: None,
                connector_metadata: None,
            })
        } else {
            // For session token creation, we typically return a successful response with the session token
            // Since this is not a standard payment response, we'll create a simple success response
            Ok((
                PaymentsResponseData::SessionTokenResponse {
                    session_token: response.session_token.clone(),
                },
                AttemptStatus::Charged, // Assuming successful creation
            ))
        };

        Ok(response)
    }
}

impl
    transformers::ForeignTryFrom<
        &hyperswitch_interfaces::webhooks::IncomingWebhookRequestDetails<'_>,
    > for payments_grpc::RequestDetails
{
    type Error = error_stack::Report<UnifiedConnectorServiceError>;

    fn foreign_try_from(
        request_details: &hyperswitch_interfaces::webhooks::IncomingWebhookRequestDetails<'_>,
    ) -> Result<Self, Self::Error> {
        let headers_map = request_details
            .headers
            .iter()
            .map(|(key, value)| {
                let value_string = value.to_str().unwrap_or_default().to_string();
                (key.as_str().to_string(), value_string)
            })
            .collect();

        Ok(Self {
            method: 1, // POST method for webhooks
            uri: Some({
                let uri_result = request_details
                    .headers
                    .get("x-forwarded-path")
                    .and_then(|h| h.to_str().map_err(|e| {
                        tracing::warn!(
                            header_conversion_error=?e,
                            header_value=?h,
                            "Failed to convert x-forwarded-path header to string for webhook processing"
                        );
                        e
                    }).ok());

                uri_result.unwrap_or_else(|| {
                    tracing::debug!("x-forwarded-path header not found or invalid, using default '/Unknown'");
                    "/Unknown"
                }).to_string()
            }),
            body: request_details.body.to_vec(),
            headers: headers_map,
            query_params: Some(request_details.query_params.clone()),
        })
    }
}

/// Transform UCS webhook response into webhook event data
pub fn transform_ucs_webhook_response(
    response: PaymentServiceTransformResponse,
) -> Result<WebhookTransformData, error_stack::Report<errors::ApiErrorResponse>> {
    let event_type =
        api_models::webhooks::IncomingWebhookEvent::from_ucs_event_type(response.event_type);

    let webhook_transformation_status = if matches!(
        response.transformation_status(),
        payments_grpc::WebhookTransformationStatus::Incomplete
    ) {
        WebhookTransformationStatus::Incomplete
    } else {
        WebhookTransformationStatus::Complete
    };

    Ok(WebhookTransformData {
        event_type,
        source_verified: response.source_verified,
        webhook_content: response.content,
        response_ref_id: response.response_ref_id.and_then(|identifier| {
            identifier.id_type.and_then(|id_type| match id_type {
                payments_grpc::identifier::IdType::Id(id) => Some(id),
                payments_grpc::identifier::IdType::EncodedData(encoded_data) => Some(encoded_data),
                payments_grpc::identifier::IdType::NoResponseIdMarker(_) => None,
            })
        }),
        webhook_transformation_status,
    })
}

/// Build UCS webhook transform request from webhook components
pub fn build_webhook_transform_request(
    _webhook_body: &[u8],
    request_details: &hyperswitch_interfaces::webhooks::IncomingWebhookRequestDetails<'_>,
    webhook_secrets: Option<payments_grpc::WebhookSecrets>,
    merchant_id: &str,
    connector_id: &str,
) -> Result<PaymentServiceTransformRequest, error_stack::Report<errors::ApiErrorResponse>> {
    let request_details_grpc =
        <payments_grpc::RequestDetails as transformers::ForeignTryFrom<_>>::foreign_try_from(
            request_details,
        )
        .change_context(errors::ApiErrorResponse::InternalServerError)
        .attach_printable("Failed to transform webhook request details to gRPC format")?;

    Ok(PaymentServiceTransformRequest {
        request_ref_id: Some(Identifier {
            id_type: Some(payments_grpc::identifier::IdType::Id(format!(
                "{}_{}_{}",
                merchant_id,
                connector_id,
                time::OffsetDateTime::now_utc().unix_timestamp()
            ))),
        }),
        request_details: Some(request_details_grpc),
        webhook_secrets,
        state: None,
    })
}

// ============================================================================
// REFUND TRANSFORMERS
// ============================================================================

/// Transform RouterData for Execute refund into UCS PaymentServiceRefundRequest
impl transformers::ForeignTryFrom<&RouterData<Execute, RefundsData, RefundsResponseData>>
    for payments_grpc::PaymentServiceRefundRequest
{
    type Error = error_stack::Report<UnifiedConnectorServiceError>;

    fn foreign_try_from(
        router_data: &RouterData<Execute, RefundsData, RefundsResponseData>,
    ) -> Result<Self, Self::Error> {
        let currency = payments_grpc::Currency::foreign_try_from(router_data.request.currency)?;

        let transaction_id = Identifier {
            id_type: Some(payments_grpc::identifier::IdType::Id(
                router_data.request.connector_transaction_id.clone(),
            )),
        };

        let request_ref_id = Some(Identifier {
            id_type: Some(payments_grpc::identifier::IdType::Id(
                router_data.connector_request_reference_id.clone(),
            )),
        });

        // Convert connector_metadata to gRPC format
        let metadata = router_data
            .request
            .connector_metadata
            .as_ref()
            .map(|metadata| {
                metadata
                    .as_object()
                    .map(|obj| {
                        obj.iter()
                            .map(|(k, v)| (k.clone(), v.to_string()))
                            .collect()
                    })
                    .unwrap_or_default()
            })
            .unwrap_or_default();

        // Convert refund_connector_metadata to gRPC format
        let refund_metadata = router_data
            .request
            .refund_connector_metadata
            .as_ref()
            .map(|metadata| {
                metadata
                    .clone()
                    .expose()
                    .as_object()
                    .map(|obj| {
                        obj.iter()
                            .map(|(k, v)| (k.clone(), v.to_string()))
                            .collect()
                    })
                    .unwrap_or_default()
            })
            .unwrap_or_default();

        let state = router_data
            .access_token
            .as_ref()
            .map(ConnectorState::foreign_from);

        let merchant_account_metadata = router_data
            .connector_meta_data
            .as_ref()
            .and_then(|val| val.peek().as_object())
            .map(|map| {
                map.iter()
                    .filter_map(|(k, v)| v.as_str().map(|s| (k.clone(), s.to_string())))
                    .collect::<HashMap<String, String>>()
            })
            .unwrap_or_default();

        Ok(Self {
            merchant_account_metadata: HashMap::new(),
            request_ref_id,
            refund_id: router_data.request.refund_id.clone(),
            transaction_id: Some(transaction_id),
            payment_amount: router_data.request.payment_amount,
            currency: currency.into(),
            minor_payment_amount: router_data.request.minor_payment_amount.get_amount_as_i64(),
            refund_amount: router_data.request.refund_amount,
            minor_refund_amount: router_data.request.minor_refund_amount.get_amount_as_i64(),
            reason: router_data.request.reason.clone(),
            webhook_url: router_data.request.webhook_url.clone(),
            merchant_account_id: router_data
                .request
                .merchant_account_id
                .as_ref()
                .map(|id| id.clone().expose().clone()),
            capture_method: router_data
                .request
                .capture_method
                .map(payments_grpc::CaptureMethod::foreign_try_from)
                .transpose()
                .map_err(|_| {
                    UnifiedConnectorServiceError::RequestEncodingFailedWithReason(
                        "Failed to convert capture method".to_string(),
                    )
                })?
                .map(i32::from),
            metadata,
            refund_metadata,
            browser_info: router_data
                .request
                .browser_info
                .clone()
                .map(payments_grpc::BrowserInformation::foreign_try_from)
                .transpose()
                .map_err(|_| {
                    UnifiedConnectorServiceError::RequestEncodingFailedWithReason(
                        "Failed to convert browser info".to_string(),
                    )
                })?,
            state,
            merchant_account_metadata,
        })
    }
}

/// Transform RouterData for RSync refund into UCS RefundServiceGetRequest
impl transformers::ForeignTryFrom<&RouterData<RSync, RefundsData, RefundsResponseData>>
    for payments_grpc::RefundServiceGetRequest
{
    type Error = error_stack::Report<UnifiedConnectorServiceError>;

    fn foreign_try_from(
        router_data: &RouterData<RSync, RefundsData, RefundsResponseData>,
    ) -> Result<Self, Self::Error> {
        let transaction_id = Identifier {
            id_type: Some(payments_grpc::identifier::IdType::Id(
                router_data.request.connector_transaction_id.clone(),
            )),
        };

        let request_ref_id = Some(Identifier {
            id_type: Some(payments_grpc::identifier::IdType::Id(
                router_data.connector_request_reference_id.clone(),
            )),
        });

        let state = router_data
            .access_token
            .as_ref()
            .map(ConnectorState::foreign_from);

        let merchant_account_metadata = router_data
            .connector_meta_data
            .as_ref()
            .and_then(|val| val.peek().as_object())
            .map(|map| {
                map.iter()
                    .filter_map(|(k, v)| v.as_str().map(|s| (k.clone(), s.to_string())))
                    .collect::<HashMap<String, String>>()
            })
            .unwrap_or_default();

        Ok(Self {
            merchant_account_metadata: HashMap::new(),
            request_ref_id,
            transaction_id: Some(transaction_id),
            refund_id: router_data.request.connector_refund_id.clone().ok_or(
                UnifiedConnectorServiceError::RequestEncodingFailedWithReason(
                    "Missing connector_refund_id for refund sync operation".to_string(),
                ),
            )?,
            refund_reason: router_data.request.reason.clone(),
            browser_info: router_data
                .request
                .browser_info
                .clone()
                .map(payments_grpc::BrowserInformation::foreign_try_from)
                .transpose()
                .map_err(|_| {
                    UnifiedConnectorServiceError::RequestEncodingFailedWithReason(
                        "Failed to convert browser info".to_string(),
                    )
                })?,
            state,
            merchant_account_metadata,
            refund_metadata: router_data
                .request
                .refund_connector_metadata
                .as_ref()
                .map(|metadata| {
                    metadata
                        .clone()
                        .expose()
                        .as_object()
                        .map(|obj| {
                            obj.iter()
                                .map(|(k, v)| (k.clone(), v.to_string()))
                                .collect()
                        })
                        .unwrap_or_default()
                })
                .unwrap_or_default(),
        })
    }
}

/// Transform UCS RefundResponse into Result<RefundsResponseData, ErrorResponse>
impl transformers::ForeignTryFrom<payments_grpc::RefundResponse>
    for Result<RefundsResponseData, ErrorResponse>
{
    type Error = error_stack::Report<UnifiedConnectorServiceError>;

    fn foreign_try_from(response: payments_grpc::RefundResponse) -> Result<Self, Self::Error> {
        let connector_response_reference_id =
            response.response_ref_id.as_ref().and_then(|identifier| {
                identifier
                    .id_type
                    .clone()
                    .and_then(|id_type| match id_type {
                        payments_grpc::identifier::IdType::Id(id) => Some(id),
                        payments_grpc::identifier::IdType::EncodedData(encoded_data) => {
                            Some(encoded_data)
                        }
                        payments_grpc::identifier::IdType::NoResponseIdMarker(_) => None,
                    })
            });

        let status_code = convert_connector_service_status_code(response.status_code)?;

        let response = if response.error_code.is_some() {
            Err(ErrorResponse {
                code: response.error_code().to_owned(),
                message: response.error_message().to_owned(),
                reason: Some(response.error_message().to_owned()),
                status_code,
                attempt_status: None,
                connector_transaction_id: connector_response_reference_id,
                network_decline_code: None,
                network_advice_code: None,
                network_error_message: None,
                connector_metadata: None,
            })
        } else {
            let refund_status = RefundStatus::foreign_try_from(response.status())?;

            Ok(RefundsResponseData {
                connector_refund_id: response.refund_id,
                refund_status,
            })
        };

        Ok(response)
    }
}

impl transformers::ForeignTryFrom<&RouterData<api::Void, PaymentsCancelData, PaymentsResponseData>>
    for payments_grpc::PaymentServiceVoidRequest
{
    type Error = error_stack::Report<UnifiedConnectorServiceError>;

    fn foreign_try_from(
        router_data: &RouterData<api::Void, PaymentsCancelData, PaymentsResponseData>,
    ) -> Result<Self, Self::Error> {
        let browser_info = router_data
            .request
            .browser_info
            .clone()
            .map(payments_grpc::BrowserInformation::foreign_try_from)
            .transpose()?;

        let currency = router_data
            .request
            .currency
            .map(payments_grpc::Currency::foreign_try_from)
            .transpose()?;

        Ok(Self {
            request_ref_id: Some(Identifier {
                id_type: Some(payments_grpc::identifier::IdType::Id(
                    router_data.connector_request_reference_id.clone(),
                )),
            }),
            transaction_id: if router_data.request.connector_transaction_id.is_empty() {
                None
            } else {
                Some(Identifier {
                    id_type: Some(payments_grpc::identifier::IdType::Id(
                        router_data.request.connector_transaction_id.clone(),
                    )),
                })
            },
            cancellation_reason: router_data.request.cancellation_reason.clone(),
            all_keys_required: None,
            browser_info,
            amount: router_data.request.amount,
            currency: currency.map(|c| c.into()),
            connector_metadata: router_data
                .request
                .metadata
                .as_ref()
                .and_then(|val| val.as_object())
                .map(|map| {
                    map.iter()
                        .filter_map(|(k, v)| v.as_str().map(|s| (k.clone(), s.to_string())))
                        .collect::<HashMap<String, String>>()
                })
                .unwrap_or_default(),
            state: None,
        })
    }
}

impl transformers::ForeignTryFrom<payments_grpc::RefundStatus> for RefundStatus {
    type Error = error_stack::Report<UnifiedConnectorServiceError>;

    fn foreign_try_from(grpc_status: payments_grpc::RefundStatus) -> Result<Self, Self::Error> {
        match grpc_status {
            payments_grpc::RefundStatus::Unspecified => Ok(Self::Pending),
            payments_grpc::RefundStatus::RefundFailure => Ok(Self::Failure),
            payments_grpc::RefundStatus::RefundManualReview => Ok(Self::ManualReview),
            payments_grpc::RefundStatus::RefundPending => Ok(Self::Pending),
            payments_grpc::RefundStatus::RefundSuccess => Ok(Self::Success),
            payments_grpc::RefundStatus::RefundTransactionFailure => Ok(Self::TransactionFailure),
        }
    }
}

impl transformers::ForeignTryFrom<payments_grpc::PaymentServiceVoidResponse>
    for Result<(PaymentsResponseData, AttemptStatus), ErrorResponse>
{
    type Error = error_stack::Report<UnifiedConnectorServiceError>;

    fn foreign_try_from(
        response: payments_grpc::PaymentServiceVoidResponse,
    ) -> Result<Self, Self::Error> {
        let connector_response_reference_id =
            response.response_ref_id.as_ref().and_then(|identifier| {
                identifier
                    .id_type
                    .clone()
                    .and_then(|id_type| match id_type {
                        payments_grpc::identifier::IdType::Id(id) => Some(id),
                        payments_grpc::identifier::IdType::EncodedData(encoded_data) => {
                            Some(encoded_data)
                        }
                        payments_grpc::identifier::IdType::NoResponseIdMarker(_) => None,
                    })
            });

        let status_code = convert_connector_service_status_code(response.status_code)?;

        // Extract connector_metadata from response if present
        let connector_metadata = (!response.connector_metadata.is_empty())
            .then(|| {
                serde_json::to_value(&response.connector_metadata)
                    .map_err(|e| {
                        tracing::warn!(
                            serialization_error=?e,
                            metadata=?response.connector_metadata,
                            "Failed to serialize connector_metadata from UCS void response"
                        );
                        e
                    })
                    .ok()
            })
            .flatten();

        let response = if response.error_code.is_some() {
            let attempt_status = match response.status() {
                payments_grpc::PaymentStatus::AttemptStatusUnspecified => None,
                _ => Some(AttemptStatus::foreign_try_from(response.status())?),
            };

            Err(ErrorResponse {
                code: response.error_code().to_owned(),
                message: response.error_message().to_owned(),
                reason: Some(response.error_message().to_owned()),
                status_code,
                attempt_status,
                connector_transaction_id: connector_response_reference_id,
                network_decline_code: None,
                network_advice_code: None,
                network_error_message: None,
                connector_metadata: None,
            })
        } else {
            let status = AttemptStatus::foreign_try_from(response.status())?;

            Ok((
                PaymentsResponseData::TransactionResponse {
                    resource_id: response
                        .transaction_id
                        .as_ref()
                        .and_then(|identifier| {
                            identifier
                                .id_type
                                .clone()
                                .and_then(|id_type| match id_type {
                                    payments_grpc::identifier::IdType::Id(id) => Some(
                                        router_request_types::ResponseId::ConnectorTransactionId(
                                            id,
                                        ),
                                    ),
                                    payments_grpc::identifier::IdType::EncodedData(
                                        encoded_data,
                                    ) => Some(
                                        router_request_types::ResponseId::ConnectorTransactionId(
                                            encoded_data,
                                        ),
                                    ),
                                    payments_grpc::identifier::IdType::NoResponseIdMarker(_) => {
                                        None
                                    }
                                })
                        })
                        .unwrap_or(router_request_types::ResponseId::NoResponseId),
                    redirection_data: Box::new(None),
                    mandate_reference: Box::new(response.mandate_reference.map(|grpc_mandate| {
                        hyperswitch_domain_models::router_response_types::MandateReference {
                            connector_mandate_id: grpc_mandate.mandate_id,
                            payment_method_id: grpc_mandate.payment_method_id,
                            mandate_metadata: None,
                            connector_mandate_request_reference_id: None,
                        }
                    })),
                    connector_metadata,
                    network_txn_id: None,
                    connector_response_reference_id,
                    incremental_authorization_allowed: response.incremental_authorization_allowed,
                    charges: None,
                },
                status,
            ))
        };

        Ok(response)
    }
}<|MERGE_RESOLUTION|>--- conflicted
+++ resolved
@@ -307,13 +307,8 @@
             .map(ConnectorState::foreign_from);
 
         Ok(Self {
-<<<<<<< HEAD
-            encoded_data: None,
-            transaction_id: connector_transaction_id.or(encoded_data),
-=======
             transaction_id: connector_transaction_id,
             encoded_data: router_data.request.encoded_data.clone(),
->>>>>>> 8695ff10
             request_ref_id: connector_ref_id,
             capture_method: capture_method.map(|capture_method| capture_method.into()),
             handle_response,
