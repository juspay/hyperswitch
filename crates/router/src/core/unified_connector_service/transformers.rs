--- conflicted
+++ resolved
@@ -149,6 +149,64 @@
     }
 }
 
+impl transformers::ForeignTryFrom<&RouterData<Capture, PaymentsCaptureData, PaymentsResponseData>>
+    for payments_grpc::PaymentServiceCaptureRequest
+{
+    type Error = error_stack::Report<UnifiedConnectorServiceError>;
+
+    fn foreign_try_from(
+        router_data: &RouterData<Capture, PaymentsCaptureData, PaymentsResponseData>,
+    ) -> Result<Self, Self::Error> {
+        let connector_transaction_id = router_data.request.connector_transaction_id.clone();
+
+        let currency = payments_grpc::Currency::foreign_try_from(router_data.request.currency)?;
+
+        let browser_info = router_data
+            .request
+            .browser_info
+            .clone()
+            .map(payments_grpc::BrowserInformation::foreign_try_from)
+            .transpose()?;
+
+        Ok(Self {
+            transaction_id: Some(Identifier {
+                id_type: Some(payments_grpc::identifier::IdType::Id(
+                    connector_transaction_id,
+                )),
+            }),
+            request_ref_id: Some(Identifier {
+                id_type: Some(payments_grpc::identifier::IdType::Id(
+                    router_data.connector_request_reference_id.clone(),
+                )),
+            }),
+            access_token: None,
+            amount_to_capture: router_data
+                .request
+                .minor_amount_to_capture
+                .get_amount_as_i64(),
+            currency: currency.into(),
+            metadata: router_data
+                .request
+                .metadata
+                .as_ref()
+                .and_then(|val| val.as_object())
+                .map(|map| {
+                    map.iter()
+                        .filter_map(|(k, v)| v.as_str().map(|s| (k.clone(), s.to_string())))
+                        .collect::<HashMap<String, String>>()
+                })
+                .unwrap_or_default(),
+            browser_info,
+            multiple_capture_data: router_data.request.multiple_capture_data.as_ref().map(
+                |multiple_capture_request_data| payments_grpc::MultipleCaptureRequestData {
+                    capture_sequence: multiple_capture_request_data.capture_sequence.into(),
+                    capture_reference: multiple_capture_request_data.capture_reference.clone(),
+                },
+            ),
+        })
+    }
+}
+
 impl
     transformers::ForeignTryFrom<
         &RouterData<Authorize, PaymentsAuthorizeData, PaymentsResponseData>,
@@ -264,12 +322,8 @@
                         .collect::<HashMap<String, String>>()
                 })
                 .unwrap_or_default(),
-<<<<<<< HEAD
-            test_mode: router_data.test_mode,
-=======
             test_mode: None,
             connector_customer_id: router_data.connector_customer.clone(),
->>>>>>> 8fd8884d
         })
     }
 }
