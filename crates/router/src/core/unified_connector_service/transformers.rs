use std::{collections::HashMap, str::FromStr};

use api_models::payments::{
    AmountInfo, ApplePayAddressParameters, ApplePayPaymentRequest, ApplePaySessionResponse,
    ApplepaySessionTokenResponse, GooglePaySessionResponse, GpayAllowedMethodsParameters,
    GpayAllowedPaymentMethods, GpayBillingAddressFormat, GpayBillingAddressParameters,
    GpayMerchantInfo, GpaySessionTokenResponse, GpayShippingAddressParameters, GpayTokenParameters,
    GpayTokenizationSpecification, GpayTransactionInfo, NextActionCall, PaypalFlow,
    PaypalSessionTokenResponse, PaypalTransactionInfo, SdkNextAction, SecretInfoToInitiateSdk,
    SessionToken, ThirdPartySdkSessionResponse,
};
use common_enums::{AttemptStatus, AuthenticationType, RefundStatus};
use common_utils::{
    ext_traits::Encode,
    request::Method,
    types::{self, AmountConvertor, MinorUnit, StringMajorUnitForConnector},
};
use diesel_models::enums as storage_enums;
use error_stack::{report, ResultExt};
use external_services::grpc_client::unified_connector_service::UnifiedConnectorServiceError;
use hyperswitch_domain_models::{
    mandates::MandateData,
    router_data::{AccessToken, ErrorResponse, RouterData},
    router_flow_types::{
        payments::{Authorize, Capture, PSync, SetupMandate},
        refunds::{Execute, RSync},
        unified_authentication_service as uas_flows, ExternalVaultProxy, Session,
    },
    router_request_types::{
        self, AuthenticationData, ExternalVaultProxyPaymentsData, PaymentsAuthorizeData,
        PaymentsCancelData, PaymentsCaptureData, PaymentsSessionData, PaymentsSyncData,
        RefundsData, SetupMandateRequestData, SyncRequestType,
    },
    router_response_types::{PaymentsResponseData, RedirectForm, RefundsResponseData},
};
pub use hyperswitch_interfaces::{
    helpers::ForeignTryFrom,
    unified_connector_service::{
        transformers::convert_connector_service_status_code, WebhookTransformData,
        WebhookTransformationStatus,
    },
};
use masking::{ExposeInterface, PeekInterface, Secret};
use router_env::tracing;
use time::{Duration, OffsetDateTime};
use unified_connector_service_cards::CardNumber;
use unified_connector_service_client::payments::{
    self as payments_grpc, session_token, ConnectorState, Identifier,
    PaymentServiceTransformRequest, PaymentServiceTransformResponse,
};
use unified_connector_service_masking::ExposeInterface as UcsMaskingExposeInterface;

use crate::{
    core::{errors, mandate::MandateBehaviour, unified_connector_service},
    types::{
        api,
        transformers::{self, ForeignFrom},
    },
};

const UPI_WAIT_SCREEN_DISPLAY_DURATION_MINUTES: i64 = 5;
const UPI_POLL_DELAY_IN_SECS: u16 = 5;
const UPI_POLL_FREQUENCY: u16 = 60;

pub fn build_upi_wait_screen_data(
) -> Result<serde_json::Value, error_stack::Report<UnifiedConnectorServiceError>> {
    let current_time = OffsetDateTime::now_utc().unix_timestamp_nanos();

    let wait_screen_data = api_models::payments::WaitScreenInstructions {
        display_from_timestamp: current_time,
        display_to_timestamp: Some(
            current_time
                + Duration::minutes(UPI_WAIT_SCREEN_DISPLAY_DURATION_MINUTES).whole_nanoseconds(),
        ),
        poll_config: Some(api_models::payments::PollConfig {
            delay_in_secs: UPI_POLL_DELAY_IN_SECS,
            frequency: UPI_POLL_FREQUENCY,
        }),
    };

    serde_json::to_value(wait_screen_data)
        .change_context(UnifiedConnectorServiceError::ParsingFailed)
        .attach_printable("Failed to serialize WaitScreenInstructions to JSON value")
}

/// Utility function to convert serde_json::Value map to HashMap<String, String>
/// Propagates serialization errors instead of using defaults
fn convert_value_map_to_hashmap(
    value: &serde_json::Value,
) -> Result<HashMap<String, String>, error_stack::Report<UnifiedConnectorServiceError>> {
    match value.as_object() {
        Some(map) => map
            .iter()
            .map(|(k, v)| {
                let string_value = v
                    .as_str()
                    .map(|s| s.to_string())
                    .or_else(|| {
                        serde_json::to_string(v)
                            .ok()
                    })
                    .ok_or_else(|| {
                        error_stack::Report::new(
                            UnifiedConnectorServiceError::RequestEncodingFailedWithReason(format!(
                                "Failed to serialize metadata value for key: {}",
                                k
                            ))
                        )
                    })?;
                Ok::<_, error_stack::Report<UnifiedConnectorServiceError>>((k.clone(), string_value))
            })
            .collect::<Result<HashMap<String, String>, error_stack::Report<UnifiedConnectorServiceError>>>(),
        None => Ok(HashMap::new()),
    }
}

impl ForeignFrom<&payments_grpc::AccessToken> for AccessToken {
    fn foreign_from(grpc_token: &payments_grpc::AccessToken) -> Self {
        Self {
            token: Secret::new(grpc_token.token.clone()),
            expires: grpc_token.expires_in_seconds.unwrap_or_default(),
        }
    }
}

impl ForeignFrom<&AccessToken> for ConnectorState {
    fn foreign_from(access_token: &AccessToken) -> Self {
        Self {
            access_token: Some(payments_grpc::AccessToken {
                token: access_token.token.peek().to_string(),
                expires_in_seconds: Some(access_token.expires),
                token_type: None,
            }),
            connector_customer_id: None,
        }
    }
}

impl
    transformers::ForeignTryFrom<
        &RouterData<
            api::PaymentMethodToken,
            router_request_types::PaymentMethodTokenizationData,
            PaymentsResponseData,
        >,
    > for payments_grpc::PaymentServiceCreatePaymentMethodTokenRequest
{
    type Error = error_stack::Report<UnifiedConnectorServiceError>;
    fn foreign_try_from(
        router_data: &RouterData<
            api::PaymentMethodToken,
            router_request_types::PaymentMethodTokenizationData,
            PaymentsResponseData,
        >,
    ) -> Result<Self, Self::Error> {
        let connector_ref_id = Identifier {
            id_type: Some(payments_grpc::identifier::IdType::Id(
                router_data.connector_request_reference_id.clone(),
            )),
        };

        let merchant_account_metadata = router_data
            .connector_meta_data
            .as_ref()
            .and_then(|val| val.peek().as_object())
            .map(|map| {
                map.iter()
                    .filter_map(|(k, v)| v.as_str().map(|s| (k.clone(), s.to_string())))
                    .collect::<HashMap<String, String>>()
            })
            .unwrap_or_default();

        let currency = payments_grpc::Currency::foreign_try_from(router_data.request.currency)?;

        let payment_method = router_data
            .request
            .payment_method_type
            .map(|payment_method_type| {
                unified_connector_service::build_unified_connector_service_payment_method(
                    router_data.request.payment_method_data.clone(),
                    Some(payment_method_type),
                )
            })
            .transpose()?;

        // TODO: Fix the type of address field in UCS request and pass address
        // let address = payments_grpc::PaymentAddress::foreign_try_from(router_data.address.clone())?;

        let amount = router_data.request.amount.ok_or(report!(
            UnifiedConnectorServiceError::MissingRequiredField {
                field_name: "amount"
            }
        ))?;

        Ok(Self {
            request_ref_id: Some(connector_ref_id),
            merchant_account_metadata,
            amount,
            currency: currency.into(),
            minor_amount: amount,
            payment_method,
            customer_name: None,
            email: None,
            customer_id: None,
            address: None,
            metadata: HashMap::new(),
<<<<<<< HEAD
=======
            connector_metadata: HashMap::new(),
>>>>>>> a738f7e5
            return_url: None,
        })
    }
}

impl
    transformers::ForeignTryFrom<(
        &RouterData<Authorize, PaymentsAuthorizeData, PaymentsResponseData>,
        common_enums::CallConnectorAction,
    )> for payments_grpc::PaymentServiceAuthorizeOnlyRequest
{
    type Error = error_stack::Report<UnifiedConnectorServiceError>;

    fn foreign_try_from(
        (router_data, _call_connector_action): (
            &RouterData<Authorize, PaymentsAuthorizeData, PaymentsResponseData>,
            common_enums::CallConnectorAction,
        ),
    ) -> Result<Self, Self::Error> {
        let currency = payments_grpc::Currency::foreign_try_from(router_data.request.currency)?;

        let payment_method = Some(
            unified_connector_service::build_unified_connector_service_payment_method(
                router_data.request.payment_method_data.clone(),
                router_data.request.payment_method_type,
            )?,
        );

        let address = payments_grpc::PaymentAddress::foreign_try_from(router_data.address.clone())?;

        let auth_type = payments_grpc::AuthenticationType::foreign_try_from(router_data.auth_type)?;

        let browser_info = router_data
            .request
            .browser_info
            .clone()
            .map(payments_grpc::BrowserInformation::foreign_try_from)
            .transpose()?;

        let capture_method = router_data
            .request
            .capture_method
            .map(payments_grpc::CaptureMethod::foreign_try_from)
            .transpose()?;

        let authentication_data = router_data
            .request
            .authentication_data
            .clone()
            .map(payments_grpc::AuthenticationData::foreign_try_from)
            .transpose()?;
        let merchant_account_metadata = router_data
            .connector_meta_data
            .as_ref()
            .and_then(|val| val.peek().as_object())
            .map(|map| {
                map.iter()
                    .filter_map(|(k, v)| v.as_str().map(|s| (k.clone(), s.to_string())))
                    .collect::<HashMap<String, String>>()
            })
            .unwrap_or_default();
        let metadata = router_data
            .request
            .metadata
            .as_ref()
            .and_then(|val| val.as_object())
            .map(|map| {
                map.iter()
                    .map(|(k, v)| (k.clone(), v.to_string()))
                    .collect::<HashMap<String, String>>()
            })
            .unwrap_or_default();
        let setup_future_usage = router_data
            .request
            .setup_future_usage
            .map(payments_grpc::FutureUsage::foreign_try_from)
            .transpose()?;

        let customer_acceptance = router_data
            .request
            .customer_acceptance
            .clone()
            .map(payments_grpc::CustomerAcceptance::foreign_try_from)
            .transpose()?;

        let state = router_data
            .access_token
            .as_ref()
            .map(ConnectorState::foreign_from);

        Ok(Self {
            connector_order_reference_id: router_data.request.order_id.clone(),
            amount: router_data.request.amount,
            currency: currency.into(),
            payment_method,
            billing_descriptor: None,
            return_url: router_data.request.router_return_url.clone(),
            address: Some(address),
            auth_type: auth_type.into(),
            enrolled_for_3ds: router_data.request.enrolled_for_3ds,
            request_incremental_authorization: router_data
                .request
                .request_incremental_authorization,
            minor_amount: router_data.request.amount,
            email: router_data
                .request
                .email
                .clone()
                .map(|e| e.expose().expose().into()),
            browser_info,

            session_token: router_data.session_token.clone(),
            order_tax_amount: router_data
                .request
                .order_tax_amount
                .map(|order_tax_amount| order_tax_amount.get_amount_as_i64()),
            customer_name: router_data
                .request
                .customer_name
                .clone()
                .map(|customer_name| customer_name.peek().to_owned()),
            capture_method: capture_method.map(|capture_method| capture_method.into()),
            webhook_url: router_data.request.webhook_url.clone(),
            complete_authorize_url: router_data.request.complete_authorize_url.clone(),
            setup_future_usage: setup_future_usage.map(|s| s.into()),
            off_session: router_data.request.off_session,
            customer_acceptance,
            order_category: router_data.request.order_category.clone(),
            payment_experience: None,
            authentication_data,
            request_extended_authorization: router_data
                .request
                .request_extended_authorization
                .map(|request_extended_authorization| request_extended_authorization.is_true()),
            merchant_order_reference_id: router_data.request.merchant_order_reference_id.clone(),
            shipping_cost: router_data
                .request
                .shipping_cost
                .map(|shipping_cost| shipping_cost.get_amount_as_i64()),
            request_ref_id: Some(Identifier {
                id_type: Some(payments_grpc::identifier::IdType::Id(
                    router_data.connector_request_reference_id.clone(),
                )),
            }),
            customer_id: router_data
                .request
                .customer_id
                .as_ref()
                .map(|id| id.get_string_repr().to_string()),
            metadata,
            test_mode: router_data.test_mode,
            connector_customer_id: router_data.connector_customer.clone(),
            state,
            payment_method_token: router_data
                .payment_method_token
                .as_ref()
                .and_then(|pmt| pmt.get_payment_method_token())
                .map(ExposeInterface::expose),
            merchant_account_metadata,
            description: router_data.description.clone(),
            setup_mandate_details: router_data
                .request
                .setup_mandate_details
                .as_ref()
                .map(payments_grpc::SetupMandateDetails::foreign_try_from)
                .transpose()?,
            statement_descriptor_name: router_data
                .request
                .billing_descriptor
                .as_ref()
                .and_then(|descriptor| descriptor.statement_descriptor.clone()),
            statement_descriptor_suffix: router_data
                .request
                .billing_descriptor
                .as_ref()
                .and_then(|descriptor| descriptor.statement_descriptor_suffix.clone()),
            order_details: vec![],
<<<<<<< HEAD
            enable_partial_authorization: router_data
                .request
                .enable_partial_authorization
                .map(|e| e.is_true()),
            billing_descriptor: router_data
                .request
                .billing_descriptor
                .as_ref()
                .map(payments_grpc::BillingDescriptor::foreign_from),
            payment_channel: router_data
                .request
                .payment_channel
                .as_ref()
                .map(payments_grpc::PaymentChannel::foreign_try_from)
                .transpose()?
                .map(|payment_channel| payment_channel.into()),
=======
            connector_metadata: HashMap::new(),
            enable_partial_authorization: None,
            payment_channel: None,
>>>>>>> a738f7e5
        })
    }
}

impl
    transformers::ForeignTryFrom<(
        &RouterData<
            api::CompleteAuthorize,
            router_request_types::CompleteAuthorizeData,
            PaymentsResponseData,
        >,
        common_enums::CallConnectorAction,
    )> for payments_grpc::PaymentServiceAuthorizeOnlyRequest
{
    type Error = error_stack::Report<UnifiedConnectorServiceError>;

    fn foreign_try_from(
        (router_data, _call_connector_action): (
            &RouterData<
                api::CompleteAuthorize,
                router_request_types::CompleteAuthorizeData,
                PaymentsResponseData,
            >,
            common_enums::CallConnectorAction,
        ),
    ) -> Result<Self, Self::Error> {
        let currency = payments_grpc::Currency::foreign_try_from(router_data.request.currency)?;

        let payment_method = router_data
            .request
            .payment_method_data
            .clone()
            .map(|payment_method_data| {
                unified_connector_service::build_unified_connector_service_payment_method(
                    payment_method_data,
                    router_data.request.payment_method_type,
                )
            })
            .transpose()?;

        let address = payments_grpc::PaymentAddress::foreign_try_from(router_data.address.clone())?;

        let auth_type = payments_grpc::AuthenticationType::foreign_try_from(router_data.auth_type)?;

        let browser_info = router_data
            .request
            .browser_info
            .clone()
            .map(payments_grpc::BrowserInformation::foreign_try_from)
            .transpose()?;

        let capture_method = router_data
            .request
            .capture_method
            .map(payments_grpc::CaptureMethod::foreign_try_from)
            .transpose()?;

        let authentication_data = router_data
            .request
            .authentication_data
            .clone()
            .map(payments_grpc::AuthenticationData::foreign_try_from)
            .transpose()?;
        let merchant_account_metadata = router_data
            .connector_meta_data
            .as_ref()
            .and_then(|val| val.peek().as_object())
            .map(|map| {
                map.iter()
                    .filter_map(|(k, v)| v.as_str().map(|s| (k.clone(), s.to_string())))
                    .collect::<HashMap<String, String>>()
            })
            .unwrap_or_default();
        let metadata = router_data
            .request
            .metadata
            .as_ref()
            .and_then(|val| val.as_object())
            .map(|map| {
                map.iter()
                    .filter_map(|(k, v)| v.as_str().map(|s| (k.clone(), s.to_string())))
                    .collect::<HashMap<String, String>>()
            })
            .unwrap_or_default();
        let setup_future_usage = router_data
            .request
            .setup_future_usage
            .map(payments_grpc::FutureUsage::foreign_try_from)
            .transpose()?;

        let customer_acceptance = router_data
            .request
            .customer_acceptance
            .clone()
            .map(payments_grpc::CustomerAcceptance::foreign_try_from)
            .transpose()?;

        let state = router_data
            .access_token
            .as_ref()
            .map(ConnectorState::foreign_from);

        Ok(Self {
            connector_order_reference_id: None,
            amount: router_data.request.amount,
            currency: currency.into(),
            payment_method,
            return_url: router_data.request.router_return_url.clone(),
            address: Some(address),
            auth_type: auth_type.into(),
            enrolled_for_3ds: true,
            request_incremental_authorization: router_data
                .request
                .request_incremental_authorization,
            minor_amount: router_data.request.amount,
            email: router_data
                .request
                .email
                .clone()
                .map(|e| e.expose().expose().into()),
            browser_info,

            session_token: router_data.session_token.clone(),
            order_tax_amount: None,
            customer_name: None,
            capture_method: capture_method.map(|capture_method| capture_method.into()),
            webhook_url: None,
            complete_authorize_url: router_data.request.complete_authorize_url.clone(),
            setup_future_usage: setup_future_usage.map(|s| s.into()),
            off_session: router_data.request.off_session,
            customer_acceptance,
            order_category: None,
            payment_experience: None,
            authentication_data,
            request_extended_authorization: None,
            merchant_order_reference_id: None,
            shipping_cost: None,
            request_ref_id: Some(Identifier {
                id_type: Some(payments_grpc::identifier::IdType::Id(
                    router_data.connector_request_reference_id.clone(),
                )),
            }),
            customer_id: None,
            metadata,
            test_mode: router_data.test_mode,
            connector_customer_id: router_data.connector_customer.clone(),
            state,
            payment_method_token: router_data
                .payment_method_token
                .as_ref()
                .and_then(|pmt| pmt.get_payment_method_token())
                .map(ExposeInterface::expose),
            merchant_account_metadata,
            description: router_data.description.clone(),
            setup_mandate_details: router_data
                .request
                .setup_mandate_details
                .as_ref()
                .map(payments_grpc::SetupMandateDetails::foreign_try_from)
                .transpose()?,
            statement_descriptor_name: None,
            statement_descriptor_suffix: None,
            order_details: vec![],
            connector_metadata: HashMap::new(),
            enable_partial_authorization: None,
            payment_channel: None,
            billing_descriptor: None,
        })
    }
}

impl
    transformers::ForeignTryFrom<
        &RouterData<
            api::CreateOrder,
            router_request_types::CreateOrderRequestData,
            PaymentsResponseData,
        >,
    > for payments_grpc::PaymentServiceCreateOrderRequest
{
    type Error = error_stack::Report<UnifiedConnectorServiceError>;
    fn foreign_try_from(
        router_data: &RouterData<
            api::CreateOrder,
            router_request_types::CreateOrderRequestData,
            PaymentsResponseData,
        >,
    ) -> Result<Self, Self::Error> {
        let currency = payments_grpc::Currency::foreign_try_from(router_data.request.currency)?;

        // Populate state with access token if available (same pattern as Authorize flow)
        let state = router_data
            .access_token
            .as_ref()
            .map(ConnectorState::foreign_from);

        Ok(Self {
            request_ref_id: Some(Identifier {
                id_type: Some(payments_grpc::identifier::IdType::Id(
                    router_data.connector_request_reference_id.clone(),
                )),
            }),
            amount: router_data.request.minor_amount.get_amount_as_i64(),
            currency: currency.into(),
            metadata: HashMap::new(),
            webhook_url: None,
            connector_metadata: HashMap::new(),
            merchant_account_metadata: HashMap::new(),
            state,
        })
    }
}

impl
    transformers::ForeignTryFrom<(
        &RouterData<
            hyperswitch_domain_models::router_flow_types::payments::CreateConnectorCustomer,
            router_request_types::ConnectorCustomerData,
            PaymentsResponseData,
        >,
        common_enums::CallConnectorAction,
    )> for payments_grpc::PaymentServiceCreateConnectorCustomerRequest
{
    type Error = error_stack::Report<UnifiedConnectorServiceError>;

    fn foreign_try_from(
        (router_data, _call_connector_action): (
            &RouterData<
                hyperswitch_domain_models::router_flow_types::payments::CreateConnectorCustomer,
                router_request_types::ConnectorCustomerData,
                PaymentsResponseData,
            >,
            common_enums::CallConnectorAction,
        ),
    ) -> Result<Self, Self::Error> {
        let request_ref_id = router_data.connector_request_reference_id.clone();
        let address = payments_grpc::PaymentAddress::foreign_try_from(router_data.address.clone())?;
        Ok(Self {
            request_ref_id: Some(Identifier {
                id_type: Some(payments_grpc::identifier::IdType::Id(request_ref_id)),
            }),
            merchant_account_metadata: HashMap::new(),
            customer_name: router_data
                .request
                .name
                .clone()
                .map(ExposeInterface::expose),
            email: router_data
                .request
                .email
                .clone()
                .map(|e| e.expose().expose().into()),
            customer_id: router_data
                .customer_id
                .clone()
                .map(|id| id.get_string_repr().to_string()),
            phone_number: router_data
                .request
                .phone
                .as_ref()
                .map(|phone| phone.peek().to_string()),
            address: Some(address),
            metadata: HashMap::new(),
            connector_metadata: HashMap::new(),
        })
    }
}

impl
    transformers::ForeignTryFrom<(
        &RouterData<PSync, PaymentsSyncData, PaymentsResponseData>,
        common_enums::CallConnectorAction,
    )> for payments_grpc::PaymentServiceGetRequest
{
    type Error = error_stack::Report<UnifiedConnectorServiceError>;

    fn foreign_try_from(
        (router_data, call_connector_action): (
            &RouterData<PSync, PaymentsSyncData, PaymentsResponseData>,
            common_enums::CallConnectorAction,
        ),
    ) -> Result<Self, Self::Error> {
        let connector_transaction_id = router_data
            .request
            .connector_transaction_id
            .get_connector_transaction_id()
            .map(|id| Identifier {
                id_type: Some(payments_grpc::identifier::IdType::Id(id)),
            })
            .map_err(|e| {
                tracing::debug!(
                    transaction_id_error=?e,
                    "Failed to extract connector transaction ID for UCS payment sync request"
                );
                e
            })
            .ok();

        let connector_ref_id = router_data
            .request
            .connector_reference_id
            .clone()
            .map(|id| Identifier {
                id_type: Some(payments_grpc::identifier::IdType::Id(id)),
            });

        let currency = payments_grpc::Currency::foreign_try_from(router_data.request.currency)?;

        let handle_response = match call_connector_action {
            common_enums::CallConnectorAction::UCSHandleResponse(res) => Some(res),
            common_enums::CallConnectorAction::Trigger => None,
            common_enums::CallConnectorAction::HandleResponse(_)
            | common_enums::CallConnectorAction::UCSConsumeResponse(_)
            | common_enums::CallConnectorAction::Avoid
            | common_enums::CallConnectorAction::StatusUpdate { .. } => Err(
                UnifiedConnectorServiceError::RequestEncodingFailedWithReason(
                    "Invalid CallConnectorAction for payment sync call via UCS Gateway system"
                        .to_string(),
                ),
            )?,
        };

        let capture_method = router_data
            .request
            .capture_method
            .map(payments_grpc::CaptureMethod::foreign_try_from)
            .transpose()?;

        let state = router_data
            .access_token
            .as_ref()
            .map(ConnectorState::foreign_from);

        let setup_future_usage = router_data
            .request
            .setup_future_usage
            .map(payments_grpc::FutureUsage::foreign_try_from)
            .transpose()?;

        Ok(Self {
            transaction_id: connector_transaction_id,
            encoded_data: router_data.request.encoded_data.clone(),
            request_ref_id: connector_ref_id,
            capture_method: capture_method.map(|capture_method| capture_method.into()),
            handle_response,
            setup_future_usage: setup_future_usage.map(|s| s.into()),
            amount: router_data.request.amount.get_amount_as_i64(),
            currency: currency.into(),
            state,
<<<<<<< HEAD
            connector_metadata: router_data
                .request
                .connector_meta
                .as_ref()
                .map(convert_value_map_to_hashmap)
                .transpose()?
                .unwrap_or_default(),
            sync_type: Some(
                payments_grpc::SyncRequestType::foreign_from(&router_data.request.sync_type).into(),
            ),
=======
            connector_metadata: None,
            merchant_account_metadata: HashMap::new(),
            metadata: HashMap::new(),
            setup_future_usage: None,
            sync_type: None,
>>>>>>> a738f7e5
        })
    }
}

impl
    transformers::ForeignTryFrom<
        &RouterData<
            api::AuthorizeSessionToken,
            router_request_types::AuthorizeSessionTokenData,
            PaymentsResponseData,
        >,
    > for payments_grpc::PaymentServiceCreateSessionTokenRequest
{
    type Error = error_stack::Report<UnifiedConnectorServiceError>;
    fn foreign_try_from(
        router_data: &RouterData<
            api::AuthorizeSessionToken,
            router_request_types::AuthorizeSessionTokenData,
            PaymentsResponseData,
        >,
    ) -> Result<Self, Self::Error> {
        let currency = payments_grpc::Currency::foreign_try_from(router_data.request.currency)?;
        Ok(Self {
            request_ref_id: Some(Identifier {
                id_type: Some(payments_grpc::identifier::IdType::Id(
                    router_data.connector_request_reference_id.clone(),
                )),
            }),
            amount: router_data
                .request
                .amount
                .ok_or(report!(UnifiedConnectorServiceError::RequestEncodingFailed))?,
            currency: currency.into(),
            minor_amount: router_data
                .request
                .amount
                .ok_or(report!(UnifiedConnectorServiceError::RequestEncodingFailed))?,
            metadata: HashMap::new(),
            state: None,
            browser_info: None,
            connector_metadata: HashMap::new(),
            merchant_account_metadata: HashMap::new(),
        })
    }
}

impl
    transformers::ForeignTryFrom<
        &RouterData<
            uas_flows::Authenticate,
            router_request_types::PaymentsAuthenticateData,
            PaymentsResponseData,
        >,
    > for payments_grpc::PaymentServiceAuthenticateRequest
{
    type Error = error_stack::Report<UnifiedConnectorServiceError>;
    fn foreign_try_from(
        router_data: &RouterData<
            uas_flows::Authenticate,
            router_request_types::PaymentsAuthenticateData,
            PaymentsResponseData,
        >,
    ) -> Result<Self, Self::Error> {
        let currency = payments_grpc::Currency::foreign_try_from(
            router_data.request.currency.unwrap_or_default(),
        )?;

        let payment_method = router_data
            .request
            .payment_method_data
            .clone()
            .map(|payment_method_data| {
                unified_connector_service::build_unified_connector_service_payment_method(
                    payment_method_data,
                    router_data.request.payment_method_type,
                )
            })
            .transpose()?;

        let address = payments_grpc::PaymentAddress::foreign_try_from(router_data.address.clone())?;
        let merchant_account_metadata = router_data
            .connector_meta_data
            .as_ref()
            .map(|val| convert_value_map_to_hashmap(val.peek()))
            .transpose()?
            .unwrap_or_default();
        Ok(Self {
            request_ref_id: Some(Identifier {
                id_type: Some(payments_grpc::identifier::IdType::Id(
                    router_data.connector_request_reference_id.clone(),
                )),
            }),
            amount: router_data.request.amount.unwrap_or(0),
            currency: currency.into(),
            minor_amount: router_data
                .request
                .minor_amount
                .map(|amount| amount.get_amount_as_i64())
                .unwrap_or(0),
            payment_method,
            email: router_data
                .request
                .email
                .clone()
                .map(|e| e.expose().expose().into()),
            customer_name: None,
            address: Some(address),
            authentication_data: None,
            metadata: HashMap::new(),
            return_url: None,
            continue_redirection_url: router_data.request.complete_authorize_url.clone(),
            state: None,
            redirection_response: router_data
                .request
                .redirect_response
                .clone()
                .map(|redirection_response| {
                    payments_grpc::RedirectionResponse::foreign_try_from(redirection_response)
                })
                .transpose()?,
            merchant_account_metadata,
            browser_info: router_data
                .request
                .browser_info
                .clone()
                .map(payments_grpc::BrowserInformation::foreign_try_from)
                .transpose()?,
            connector_metadata: HashMap::new(),
        })
    }
}

impl
    transformers::ForeignTryFrom<
        &RouterData<
            uas_flows::PostAuthenticate,
            router_request_types::PaymentsPostAuthenticateData,
            PaymentsResponseData,
        >,
    > for payments_grpc::PaymentServicePostAuthenticateRequest
{
    type Error = error_stack::Report<UnifiedConnectorServiceError>;
    fn foreign_try_from(
        router_data: &RouterData<
            uas_flows::PostAuthenticate,
            router_request_types::PaymentsPostAuthenticateData,
            PaymentsResponseData,
        >,
    ) -> Result<Self, Self::Error> {
        let currency = payments_grpc::Currency::foreign_try_from(
            router_data.request.currency.unwrap_or_default(),
        )?;

        let address = payments_grpc::PaymentAddress::foreign_try_from(router_data.address.clone())?;

        let payment_method = router_data
            .request
            .payment_method_data
            .clone()
            .map(|payment_method_data| {
                unified_connector_service::build_unified_connector_service_payment_method(
                    payment_method_data,
                    router_data.request.payment_method_type,
                )
            })
            .transpose()?;
        let merchant_account_metadata = router_data
            .connector_meta_data
            .as_ref()
            .map(|val| convert_value_map_to_hashmap(val.peek()))
            .transpose()?
            .unwrap_or_default();
        Ok(Self {
            request_ref_id: Some(Identifier {
                id_type: Some(payments_grpc::identifier::IdType::Id(
                    router_data.connector_request_reference_id.clone(),
                )),
            }),
            amount: router_data.request.amount.unwrap_or(0),
            currency: currency.into(),
            minor_amount: router_data
                .request
                .minor_amount
                .map(|amount| amount.get_amount_as_i64())
                .unwrap_or(0),
            payment_method,
            email: router_data
                .request
                .email
                .clone()
                .map(|e| e.expose().expose().into()),
            customer_name: None,
            address: Some(address),
            authentication_data: None,
            metadata: HashMap::new(),
            return_url: None,
            continue_redirection_url: None,
            state: None,
            merchant_account_metadata,
            redirection_response: router_data
                .request
                .redirect_response
                .clone()
                .map(|redirection_response| {
                    payments_grpc::RedirectionResponse::foreign_try_from(redirection_response)
                })
                .transpose()?,
            browser_info: router_data
                .request
                .browser_info
                .clone()
                .map(payments_grpc::BrowserInformation::foreign_try_from)
                .transpose()?,
<<<<<<< HEAD
=======
            connector_metadata: HashMap::new(),
>>>>>>> a738f7e5
            connector_order_reference_id: None,
        })
    }
}

impl
    transformers::ForeignTryFrom<
        &RouterData<
            uas_flows::PreAuthenticate,
            router_request_types::PaymentsPreAuthenticateData,
            PaymentsResponseData,
        >,
    > for payments_grpc::PaymentServicePreAuthenticateRequest
{
    type Error = error_stack::Report<UnifiedConnectorServiceError>;
    fn foreign_try_from(
        router_data: &RouterData<
            uas_flows::PreAuthenticate,
            router_request_types::PaymentsPreAuthenticateData,
            PaymentsResponseData,
        >,
    ) -> Result<Self, Self::Error> {
        let currency = payments_grpc::Currency::foreign_try_from(
            router_data.request.currency.unwrap_or_default(),
        )?;

        let payment_method = Some(
            unified_connector_service::build_unified_connector_service_payment_method(
                router_data.request.payment_method_data.clone(),
                router_data.request.payment_method_type,
            )?,
        );

        let address = payments_grpc::PaymentAddress::foreign_try_from(router_data.address.clone())?;
        let merchant_account_metadata = router_data
            .connector_meta_data
            .as_ref()
            .map(|val| convert_value_map_to_hashmap(val.peek()))
            .transpose()?
            .unwrap_or_default();
        let metadata = router_data
            .request
            .metadata
            .as_ref()
            .map(|val| convert_value_map_to_hashmap(val.peek()))
            .transpose()?
            .unwrap_or_default();
        Ok(Self {
            request_ref_id: Some(Identifier {
                id_type: Some(payments_grpc::identifier::IdType::Id(
                    router_data.connector_request_reference_id.clone(),
                )),
            }),
            amount: router_data.request.amount,
            currency: currency.into(),
            minor_amount: router_data.request.minor_amount.get_amount_as_i64(),
            payment_method,
            email: router_data
                .request
                .email
                .clone()
                .map(|e| e.expose().expose().into()),
            customer_name: router_data
                .request
                .customer_name
                .clone()
                .map(|customer_name| customer_name.peek().to_owned()),
            address: Some(address),
            enrolled_for_3ds: router_data.request.enrolled_for_3ds,
            metadata,
            return_url: router_data.request.router_return_url.clone(),
            continue_redirection_url: router_data.request.complete_authorize_url.clone(),
            state: None,
            merchant_account_metadata,
            browser_info: router_data
                .request
                .browser_info
                .clone()
                .map(payments_grpc::BrowserInformation::foreign_try_from)
                .transpose()?,
            connector_metadata: HashMap::new(),
        })
    }
}

impl transformers::ForeignTryFrom<&RouterData<Capture, PaymentsCaptureData, PaymentsResponseData>>
    for payments_grpc::PaymentServiceCaptureRequest
{
    type Error = error_stack::Report<UnifiedConnectorServiceError>;

    fn foreign_try_from(
        router_data: &RouterData<Capture, PaymentsCaptureData, PaymentsResponseData>,
    ) -> Result<Self, Self::Error> {
        let connector_transaction_id = router_data.request.connector_transaction_id.clone();

        let currency = payments_grpc::Currency::foreign_try_from(router_data.request.currency)?;

        let browser_info = router_data
            .request
            .browser_info
            .clone()
            .map(payments_grpc::BrowserInformation::foreign_try_from)
            .transpose()?;

        let capture_method = router_data
            .request
            .capture_method
            .map(payments_grpc::CaptureMethod::foreign_try_from)
            .transpose()?;

        let state = router_data
            .access_token
            .as_ref()
            .map(ConnectorState::foreign_from);

        let merchant_account_metadata = router_data
            .connector_meta_data
            .as_ref()
            .and_then(|val| val.peek().as_object())
            .map(|map| {
                map.iter()
                    .filter_map(|(k, v)| v.as_str().map(|s| (k.clone(), s.to_string())))
                    .collect::<HashMap<String, String>>()
            })
            .unwrap_or_default();

        Ok(Self {
            transaction_id: Some(Identifier {
                id_type: Some(payments_grpc::identifier::IdType::Id(
                    connector_transaction_id,
                )),
            }),
            request_ref_id: Some(Identifier {
                id_type: Some(payments_grpc::identifier::IdType::Id(
                    router_data.connector_request_reference_id.clone(),
                )),
            }),
            amount_to_capture: router_data
                .request
                .minor_amount_to_capture
                .get_amount_as_i64(),
            currency: currency.into(),
            capture_method: capture_method.map(|capture_method| capture_method.into()),
            metadata: router_data
                .request
                .metadata
                .as_ref()
                .map(convert_value_map_to_hashmap)
                .transpose()?
                .unwrap_or_default(),
            browser_info,
            multiple_capture_data: router_data.request.multiple_capture_data.as_ref().map(
                |multiple_capture_request_data| payments_grpc::MultipleCaptureRequestData {
                    capture_sequence: multiple_capture_request_data.capture_sequence.into(),
                    capture_reference: multiple_capture_request_data.capture_reference.clone(),
                },
            ),
            state,
            connector_metadata: HashMap::new(),
            merchant_account_metadata,
        })
    }
}

impl
    transformers::ForeignTryFrom<
        &RouterData<
            api::CompleteAuthorize,
            crate::types::CompleteAuthorizeData,
            PaymentsResponseData,
        >,
    > for payments_grpc::PaymentServiceAuthorizeRequest
{
    type Error = error_stack::Report<UnifiedConnectorServiceError>;

    fn foreign_try_from(
        router_data: &RouterData<
            api::CompleteAuthorize,
            crate::types::CompleteAuthorizeData,
            PaymentsResponseData,
        >,
    ) -> Result<Self, Self::Error> {
        let currency = payments_grpc::Currency::foreign_try_from(router_data.request.currency)?;

        let payment_method = router_data
            .request
            .payment_method_data
            .clone()
            .map(|payment_method_data| {
                unified_connector_service::build_unified_connector_service_payment_method(
                    payment_method_data,
                    router_data.request.payment_method_type,
                )
            })
            .transpose()?;

        let address = payments_grpc::PaymentAddress::foreign_try_from(router_data.address.clone())?;

        let auth_type =
            payments_grpc::AuthenticationType::foreign_try_from(AuthenticationType::NoThreeDs)?;

        let browser_info = router_data
            .request
            .browser_info
            .clone()
            .map(payments_grpc::BrowserInformation::foreign_try_from)
            .transpose()?;

        let capture_method = router_data
            .request
            .capture_method
            .map(payments_grpc::CaptureMethod::foreign_try_from)
            .transpose()?;

        let merchant_account_metadata = router_data
            .connector_meta_data
            .as_ref()
            .map(|val| convert_value_map_to_hashmap(val.peek()))
            .transpose()?
            .unwrap_or_default();
        let metadata = router_data
            .request
            .metadata
            .as_ref()
            .map(convert_value_map_to_hashmap)
            .transpose()?
            .unwrap_or_default();
        let authentication_data = router_data
            .request
            .authentication_data
            .clone()
            .map(payments_grpc::AuthenticationData::foreign_try_from)
            .transpose()?;

        Ok(Self {
            amount: router_data.request.amount,
            currency: currency.into(),
            billing_descriptor: None,
            payment_method,
            return_url: router_data.request.complete_authorize_url.clone(),
            address: Some(address),
            auth_type: auth_type.into(),
            enrolled_for_3ds: false,
            request_incremental_authorization: false,
            minor_amount: router_data.request.minor_amount.get_amount_as_i64(),
            email: router_data
                .request
                .email
                .clone()
                .map(|e| e.expose().expose().into()),
            browser_info,
            session_token: None,
            order_tax_amount: None,
            customer_name: None,
            capture_method: capture_method.map(|capture_method| capture_method.into()),
            webhook_url: None, // CompleteAuthorize doesn't have webhook_url
            complete_authorize_url: router_data.request.complete_authorize_url.clone(),
            setup_future_usage: router_data
                .request
                .setup_future_usage
                .map(payments_grpc::FutureUsage::foreign_try_from)
                .transpose()?
                .map(|s| s.into()),
            off_session: router_data.request.off_session,
            customer_acceptance: router_data
                .request
                .customer_acceptance
                .clone()
                .map(payments_grpc::CustomerAcceptance::foreign_try_from)
                .transpose()?,
            order_category: None,
            payment_experience: None,
            authentication_data,
            request_extended_authorization: None,
            merchant_order_reference_id: None,
            shipping_cost: None,
            request_ref_id: Some(Identifier {
                id_type: Some(payments_grpc::identifier::IdType::Id(
                    router_data.connector_request_reference_id.clone(),
                )),
            }),
            customer_id: None,
            metadata,
            test_mode: router_data.test_mode,
            connector_customer_id: router_data.connector_customer.clone(),
            merchant_account_metadata,
            state: None,
            description: None,
            setup_mandate_details: None,
            statement_descriptor_name: None,
            statement_descriptor_suffix: None,
            order_details: vec![],
<<<<<<< HEAD
            billing_descriptor: None,
            payment_channel: None,
            connector_order_reference_id: None,
            enable_partial_authorization: None,
=======
            connector_metadata: HashMap::new(),
            connector_order_reference_id: Some(router_data.connector_request_reference_id.clone()),
            enable_partial_authorization: None,
            payment_channel: None,
>>>>>>> a738f7e5
        })
    }
}

impl
    transformers::ForeignTryFrom<
        &RouterData<Authorize, PaymentsAuthorizeData, PaymentsResponseData>,
    > for payments_grpc::PaymentServiceAuthorizeRequest
{
    type Error = error_stack::Report<UnifiedConnectorServiceError>;

    fn foreign_try_from(
        router_data: &RouterData<Authorize, PaymentsAuthorizeData, PaymentsResponseData>,
    ) -> Result<Self, Self::Error> {
        let currency = payments_grpc::Currency::foreign_try_from(router_data.request.currency)?;

        let payment_method = Some(
            unified_connector_service::build_unified_connector_service_payment_method(
                router_data.request.payment_method_data.clone(),
                router_data.request.payment_method_type,
            )?,
        );

        let address = payments_grpc::PaymentAddress::foreign_try_from(router_data.address.clone())?;

        let auth_type = payments_grpc::AuthenticationType::foreign_try_from(router_data.auth_type)?;

        let browser_info = router_data
            .request
            .browser_info
            .clone()
            .map(payments_grpc::BrowserInformation::foreign_try_from)
            .transpose()?;

        let capture_method = router_data
            .request
            .capture_method
            .map(payments_grpc::CaptureMethod::foreign_try_from)
            .transpose()?;

        let authentication_data = router_data
            .request
            .authentication_data
            .clone()
            .map(payments_grpc::AuthenticationData::foreign_try_from)
            .transpose()?;
        let merchant_account_metadata = router_data
            .connector_meta_data
            .as_ref()
            .map(|val| convert_value_map_to_hashmap(val.peek()))
            .transpose()?
            .unwrap_or_default();
        let metadata = router_data
            .request
            .metadata
            .as_ref()
            .map(convert_value_map_to_hashmap)
            .transpose()?
            .unwrap_or_default();
        let setup_future_usage = router_data
            .request
            .setup_future_usage
            .map(payments_grpc::FutureUsage::foreign_try_from)
            .transpose()?;

        let customer_acceptance = router_data
            .request
            .customer_acceptance
            .clone()
            .map(payments_grpc::CustomerAcceptance::foreign_try_from)
            .transpose()?;

        let state = router_data
            .access_token
            .as_ref()
            .map(ConnectorState::foreign_from);

        Ok(Self {
            amount: router_data.request.amount,
            currency: currency.into(),
            billing_descriptor: None,
            payment_method,
            return_url: router_data.request.router_return_url.clone(),
            address: Some(address),
            auth_type: auth_type.into(),
            enrolled_for_3ds: router_data.request.enrolled_for_3ds,
            request_incremental_authorization: router_data
                .request
                .request_incremental_authorization,
            minor_amount: router_data.request.amount,
            email: router_data
                .request
                .email
                .clone()
                .map(|e| e.expose().expose().into()),
            browser_info,

            session_token: None,
            order_tax_amount: router_data
                .request
                .order_tax_amount
                .map(|order_tax_amount| order_tax_amount.get_amount_as_i64()),
            customer_name: router_data
                .request
                .customer_name
                .clone()
                .map(|customer_name| customer_name.peek().to_owned()),
            capture_method: capture_method.map(|capture_method| capture_method.into()),
            webhook_url: router_data.request.webhook_url.clone(),
            complete_authorize_url: router_data.request.complete_authorize_url.clone(),
            setup_future_usage: setup_future_usage.map(|s| s.into()),
            off_session: router_data.request.off_session,
            customer_acceptance,
            order_category: router_data.request.order_category.clone(),
            payment_experience: None,
            authentication_data,
            request_extended_authorization: router_data
                .request
                .request_extended_authorization
                .map(|request_extended_authorization| request_extended_authorization.is_true()),
            merchant_order_reference_id: router_data.request.merchant_order_reference_id.clone(),
            shipping_cost: router_data
                .request
                .shipping_cost
                .map(|shipping_cost| shipping_cost.get_amount_as_i64()),
            request_ref_id: Some(Identifier {
                id_type: Some(payments_grpc::identifier::IdType::Id(
                    router_data.connector_request_reference_id.clone(),
                )),
            }),
            customer_id: router_data
                .request
                .customer_id
                .as_ref()
                .map(|id| id.get_string_repr().to_string()),
            metadata,
            test_mode: router_data.test_mode,
            connector_customer_id: router_data.connector_customer.clone(),
            state,
            merchant_account_metadata,
            description: router_data.description.clone(),
            setup_mandate_details: router_data
                .request
                .setup_mandate_details
                .as_ref()
                .map(payments_grpc::SetupMandateDetails::foreign_try_from)
                .transpose()?,
            statement_descriptor_name: router_data
                .request
                .billing_descriptor
                .as_ref()
                .and_then(|descriptor| descriptor.statement_descriptor.clone()),
            statement_descriptor_suffix: router_data
                .request
                .billing_descriptor
                .as_ref()
                .and_then(|descriptor| descriptor.statement_descriptor_suffix.clone()),
            order_details: vec![],
<<<<<<< HEAD
            enable_partial_authorization: router_data
                .request
                .enable_partial_authorization
                .map(|e| e.is_true()),
            billing_descriptor: router_data
                .request
                .billing_descriptor
                .as_ref()
                .map(payments_grpc::BillingDescriptor::foreign_from),
            payment_channel: router_data
                .request
                .payment_channel
                .as_ref()
                .map(payments_grpc::PaymentChannel::foreign_try_from)
                .transpose()?
                .map(|payment_channel| payment_channel.into()),
            connector_order_reference_id: router_data.request.order_id.clone(),
=======
            connector_metadata: HashMap::new(),
            connector_order_reference_id: router_data.request.order_id.clone(),
            enable_partial_authorization: None,
            payment_channel: None,
>>>>>>> a738f7e5
        })
    }
}

impl
    transformers::ForeignTryFrom<
        &RouterData<ExternalVaultProxy, ExternalVaultProxyPaymentsData, PaymentsResponseData>,
    > for payments_grpc::PaymentServiceAuthorizeRequest
{
    type Error = error_stack::Report<UnifiedConnectorServiceError>;

    fn foreign_try_from(
        router_data: &RouterData<
            ExternalVaultProxy,
            ExternalVaultProxyPaymentsData,
            PaymentsResponseData,
        >,
    ) -> Result<Self, Self::Error> {
        let currency = payments_grpc::Currency::foreign_try_from(router_data.request.currency)?;

        let payment_method = Some(
            unified_connector_service::build_unified_connector_service_payment_method_for_external_proxy(
                router_data.request.payment_method_data.clone(),
                router_data.request.payment_method_type,
            )?
        );

        let address = payments_grpc::PaymentAddress::foreign_try_from(router_data.address.clone())?;

        let auth_type = payments_grpc::AuthenticationType::foreign_try_from(router_data.auth_type)?;

        let browser_info = router_data
            .request
            .browser_info
            .clone()
            .map(payments_grpc::BrowserInformation::foreign_try_from)
            .transpose()?;

        let capture_method = router_data
            .request
            .capture_method
            .map(payments_grpc::CaptureMethod::foreign_try_from)
            .transpose()?;

        let authentication_data = router_data
            .request
            .authentication_data
            .clone()
            .map(payments_grpc::AuthenticationData::foreign_try_from)
            .transpose()?;

        let setup_future_usage = router_data
            .request
            .setup_future_usage
            .map(payments_grpc::FutureUsage::foreign_try_from)
            .transpose()?;

        let customer_acceptance = router_data
            .request
            .customer_acceptance
            .clone()
            .map(payments_grpc::CustomerAcceptance::foreign_try_from)
            .transpose()?;

        Ok(Self {
            amount: router_data.request.amount,
            currency: currency.into(),
            billing_descriptor: None,
            payment_method,
            return_url: router_data.request.router_return_url.clone(),
            address: Some(address),
            auth_type: auth_type.into(),
            enrolled_for_3ds: router_data.request.enrolled_for_3ds,
            request_incremental_authorization: router_data
                .request
                .request_incremental_authorization,
            minor_amount: router_data.request.amount,
            email: router_data
                .request
                .email
                .clone()
                .map(|e| e.expose().expose().into()),
            browser_info,
            session_token: None,
            order_tax_amount: router_data
                .request
                .order_tax_amount
                .map(|order_tax_amount| order_tax_amount.get_amount_as_i64()),
            customer_name: router_data
                .request
                .customer_name
                .clone()
                .map(|customer_name| customer_name.peek().to_owned()),
            capture_method: capture_method.map(|capture_method| capture_method.into()),
            webhook_url: router_data.request.webhook_url.clone(),
            complete_authorize_url: router_data.request.complete_authorize_url.clone(),
            setup_future_usage: setup_future_usage.map(|s| s.into()),
            off_session: router_data.request.off_session,
            customer_acceptance,
            order_category: router_data.request.order_category.clone(),
            payment_experience: None,
            authentication_data,
            request_extended_authorization: router_data
                .request
                .request_extended_authorization
                .map(|request_extended_authorization| request_extended_authorization.is_true()),
            merchant_order_reference_id: router_data
                .request
                .merchant_order_reference_id
                .as_ref()
                .map(|merchant_order_reference_id| {
                    merchant_order_reference_id.get_string_repr().to_string()
                }),
            shipping_cost: router_data
                .request
                .shipping_cost
                .map(|shipping_cost| shipping_cost.get_amount_as_i64()),
            request_ref_id: Some(Identifier {
                id_type: Some(payments_grpc::identifier::IdType::Id(
                    router_data.connector_request_reference_id.clone(),
                )),
            }),
            customer_id: router_data
                .request
                .customer_id
                .as_ref()
                .map(|id| id.get_string_repr().to_string()),
            metadata: router_data
                .request
                .metadata
                .as_ref()
                .map(convert_value_map_to_hashmap)
                .transpose()?
                .unwrap_or_default(),
            merchant_account_metadata: router_data
                .connector_meta_data
                .as_ref()
                .map(|meta| convert_value_map_to_hashmap(meta.peek()))
                .transpose()?
                .unwrap_or_default(),
            test_mode: router_data.test_mode,
            connector_customer_id: router_data.connector_customer.clone(),
            state: None,
            description: router_data.description.clone(),
            setup_mandate_details: router_data
                .request
                .setup_mandate_details
                .as_ref()
                .map(payments_grpc::SetupMandateDetails::foreign_try_from)
                .transpose()?,
            statement_descriptor_name: router_data.request.statement_descriptor.clone(),
            statement_descriptor_suffix: router_data.request.statement_descriptor_suffix.clone(),
            order_details: vec![],
<<<<<<< HEAD
            billing_descriptor: None,
            payment_channel: None,
            connector_order_reference_id: None,
            enable_partial_authorization: None,
=======
            connector_metadata: HashMap::new(),
            connector_order_reference_id: router_data.request.order_id.clone(),
            enable_partial_authorization: None,
            payment_channel: None,
>>>>>>> a738f7e5
        })
    }
}

impl
    transformers::ForeignTryFrom<
        &RouterData<SetupMandate, SetupMandateRequestData, PaymentsResponseData>,
    > for payments_grpc::PaymentServiceRegisterRequest
{
    type Error = error_stack::Report<UnifiedConnectorServiceError>;

    fn foreign_try_from(
        router_data: &RouterData<SetupMandate, SetupMandateRequestData, PaymentsResponseData>,
    ) -> Result<Self, Self::Error> {
        let currency = payments_grpc::Currency::foreign_try_from(router_data.request.currency)?;
        let payment_method = Some(
            unified_connector_service::build_unified_connector_service_payment_method(
                router_data.request.payment_method_data.clone(),
                router_data.request.payment_method_type,
            )?,
        );
        let address = payments_grpc::PaymentAddress::foreign_try_from(router_data.address.clone())?;
        let auth_type = payments_grpc::AuthenticationType::foreign_try_from(router_data.auth_type)?;
        let browser_info = router_data
            .request
            .browser_info
            .clone()
            .map(payments_grpc::BrowserInformation::foreign_try_from)
            .transpose()?;
        let setup_future_usage = router_data
            .request
            .setup_future_usage
            .map(payments_grpc::FutureUsage::foreign_try_from)
            .transpose()?;

        // If this is the deprecated mandate_id flow, take customer_acceptance
        // from setup_mandate_details. Otherwise, take it from request.customer_acceptance.
        let customer_acceptance = match router_data.request.get_setup_mandate_details() {
            Some(mandate_data) => mandate_data
                .customer_acceptance
                .clone()
                .map(payments_grpc::CustomerAcceptance::foreign_try_from)
                .transpose(),
            None => router_data
                .request
                .customer_acceptance
                .clone()
                .map(payments_grpc::CustomerAcceptance::foreign_try_from)
                .transpose(),
        }?;

        let state = router_data
            .access_token
            .as_ref()
            .map(ConnectorState::foreign_from);

        Ok(Self {
            payment_method_token: router_data.payment_method_token.as_ref().and_then(|payment_method_token|{
                match payment_method_token {
                    hyperswitch_domain_models::router_data::PaymentMethodToken::Token(secret_token) => Some(secret_token.peek().clone()),
                    hyperswitch_domain_models::router_data::PaymentMethodToken::ApplePayDecrypt(_) |
                    hyperswitch_domain_models::router_data::PaymentMethodToken::GooglePayDecrypt(_) |
                    hyperswitch_domain_models::router_data::PaymentMethodToken::PazeDecrypt(_) => None
                }
            }),
            billing_descriptor: None,
            request_ref_id: Some(Identifier {
                id_type: Some(payments_grpc::identifier::IdType::Id(
                    router_data.connector_request_reference_id.clone(),
                )),
            }),
            currency: currency.into(),
            payment_method,
            minor_amount: router_data.request.amount,
            email: router_data
                .request
                .email
                .clone()
                .map(|e| e.expose().expose().into()),
            customer_name: router_data
                .request
                .customer_name
                .clone()
                .map(|customer_name| customer_name.peek().to_owned()),
            customer_id: router_data
                .request
                .customer_id
                .as_ref()
                .map(|id| id.get_string_repr().to_string()),
            address: Some(address),
            auth_type: auth_type.into(),
            enrolled_for_3ds: false,
            authentication_data: None,
            metadata: router_data
                .request
                .metadata
                .as_ref()
                .map(|secret| convert_value_map_to_hashmap(secret.peek()))
                .transpose()?
                .unwrap_or_default(),
            return_url: router_data.request.router_return_url.clone(),
            webhook_url: router_data.request.webhook_url.clone(),
            complete_authorize_url: router_data.request.complete_authorize_url.clone(),

            session_token: None,
            order_tax_amount: None,
            order_category: None,
            merchant_order_reference_id: None,
            shipping_cost: router_data
                .request
                .shipping_cost
                .map(|cost| cost.get_amount_as_i64()),
            setup_future_usage: setup_future_usage.map(|s| s.into()),
            off_session: router_data.request.off_session,
            request_incremental_authorization: router_data
                .request
                .request_incremental_authorization,
            request_extended_authorization: None,
            customer_acceptance,
            browser_info,
            payment_experience: None,
            merchant_account_metadata: router_data
                .connector_meta_data
                .as_ref()
                .map(|meta| convert_value_map_to_hashmap(meta.peek()))
                .transpose()?
                .unwrap_or_default(),
            connector_customer_id: router_data.connector_customer.clone(),
            state,
<<<<<<< HEAD
            enable_partial_authorization: router_data.request.enable_partial_authorization.map(|e| e.is_true()),
            billing_descriptor: router_data.request.billing_descriptor.as_ref().map(payments_grpc::BillingDescriptor::foreign_from),
            payment_channel: router_data.request.payment_channel.as_ref().map(payments_grpc::PaymentChannel::foreign_try_from)
                .transpose()?
                .map(|payment_channel| payment_channel.into()),
=======
            order_id: None,
            connector_metadata: HashMap::new(),
            enable_partial_authorization: None,
            payment_channel: None,
>>>>>>> a738f7e5
        })
    }
}

impl
    transformers::ForeignTryFrom<
        &RouterData<Authorize, PaymentsAuthorizeData, PaymentsResponseData>,
    > for payments_grpc::PaymentServiceRepeatEverythingRequest
{
    type Error = error_stack::Report<UnifiedConnectorServiceError>;

    fn foreign_try_from(
        router_data: &RouterData<Authorize, PaymentsAuthorizeData, PaymentsResponseData>,
    ) -> Result<Self, Self::Error> {
        let currency = payments_grpc::Currency::foreign_try_from(router_data.request.currency)?;
        let browser_info = router_data
            .request
            .browser_info
            .clone()
            .map(payments_grpc::BrowserInformation::foreign_try_from)
            .transpose()?;
        let capture_method = router_data
            .request
            .capture_method
            .map(payments_grpc::CaptureMethod::foreign_try_from)
            .transpose()?;

        let payment_method_type = router_data
            .request
            .payment_method_type
            .map(payments_grpc::PaymentMethodType::foreign_try_from)
            .transpose()?
            .map(|pm_type| pm_type.into());

        let address = payments_grpc::PaymentAddress::foreign_try_from(router_data.address.clone())?;

        let mandate_reference = match &router_data.request.mandate_id {
            Some(mandate) => match &mandate.mandate_reference_id {
                Some(api_models::payments::MandateReferenceId::ConnectorMandateId(
                    connector_mandate_id,
                )) => Some(payments_grpc::MandateReference {
                    mandate_id: connector_mandate_id.get_connector_mandate_id(),
                    payment_method_id: connector_mandate_id.get_payment_method_id(),
<<<<<<< HEAD
                    connector_mandate_request_reference_id: connector_mandate_id
                        .get_connector_mandate_request_reference_id(),
=======
                    connector_mandate_request_reference_id: None,
>>>>>>> a738f7e5
                }),
                _ => {
                    return Err(UnifiedConnectorServiceError::MissingRequiredField {
                        field_name: "connector_mandate_id",
                    }
                    .into())
                }
            },
            None => {
                return Err(UnifiedConnectorServiceError::MissingRequiredField {
                    field_name: "connector_mandate_id",
                }
                .into())
            }
        };

        let state = router_data
            .access_token
            .as_ref()
            .map(ConnectorState::foreign_from);

        Ok(Self {
            request_ref_id: Some(Identifier {
                id_type: Some(payments_grpc::identifier::IdType::Id(
                    router_data.connector_request_reference_id.clone(),
                )),
            }),
            mandate_reference,
            shipping_cost: None,
            amount: router_data.request.amount,
            currency: currency.into(),
            minor_amount: router_data.request.amount,
            merchant_order_reference_id: router_data.request.merchant_order_reference_id.clone(),
            metadata: router_data
                .request
                .metadata
                .as_ref()
                .map(convert_value_map_to_hashmap)
                .transpose()?
                .unwrap_or_default(),
            merchant_account_metadata: router_data
                .connector_meta_data
                .as_ref()
                .map(|meta| convert_value_map_to_hashmap(meta.peek()))
                .transpose()?
                .unwrap_or_default(),
            webhook_url: router_data.request.webhook_url.clone(),
            capture_method: capture_method.map(|capture_method| capture_method.into()),
            email: router_data
                .request
                .email
                .clone()
                .map(|e| e.expose().expose().into()),
            browser_info,
            test_mode: router_data.test_mode,
            payment_method_type,
            state,
            return_url: router_data.request.router_return_url.clone(),
            description: router_data.description.clone(),
            connector_customer_id: router_data.connector_customer.clone(),
            address: Some(address),
            off_session: router_data.request.off_session,
            recurring_mandate_payment_data: None,
<<<<<<< HEAD
            enable_partial_authorization: router_data
                .request
                .enable_partial_authorization
                .map(|e| e.is_true()),
            billing_descriptor: router_data
                .request
                .billing_descriptor
                .as_ref()
                .map(payments_grpc::BillingDescriptor::foreign_from),
            mit_category: router_data
                .request
                .mit_category
                .map(payments_grpc::MitCategory::foreign_from)
                .map(|mit_category| mit_category.into()),
            shipping_cost: router_data
                .request
                .shipping_cost
                .map(|shipping_cost| shipping_cost.get_amount_as_i64()),
=======
            connector_metadata: HashMap::new(),
            enable_partial_authorization: None,
            billing_descriptor: None,
            mit_category: None,
>>>>>>> a738f7e5
        })
    }
}

impl transformers::ForeignTryFrom<&RouterData<Session, PaymentsSessionData, PaymentsResponseData>>
    for payments_grpc::PaymentServiceSdkSessionTokenRequest
{
    type Error = error_stack::Report<UnifiedConnectorServiceError>;

    fn foreign_try_from(
        router_data: &RouterData<Session, PaymentsSessionData, PaymentsResponseData>,
    ) -> Result<Self, Self::Error> {
        let currency = payments_grpc::Currency::foreign_try_from(router_data.request.currency)?;

        let country = router_data
            .request
            .country
            .as_ref()
            .and_then(|c| payments_grpc::CountryAlpha2::from_str_name(&c.to_string()))
            .map(|country| country.into());

        let merchant_account_metadata = serde_json::to_string(&router_data.connector_meta_data)
            .change_context(UnifiedConnectorServiceError::RequestEncodingFailed)?;

        Ok(Self {
            request_ref_id: Some(Identifier {
                id_type: Some(payments_grpc::identifier::IdType::Id(
                    router_data.connector_request_reference_id.clone(),
                )),
            }),
            amount: router_data.request.amount,
            currency: currency.into(),
            minor_amount: router_data.request.minor_amount.get_amount_as_i64(),
            email: router_data
                .request
                .email
                .clone()
                .map(|e| e.expose().expose().into()),
            merchant_account_metadata: Some(merchant_account_metadata.into()),
            order_tax_amount: router_data
                .request
                .order_tax_amount
                .map(|order_tax_amount| order_tax_amount.get_amount_as_i64()),
            customer_name: router_data
                .request
                .customer_name
                .clone()
                .map(|customer_name| customer_name.expose().into()),
            shipping_cost: router_data
                .request
                .shipping_cost
                .map(|shipping_cost| shipping_cost.get_amount_as_i64()),
            country_alpha2_code: country,
            payment_method_type: router_data
                .payment_method_type
                .map(payments_grpc::PaymentMethodType::foreign_try_from)
                .transpose()?
                .map(|payment_method_type| payment_method_type.into()),
            metadata: HashMap::new(),
            connector_metadata: HashMap::new(),
        })
    }
}

impl transformers::ForeignTryFrom<payments_grpc::PaymentServicePreAuthenticateResponse>
    for Result<(PaymentsResponseData, AttemptStatus), ErrorResponse>
{
    type Error = error_stack::Report<UnifiedConnectorServiceError>;
    fn foreign_try_from(
        response: payments_grpc::PaymentServicePreAuthenticateResponse,
    ) -> Result<Self, Self::Error> {
        let connector_response_reference_id =
            response.response_ref_id.as_ref().and_then(|identifier| {
                identifier
                    .id_type
                    .clone()
                    .and_then(|id_type| match id_type {
                        payments_grpc::identifier::IdType::Id(id) => Some(id),
                        payments_grpc::identifier::IdType::EncodedData(encoded_data) => {
                            Some(encoded_data)
                        }
                        payments_grpc::identifier::IdType::NoResponseIdMarker(_) => None,
                    })
            });

        let resource_id: router_request_types::ResponseId = match response
            .transaction_id
            .as_ref()
            .and_then(|id| id.id_type.clone())
        {
            Some(payments_grpc::identifier::IdType::Id(id)) => {
                router_request_types::ResponseId::ConnectorTransactionId(id)
            }
            Some(payments_grpc::identifier::IdType::EncodedData(encoded_data)) => {
                router_request_types::ResponseId::EncodedData(encoded_data)
            }
            Some(payments_grpc::identifier::IdType::NoResponseIdMarker(_)) | None => {
                router_request_types::ResponseId::NoResponseId
            }
        };

        let redirection_data = response
            .redirection_data
            .clone()
            .map(RedirectForm::foreign_try_from)
            .transpose()?;

        let status_code = convert_connector_service_status_code(response.status_code)?;

        let response = if response.error_code.is_some() {
            let attempt_status = match response.status() {
                payments_grpc::PaymentStatus::AttemptStatusUnspecified => None,
                _ => Some(AttemptStatus::foreign_try_from(response.status())?),
            };

            Err(ErrorResponse {
                code: response.error_code().to_owned(),
                message: response.error_message().to_owned(),
                reason: Some(response.error_reason().to_owned()),
                status_code,
                attempt_status,
                connector_transaction_id: connector_response_reference_id,
                network_decline_code: None,
                network_advice_code: None,
                network_error_message: None,
                connector_metadata: None,
            })
        } else {
            let status = AttemptStatus::foreign_try_from(response.status())?;

            Ok((
                PaymentsResponseData::TransactionResponse {
                    resource_id,
                    redirection_data: Box::new(redirection_data),
                    mandate_reference: Box::new(None),
                    connector_metadata: None,
                    network_txn_id: response.network_txn_id.clone(),
                    connector_response_reference_id,
                    incremental_authorization_allowed: None,
                    charges: None,
                },
                status,
            ))
        };

        Ok(response)
    }
}

impl transformers::ForeignTryFrom<payments_grpc::PaymentServiceAuthorizeResponse>
    for Result<(PaymentsResponseData, AttemptStatus), ErrorResponse>
{
    type Error = error_stack::Report<UnifiedConnectorServiceError>;

    fn foreign_try_from(
        response: payments_grpc::PaymentServiceAuthorizeResponse,
    ) -> Result<Self, Self::Error> {
        let connector_response_reference_id =
            response.response_ref_id.as_ref().and_then(|identifier| {
                identifier
                    .id_type
                    .clone()
                    .and_then(|id_type| match id_type {
                        payments_grpc::identifier::IdType::Id(id) => Some(id),
                        payments_grpc::identifier::IdType::EncodedData(encoded_data) => {
                            Some(encoded_data)
                        }
                        payments_grpc::identifier::IdType::NoResponseIdMarker(_) => None,
                    })
            });

        let resource_id: router_request_types::ResponseId = match response
            .transaction_id
            .as_ref()
            .and_then(|id| id.id_type.clone())
        {
            Some(payments_grpc::identifier::IdType::Id(id)) => {
                router_request_types::ResponseId::ConnectorTransactionId(id)
            }
            Some(payments_grpc::identifier::IdType::EncodedData(encoded_data)) => {
                router_request_types::ResponseId::EncodedData(encoded_data)
            }
            Some(payments_grpc::identifier::IdType::NoResponseIdMarker(_)) | None => {
                router_request_types::ResponseId::NoResponseId
            }
        };

        let (mut connector_metadata, redirection_data) = match response.redirection_data.clone() {
            Some(redirection_data) => match redirection_data.form_type {
                Some(ref form_type) => match form_type {
                    payments_grpc::redirect_form::FormType::Uri(uri) => {
                        let sdk_uri_info = api_models::payments::SdkUpiUriInformation {
                            sdk_uri: uri.uri.clone(),
                        };
                        (
                            Some(
                                sdk_uri_info
                                    .encode_to_value()
                                    .change_context(UnifiedConnectorServiceError::ParsingFailed)
                                    .attach_printable(
                                        "Failed to serialize SdkUpiUriInformation to JSON value",
                                    )?,
                            ),
                            None,
                        )
                    }
                    _ => (
                        None,
                        Some(RedirectForm::foreign_try_from(redirection_data)).transpose()?,
                    ),
                },
                None => (None, None),
            },
            None => (None, None),
        };

        connector_metadata = if response
            .connector_metadata
            .get("nextActionData")
            .filter(|&next_action_data| next_action_data == "WaitScreenInstructions")
            .is_some()
        {
            let wait_screen_metadata = build_upi_wait_screen_data()?;

            let mut metadata_map = connector_metadata
                .as_ref()
                .and_then(|meta| meta.as_object())
                .cloned()
                .unwrap_or_else(serde_json::Map::new);

            metadata_map.insert("WaitScreenInstructions".to_string(), wait_screen_metadata);

            // For UPI Intent/QR, also preserve URI information from redirection data
            if let Some(redirection_data) = response.redirection_data.as_ref() {
                if let Some(payments_grpc::redirect_form::FormType::Uri(uri)) =
                    &redirection_data.form_type
                {
                    let sdk_uri_info = api_models::payments::SdkUpiUriInformation {
                        sdk_uri: uri.uri.clone(),
                    };
                    let uri_data = sdk_uri_info
                        .encode_to_value()
                        .change_context(UnifiedConnectorServiceError::ParsingFailed)
                        .attach_printable(
                            "Failed to serialize SdkUpiUriInformation to JSON value",
                        )?;
                    metadata_map.insert("SdkUpiUriInformation".to_string(), uri_data);
                }
            }

            Some(serde_json::Value::Object(metadata_map))
        } else {
            connector_metadata
        };

        // Extract connector_metadata from response if present and not already set
        if connector_metadata.is_none() && !response.connector_metadata.is_empty() {
            connector_metadata = serde_json::to_value(&response.connector_metadata)
                .map_err(|e| {
                    tracing::warn!(
                        serialization_error=?e,
                        metadata=?response.connector_metadata,
                        "Failed to serialize connector_metadata from UCS response"
                    );
                    e
                })
                .ok();
        }

        let status_code = convert_connector_service_status_code(response.status_code)?;

        let response = if response.error_code.is_some() {
            let attempt_status = match response.status() {
                payments_grpc::PaymentStatus::AttemptStatusUnspecified => None,
                _ => Some(AttemptStatus::foreign_try_from(response.status())?),
            };

            Err(ErrorResponse {
                code: response.error_code().to_owned(),
                message: response.error_message().to_owned(),
                reason: Some(response.error_reason().to_owned()),
                status_code,
                attempt_status,
                connector_transaction_id: connector_response_reference_id,
                network_decline_code: None,
                network_advice_code: None,
                network_error_message: None,
                connector_metadata: None,
            })
        } else {
            let status = AttemptStatus::foreign_try_from(response.status())?;

            Ok((
                PaymentsResponseData::TransactionResponse {
                    resource_id,
                    redirection_data: Box::new(redirection_data),
                    mandate_reference: Box::new(response.mandate_reference.map(|grpc_mandate| {
                        hyperswitch_domain_models::router_response_types::MandateReference {
                            connector_mandate_id: grpc_mandate.mandate_id,
                            payment_method_id: grpc_mandate.payment_method_id,
                            mandate_metadata: None,
                            connector_mandate_request_reference_id: grpc_mandate
                                .connector_mandate_request_reference_id,
                        }
                    })),
                    connector_metadata,
                    network_txn_id: response.network_txn_id.clone(),
                    connector_response_reference_id,
                    incremental_authorization_allowed: response.incremental_authorization_allowed,
                    charges: None,
                },
                status,
            ))
        };

        Ok(response)
    }
}

impl transformers::ForeignTryFrom<payments_grpc::PaymentServiceCaptureResponse>
    for Result<(PaymentsResponseData, AttemptStatus), ErrorResponse>
{
    type Error = error_stack::Report<UnifiedConnectorServiceError>;

    fn foreign_try_from(
        response: payments_grpc::PaymentServiceCaptureResponse,
    ) -> Result<Self, Self::Error> {
        let connector_response_reference_id =
            response.response_ref_id.as_ref().and_then(|identifier| {
                identifier
                    .id_type
                    .clone()
                    .and_then(|id_type| match id_type {
                        payments_grpc::identifier::IdType::Id(id) => Some(id),
                        payments_grpc::identifier::IdType::EncodedData(encoded_data) => {
                            Some(encoded_data)
                        }
                        payments_grpc::identifier::IdType::NoResponseIdMarker(_) => None,
                    })
            });

        let status_code = convert_connector_service_status_code(response.status_code)?;

        let resource_id: router_request_types::ResponseId = match response
            .transaction_id
            .as_ref()
            .and_then(|id| id.id_type.clone())
        {
            Some(payments_grpc::identifier::IdType::Id(id)) => {
                router_request_types::ResponseId::ConnectorTransactionId(id)
            }
            Some(payments_grpc::identifier::IdType::EncodedData(encoded_data)) => {
                router_request_types::ResponseId::EncodedData(encoded_data)
            }
            Some(payments_grpc::identifier::IdType::NoResponseIdMarker(_)) | None => {
                router_request_types::ResponseId::NoResponseId
            }
        };

        // Extract connector_metadata from response if present
        let connector_metadata = (!response.connector_metadata.is_empty())
            .then(|| {
                serde_json::to_value(&response.connector_metadata)
                    .map_err(|e| {
                        tracing::warn!(
                            serialization_error=?e,
                            metadata=?response.connector_metadata,
                            "Failed to serialize connector_metadata from UCS capture response"
                        );
                        e
                    })
                    .ok()
            })
            .flatten();

        let response = if response.error_code.is_some() {
            let attempt_status = match response.status() {
                payments_grpc::PaymentStatus::AttemptStatusUnspecified => None,
                _ => Some(AttemptStatus::foreign_try_from(response.status())?),
            };
            Err(ErrorResponse {
                code: response.error_code().to_owned(),
                message: response.error_message().to_owned(),
                reason: Some(response.error_reason().to_owned()),
                status_code,
                attempt_status,
                connector_transaction_id: connector_response_reference_id,
                network_decline_code: None,
                network_advice_code: None,
                network_error_message: None,
                connector_metadata: None,
            })
        } else {
            let status = AttemptStatus::foreign_try_from(response.status())?;
            Ok((
                PaymentsResponseData::TransactionResponse {
                    resource_id,
                    redirection_data: Box::new(None),
                    mandate_reference: Box::new(response.mandate_reference.map(|grpc_mandate| {
                        hyperswitch_domain_models::router_response_types::MandateReference {
                            connector_mandate_id: grpc_mandate.mandate_id,
                            payment_method_id: grpc_mandate.payment_method_id,
                            mandate_metadata: None,
                            connector_mandate_request_reference_id: grpc_mandate
                                .connector_mandate_request_reference_id,
                        }
                    })),
                    connector_metadata,
                    network_txn_id: None,
                    connector_response_reference_id,
                    incremental_authorization_allowed: response.incremental_authorization_allowed,
                    charges: None,
                },
                status,
            ))
        };
        Ok(response)
    }
}

impl transformers::ForeignTryFrom<payments_grpc::PaymentServiceCreateConnectorCustomerResponse>
    for Result<PaymentsResponseData, ErrorResponse>
{
    type Error = error_stack::Report<UnifiedConnectorServiceError>;

    fn foreign_try_from(
        response: payments_grpc::PaymentServiceCreateConnectorCustomerResponse,
    ) -> Result<Self, Self::Error> {
        let status_code = convert_connector_service_status_code(response.status_code)?;

        let response = if response.error_code.is_some() {
            router_env::logger::error!(
                error_message = ?response.error_message,
                error_code = ?response.error_code,
                status_code,
                "UCS create connector customer failed"
            );

            Err(ErrorResponse {
                code: response.error_code().to_owned(),
                message: response.error_message().to_owned(),
                reason: Some(response.error_message().to_owned()),
                status_code,
                attempt_status: None,
                connector_transaction_id: None,
                network_decline_code: None,
                network_advice_code: None,
                network_error_message: None,
                connector_metadata: None,
            })
        } else {
            use hyperswitch_domain_models::router_response_types::ConnectorCustomerResponseData;
            Ok(PaymentsResponseData::ConnectorCustomerResponse(
                ConnectorCustomerResponseData::new_with_customer_id(response.connector_customer_id),
            ))
        };

        Ok(response)
    }
}

impl transformers::ForeignTryFrom<payments_grpc::PaymentServiceRegisterResponse>
    for Result<(PaymentsResponseData, AttemptStatus), ErrorResponse>
{
    type Error = error_stack::Report<UnifiedConnectorServiceError>;

    fn foreign_try_from(
        response: payments_grpc::PaymentServiceRegisterResponse,
    ) -> Result<Self, Self::Error> {
        let connector_response_reference_id =
            response.response_ref_id.as_ref().and_then(|identifier| {
                identifier
                    .id_type
                    .clone()
                    .and_then(|id_type| match id_type {
                        payments_grpc::identifier::IdType::Id(id) => Some(id),
                        payments_grpc::identifier::IdType::EncodedData(encoded_data) => {
                            Some(encoded_data)
                        }
                        payments_grpc::identifier::IdType::NoResponseIdMarker(_) => None,
                    })
            });

        let status_code = convert_connector_service_status_code(response.status_code)?;

        let response = if response.error_code.is_some() {
            let attempt_status = match response.status() {
                payments_grpc::PaymentStatus::AttemptStatusUnspecified => None,
                _ => Some(AttemptStatus::foreign_try_from(response.status())?),
            };
            Err(ErrorResponse {
                code: response.error_code().to_owned(),
                message: response.error_message().to_owned(),
                reason: Some(response.error_reason().to_owned()),
                status_code,
                attempt_status,
                connector_transaction_id: connector_response_reference_id,
                network_decline_code: None,
                network_advice_code: None,
                network_error_message: None,
                connector_metadata: None,
            })
        } else {
            let status = AttemptStatus::foreign_try_from(response.status())?;

            // Extract connector_metadata from response if present
            let connector_metadata = (!response.connector_metadata.is_empty())
                .then(|| {
                    serde_json::to_value(&response.connector_metadata)
                        .map_err(|e| {
                            tracing::warn!(
                                serialization_error=?e,
                                metadata=?response.connector_metadata,
                                "Failed to serialize connector_metadata from UCS register response"
                            );
                            e
                        })
                        .ok()
                })
                .flatten();

            Ok((
                PaymentsResponseData::TransactionResponse {
                    resource_id: response
                        .registration_id
                        .as_ref()
                        .and_then(|identifier| {
                            identifier
                                .id_type
                                .clone()
                                .and_then(|id_type| match id_type {
                                    payments_grpc::identifier::IdType::Id(id) => Some(
                                        router_request_types::ResponseId::ConnectorTransactionId(
                                            id,
                                        ),
                                    ),
                                    payments_grpc::identifier::IdType::EncodedData(
                                        encoded_data,
                                    ) => Some(
                                        router_request_types::ResponseId::ConnectorTransactionId(
                                            encoded_data,
                                        ),
                                    ),
                                    payments_grpc::identifier::IdType::NoResponseIdMarker(_) => {
                                        None
                                    }
                                })
                        })
                        .unwrap_or(router_request_types::ResponseId::NoResponseId),
                    redirection_data: Box::new(
                        response
                            .redirection_data
                            .clone()
                            .map(RedirectForm::foreign_try_from)
                            .transpose()?,
                    ),
                    mandate_reference: Box::new(response.mandate_reference.map(|grpc_mandate| {
                        hyperswitch_domain_models::router_response_types::MandateReference {
                            connector_mandate_id: grpc_mandate.mandate_id,
                            payment_method_id: grpc_mandate.payment_method_id,
                            mandate_metadata: None,
                            connector_mandate_request_reference_id: grpc_mandate
                                .connector_mandate_request_reference_id,
                        }
                    })),
                    connector_metadata,
                    network_txn_id: response.network_txn_id,
                    connector_response_reference_id,
                    incremental_authorization_allowed: response.incremental_authorization_allowed,
                    charges: None,
                },
                status,
            ))
        };

        Ok(response)
    }
}

impl transformers::ForeignTryFrom<payments_grpc::PaymentServiceRepeatEverythingResponse>
    for Result<(PaymentsResponseData, AttemptStatus), ErrorResponse>
{
    type Error = error_stack::Report<UnifiedConnectorServiceError>;

    fn foreign_try_from(
        response: payments_grpc::PaymentServiceRepeatEverythingResponse,
    ) -> Result<Self, Self::Error> {
        let connector_response_reference_id =
            response.response_ref_id.as_ref().and_then(|identifier| {
                identifier
                    .id_type
                    .clone()
                    .and_then(|id_type| match id_type {
                        payments_grpc::identifier::IdType::Id(id) => Some(id),
                        payments_grpc::identifier::IdType::EncodedData(encoded_data) => {
                            Some(encoded_data)
                        }
                        payments_grpc::identifier::IdType::NoResponseIdMarker(_) => None,
                    })
            });

        let transaction_id = response.transaction_id.as_ref().and_then(|id| {
            id.id_type.clone().and_then(|id_type| match id_type {
                payments_grpc::identifier::IdType::Id(id) => Some(id),
                payments_grpc::identifier::IdType::EncodedData(encoded_data) => Some(encoded_data),
                payments_grpc::identifier::IdType::NoResponseIdMarker(_) => None,
            })
        });

        let status_code = convert_connector_service_status_code(response.status_code)?;

        // Extract connector_metadata from response if present
        let connector_metadata = (!response.connector_metadata.is_empty())
            .then(|| {
                serde_json::to_value(&response.connector_metadata)
                .map_err(|e| {
                    tracing::warn!(
                        serialization_error=?e,
                        metadata=?response.connector_metadata,
                        "Failed to serialize connector_metadata from UCS repeat payment response"
                    );
                    e
                })
                .ok()
            })
            .flatten();

        let response = if response.error_code.is_some() {
            let attempt_status = match response.status() {
                payments_grpc::PaymentStatus::AttemptStatusUnspecified => None,
                _ => Some(AttemptStatus::foreign_try_from(response.status())?),
            };
            Err(ErrorResponse {
                code: response.error_code().to_owned(),
                message: response.error_message().to_owned(),
                reason: Some(response.error_reason().to_owned()),
                status_code,
                attempt_status,
                connector_transaction_id: transaction_id,
                network_decline_code: None,
                network_advice_code: None,
                network_error_message: None,
                connector_metadata: None,
            })
        } else {
            let status = AttemptStatus::foreign_try_from(response.status())?;

            Ok((
                PaymentsResponseData::TransactionResponse {
                    resource_id: match transaction_id.as_ref() {
                        Some(transaction_id) => {
                            router_request_types::ResponseId::ConnectorTransactionId(
                                transaction_id.clone(),
                            )
                        }
                        None => router_request_types::ResponseId::NoResponseId,
                    },
                    redirection_data: Box::new(None),
                    mandate_reference: Box::new(response.mandate_reference.map(|grpc_mandate| {
                        hyperswitch_domain_models::router_response_types::MandateReference {
                            connector_mandate_id: grpc_mandate.mandate_id,
                            payment_method_id: grpc_mandate.payment_method_id,
                            mandate_metadata: None,
                            connector_mandate_request_reference_id: grpc_mandate
                                .connector_mandate_request_reference_id,
                        }
                    })),
                    connector_metadata,
                    network_txn_id: response.network_txn_id.clone(),
                    connector_response_reference_id,
                    incremental_authorization_allowed: None,
                    charges: None,
                },
                status,
            ))
        };

        Ok(response)
    }
}

impl transformers::ForeignTryFrom<payments_grpc::PaymentServiceCreateAccessTokenResponse>
    for Result<AccessToken, ErrorResponse>
{
    type Error = error_stack::Report<UnifiedConnectorServiceError>;

    fn foreign_try_from(
        response: payments_grpc::PaymentServiceCreateAccessTokenResponse,
    ) -> Result<Self, Self::Error> {
        let status_code = convert_connector_service_status_code(response.status_code)?;

        let response = if response.error_code.is_some() {
            router_env::logger::error!(
                error_message = ?response.error_message,
                error_code = ?response.error_code,
                status_code,
                "UCS create access token failed"
            );

            Err(ErrorResponse {
                code: response.error_code().to_owned(),
                message: response.error_message().to_owned(),
                reason: Some(response.error_message().to_owned()),
                status_code,
                attempt_status: None,
                connector_transaction_id: None,
                network_decline_code: None,
                network_advice_code: None,
                network_error_message: None,
                connector_metadata: None,
            })
        } else {
            Ok(AccessToken {
                token: Secret::new(response.access_token),
                expires: response.expires_in_seconds.unwrap_or_default(),
            })
        };

        Ok(response)
    }
}

impl transformers::ForeignTryFrom<common_enums::Currency> for payments_grpc::Currency {
    type Error = error_stack::Report<UnifiedConnectorServiceError>;

    fn foreign_try_from(currency: common_enums::Currency) -> Result<Self, Self::Error> {
        Self::from_str_name(&currency.to_string()).ok_or_else(|| {
            UnifiedConnectorServiceError::RequestEncodingFailedWithReason(
                "Failed to parse currency".to_string(),
            )
            .into()
        })
    }
}

impl transformers::ForeignTryFrom<payments_grpc::Currency> for common_enums::Currency {
    type Error = error_stack::Report<UnifiedConnectorServiceError>;

    fn foreign_try_from(currency: payments_grpc::Currency) -> Result<Self, Self::Error> {
        let currency_str = currency.as_str_name();
        Self::from_str(currency_str).change_context(UnifiedConnectorServiceError::ParsingFailed)
    }
}

impl transformers::ForeignTryFrom<payments_grpc::CountryAlpha2> for common_enums::CountryAlpha2 {
    type Error = error_stack::Report<UnifiedConnectorServiceError>;

    fn foreign_try_from(country: payments_grpc::CountryAlpha2) -> Result<Self, Self::Error> {
        let country_str = country.as_str_name();
        Self::from_str(country_str).change_context(UnifiedConnectorServiceError::ParsingFailed)
    }
}

impl transformers::ForeignTryFrom<common_enums::PaymentMethodType>
    for payments_grpc::PaymentMethodType
{
    type Error = error_stack::Report<UnifiedConnectorServiceError>;

    fn foreign_try_from(value: common_enums::PaymentMethodType) -> Result<Self, Self::Error> {
        match value {
            common_enums::PaymentMethodType::Ach => Ok(Self::Ach),
            common_enums::PaymentMethodType::Affirm => Ok(Self::Affirm),
            common_enums::PaymentMethodType::AfterpayClearpay => Ok(Self::AfterpayClearpay),
            common_enums::PaymentMethodType::Alfamart => Ok(Self::Alfamart),
            common_enums::PaymentMethodType::AliPay => Ok(Self::AliPay),
            common_enums::PaymentMethodType::AliPayHk => Ok(Self::AliPayHk),
            common_enums::PaymentMethodType::Alma => Ok(Self::Alma),
            common_enums::PaymentMethodType::AmazonPay => Ok(Self::AmazonPay),
            common_enums::PaymentMethodType::ApplePay => Ok(Self::ApplePay),
            common_enums::PaymentMethodType::Atome => Ok(Self::Atome),
            common_enums::PaymentMethodType::Bacs => Ok(Self::Bacs),
            common_enums::PaymentMethodType::BancontactCard => Ok(Self::BancontactCard),
            common_enums::PaymentMethodType::Becs => Ok(Self::Becs),
            common_enums::PaymentMethodType::Benefit => Ok(Self::Benefit),
            common_enums::PaymentMethodType::Bizum => Ok(Self::Bizum),
            common_enums::PaymentMethodType::Blik => Ok(Self::Blik),
            common_enums::PaymentMethodType::Boleto => Ok(Self::Boleto),
            common_enums::PaymentMethodType::BcaBankTransfer => Ok(Self::BcaBankTransfer),
            common_enums::PaymentMethodType::BniVa => Ok(Self::BniVa),
            common_enums::PaymentMethodType::BriVa => Ok(Self::BriVa),
            common_enums::PaymentMethodType::CardRedirect => Ok(Self::CardRedirect),
            common_enums::PaymentMethodType::CimbVa => Ok(Self::CimbVa),
            common_enums::PaymentMethodType::ClassicReward => Ok(Self::ClassicReward),
            common_enums::PaymentMethodType::Credit => Ok(Self::Credit),
            common_enums::PaymentMethodType::CryptoCurrency => Ok(Self::CryptoCurrency),
            common_enums::PaymentMethodType::Cashapp => Ok(Self::Cashapp),
            common_enums::PaymentMethodType::Dana => Ok(Self::Dana),
            common_enums::PaymentMethodType::DanamonVa => Ok(Self::DanamonVa),
            common_enums::PaymentMethodType::Debit => Ok(Self::Debit),
            common_enums::PaymentMethodType::DuitNow => Ok(Self::DuitNow),
            common_enums::PaymentMethodType::Efecty => Ok(Self::Efecty),
            common_enums::PaymentMethodType::Eft => Ok(Self::Eft),
            common_enums::PaymentMethodType::Eps => Ok(Self::Eps),
            common_enums::PaymentMethodType::Fps => Ok(Self::Fps),
            common_enums::PaymentMethodType::Evoucher => Ok(Self::Evoucher),
            common_enums::PaymentMethodType::Giropay => Ok(Self::Giropay),
            common_enums::PaymentMethodType::Givex => Ok(Self::Givex),
            common_enums::PaymentMethodType::GooglePay => Ok(Self::GooglePay),
            common_enums::PaymentMethodType::GoPay => Ok(Self::GoPay),
            common_enums::PaymentMethodType::Gcash => Ok(Self::Gcash),
            common_enums::PaymentMethodType::Ideal => Ok(Self::Ideal),
            common_enums::PaymentMethodType::Interac => Ok(Self::Interac),
            common_enums::PaymentMethodType::Indomaret => Ok(Self::Indomaret),
            common_enums::PaymentMethodType::KakaoPay => Ok(Self::KakaoPay),
            common_enums::PaymentMethodType::LocalBankRedirect => Ok(Self::LocalBankRedirect),
            common_enums::PaymentMethodType::MandiriVa => Ok(Self::MandiriVa),
            common_enums::PaymentMethodType::Knet => Ok(Self::Knet),
            common_enums::PaymentMethodType::MbWay => Ok(Self::MbWay),
            common_enums::PaymentMethodType::MobilePay => Ok(Self::MobilePay),
            common_enums::PaymentMethodType::Momo => Ok(Self::Momo),
            common_enums::PaymentMethodType::MomoAtm => Ok(Self::MomoAtm),
            common_enums::PaymentMethodType::Multibanco => Ok(Self::Multibanco),
            common_enums::PaymentMethodType::OnlineBankingThailand => {
                Ok(Self::OnlineBankingThailand)
            }
            common_enums::PaymentMethodType::OnlineBankingCzechRepublic => {
                Ok(Self::OnlineBankingCzechRepublic)
            }
            common_enums::PaymentMethodType::OnlineBankingFinland => Ok(Self::OnlineBankingFinland),
            common_enums::PaymentMethodType::OnlineBankingFpx => Ok(Self::OnlineBankingFpx),
            common_enums::PaymentMethodType::OnlineBankingPoland => Ok(Self::OnlineBankingPoland),
            common_enums::PaymentMethodType::OnlineBankingSlovakia => {
                Ok(Self::OnlineBankingSlovakia)
            }
            common_enums::PaymentMethodType::Oxxo => Ok(Self::Oxxo),
            common_enums::PaymentMethodType::PagoEfectivo => Ok(Self::PagoEfectivo),
            common_enums::PaymentMethodType::PermataBankTransfer => Ok(Self::PermataBankTransfer),
            common_enums::PaymentMethodType::OpenBankingUk => Ok(Self::OpenBankingUk),
            common_enums::PaymentMethodType::PayBright => Ok(Self::PayBright),
            common_enums::PaymentMethodType::Paze => Ok(Self::Paze),
            common_enums::PaymentMethodType::Pix => Ok(Self::Pix),
            common_enums::PaymentMethodType::PaySafeCard => Ok(Self::PaySafeCard),
            common_enums::PaymentMethodType::Przelewy24 => Ok(Self::Przelewy24),
            common_enums::PaymentMethodType::PromptPay => Ok(Self::PromptPay),
            common_enums::PaymentMethodType::Pse => Ok(Self::Pse),
            common_enums::PaymentMethodType::RedCompra => Ok(Self::RedCompra),
            common_enums::PaymentMethodType::RedPagos => Ok(Self::RedPagos),
            common_enums::PaymentMethodType::SamsungPay => Ok(Self::SamsungPay),
            common_enums::PaymentMethodType::Sepa => Ok(Self::Sepa),
            common_enums::PaymentMethodType::SepaBankTransfer => Ok(Self::SepaBankTransfer),
            common_enums::PaymentMethodType::Sofort => Ok(Self::Sofort),
            common_enums::PaymentMethodType::Swish => Ok(Self::Swish),
            common_enums::PaymentMethodType::TouchNGo => Ok(Self::TouchNGo),
            common_enums::PaymentMethodType::Trustly => Ok(Self::Trustly),
            common_enums::PaymentMethodType::Twint => Ok(Self::Twint),
            common_enums::PaymentMethodType::UpiCollect => Ok(Self::UpiCollect),
            common_enums::PaymentMethodType::UpiIntent => Ok(Self::UpiIntent),
            common_enums::PaymentMethodType::UpiQr => Ok(Self::UpiQr),
            common_enums::PaymentMethodType::Vipps => Ok(Self::Vipps),
            common_enums::PaymentMethodType::VietQr => Ok(Self::VietQr),
            common_enums::PaymentMethodType::Venmo => Ok(Self::Venmo),
            common_enums::PaymentMethodType::Walley => Ok(Self::Walley),
            common_enums::PaymentMethodType::WeChatPay => Ok(Self::WeChatPay),
            common_enums::PaymentMethodType::SevenEleven => Ok(Self::SevenEleven),
            common_enums::PaymentMethodType::Lawson => Ok(Self::Lawson),
            common_enums::PaymentMethodType::MiniStop => Ok(Self::MiniStop),
            common_enums::PaymentMethodType::FamilyMart => Ok(Self::FamilyMart),
            common_enums::PaymentMethodType::Seicomart => Ok(Self::Seicomart),
            common_enums::PaymentMethodType::PayEasy => Ok(Self::PayEasy),
            common_enums::PaymentMethodType::LocalBankTransfer => Ok(Self::LocalBankTransfer),
            common_enums::PaymentMethodType::OpenBankingPIS => Ok(Self::OpenBankingPis),
            common_enums::PaymentMethodType::DirectCarrierBilling => Ok(Self::DirectCarrierBilling),
            common_enums::PaymentMethodType::InstantBankTransfer => Ok(Self::InstantBankTransfer),
            common_enums::PaymentMethodType::Paypal => Ok(Self::PayPal),
            common_enums::PaymentMethodType::RevolutPay => Ok(Self::RevolutPay),
            _ => Err(
                UnifiedConnectorServiceError::RequestEncodingFailedWithReason(
                    "Payment Method Type not yet supported".to_string(),
                ),
            )?,
        }
    }
}

impl transformers::ForeignTryFrom<common_enums::CardNetwork> for payments_grpc::CardNetwork {
    type Error = error_stack::Report<UnifiedConnectorServiceError>;

    fn foreign_try_from(card_network: common_enums::CardNetwork) -> Result<Self, Self::Error> {
        match card_network {
            common_enums::CardNetwork::Visa => Ok(Self::Visa),
            common_enums::CardNetwork::Mastercard => Ok(Self::Mastercard),
            common_enums::CardNetwork::JCB => Ok(Self::Jcb),
            common_enums::CardNetwork::DinersClub => Ok(Self::Diners),
            common_enums::CardNetwork::Discover => Ok(Self::Discover),
            common_enums::CardNetwork::CartesBancaires => Ok(Self::CartesBancaires),
            common_enums::CardNetwork::UnionPay => Ok(Self::Unionpay),
            common_enums::CardNetwork::RuPay => Ok(Self::Rupay),
            common_enums::CardNetwork::Maestro => Ok(Self::Maestro),
            common_enums::CardNetwork::AmericanExpress => Ok(Self::Amex),
            _ => Err(
                UnifiedConnectorServiceError::RequestEncodingFailedWithReason(
                    "Card Network not supported".to_string(),
                )
                .into(),
            ),
        }
    }
}

impl transformers::ForeignTryFrom<&common_types::payments::ApplePayPaymentData>
    for payments_grpc::apple_wallet::payment_data::PaymentData
{
    type Error = error_stack::Report<UnifiedConnectorServiceError>;

    fn foreign_try_from(
        payment_data: &common_types::payments::ApplePayPaymentData,
    ) -> Result<Self, Self::Error> {
        match payment_data {
            common_types::payments::ApplePayPaymentData::Encrypted(encrypted_data) => {
                Ok(Self::EncryptedData(encrypted_data.clone()))
            }
            common_types::payments::ApplePayPaymentData::Decrypted(decrypted_data) => {
                let application_primary_account_number = CardNumber::from_str(
                    &decrypted_data
                        .application_primary_account_number
                        .get_card_no(),
                )
                .change_context(
                    UnifiedConnectorServiceError::RequestEncodingFailedWithReason(
                        "Failed to parse card number".to_string(),
                    ),
                )?;
                Ok(Self::DecryptedData(payments_grpc::ApplePayPredecryptData {
                    application_primary_account_number: Some(application_primary_account_number),
                    application_expiration_month: Some(
                        decrypted_data
                            .application_expiration_month
                            .clone()
                            .expose()
                            .into(),
                    ),
                    application_expiration_year: Some(
                        decrypted_data
                            .application_expiration_year
                            .clone()
                            .expose()
                            .into(),
                    ),
                    payment_data: Some(payments_grpc::ApplePayCryptogramData {
                        online_payment_cryptogram: Some(
                            decrypted_data
                                .payment_data
                                .online_payment_cryptogram
                                .clone()
                                .expose()
                                .into(),
                        ),
                        eci_indicator: decrypted_data.payment_data.eci_indicator.clone(),
                    }),
                }))
            }
        }
    }
}

impl transformers::ForeignTryFrom<&common_types::payments::GpayTokenizationData>
    for payments_grpc::google_wallet::tokenization_data::TokenizationData
{
    type Error = error_stack::Report<UnifiedConnectorServiceError>;

    fn foreign_try_from(
        tokenization_data: &common_types::payments::GpayTokenizationData,
    ) -> Result<Self, Self::Error> {
        match tokenization_data {
            common_types::payments::GpayTokenizationData::Encrypted(encrypted_data) => Ok(
                Self::EncryptedData(payments_grpc::GpayEncryptedTokenizationData {
                    token_type: encrypted_data.token_type.clone(),
                    token: encrypted_data.token.clone(),
                }),
            ),
            common_types::payments::GpayTokenizationData::Decrypted(decrypted_data) => {
                let application_primary_account_number = CardNumber::from_str(
                    &decrypted_data
                        .application_primary_account_number
                        .get_card_no(),
                )
                .change_context(
                    UnifiedConnectorServiceError::RequestEncodingFailedWithReason(
                        "Failed to parse card number".to_string(),
                    ),
                )?;
                Ok(Self::DecryptedData(payments_grpc::GPayPredecryptData {
                    card_exp_month: Some(decrypted_data.card_exp_month.clone().expose().into()),
                    card_exp_year: Some(decrypted_data.card_exp_year.clone().expose().into()),
                    application_primary_account_number: Some(application_primary_account_number),
                    cryptogram: decrypted_data
                        .cryptogram
                        .clone()
                        .map(|cryptogram| cryptogram.expose().into()),
                    eci_indicator: decrypted_data.eci_indicator.clone(),
                }))
            }
        }
    }
}

impl transformers::ForeignTryFrom<hyperswitch_domain_models::payment_address::PaymentAddress>
    for payments_grpc::PaymentAddress
{
    type Error = error_stack::Report<UnifiedConnectorServiceError>;

    fn foreign_try_from(
        payment_address: hyperswitch_domain_models::payment_address::PaymentAddress,
    ) -> Result<Self, Self::Error> {
        let shipping = payment_address.get_shipping().map(|address| {
            let details = address.address.as_ref();

            let country = details.and_then(|details| {
                details
                    .country
                    .as_ref()
                    .and_then(|c| payments_grpc::CountryAlpha2::from_str_name(&c.to_string()))
                    .map(|country| country.into())
            });

            payments_grpc::Address {
                first_name: details
                    .and_then(|d| d.first_name.as_ref().map(|s| s.clone().expose().into())),
                last_name: details
                    .and_then(|d| d.last_name.as_ref().map(|s| s.clone().expose().into())),
                line1: details.and_then(|d| d.line1.as_ref().map(|s| s.clone().expose().into())),
                line2: details.and_then(|d| d.line2.as_ref().map(|s| s.clone().expose().into())),
                line3: details.and_then(|d| d.line3.as_ref().map(|s| s.clone().expose().into())),
                city: details.and_then(|d| d.city.as_ref().map(|s| s.clone().into())),
                state: details.and_then(|d| d.state.as_ref().map(|s| s.clone().expose().into())),
                zip_code: details.and_then(|d| d.zip.as_ref().map(|s| s.clone().expose().into())),
                country_alpha2_code: country,
                email: address
                    .email
                    .as_ref()
                    .map(|e| e.clone().expose().expose().into()),
                phone_number: address
                    .phone
                    .as_ref()
                    .and_then(|phone| phone.number.as_ref().map(|n| n.clone().expose().into())),
                phone_country_code: address.phone.as_ref().and_then(|p| p.country_code.clone()),
            }
        });

        let billing = payment_address.get_payment_billing().map(|address| {
            let details = address.address.as_ref();

            let country = details.and_then(|details| {
                details
                    .country
                    .as_ref()
                    .and_then(|c| payments_grpc::CountryAlpha2::from_str_name(&c.to_string()))
                    .map(|country| country.into())
            });

            payments_grpc::Address {
                first_name: details
                    .and_then(|d| d.first_name.as_ref().map(|s| s.peek().to_string().into())),
                last_name: details
                    .and_then(|d| d.last_name.as_ref().map(|s| s.peek().to_string().into())),
                line1: details.and_then(|d| d.line1.as_ref().map(|s| s.peek().to_string().into())),
                line2: details.and_then(|d| d.line2.as_ref().map(|s| s.peek().to_string().into())),
                line3: details.and_then(|d| d.line3.as_ref().map(|s| s.peek().to_string().into())),
                city: details.and_then(|d| d.city.as_ref().map(|s| s.clone().into())),
                state: details.and_then(|d| d.state.as_ref().map(|s| s.peek().to_string().into())),
                zip_code: details.and_then(|d| d.zip.as_ref().map(|s| s.peek().to_string().into())),
                country_alpha2_code: country,
                email: address.email.as_ref().map(|e| e.peek().to_string().into()),
                phone_number: address
                    .phone
                    .as_ref()
                    .and_then(|phone| phone.number.as_ref().map(|n| n.peek().to_string().into())),
                phone_country_code: address.phone.as_ref().and_then(|p| p.country_code.clone()),
            }
        });

        let unified_payment_method_billing =
            payment_address.get_payment_method_billing().map(|address| {
                let details = address.address.as_ref();

                let country = details.and_then(|details| {
                    details
                        .country
                        .as_ref()
                        .and_then(|c| payments_grpc::CountryAlpha2::from_str_name(&c.to_string()))
                        .map(|country| country.into())
                });

                payments_grpc::Address {
                    first_name: details
                        .and_then(|d| d.first_name.as_ref().map(|s| s.peek().to_string().into())),
                    last_name: details
                        .and_then(|d| d.last_name.as_ref().map(|s| s.peek().to_string().into())),
                    line1: details
                        .and_then(|d| d.line1.as_ref().map(|s| s.peek().to_string().into())),
                    line2: details
                        .and_then(|d| d.line2.as_ref().map(|s| s.peek().to_string().into())),
                    line3: details
                        .and_then(|d| d.line3.as_ref().map(|s| s.peek().to_string().into())),
                    city: details.and_then(|d| d.city.as_ref().map(|s| s.clone().into())),
                    state: details
                        .and_then(|d| d.state.as_ref().map(|s| s.peek().to_string().into())),
                    zip_code: details
                        .and_then(|d| d.zip.as_ref().map(|s| s.peek().to_string().into())),
                    country_alpha2_code: country,
                    email: address
                        .email
                        .as_ref()
                        .map(|e| e.clone().expose().expose().into()),
                    phone_number: address
                        .phone
                        .as_ref()
                        .and_then(|phone| phone.number.as_ref().map(|n| n.clone().expose().into())),
                    phone_country_code: address.phone.as_ref().and_then(|p| p.country_code.clone()),
                }
            });
        Ok(Self {
            shipping_address: shipping,
            billing_address: unified_payment_method_billing.or(billing),
        })
    }
}

impl transformers::ForeignTryFrom<AuthenticationType> for payments_grpc::AuthenticationType {
    type Error = error_stack::Report<UnifiedConnectorServiceError>;

    fn foreign_try_from(auth_type: AuthenticationType) -> Result<Self, Self::Error> {
        match auth_type {
            AuthenticationType::ThreeDs => Ok(Self::ThreeDs),
            AuthenticationType::NoThreeDs => Ok(Self::NoThreeDs),
        }
    }
}

impl transformers::ForeignTryFrom<router_request_types::CompleteAuthorizeRedirectResponse>
    for payments_grpc::RedirectionResponse
{
    type Error = error_stack::Report<UnifiedConnectorServiceError>;

    fn foreign_try_from(
        domain_redirect_response: router_request_types::CompleteAuthorizeRedirectResponse,
    ) -> Result<Self, Self::Error> {
        Ok(Self {
            params: domain_redirect_response
                .params
                .map(|params| params.expose()),
            payload: domain_redirect_response
                .payload
                .as_ref()
                .and_then(|val| {
                    let exposed_val = val.clone().expose();
                    exposed_val.as_object().cloned()
                })
                .map(|map| {
                    map.into_iter()
                        .filter_map(|(k, v)| v.as_str().map(|s| (k, s.to_string())))
                        .collect::<HashMap<String, String>>()
                })
                .unwrap_or_default(),
        })
    }
}

impl transformers::ForeignTryFrom<router_request_types::BrowserInformation>
    for payments_grpc::BrowserInformation
{
    type Error = error_stack::Report<UnifiedConnectorServiceError>;

    fn foreign_try_from(
        browser_info: router_request_types::BrowserInformation,
    ) -> Result<Self, Self::Error> {
        Ok(Self {
            color_depth: browser_info.color_depth.map(|v| v.into()),
            java_enabled: browser_info.java_enabled,
            java_script_enabled: browser_info.java_script_enabled,
            language: browser_info.language,
            screen_height: browser_info.screen_height,
            screen_width: browser_info.screen_width,
            ip_address: browser_info.ip_address.map(|ip| ip.to_string()),
            accept_header: browser_info.accept_header,
            user_agent: browser_info.user_agent,
            os_type: browser_info.os_type,
            os_version: browser_info.os_version,
            device_model: browser_info.device_model,
            accept_language: browser_info.accept_language,
            time_zone_offset_minutes: browser_info.time_zone,
            referer: browser_info.referer,
        })
    }
}

impl transformers::ForeignTryFrom<storage_enums::CaptureMethod> for payments_grpc::CaptureMethod {
    type Error = error_stack::Report<UnifiedConnectorServiceError>;

    fn foreign_try_from(capture_method: storage_enums::CaptureMethod) -> Result<Self, Self::Error> {
        match capture_method {
            common_enums::CaptureMethod::Automatic => Ok(Self::Automatic),
            common_enums::CaptureMethod::Manual => Ok(Self::Manual),
            common_enums::CaptureMethod::ManualMultiple => Ok(Self::ManualMultiple),
            common_enums::CaptureMethod::Scheduled => Ok(Self::Scheduled),
            common_enums::CaptureMethod::SequentialAutomatic => Ok(Self::SequentialAutomatic),
        }
    }
}

impl transformers::ForeignTryFrom<AuthenticationData> for payments_grpc::AuthenticationData {
    type Error = error_stack::Report<UnifiedConnectorServiceError>;

    fn foreign_try_from(authentication_data: AuthenticationData) -> Result<Self, Self::Error> {
        Ok(Self {
            eci: authentication_data.eci,
            cavv: Some(authentication_data.cavv.expose()),
            threeds_server_transaction_id: authentication_data.threeds_server_transaction_id.map(
                |id| Identifier {
                    id_type: Some(payments_grpc::identifier::IdType::Id(id)),
                },
            ),
            message_version: authentication_data
                .message_version
                .map(|message_version| message_version.to_string()),
            ds_transaction_id: authentication_data.ds_trans_id,
            trans_status: None,
            acs_transaction_id: authentication_data.acs_trans_id,
            transaction_id: None,
            ucaf_collection_indicator: None,
        })
    }
}

impl transformers::ForeignTryFrom<router_request_types::UcsAuthenticationData>
    for payments_grpc::AuthenticationData
{
    type Error = error_stack::Report<UnifiedConnectorServiceError>;

    fn foreign_try_from(
        authentication_data: router_request_types::UcsAuthenticationData,
    ) -> Result<Self, Self::Error> {
        Ok(Self {
            eci: authentication_data.eci,
            cavv: authentication_data.cavv.map(ExposeInterface::expose),
            threeds_server_transaction_id: authentication_data.threeds_server_transaction_id.map(
                |id| Identifier {
                    id_type: Some(payments_grpc::identifier::IdType::Id(id)),
                },
            ),
            message_version: authentication_data
                .message_version
                .map(|message_version| message_version.to_string()),
            ds_transaction_id: authentication_data.ds_trans_id,
            trans_status: authentication_data
                .trans_status
                .map(payments_grpc::TransactionStatus::foreign_from)
                .map(i32::from),
            acs_transaction_id: authentication_data.acs_trans_id,
            transaction_id: authentication_data.transaction_id,
            ucaf_collection_indicator: authentication_data.ucaf_collection_indicator,
        })
    }
}

impl transformers::ForeignTryFrom<payments_grpc::RedirectForm> for RedirectForm {
    type Error = error_stack::Report<UnifiedConnectorServiceError>;

    fn foreign_try_from(value: payments_grpc::RedirectForm) -> Result<Self, Self::Error> {
        match value.form_type {
            Some(payments_grpc::redirect_form::FormType::Form(form)) => Ok(Self::Form {
                endpoint: form.clone().endpoint,
                method: Method::foreign_try_from(form.clone().method())?,
                form_fields: form.clone().form_fields,
            }),
            Some(payments_grpc::redirect_form::FormType::Html(html)) => Ok(Self::Html {
                html_data: html.html_data,
            }),
            Some(payments_grpc::redirect_form::FormType::Uri(_)) => Err(
                UnifiedConnectorServiceError::RequestEncodingFailedWithReason(
                    "URI form type is not implemented".to_string(),
                )
                .into(),
            ),
            None => Err(
                UnifiedConnectorServiceError::RequestEncodingFailedWithReason(
                    "Missing form type".to_string(),
                )
                .into(),
            ),
        }
    }
}

impl transformers::ForeignTryFrom<payments_grpc::HttpMethod> for Method {
    type Error = error_stack::Report<UnifiedConnectorServiceError>;

    fn foreign_try_from(value: payments_grpc::HttpMethod) -> Result<Self, Self::Error> {
        tracing::debug!("Converting gRPC HttpMethod: {:?}", value);
        match value {
            payments_grpc::HttpMethod::Get => Ok(Self::Get),
            payments_grpc::HttpMethod::Post => Ok(Self::Post),
            payments_grpc::HttpMethod::Put => Ok(Self::Put),
            payments_grpc::HttpMethod::Delete => Ok(Self::Delete),
            payments_grpc::HttpMethod::Unspecified => {
                Err(UnifiedConnectorServiceError::ResponseDeserializationFailed)
                    .attach_printable("Invalid Http Method")
            }
        }
    }
}

impl transformers::ForeignTryFrom<storage_enums::FutureUsage> for payments_grpc::FutureUsage {
    type Error = error_stack::Report<UnifiedConnectorServiceError>;

    fn foreign_try_from(future_usage: storage_enums::FutureUsage) -> Result<Self, Self::Error> {
        match future_usage {
            storage_enums::FutureUsage::OnSession => Ok(Self::OnSession),
            storage_enums::FutureUsage::OffSession => Ok(Self::OffSession),
        }
    }
}

impl transformers::ForeignTryFrom<payments_grpc::PaymentServicePostAuthenticateResponse>
    for Result<(PaymentsResponseData, AttemptStatus), ErrorResponse>
{
    type Error = error_stack::Report<UnifiedConnectorServiceError>;
    fn foreign_try_from(
        response: payments_grpc::PaymentServicePostAuthenticateResponse,
    ) -> Result<Self, Self::Error> {
        let connector_response_reference_id =
            response.response_ref_id.as_ref().and_then(|identifier| {
                identifier
                    .id_type
                    .clone()
                    .and_then(|id_type| match id_type {
                        payments_grpc::identifier::IdType::Id(id) => Some(id),
                        payments_grpc::identifier::IdType::EncodedData(encoded_data) => {
                            Some(encoded_data)
                        }
                        payments_grpc::identifier::IdType::NoResponseIdMarker(_) => None,
                    })
            });

        let resource_id: router_request_types::ResponseId = match response
            .transaction_id
            .as_ref()
            .and_then(|id| id.id_type.clone())
        {
            Some(payments_grpc::identifier::IdType::Id(id)) => {
                router_request_types::ResponseId::ConnectorTransactionId(id)
            }
            Some(payments_grpc::identifier::IdType::EncodedData(encoded_data)) => {
                router_request_types::ResponseId::EncodedData(encoded_data)
            }
            Some(payments_grpc::identifier::IdType::NoResponseIdMarker(_)) | None => {
                router_request_types::ResponseId::NoResponseId
            }
        };

        let (connector_metadata, redirection_data) = match response.redirection_data.clone() {
            Some(redirection_data) => match redirection_data.form_type {
                Some(ref form_type) => match form_type {
                    payments_grpc::redirect_form::FormType::Uri(uri) => {
                        let sdk_uri_info = api_models::payments::SdkUpiUriInformation {
                            sdk_uri: uri.uri.clone(),
                        };
                        (
                            Some(
                                sdk_uri_info
                                    .encode_to_value()
                                    .change_context(UnifiedConnectorServiceError::ParsingFailed)
                                    .attach_printable(
                                        "Failed to serialize SdkUpiUriInformation to JSON value",
                                    )?,
                            ),
                            None,
                        )
                    }
                    _ => (
                        None,
                        Some(RedirectForm::foreign_try_from(redirection_data)).transpose()?,
                    ),
                },
                None => (None, None),
            },
            None => (None, None),
        };

        let status_code = convert_connector_service_status_code(response.status_code)?;

        let response = if response.error_code.is_some() {
            let attempt_status = match response.status() {
                payments_grpc::PaymentStatus::AttemptStatusUnspecified => None,
                _ => Some(AttemptStatus::foreign_try_from(response.status())?),
            };

            Err(ErrorResponse {
                code: response.error_code().to_owned(),
                message: response.error_message().to_owned(),
                reason: Some(response.error_reason().to_owned()),
                status_code,
                attempt_status,
                connector_transaction_id: connector_response_reference_id,
                network_decline_code: None,
                network_advice_code: None,
                network_error_message: None,
                connector_metadata: None,
            })
        } else {
            let status = AttemptStatus::foreign_try_from(response.status())?;

            Ok((
                PaymentsResponseData::TransactionResponse {
                    resource_id,
                    redirection_data: Box::new(redirection_data),
                    mandate_reference: Box::new(None),
                    connector_metadata,
                    network_txn_id: response.network_txn_id.clone(),
                    connector_response_reference_id,
                    incremental_authorization_allowed: None,
                    charges: None,
                },
                status,
            ))
        };

        Ok(response)
    }
}

impl transformers::ForeignTryFrom<payments_grpc::AuthenticationData>
    for router_request_types::UcsAuthenticationData
{
    type Error = error_stack::Report<UnifiedConnectorServiceError>;
    fn foreign_try_from(response: payments_grpc::AuthenticationData) -> Result<Self, Self::Error> {
        let payments_grpc::AuthenticationData {
            eci,
            cavv,
            threeds_server_transaction_id,
            message_version,
            ds_transaction_id,
            trans_status,
            acs_transaction_id,
            transaction_id,
            ucaf_collection_indicator,
        } = response;
        let trans_status = trans_status
            .map(payments_grpc::TransactionStatus::try_from)
            .transpose()
            .change_context(UnifiedConnectorServiceError::ResponseDeserializationFailed)
            .attach_printable("Failed to convert TransactionStatus from grpc to domain")?
            .map(ForeignFrom::foreign_from);
        Ok(Self {
            trans_status,
            eci,
            cavv: cavv.map(Secret::new),
            threeds_server_transaction_id: threeds_server_transaction_id
                .and_then(|id| id.id_type)
                .and_then(|id_type| match id_type {
                    payments_grpc::identifier::IdType::Id(id) => Some(id),
                    payments_grpc::identifier::IdType::EncodedData(encoded_data) => {
                        Some(encoded_data)
                    }
                    payments_grpc::identifier::IdType::NoResponseIdMarker(_) => None,
                }),
            message_version: message_version
                .map(|message_version_str| {
                    types::SemanticVersion::from_str(message_version_str.as_ref())
                        .change_context(UnifiedConnectorServiceError::ResponseDeserializationFailed)
                        .attach_printable("Failed to Deserialize message_version")
                })
                .transpose()?,
            ds_trans_id: ds_transaction_id,
            acs_trans_id: acs_transaction_id,
            transaction_id,
            ucaf_collection_indicator,
        })
    }
}

impl ForeignFrom<payments_grpc::TransactionStatus> for common_enums::TransactionStatus {
    fn foreign_from(value: payments_grpc::TransactionStatus) -> Self {
        match value {
            payments_grpc::TransactionStatus::Success => Self::Success,
            payments_grpc::TransactionStatus::Failure => Self::Failure,
            payments_grpc::TransactionStatus::VerificationNotPerformed => {
                Self::VerificationNotPerformed
            }
            payments_grpc::TransactionStatus::NotVerified => Self::NotVerified,
            payments_grpc::TransactionStatus::Rejected => Self::Rejected,
            payments_grpc::TransactionStatus::ChallengeRequired => Self::ChallengeRequired,
            payments_grpc::TransactionStatus::ChallengeRequiredDecoupledAuthentication => {
                Self::ChallengeRequiredDecoupledAuthentication
            }
            payments_grpc::TransactionStatus::InformationOnly => Self::InformationOnly,
        }
    }
}

impl ForeignFrom<common_enums::TransactionStatus> for payments_grpc::TransactionStatus {
    fn foreign_from(value: common_enums::TransactionStatus) -> Self {
        match value {
            common_enums::TransactionStatus::Success => Self::Success,
            common_enums::TransactionStatus::Failure => Self::Failure,
            common_enums::TransactionStatus::VerificationNotPerformed => {
                Self::VerificationNotPerformed
            }
            common_enums::TransactionStatus::NotVerified => Self::NotVerified,
            common_enums::TransactionStatus::Rejected => Self::Rejected,
            common_enums::TransactionStatus::ChallengeRequired => Self::ChallengeRequired,
            common_enums::TransactionStatus::ChallengeRequiredDecoupledAuthentication => {
                Self::ChallengeRequiredDecoupledAuthentication
            }
            common_enums::TransactionStatus::InformationOnly => Self::InformationOnly,
        }
    }
}

impl ForeignFrom<common_enums::PaymentMethodType> for payments_grpc::PaymentMethodType {
    fn foreign_from(value: common_enums::PaymentMethodType) -> Self {
        match value {
            common_enums::PaymentMethodType::Ach => Self::Ach,
            common_enums::PaymentMethodType::Affirm => Self::Affirm,
            common_enums::PaymentMethodType::AfterpayClearpay => Self::AfterpayClearpay,
            common_enums::PaymentMethodType::Alfamart => Self::Alfamart,
            common_enums::PaymentMethodType::AliPay => Self::AliPay,
            common_enums::PaymentMethodType::AliPayHk => Self::AliPayHk,
            common_enums::PaymentMethodType::Alma => Self::Alma,
            common_enums::PaymentMethodType::AmazonPay => Self::AmazonPay,
            common_enums::PaymentMethodType::ApplePay => Self::ApplePay,
            common_enums::PaymentMethodType::Atome => Self::Atome,
            common_enums::PaymentMethodType::Bacs => Self::Bacs,
            common_enums::PaymentMethodType::BancontactCard => Self::BancontactCard,
            common_enums::PaymentMethodType::Becs => Self::Becs,
            common_enums::PaymentMethodType::Benefit => Self::Benefit,
            common_enums::PaymentMethodType::Bizum => Self::Bizum,
            common_enums::PaymentMethodType::Blik => Self::Blik,
            common_enums::PaymentMethodType::Boleto => Self::Boleto,
            common_enums::PaymentMethodType::BcaBankTransfer => Self::BcaBankTransfer,
            common_enums::PaymentMethodType::BniVa => Self::BniVa,
            common_enums::PaymentMethodType::BriVa => Self::BriVa,
            #[cfg(feature = "v2")]
            common_enums::PaymentMethodType::Card => Self::Credit, // Card maps to CREDIT in proto
            common_enums::PaymentMethodType::CardRedirect => Self::CardRedirect,
            common_enums::PaymentMethodType::CimbVa => Self::CimbVa,
            common_enums::PaymentMethodType::ClassicReward => Self::ClassicReward,
            common_enums::PaymentMethodType::Credit => Self::Credit,
            common_enums::PaymentMethodType::CryptoCurrency => Self::CryptoCurrency,
            common_enums::PaymentMethodType::Cashapp => Self::Cashapp,
            common_enums::PaymentMethodType::Dana => Self::Dana,
            common_enums::PaymentMethodType::DanamonVa => Self::DanamonVa,
            common_enums::PaymentMethodType::Debit => Self::Debit,
            common_enums::PaymentMethodType::DuitNow => Self::DuitNow,
            common_enums::PaymentMethodType::Efecty => Self::Efecty,
            common_enums::PaymentMethodType::Eft => Self::Eft,
            common_enums::PaymentMethodType::Eps => Self::Eps,
            common_enums::PaymentMethodType::Fps => Self::Fps,
            common_enums::PaymentMethodType::Evoucher => Self::Evoucher,
            common_enums::PaymentMethodType::Giropay => Self::Giropay,
            common_enums::PaymentMethodType::Givex => Self::Givex,
            common_enums::PaymentMethodType::GooglePay => Self::GooglePay,
            common_enums::PaymentMethodType::GoPay => Self::GoPay,
            common_enums::PaymentMethodType::Gcash => Self::Gcash,
            common_enums::PaymentMethodType::Ideal => Self::Ideal,
            common_enums::PaymentMethodType::Interac => Self::Interac,
            common_enums::PaymentMethodType::Indomaret => Self::Indomaret,
            common_enums::PaymentMethodType::KakaoPay => Self::KakaoPay,
            common_enums::PaymentMethodType::LocalBankRedirect => Self::LocalBankRedirect,
            common_enums::PaymentMethodType::MandiriVa => Self::MandiriVa,
            common_enums::PaymentMethodType::Knet => Self::Knet,
            common_enums::PaymentMethodType::MbWay => Self::MbWay,
            common_enums::PaymentMethodType::MobilePay => Self::MobilePay,
            common_enums::PaymentMethodType::Momo => Self::Momo,
            common_enums::PaymentMethodType::MomoAtm => Self::MomoAtm,
            common_enums::PaymentMethodType::Multibanco => Self::Multibanco,
            common_enums::PaymentMethodType::OnlineBankingThailand => Self::OnlineBankingThailand,
            common_enums::PaymentMethodType::OnlineBankingCzechRepublic => {
                Self::OnlineBankingCzechRepublic
            }
            common_enums::PaymentMethodType::OnlineBankingFinland => Self::OnlineBankingFinland,
            common_enums::PaymentMethodType::OnlineBankingFpx => Self::OnlineBankingFpx,
            common_enums::PaymentMethodType::OnlineBankingPoland => Self::OnlineBankingPoland,
            common_enums::PaymentMethodType::OnlineBankingSlovakia => Self::OnlineBankingSlovakia,
            common_enums::PaymentMethodType::Oxxo => Self::Oxxo,
            common_enums::PaymentMethodType::PagoEfectivo => Self::PagoEfectivo,
            common_enums::PaymentMethodType::PermataBankTransfer => Self::PermataBankTransfer,
            common_enums::PaymentMethodType::OpenBankingUk => Self::OpenBankingUk,
            common_enums::PaymentMethodType::PayBright => Self::PayBright,
            common_enums::PaymentMethodType::Paypal => Self::PayPal,
            common_enums::PaymentMethodType::Paze => Self::Paze,
            common_enums::PaymentMethodType::Pix => Self::Pix,
            common_enums::PaymentMethodType::PaySafeCard => Self::PaySafeCard,
            common_enums::PaymentMethodType::Przelewy24 => Self::Przelewy24,
            common_enums::PaymentMethodType::PromptPay => Self::PromptPay,
            common_enums::PaymentMethodType::Pse => Self::Pse,
            common_enums::PaymentMethodType::RedCompra => Self::RedCompra,
            common_enums::PaymentMethodType::RedPagos => Self::RedPagos,
            common_enums::PaymentMethodType::SamsungPay => Self::SamsungPay,
            common_enums::PaymentMethodType::Sepa => Self::Sepa,
            common_enums::PaymentMethodType::SepaBankTransfer => Self::SepaBankTransfer,
            common_enums::PaymentMethodType::Sofort => Self::Sofort,
            common_enums::PaymentMethodType::Swish => Self::Swish,
            common_enums::PaymentMethodType::TouchNGo => Self::TouchNGo,
            common_enums::PaymentMethodType::Trustly => Self::Trustly,
            common_enums::PaymentMethodType::Twint => Self::Twint,
            common_enums::PaymentMethodType::UpiCollect => Self::UpiCollect,
            common_enums::PaymentMethodType::UpiIntent => Self::UpiIntent,
            common_enums::PaymentMethodType::UpiQr => Self::UpiQr,
            common_enums::PaymentMethodType::Vipps => Self::Vipps,
            common_enums::PaymentMethodType::VietQr => Self::VietQr,
            common_enums::PaymentMethodType::Venmo => Self::Venmo,
            common_enums::PaymentMethodType::Walley => Self::Walley,
            common_enums::PaymentMethodType::WeChatPay => Self::WeChatPay,
            common_enums::PaymentMethodType::SevenEleven => Self::SevenEleven,
            common_enums::PaymentMethodType::Lawson => Self::Lawson,
            common_enums::PaymentMethodType::MiniStop => Self::MiniStop,
            common_enums::PaymentMethodType::FamilyMart => Self::FamilyMart,
            common_enums::PaymentMethodType::Seicomart => Self::Seicomart,
            common_enums::PaymentMethodType::PayEasy => Self::PayEasy,
            common_enums::PaymentMethodType::LocalBankTransfer => Self::LocalBankTransfer,
            common_enums::PaymentMethodType::OpenBankingPIS => Self::OpenBankingPis,
            common_enums::PaymentMethodType::DirectCarrierBilling => Self::DirectCarrierBilling,
            common_enums::PaymentMethodType::InstantBankTransfer => Self::InstantBankTransfer,
            common_enums::PaymentMethodType::RevolutPay => Self::RevolutPay,
            // Variants that don't have direct proto equivalents
            _ => Self::Unspecified,
        }
    }
}

impl transformers::ForeignTryFrom<payments_grpc::PaymentServiceCreateOrderResponse>
    for Result<PaymentsResponseData, ErrorResponse>
{
    type Error = error_stack::Report<UnifiedConnectorServiceError>;

    fn foreign_try_from(
        response: payments_grpc::PaymentServiceCreateOrderResponse,
    ) -> Result<Self, Self::Error> {
        let status_code = convert_connector_service_status_code(response.status_code)?;

        let response = if response.error_code.is_some() {
            Err(ErrorResponse {
                code: response.error_code().to_owned(),
                message: response.error_message().to_owned(),
                reason: Some(response.error_message().to_owned()),
                status_code,
                attempt_status: None,
                connector_transaction_id: None,
                network_decline_code: None,
                network_advice_code: None,
                network_error_message: None,
                connector_metadata: None,
            })
        } else {
            let order_id = response
                .order_id
                .and_then(|id| id.id_type)
                .and_then(|id_type| match id_type {
                    payments_grpc::identifier::IdType::Id(id) => Some(id),
                    payments_grpc::identifier::IdType::EncodedData(encoded_data) => {
                        Some(encoded_data)
                    }
                    payments_grpc::identifier::IdType::NoResponseIdMarker(_) => None,
                })
                .ok_or(UnifiedConnectorServiceError::ResponseDeserializationFailed)?;

            // For order creation, we typically return a successful response with the order_id
            // Since this is not a standard payment response, we'll create a simple success response
            Ok(PaymentsResponseData::PaymentsCreateOrderResponse { order_id })
        };

        Ok(response)
    }
}

impl transformers::ForeignTryFrom<payments_grpc::PaymentServiceCreatePaymentMethodTokenResponse>
    for Result<PaymentsResponseData, ErrorResponse>
{
    type Error = error_stack::Report<UnifiedConnectorServiceError>;

    fn foreign_try_from(
        response: payments_grpc::PaymentServiceCreatePaymentMethodTokenResponse,
    ) -> Result<Self, Self::Error> {
        let status_code = convert_connector_service_status_code(response.status_code)?;

        let response = if response.error_code.is_some() {
            Err(ErrorResponse {
                code: response.error_code().to_owned(),
                message: response.error_message().to_owned(),
                reason: Some(response.error_message().to_owned()),
                status_code,
                attempt_status: None,
                connector_transaction_id: None,
                network_decline_code: None,
                network_advice_code: None,
                network_error_message: None,
                connector_metadata: None,
            })
        } else {
            Ok(PaymentsResponseData::TokenizationResponse {
                token: response.payment_method_token,
            })
        };

        Ok(response)
    }
}

impl transformers::ForeignTryFrom<payments_grpc::PaymentServiceSdkSessionTokenResponse>
    for Result<PaymentsResponseData, ErrorResponse>
{
    type Error = error_stack::Report<UnifiedConnectorServiceError>;

    fn foreign_try_from(
        response: payments_grpc::PaymentServiceSdkSessionTokenResponse,
    ) -> Result<Self, Self::Error> {
        let status_code = convert_connector_service_status_code(response.status_code)?;

        let response = if response.error_code.is_some() {
            Err(ErrorResponse {
                code: response.error_code().to_owned(),
                message: response.error_message().to_owned(),
                reason: response.error_reason,
                status_code,
                attempt_status: None,
                connector_transaction_id: None,
                network_decline_code: None,
                network_advice_code: None,
                network_error_message: None,
                connector_metadata: None,
            })
        } else {
            let session_token = match response.session_token {
                Some(session_token) => SessionToken::foreign_try_from(session_token),
                None => {
                    router_env::logger::info!(
                        "Missing session_token in UCS Sdk Session Token Response"
                    );
                    Ok(SessionToken::NoSessionTokenReceived)
                }
            }?;

            Ok(PaymentsResponseData::SessionResponse { session_token })
        };

        Ok(response)
    }
}

impl transformers::ForeignTryFrom<payments_grpc::SdkNextAction> for SdkNextAction {
    type Error = error_stack::Report<UnifiedConnectorServiceError>;
    fn foreign_try_from(value: payments_grpc::SdkNextAction) -> Result<Self, Self::Error> {
        let next_action = match value {
            payments_grpc::SdkNextAction::Confirm
            | payments_grpc::SdkNextAction::NextActionUnspecified => NextActionCall::Confirm,
            payments_grpc::SdkNextAction::PostSessionTokens => NextActionCall::PostSessionTokens,
        };

        Ok(Self { next_action })
    }
}

impl transformers::ForeignTryFrom<payments_grpc::PaypalTransactionInfo> for PaypalTransactionInfo {
    type Error = error_stack::Report<UnifiedConnectorServiceError>;
    fn foreign_try_from(value: payments_grpc::PaypalTransactionInfo) -> Result<Self, Self::Error> {
        let flow = match value.flow() {
            payments_grpc::PaypalFlow::Unspecified => PaypalFlow::Checkout,
            payments_grpc::PaypalFlow::Checkout => PaypalFlow::Checkout,
        };

        let currency_code = common_enums::Currency::foreign_try_from(value.currency_code())?;
        let minor_total_price = MinorUnit::new(value.total_price);
        let required_amount_type = StringMajorUnitForConnector;

        let total_price = required_amount_type
            .convert(minor_total_price, currency_code)
            .change_context(UnifiedConnectorServiceError::SdkSessionTokenFailure)?;

        Ok(Self {
            total_price,
            currency_code,
            flow,
        })
    }
}

impl transformers::ForeignTryFrom<payments_grpc::SessionToken> for SessionToken {
    type Error = error_stack::Report<UnifiedConnectorServiceError>;

    fn foreign_try_from(value: payments_grpc::SessionToken) -> Result<Self, Self::Error> {
        match value.wallet_name {
            Some(session_token::WalletName::GooglePay(gpay_session_token_response)) => {
                let gpay_session = gpay_session_token_response
                    .google_pay_session
                    .ok_or(UnifiedConnectorServiceError::SdkSessionTokenFailure)
                    .attach_printable(
                        "Missing Google Pay Session Token Response in UCS SdkSessionToken Response",
                    )?;

                let gpay_response = GooglePaySessionResponse::foreign_try_from(gpay_session)?;

                Ok(Self::GooglePay(Box::new(
                    GpaySessionTokenResponse::GooglePaySession(gpay_response),
                )))
            }
            Some(session_token::WalletName::ApplePay(apay_session_token_response)) => {
                let apay_response = ApplepaySessionTokenResponse {
                    session_token_data: apay_session_token_response
                        .session_token_data
                        .as_ref()
                        .map(ApplePaySessionResponse::foreign_try_from)
                        .transpose()?,
                    payment_request_data: apay_session_token_response
                        .payment_request_data
                        .as_ref()
                        .map(ApplePayPaymentRequest::foreign_try_from)
                        .transpose()?,
                    connector: apay_session_token_response.connector.clone(),
                    sdk_next_action: SdkNextAction::foreign_try_from(
                        apay_session_token_response.sdk_next_action(),
                    )?,
                    delayed_session_token: apay_session_token_response.delayed_session_token,
                    connector_merchant_id: apay_session_token_response.connector_merchant_id,
                    connector_reference_id: apay_session_token_response.connector_reference_id,
                    connector_sdk_public_key: apay_session_token_response.connector_sdk_public_key,
                };

                Ok(Self::ApplePay(Box::new(apay_response)))
            }
            Some(session_token::WalletName::Paypal(paypal_session_token_response)) => {
                let paypal_session_token_response = PaypalSessionTokenResponse {
                    session_token: paypal_session_token_response.session_token.clone(),
                    connector: paypal_session_token_response.connector.clone(),
                    sdk_next_action: SdkNextAction::foreign_try_from(
                        paypal_session_token_response.sdk_next_action(),
                    )?,
                    client_token: paypal_session_token_response.client_token,
                    transaction_info: paypal_session_token_response
                        .transaction_info
                        .map(PaypalTransactionInfo::foreign_try_from)
                        .transpose()?,
                };

                Ok(Self::Paypal(Box::new(paypal_session_token_response)))
            }
            _ => Err(UnifiedConnectorServiceError::SdkSessionTokenFailure)
                .attach_printable("Missing session_token in UCS Sdk Session Token Response")?,
        }
    }
}

impl transformers::ForeignTryFrom<payments_grpc::ApplePayAddressParameters>
    for ApplePayAddressParameters
{
    type Error = error_stack::Report<UnifiedConnectorServiceError>;
    fn foreign_try_from(
        value: payments_grpc::ApplePayAddressParameters,
    ) -> Result<Self, Self::Error> {
        match value {
            payments_grpc::ApplePayAddressParameters::PostalAddress => Ok(Self::PostalAddress),
            payments_grpc::ApplePayAddressParameters::Phone => Ok(Self::Phone),
            payments_grpc::ApplePayAddressParameters::Email => Ok(Self::Email),
            payments_grpc::ApplePayAddressParameters::Unspecified => {
                Err(UnifiedConnectorServiceError::SdkSessionTokenFailure)
                    .attach_printable("Unspecified ApplePayAddressParameters")?
            }
        }
    }
}

impl transformers::ForeignTryFrom<(&payments_grpc::AmountInfo, common_enums::Currency)>
    for AmountInfo
{
    type Error = error_stack::Report<UnifiedConnectorServiceError>;
    fn foreign_try_from(
        (value, currency_code): (&payments_grpc::AmountInfo, common_enums::Currency),
    ) -> Result<Self, Self::Error> {
        let minor_amount = MinorUnit::new(value.amount);
        let required_amount_type = StringMajorUnitForConnector;

        let amount = required_amount_type
            .convert(minor_amount, currency_code)
            .change_context(UnifiedConnectorServiceError::SdkSessionTokenFailure)
            .attach_printable("Response amount conversion failed")?;

        Ok(Self {
            label: value.label.clone(),
            total_type: value.total_type.clone(),
            amount,
        })
    }
}

impl transformers::ForeignTryFrom<&payments_grpc::ThirdPartySdkSessionResponse>
    for ThirdPartySdkSessionResponse
{
    type Error = error_stack::Report<UnifiedConnectorServiceError>;
    fn foreign_try_from(
        value: &payments_grpc::ThirdPartySdkSessionResponse,
    ) -> Result<Self, Self::Error> {
        let secrets = value
            .secrets
            .as_ref()
            .ok_or(UnifiedConnectorServiceError::ResponseDeserializationFailed)?;

        Ok(Self {
            secrets: SecretInfoToInitiateSdk::foreign_try_from(secrets)?,
        })
    }
}

impl transformers::ForeignTryFrom<&payments_grpc::ApplePaySessionResponse>
    for ApplePaySessionResponse
{
    type Error = error_stack::Report<UnifiedConnectorServiceError>;
    fn foreign_try_from(
        value: &payments_grpc::ApplePaySessionResponse,
    ) -> Result<Self, Self::Error> {
        let third_party_sdk = value
            .third_party_sdk
            .as_ref()
            .ok_or(UnifiedConnectorServiceError::ResponseDeserializationFailed)
            .attach_printable("Missing third_party_sdk in ApplePaySessionResponse")?;

        let session_token_data = ThirdPartySdkSessionResponse::foreign_try_from(third_party_sdk)?;

        Ok(Self::ThirdPartySdk(session_token_data))
    }
}

impl transformers::ForeignTryFrom<&payments_grpc::ApplePayPaymentRequest>
    for ApplePayPaymentRequest
{
    type Error = error_stack::Report<UnifiedConnectorServiceError>;
    fn foreign_try_from(
        value: &payments_grpc::ApplePayPaymentRequest,
    ) -> Result<Self, Self::Error> {
        let total = value
            .total
            .as_ref()
            .ok_or(UnifiedConnectorServiceError::ResponseDeserializationFailed)
            .attach_printable("Missing total in ApplePayPaymentRequest")?;

        let currency_code = common_enums::Currency::foreign_try_from(value.currency_code())?;
        let country_code = common_enums::CountryAlpha2::foreign_try_from(value.country_code())?;

        Ok(Self {
            country_code,
            currency_code,
            total: AmountInfo::foreign_try_from((total, currency_code))?,
            merchant_capabilities: if value.merchant_capabilities.is_empty() {
                None
            } else {
                Some(value.merchant_capabilities.clone())
            },
            supported_networks: if value.supported_networks.is_empty() {
                None
            } else {
                Some(value.supported_networks.clone())
            },
            merchant_identifier: value.merchant_identifier.clone(),
            required_billing_contact_fields: None,
            required_shipping_contact_fields: None,
            recurring_payment_request: None,
        })
    }
}

impl transformers::ForeignTryFrom<payments_grpc::GooglePaySessionResponse>
    for GooglePaySessionResponse
{
    type Error = error_stack::Report<UnifiedConnectorServiceError>;
    fn foreign_try_from(
        value: payments_grpc::GooglePaySessionResponse,
    ) -> Result<Self, Self::Error> {
        Ok(Self {
            merchant_info: value
                .merchant_info
                .clone()
                .map(GpayMerchantInfo::foreign_try_from)
                .transpose()?
                .ok_or(UnifiedConnectorServiceError::SdkSessionTokenFailure)
                .attach_printable("Missing merchant_info in GooglePaySessionResponse")?,
            shipping_address_required: value.shipping_address_required,
            email_required: value.email_required,
            shipping_address_parameters: value
                .shipping_address_parameters
                .map(GpayShippingAddressParameters::foreign_try_from)
                .transpose()?
                .ok_or(UnifiedConnectorServiceError::SdkSessionTokenFailure)
                .attach_printable(
                    "Missing shipping_address_parameters in GooglePaySessionResponse",
                )?,
            allowed_payment_methods: value
                .allowed_payment_methods
                .clone()
                .into_iter()
                .map(GpayAllowedPaymentMethods::foreign_try_from)
                .collect::<Result<Vec<GpayAllowedPaymentMethods>, _>>()?,
            transaction_info: value
                .transaction_info
                .clone()
                .map(GpayTransactionInfo::foreign_try_from)
                .transpose()?
                .ok_or(UnifiedConnectorServiceError::SdkSessionTokenFailure)
                .attach_printable("Missing transaction_info in GooglePaySessionResponse")?,
            delayed_session_token: value.delayed_session_token,
            connector: value.connector.clone(),
            sdk_next_action: SdkNextAction::foreign_try_from(value.sdk_next_action())?,
            secrets: value
                .secrets
                .as_ref()
                .map(SecretInfoToInitiateSdk::foreign_try_from)
                .transpose()?,
        })
    }
}

impl transformers::ForeignTryFrom<&payments_grpc::SecretInfoToInitiateSdk>
    for SecretInfoToInitiateSdk
{
    type Error = error_stack::Report<UnifiedConnectorServiceError>;
    fn foreign_try_from(
        value: &payments_grpc::SecretInfoToInitiateSdk,
    ) -> Result<Self, Self::Error> {
        let display = value
            .display
            .clone()
            .map(|display| display.expose().into())
            .ok_or(UnifiedConnectorServiceError::SdkSessionTokenFailure)
            .attach_printable("Missing display in SecretInfoToInitiateSdk")?;
        let payment = value.payment.clone().map(|payment| payment.expose().into());

        Ok(Self { display, payment })
    }
}

impl transformers::ForeignTryFrom<payments_grpc::GpayBillingAddressFormat>
    for GpayBillingAddressFormat
{
    type Error = error_stack::Report<UnifiedConnectorServiceError>;
    fn foreign_try_from(
        value: payments_grpc::GpayBillingAddressFormat,
    ) -> Result<Self, Self::Error> {
        match value {
            payments_grpc::GpayBillingAddressFormat::Min => Ok(Self::MIN),
            payments_grpc::GpayBillingAddressFormat::Full => Ok(Self::FULL),
            payments_grpc::GpayBillingAddressFormat::BillingAddressFormatUnspecified => {
                Err(UnifiedConnectorServiceError::SdkSessionTokenFailure)
                    .attach_printable("Unspecified GpayBillingAddressFormat")?
            }
        }
    }
}

impl transformers::ForeignTryFrom<payments_grpc::GpayMerchantInfo> for GpayMerchantInfo {
    type Error = error_stack::Report<UnifiedConnectorServiceError>;
    fn foreign_try_from(value: payments_grpc::GpayMerchantInfo) -> Result<Self, Self::Error> {
        Ok(Self {
            merchant_id: value.merchant_id,
            merchant_name: value.merchant_name,
        })
    }
}

impl transformers::ForeignTryFrom<payments_grpc::GpayShippingAddressParameters>
    for GpayShippingAddressParameters
{
    type Error = error_stack::Report<UnifiedConnectorServiceError>;
    fn foreign_try_from(
        value: payments_grpc::GpayShippingAddressParameters,
    ) -> Result<Self, Self::Error> {
        Ok(Self {
            phone_number_required: value.phone_number_required,
        })
    }
}

impl transformers::ForeignTryFrom<payments_grpc::GpayAllowedPaymentMethods>
    for GpayAllowedPaymentMethods
{
    type Error = error_stack::Report<UnifiedConnectorServiceError>;
    fn foreign_try_from(
        value: payments_grpc::GpayAllowedPaymentMethods,
    ) -> Result<Self, Self::Error> {
        Ok(Self {
            payment_method_type: value.payment_method_type,
            parameters: value
                .parameters
                .map(GpayAllowedMethodsParameters::foreign_try_from)
                .transpose()?
                .ok_or(UnifiedConnectorServiceError::SdkSessionTokenFailure)
                .attach_printable("Missing GpayAllowedPaymentMethods parameters")?,
            tokenization_specification: value
                .tokenization_specification
                .map(GpayTokenizationSpecification::foreign_try_from)
                .transpose()?
                .ok_or(UnifiedConnectorServiceError::SdkSessionTokenFailure)
                .attach_printable("Missing GpayAllowedPaymentMethods tokenization_specification")?,
        })
    }
}

impl transformers::ForeignTryFrom<payments_grpc::GpayAllowedMethodsParameters>
    for GpayAllowedMethodsParameters
{
    type Error = error_stack::Report<UnifiedConnectorServiceError>;
    fn foreign_try_from(
        value: payments_grpc::GpayAllowedMethodsParameters,
    ) -> Result<Self, Self::Error> {
        Ok(Self {
            allowed_auth_methods: value.allowed_auth_methods,
            allowed_card_networks: value.allowed_card_networks,
            billing_address_required: value.billing_address_required,
            billing_address_parameters: value
                .billing_address_parameters
                .map(GpayBillingAddressParameters::foreign_try_from)
                .transpose()?,
            assurance_details_required: value.assurance_details_required,
        })
    }
}

impl transformers::ForeignTryFrom<payments_grpc::GpayBillingAddressParameters>
    for GpayBillingAddressParameters
{
    type Error = error_stack::Report<UnifiedConnectorServiceError>;
    fn foreign_try_from(
        value: payments_grpc::GpayBillingAddressParameters,
    ) -> Result<Self, Self::Error> {
        let format = GpayBillingAddressFormat::foreign_try_from(value.format())?;
        Ok(Self {
            phone_number_required: value.phone_number_required,
            format,
        })
    }
}

impl transformers::ForeignTryFrom<payments_grpc::GpayTokenizationSpecification>
    for GpayTokenizationSpecification
{
    type Error = error_stack::Report<UnifiedConnectorServiceError>;
    fn foreign_try_from(
        value: payments_grpc::GpayTokenizationSpecification,
    ) -> Result<Self, Self::Error> {
        Ok(Self {
            token_specification_type: value.token_specification_type,
            parameters: value
                .parameters
                .map(GpayTokenParameters::foreign_try_from)
                .transpose()?
                .ok_or(UnifiedConnectorServiceError::SdkSessionTokenFailure)
                .attach_printable("Missing GpayTokenizationSpecification parameters")?,
        })
    }
}

impl transformers::ForeignTryFrom<payments_grpc::GpayTokenParameters> for GpayTokenParameters {
    type Error = error_stack::Report<UnifiedConnectorServiceError>;
    fn foreign_try_from(value: payments_grpc::GpayTokenParameters) -> Result<Self, Self::Error> {
        Ok(Self {
            gateway: value.gateway,
            gateway_merchant_id: value.gateway_merchant_id,
            stripe_version: None,
            stripe_publishable_key: None,
            protocol_version: value.protocol_version,
            public_key: value.public_key.map(|pk| pk.expose().into()),
        })
    }
}

impl transformers::ForeignTryFrom<payments_grpc::GpayTransactionInfo> for GpayTransactionInfo {
    type Error = error_stack::Report<UnifiedConnectorServiceError>;
    fn foreign_try_from(value: payments_grpc::GpayTransactionInfo) -> Result<Self, Self::Error> {
        let currency_code = common_enums::Currency::foreign_try_from(value.currency_code())?;
        let country_code = common_enums::CountryAlpha2::foreign_try_from(value.country_code())?;
        let minor_total_price = MinorUnit::new(value.total_price);
        let required_amount_type = StringMajorUnitForConnector;

        let total_price = required_amount_type
            .convert(minor_total_price, currency_code)
            .change_context(UnifiedConnectorServiceError::SdkSessionTokenFailure)
            .attach_printable("Response amount conversion failed")?;

        Ok(Self {
            country_code,
            currency_code,
            total_price_status: value.total_price_status,
            total_price,
        })
    }
}

impl transformers::ForeignTryFrom<payments_grpc::PaymentServiceAuthenticateResponse>
    for Result<(PaymentsResponseData, AttemptStatus), ErrorResponse>
{
    type Error = error_stack::Report<UnifiedConnectorServiceError>;
    fn foreign_try_from(
        response: payments_grpc::PaymentServiceAuthenticateResponse,
    ) -> Result<Self, Self::Error> {
        let connector_response_reference_id =
            response.response_ref_id.as_ref().and_then(|identifier| {
                identifier
                    .id_type
                    .clone()
                    .and_then(|id_type| match id_type {
                        payments_grpc::identifier::IdType::Id(id) => Some(id),
                        payments_grpc::identifier::IdType::EncodedData(encoded_data) => {
                            Some(encoded_data)
                        }
                        payments_grpc::identifier::IdType::NoResponseIdMarker(_) => None,
                    })
            });

        let resource_id: router_request_types::ResponseId = match response
            .transaction_id
            .as_ref()
            .and_then(|id| id.id_type.clone())
        {
            Some(payments_grpc::identifier::IdType::Id(id)) => {
                router_request_types::ResponseId::ConnectorTransactionId(id)
            }
            Some(payments_grpc::identifier::IdType::EncodedData(encoded_data)) => {
                router_request_types::ResponseId::EncodedData(encoded_data)
            }
            Some(payments_grpc::identifier::IdType::NoResponseIdMarker(_)) | None => {
                router_request_types::ResponseId::NoResponseId
            }
        };

        let (connector_metadata, redirection_data) = match response.redirection_data.clone() {
            Some(redirection_data) => match redirection_data.form_type {
                Some(ref form_type) => match form_type {
                    payments_grpc::redirect_form::FormType::Uri(uri) => {
                        let sdk_uri_info = api_models::payments::SdkUpiUriInformation {
                            sdk_uri: uri.uri.clone(),
                        };
                        (
                            Some(
                                sdk_uri_info
                                    .encode_to_value()
                                    .change_context(UnifiedConnectorServiceError::ParsingFailed)
                                    .attach_printable(
                                        "Failed to serialize SdkUpiUriInformation to JSON value",
                                    )?,
                            ),
                            None,
                        )
                    }
                    _ => (
                        None,
                        Some(RedirectForm::foreign_try_from(redirection_data)).transpose()?,
                    ),
                },
                None => (None, None),
            },
            None => (None, None),
        };

        let status_code = convert_connector_service_status_code(response.status_code)?;

        let response = if response.error_code.is_some() {
            let attempt_status = match response.status() {
                payments_grpc::PaymentStatus::AttemptStatusUnspecified => None,
                _ => Some(AttemptStatus::foreign_try_from(response.status())?),
            };

            Err(ErrorResponse {
                code: response.error_code().to_owned(),
                message: response.error_message().to_owned(),
                reason: Some(response.error_reason().to_owned()),
                status_code,
                attempt_status,
                connector_transaction_id: connector_response_reference_id,
                network_decline_code: None,
                network_advice_code: None,
                network_error_message: None,
                connector_metadata: None,
            })
        } else {
            let status = AttemptStatus::foreign_try_from(response.status())?;

            Ok((
                PaymentsResponseData::TransactionResponse {
                    resource_id,
                    redirection_data: Box::new(redirection_data),
                    mandate_reference: Box::new(None),
                    connector_metadata,
                    network_txn_id: response.network_txn_id.clone(),
                    connector_response_reference_id,
                    incremental_authorization_allowed: None,
                    charges: None,
                },
                status,
            ))
        };

        Ok(response)
    }
}

impl transformers::ForeignTryFrom<common_types::payments::CustomerAcceptance>
    for payments_grpc::CustomerAcceptance
{
    type Error = error_stack::Report<UnifiedConnectorServiceError>;

    fn foreign_try_from(
        customer_acceptance: common_types::payments::CustomerAcceptance,
    ) -> Result<Self, Self::Error> {
        let acceptance_type = match customer_acceptance.acceptance_type {
            common_types::payments::AcceptanceType::Online => payments_grpc::AcceptanceType::Online,
            common_types::payments::AcceptanceType::Offline => {
                payments_grpc::AcceptanceType::Offline
            }
        };

        let online_mandate_details =
            customer_acceptance
                .online
                .map(|online| payments_grpc::OnlineMandate {
                    ip_address: online.ip_address.map(|ip| ip.peek().to_string()),
                    user_agent: online.user_agent,
                });

        Ok(Self {
            acceptance_type: acceptance_type.into(),
            accepted_at: customer_acceptance
                .accepted_at
                .map(|dt| dt.assume_utc().unix_timestamp())
                .unwrap_or_default(),
            online_mandate_details,
        })
    }
}

impl transformers::ForeignTryFrom<&MandateData> for payments_grpc::SetupMandateDetails {
    type Error = error_stack::Report<UnifiedConnectorServiceError>;

    fn foreign_try_from(mandate_data: &MandateData) -> Result<Self, Self::Error> {
        let customer_acceptance = mandate_data
            .customer_acceptance
            .clone()
            .map(payments_grpc::CustomerAcceptance::foreign_try_from)
            .transpose()?;
        Ok(Self {
            update_mandate_id: mandate_data.update_mandate_id.clone(),
            customer_acceptance,
        })
    }
}

impl ForeignFrom<common_enums::MitCategory> for payments_grpc::MitCategory {
    fn foreign_from(mit_category: common_enums::MitCategory) -> Self {
        match mit_category {
            common_enums::MitCategory::Installment => Self::InstallmentMit,
            common_enums::MitCategory::Recurring => Self::RecurringMit,
            common_enums::MitCategory::Resubmission => Self::ResubmissionMit,
            common_enums::MitCategory::Unscheduled => Self::UnscheduledMit,
        }
    }
}

impl ForeignFrom<&SyncRequestType> for payments_grpc::SyncRequestType {
    fn foreign_from(sync_type: &SyncRequestType) -> Self {
        match sync_type {
            SyncRequestType::MultipleCaptureSync(_) => Self::MultipleCaptureSync,
            SyncRequestType::SinglePaymentSync => Self::SinglePaymentSync,
        }
    }
}

impl ForeignFrom<&common_types::payments::BillingDescriptor> for payments_grpc::BillingDescriptor {
    fn foreign_from(billing_descriptor: &common_types::payments::BillingDescriptor) -> Self {
        Self {
            name: billing_descriptor
                .name
                .clone()
                .map(|name| name.expose().into()),
            city: billing_descriptor
                .city
                .clone()
                .map(|city| city.expose().into()),
            phone: billing_descriptor
                .phone
                .clone()
                .map(|phone| phone.expose().into()),
            statement_descriptor: billing_descriptor.statement_descriptor.clone(),
            statement_descriptor_suffix: billing_descriptor.statement_descriptor_suffix.clone(),
            reference: billing_descriptor.reference.clone(),
        }
    }
}

impl transformers::ForeignTryFrom<&common_enums::PaymentChannel> for payments_grpc::PaymentChannel {
    type Error = error_stack::Report<UnifiedConnectorServiceError>;

    fn foreign_try_from(
        payment_channel: &common_enums::PaymentChannel,
    ) -> Result<Self, Self::Error> {
        match payment_channel {
            common_enums::PaymentChannel::MailOrder => Ok(Self::MailOrder),
            common_enums::PaymentChannel::Ecommerce => Ok(Self::Ecommerce),
            common_enums::PaymentChannel::TelephoneOrder => Ok(Self::TelephoneOrder),
            common_enums::PaymentChannel::Other(_) => Err(
                UnifiedConnectorServiceError::RequestEncodingFailedWithReason(
                    "This payment channel variant is not yet supported".to_string(),
                ),
            )?,
        }
    }
}

impl transformers::ForeignTryFrom<payments_grpc::PaymentServiceCreateSessionTokenResponse>
    for Result<PaymentsResponseData, ErrorResponse>
{
    type Error = error_stack::Report<UnifiedConnectorServiceError>;

    fn foreign_try_from(
        response: payments_grpc::PaymentServiceCreateSessionTokenResponse,
    ) -> Result<Self, Self::Error> {
        let status_code = convert_connector_service_status_code(response.status_code)?;

        let response = if response.error_code.is_some() {
            Err(ErrorResponse {
                code: response.error_code().to_owned(),
                message: response.error_message().to_owned(),
                reason: Some(response.error_message().to_owned()),
                status_code,
                attempt_status: None,
                connector_transaction_id: None,
                network_decline_code: None,
                network_advice_code: None,
                network_error_message: None,
                connector_metadata: None,
            })
        } else {
            Ok(PaymentsResponseData::SessionTokenResponse {
                session_token: response.session_token.clone(),
            })
        };

        Ok(response)
    }
}

impl
    transformers::ForeignTryFrom<
        &hyperswitch_interfaces::webhooks::IncomingWebhookRequestDetails<'_>,
    > for payments_grpc::RequestDetails
{
    type Error = error_stack::Report<UnifiedConnectorServiceError>;

    fn foreign_try_from(
        request_details: &hyperswitch_interfaces::webhooks::IncomingWebhookRequestDetails<'_>,
    ) -> Result<Self, Self::Error> {
        let headers_map = request_details
            .headers
            .iter()
            .map(|(key, value)| {
                let value_string = value.to_str().unwrap_or_default().to_string();
                (key.as_str().to_string(), value_string)
            })
            .collect();

        Ok(Self {
            method: 1, // POST method for webhooks
            uri: Some({
                let uri_result = request_details
                    .headers
                    .get("x-forwarded-path")
                    .and_then(|h| h.to_str().map_err(|e| {
                        tracing::warn!(
                            header_conversion_error=?e,
                            header_value=?h,
                            "Failed to convert x-forwarded-path header to string for webhook processing"
                        );
                        e
                    }).ok());

                uri_result.unwrap_or_else(|| {
                    tracing::debug!("x-forwarded-path header not found or invalid, using default '/Unknown'");
                    "/Unknown"
                }).to_string()
            }),
            body: request_details.body.to_vec(),
            headers: headers_map,
            query_params: Some(request_details.query_params.clone()),
        })
    }
}

/// Transform UCS webhook response into webhook event data
pub fn transform_ucs_webhook_response(
    response: PaymentServiceTransformResponse,
) -> Result<WebhookTransformData, error_stack::Report<errors::ApiErrorResponse>> {
    let event_type =
        api_models::webhooks::IncomingWebhookEvent::from_ucs_event_type(response.event_type);

    let webhook_transformation_status = if matches!(
        response.transformation_status(),
        payments_grpc::WebhookTransformationStatus::Incomplete
    ) {
        WebhookTransformationStatus::Incomplete
    } else {
        WebhookTransformationStatus::Complete
    };

    Ok(WebhookTransformData {
        event_type,
        source_verified: response.source_verified,
        webhook_content: response.content,
        response_ref_id: response.response_ref_id.and_then(|identifier| {
            identifier.id_type.and_then(|id_type| match id_type {
                payments_grpc::identifier::IdType::Id(id) => Some(id),
                payments_grpc::identifier::IdType::EncodedData(encoded_data) => Some(encoded_data),
                payments_grpc::identifier::IdType::NoResponseIdMarker(_) => None,
            })
        }),
        webhook_transformation_status,
    })
}

/// Build UCS webhook transform request from webhook components
pub fn build_webhook_transform_request(
    _webhook_body: &[u8],
    request_details: &hyperswitch_interfaces::webhooks::IncomingWebhookRequestDetails<'_>,
    webhook_secrets: Option<payments_grpc::WebhookSecrets>,
    merchant_id: &str,
    connector_id: &str,
) -> Result<PaymentServiceTransformRequest, error_stack::Report<errors::ApiErrorResponse>> {
    let request_details_grpc =
        <payments_grpc::RequestDetails as transformers::ForeignTryFrom<_>>::foreign_try_from(
            request_details,
        )
        .change_context(errors::ApiErrorResponse::InternalServerError)
        .attach_printable("Failed to transform webhook request details to gRPC format")?;

    Ok(PaymentServiceTransformRequest {
        request_ref_id: Some(Identifier {
            id_type: Some(payments_grpc::identifier::IdType::Id(format!(
                "{}_{}_{}",
                merchant_id,
                connector_id,
                OffsetDateTime::now_utc().unix_timestamp()
            ))),
        }),
        request_details: Some(request_details_grpc),
        webhook_secrets,
        state: None,
    })
}

// ============================================================================
// REFUND TRANSFORMERS
// ============================================================================

/// Transform RouterData for Execute refund into UCS PaymentServiceRefundRequest
impl transformers::ForeignTryFrom<&RouterData<Execute, RefundsData, RefundsResponseData>>
    for payments_grpc::PaymentServiceRefundRequest
{
    type Error = error_stack::Report<UnifiedConnectorServiceError>;

    fn foreign_try_from(
        router_data: &RouterData<Execute, RefundsData, RefundsResponseData>,
    ) -> Result<Self, Self::Error> {
        let currency = payments_grpc::Currency::foreign_try_from(router_data.request.currency)?;

        let transaction_id = Identifier {
            id_type: Some(payments_grpc::identifier::IdType::Id(
                router_data.request.connector_transaction_id.clone(),
            )),
        };

        let request_ref_id = Some(Identifier {
            id_type: Some(payments_grpc::identifier::IdType::Id(
                router_data.connector_request_reference_id.clone(),
            )),
        });

        // Convert connector_metadata to gRPC format
        let connector_metadata = router_data
            .request
            .connector_metadata
            .as_ref()
            .map(convert_value_map_to_hashmap)
            .transpose()?
            .unwrap_or_default();

        // Convert refund_connector_metadata to gRPC format
        let refund_metadata = router_data
            .request
            .refund_connector_metadata
            .as_ref()
            .map(|metadata| convert_value_map_to_hashmap(&metadata.clone().expose()))
            .transpose()?
            .unwrap_or_default();

        let state = router_data
            .access_token
            .as_ref()
            .map(ConnectorState::foreign_from);

        let merchant_account_metadata = router_data
            .connector_meta_data
            .as_ref()
            .and_then(|val| val.peek().as_object())
            .map(|map| {
                map.iter()
                    .filter_map(|(k, v)| v.as_str().map(|s| (k.clone(), s.to_string())))
                    .collect::<HashMap<String, String>>()
            })
            .unwrap_or_default();

        let payment_method_type = router_data
            .payment_method_type
            .map(payments_grpc::PaymentMethodType::foreign_try_from)
            .transpose()?
            .map(|payment_method_type| payment_method_type.into());

        Ok(Self {
            request_ref_id,
            refund_id: router_data.request.refund_id.clone(),
            transaction_id: Some(transaction_id),
            payment_amount: router_data.request.payment_amount,
            currency: currency.into(),
            minor_payment_amount: router_data.request.minor_payment_amount.get_amount_as_i64(),
            refund_amount: router_data.request.refund_amount,
            minor_refund_amount: router_data.request.minor_refund_amount.get_amount_as_i64(),
            reason: router_data.request.reason.clone(),
            webhook_url: router_data.request.webhook_url.clone(),
            merchant_account_id: router_data
                .request
                .merchant_account_id
                .as_ref()
                .map(|id| id.clone().expose().clone()),
            capture_method: router_data
                .request
                .capture_method
                .map(payments_grpc::CaptureMethod::foreign_try_from)
                .transpose()
                .map_err(|_| {
                    UnifiedConnectorServiceError::RequestEncodingFailedWithReason(
                        "Failed to convert capture method".to_string(),
                    )
                })?
                .map(i32::from),
            connector_metadata,
            refund_metadata,
            browser_info: router_data
                .request
                .browser_info
                .clone()
                .map(payments_grpc::BrowserInformation::foreign_try_from)
                .transpose()
                .map_err(|_| {
                    UnifiedConnectorServiceError::RequestEncodingFailedWithReason(
                        "Failed to convert browser info".to_string(),
                    )
                })?,
            state,
            merchant_account_metadata,
            metadata: HashMap::new(),
            payment_method_type: None,
            test_mode: router_data.test_mode,
            payment_method_type,
        })
    }
}

/// Transform RouterData for RSync refund into UCS RefundServiceGetRequest
impl transformers::ForeignTryFrom<&RouterData<RSync, RefundsData, RefundsResponseData>>
    for payments_grpc::RefundServiceGetRequest
{
    type Error = error_stack::Report<UnifiedConnectorServiceError>;

    fn foreign_try_from(
        router_data: &RouterData<RSync, RefundsData, RefundsResponseData>,
    ) -> Result<Self, Self::Error> {
        let transaction_id = Identifier {
            id_type: Some(payments_grpc::identifier::IdType::Id(
                router_data.request.connector_transaction_id.clone(),
            )),
        };

        let request_ref_id = Some(Identifier {
            id_type: Some(payments_grpc::identifier::IdType::Id(
                router_data.connector_request_reference_id.clone(),
            )),
        });

        let state = router_data
            .access_token
            .as_ref()
            .map(ConnectorState::foreign_from);

        let merchant_account_metadata = router_data
            .connector_meta_data
            .as_ref()
            .and_then(|val| val.peek().as_object())
            .map(|map| {
                map.iter()
                    .filter_map(|(k, v)| v.as_str().map(|s| (k.clone(), s.to_string())))
                    .collect::<HashMap<String, String>>()
            })
            .unwrap_or_default();

        let payment_method_type = router_data
            .payment_method_type
            .map(payments_grpc::PaymentMethodType::foreign_try_from)
            .transpose()?
            .map(|payment_method_type| payment_method_type.into());

        Ok(Self {
            request_ref_id,
            transaction_id: Some(transaction_id),
            refund_id: router_data.request.connector_refund_id.clone().ok_or(
                UnifiedConnectorServiceError::RequestEncodingFailedWithReason(
                    "Missing connector_refund_id for refund sync operation".to_string(),
                ),
            )?,
            refund_reason: router_data.request.reason.clone(),
            browser_info: router_data
                .request
                .browser_info
                .clone()
                .map(payments_grpc::BrowserInformation::foreign_try_from)
                .transpose()
                .map_err(|_| {
                    UnifiedConnectorServiceError::RequestEncodingFailedWithReason(
                        "Failed to convert browser info".to_string(),
                    )
                })?,
            state,
            merchant_account_metadata,
            refund_metadata: router_data
                .request
                .refund_connector_metadata
                .as_ref()
                .map(|metadata| convert_value_map_to_hashmap(&metadata.clone().expose()))
                .transpose()?
                .unwrap_or_default(),
            payment_method_type: None,
            test_mode: router_data.test_mode,
            payment_method_type,
        })
    }
}

/// Transform UCS RefundResponse into Result<RefundsResponseData, ErrorResponse>
impl transformers::ForeignTryFrom<payments_grpc::RefundResponse>
    for Result<RefundsResponseData, ErrorResponse>
{
    type Error = error_stack::Report<UnifiedConnectorServiceError>;

    fn foreign_try_from(response: payments_grpc::RefundResponse) -> Result<Self, Self::Error> {
        let connector_response_reference_id =
            response.response_ref_id.as_ref().and_then(|identifier| {
                identifier
                    .id_type
                    .clone()
                    .and_then(|id_type| match id_type {
                        payments_grpc::identifier::IdType::Id(id) => Some(id),
                        payments_grpc::identifier::IdType::EncodedData(encoded_data) => {
                            Some(encoded_data)
                        }
                        payments_grpc::identifier::IdType::NoResponseIdMarker(_) => None,
                    })
            });

        let status_code = convert_connector_service_status_code(response.status_code)?;

        let response = if response.error_code.is_some() {
            Err(ErrorResponse {
                code: response.error_code().to_owned(),
                message: response.error_message().to_owned(),
                reason: Some(response.error_reason().to_owned()),
                status_code,
                attempt_status: None,
                connector_transaction_id: connector_response_reference_id,
                network_decline_code: None,
                network_advice_code: None,
                network_error_message: None,
                connector_metadata: None,
            })
        } else {
            let refund_status = RefundStatus::foreign_try_from(response.status())?;

            Ok(RefundsResponseData {
                connector_refund_id: response.refund_id,
                refund_status,
            })
        };

        Ok(response)
    }
}

impl transformers::ForeignTryFrom<&RouterData<api::Void, PaymentsCancelData, PaymentsResponseData>>
    for payments_grpc::PaymentServiceVoidRequest
{
    type Error = error_stack::Report<UnifiedConnectorServiceError>;

    fn foreign_try_from(
        router_data: &RouterData<api::Void, PaymentsCancelData, PaymentsResponseData>,
    ) -> Result<Self, Self::Error> {
        let browser_info = router_data
            .request
            .browser_info
            .clone()
            .map(payments_grpc::BrowserInformation::foreign_try_from)
            .transpose()?;

        let currency = router_data
            .request
            .currency
            .map(payments_grpc::Currency::foreign_try_from)
            .transpose()?;
        let state = router_data
            .access_token
            .as_ref()
            .map(ConnectorState::foreign_from);

        let merchant_account_metadata = router_data
            .connector_meta_data
            .as_ref()
            .and_then(|val| val.peek().as_object())
            .map(|map| {
                map.iter()
                    .filter_map(|(k, v)| v.as_str().map(|s| (k.clone(), s.to_string())))
                    .collect::<HashMap<String, String>>()
            })
            .unwrap_or_default();

        Ok(Self {
            request_ref_id: Some(Identifier {
                id_type: Some(payments_grpc::identifier::IdType::Id(
                    router_data.connector_request_reference_id.clone(),
                )),
            }),
            transaction_id: if router_data.request.connector_transaction_id.is_empty() {
                None
            } else {
                Some(Identifier {
                    id_type: Some(payments_grpc::identifier::IdType::Id(
                        router_data.request.connector_transaction_id.clone(),
                    )),
                })
            },
            cancellation_reason: router_data.request.cancellation_reason.clone(),
            all_keys_required: None,
            browser_info,
            amount: router_data.request.amount,
            currency: currency.map(|c| c.into()),
            metadata: router_data
                .request
                .metadata
                .as_ref()
                .map(convert_value_map_to_hashmap)
                .transpose()?
                .unwrap_or_default(),
            state,
            connector_metadata: HashMap::new(),
            merchant_account_metadata,
        })
    }
}

impl transformers::ForeignTryFrom<payments_grpc::RefundStatus> for RefundStatus {
    type Error = error_stack::Report<UnifiedConnectorServiceError>;

    fn foreign_try_from(grpc_status: payments_grpc::RefundStatus) -> Result<Self, Self::Error> {
        match grpc_status {
            payments_grpc::RefundStatus::Unspecified => Ok(Self::Pending),
            payments_grpc::RefundStatus::RefundFailure => Ok(Self::Failure),
            payments_grpc::RefundStatus::RefundManualReview => Ok(Self::ManualReview),
            payments_grpc::RefundStatus::RefundPending => Ok(Self::Pending),
            payments_grpc::RefundStatus::RefundSuccess => Ok(Self::Success),
            payments_grpc::RefundStatus::RefundTransactionFailure => Ok(Self::TransactionFailure),
        }
    }
}

impl transformers::ForeignTryFrom<payments_grpc::PaymentServiceVoidResponse>
    for Result<(PaymentsResponseData, AttemptStatus), ErrorResponse>
{
    type Error = error_stack::Report<UnifiedConnectorServiceError>;

    fn foreign_try_from(
        response: payments_grpc::PaymentServiceVoidResponse,
    ) -> Result<Self, Self::Error> {
        let connector_response_reference_id =
            response.response_ref_id.as_ref().and_then(|identifier| {
                identifier
                    .id_type
                    .clone()
                    .and_then(|id_type| match id_type {
                        payments_grpc::identifier::IdType::Id(id) => Some(id),
                        payments_grpc::identifier::IdType::EncodedData(encoded_data) => {
                            Some(encoded_data)
                        }
                        payments_grpc::identifier::IdType::NoResponseIdMarker(_) => None,
                    })
            });

        let status_code = convert_connector_service_status_code(response.status_code)?;

        // Extract connector_metadata from response if present
        let connector_metadata = (!response.connector_metadata.is_empty())
            .then(|| {
                serde_json::to_value(&response.connector_metadata)
                    .map_err(|e| {
                        tracing::warn!(
                            serialization_error=?e,
                            metadata=?response.connector_metadata,
                            "Failed to serialize connector_metadata from UCS void response"
                        );
                        e
                    })
                    .ok()
            })
            .flatten();

        let response = if response.error_code.is_some() {
            let attempt_status = match response.status() {
                payments_grpc::PaymentStatus::AttemptStatusUnspecified => None,
                _ => Some(AttemptStatus::foreign_try_from(response.status())?),
            };

            Err(ErrorResponse {
                code: response.error_code().to_owned(),
                message: response.error_message().to_owned(),
                reason: Some(response.error_reason().to_owned()),
                status_code,
                attempt_status,
                connector_transaction_id: connector_response_reference_id,
                network_decline_code: None,
                network_advice_code: None,
                network_error_message: None,
                connector_metadata: None,
            })
        } else {
            let status = AttemptStatus::foreign_try_from(response.status())?;

            Ok((
                PaymentsResponseData::TransactionResponse {
                    resource_id: response
                        .transaction_id
                        .as_ref()
                        .and_then(|identifier| {
                            identifier
                                .id_type
                                .clone()
                                .and_then(|id_type| match id_type {
                                    payments_grpc::identifier::IdType::Id(id) => Some(
                                        router_request_types::ResponseId::ConnectorTransactionId(
                                            id,
                                        ),
                                    ),
                                    payments_grpc::identifier::IdType::EncodedData(
                                        encoded_data,
                                    ) => Some(
                                        router_request_types::ResponseId::ConnectorTransactionId(
                                            encoded_data,
                                        ),
                                    ),
                                    payments_grpc::identifier::IdType::NoResponseIdMarker(_) => {
                                        None
                                    }
                                })
                        })
                        .unwrap_or(router_request_types::ResponseId::NoResponseId),
                    redirection_data: Box::new(None),
                    mandate_reference: Box::new(response.mandate_reference.map(|grpc_mandate| {
                        hyperswitch_domain_models::router_response_types::MandateReference {
                            connector_mandate_id: grpc_mandate.mandate_id,
                            payment_method_id: grpc_mandate.payment_method_id,
                            mandate_metadata: None,
                            connector_mandate_request_reference_id: grpc_mandate
                                .connector_mandate_request_reference_id,
                        }
                    })),
                    connector_metadata,
                    network_txn_id: None,
                    connector_response_reference_id,
                    incremental_authorization_allowed: response.incremental_authorization_allowed,
                    charges: None,
                },
                status,
            ))
        };

        Ok(response)
    }
}

impl
    transformers::ForeignTryFrom<(
        &RouterData<
            hyperswitch_domain_models::router_flow_types::access_token_auth::AccessTokenAuth,
            router_request_types::AccessTokenRequestData,
            AccessToken,
        >,
        common_enums::CallConnectorAction,
    )> for payments_grpc::PaymentServiceCreateAccessTokenRequest
{
    type Error = error_stack::Report<UnifiedConnectorServiceError>;

    fn foreign_try_from(
        (router_data, _call_connector_action): (
            &RouterData<
                hyperswitch_domain_models::router_flow_types::access_token_auth::AccessTokenAuth,
                router_request_types::AccessTokenRequestData,
                AccessToken,
            >,
            common_enums::CallConnectorAction,
        ),
    ) -> Result<Self, Self::Error> {
        let request_ref_id = router_data.connector_request_reference_id.clone();

        Ok(Self {
            request_ref_id: Some(Identifier {
                id_type: Some(payments_grpc::identifier::IdType::Id(request_ref_id)),
            }),
            merchant_account_metadata: HashMap::new(),
            // depricated field we have to remove this/ Default to unspecified connector
            connector: 0_i32,
            connector_metadata: HashMap::new(),
            metadata: HashMap::new(),
        })
    }
}<|MERGE_RESOLUTION|>--- conflicted
+++ resolved
@@ -204,10 +204,7 @@
             customer_id: None,
             address: None,
             metadata: HashMap::new(),
-<<<<<<< HEAD
-=======
             connector_metadata: HashMap::new(),
->>>>>>> a738f7e5
             return_url: None,
         })
     }
@@ -385,7 +382,6 @@
                 .as_ref()
                 .and_then(|descriptor| descriptor.statement_descriptor_suffix.clone()),
             order_details: vec![],
-<<<<<<< HEAD
             enable_partial_authorization: router_data
                 .request
                 .enable_partial_authorization
@@ -402,11 +398,9 @@
                 .map(payments_grpc::PaymentChannel::foreign_try_from)
                 .transpose()?
                 .map(|payment_channel| payment_channel.into()),
-=======
             connector_metadata: HashMap::new(),
             enable_partial_authorization: None,
             payment_channel: None,
->>>>>>> a738f7e5
         })
     }
 }
@@ -756,7 +750,11 @@
             amount: router_data.request.amount.get_amount_as_i64(),
             currency: currency.into(),
             state,
-<<<<<<< HEAD
+            connector_metadata: None,
+            merchant_account_metadata: HashMap::new(),
+            metadata: HashMap::new(),
+            setup_future_usage: None,
+            sync_type: None,
             connector_metadata: router_data
                 .request
                 .connector_meta
@@ -767,13 +765,6 @@
             sync_type: Some(
                 payments_grpc::SyncRequestType::foreign_from(&router_data.request.sync_type).into(),
             ),
-=======
-            connector_metadata: None,
-            merchant_account_metadata: HashMap::new(),
-            metadata: HashMap::new(),
-            setup_future_usage: None,
-            sync_type: None,
->>>>>>> a738f7e5
         })
     }
 }
@@ -987,10 +978,7 @@
                 .clone()
                 .map(payments_grpc::BrowserInformation::foreign_try_from)
                 .transpose()?,
-<<<<<<< HEAD
-=======
             connector_metadata: HashMap::new(),
->>>>>>> a738f7e5
             connector_order_reference_id: None,
         })
     }
@@ -1283,17 +1271,10 @@
             statement_descriptor_name: None,
             statement_descriptor_suffix: None,
             order_details: vec![],
-<<<<<<< HEAD
-            billing_descriptor: None,
-            payment_channel: None,
-            connector_order_reference_id: None,
-            enable_partial_authorization: None,
-=======
             connector_metadata: HashMap::new(),
             connector_order_reference_id: Some(router_data.connector_request_reference_id.clone()),
             enable_partial_authorization: None,
             payment_channel: None,
->>>>>>> a738f7e5
         })
     }
 }
@@ -1452,7 +1433,10 @@
                 .as_ref()
                 .and_then(|descriptor| descriptor.statement_descriptor_suffix.clone()),
             order_details: vec![],
-<<<<<<< HEAD
+            connector_metadata: HashMap::new(),
+            connector_order_reference_id: router_data.request.order_id.clone(),
+            enable_partial_authorization: None,
+            payment_channel: None,
             enable_partial_authorization: router_data
                 .request
                 .enable_partial_authorization
@@ -1470,12 +1454,6 @@
                 .transpose()?
                 .map(|payment_channel| payment_channel.into()),
             connector_order_reference_id: router_data.request.order_id.clone(),
-=======
-            connector_metadata: HashMap::new(),
-            connector_order_reference_id: router_data.request.order_id.clone(),
-            enable_partial_authorization: None,
-            payment_channel: None,
->>>>>>> a738f7e5
         })
     }
 }
@@ -1629,17 +1607,14 @@
             statement_descriptor_name: router_data.request.statement_descriptor.clone(),
             statement_descriptor_suffix: router_data.request.statement_descriptor_suffix.clone(),
             order_details: vec![],
-<<<<<<< HEAD
+            connector_metadata: HashMap::new(),
+            connector_order_reference_id: router_data.request.order_id.clone(),
+            enable_partial_authorization: None,
+            payment_channel: None,
             billing_descriptor: None,
             payment_channel: None,
             connector_order_reference_id: None,
             enable_partial_authorization: None,
-=======
-            connector_metadata: HashMap::new(),
-            connector_order_reference_id: router_data.request.order_id.clone(),
-            enable_partial_authorization: None,
-            payment_channel: None,
->>>>>>> a738f7e5
         })
     }
 }
@@ -1769,18 +1744,15 @@
                 .unwrap_or_default(),
             connector_customer_id: router_data.connector_customer.clone(),
             state,
-<<<<<<< HEAD
+            order_id: None,
+            connector_metadata: HashMap::new(),
+            enable_partial_authorization: None,
+            payment_channel: None,
             enable_partial_authorization: router_data.request.enable_partial_authorization.map(|e| e.is_true()),
             billing_descriptor: router_data.request.billing_descriptor.as_ref().map(payments_grpc::BillingDescriptor::foreign_from),
             payment_channel: router_data.request.payment_channel.as_ref().map(payments_grpc::PaymentChannel::foreign_try_from)
                 .transpose()?
                 .map(|payment_channel| payment_channel.into()),
-=======
-            order_id: None,
-            connector_metadata: HashMap::new(),
-            enable_partial_authorization: None,
-            payment_channel: None,
->>>>>>> a738f7e5
         })
     }
 }
@@ -1824,12 +1796,8 @@
                 )) => Some(payments_grpc::MandateReference {
                     mandate_id: connector_mandate_id.get_connector_mandate_id(),
                     payment_method_id: connector_mandate_id.get_payment_method_id(),
-<<<<<<< HEAD
                     connector_mandate_request_reference_id: connector_mandate_id
                         .get_connector_mandate_request_reference_id(),
-=======
-                    connector_mandate_request_reference_id: None,
->>>>>>> a738f7e5
                 }),
                 _ => {
                     return Err(UnifiedConnectorServiceError::MissingRequiredField {
@@ -1893,7 +1861,6 @@
             address: Some(address),
             off_session: router_data.request.off_session,
             recurring_mandate_payment_data: None,
-<<<<<<< HEAD
             enable_partial_authorization: router_data
                 .request
                 .enable_partial_authorization
@@ -1912,12 +1879,6 @@
                 .request
                 .shipping_cost
                 .map(|shipping_cost| shipping_cost.get_amount_as_i64()),
-=======
-            connector_metadata: HashMap::new(),
-            enable_partial_authorization: None,
-            billing_descriptor: None,
-            mit_category: None,
->>>>>>> a738f7e5
         })
     }
 }
