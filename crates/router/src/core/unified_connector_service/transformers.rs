use std::collections::HashMap;

use common_enums::{AttemptStatus, AuthenticationType};
use common_utils::{ext_traits::Encode, request::Method};
use diesel_models::enums as storage_enums;
use error_stack::ResultExt;
use external_services::grpc_client::unified_connector_service::UnifiedConnectorServiceError;
use hyperswitch_domain_models::{
    router_data::{ErrorResponse, RouterData},
    router_flow_types::{
        payments::{Authorize, Capture, PSync, SetupMandate},
        ExternalVaultProxy,
    },
    router_request_types::{
        AuthenticationData, ExternalVaultProxyPaymentsData, PaymentsAuthorizeData,
        PaymentsCancelData, PaymentsCaptureData, PaymentsSyncData, SetupMandateRequestData,
    },
    router_response_types::{PaymentsResponseData, RedirectForm},
};
pub use hyperswitch_interfaces::{
    helpers::ForeignTryFrom,
    unified_connector_service::{
        transformers::convert_connector_service_status_code, WebhookTransformData,
        WebhookTransformationStatus,
    },
};
use masking::{ExposeInterface, PeekInterface};
use router_env::tracing;
use unified_connector_service_client::payments::{
    self as payments_grpc, Identifier, PaymentServiceTransformRequest,
    PaymentServiceTransformResponse,
};
use url::Url;

use crate::{
    core::{errors, unified_connector_service},
    types::{api, transformers},
};
impl
    transformers::ForeignTryFrom<(
        &RouterData<PSync, PaymentsSyncData, PaymentsResponseData>,
        common_enums::CallConnectorAction,
    )> for payments_grpc::PaymentServiceGetRequest
{
    type Error = error_stack::Report<UnifiedConnectorServiceError>;

    fn foreign_try_from(
        (router_data, call_connector_action): (
            &RouterData<PSync, PaymentsSyncData, PaymentsResponseData>,
            common_enums::CallConnectorAction,
        ),
    ) -> Result<Self, Self::Error> {
        let connector_transaction_id = router_data
            .request
            .connector_transaction_id
            .get_connector_transaction_id()
            .map(|id| Identifier {
                id_type: Some(payments_grpc::identifier::IdType::Id(id)),
            })
            .map_err(|e| {
                tracing::debug!(
                    transaction_id_error=?e,
                    "Failed to extract connector transaction ID for UCS payment sync request"
                );
                e
            })
            .ok();

        let encoded_data = router_data
            .request
            .encoded_data
            .as_ref()
            .map(|data| Identifier {
                id_type: Some(payments_grpc::identifier::IdType::EncodedData(
                    data.to_string(),
                )),
            });

        let connector_ref_id = router_data
            .request
            .connector_reference_id
            .clone()
            .map(|id| Identifier {
                id_type: Some(payments_grpc::identifier::IdType::Id(id)),
            });

        let currency = payments_grpc::Currency::foreign_try_from(router_data.request.currency)?;

        let handle_response = match call_connector_action {
            common_enums::CallConnectorAction::UCSHandleResponse(res) => Some(res),
            common_enums::CallConnectorAction::Trigger => None,
            common_enums::CallConnectorAction::HandleResponse(_)
            | common_enums::CallConnectorAction::UCSConsumeResponse(_)
            | common_enums::CallConnectorAction::Avoid
            | common_enums::CallConnectorAction::StatusUpdate { .. } => Err(
                UnifiedConnectorServiceError::RequestEncodingFailedWithReason(
                    "Invalid CallConnectorAction for payment sync call via UCS Gateway system"
                        .to_string(),
                ),
            )?,
        };

        let capture_method = router_data
            .request
            .capture_method
            .map(payments_grpc::CaptureMethod::foreign_try_from)
            .transpose()?;

        Ok(Self {
            transaction_id: connector_transaction_id.or(encoded_data),
            request_ref_id: connector_ref_id,
            capture_method: capture_method.map(|capture_method| capture_method.into()),
            handle_response,
            access_token: None,
            amount: router_data.request.amount.get_amount_as_i64(),
            currency: currency.into(),
        })
    }
}

impl transformers::ForeignTryFrom<&RouterData<Capture, PaymentsCaptureData, PaymentsResponseData>>
    for payments_grpc::PaymentServiceCaptureRequest
{
    type Error = error_stack::Report<UnifiedConnectorServiceError>;

    fn foreign_try_from(
        router_data: &RouterData<Capture, PaymentsCaptureData, PaymentsResponseData>,
    ) -> Result<Self, Self::Error> {
        let connector_transaction_id = router_data.request.connector_transaction_id.clone();

        let currency = payments_grpc::Currency::foreign_try_from(router_data.request.currency)?;

        let browser_info = router_data
            .request
            .browser_info
            .clone()
            .map(payments_grpc::BrowserInformation::foreign_try_from)
            .transpose()?;

        let capture_method = router_data
            .request
            .capture_method
            .map(payments_grpc::CaptureMethod::foreign_try_from)
            .transpose()?;

        Ok(Self {
            transaction_id: Some(Identifier {
                id_type: Some(payments_grpc::identifier::IdType::Id(
                    connector_transaction_id,
                )),
            }),
            request_ref_id: Some(Identifier {
                id_type: Some(payments_grpc::identifier::IdType::Id(
                    router_data.connector_request_reference_id.clone(),
                )),
            }),
            access_token: None,
            amount_to_capture: router_data
                .request
                .minor_amount_to_capture
                .get_amount_as_i64(),
            currency: currency.into(),
            capture_method: capture_method.map(|capture_method| capture_method.into()),
            connector_metadata: router_data
                .request
                .metadata
                .as_ref()
                .and_then(|val| val.as_object())
                .map(|map| {
                    map.iter()
                        .filter_map(|(k, v)| v.as_str().map(|s| (k.clone(), s.to_string())))
                        .collect::<HashMap<String, String>>()
                })
                .unwrap_or_default(),
            browser_info,
            multiple_capture_data: router_data.request.multiple_capture_data.as_ref().map(
                |multiple_capture_request_data| payments_grpc::MultipleCaptureRequestData {
                    capture_sequence: multiple_capture_request_data.capture_sequence.into(),
                    capture_reference: multiple_capture_request_data.capture_reference.clone(),
                },
            ),
        })
    }
}

impl
    transformers::ForeignTryFrom<
        &RouterData<Authorize, PaymentsAuthorizeData, PaymentsResponseData>,
    > for payments_grpc::PaymentServiceAuthorizeRequest
{
    type Error = error_stack::Report<UnifiedConnectorServiceError>;

    fn foreign_try_from(
        router_data: &RouterData<Authorize, PaymentsAuthorizeData, PaymentsResponseData>,
    ) -> Result<Self, Self::Error> {
        let currency = payments_grpc::Currency::foreign_try_from(router_data.request.currency)?;

        let payment_method = router_data
            .request
            .payment_method_type
            .map(|payment_method_type| {
                unified_connector_service::build_unified_connector_service_payment_method(
                    router_data.request.payment_method_data.clone(),
                    payment_method_type,
                )
            })
            .transpose()?;

        let address = payments_grpc::PaymentAddress::foreign_try_from(router_data.address.clone())?;

        let auth_type = payments_grpc::AuthenticationType::foreign_try_from(router_data.auth_type)?;

        let browser_info = router_data
            .request
            .browser_info
            .clone()
            .map(payments_grpc::BrowserInformation::foreign_try_from)
            .transpose()?;

        let capture_method = router_data
            .request
            .capture_method
            .map(payments_grpc::CaptureMethod::foreign_try_from)
            .transpose()?;

        let authentication_data = router_data
            .request
            .authentication_data
            .clone()
            .map(payments_grpc::AuthenticationData::foreign_try_from)
            .transpose()?;

        let setup_future_usage = router_data
            .request
            .setup_future_usage
            .map(payments_grpc::FutureUsage::foreign_try_from)
            .transpose()?;

        let customer_acceptance = router_data
            .request
            .customer_acceptance
            .clone()
            .map(payments_grpc::CustomerAcceptance::foreign_try_from)
            .transpose()?;

        Ok(Self {
            amount: router_data.request.amount,
            currency: currency.into(),
            payment_method,
            return_url: router_data.request.router_return_url.clone(),
            address: Some(address),
            auth_type: auth_type.into(),
            enrolled_for_3ds: router_data.request.enrolled_for_3ds,
            request_incremental_authorization: router_data
                .request
                .request_incremental_authorization,
            minor_amount: router_data.request.amount,
            email: router_data
                .request
                .email
                .clone()
                .map(|e| e.expose().expose().into()),
            browser_info,
            access_token: None,
            session_token: None,
            order_tax_amount: router_data
                .request
                .order_tax_amount
                .map(|order_tax_amount| order_tax_amount.get_amount_as_i64()),
            customer_name: router_data
                .request
                .customer_name
                .clone()
                .map(|customer_name| customer_name.peek().to_owned()),
            capture_method: capture_method.map(|capture_method| capture_method.into()),
            webhook_url: router_data.request.webhook_url.clone(),
            complete_authorize_url: router_data.request.complete_authorize_url.clone(),
            setup_future_usage: setup_future_usage.map(|s| s.into()),
            off_session: router_data.request.off_session,
            customer_acceptance,
            order_category: router_data.request.order_category.clone(),
            payment_experience: None,
            authentication_data,
            request_extended_authorization: router_data
                .request
                .request_extended_authorization
                .map(|request_extended_authorization| request_extended_authorization.is_true()),
            merchant_order_reference_id: router_data.request.merchant_order_reference_id.clone(),
            shipping_cost: router_data
                .request
                .shipping_cost
                .map(|shipping_cost| shipping_cost.get_amount_as_i64()),
            request_ref_id: Some(Identifier {
                id_type: Some(payments_grpc::identifier::IdType::Id(
                    router_data.connector_request_reference_id.clone(),
                )),
            }),
            customer_id: router_data
                .request
                .customer_id
                .as_ref()
                .map(|id| id.get_string_repr().to_string()),
            metadata: router_data
                .request
                .metadata
                .as_ref()
                .and_then(|val| val.as_object())
                .map(|map| {
                    map.iter()
                        .filter_map(|(k, v)| v.as_str().map(|s| (k.clone(), s.to_string())))
                        .collect::<HashMap<String, String>>()
                })
                .unwrap_or_default(),
            test_mode: router_data.test_mode,
            connector_customer_id: router_data.connector_customer.clone(),
            merchant_account_metadata: HashMap::new(),
        })
    }
}

impl
    transformers::ForeignTryFrom<
        &RouterData<ExternalVaultProxy, ExternalVaultProxyPaymentsData, PaymentsResponseData>,
    > for payments_grpc::PaymentServiceAuthorizeRequest
{
    type Error = error_stack::Report<UnifiedConnectorServiceError>;

    fn foreign_try_from(
        router_data: &RouterData<
            ExternalVaultProxy,
            ExternalVaultProxyPaymentsData,
            PaymentsResponseData,
        >,
    ) -> Result<Self, Self::Error> {
        let currency = payments_grpc::Currency::foreign_try_from(router_data.request.currency)?;

        let payment_method = router_data
            .request
            .payment_method_type
            .map(|payment_method_type| {
                unified_connector_service::build_unified_connector_service_payment_method_for_external_proxy(
                    router_data.request.payment_method_data.clone(),
                    payment_method_type,
                )
            })
            .transpose()?;

        let address = payments_grpc::PaymentAddress::foreign_try_from(router_data.address.clone())?;

        let auth_type = payments_grpc::AuthenticationType::foreign_try_from(router_data.auth_type)?;

        let browser_info = router_data
            .request
            .browser_info
            .clone()
            .map(payments_grpc::BrowserInformation::foreign_try_from)
            .transpose()?;

        let capture_method = router_data
            .request
            .capture_method
            .map(payments_grpc::CaptureMethod::foreign_try_from)
            .transpose()?;

        let authentication_data = router_data
            .request
            .authentication_data
            .clone()
            .map(payments_grpc::AuthenticationData::foreign_try_from)
            .transpose()?;

        let setup_future_usage = router_data
            .request
            .setup_future_usage
            .map(payments_grpc::FutureUsage::foreign_try_from)
            .transpose()?;

        let customer_acceptance = router_data
            .request
            .customer_acceptance
            .clone()
            .map(payments_grpc::CustomerAcceptance::foreign_try_from)
            .transpose()?;

        Ok(Self {
            amount: router_data.request.amount,
            currency: currency.into(),
            payment_method,
            return_url: router_data.request.router_return_url.clone(),
            address: Some(address),
            auth_type: auth_type.into(),
            enrolled_for_3ds: router_data.request.enrolled_for_3ds,
            request_incremental_authorization: router_data
                .request
                .request_incremental_authorization,
            minor_amount: router_data.request.amount,
            email: router_data
                .request
                .email
                .clone()
                .map(|e| e.expose().expose().into()),
            browser_info,
            access_token: None,
            session_token: None,
            order_tax_amount: router_data
                .request
                .order_tax_amount
                .map(|order_tax_amount| order_tax_amount.get_amount_as_i64()),
            customer_name: router_data
                .request
                .customer_name
                .clone()
                .map(|customer_name| customer_name.peek().to_owned()),
            capture_method: capture_method.map(|capture_method| capture_method.into()),
            webhook_url: router_data.request.webhook_url.clone(),
            complete_authorize_url: router_data.request.complete_authorize_url.clone(),
            setup_future_usage: setup_future_usage.map(|s| s.into()),
            off_session: router_data.request.off_session,
            customer_acceptance,
            order_category: router_data.request.order_category.clone(),
            payment_experience: None,
            authentication_data,
            request_extended_authorization: router_data
                .request
                .request_extended_authorization
                .map(|request_extended_authorization| request_extended_authorization.is_true()),
            merchant_order_reference_id: router_data
                .request
                .merchant_order_reference_id
                .as_ref()
                .map(|merchant_order_reference_id| {
                    merchant_order_reference_id.get_string_repr().to_string()
                }),
            shipping_cost: router_data
                .request
                .shipping_cost
                .map(|shipping_cost| shipping_cost.get_amount_as_i64()),
            request_ref_id: Some(Identifier {
                id_type: Some(payments_grpc::identifier::IdType::Id(
                    router_data.connector_request_reference_id.clone(),
                )),
            }),
            customer_id: router_data
                .request
                .customer_id
                .as_ref()
                .map(|id| id.get_string_repr().to_string()),
            metadata: router_data
                .request
                .metadata
                .as_ref()
                .and_then(|val| val.as_object())
                .map(|map| {
                    map.iter()
                        .filter_map(|(k, v)| v.as_str().map(|s| (k.clone(), s.to_string())))
                        .collect::<HashMap<String, String>>()
                })
                .unwrap_or_default(),
            test_mode: router_data.test_mode,
            connector_customer_id: router_data.connector_customer.clone(),
            merchant_account_metadata: HashMap::new(),
        })
    }
}

impl
    transformers::ForeignTryFrom<
        &RouterData<SetupMandate, SetupMandateRequestData, PaymentsResponseData>,
    > for payments_grpc::PaymentServiceRegisterRequest
{
    type Error = error_stack::Report<UnifiedConnectorServiceError>;

    fn foreign_try_from(
        router_data: &RouterData<SetupMandate, SetupMandateRequestData, PaymentsResponseData>,
    ) -> Result<Self, Self::Error> {
        let currency = payments_grpc::Currency::foreign_try_from(router_data.request.currency)?;
        let payment_method = router_data
            .request
            .payment_method_type
            .map(|payment_method_type| {
                unified_connector_service::build_unified_connector_service_payment_method(
                    router_data.request.payment_method_data.clone(),
                    payment_method_type,
                )
            })
            .transpose()?;
        let address = payments_grpc::PaymentAddress::foreign_try_from(router_data.address.clone())?;
        let auth_type = payments_grpc::AuthenticationType::foreign_try_from(router_data.auth_type)?;
        let browser_info = router_data
            .request
            .browser_info
            .clone()
            .map(payments_grpc::BrowserInformation::foreign_try_from)
            .transpose()?;
        let setup_future_usage = router_data
            .request
            .setup_future_usage
            .map(payments_grpc::FutureUsage::foreign_try_from)
            .transpose()?;
        let customer_acceptance = router_data
            .request
            .customer_acceptance
            .clone()
            .map(payments_grpc::CustomerAcceptance::foreign_try_from)
            .transpose()?;

        Ok(Self {
            request_ref_id: Some(Identifier {
                id_type: Some(payments_grpc::identifier::IdType::Id(
                    router_data.connector_request_reference_id.clone(),
                )),
            }),
            currency: currency.into(),
            payment_method,
            minor_amount: router_data.request.amount,
            email: router_data
                .request
                .email
                .clone()
                .map(|e| e.expose().expose().into()),
            customer_name: router_data
                .request
                .customer_name
                .clone()
                .map(|customer_name| customer_name.peek().to_owned()),
<<<<<<< HEAD
            connector_customer_id: router_data.connector_customer.clone(),
=======
>>>>>>> 5f6370ac
            customer_id: router_data
                .request
                .customer_id
                .as_ref()
                .map(|id| id.get_string_repr().to_string()),
            address: Some(address),
            auth_type: auth_type.into(),
            enrolled_for_3ds: false,
            authentication_data: None,
            metadata: router_data
                .request
                .metadata
                .as_ref()
                .map(|secret| secret.peek())
                .and_then(|val| val.as_object()) //secret
                .map(|map| {
                    map.iter()
                        .filter_map(|(k, v)| v.as_str().map(|s| (k.clone(), s.to_string())))
                        .collect::<HashMap<String, String>>()
                })
                .unwrap_or_default(),
            return_url: router_data.request.router_return_url.clone(),
            webhook_url: router_data.request.webhook_url.clone(),
            complete_authorize_url: router_data.request.complete_authorize_url.clone(),
            access_token: None,
            session_token: None,
            order_tax_amount: None,
            order_category: None,
            merchant_order_reference_id: None,
            shipping_cost: router_data
                .request
                .shipping_cost
                .map(|cost| cost.get_amount_as_i64()),
            setup_future_usage: setup_future_usage.map(|s| s.into()),
            off_session: router_data.request.off_session,
            request_incremental_authorization: router_data
                .request
                .request_incremental_authorization,
            request_extended_authorization: None,
            customer_acceptance,
            browser_info,
            payment_experience: None,
<<<<<<< HEAD
=======
            connector_customer_id: router_data.connector_customer.clone(),
>>>>>>> 5f6370ac
            merchant_account_metadata: HashMap::new(),
        })
    }
}

impl
    transformers::ForeignTryFrom<
        &RouterData<Authorize, PaymentsAuthorizeData, PaymentsResponseData>,
    > for payments_grpc::PaymentServiceRepeatEverythingRequest
{
    type Error = error_stack::Report<UnifiedConnectorServiceError>;

    fn foreign_try_from(
        router_data: &RouterData<Authorize, PaymentsAuthorizeData, PaymentsResponseData>,
    ) -> Result<Self, Self::Error> {
        let currency = payments_grpc::Currency::foreign_try_from(router_data.request.currency)?;
        let browser_info = router_data
            .request
            .browser_info
            .clone()
            .map(payments_grpc::BrowserInformation::foreign_try_from)
            .transpose()?;
        let capture_method = router_data
            .request
            .capture_method
            .map(payments_grpc::CaptureMethod::foreign_try_from)
            .transpose()?;

        let mandate_reference = match &router_data.request.mandate_id {
            Some(mandate) => match &mandate.mandate_reference_id {
                Some(api_models::payments::MandateReferenceId::ConnectorMandateId(
                    connector_mandate_id,
                )) => Some(payments_grpc::MandateReference {
                    mandate_id: connector_mandate_id.get_connector_mandate_id(),
                    payment_method_id: connector_mandate_id.get_payment_method_id(),
                }),
                _ => {
                    return Err(UnifiedConnectorServiceError::MissingRequiredField {
                        field_name: "connector_mandate_id",
                    }
                    .into())
                }
            },
            None => {
                return Err(UnifiedConnectorServiceError::MissingRequiredField {
                    field_name: "connector_mandate_id",
                }
                .into())
            }
        };

        Ok(Self {
            request_ref_id: Some(Identifier {
                id_type: Some(payments_grpc::identifier::IdType::Id(
                    router_data.connector_request_reference_id.clone(),
                )),
            }),
            mandate_reference,
            amount: router_data.request.amount,
            currency: currency.into(),
            minor_amount: router_data.request.amount,
            merchant_order_reference_id: router_data.request.merchant_order_reference_id.clone(),
            metadata: router_data
                .request
                .metadata
                .as_ref()
                .and_then(|val| val.as_object())
                .map(|map| {
                    map.iter()
                        .filter_map(|(k, v)| v.as_str().map(|s| (k.clone(), s.to_string())))
                        .collect::<HashMap<String, String>>()
                })
                .unwrap_or_default(),
            webhook_url: router_data.request.webhook_url.clone(),
            capture_method: capture_method.map(|capture_method| capture_method.into()),
            email: router_data
                .request
                .email
                .clone()
                .map(|e| e.expose().expose().into()),
            browser_info,
            test_mode: router_data.test_mode,
            payment_method_type: None,
            access_token: None,
            merchant_account_metadata: HashMap::new(),
        })
    }
}

impl transformers::ForeignTryFrom<payments_grpc::PaymentServiceAuthorizeResponse>
    for Result<(PaymentsResponseData, AttemptStatus), ErrorResponse>
{
    type Error = error_stack::Report<UnifiedConnectorServiceError>;

    fn foreign_try_from(
        response: payments_grpc::PaymentServiceAuthorizeResponse,
    ) -> Result<Self, Self::Error> {
        let connector_response_reference_id =
            response.response_ref_id.as_ref().and_then(|identifier| {
                identifier
                    .id_type
                    .clone()
                    .and_then(|id_type| match id_type {
                        payments_grpc::identifier::IdType::Id(id) => Some(id),
                        payments_grpc::identifier::IdType::EncodedData(encoded_data) => {
                            Some(encoded_data)
                        }
                        payments_grpc::identifier::IdType::NoResponseIdMarker(_) => None,
                    })
            });

        let resource_id: hyperswitch_domain_models::router_request_types::ResponseId = match response.transaction_id.as_ref().and_then(|id| id.id_type.clone()) {
            Some(payments_grpc::identifier::IdType::Id(id)) => hyperswitch_domain_models::router_request_types::ResponseId::ConnectorTransactionId(id),
            Some(payments_grpc::identifier::IdType::EncodedData(encoded_data)) => hyperswitch_domain_models::router_request_types::ResponseId::EncodedData(encoded_data),
            Some(payments_grpc::identifier::IdType::NoResponseIdMarker(_)) | None => hyperswitch_domain_models::router_request_types::ResponseId::NoResponseId,
        };

        let (mut connector_metadata, redirection_data) = match response.redirection_data.clone() {
            Some(redirection_data) => match redirection_data.form_type {
                Some(ref form_type) => match form_type {
                    payments_grpc::redirect_form::FormType::Uri(uri) => {
                        // For UPI intent, store the URI in connector_metadata for SDK UPI intent pattern
                        let sdk_uri_info = api_models::payments::SdkUpiIntentInformation {
                            sdk_uri: Url::parse(&uri.uri)
                                .change_context(UnifiedConnectorServiceError::ParsingFailed)?,
                        };
                        (
                            Some(sdk_uri_info.encode_to_value())
                                .transpose()
                                .change_context(UnifiedConnectorServiceError::ParsingFailed)?,
                            None,
                        )
                    }
                    _ => (
                        None,
                        Some(RedirectForm::foreign_try_from(redirection_data)).transpose()?,
                    ),
                },
                None => (None, None),
            },
            None => (None, None),
        };

        // Extract connector_metadata from response if present and not already set by UPI intent handling
        if connector_metadata.is_none() && !response.connector_metadata.is_empty() {
            connector_metadata = serde_json::to_value(&response.connector_metadata)
                .map_err(|e| {
                    tracing::warn!(
                        serialization_error=?e,
                        metadata=?response.connector_metadata,
                        "Failed to serialize connector_metadata from UCS response"
                    );
                    e
                })
                .ok();
        }

        let status_code = convert_connector_service_status_code(response.status_code)?;

        let response = if response.error_code.is_some() {
            let attempt_status = match response.status() {
                payments_grpc::PaymentStatus::AttemptStatusUnspecified => None,
                _ => Some(AttemptStatus::foreign_try_from(response.status())?),
            };

            Err(ErrorResponse {
                code: response.error_code().to_owned(),
                message: response.error_message().to_owned(),
                reason: Some(response.error_message().to_owned()),
                status_code,
                attempt_status,
                connector_transaction_id: connector_response_reference_id,
                network_decline_code: None,
                network_advice_code: None,
                network_error_message: None,
                connector_metadata: None,
            })
        } else {
            let status = AttemptStatus::foreign_try_from(response.status())?;

            Ok((
                PaymentsResponseData::TransactionResponse {
                    resource_id,
                    redirection_data: Box::new(redirection_data),
                    mandate_reference: Box::new(response.mandate_reference.map(|grpc_mandate| {
                        hyperswitch_domain_models::router_response_types::MandateReference {
                            connector_mandate_id: grpc_mandate.mandate_id,
                            payment_method_id: grpc_mandate.payment_method_id,
                            mandate_metadata: None,
                            connector_mandate_request_reference_id: None,
                        }
                    })),
                    connector_metadata,
                    network_txn_id: response.network_txn_id.clone(),
                    connector_response_reference_id,
                    incremental_authorization_allowed: response.incremental_authorization_allowed,
                    charges: None,
                },
                status,
            ))
        };

        Ok(response)
    }
}

impl transformers::ForeignTryFrom<payments_grpc::PaymentServiceCaptureResponse>
    for Result<(PaymentsResponseData, AttemptStatus), ErrorResponse>
{
    type Error = error_stack::Report<UnifiedConnectorServiceError>;

    fn foreign_try_from(
        response: payments_grpc::PaymentServiceCaptureResponse,
    ) -> Result<Self, Self::Error> {
        let connector_response_reference_id =
            response.response_ref_id.as_ref().and_then(|identifier| {
                identifier
                    .id_type
                    .clone()
                    .and_then(|id_type| match id_type {
                        payments_grpc::identifier::IdType::Id(id) => Some(id),
                        payments_grpc::identifier::IdType::EncodedData(encoded_data) => {
                            Some(encoded_data)
                        }
                        payments_grpc::identifier::IdType::NoResponseIdMarker(_) => None,
                    })
            });

        let status_code = convert_connector_service_status_code(response.status_code)?;

        let resource_id: hyperswitch_domain_models::router_request_types::ResponseId = match response.transaction_id.as_ref().and_then(|id| id.id_type.clone()) {
            Some(payments_grpc::identifier::IdType::Id(id)) => hyperswitch_domain_models::router_request_types::ResponseId::ConnectorTransactionId(id),
            Some(payments_grpc::identifier::IdType::EncodedData(encoded_data)) => hyperswitch_domain_models::router_request_types::ResponseId::EncodedData(encoded_data),
            Some(payments_grpc::identifier::IdType::NoResponseIdMarker(_)) | None => hyperswitch_domain_models::router_request_types::ResponseId::NoResponseId,
        };

        let response = if response.error_code.is_some() {
            let attempt_status = match response.status() {
                payments_grpc::PaymentStatus::AttemptStatusUnspecified => None,
                _ => Some(AttemptStatus::foreign_try_from(response.status())?),
            };

            Err(ErrorResponse {
                code: response.error_code().to_owned(),
                message: response.error_message().to_owned(),
                reason: Some(response.error_message().to_owned()),
                status_code,
                attempt_status,
                connector_transaction_id: connector_response_reference_id,
                network_decline_code: None,
                network_advice_code: None,
                network_error_message: None,
                connector_metadata: None,
            })
        } else {
            let status = AttemptStatus::foreign_try_from(response.status())?;

            Ok((
                PaymentsResponseData::TransactionResponse {
                    resource_id,
                    redirection_data: Box::new(None),
                    mandate_reference: Box::new(response.mandate_reference.map(|grpc_mandate| {
                        hyperswitch_domain_models::router_response_types::MandateReference {
                            connector_mandate_id: grpc_mandate.mandate_id,
                            payment_method_id: grpc_mandate.payment_method_id,
                            mandate_metadata: None,
                            connector_mandate_request_reference_id: None,
                        }
                    })),
                    connector_metadata: None,
                    network_txn_id: None,
                    connector_response_reference_id,
                    incremental_authorization_allowed: response.incremental_authorization_allowed,
                    charges: None,
                },
                status,
            ))
        };

        Ok(response)
    }
}

impl transformers::ForeignTryFrom<payments_grpc::PaymentServiceRegisterResponse>
    for Result<(PaymentsResponseData, AttemptStatus), ErrorResponse>
{
    type Error = error_stack::Report<UnifiedConnectorServiceError>;

    fn foreign_try_from(
        response: payments_grpc::PaymentServiceRegisterResponse,
    ) -> Result<Self, Self::Error> {
        let connector_response_reference_id =
            response.response_ref_id.as_ref().and_then(|identifier| {
                identifier
                    .id_type
                    .clone()
                    .and_then(|id_type| match id_type {
                        payments_grpc::identifier::IdType::Id(id) => Some(id),
                        payments_grpc::identifier::IdType::EncodedData(encoded_data) => {
                            Some(encoded_data)
                        }
                        payments_grpc::identifier::IdType::NoResponseIdMarker(_) => None,
                    })
            });

        let status_code = convert_connector_service_status_code(response.status_code)?;

        let response = if response.error_code.is_some() {
            let attempt_status = match response.status() {
                payments_grpc::PaymentStatus::AttemptStatusUnspecified => None,
                _ => Some(AttemptStatus::foreign_try_from(response.status())?),
            };
            Err(ErrorResponse {
                code: response.error_code().to_owned(),
                message: response.error_message().to_owned(),
                reason: Some(response.error_message().to_owned()),
                status_code,
                attempt_status,
                connector_transaction_id: connector_response_reference_id,
                network_decline_code: None,
                network_advice_code: None,
                network_error_message: None,
                connector_metadata: None,
            })
        } else {
            let status = AttemptStatus::foreign_try_from(response.status())?;

            Ok((PaymentsResponseData::TransactionResponse {
                resource_id: response.registration_id.as_ref().and_then(|identifier| {
                    identifier
                        .id_type
                        .clone()
                        .and_then(|id_type| match id_type {
                            payments_grpc::identifier::IdType::Id(id) => Some(
                                hyperswitch_domain_models::router_request_types::ResponseId::ConnectorTransactionId(id),
                            ),
                            payments_grpc::identifier::IdType::EncodedData(encoded_data) => Some(
                                hyperswitch_domain_models::router_request_types::ResponseId::ConnectorTransactionId(encoded_data),
                            ),
                            payments_grpc::identifier::IdType::NoResponseIdMarker(_) => None,
                        })
                }).unwrap_or(hyperswitch_domain_models::router_request_types::ResponseId::NoResponseId),
                redirection_data: Box::new(
                    response
                        .redirection_data
                        .clone()
                        .map(RedirectForm::foreign_try_from)
                        .transpose()?
                ),
                mandate_reference: Box::new(
                    response.mandate_reference.map(|grpc_mandate| {
                        hyperswitch_domain_models::router_response_types::MandateReference {
                            connector_mandate_id: grpc_mandate.mandate_id,
                            payment_method_id: grpc_mandate.payment_method_id,
                            mandate_metadata: None,
                            connector_mandate_request_reference_id: None,
                        }
                    })
                ),
                connector_metadata: None,
                network_txn_id: response.network_txn_id,
                connector_response_reference_id,
                incremental_authorization_allowed: response.incremental_authorization_allowed,
                charges: None,
            }, status))
        };

        Ok(response)
    }
}

impl transformers::ForeignTryFrom<payments_grpc::PaymentServiceRepeatEverythingResponse>
    for Result<(PaymentsResponseData, AttemptStatus), ErrorResponse>
{
    type Error = error_stack::Report<UnifiedConnectorServiceError>;

    fn foreign_try_from(
        response: payments_grpc::PaymentServiceRepeatEverythingResponse,
    ) -> Result<Self, Self::Error> {
        let connector_response_reference_id =
            response.response_ref_id.as_ref().and_then(|identifier| {
                identifier
                    .id_type
                    .clone()
                    .and_then(|id_type| match id_type {
                        payments_grpc::identifier::IdType::Id(id) => Some(id),
                        payments_grpc::identifier::IdType::EncodedData(encoded_data) => {
                            Some(encoded_data)
                        }
                        payments_grpc::identifier::IdType::NoResponseIdMarker(_) => None,
                    })
            });

        let transaction_id = response.transaction_id.as_ref().and_then(|id| {
            id.id_type.clone().and_then(|id_type| match id_type {
                payments_grpc::identifier::IdType::Id(id) => Some(id),
                payments_grpc::identifier::IdType::EncodedData(encoded_data) => Some(encoded_data),
                payments_grpc::identifier::IdType::NoResponseIdMarker(_) => None,
            })
        });

        let status_code = convert_connector_service_status_code(response.status_code)?;

        // Extract connector_metadata from response if present
        let connector_metadata = (!response.connector_metadata.is_empty())
            .then(|| {
                serde_json::to_value(&response.connector_metadata)
                .map_err(|e| {
                    tracing::warn!(
                        serialization_error=?e,
                        metadata=?response.connector_metadata,
                        "Failed to serialize connector_metadata from UCS repeat payment response"
                    );
                    e
                })
                .ok()
            })
            .flatten();

        let response = if response.error_code.is_some() {
            let attempt_status = match response.status() {
                payments_grpc::PaymentStatus::AttemptStatusUnspecified => None,
                _ => Some(AttemptStatus::foreign_try_from(response.status())?),
            };
            Err(ErrorResponse {
                code: response.error_code().to_owned(),
                message: response.error_message().to_owned(),
                reason: Some(response.error_message().to_owned()),
                status_code,
                attempt_status,
                connector_transaction_id: transaction_id,
                network_decline_code: None,
                network_advice_code: None,
                network_error_message: None,
                connector_metadata: None,
            })
        } else {
            let status = AttemptStatus::foreign_try_from(response.status())?;

            Ok((PaymentsResponseData::TransactionResponse {
                resource_id: match transaction_id.as_ref() {
                    Some(transaction_id) => hyperswitch_domain_models::router_request_types::ResponseId::ConnectorTransactionId(transaction_id.clone()),
                    None => hyperswitch_domain_models::router_request_types::ResponseId::NoResponseId,
                },
                redirection_data: Box::new(None),
                mandate_reference: Box::new(None),
                connector_metadata,
                network_txn_id: response.network_txn_id.clone(),
                connector_response_reference_id,
                incremental_authorization_allowed: None,
                charges: None,
            }, status))
        };

        Ok(response)
    }
}

impl transformers::ForeignTryFrom<common_enums::Currency> for payments_grpc::Currency {
    type Error = error_stack::Report<UnifiedConnectorServiceError>;

    fn foreign_try_from(currency: common_enums::Currency) -> Result<Self, Self::Error> {
        Self::from_str_name(&currency.to_string()).ok_or_else(|| {
            UnifiedConnectorServiceError::RequestEncodingFailedWithReason(
                "Failed to parse currency".to_string(),
            )
            .into()
        })
    }
}

impl transformers::ForeignTryFrom<common_enums::CardNetwork> for payments_grpc::CardNetwork {
    type Error = error_stack::Report<UnifiedConnectorServiceError>;

    fn foreign_try_from(card_network: common_enums::CardNetwork) -> Result<Self, Self::Error> {
        match card_network {
            common_enums::CardNetwork::Visa => Ok(Self::Visa),
            common_enums::CardNetwork::Mastercard => Ok(Self::Mastercard),
            common_enums::CardNetwork::JCB => Ok(Self::Jcb),
            common_enums::CardNetwork::DinersClub => Ok(Self::Diners),
            common_enums::CardNetwork::Discover => Ok(Self::Discover),
            common_enums::CardNetwork::CartesBancaires => Ok(Self::CartesBancaires),
            common_enums::CardNetwork::UnionPay => Ok(Self::Unionpay),
            common_enums::CardNetwork::RuPay => Ok(Self::Rupay),
            common_enums::CardNetwork::Maestro => Ok(Self::Maestro),
            common_enums::CardNetwork::AmericanExpress => Ok(Self::Amex),
            _ => Err(
                UnifiedConnectorServiceError::RequestEncodingFailedWithReason(
                    "Card Network not supported".to_string(),
                )
                .into(),
            ),
        }
    }
}

impl transformers::ForeignTryFrom<hyperswitch_domain_models::payment_address::PaymentAddress>
    for payments_grpc::PaymentAddress
{
    type Error = error_stack::Report<UnifiedConnectorServiceError>;

    fn foreign_try_from(
        payment_address: hyperswitch_domain_models::payment_address::PaymentAddress,
    ) -> Result<Self, Self::Error> {
        let shipping = payment_address.get_shipping().map(|address| {
            let details = address.address.as_ref();

            let country = details.and_then(|details| {
                details
                    .country
                    .as_ref()
                    .and_then(|c| payments_grpc::CountryAlpha2::from_str_name(&c.to_string()))
                    .map(|country| country.into())
            });

            payments_grpc::Address {
                first_name: details
                    .and_then(|d| d.first_name.as_ref().map(|s| s.clone().expose().into())),
                last_name: details
                    .and_then(|d| d.last_name.as_ref().map(|s| s.clone().expose().into())),
                line1: details.and_then(|d| d.line1.as_ref().map(|s| s.clone().expose().into())),
                line2: details.and_then(|d| d.line2.as_ref().map(|s| s.clone().expose().into())),
                line3: details.and_then(|d| d.line3.as_ref().map(|s| s.clone().expose().into())),
                city: details.and_then(|d| d.city.as_ref().map(|s| s.clone().into())),
                state: details.and_then(|d| d.state.as_ref().map(|s| s.clone().expose().into())),
                zip_code: details.and_then(|d| d.zip.as_ref().map(|s| s.clone().expose().into())),
                country_alpha2_code: country,
                email: address
                    .email
                    .as_ref()
                    .map(|e| e.clone().expose().expose().into()),
                phone_number: address
                    .phone
                    .as_ref()
                    .and_then(|phone| phone.number.as_ref().map(|n| n.clone().expose().into())),
                phone_country_code: address.phone.as_ref().and_then(|p| p.country_code.clone()),
            }
        });

        let billing = payment_address.get_payment_billing().map(|address| {
            let details = address.address.as_ref();

            let country = details.and_then(|details| {
                details
                    .country
                    .as_ref()
                    .and_then(|c| payments_grpc::CountryAlpha2::from_str_name(&c.to_string()))
                    .map(|country| country.into())
            });

            payments_grpc::Address {
                first_name: details
                    .and_then(|d| d.first_name.as_ref().map(|s| s.peek().to_string().into())),
                last_name: details
                    .and_then(|d| d.last_name.as_ref().map(|s| s.peek().to_string().into())),
                line1: details.and_then(|d| d.line1.as_ref().map(|s| s.peek().to_string().into())),
                line2: details.and_then(|d| d.line2.as_ref().map(|s| s.peek().to_string().into())),
                line3: details.and_then(|d| d.line3.as_ref().map(|s| s.peek().to_string().into())),
                city: details.and_then(|d| d.city.as_ref().map(|s| s.clone().into())),
                state: details.and_then(|d| d.state.as_ref().map(|s| s.peek().to_string().into())),
                zip_code: details.and_then(|d| d.zip.as_ref().map(|s| s.peek().to_string().into())),
                country_alpha2_code: country,
                email: address.email.as_ref().map(|e| e.peek().to_string().into()),
                phone_number: address
                    .phone
                    .as_ref()
                    .and_then(|phone| phone.number.as_ref().map(|n| n.peek().to_string().into())),
                phone_country_code: address.phone.as_ref().and_then(|p| p.country_code.clone()),
            }
        });

        let unified_payment_method_billing =
            payment_address.get_payment_method_billing().map(|address| {
                let details = address.address.as_ref();

                let country = details.and_then(|details| {
                    details
                        .country
                        .as_ref()
                        .and_then(|c| payments_grpc::CountryAlpha2::from_str_name(&c.to_string()))
                        .map(|country| country.into())
                });

                payments_grpc::Address {
                    first_name: details
                        .and_then(|d| d.first_name.as_ref().map(|s| s.peek().to_string().into())),
                    last_name: details
                        .and_then(|d| d.last_name.as_ref().map(|s| s.peek().to_string().into())),
                    line1: details
                        .and_then(|d| d.line1.as_ref().map(|s| s.peek().to_string().into())),
                    line2: details
                        .and_then(|d| d.line2.as_ref().map(|s| s.peek().to_string().into())),
                    line3: details
                        .and_then(|d| d.line3.as_ref().map(|s| s.peek().to_string().into())),
                    city: details.and_then(|d| d.city.as_ref().map(|s| s.clone().into())),
                    state: details
                        .and_then(|d| d.state.as_ref().map(|s| s.peek().to_string().into())),
                    zip_code: details
                        .and_then(|d| d.zip.as_ref().map(|s| s.peek().to_string().into())),
                    country_alpha2_code: country,
                    email: address
                        .email
                        .as_ref()
                        .map(|e| e.clone().expose().expose().into()),
                    phone_number: address
                        .phone
                        .as_ref()
                        .and_then(|phone| phone.number.as_ref().map(|n| n.clone().expose().into())),
                    phone_country_code: address.phone.as_ref().and_then(|p| p.country_code.clone()),
                }
            });
        Ok(Self {
            shipping_address: shipping,
            billing_address: unified_payment_method_billing.or(billing),
        })
    }
}

impl transformers::ForeignTryFrom<AuthenticationType> for payments_grpc::AuthenticationType {
    type Error = error_stack::Report<UnifiedConnectorServiceError>;

    fn foreign_try_from(auth_type: AuthenticationType) -> Result<Self, Self::Error> {
        match auth_type {
            AuthenticationType::ThreeDs => Ok(Self::ThreeDs),
            AuthenticationType::NoThreeDs => Ok(Self::NoThreeDs),
        }
    }
}

impl
    transformers::ForeignTryFrom<
        hyperswitch_domain_models::router_request_types::BrowserInformation,
    > for payments_grpc::BrowserInformation
{
    type Error = error_stack::Report<UnifiedConnectorServiceError>;

    fn foreign_try_from(
        browser_info: hyperswitch_domain_models::router_request_types::BrowserInformation,
    ) -> Result<Self, Self::Error> {
        Ok(Self {
            color_depth: browser_info.color_depth.map(|v| v.into()),
            java_enabled: browser_info.java_enabled,
            java_script_enabled: browser_info.java_script_enabled,
            language: browser_info.language,
            screen_height: browser_info.screen_height,
            screen_width: browser_info.screen_width,
            ip_address: browser_info.ip_address.map(|ip| ip.to_string()),
            accept_header: browser_info.accept_header,
            user_agent: browser_info.user_agent,
            os_type: browser_info.os_type,
            os_version: browser_info.os_version,
            device_model: browser_info.device_model,
            accept_language: browser_info.accept_language,
            time_zone_offset_minutes: browser_info.time_zone,
            referer: browser_info.referer,
        })
    }
}

impl transformers::ForeignTryFrom<storage_enums::CaptureMethod> for payments_grpc::CaptureMethod {
    type Error = error_stack::Report<UnifiedConnectorServiceError>;

    fn foreign_try_from(capture_method: storage_enums::CaptureMethod) -> Result<Self, Self::Error> {
        match capture_method {
            common_enums::CaptureMethod::Automatic => Ok(Self::Automatic),
            common_enums::CaptureMethod::Manual => Ok(Self::Manual),
            common_enums::CaptureMethod::ManualMultiple => Ok(Self::ManualMultiple),
            common_enums::CaptureMethod::Scheduled => Ok(Self::Scheduled),
            common_enums::CaptureMethod::SequentialAutomatic => Ok(Self::SequentialAutomatic),
        }
    }
}

impl transformers::ForeignTryFrom<AuthenticationData> for payments_grpc::AuthenticationData {
    type Error = error_stack::Report<UnifiedConnectorServiceError>;

    fn foreign_try_from(authentication_data: AuthenticationData) -> Result<Self, Self::Error> {
        Ok(Self {
            eci: authentication_data.eci,
            cavv: authentication_data.cavv.peek().to_string(),
            threeds_server_transaction_id: authentication_data.threeds_server_transaction_id.map(
                |id| Identifier {
                    id_type: Some(payments_grpc::identifier::IdType::Id(id)),
                },
            ),
            message_version: None,
            ds_transaction_id: authentication_data.ds_trans_id,
        })
    }
}

impl transformers::ForeignTryFrom<payments_grpc::RedirectForm> for RedirectForm {
    type Error = error_stack::Report<UnifiedConnectorServiceError>;

    fn foreign_try_from(value: payments_grpc::RedirectForm) -> Result<Self, Self::Error> {
        match value.form_type {
            Some(payments_grpc::redirect_form::FormType::Form(form)) => Ok(Self::Form {
                endpoint: form.clone().endpoint,
                method: Method::foreign_try_from(form.clone().method())?,
                form_fields: form.clone().form_fields,
            }),
            Some(payments_grpc::redirect_form::FormType::Html(html)) => Ok(Self::Html {
                html_data: html.html_data,
            }),
            Some(payments_grpc::redirect_form::FormType::Uri(_)) => Err(
                UnifiedConnectorServiceError::RequestEncodingFailedWithReason(
                    "URI form type is not implemented".to_string(),
                )
                .into(),
            ),
            None => Err(
                UnifiedConnectorServiceError::RequestEncodingFailedWithReason(
                    "Missing form type".to_string(),
                )
                .into(),
            ),
        }
    }
}

impl transformers::ForeignTryFrom<payments_grpc::HttpMethod> for Method {
    type Error = error_stack::Report<UnifiedConnectorServiceError>;

    fn foreign_try_from(value: payments_grpc::HttpMethod) -> Result<Self, Self::Error> {
        tracing::debug!("Converting gRPC HttpMethod: {:?}", value);
        match value {
            payments_grpc::HttpMethod::Get => Ok(Self::Get),
            payments_grpc::HttpMethod::Post => Ok(Self::Post),
            payments_grpc::HttpMethod::Put => Ok(Self::Put),
            payments_grpc::HttpMethod::Delete => Ok(Self::Delete),
            payments_grpc::HttpMethod::Unspecified => {
                Err(UnifiedConnectorServiceError::ResponseDeserializationFailed)
                    .attach_printable("Invalid Http Method")
            }
        }
    }
}

impl transformers::ForeignTryFrom<storage_enums::FutureUsage> for payments_grpc::FutureUsage {
    type Error = error_stack::Report<UnifiedConnectorServiceError>;

    fn foreign_try_from(future_usage: storage_enums::FutureUsage) -> Result<Self, Self::Error> {
        match future_usage {
            storage_enums::FutureUsage::OnSession => Ok(Self::OnSession),
            storage_enums::FutureUsage::OffSession => Ok(Self::OffSession),
        }
    }
}

impl transformers::ForeignTryFrom<common_types::payments::CustomerAcceptance>
    for payments_grpc::CustomerAcceptance
{
    type Error = error_stack::Report<UnifiedConnectorServiceError>;

    fn foreign_try_from(
        customer_acceptance: common_types::payments::CustomerAcceptance,
    ) -> Result<Self, Self::Error> {
        let acceptance_type = match customer_acceptance.acceptance_type {
            common_types::payments::AcceptanceType::Online => payments_grpc::AcceptanceType::Online,
            common_types::payments::AcceptanceType::Offline => {
                payments_grpc::AcceptanceType::Offline
            }
        };

        let online_mandate_details =
            customer_acceptance
                .online
                .map(|online| payments_grpc::OnlineMandate {
                    ip_address: online.ip_address.map(|ip| ip.peek().to_string()),
                    user_agent: online.user_agent,
                });

        Ok(Self {
            acceptance_type: acceptance_type.into(),
            accepted_at: customer_acceptance
                .accepted_at
                .map(|dt| dt.assume_utc().unix_timestamp())
                .unwrap_or_default(),
            online_mandate_details,
        })
    }
}

impl
    transformers::ForeignTryFrom<
        &hyperswitch_interfaces::webhooks::IncomingWebhookRequestDetails<'_>,
    > for payments_grpc::RequestDetails
{
    type Error = error_stack::Report<UnifiedConnectorServiceError>;

    fn foreign_try_from(
        request_details: &hyperswitch_interfaces::webhooks::IncomingWebhookRequestDetails<'_>,
    ) -> Result<Self, Self::Error> {
        let headers_map = request_details
            .headers
            .iter()
            .map(|(key, value)| {
                let value_string = value.to_str().unwrap_or_default().to_string();
                (key.as_str().to_string(), value_string)
            })
            .collect();

        Ok(Self {
            method: 1, // POST method for webhooks
            uri: Some({
                let uri_result = request_details
                    .headers
                    .get("x-forwarded-path")
                    .and_then(|h| h.to_str().map_err(|e| {
                        tracing::warn!(
                            header_conversion_error=?e,
                            header_value=?h,
                            "Failed to convert x-forwarded-path header to string for webhook processing"
                        );
                        e
                    }).ok());

                uri_result.unwrap_or_else(|| {
                    tracing::debug!("x-forwarded-path header not found or invalid, using default '/Unknown'");
                    "/Unknown"
                }).to_string()
            }),
            body: request_details.body.to_vec(),
            headers: headers_map,
            query_params: Some(request_details.query_params.clone()),
        })
    }
}

/// Transform UCS webhook response into webhook event data
pub fn transform_ucs_webhook_response(
    response: PaymentServiceTransformResponse,
) -> Result<WebhookTransformData, error_stack::Report<errors::ApiErrorResponse>> {
    let event_type =
        api_models::webhooks::IncomingWebhookEvent::from_ucs_event_type(response.event_type);

    let webhook_transformation_status = if matches!(
        response.transformation_status(),
        payments_grpc::WebhookTransformationStatus::Incomplete
    ) {
        WebhookTransformationStatus::Incomplete
    } else {
        WebhookTransformationStatus::Complete
    };

    Ok(WebhookTransformData {
        event_type,
        source_verified: response.source_verified,
        webhook_content: response.content,
        response_ref_id: response.response_ref_id.and_then(|identifier| {
            identifier.id_type.and_then(|id_type| match id_type {
                payments_grpc::identifier::IdType::Id(id) => Some(id),
                payments_grpc::identifier::IdType::EncodedData(encoded_data) => Some(encoded_data),
                payments_grpc::identifier::IdType::NoResponseIdMarker(_) => None,
            })
        }),
        webhook_transformation_status,
    })
}

/// Build UCS webhook transform request from webhook components
pub fn build_webhook_transform_request(
    _webhook_body: &[u8],
    request_details: &hyperswitch_interfaces::webhooks::IncomingWebhookRequestDetails<'_>,
    webhook_secrets: Option<payments_grpc::WebhookSecrets>,
    merchant_id: &str,
    connector_id: &str,
) -> Result<PaymentServiceTransformRequest, error_stack::Report<errors::ApiErrorResponse>> {
    let request_details_grpc =
        <payments_grpc::RequestDetails as transformers::ForeignTryFrom<_>>::foreign_try_from(
            request_details,
        )
        .change_context(errors::ApiErrorResponse::InternalServerError)
        .attach_printable("Failed to transform webhook request details to gRPC format")?;

    Ok(PaymentServiceTransformRequest {
        request_ref_id: Some(Identifier {
            id_type: Some(payments_grpc::identifier::IdType::Id(format!(
                "{}_{}_{}",
                merchant_id,
                connector_id,
                time::OffsetDateTime::now_utc().unix_timestamp()
            ))),
        }),
        request_details: Some(request_details_grpc),
        webhook_secrets,
        access_token: None,
    })
}

impl transformers::ForeignTryFrom<&RouterData<api::Void, PaymentsCancelData, PaymentsResponseData>>
    for payments_grpc::PaymentServiceVoidRequest
{
    type Error = error_stack::Report<UnifiedConnectorServiceError>;

    fn foreign_try_from(
        router_data: &RouterData<api::Void, PaymentsCancelData, PaymentsResponseData>,
    ) -> Result<Self, Self::Error> {
        let browser_info = router_data
            .request
            .browser_info
            .clone()
            .map(payments_grpc::BrowserInformation::foreign_try_from)
            .transpose()?;

        let currency = router_data
            .request
            .currency
            .map(payments_grpc::Currency::foreign_try_from)
            .transpose()?;

        Ok(Self {
            request_ref_id: Some(Identifier {
                id_type: Some(payments_grpc::identifier::IdType::Id(
                    router_data.connector_request_reference_id.clone(),
                )),
            }),
            transaction_id: if router_data.request.connector_transaction_id.is_empty() {
                None
            } else {
                Some(Identifier {
                    id_type: Some(payments_grpc::identifier::IdType::Id(
                        router_data.request.connector_transaction_id.clone(),
                    )),
                })
            },
            cancellation_reason: router_data.request.cancellation_reason.clone(),
            all_keys_required: None,
            browser_info,
            access_token: None,
            amount: router_data.request.amount,
            currency: currency.map(|c| c.into()),
            connector_metadata: router_data
                .request
                .metadata
                .as_ref()
                .and_then(|val| val.as_object())
                .map(|map| {
                    map.iter()
                        .filter_map(|(k, v)| v.as_str().map(|s| (k.clone(), s.to_string())))
                        .collect::<HashMap<String, String>>()
                })
                .unwrap_or_default(),
        })
    }
}

impl transformers::ForeignTryFrom<payments_grpc::PaymentServiceVoidResponse>
    for Result<(PaymentsResponseData, AttemptStatus), ErrorResponse>
{
    type Error = error_stack::Report<UnifiedConnectorServiceError>;

    fn foreign_try_from(
        response: payments_grpc::PaymentServiceVoidResponse,
    ) -> Result<Self, Self::Error> {
        let connector_response_reference_id =
            response.response_ref_id.as_ref().and_then(|identifier| {
                identifier
                    .id_type
                    .clone()
                    .and_then(|id_type| match id_type {
                        payments_grpc::identifier::IdType::Id(id) => Some(id),
                        payments_grpc::identifier::IdType::EncodedData(encoded_data) => {
                            Some(encoded_data)
                        }
                        payments_grpc::identifier::IdType::NoResponseIdMarker(_) => None,
                    })
            });

        let status_code = convert_connector_service_status_code(response.status_code)?;

        let response = if response.error_code.is_some() {
            let attempt_status = match response.status() {
                payments_grpc::PaymentStatus::AttemptStatusUnspecified => None,
                _ => Some(AttemptStatus::foreign_try_from(response.status())?),
            };

            Err(ErrorResponse {
                code: response.error_code().to_owned(),
                message: response.error_message().to_owned(),
                reason: Some(response.error_message().to_owned()),
                status_code,
                attempt_status,
                connector_transaction_id: connector_response_reference_id,
                network_decline_code: None,
                network_advice_code: None,
                network_error_message: None,
                connector_metadata: None,
            })
        } else {
            let status = AttemptStatus::foreign_try_from(response.status())?;

            Ok((
                PaymentsResponseData::TransactionResponse {
                    resource_id: response.transaction_id.as_ref().and_then(|identifier| {
                        identifier
                            .id_type
                            .clone()
                            .and_then(|id_type| match id_type {
                                payments_grpc::identifier::IdType::Id(id) => Some(
                                    hyperswitch_domain_models::router_request_types::ResponseId::ConnectorTransactionId(id),
                                ),
                                payments_grpc::identifier::IdType::EncodedData(encoded_data) => Some(
                                    hyperswitch_domain_models::router_request_types::ResponseId::ConnectorTransactionId(encoded_data),
                                ),
                                payments_grpc::identifier::IdType::NoResponseIdMarker(_) => None,
                            })
                    }).unwrap_or(hyperswitch_domain_models::router_request_types::ResponseId::NoResponseId),
                    redirection_data: Box::new(None),
                    mandate_reference: Box::new(
                        response.mandate_reference.map(|grpc_mandate| {
                            hyperswitch_domain_models::router_response_types::MandateReference {
                                connector_mandate_id: grpc_mandate.mandate_id,
                                payment_method_id: grpc_mandate.payment_method_id,
                                mandate_metadata: None,
                                connector_mandate_request_reference_id: None,
                            }
                        })
                    ),
                    connector_metadata: None,
                    network_txn_id: None,
                    connector_response_reference_id,
                    incremental_authorization_allowed: response.incremental_authorization_allowed,
                    charges: None,
                },
                status,
            ))
        };

        Ok(response)
    }
}<|MERGE_RESOLUTION|>--- conflicted
+++ resolved
@@ -523,10 +523,6 @@
                 .customer_name
                 .clone()
                 .map(|customer_name| customer_name.peek().to_owned()),
-<<<<<<< HEAD
-            connector_customer_id: router_data.connector_customer.clone(),
-=======
->>>>>>> 5f6370ac
             customer_id: router_data
                 .request
                 .customer_id
@@ -569,10 +565,7 @@
             customer_acceptance,
             browser_info,
             payment_experience: None,
-<<<<<<< HEAD
-=======
             connector_customer_id: router_data.connector_customer.clone(),
->>>>>>> 5f6370ac
             merchant_account_metadata: HashMap::new(),
         })
     }
