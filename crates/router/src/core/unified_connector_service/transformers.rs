--- conflicted
+++ resolved
@@ -917,13 +917,8 @@
                     capture_reference: multiple_capture_request_data.capture_reference.clone(),
                 },
             ),
-<<<<<<< HEAD
-            merchant_account_metadata: HashMap::new(),
-            state: None,
-=======
             state,
             merchant_account_metadata,
->>>>>>> 3d9327d8
         })
     }
 }
@@ -4236,13 +4231,8 @@
                 .map(convert_value_map_to_hashmap)
                 .transpose()?
                 .unwrap_or_default(),
-<<<<<<< HEAD
-            merchant_account_metadata: HashMap::new(),
-            state: None,
-=======
             state,
             merchant_account_metadata,
->>>>>>> 3d9327d8
         })
     }
 }
