--- conflicted
+++ resolved
@@ -777,14 +777,11 @@
             test_mode: router_data.test_mode,
             connector_customer_id: router_data.connector_customer.clone(),
             state,
-<<<<<<< HEAD
             merchant_account_metadata,
             description: None,
             setup_mandate_details: None,
             statement_descriptor_name: None,
             statement_descriptor_suffix: None,
-=======
->>>>>>> a81af9d6
         })
     }
 }
@@ -940,14 +937,11 @@
             test_mode: router_data.test_mode,
             connector_customer_id: router_data.connector_customer.clone(),
             state: None,
-<<<<<<< HEAD
             merchant_account_metadata: HashMap::new(),
             description: None,
             setup_mandate_details: None,
             statement_descriptor_name: None,
             statement_descriptor_suffix: None,
-=======
->>>>>>> a81af9d6
         })
     }
 }
