use std::collections::HashMap;

use common_enums::{AttemptStatus, AuthenticationType};
use common_utils::{ext_traits::Encode, request::Method};
use diesel_models::enums as storage_enums;
use error_stack::ResultExt;
use external_services::grpc_client::unified_connector_service::UnifiedConnectorServiceError;
use hyperswitch_domain_models::{
    router_data::{ErrorResponse, RouterData},
    router_flow_types::{
        payments::{Authorize, Capture, PSync, SetupMandate},
        ExternalVaultProxy,
    },
    router_request_types::{
        AuthenticationData, ExternalVaultProxyPaymentsData, PaymentsAuthorizeData,
        PaymentsCancelData, PaymentsCaptureData, PaymentsSyncData, SetupMandateRequestData,
    },
    router_response_types::{PaymentsResponseData, RedirectForm},
};
pub use hyperswitch_interfaces::{
    helpers::ForeignTryFrom,
    unified_connector_service::{
        transformers::convert_connector_service_status_code, WebhookTransformData,
        WebhookTransformationStatus,
    },
};
use masking::{ExposeInterface, PeekInterface};
use router_env::tracing;
use unified_connector_service_client::payments::{
    self as payments_grpc, Identifier, PaymentServiceTransformRequest,
    PaymentServiceTransformResponse,
};
use url::Url;

use crate::{
    core::{errors, unified_connector_service},
    types::{api, transformers},
};
impl
    transformers::ForeignTryFrom<(
        &RouterData<PSync, PaymentsSyncData, PaymentsResponseData>,
        common_enums::CallConnectorAction,
    )> for payments_grpc::PaymentServiceGetRequest
{
    type Error = error_stack::Report<UnifiedConnectorServiceError>;

    fn foreign_try_from(
        (router_data, call_connector_action): (
            &RouterData<PSync, PaymentsSyncData, PaymentsResponseData>,
            common_enums::CallConnectorAction,
        ),
    ) -> Result<Self, Self::Error> {
        let connector_transaction_id = router_data
            .request
            .connector_transaction_id
            .get_connector_transaction_id()
            .map(|id| Identifier {
                id_type: Some(payments_grpc::identifier::IdType::Id(id)),
            })
            .map_err(|e| {
                tracing::debug!(
                    transaction_id_error=?e,
                    "Failed to extract connector transaction ID for UCS payment sync request"
                );
                e
            })
            .ok();

        let encoded_data = router_data
            .request
            .encoded_data
            .as_ref()
            .map(|data| Identifier {
                id_type: Some(payments_grpc::identifier::IdType::EncodedData(
                    data.to_string(),
                )),
            });

        let connector_ref_id = router_data
            .request
            .connector_reference_id
            .clone()
            .map(|id| Identifier {
                id_type: Some(payments_grpc::identifier::IdType::Id(id)),
            });

        let currency = payments_grpc::Currency::foreign_try_from(router_data.request.currency)?;

        let handle_response = match call_connector_action {
            common_enums::CallConnectorAction::UCSHandleResponse(res) => Some(res),
            common_enums::CallConnectorAction::Trigger => None,
            common_enums::CallConnectorAction::HandleResponse(_)
            | common_enums::CallConnectorAction::UCSConsumeResponse(_)
            | common_enums::CallConnectorAction::Avoid
            | common_enums::CallConnectorAction::StatusUpdate { .. } => Err(
                UnifiedConnectorServiceError::RequestEncodingFailedWithReason(
                    "Invalid CallConnectorAction for payment sync call via UCS Gateway system"
                        .to_string(),
                ),
            )?,
        };

        let capture_method = router_data
            .request
            .capture_method
            .map(payments_grpc::CaptureMethod::foreign_try_from)
            .transpose()?;

        Ok(Self {
            transaction_id: connector_transaction_id.or(encoded_data),
            request_ref_id: connector_ref_id,
            capture_method: capture_method.map(|capture_method| capture_method.into()),
            handle_response,
            access_token: None,
            amount: router_data.request.amount.get_amount_as_i64(),
            currency: currency.into(),
        })
    }
}

impl transformers::ForeignTryFrom<&RouterData<Capture, PaymentsCaptureData, PaymentsResponseData>>
    for payments_grpc::PaymentServiceCaptureRequest
{
    type Error = error_stack::Report<UnifiedConnectorServiceError>;

    fn foreign_try_from(
        router_data: &RouterData<Capture, PaymentsCaptureData, PaymentsResponseData>,
    ) -> Result<Self, Self::Error> {
        let connector_transaction_id = router_data.request.connector_transaction_id.clone();

        let currency = payments_grpc::Currency::foreign_try_from(router_data.request.currency)?;

        let browser_info = router_data
            .request
            .browser_info
            .clone()
            .map(payments_grpc::BrowserInformation::foreign_try_from)
            .transpose()?;

        let capture_method = router_data
            .request
            .capture_method
            .map(payments_grpc::CaptureMethod::foreign_try_from)
            .transpose()?;

        Ok(Self {
            transaction_id: Some(Identifier {
                id_type: Some(payments_grpc::identifier::IdType::Id(
                    connector_transaction_id,
                )),
            }),
            request_ref_id: Some(Identifier {
                id_type: Some(payments_grpc::identifier::IdType::Id(
                    router_data.connector_request_reference_id.clone(),
                )),
            }),
            access_token: None,
            amount_to_capture: router_data
                .request
                .minor_amount_to_capture
                .get_amount_as_i64(),
            currency: currency.into(),
            capture_method: capture_method.map(|capture_method| capture_method.into()),
            connector_metadata: router_data
                .request
                .metadata
                .as_ref()
                .and_then(|val| val.as_object())
                .map(|map| {
                    map.iter()
                        .filter_map(|(k, v)| v.as_str().map(|s| (k.clone(), s.to_string())))
                        .collect::<HashMap<String, String>>()
                })
                .unwrap_or_default(),
            browser_info,
            multiple_capture_data: router_data.request.multiple_capture_data.as_ref().map(
                |multiple_capture_request_data| payments_grpc::MultipleCaptureRequestData {
                    capture_sequence: multiple_capture_request_data.capture_sequence.into(),
                    capture_reference: multiple_capture_request_data.capture_reference.clone(),
                },
            ),
        })
    }
}

impl
    transformers::ForeignTryFrom<
        &RouterData<Authorize, PaymentsAuthorizeData, PaymentsResponseData>,
    > for payments_grpc::PaymentServiceAuthorizeRequest
{
    type Error = error_stack::Report<UnifiedConnectorServiceError>;

    fn foreign_try_from(
        router_data: &RouterData<Authorize, PaymentsAuthorizeData, PaymentsResponseData>,
    ) -> Result<Self, Self::Error> {
        let currency = payments_grpc::Currency::foreign_try_from(router_data.request.currency)?;

        let payment_method = router_data
            .request
            .payment_method_type
            .map(|payment_method_type| {
                unified_connector_service::build_unified_connector_service_payment_method(
                    router_data.request.payment_method_data.clone(),
                    payment_method_type,
                )
            })
            .transpose()?;

        let address = payments_grpc::PaymentAddress::foreign_try_from(router_data.address.clone())?;

        let auth_type = payments_grpc::AuthenticationType::foreign_try_from(router_data.auth_type)?;

        let browser_info = router_data
            .request
            .browser_info
            .clone()
            .map(payments_grpc::BrowserInformation::foreign_try_from)
            .transpose()?;

        let capture_method = router_data
            .request
            .capture_method
            .map(payments_grpc::CaptureMethod::foreign_try_from)
            .transpose()?;

        let authentication_data = router_data
            .request
            .authentication_data
            .clone()
            .map(payments_grpc::AuthenticationData::foreign_try_from)
            .transpose()?;

        Ok(Self {
            amount: router_data.request.amount,
            currency: currency.into(),
            payment_method,
            return_url: router_data.request.router_return_url.clone(),
            address: Some(address),
            auth_type: auth_type.into(),
            enrolled_for_3ds: router_data.request.enrolled_for_3ds,
            request_incremental_authorization: router_data
                .request
                .request_incremental_authorization,
            minor_amount: router_data.request.amount,
            email: router_data
                .request
                .email
                .clone()
                .map(|e| e.expose().expose().into()),
            browser_info,
            access_token: None,
            session_token: None,
            order_tax_amount: router_data
                .request
                .order_tax_amount
                .map(|order_tax_amount| order_tax_amount.get_amount_as_i64()),
            customer_name: router_data
                .request
                .customer_name
                .clone()
                .map(|customer_name| customer_name.peek().to_owned()),
            capture_method: capture_method.map(|capture_method| capture_method.into()),
            webhook_url: router_data.request.webhook_url.clone(),
            complete_authorize_url: router_data.request.complete_authorize_url.clone(),
            setup_future_usage: None,
            off_session: None,
            customer_acceptance: None,
            order_category: router_data.request.order_category.clone(),
            payment_experience: None,
            authentication_data,
            request_extended_authorization: router_data
                .request
                .request_extended_authorization
                .map(|request_extended_authorization| request_extended_authorization.is_true()),
            merchant_order_reference_id: router_data.request.merchant_order_reference_id.clone(),
            shipping_cost: router_data
                .request
                .shipping_cost
                .map(|shipping_cost| shipping_cost.get_amount_as_i64()),
            request_ref_id: Some(Identifier {
                id_type: Some(payments_grpc::identifier::IdType::Id(
                    router_data.connector_request_reference_id.clone(),
                )),
            }),
            customer_id: router_data
                .request
                .customer_id
                .as_ref()
                .map(|id| id.get_string_repr().to_string()),
            metadata: router_data
                .request
                .metadata
                .as_ref()
                .and_then(|val| val.as_object())
                .map(|map| {
                    map.iter()
                        .filter_map(|(k, v)| v.as_str().map(|s| (k.clone(), s.to_string())))
                        .collect::<HashMap<String, String>>()
                })
                .unwrap_or_default(),
<<<<<<< HEAD
            merchant_account_metadata: router_data
                .connector_meta_data
                .as_ref()
                .and_then(|meta| meta.peek().as_object())
                .map(|map| {
                    map.iter()
                        .filter_map(|(k, v)| v.as_str().map(|s| (k.clone(), s.to_string())))
                        .collect::<HashMap<String, String>>()
                })
                .unwrap_or_default(),
            test_mode: None,
=======
            test_mode: router_data.test_mode,
>>>>>>> 5f6370ac
            connector_customer_id: router_data.connector_customer.clone(),
            merchant_account_metadata: HashMap::new(),
        })
    }
}

impl
    transformers::ForeignTryFrom<
        &RouterData<ExternalVaultProxy, ExternalVaultProxyPaymentsData, PaymentsResponseData>,
    > for payments_grpc::PaymentServiceAuthorizeRequest
{
    type Error = error_stack::Report<UnifiedConnectorServiceError>;

    fn foreign_try_from(
        router_data: &RouterData<
            ExternalVaultProxy,
            ExternalVaultProxyPaymentsData,
            PaymentsResponseData,
        >,
    ) -> Result<Self, Self::Error> {
        let currency = payments_grpc::Currency::foreign_try_from(router_data.request.currency)?;

        let payment_method = router_data
            .request
            .payment_method_type
            .map(|payment_method_type| {
                unified_connector_service::build_unified_connector_service_payment_method_for_external_proxy(
                    router_data.request.payment_method_data.clone(),
                    payment_method_type,
                )
            })
            .transpose()?;

        let address = payments_grpc::PaymentAddress::foreign_try_from(router_data.address.clone())?;

        let auth_type = payments_grpc::AuthenticationType::foreign_try_from(router_data.auth_type)?;

        let browser_info = router_data
            .request
            .browser_info
            .clone()
            .map(payments_grpc::BrowserInformation::foreign_try_from)
            .transpose()?;

        let capture_method = router_data
            .request
            .capture_method
            .map(payments_grpc::CaptureMethod::foreign_try_from)
            .transpose()?;

        let authentication_data = router_data
            .request
            .authentication_data
            .clone()
            .map(payments_grpc::AuthenticationData::foreign_try_from)
            .transpose()?;

        Ok(Self {
            amount: router_data.request.amount,
            currency: currency.into(),
            payment_method,
            return_url: router_data.request.router_return_url.clone(),
            address: Some(address),
            auth_type: auth_type.into(),
            enrolled_for_3ds: router_data.request.enrolled_for_3ds,
            request_incremental_authorization: router_data
                .request
                .request_incremental_authorization,
            minor_amount: router_data.request.amount,
            email: router_data
                .request
                .email
                .clone()
                .map(|e| e.expose().expose().into()),
            browser_info,
            access_token: None,
            session_token: None,
            order_tax_amount: router_data
                .request
                .order_tax_amount
                .map(|order_tax_amount| order_tax_amount.get_amount_as_i64()),
            customer_name: router_data
                .request
                .customer_name
                .clone()
                .map(|customer_name| customer_name.peek().to_owned()),
            capture_method: capture_method.map(|capture_method| capture_method.into()),
            webhook_url: router_data.request.webhook_url.clone(),
            complete_authorize_url: router_data.request.complete_authorize_url.clone(),
            setup_future_usage: None,
            off_session: None,
            customer_acceptance: None,
            order_category: router_data.request.order_category.clone(),
            payment_experience: None,
            authentication_data,
            request_extended_authorization: router_data
                .request
                .request_extended_authorization
                .map(|request_extended_authorization| request_extended_authorization.is_true()),
            merchant_order_reference_id: router_data
                .request
                .merchant_order_reference_id
                .as_ref()
                .map(|merchant_order_reference_id| {
                    merchant_order_reference_id.get_string_repr().to_string()
                }),
            shipping_cost: router_data
                .request
                .shipping_cost
                .map(|shipping_cost| shipping_cost.get_amount_as_i64()),
            request_ref_id: Some(Identifier {
                id_type: Some(payments_grpc::identifier::IdType::Id(
                    router_data.connector_request_reference_id.clone(),
                )),
            }),
            customer_id: router_data
                .request
                .customer_id
                .as_ref()
                .map(|id| id.get_string_repr().to_string()),
            metadata: router_data
                .request
                .metadata
                .as_ref()
                .and_then(|val| val.as_object())
                .map(|map| {
                    map.iter()
                        .filter_map(|(k, v)| v.as_str().map(|s| (k.clone(), s.to_string())))
                        .collect::<HashMap<String, String>>()
                })
                .unwrap_or_default(),
<<<<<<< HEAD
            merchant_account_metadata: router_data
                .connector_meta_data
                .as_ref()
                .and_then(|meta| meta.peek().as_object())
                .map(|map| {
                    map.iter()
                        .filter_map(|(k, v)| v.as_str().map(|s| (k.clone(), s.to_string())))
                        .collect::<HashMap<String, String>>()
                })
                .unwrap_or_default(),
            test_mode: None,
=======
            test_mode: router_data.test_mode,
>>>>>>> 5f6370ac
            connector_customer_id: router_data.connector_customer.clone(),
            merchant_account_metadata: HashMap::new(),
        })
    }
}

impl
    transformers::ForeignTryFrom<
        &RouterData<SetupMandate, SetupMandateRequestData, PaymentsResponseData>,
    > for payments_grpc::PaymentServiceRegisterRequest
{
    type Error = error_stack::Report<UnifiedConnectorServiceError>;

    fn foreign_try_from(
        router_data: &RouterData<SetupMandate, SetupMandateRequestData, PaymentsResponseData>,
    ) -> Result<Self, Self::Error> {
        let currency = payments_grpc::Currency::foreign_try_from(router_data.request.currency)?;
        let payment_method = router_data
            .request
            .payment_method_type
            .map(|payment_method_type| {
                unified_connector_service::build_unified_connector_service_payment_method(
                    router_data.request.payment_method_data.clone(),
                    payment_method_type,
                )
            })
            .transpose()?;
        let address = payments_grpc::PaymentAddress::foreign_try_from(router_data.address.clone())?;
        let auth_type = payments_grpc::AuthenticationType::foreign_try_from(router_data.auth_type)?;
        let browser_info = router_data
            .request
            .browser_info
            .clone()
            .map(payments_grpc::BrowserInformation::foreign_try_from)
            .transpose()?;
        let setup_future_usage = router_data
            .request
            .setup_future_usage
            .map(payments_grpc::FutureUsage::foreign_try_from)
            .transpose()?;
        let customer_acceptance = router_data
            .request
            .customer_acceptance
            .clone()
            .map(payments_grpc::CustomerAcceptance::foreign_try_from)
            .transpose()?;

        Ok(Self {
            request_ref_id: Some(Identifier {
                id_type: Some(payments_grpc::identifier::IdType::Id(
                    router_data.connector_request_reference_id.clone(),
                )),
            }),
            currency: currency.into(),
            payment_method,
            minor_amount: router_data.request.amount,
            email: router_data
                .request
                .email
                .clone()
                .map(|e| e.expose().expose().into()),
            customer_name: router_data
                .request
                .customer_name
                .clone()
                .map(|customer_name| customer_name.peek().to_owned()),
            customer_id: router_data
                .request
                .customer_id
                .as_ref()
                .map(|id| id.get_string_repr().to_string()),
            address: Some(address),
            auth_type: auth_type.into(),
            enrolled_for_3ds: false,
            authentication_data: None,
            metadata: router_data
                .request
                .metadata
                .as_ref()
                .map(|secret| secret.peek())
                .and_then(|val| val.as_object()) //secret
                .map(|map| {
                    map.iter()
                        .filter_map(|(k, v)| v.as_str().map(|s| (k.clone(), s.to_string())))
                        .collect::<HashMap<String, String>>()
                })
                .unwrap_or_default(),
            return_url: router_data.request.router_return_url.clone(),
            webhook_url: router_data.request.webhook_url.clone(),
            complete_authorize_url: router_data.request.complete_authorize_url.clone(),
            access_token: None,
            session_token: None,
            order_tax_amount: None,
            order_category: None,
            merchant_order_reference_id: None,
            shipping_cost: router_data
                .request
                .shipping_cost
                .map(|cost| cost.get_amount_as_i64()),
            setup_future_usage: setup_future_usage.map(|s| s.into()),
            off_session: router_data.request.off_session,
            request_incremental_authorization: router_data
                .request
                .request_incremental_authorization,
            request_extended_authorization: None,
            customer_acceptance,
            browser_info,
            payment_experience: None,
<<<<<<< HEAD
            merchant_account_metadata: router_data
                .connector_meta_data
                .as_ref()
                .and_then(|meta| meta.peek().as_object())
                .map(|map| {
                    map.iter()
                        .filter_map(|(k, v)| v.as_str().map(|s| (k.clone(), s.to_string())))
                        .collect::<HashMap<String, String>>()
                })
                .unwrap_or_default(),
=======
            connector_customer_id: router_data.connector_customer.clone(),
            merchant_account_metadata: HashMap::new(),
>>>>>>> 5f6370ac
        })
    }
}

impl
    transformers::ForeignTryFrom<
        &RouterData<Authorize, PaymentsAuthorizeData, PaymentsResponseData>,
    > for payments_grpc::PaymentServiceRepeatEverythingRequest
{
    type Error = error_stack::Report<UnifiedConnectorServiceError>;

    fn foreign_try_from(
        router_data: &RouterData<Authorize, PaymentsAuthorizeData, PaymentsResponseData>,
    ) -> Result<Self, Self::Error> {
        let currency = payments_grpc::Currency::foreign_try_from(router_data.request.currency)?;
        let browser_info = router_data
            .request
            .browser_info
            .clone()
            .map(payments_grpc::BrowserInformation::foreign_try_from)
            .transpose()?;
        let capture_method = router_data
            .request
            .capture_method
            .map(payments_grpc::CaptureMethod::foreign_try_from)
            .transpose()?;

        let mandate_reference = match &router_data.request.mandate_id {
            Some(mandate) => match &mandate.mandate_reference_id {
                Some(api_models::payments::MandateReferenceId::ConnectorMandateId(
                    connector_mandate_id,
                )) => Some(payments_grpc::MandateReference {
                    mandate_id: connector_mandate_id.get_connector_mandate_id(),
                    payment_method_id: connector_mandate_id.get_payment_method_id(),
                }),
                _ => {
                    return Err(UnifiedConnectorServiceError::MissingRequiredField {
                        field_name: "connector_mandate_id",
                    }
                    .into())
                }
            },
            None => {
                return Err(UnifiedConnectorServiceError::MissingRequiredField {
                    field_name: "connector_mandate_id",
                }
                .into())
            }
        };

        Ok(Self {
            request_ref_id: Some(Identifier {
                id_type: Some(payments_grpc::identifier::IdType::Id(
                    router_data.connector_request_reference_id.clone(),
                )),
            }),
            mandate_reference,
            amount: router_data.request.amount,
            currency: currency.into(),
            minor_amount: router_data.request.amount,
            merchant_order_reference_id: router_data.request.merchant_order_reference_id.clone(),
            metadata: router_data
                .request
                .metadata
                .as_ref()
                .and_then(|val| val.as_object())
                .map(|map| {
                    map.iter()
                        .filter_map(|(k, v)| v.as_str().map(|s| (k.clone(), s.to_string())))
                        .collect::<HashMap<String, String>>()
                })
                .unwrap_or_default(),
            merchant_account_metadata: router_data
                .connector_meta_data
                .as_ref()
                .and_then(|meta| meta.peek().as_object())
                .map(|map| {
                    map.iter()
                        .filter_map(|(k, v)| v.as_str().map(|s| (k.clone(), s.to_string())))
                        .collect::<HashMap<String, String>>()
                })
                .unwrap_or_default(),
            webhook_url: router_data.request.webhook_url.clone(),
            capture_method: capture_method.map(|capture_method| capture_method.into()),
            email: router_data
                .request
                .email
                .clone()
                .map(|e| e.expose().expose().into()),
            browser_info,
            test_mode: router_data.test_mode,
            payment_method_type: None,
            access_token: None,
            merchant_account_metadata: HashMap::new(),
        })
    }
}

impl transformers::ForeignTryFrom<payments_grpc::PaymentServiceAuthorizeResponse>
    for Result<(PaymentsResponseData, AttemptStatus), ErrorResponse>
{
    type Error = error_stack::Report<UnifiedConnectorServiceError>;

    fn foreign_try_from(
        response: payments_grpc::PaymentServiceAuthorizeResponse,
    ) -> Result<Self, Self::Error> {
        let connector_response_reference_id =
            response.response_ref_id.as_ref().and_then(|identifier| {
                identifier
                    .id_type
                    .clone()
                    .and_then(|id_type| match id_type {
                        payments_grpc::identifier::IdType::Id(id) => Some(id),
                        payments_grpc::identifier::IdType::EncodedData(encoded_data) => {
                            Some(encoded_data)
                        }
                        payments_grpc::identifier::IdType::NoResponseIdMarker(_) => None,
                    })
            });

        let resource_id: hyperswitch_domain_models::router_request_types::ResponseId = match response.transaction_id.as_ref().and_then(|id| id.id_type.clone()) {
            Some(payments_grpc::identifier::IdType::Id(id)) => hyperswitch_domain_models::router_request_types::ResponseId::ConnectorTransactionId(id),
            Some(payments_grpc::identifier::IdType::EncodedData(encoded_data)) => hyperswitch_domain_models::router_request_types::ResponseId::EncodedData(encoded_data),
            Some(payments_grpc::identifier::IdType::NoResponseIdMarker(_)) | None => hyperswitch_domain_models::router_request_types::ResponseId::NoResponseId,
        };

        let (connector_metadata, redirection_data) = match response.redirection_data.clone() {
            Some(redirection_data) => match redirection_data.form_type {
                Some(ref form_type) => match form_type {
                    payments_grpc::redirect_form::FormType::Uri(uri) => {
                        // For UPI intent, store the URI in connector_metadata for SDK UPI intent pattern
                        let sdk_uri_info = api_models::payments::SdkUpiIntentInformation {
                            sdk_uri: Url::parse(&uri.uri)
                                .change_context(UnifiedConnectorServiceError::ParsingFailed)?,
                        };
                        (
                            Some(sdk_uri_info.encode_to_value())
                                .transpose()
                                .change_context(UnifiedConnectorServiceError::ParsingFailed)?,
                            None,
                        )
                    }
                    _ => (
                        None,
                        Some(RedirectForm::foreign_try_from(redirection_data)).transpose()?,
                    ),
                },
                None => (None, None),
            },
            None => (None, None),
        };

        let status_code = convert_connector_service_status_code(response.status_code)?;

        let response = if response.error_code.is_some() {
            let attempt_status = match response.status() {
                payments_grpc::PaymentStatus::AttemptStatusUnspecified => None,
                _ => Some(AttemptStatus::foreign_try_from(response.status())?),
            };

            Err(ErrorResponse {
                code: response.error_code().to_owned(),
                message: response.error_message().to_owned(),
                reason: Some(response.error_message().to_owned()),
                status_code,
                attempt_status,
                connector_transaction_id: connector_response_reference_id,
                network_decline_code: None,
                network_advice_code: None,
                network_error_message: None,
                connector_metadata: None,
            })
        } else {
            let status = AttemptStatus::foreign_try_from(response.status())?;

            Ok((
                PaymentsResponseData::TransactionResponse {
                    resource_id,
                    redirection_data: Box::new(redirection_data),
                    mandate_reference: Box::new(None),
                    connector_metadata,
                    network_txn_id: response.network_txn_id.clone(),
                    connector_response_reference_id,
                    incremental_authorization_allowed: response.incremental_authorization_allowed,
                    charges: None,
                },
                status,
            ))
        };

        Ok(response)
    }
}

impl transformers::ForeignTryFrom<payments_grpc::PaymentServiceCaptureResponse>
    for Result<(PaymentsResponseData, AttemptStatus), ErrorResponse>
{
    type Error = error_stack::Report<UnifiedConnectorServiceError>;

    fn foreign_try_from(
        response: payments_grpc::PaymentServiceCaptureResponse,
    ) -> Result<Self, Self::Error> {
        let connector_response_reference_id =
            response.response_ref_id.as_ref().and_then(|identifier| {
                identifier
                    .id_type
                    .clone()
                    .and_then(|id_type| match id_type {
                        payments_grpc::identifier::IdType::Id(id) => Some(id),
                        payments_grpc::identifier::IdType::EncodedData(encoded_data) => {
                            Some(encoded_data)
                        }
                        payments_grpc::identifier::IdType::NoResponseIdMarker(_) => None,
                    })
            });

        let status_code = convert_connector_service_status_code(response.status_code)?;

        let resource_id: hyperswitch_domain_models::router_request_types::ResponseId = match response.transaction_id.as_ref().and_then(|id| id.id_type.clone()) {
            Some(payments_grpc::identifier::IdType::Id(id)) => hyperswitch_domain_models::router_request_types::ResponseId::ConnectorTransactionId(id),
            Some(payments_grpc::identifier::IdType::EncodedData(encoded_data)) => hyperswitch_domain_models::router_request_types::ResponseId::EncodedData(encoded_data),
            Some(payments_grpc::identifier::IdType::NoResponseIdMarker(_)) | None => hyperswitch_domain_models::router_request_types::ResponseId::NoResponseId,
        };

        let response = if response.error_code.is_some() {
            let attempt_status = match response.status() {
                payments_grpc::PaymentStatus::AttemptStatusUnspecified => None,
                _ => Some(AttemptStatus::foreign_try_from(response.status())?),
            };

            Err(ErrorResponse {
                code: response.error_code().to_owned(),
                message: response.error_message().to_owned(),
                reason: Some(response.error_message().to_owned()),
                status_code,
                attempt_status,
                connector_transaction_id: connector_response_reference_id,
                network_decline_code: None,
                network_advice_code: None,
                network_error_message: None,
                connector_metadata: None,
            })
        } else {
            let status = AttemptStatus::foreign_try_from(response.status())?;

            Ok((
                PaymentsResponseData::TransactionResponse {
                    resource_id,
                    redirection_data: Box::new(None),
                    mandate_reference: Box::new(response.mandate_reference.map(|grpc_mandate| {
                        hyperswitch_domain_models::router_response_types::MandateReference {
                            connector_mandate_id: grpc_mandate.mandate_id,
                            payment_method_id: grpc_mandate.payment_method_id,
                            mandate_metadata: None,
                            connector_mandate_request_reference_id: None,
                        }
                    })),
                    connector_metadata: None,
                    network_txn_id: None,
                    connector_response_reference_id,
                    incremental_authorization_allowed: response.incremental_authorization_allowed,
                    charges: None,
                },
                status,
            ))
        };

        Ok(response)
    }
}

impl transformers::ForeignTryFrom<payments_grpc::PaymentServiceRegisterResponse>
    for Result<(PaymentsResponseData, AttemptStatus), ErrorResponse>
{
    type Error = error_stack::Report<UnifiedConnectorServiceError>;

    fn foreign_try_from(
        response: payments_grpc::PaymentServiceRegisterResponse,
    ) -> Result<Self, Self::Error> {
        let connector_response_reference_id =
            response.response_ref_id.as_ref().and_then(|identifier| {
                identifier
                    .id_type
                    .clone()
                    .and_then(|id_type| match id_type {
                        payments_grpc::identifier::IdType::Id(id) => Some(id),
                        payments_grpc::identifier::IdType::EncodedData(encoded_data) => {
                            Some(encoded_data)
                        }
                        payments_grpc::identifier::IdType::NoResponseIdMarker(_) => None,
                    })
            });

        let status_code = convert_connector_service_status_code(response.status_code)?;

        let response = if response.error_code.is_some() {
            let attempt_status = match response.status() {
                payments_grpc::PaymentStatus::AttemptStatusUnspecified => None,
                _ => Some(AttemptStatus::foreign_try_from(response.status())?),
            };
            Err(ErrorResponse {
                code: response.error_code().to_owned(),
                message: response.error_message().to_owned(),
                reason: Some(response.error_message().to_owned()),
                status_code,
                attempt_status,
                connector_transaction_id: connector_response_reference_id,
                network_decline_code: None,
                network_advice_code: None,
                network_error_message: None,
                connector_metadata: None,
            })
        } else {
            let status = AttemptStatus::foreign_try_from(response.status())?;

            Ok((PaymentsResponseData::TransactionResponse {
                resource_id: response.registration_id.as_ref().and_then(|identifier| {
                    identifier
                        .id_type
                        .clone()
                        .and_then(|id_type| match id_type {
                            payments_grpc::identifier::IdType::Id(id) => Some(
                                hyperswitch_domain_models::router_request_types::ResponseId::ConnectorTransactionId(id),
                            ),
                            payments_grpc::identifier::IdType::EncodedData(encoded_data) => Some(
                                hyperswitch_domain_models::router_request_types::ResponseId::ConnectorTransactionId(encoded_data),
                            ),
                            payments_grpc::identifier::IdType::NoResponseIdMarker(_) => None,
                        })
                }).unwrap_or(hyperswitch_domain_models::router_request_types::ResponseId::NoResponseId),
                redirection_data: Box::new(
                    response
                        .redirection_data
                        .clone()
                        .map(RedirectForm::foreign_try_from)
                        .transpose()?
                ),
                mandate_reference: Box::new(
                    response.mandate_reference.map(|grpc_mandate| {
                        hyperswitch_domain_models::router_response_types::MandateReference {
                            connector_mandate_id: grpc_mandate.mandate_id,
                            payment_method_id: grpc_mandate.payment_method_id,
                            mandate_metadata: None,
                            connector_mandate_request_reference_id: None,
                        }
                    })
                ),
                connector_metadata: None,
                network_txn_id: response.network_txn_id,
                connector_response_reference_id,
                incremental_authorization_allowed: response.incremental_authorization_allowed,
                charges: None,
            }, status))
        };

        Ok(response)
    }
}

impl transformers::ForeignTryFrom<payments_grpc::PaymentServiceRepeatEverythingResponse>
    for Result<(PaymentsResponseData, AttemptStatus), ErrorResponse>
{
    type Error = error_stack::Report<UnifiedConnectorServiceError>;

    fn foreign_try_from(
        response: payments_grpc::PaymentServiceRepeatEverythingResponse,
    ) -> Result<Self, Self::Error> {
        let connector_response_reference_id =
            response.response_ref_id.as_ref().and_then(|identifier| {
                identifier
                    .id_type
                    .clone()
                    .and_then(|id_type| match id_type {
                        payments_grpc::identifier::IdType::Id(id) => Some(id),
                        payments_grpc::identifier::IdType::EncodedData(encoded_data) => {
                            Some(encoded_data)
                        }
                        payments_grpc::identifier::IdType::NoResponseIdMarker(_) => None,
                    })
            });

        let transaction_id = response.transaction_id.as_ref().and_then(|id| {
            id.id_type.clone().and_then(|id_type| match id_type {
                payments_grpc::identifier::IdType::Id(id) => Some(id),
                payments_grpc::identifier::IdType::EncodedData(encoded_data) => Some(encoded_data),
                payments_grpc::identifier::IdType::NoResponseIdMarker(_) => None,
            })
        });

        let status_code = convert_connector_service_status_code(response.status_code)?;

        let response = if response.error_code.is_some() {
            let attempt_status = match response.status() {
                payments_grpc::PaymentStatus::AttemptStatusUnspecified => None,
                _ => Some(AttemptStatus::foreign_try_from(response.status())?),
            };
            Err(ErrorResponse {
                code: response.error_code().to_owned(),
                message: response.error_message().to_owned(),
                reason: Some(response.error_message().to_owned()),
                status_code,
                attempt_status,
                connector_transaction_id: transaction_id,
                network_decline_code: None,
                network_advice_code: None,
                network_error_message: None,
                connector_metadata: None,
            })
        } else {
            let status = AttemptStatus::foreign_try_from(response.status())?;

            Ok((PaymentsResponseData::TransactionResponse {
                resource_id: match transaction_id.as_ref() {
                    Some(transaction_id) => hyperswitch_domain_models::router_request_types::ResponseId::ConnectorTransactionId(transaction_id.clone()),
                    None => hyperswitch_domain_models::router_request_types::ResponseId::NoResponseId,
                },
                redirection_data: Box::new(None),
                mandate_reference: Box::new(None),
                connector_metadata: None,
                network_txn_id: response.network_txn_id.clone(),
                connector_response_reference_id,
                incremental_authorization_allowed: None,
                charges: None,
            }, status))
        };

        Ok(response)
    }
}

impl transformers::ForeignTryFrom<common_enums::Currency> for payments_grpc::Currency {
    type Error = error_stack::Report<UnifiedConnectorServiceError>;

    fn foreign_try_from(currency: common_enums::Currency) -> Result<Self, Self::Error> {
        Self::from_str_name(&currency.to_string()).ok_or_else(|| {
            UnifiedConnectorServiceError::RequestEncodingFailedWithReason(
                "Failed to parse currency".to_string(),
            )
            .into()
        })
    }
}

impl transformers::ForeignTryFrom<common_enums::CardNetwork> for payments_grpc::CardNetwork {
    type Error = error_stack::Report<UnifiedConnectorServiceError>;

    fn foreign_try_from(card_network: common_enums::CardNetwork) -> Result<Self, Self::Error> {
        match card_network {
            common_enums::CardNetwork::Visa => Ok(Self::Visa),
            common_enums::CardNetwork::Mastercard => Ok(Self::Mastercard),
            common_enums::CardNetwork::JCB => Ok(Self::Jcb),
            common_enums::CardNetwork::DinersClub => Ok(Self::Diners),
            common_enums::CardNetwork::Discover => Ok(Self::Discover),
            common_enums::CardNetwork::CartesBancaires => Ok(Self::CartesBancaires),
            common_enums::CardNetwork::UnionPay => Ok(Self::Unionpay),
            common_enums::CardNetwork::RuPay => Ok(Self::Rupay),
            common_enums::CardNetwork::Maestro => Ok(Self::Maestro),
            common_enums::CardNetwork::AmericanExpress => Ok(Self::Amex),
            _ => Err(
                UnifiedConnectorServiceError::RequestEncodingFailedWithReason(
                    "Card Network not supported".to_string(),
                )
                .into(),
            ),
        }
    }
}

impl transformers::ForeignTryFrom<hyperswitch_domain_models::payment_address::PaymentAddress>
    for payments_grpc::PaymentAddress
{
    type Error = error_stack::Report<UnifiedConnectorServiceError>;

    fn foreign_try_from(
        payment_address: hyperswitch_domain_models::payment_address::PaymentAddress,
    ) -> Result<Self, Self::Error> {
        let shipping = payment_address.get_shipping().map(|address| {
            let details = address.address.as_ref();

            let country = details.and_then(|details| {
                details
                    .country
                    .as_ref()
                    .and_then(|c| payments_grpc::CountryAlpha2::from_str_name(&c.to_string()))
                    .map(|country| country.into())
            });

            payments_grpc::Address {
                first_name: details
                    .and_then(|d| d.first_name.as_ref().map(|s| s.clone().expose().into())),
                last_name: details
                    .and_then(|d| d.last_name.as_ref().map(|s| s.clone().expose().into())),
                line1: details.and_then(|d| d.line1.as_ref().map(|s| s.clone().expose().into())),
                line2: details.and_then(|d| d.line2.as_ref().map(|s| s.clone().expose().into())),
                line3: details.and_then(|d| d.line3.as_ref().map(|s| s.clone().expose().into())),
                city: details.and_then(|d| d.city.as_ref().map(|s| s.clone().into())),
                state: details.and_then(|d| d.state.as_ref().map(|s| s.clone().expose().into())),
                zip_code: details.and_then(|d| d.zip.as_ref().map(|s| s.clone().expose().into())),
                country_alpha2_code: country,
                email: address
                    .email
                    .as_ref()
                    .map(|e| e.clone().expose().expose().into()),
                phone_number: address
                    .phone
                    .as_ref()
                    .and_then(|phone| phone.number.as_ref().map(|n| n.clone().expose().into())),
                phone_country_code: address.phone.as_ref().and_then(|p| p.country_code.clone()),
            }
        });

        let billing = payment_address.get_payment_billing().map(|address| {
            let details = address.address.as_ref();

            let country = details.and_then(|details| {
                details
                    .country
                    .as_ref()
                    .and_then(|c| payments_grpc::CountryAlpha2::from_str_name(&c.to_string()))
                    .map(|country| country.into())
            });

            payments_grpc::Address {
                first_name: details
                    .and_then(|d| d.first_name.as_ref().map(|s| s.peek().to_string().into())),
                last_name: details
                    .and_then(|d| d.last_name.as_ref().map(|s| s.peek().to_string().into())),
                line1: details.and_then(|d| d.line1.as_ref().map(|s| s.peek().to_string().into())),
                line2: details.and_then(|d| d.line2.as_ref().map(|s| s.peek().to_string().into())),
                line3: details.and_then(|d| d.line3.as_ref().map(|s| s.peek().to_string().into())),
                city: details.and_then(|d| d.city.as_ref().map(|s| s.clone().into())),
                state: details.and_then(|d| d.state.as_ref().map(|s| s.peek().to_string().into())),
                zip_code: details.and_then(|d| d.zip.as_ref().map(|s| s.peek().to_string().into())),
                country_alpha2_code: country,
                email: address.email.as_ref().map(|e| e.peek().to_string().into()),
                phone_number: address
                    .phone
                    .as_ref()
                    .and_then(|phone| phone.number.as_ref().map(|n| n.peek().to_string().into())),
                phone_country_code: address.phone.as_ref().and_then(|p| p.country_code.clone()),
            }
        });

        let unified_payment_method_billing =
            payment_address.get_payment_method_billing().map(|address| {
                let details = address.address.as_ref();

                let country = details.and_then(|details| {
                    details
                        .country
                        .as_ref()
                        .and_then(|c| payments_grpc::CountryAlpha2::from_str_name(&c.to_string()))
                        .map(|country| country.into())
                });

                payments_grpc::Address {
                    first_name: details
                        .and_then(|d| d.first_name.as_ref().map(|s| s.peek().to_string().into())),
                    last_name: details
                        .and_then(|d| d.last_name.as_ref().map(|s| s.peek().to_string().into())),
                    line1: details
                        .and_then(|d| d.line1.as_ref().map(|s| s.peek().to_string().into())),
                    line2: details
                        .and_then(|d| d.line2.as_ref().map(|s| s.peek().to_string().into())),
                    line3: details
                        .and_then(|d| d.line3.as_ref().map(|s| s.peek().to_string().into())),
                    city: details.and_then(|d| d.city.as_ref().map(|s| s.clone().into())),
                    state: details
                        .and_then(|d| d.state.as_ref().map(|s| s.peek().to_string().into())),
                    zip_code: details
                        .and_then(|d| d.zip.as_ref().map(|s| s.peek().to_string().into())),
                    country_alpha2_code: country,
                    email: address
                        .email
                        .as_ref()
                        .map(|e| e.clone().expose().expose().into()),
                    phone_number: address
                        .phone
                        .as_ref()
                        .and_then(|phone| phone.number.as_ref().map(|n| n.clone().expose().into())),
                    phone_country_code: address.phone.as_ref().and_then(|p| p.country_code.clone()),
                }
            });
        Ok(Self {
            shipping_address: shipping,
            billing_address: unified_payment_method_billing.or(billing),
        })
    }
}

impl transformers::ForeignTryFrom<AuthenticationType> for payments_grpc::AuthenticationType {
    type Error = error_stack::Report<UnifiedConnectorServiceError>;

    fn foreign_try_from(auth_type: AuthenticationType) -> Result<Self, Self::Error> {
        match auth_type {
            AuthenticationType::ThreeDs => Ok(Self::ThreeDs),
            AuthenticationType::NoThreeDs => Ok(Self::NoThreeDs),
        }
    }
}

impl
    transformers::ForeignTryFrom<
        hyperswitch_domain_models::router_request_types::BrowserInformation,
    > for payments_grpc::BrowserInformation
{
    type Error = error_stack::Report<UnifiedConnectorServiceError>;

    fn foreign_try_from(
        browser_info: hyperswitch_domain_models::router_request_types::BrowserInformation,
    ) -> Result<Self, Self::Error> {
        Ok(Self {
            color_depth: browser_info.color_depth.map(|v| v.into()),
            java_enabled: browser_info.java_enabled,
            java_script_enabled: browser_info.java_script_enabled,
            language: browser_info.language,
            screen_height: browser_info.screen_height,
            screen_width: browser_info.screen_width,
            ip_address: browser_info.ip_address.map(|ip| ip.to_string()),
            accept_header: browser_info.accept_header,
            user_agent: browser_info.user_agent,
            os_type: browser_info.os_type,
            os_version: browser_info.os_version,
            device_model: browser_info.device_model,
            accept_language: browser_info.accept_language,
            time_zone_offset_minutes: browser_info.time_zone,
            referer: browser_info.referer,
        })
    }
}

impl transformers::ForeignTryFrom<storage_enums::CaptureMethod> for payments_grpc::CaptureMethod {
    type Error = error_stack::Report<UnifiedConnectorServiceError>;

    fn foreign_try_from(capture_method: storage_enums::CaptureMethod) -> Result<Self, Self::Error> {
        match capture_method {
            common_enums::CaptureMethod::Automatic => Ok(Self::Automatic),
            common_enums::CaptureMethod::Manual => Ok(Self::Manual),
            common_enums::CaptureMethod::ManualMultiple => Ok(Self::ManualMultiple),
            common_enums::CaptureMethod::Scheduled => Ok(Self::Scheduled),
            common_enums::CaptureMethod::SequentialAutomatic => Ok(Self::SequentialAutomatic),
        }
    }
}

impl transformers::ForeignTryFrom<AuthenticationData> for payments_grpc::AuthenticationData {
    type Error = error_stack::Report<UnifiedConnectorServiceError>;

    fn foreign_try_from(authentication_data: AuthenticationData) -> Result<Self, Self::Error> {
        Ok(Self {
            eci: authentication_data.eci,
            cavv: authentication_data.cavv.peek().to_string(),
            threeds_server_transaction_id: authentication_data.threeds_server_transaction_id.map(
                |id| Identifier {
                    id_type: Some(payments_grpc::identifier::IdType::Id(id)),
                },
            ),
            message_version: None,
            ds_transaction_id: authentication_data.ds_trans_id,
        })
    }
}

impl transformers::ForeignTryFrom<payments_grpc::RedirectForm> for RedirectForm {
    type Error = error_stack::Report<UnifiedConnectorServiceError>;

    fn foreign_try_from(value: payments_grpc::RedirectForm) -> Result<Self, Self::Error> {
        match value.form_type {
            Some(payments_grpc::redirect_form::FormType::Form(form)) => Ok(Self::Form {
                endpoint: form.clone().endpoint,
                method: Method::foreign_try_from(form.clone().method())?,
                form_fields: form.clone().form_fields,
            }),
            Some(payments_grpc::redirect_form::FormType::Html(html)) => Ok(Self::Html {
                html_data: html.html_data,
            }),
            Some(payments_grpc::redirect_form::FormType::Uri(_)) => Err(
                UnifiedConnectorServiceError::RequestEncodingFailedWithReason(
                    "URI form type is not implemented".to_string(),
                )
                .into(),
            ),
            None => Err(
                UnifiedConnectorServiceError::RequestEncodingFailedWithReason(
                    "Missing form type".to_string(),
                )
                .into(),
            ),
        }
    }
}

impl transformers::ForeignTryFrom<payments_grpc::HttpMethod> for Method {
    type Error = error_stack::Report<UnifiedConnectorServiceError>;

    fn foreign_try_from(value: payments_grpc::HttpMethod) -> Result<Self, Self::Error> {
        tracing::debug!("Converting gRPC HttpMethod: {:?}", value);
        match value {
            payments_grpc::HttpMethod::Get => Ok(Self::Get),
            payments_grpc::HttpMethod::Post => Ok(Self::Post),
            payments_grpc::HttpMethod::Put => Ok(Self::Put),
            payments_grpc::HttpMethod::Delete => Ok(Self::Delete),
            payments_grpc::HttpMethod::Unspecified => {
                Err(UnifiedConnectorServiceError::ResponseDeserializationFailed)
                    .attach_printable("Invalid Http Method")
            }
        }
    }
}

impl transformers::ForeignTryFrom<storage_enums::FutureUsage> for payments_grpc::FutureUsage {
    type Error = error_stack::Report<UnifiedConnectorServiceError>;

    fn foreign_try_from(future_usage: storage_enums::FutureUsage) -> Result<Self, Self::Error> {
        match future_usage {
            storage_enums::FutureUsage::OnSession => Ok(Self::OnSession),
            storage_enums::FutureUsage::OffSession => Ok(Self::OffSession),
        }
    }
}

impl transformers::ForeignTryFrom<common_types::payments::CustomerAcceptance>
    for payments_grpc::CustomerAcceptance
{
    type Error = error_stack::Report<UnifiedConnectorServiceError>;

    fn foreign_try_from(
        customer_acceptance: common_types::payments::CustomerAcceptance,
    ) -> Result<Self, Self::Error> {
        let acceptance_type = match customer_acceptance.acceptance_type {
            common_types::payments::AcceptanceType::Online => payments_grpc::AcceptanceType::Online,
            common_types::payments::AcceptanceType::Offline => {
                payments_grpc::AcceptanceType::Offline
            }
        };

        let online_mandate_details =
            customer_acceptance
                .online
                .map(|online| payments_grpc::OnlineMandate {
                    ip_address: online.ip_address.map(|ip| ip.peek().to_string()),
                    user_agent: online.user_agent,
                });

        Ok(Self {
            acceptance_type: acceptance_type.into(),
            accepted_at: customer_acceptance
                .accepted_at
                .map(|dt| dt.assume_utc().unix_timestamp())
                .unwrap_or_default(),
            online_mandate_details,
        })
    }
}

impl
    transformers::ForeignTryFrom<
        &hyperswitch_interfaces::webhooks::IncomingWebhookRequestDetails<'_>,
    > for payments_grpc::RequestDetails
{
    type Error = error_stack::Report<UnifiedConnectorServiceError>;

    fn foreign_try_from(
        request_details: &hyperswitch_interfaces::webhooks::IncomingWebhookRequestDetails<'_>,
    ) -> Result<Self, Self::Error> {
        let headers_map = request_details
            .headers
            .iter()
            .map(|(key, value)| {
                let value_string = value.to_str().unwrap_or_default().to_string();
                (key.as_str().to_string(), value_string)
            })
            .collect();

        Ok(Self {
            method: 1, // POST method for webhooks
            uri: Some({
                let uri_result = request_details
                    .headers
                    .get("x-forwarded-path")
                    .and_then(|h| h.to_str().map_err(|e| {
                        tracing::warn!(
                            header_conversion_error=?e,
                            header_value=?h,
                            "Failed to convert x-forwarded-path header to string for webhook processing"
                        );
                        e
                    }).ok());

                uri_result.unwrap_or_else(|| {
                    tracing::debug!("x-forwarded-path header not found or invalid, using default '/Unknown'");
                    "/Unknown"
                }).to_string()
            }),
            body: request_details.body.to_vec(),
            headers: headers_map,
            query_params: Some(request_details.query_params.clone()),
        })
    }
}

/// Transform UCS webhook response into webhook event data
pub fn transform_ucs_webhook_response(
    response: PaymentServiceTransformResponse,
) -> Result<WebhookTransformData, error_stack::Report<errors::ApiErrorResponse>> {
    let event_type =
        api_models::webhooks::IncomingWebhookEvent::from_ucs_event_type(response.event_type);

    let webhook_transformation_status = if matches!(
        response.transformation_status(),
        payments_grpc::WebhookTransformationStatus::Incomplete
    ) {
        WebhookTransformationStatus::Incomplete
    } else {
        WebhookTransformationStatus::Complete
    };

    Ok(WebhookTransformData {
        event_type,
        source_verified: response.source_verified,
        webhook_content: response.content,
        response_ref_id: response.response_ref_id.and_then(|identifier| {
            identifier.id_type.and_then(|id_type| match id_type {
                payments_grpc::identifier::IdType::Id(id) => Some(id),
                payments_grpc::identifier::IdType::EncodedData(encoded_data) => Some(encoded_data),
                payments_grpc::identifier::IdType::NoResponseIdMarker(_) => None,
            })
        }),
        webhook_transformation_status,
    })
}

/// Build UCS webhook transform request from webhook components
pub fn build_webhook_transform_request(
    _webhook_body: &[u8],
    request_details: &hyperswitch_interfaces::webhooks::IncomingWebhookRequestDetails<'_>,
    webhook_secrets: Option<payments_grpc::WebhookSecrets>,
    merchant_id: &str,
    connector_id: &str,
) -> Result<PaymentServiceTransformRequest, error_stack::Report<errors::ApiErrorResponse>> {
    let request_details_grpc =
        <payments_grpc::RequestDetails as transformers::ForeignTryFrom<_>>::foreign_try_from(
            request_details,
        )
        .change_context(errors::ApiErrorResponse::InternalServerError)
        .attach_printable("Failed to transform webhook request details to gRPC format")?;

    Ok(PaymentServiceTransformRequest {
        request_ref_id: Some(Identifier {
            id_type: Some(payments_grpc::identifier::IdType::Id(format!(
                "{}_{}_{}",
                merchant_id,
                connector_id,
                time::OffsetDateTime::now_utc().unix_timestamp()
            ))),
        }),
        request_details: Some(request_details_grpc),
        webhook_secrets,
        access_token: None,
    })
}

impl transformers::ForeignTryFrom<&RouterData<api::Void, PaymentsCancelData, PaymentsResponseData>>
    for payments_grpc::PaymentServiceVoidRequest
{
    type Error = error_stack::Report<UnifiedConnectorServiceError>;

    fn foreign_try_from(
        router_data: &RouterData<api::Void, PaymentsCancelData, PaymentsResponseData>,
    ) -> Result<Self, Self::Error> {
        let browser_info = router_data
            .request
            .browser_info
            .clone()
            .map(payments_grpc::BrowserInformation::foreign_try_from)
            .transpose()?;

        let currency = router_data
            .request
            .currency
            .map(payments_grpc::Currency::foreign_try_from)
            .transpose()?;

        Ok(Self {
            request_ref_id: Some(Identifier {
                id_type: Some(payments_grpc::identifier::IdType::Id(
                    router_data.connector_request_reference_id.clone(),
                )),
            }),
            transaction_id: if router_data.request.connector_transaction_id.is_empty() {
                None
            } else {
                Some(Identifier {
                    id_type: Some(payments_grpc::identifier::IdType::Id(
                        router_data.request.connector_transaction_id.clone(),
                    )),
                })
            },
            cancellation_reason: router_data.request.cancellation_reason.clone(),
            all_keys_required: None,
            browser_info,
            access_token: None,
            amount: router_data.request.amount,
            currency: currency.map(|c| c.into()),
            connector_metadata: router_data
                .request
                .metadata
                .as_ref()
                .and_then(|val| val.as_object())
                .map(|map| {
                    map.iter()
                        .filter_map(|(k, v)| v.as_str().map(|s| (k.clone(), s.to_string())))
                        .collect::<HashMap<String, String>>()
                })
                .unwrap_or_default(),
        })
    }
}

impl transformers::ForeignTryFrom<payments_grpc::PaymentServiceVoidResponse>
    for Result<(PaymentsResponseData, AttemptStatus), ErrorResponse>
{
    type Error = error_stack::Report<UnifiedConnectorServiceError>;

    fn foreign_try_from(
        response: payments_grpc::PaymentServiceVoidResponse,
    ) -> Result<Self, Self::Error> {
        let connector_response_reference_id =
            response.response_ref_id.as_ref().and_then(|identifier| {
                identifier
                    .id_type
                    .clone()
                    .and_then(|id_type| match id_type {
                        payments_grpc::identifier::IdType::Id(id) => Some(id),
                        payments_grpc::identifier::IdType::EncodedData(encoded_data) => {
                            Some(encoded_data)
                        }
                        payments_grpc::identifier::IdType::NoResponseIdMarker(_) => None,
                    })
            });

        let status_code = convert_connector_service_status_code(response.status_code)?;

        let response = if response.error_code.is_some() {
            let attempt_status = match response.status() {
                payments_grpc::PaymentStatus::AttemptStatusUnspecified => None,
                _ => Some(AttemptStatus::foreign_try_from(response.status())?),
            };

            Err(ErrorResponse {
                code: response.error_code().to_owned(),
                message: response.error_message().to_owned(),
                reason: Some(response.error_message().to_owned()),
                status_code,
                attempt_status,
                connector_transaction_id: connector_response_reference_id,
                network_decline_code: None,
                network_advice_code: None,
                network_error_message: None,
                connector_metadata: None,
            })
        } else {
            let status = AttemptStatus::foreign_try_from(response.status())?;

            Ok((
                PaymentsResponseData::TransactionResponse {
                    resource_id: response.transaction_id.as_ref().and_then(|identifier| {
                        identifier
                            .id_type
                            .clone()
                            .and_then(|id_type| match id_type {
                                payments_grpc::identifier::IdType::Id(id) => Some(
                                    hyperswitch_domain_models::router_request_types::ResponseId::ConnectorTransactionId(id),
                                ),
                                payments_grpc::identifier::IdType::EncodedData(encoded_data) => Some(
                                    hyperswitch_domain_models::router_request_types::ResponseId::ConnectorTransactionId(encoded_data),
                                ),
                                payments_grpc::identifier::IdType::NoResponseIdMarker(_) => None,
                            })
                    }).unwrap_or(hyperswitch_domain_models::router_request_types::ResponseId::NoResponseId),
                    redirection_data: Box::new(None),
                    mandate_reference: Box::new(
                        response.mandate_reference.map(|grpc_mandate| {
                            hyperswitch_domain_models::router_response_types::MandateReference {
                                connector_mandate_id: grpc_mandate.mandate_id,
                                payment_method_id: grpc_mandate.payment_method_id,
                                mandate_metadata: None,
                                connector_mandate_request_reference_id: None,
                            }
                        })
                    ),
                    connector_metadata: None,
                    network_txn_id: None,
                    connector_response_reference_id,
                    incremental_authorization_allowed: response.incremental_authorization_allowed,
                    charges: None,
                },
                status,
            ))
        };

        Ok(response)
    }
}<|MERGE_RESOLUTION|>--- conflicted
+++ resolved
@@ -298,7 +298,6 @@
                         .collect::<HashMap<String, String>>()
                 })
                 .unwrap_or_default(),
-<<<<<<< HEAD
             merchant_account_metadata: router_data
                 .connector_meta_data
                 .as_ref()
@@ -309,10 +308,7 @@
                         .collect::<HashMap<String, String>>()
                 })
                 .unwrap_or_default(),
-            test_mode: None,
-=======
             test_mode: router_data.test_mode,
->>>>>>> 5f6370ac
             connector_customer_id: router_data.connector_customer.clone(),
             merchant_account_metadata: HashMap::new(),
         })
@@ -444,7 +440,6 @@
                         .collect::<HashMap<String, String>>()
                 })
                 .unwrap_or_default(),
-<<<<<<< HEAD
             merchant_account_metadata: router_data
                 .connector_meta_data
                 .as_ref()
@@ -455,10 +450,7 @@
                         .collect::<HashMap<String, String>>()
                 })
                 .unwrap_or_default(),
-            test_mode: None,
-=======
             test_mode: router_data.test_mode,
->>>>>>> 5f6370ac
             connector_customer_id: router_data.connector_customer.clone(),
             merchant_account_metadata: HashMap::new(),
         })
@@ -567,7 +559,6 @@
             customer_acceptance,
             browser_info,
             payment_experience: None,
-<<<<<<< HEAD
             merchant_account_metadata: router_data
                 .connector_meta_data
                 .as_ref()
@@ -578,10 +569,7 @@
                         .collect::<HashMap<String, String>>()
                 })
                 .unwrap_or_default(),
-=======
             connector_customer_id: router_data.connector_customer.clone(),
-            merchant_account_metadata: HashMap::new(),
->>>>>>> 5f6370ac
         })
     }
 }
