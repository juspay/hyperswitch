--- conflicted
+++ resolved
@@ -93,15 +93,9 @@
         Ok(Self {
             transaction_id: connector_transaction_id.or(encoded_data),
             request_ref_id: connector_ref_id,
-<<<<<<< HEAD
             capture_method: capture_method.map(|capture_method| capture_method.into()),
             handle_response,
             access_token: None,
-=======
-            access_token: None,
-            capture_method: None,
-            handle_response: None,
->>>>>>> 68de6ba4
         })
     }
 }
