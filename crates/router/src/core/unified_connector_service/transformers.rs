--- conflicted
+++ resolved
@@ -731,14 +731,10 @@
             currency: currency.into(),
             state,
             connector_metadata: None,
-<<<<<<< HEAD
-            setup_future_usage: None,
-=======
             merchant_account_metadata: HashMap::new(),
             metadata: HashMap::new(),
             setup_future_usage: None,
             sync_type: None,
->>>>>>> a738f7e5
         })
     }
 }
@@ -1818,8 +1814,10 @@
             address: Some(address),
             off_session: router_data.request.off_session,
             recurring_mandate_payment_data: None,
-<<<<<<< HEAD
-=======
+            shipping_cost: router_data
+                .request
+                .shipping_cost
+                .map(|shipping_cost| shipping_cost.get_amount_as_i64()),
             connector_metadata: HashMap::new(),
             enable_partial_authorization: None,
             billing_descriptor: None,
@@ -1872,13 +1870,10 @@
                 .customer_name
                 .clone()
                 .map(|customer_name| customer_name.expose().into()),
->>>>>>> a738f7e5
             shipping_cost: router_data
                 .request
                 .shipping_cost
                 .map(|shipping_cost| shipping_cost.get_amount_as_i64()),
-<<<<<<< HEAD
-=======
             country_alpha2_code: country,
             payment_method_type: router_data
                 .payment_method_type
@@ -1887,7 +1882,6 @@
                 .map(|payment_method_type| payment_method_type.into()),
             metadata: HashMap::new(),
             connector_metadata: HashMap::new(),
->>>>>>> a738f7e5
         })
     }
 }
