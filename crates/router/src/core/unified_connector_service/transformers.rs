--- conflicted
+++ resolved
@@ -143,16 +143,10 @@
             request_ref_id: connector_ref_id,
             capture_method: capture_method.map(|capture_method| capture_method.into()),
             handle_response,
-<<<<<<< HEAD
-
-            amount: router_data.request.amount.get_amount_as_i64(),
-            currency: currency.into(),
-            state: None,
-=======
+
             amount: router_data.request.amount.get_amount_as_i64(),
             currency: currency.into(),
             state,
->>>>>>> 7749ce57
         })
     }
 }
@@ -226,7 +220,7 @@
             metadata: HashMap::new(),  // PaymentsAuthenticateData doesn't have metadata
             return_url: None,          // PaymentsAuthenticateData doesn't have router_return_url
             continue_redirection_url: router_data.request.complete_authorize_url.clone(),
-<<<<<<< HEAD
+            state: None,
             redirection_response: router_data
                 .request
                 .redirect_response
@@ -236,16 +230,12 @@
                 })
                 .transpose()?,
             merchant_account_metadata,
-=======
-            state: None,
->>>>>>> 7749ce57
             browser_info: router_data
                 .request
                 .browser_info
                 .clone()
                 .map(payments_grpc::BrowserInformation::foreign_try_from)
                 .transpose()?,
-            state: None,
         })
     }
 }
@@ -319,7 +309,7 @@
             metadata: HashMap::new(),
             return_url: None,
             continue_redirection_url: None,
-<<<<<<< HEAD
+            state: None,
             merchant_account_metadata,
             redirection_response: router_data
                 .request
@@ -329,16 +319,12 @@
                     payments_grpc::RedirectionResponse::foreign_try_from(redirection_response)
                 })
                 .transpose()?,
-=======
-            state: None,
->>>>>>> 7749ce57
             browser_info: router_data
                 .request
                 .browser_info
                 .clone()
                 .map(payments_grpc::BrowserInformation::foreign_try_from)
                 .transpose()?,
-            state: None,
         })
     }
 }
@@ -422,18 +408,14 @@
             metadata,
             return_url: router_data.request.router_return_url.clone(),
             continue_redirection_url: router_data.request.complete_authorize_url.clone(),
-<<<<<<< HEAD
+            state: None,
             merchant_account_metadata,
-=======
-            state: None,
->>>>>>> 7749ce57
             browser_info: router_data
                 .request
                 .browser_info
                 .clone()
                 .map(payments_grpc::BrowserInformation::foreign_try_from)
                 .transpose()?,
-            state: None,
         })
     }
 }
@@ -499,7 +481,6 @@
                 },
             ),
             state: None,
-<<<<<<< HEAD
         })
     }
 }
@@ -638,8 +619,7 @@
             setup_mandate_details: None,
             statement_descriptor_name: None,
             statement_descriptor_suffix: None,
-=======
->>>>>>> 7749ce57
+            state: None,
         })
     }
 }
@@ -747,10 +727,7 @@
                 .clone()
                 .map(|e| e.expose().expose().into()),
             browser_info,
-<<<<<<< HEAD
-
-=======
->>>>>>> 7749ce57
+
             session_token: None,
             order_tax_amount: router_data
                 .request
@@ -792,17 +769,12 @@
             metadata,
             test_mode: router_data.test_mode,
             connector_customer_id: router_data.connector_customer.clone(),
-<<<<<<< HEAD
+            state,
             merchant_account_metadata,
-            state: None,
             description: None,
             setup_mandate_details: None,
             statement_descriptor_name: None,
             statement_descriptor_suffix: None,
-=======
-            state,
-            merchant_account_metadata: HashMap::new(),
->>>>>>> 7749ce57
         })
     }
 }
@@ -889,10 +861,7 @@
                 .clone()
                 .map(|e| e.expose().expose().into()),
             browser_info,
-<<<<<<< HEAD
-
-=======
->>>>>>> 7749ce57
+
             session_token: None,
             order_tax_amount: router_data
                 .request
@@ -1050,10 +1019,7 @@
             return_url: router_data.request.router_return_url.clone(),
             webhook_url: router_data.request.webhook_url.clone(),
             complete_authorize_url: router_data.request.complete_authorize_url.clone(),
-<<<<<<< HEAD
-
-=======
->>>>>>> 7749ce57
+
             session_token: None,
             order_tax_amount: None,
             order_category: None,
@@ -1073,11 +1039,7 @@
             payment_experience: None,
             connector_customer_id: router_data.connector_customer.clone(),
             merchant_account_metadata: HashMap::new(),
-<<<<<<< HEAD
-            state: None,
-=======
             state,
->>>>>>> 7749ce57
         })
     }
 }
@@ -1166,17 +1128,13 @@
             test_mode: router_data.test_mode,
             payment_method_type: None,
             merchant_account_metadata: HashMap::new(),
-<<<<<<< HEAD
-            state: None,
+            state,
             return_url: None,
             description: None,
             connector_customer_id: None,
             address: None,
             off_session: None,
             recurring_mandate_payment_data: None,
-=======
-            state,
->>>>>>> 7749ce57
         })
     }
 }
@@ -2560,11 +2518,7 @@
                         "Failed to convert browser info".to_string(),
                     )
                 })?,
-<<<<<<< HEAD
-            state: None,
-=======
             state,
->>>>>>> 7749ce57
         })
     }
 }
@@ -2615,10 +2569,7 @@
                         "Failed to convert browser info".to_string(),
                     )
                 })?,
-<<<<<<< HEAD
-=======
             state,
->>>>>>> 7749ce57
             refund_metadata: router_data
                 .request
                 .refund_connector_metadata
@@ -2636,7 +2587,6 @@
                         .unwrap_or_default()
                 })
                 .unwrap_or_default(),
-            state: None,
         })
     }
 }
