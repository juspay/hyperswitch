use std::{collections::HashMap, str::FromStr};

use api_models::payments::{
    AmountInfo, ApplePayAddressParameters, ApplePayPaymentRequest, ApplePaySessionResponse,
    ApplepaySessionTokenResponse, GooglePaySessionResponse, GpayAllowedMethodsParameters,
    GpayAllowedPaymentMethods, GpayBillingAddressFormat, GpayBillingAddressParameters,
    GpayMerchantInfo, GpaySessionTokenResponse, GpayShippingAddressParameters, GpayTokenParameters,
    GpayTokenizationSpecification, GpayTransactionInfo, NextActionCall, PaypalFlow,
    PaypalSessionTokenResponse, PaypalTransactionInfo, SdkNextAction, SecretInfoToInitiateSdk,
    SessionToken, ThirdPartySdkSessionResponse,
};
use common_enums::{AttemptStatus, AuthenticationType, RefundStatus};
use common_utils::{
    ext_traits::Encode,
    request::Method,
    types::{self, AmountConvertor, MinorUnit, StringMajorUnitForConnector},
};
use diesel_models::enums as storage_enums;
use error_stack::{report, ResultExt};
use external_services::grpc_client::unified_connector_service::UnifiedConnectorServiceError;
use hyperswitch_domain_models::{
    mandates::MandateData,
    router_data::{AccessToken, ErrorResponse, RouterData},
    router_flow_types::{
        payments::{Authorize, Capture, PSync, SetupMandate},
        refunds::{Execute, RSync},
        unified_authentication_service as uas_flows, ExternalVaultProxy, Session,
    },
    router_request_types::{
        self, AuthenticationData, ExternalVaultProxyPaymentsData, PaymentsAuthorizeData,
        PaymentsCancelData, PaymentsCaptureData, PaymentsSessionData, PaymentsSyncData,
        RefundsData, SetupMandateRequestData,
    },
    router_response_types::{PaymentsResponseData, RedirectForm, RefundsResponseData},
};
pub use hyperswitch_interfaces::{
    helpers::ForeignTryFrom,
    unified_connector_service::{
        transformers::convert_connector_service_status_code, WebhookTransformData,
        WebhookTransformationStatus,
    },
};
use masking::{ExposeInterface, PeekInterface, Secret};
use router_env::tracing;
use time::{Duration, OffsetDateTime};
use unified_connector_service_cards::CardNumber;
use unified_connector_service_client::payments::{
    self as payments_grpc, session_token, ConnectorState, Identifier,
    PaymentServiceTransformRequest, PaymentServiceTransformResponse,
};
use unified_connector_service_masking::ExposeInterface as UcsMaskingExposeInterface;

use crate::{
    core::{errors, mandate::MandateBehaviour, unified_connector_service},
    types::{
        api,
        transformers::{self, ForeignFrom},
    },
};

const UPI_WAIT_SCREEN_DISPLAY_DURATION_MINUTES: i64 = 5;
const UPI_POLL_DELAY_IN_SECS: u16 = 5;
const UPI_POLL_FREQUENCY: u16 = 60;

pub fn build_upi_wait_screen_data(
) -> Result<serde_json::Value, error_stack::Report<UnifiedConnectorServiceError>> {
    let current_time = OffsetDateTime::now_utc().unix_timestamp_nanos();

    let wait_screen_data = api_models::payments::WaitScreenInstructions {
        display_from_timestamp: current_time,
        display_to_timestamp: Some(
            current_time
                + Duration::minutes(UPI_WAIT_SCREEN_DISPLAY_DURATION_MINUTES).whole_nanoseconds(),
        ),
        poll_config: Some(api_models::payments::PollConfig {
            delay_in_secs: UPI_POLL_DELAY_IN_SECS,
            frequency: UPI_POLL_FREQUENCY,
        }),
    };

    serde_json::to_value(wait_screen_data)
        .change_context(UnifiedConnectorServiceError::ParsingFailed)
        .attach_printable("Failed to serialize WaitScreenInstructions to JSON value")
}

/// Utility function to convert serde_json::Value map to HashMap<String, String>
/// Propagates serialization errors instead of using defaults
fn convert_value_map_to_hashmap(
    value: &serde_json::Value,
) -> Result<HashMap<String, String>, error_stack::Report<UnifiedConnectorServiceError>> {
    match value.as_object() {
        Some(map) => map
            .iter()
            .map(|(k, v)| {
                let string_value = v
                    .as_str()
                    .map(|s| s.to_string())
                    .or_else(|| {
                        serde_json::to_string(v)
                            .ok()
                    })
                    .ok_or_else(|| {
                        error_stack::Report::new(
                            UnifiedConnectorServiceError::RequestEncodingFailedWithReason(format!(
                                "Failed to serialize metadata value for key: {}",
                                k
                            ))
                        )
                    })?;
                Ok::<_, error_stack::Report<UnifiedConnectorServiceError>>((k.clone(), string_value))
            })
            .collect::<Result<HashMap<String, String>, error_stack::Report<UnifiedConnectorServiceError>>>(),
        None => Ok(HashMap::new()),
    }
}

impl ForeignFrom<&payments_grpc::AccessToken> for AccessToken {
    fn foreign_from(grpc_token: &payments_grpc::AccessToken) -> Self {
        Self {
            token: Secret::new(grpc_token.token.clone()),
            expires: grpc_token.expires_in_seconds.unwrap_or_default(),
        }
    }
}

impl ForeignFrom<&AccessToken> for ConnectorState {
    fn foreign_from(access_token: &AccessToken) -> Self {
        Self {
            access_token: Some(payments_grpc::AccessToken {
                token: access_token.token.peek().to_string(),
                expires_in_seconds: Some(access_token.expires),
                token_type: None,
            }),
            connector_customer_id: None,
        }
    }
}

impl
    transformers::ForeignTryFrom<
        &RouterData<
            api::PaymentMethodToken,
            router_request_types::PaymentMethodTokenizationData,
            PaymentsResponseData,
        >,
    > for payments_grpc::PaymentServiceCreatePaymentMethodTokenRequest
{
    type Error = error_stack::Report<UnifiedConnectorServiceError>;
    fn foreign_try_from(
        router_data: &RouterData<
            api::PaymentMethodToken,
            router_request_types::PaymentMethodTokenizationData,
            PaymentsResponseData,
        >,
    ) -> Result<Self, Self::Error> {
        let connector_ref_id = Identifier {
            id_type: Some(payments_grpc::identifier::IdType::Id(
                router_data.connector_request_reference_id.clone(),
            )),
        };

        let merchant_account_metadata = router_data
            .connector_meta_data
            .as_ref()
            .and_then(|val| val.peek().as_object())
            .map(|map| {
                map.iter()
                    .filter_map(|(k, v)| v.as_str().map(|s| (k.clone(), s.to_string())))
                    .collect::<HashMap<String, String>>()
            })
            .unwrap_or_default();

        let currency = payments_grpc::Currency::foreign_try_from(router_data.request.currency)?;

        let payment_method = router_data
            .request
            .payment_method_type
            .map(|payment_method_type| {
                unified_connector_service::build_unified_connector_service_payment_method(
                    router_data.request.payment_method_data.clone(),
                    Some(payment_method_type),
                )
            })
            .transpose()?;

        // TODO: Fix the type of address field in UCS request and pass address
        // let address = payments_grpc::PaymentAddress::foreign_try_from(router_data.address.clone())?;

        let amount = router_data.request.amount.ok_or(report!(
            UnifiedConnectorServiceError::MissingRequiredField {
                field_name: "amount"
            }
        ))?;

        Ok(Self {
            request_ref_id: Some(connector_ref_id),
            merchant_account_metadata,
            amount,
            currency: currency.into(),
            minor_amount: amount,
            payment_method,
            customer_name: None,
            email: None,
            customer_id: None,
            address: None,
            metadata: HashMap::new(),
        })
    }
}

impl
    transformers::ForeignTryFrom<(
        &RouterData<Authorize, PaymentsAuthorizeData, PaymentsResponseData>,
        common_enums::CallConnectorAction,
    )> for payments_grpc::PaymentServiceAuthorizeOnlyRequest
{
    type Error = error_stack::Report<UnifiedConnectorServiceError>;

    fn foreign_try_from(
        (router_data, _call_connector_action): (
            &RouterData<Authorize, PaymentsAuthorizeData, PaymentsResponseData>,
            common_enums::CallConnectorAction,
        ),
    ) -> Result<Self, Self::Error> {
        let currency = payments_grpc::Currency::foreign_try_from(router_data.request.currency)?;

        let payment_method = Some(
            unified_connector_service::build_unified_connector_service_payment_method(
                router_data.request.payment_method_data.clone(),
                router_data.request.payment_method_type,
            )?,
        );

        let address = payments_grpc::PaymentAddress::foreign_try_from(router_data.address.clone())?;

        let auth_type = payments_grpc::AuthenticationType::foreign_try_from(router_data.auth_type)?;

        let browser_info = router_data
            .request
            .browser_info
            .clone()
            .map(payments_grpc::BrowserInformation::foreign_try_from)
            .transpose()?;

        let capture_method = router_data
            .request
            .capture_method
            .map(payments_grpc::CaptureMethod::foreign_try_from)
            .transpose()?;

        let authentication_data = router_data
            .request
            .authentication_data
            .clone()
            .map(payments_grpc::AuthenticationData::foreign_try_from)
            .transpose()?;
        let merchant_account_metadata = router_data
            .connector_meta_data
            .as_ref()
            .and_then(|val| val.peek().as_object())
            .map(|map| {
                map.iter()
                    .filter_map(|(k, v)| v.as_str().map(|s| (k.clone(), s.to_string())))
                    .collect::<HashMap<String, String>>()
            })
            .unwrap_or_default();
        let metadata = router_data
            .request
            .metadata
            .as_ref()
            .and_then(|val| val.as_object())
            .map(|map| {
                map.iter()
                    .map(|(k, v)| (k.clone(), v.to_string()))
                    .collect::<HashMap<String, String>>()
            })
            .unwrap_or_default();
        let setup_future_usage = router_data
            .request
            .setup_future_usage
            .map(payments_grpc::FutureUsage::foreign_try_from)
            .transpose()?;

        let customer_acceptance = router_data
            .request
            .customer_acceptance
            .clone()
            .map(payments_grpc::CustomerAcceptance::foreign_try_from)
            .transpose()?;

        let state = router_data
            .access_token
            .as_ref()
            .map(ConnectorState::foreign_from);

        Ok(Self {
            order_id: router_data.request.order_id.clone(),
            amount: router_data.request.amount,
            currency: currency.into(),
            payment_method,
            return_url: router_data.request.router_return_url.clone(),
            address: Some(address),
            auth_type: auth_type.into(),
            enrolled_for_3ds: router_data.request.enrolled_for_3ds,
            request_incremental_authorization: router_data
                .request
                .request_incremental_authorization,
            minor_amount: router_data.request.amount,
            email: router_data
                .request
                .email
                .clone()
                .map(|e| e.expose().expose().into()),
            browser_info,

            session_token: router_data.session_token.clone(),
            order_tax_amount: router_data
                .request
                .order_tax_amount
                .map(|order_tax_amount| order_tax_amount.get_amount_as_i64()),
            customer_name: router_data
                .request
                .customer_name
                .clone()
                .map(|customer_name| customer_name.peek().to_owned()),
            capture_method: capture_method.map(|capture_method| capture_method.into()),
            webhook_url: router_data.request.webhook_url.clone(),
            complete_authorize_url: router_data.request.complete_authorize_url.clone(),
            setup_future_usage: setup_future_usage.map(|s| s.into()),
            off_session: router_data.request.off_session,
            customer_acceptance,
            order_category: router_data.request.order_category.clone(),
            payment_experience: None,
            authentication_data,
            request_extended_authorization: router_data
                .request
                .request_extended_authorization
                .map(|request_extended_authorization| request_extended_authorization.is_true()),
            merchant_order_reference_id: router_data.request.merchant_order_reference_id.clone(),
            shipping_cost: router_data
                .request
                .shipping_cost
                .map(|shipping_cost| shipping_cost.get_amount_as_i64()),
            request_ref_id: Some(Identifier {
                id_type: Some(payments_grpc::identifier::IdType::Id(
                    router_data.connector_request_reference_id.clone(),
                )),
            }),
            customer_id: router_data
                .request
                .customer_id
                .as_ref()
                .map(|id| id.get_string_repr().to_string()),
            metadata,
            test_mode: router_data.test_mode,
            connector_customer_id: router_data.connector_customer.clone(),
            state,
            payment_method_token: router_data
                .payment_method_token
                .as_ref()
                .and_then(|pmt| pmt.get_payment_method_token())
                .map(ExposeInterface::expose),
            merchant_account_metadata,
            description: router_data.description.clone(),
            setup_mandate_details: router_data
                .request
                .setup_mandate_details
                .as_ref()
                .map(payments_grpc::SetupMandateDetails::foreign_try_from)
                .transpose()?,
            statement_descriptor_name: router_data
                .request
                .billing_descriptor
                .as_ref()
                .and_then(|descriptor| descriptor.statement_descriptor.clone()),
            statement_descriptor_suffix: router_data
                .request
                .billing_descriptor
                .as_ref()
                .and_then(|descriptor| descriptor.statement_descriptor_suffix.clone()),
            order_details: vec![],
        })
    }
}

impl
    transformers::ForeignTryFrom<
        &RouterData<
            api::CreateOrder,
            router_request_types::CreateOrderRequestData,
            PaymentsResponseData,
        >,
    > for payments_grpc::PaymentServiceCreateOrderRequest
{
    type Error = error_stack::Report<UnifiedConnectorServiceError>;
    fn foreign_try_from(
        router_data: &RouterData<
            api::CreateOrder,
            router_request_types::CreateOrderRequestData,
            PaymentsResponseData,
        >,
    ) -> Result<Self, Self::Error> {
        let currency = payments_grpc::Currency::foreign_try_from(router_data.request.currency)?;

        // Populate state with access token if available (same pattern as Authorize flow)
        let state = router_data
            .access_token
            .as_ref()
            .map(ConnectorState::foreign_from);

        Ok(Self {
            request_ref_id: Some(Identifier {
                id_type: Some(payments_grpc::identifier::IdType::Id(
                    router_data.connector_request_reference_id.clone(),
                )),
            }),
            amount: router_data.request.minor_amount.get_amount_as_i64(),
            currency: currency.into(),
            metadata: HashMap::new(),
            webhook_url: None,
            state,
        })
    }
}

impl
    transformers::ForeignTryFrom<(
        &RouterData<
            hyperswitch_domain_models::router_flow_types::payments::CreateConnectorCustomer,
            router_request_types::ConnectorCustomerData,
            PaymentsResponseData,
        >,
        common_enums::CallConnectorAction,
    )> for payments_grpc::PaymentServiceCreateConnectorCustomerRequest
{
    type Error = error_stack::Report<UnifiedConnectorServiceError>;

    fn foreign_try_from(
        (router_data, _call_connector_action): (
            &RouterData<
                hyperswitch_domain_models::router_flow_types::payments::CreateConnectorCustomer,
                router_request_types::ConnectorCustomerData,
                PaymentsResponseData,
            >,
            common_enums::CallConnectorAction,
        ),
    ) -> Result<Self, Self::Error> {
        let request_ref_id = router_data.connector_request_reference_id.clone();
        let address = payments_grpc::PaymentAddress::foreign_try_from(router_data.address.clone())?;
        Ok(Self {
            request_ref_id: Some(Identifier {
                id_type: Some(payments_grpc::identifier::IdType::Id(request_ref_id)),
            }),
            merchant_account_metadata: HashMap::new(),
            customer_name: router_data
                .request
                .name
                .clone()
                .map(ExposeInterface::expose),
            email: router_data
                .request
                .email
                .clone()
                .map(|e| e.expose().expose().into()),
            customer_id: router_data
                .customer_id
                .clone()
                .map(|id| id.get_string_repr().to_string()),
            phone_number: router_data
                .request
                .phone
                .as_ref()
                .map(|phone| phone.peek().to_string()),
            address: Some(address),
            metadata: HashMap::new(),
        })
    }
}

impl
    transformers::ForeignTryFrom<(
        &RouterData<PSync, PaymentsSyncData, PaymentsResponseData>,
        common_enums::CallConnectorAction,
    )> for payments_grpc::PaymentServiceGetRequest
{
    type Error = error_stack::Report<UnifiedConnectorServiceError>;

    fn foreign_try_from(
        (router_data, call_connector_action): (
            &RouterData<PSync, PaymentsSyncData, PaymentsResponseData>,
            common_enums::CallConnectorAction,
        ),
    ) -> Result<Self, Self::Error> {
        let connector_transaction_id = router_data
            .request
            .connector_transaction_id
            .get_connector_transaction_id()
            .map(|id| Identifier {
                id_type: Some(payments_grpc::identifier::IdType::Id(id)),
            })
            .map_err(|e| {
                tracing::debug!(
                    transaction_id_error=?e,
                    "Failed to extract connector transaction ID for UCS payment sync request"
                );
                e
            })
            .ok();

        let connector_ref_id = router_data
            .request
            .connector_reference_id
            .clone()
            .map(|id| Identifier {
                id_type: Some(payments_grpc::identifier::IdType::Id(id)),
            });

        let currency = payments_grpc::Currency::foreign_try_from(router_data.request.currency)?;

        let handle_response = match call_connector_action {
            common_enums::CallConnectorAction::UCSHandleResponse(res) => Some(res),
            common_enums::CallConnectorAction::Trigger => None,
            common_enums::CallConnectorAction::HandleResponse(_)
            | common_enums::CallConnectorAction::UCSConsumeResponse(_)
            | common_enums::CallConnectorAction::Avoid
            | common_enums::CallConnectorAction::StatusUpdate { .. } => Err(
                UnifiedConnectorServiceError::RequestEncodingFailedWithReason(
                    "Invalid CallConnectorAction for payment sync call via UCS Gateway system"
                        .to_string(),
                ),
            )?,
        };

        let capture_method = router_data
            .request
            .capture_method
            .map(payments_grpc::CaptureMethod::foreign_try_from)
            .transpose()?;

        let state = router_data
            .access_token
            .as_ref()
            .map(ConnectorState::foreign_from);

        Ok(Self {
            transaction_id: connector_transaction_id,
            encoded_data: router_data.request.encoded_data.clone(),
            request_ref_id: connector_ref_id,
            capture_method: capture_method.map(|capture_method| capture_method.into()),
            handle_response,

            amount: router_data.request.amount.get_amount_as_i64(),
            currency: currency.into(),
            state,
        })
    }
}

impl
    transformers::ForeignTryFrom<
        &RouterData<
            api::AuthorizeSessionToken,
            router_request_types::AuthorizeSessionTokenData,
            PaymentsResponseData,
        >,
    > for payments_grpc::PaymentServiceCreateSessionTokenRequest
{
    type Error = error_stack::Report<UnifiedConnectorServiceError>;
    fn foreign_try_from(
        router_data: &RouterData<
            api::AuthorizeSessionToken,
            router_request_types::AuthorizeSessionTokenData,
            PaymentsResponseData,
        >,
    ) -> Result<Self, Self::Error> {
        let currency = payments_grpc::Currency::foreign_try_from(router_data.request.currency)?;
        Ok(Self {
            request_ref_id: Some(Identifier {
                id_type: Some(payments_grpc::identifier::IdType::Id(
                    router_data.connector_request_reference_id.clone(),
                )),
            }),
            amount: router_data
                .request
                .amount
                .ok_or(report!(UnifiedConnectorServiceError::RequestEncodingFailed))?,
            currency: currency.into(),
            minor_amount: router_data
                .request
                .amount
                .ok_or(report!(UnifiedConnectorServiceError::RequestEncodingFailed))?,
            metadata: HashMap::new(),
            state: None,
            browser_info: None,
        })
    }
}

impl
    transformers::ForeignTryFrom<
        &RouterData<
            uas_flows::Authenticate,
            router_request_types::PaymentsAuthenticateData,
            PaymentsResponseData,
        >,
    > for payments_grpc::PaymentServiceAuthenticateRequest
{
    type Error = error_stack::Report<UnifiedConnectorServiceError>;
    fn foreign_try_from(
        router_data: &RouterData<
            uas_flows::Authenticate,
            router_request_types::PaymentsAuthenticateData,
            PaymentsResponseData,
        >,
    ) -> Result<Self, Self::Error> {
        let currency = payments_grpc::Currency::foreign_try_from(
            router_data.request.currency.unwrap_or_default(),
        )?;

        let payment_method = router_data
            .request
            .payment_method_data
            .clone()
            .map(|payment_method_data| {
                unified_connector_service::build_unified_connector_service_payment_method(
                    payment_method_data,
                    router_data.request.payment_method_type,
                )
            })
            .transpose()?;

        let address = payments_grpc::PaymentAddress::foreign_try_from(router_data.address.clone())?;
        let merchant_account_metadata = router_data
            .connector_meta_data
            .as_ref()
            .map(|val| convert_value_map_to_hashmap(val.peek()))
            .transpose()?
            .unwrap_or_default();
        Ok(Self {
            request_ref_id: Some(Identifier {
                id_type: Some(payments_grpc::identifier::IdType::Id(
                    router_data.connector_request_reference_id.clone(),
                )),
            }),
            amount: router_data.request.amount.unwrap_or(0),
            currency: currency.into(),
            minor_amount: router_data
                .request
                .minor_amount
                .map(|amount| amount.get_amount_as_i64())
                .unwrap_or(0),
            payment_method,
            email: router_data
                .request
                .email
                .clone()
                .map(|e| e.expose().expose().into()),
            customer_name: None,
            address: Some(address),
            authentication_data: None,
            metadata: HashMap::new(),
            return_url: None,
            continue_redirection_url: router_data.request.complete_authorize_url.clone(),
            state: None,
            redirection_response: router_data
                .request
                .redirect_response
                .clone()
                .map(|redirection_response| {
                    payments_grpc::RedirectionResponse::foreign_try_from(redirection_response)
                })
                .transpose()?,
            merchant_account_metadata,
            browser_info: router_data
                .request
                .browser_info
                .clone()
                .map(payments_grpc::BrowserInformation::foreign_try_from)
                .transpose()?,
        })
    }
}

impl
    transformers::ForeignTryFrom<
        &RouterData<
            uas_flows::PostAuthenticate,
            router_request_types::PaymentsPostAuthenticateData,
            PaymentsResponseData,
        >,
    > for payments_grpc::PaymentServicePostAuthenticateRequest
{
    type Error = error_stack::Report<UnifiedConnectorServiceError>;
    fn foreign_try_from(
        router_data: &RouterData<
            uas_flows::PostAuthenticate,
            router_request_types::PaymentsPostAuthenticateData,
            PaymentsResponseData,
        >,
    ) -> Result<Self, Self::Error> {
        let currency = payments_grpc::Currency::foreign_try_from(
            router_data.request.currency.unwrap_or_default(),
        )?;

        let address = payments_grpc::PaymentAddress::foreign_try_from(router_data.address.clone())?;

        let payment_method = router_data
            .request
            .payment_method_data
            .clone()
            .map(|payment_method_data| {
                unified_connector_service::build_unified_connector_service_payment_method(
                    payment_method_data,
                    router_data.request.payment_method_type,
                )
            })
            .transpose()?;
        let merchant_account_metadata = router_data
            .connector_meta_data
            .as_ref()
            .map(|val| convert_value_map_to_hashmap(val.peek()))
            .transpose()?
            .unwrap_or_default();
        Ok(Self {
            request_ref_id: Some(Identifier {
                id_type: Some(payments_grpc::identifier::IdType::Id(
                    router_data.connector_request_reference_id.clone(),
                )),
            }),
            amount: router_data.request.amount.unwrap_or(0),
            currency: currency.into(),
            minor_amount: router_data
                .request
                .minor_amount
                .map(|amount| amount.get_amount_as_i64())
                .unwrap_or(0),
            payment_method,
            email: router_data
                .request
                .email
                .clone()
                .map(|e| e.expose().expose().into()),
            customer_name: None,
            address: Some(address),
            authentication_data: None,
            metadata: HashMap::new(),
            return_url: None,
            continue_redirection_url: None,
            state: None,
            merchant_account_metadata,
            redirection_response: router_data
                .request
                .redirect_response
                .clone()
                .map(|redirection_response| {
                    payments_grpc::RedirectionResponse::foreign_try_from(redirection_response)
                })
                .transpose()?,
            browser_info: router_data
                .request
                .browser_info
                .clone()
                .map(payments_grpc::BrowserInformation::foreign_try_from)
                .transpose()?,
        })
    }
}

impl
    transformers::ForeignTryFrom<
        &RouterData<
            uas_flows::PreAuthenticate,
            router_request_types::PaymentsPreAuthenticateData,
            PaymentsResponseData,
        >,
    > for payments_grpc::PaymentServicePreAuthenticateRequest
{
    type Error = error_stack::Report<UnifiedConnectorServiceError>;
    fn foreign_try_from(
        router_data: &RouterData<
            uas_flows::PreAuthenticate,
            router_request_types::PaymentsPreAuthenticateData,
            PaymentsResponseData,
        >,
    ) -> Result<Self, Self::Error> {
        let currency = payments_grpc::Currency::foreign_try_from(
            router_data.request.currency.unwrap_or_default(),
        )?;

        let payment_method = Some(
            unified_connector_service::build_unified_connector_service_payment_method(
                router_data.request.payment_method_data.clone(),
                router_data.request.payment_method_type,
            )?,
        );

        let address = payments_grpc::PaymentAddress::foreign_try_from(router_data.address.clone())?;
        let merchant_account_metadata = router_data
            .connector_meta_data
            .as_ref()
            .map(|val| convert_value_map_to_hashmap(val.peek()))
            .transpose()?
            .unwrap_or_default();
        let metadata = router_data
            .request
            .metadata
            .as_ref()
            .map(|val| convert_value_map_to_hashmap(val.peek()))
            .transpose()?
            .unwrap_or_default();
        Ok(Self {
            request_ref_id: Some(Identifier {
                id_type: Some(payments_grpc::identifier::IdType::Id(
                    router_data.connector_request_reference_id.clone(),
                )),
            }),
            amount: router_data.request.amount,
            currency: currency.into(),
            minor_amount: router_data.request.minor_amount.get_amount_as_i64(),
            payment_method,
            email: router_data
                .request
                .email
                .clone()
                .map(|e| e.expose().expose().into()),
            customer_name: router_data
                .request
                .customer_name
                .clone()
                .map(|customer_name| customer_name.peek().to_owned()),
            address: Some(address),
            enrolled_for_3ds: router_data.request.enrolled_for_3ds,
            metadata,
            return_url: router_data.request.router_return_url.clone(),
            continue_redirection_url: router_data.request.complete_authorize_url.clone(),
            state: None,
            merchant_account_metadata,
            browser_info: router_data
                .request
                .browser_info
                .clone()
                .map(payments_grpc::BrowserInformation::foreign_try_from)
                .transpose()?,
        })
    }
}

impl transformers::ForeignTryFrom<&RouterData<Capture, PaymentsCaptureData, PaymentsResponseData>>
    for payments_grpc::PaymentServiceCaptureRequest
{
    type Error = error_stack::Report<UnifiedConnectorServiceError>;

    fn foreign_try_from(
        router_data: &RouterData<Capture, PaymentsCaptureData, PaymentsResponseData>,
    ) -> Result<Self, Self::Error> {
        let connector_transaction_id = router_data.request.connector_transaction_id.clone();

        let currency = payments_grpc::Currency::foreign_try_from(router_data.request.currency)?;

        let browser_info = router_data
            .request
            .browser_info
            .clone()
            .map(payments_grpc::BrowserInformation::foreign_try_from)
            .transpose()?;

        let capture_method = router_data
            .request
            .capture_method
            .map(payments_grpc::CaptureMethod::foreign_try_from)
            .transpose()?;

        let state = router_data
            .access_token
            .as_ref()
            .map(ConnectorState::foreign_from);

        let merchant_account_metadata = router_data
            .connector_meta_data
            .as_ref()
            .and_then(|val| val.peek().as_object())
            .map(|map| {
                map.iter()
                    .filter_map(|(k, v)| v.as_str().map(|s| (k.clone(), s.to_string())))
                    .collect::<HashMap<String, String>>()
            })
            .unwrap_or_default();

        Ok(Self {
            transaction_id: Some(Identifier {
                id_type: Some(payments_grpc::identifier::IdType::Id(
                    connector_transaction_id,
                )),
            }),
            request_ref_id: Some(Identifier {
                id_type: Some(payments_grpc::identifier::IdType::Id(
                    router_data.connector_request_reference_id.clone(),
                )),
            }),
            amount_to_capture: router_data
                .request
                .minor_amount_to_capture
                .get_amount_as_i64(),
            currency: currency.into(),
            capture_method: capture_method.map(|capture_method| capture_method.into()),
            connector_metadata: router_data
                .request
                .metadata
                .as_ref()
                .map(convert_value_map_to_hashmap)
                .transpose()?
                .unwrap_or_default(),
            browser_info,
            multiple_capture_data: router_data.request.multiple_capture_data.as_ref().map(
                |multiple_capture_request_data| payments_grpc::MultipleCaptureRequestData {
                    capture_sequence: multiple_capture_request_data.capture_sequence.into(),
                    capture_reference: multiple_capture_request_data.capture_reference.clone(),
                },
            ),
            state,
            merchant_account_metadata,
        })
    }
}

impl
    transformers::ForeignTryFrom<
        &RouterData<
            api::CompleteAuthorize,
            crate::types::CompleteAuthorizeData,
            PaymentsResponseData,
        >,
    > for payments_grpc::PaymentServiceAuthorizeRequest
{
    type Error = error_stack::Report<UnifiedConnectorServiceError>;

    fn foreign_try_from(
        router_data: &RouterData<
            api::CompleteAuthorize,
            crate::types::CompleteAuthorizeData,
            PaymentsResponseData,
        >,
    ) -> Result<Self, Self::Error> {
        let currency = payments_grpc::Currency::foreign_try_from(router_data.request.currency)?;

        let payment_method = router_data
            .request
            .payment_method_data
            .clone()
            .map(|payment_method_data| {
                unified_connector_service::build_unified_connector_service_payment_method(
                    payment_method_data,
                    router_data.request.payment_method_type,
                )
            })
            .transpose()?;

        let address = payments_grpc::PaymentAddress::foreign_try_from(router_data.address.clone())?;

        let auth_type =
            payments_grpc::AuthenticationType::foreign_try_from(AuthenticationType::NoThreeDs)?;

        let browser_info = router_data
            .request
            .browser_info
            .clone()
            .map(payments_grpc::BrowserInformation::foreign_try_from)
            .transpose()?;

        let capture_method = router_data
            .request
            .capture_method
            .map(payments_grpc::CaptureMethod::foreign_try_from)
            .transpose()?;

        let merchant_account_metadata = router_data
            .connector_meta_data
            .as_ref()
            .map(|val| convert_value_map_to_hashmap(val.peek()))
            .transpose()?
            .unwrap_or_default();
        let metadata = router_data
            .request
            .metadata
            .as_ref()
            .map(convert_value_map_to_hashmap)
            .transpose()?
            .unwrap_or_default();
        let authentication_data = router_data
            .request
            .authentication_data
            .clone()
            .map(payments_grpc::AuthenticationData::foreign_try_from)
            .transpose()?;

        Ok(Self {
            amount: router_data.request.amount,
            currency: currency.into(),
            payment_method,
            return_url: router_data.request.complete_authorize_url.clone(),
            address: Some(address),
            auth_type: auth_type.into(),
            enrolled_for_3ds: false,
            request_incremental_authorization: false,
            minor_amount: router_data.request.minor_amount.get_amount_as_i64(),
            email: router_data
                .request
                .email
                .clone()
                .map(|e| e.expose().expose().into()),
            browser_info,
            session_token: None,
            order_tax_amount: None,
            customer_name: None,
            capture_method: capture_method.map(|capture_method| capture_method.into()),
            webhook_url: None, // CompleteAuthorize doesn't have webhook_url
            complete_authorize_url: router_data.request.complete_authorize_url.clone(),
            setup_future_usage: router_data
                .request
                .setup_future_usage
                .map(payments_grpc::FutureUsage::foreign_try_from)
                .transpose()?
                .map(|s| s.into()),
            off_session: router_data.request.off_session,
            customer_acceptance: router_data
                .request
                .customer_acceptance
                .clone()
                .map(payments_grpc::CustomerAcceptance::foreign_try_from)
                .transpose()?,
            order_category: None,
            payment_experience: None,
            authentication_data,
            request_extended_authorization: None,
            merchant_order_reference_id: None,
            shipping_cost: None,
            request_ref_id: Some(Identifier {
                id_type: Some(payments_grpc::identifier::IdType::Id(
                    router_data.connector_request_reference_id.clone(),
                )),
            }),
            customer_id: None,
            metadata,
            test_mode: router_data.test_mode,
            connector_customer_id: router_data.connector_customer.clone(),
            merchant_account_metadata,
            state: None,
            description: None,
            setup_mandate_details: None,
            statement_descriptor_name: None,
            statement_descriptor_suffix: None,
            order_details: vec![],
        })
    }
}

impl
    transformers::ForeignTryFrom<
        &RouterData<Authorize, PaymentsAuthorizeData, PaymentsResponseData>,
    > for payments_grpc::PaymentServiceAuthorizeRequest
{
    type Error = error_stack::Report<UnifiedConnectorServiceError>;

    fn foreign_try_from(
        router_data: &RouterData<Authorize, PaymentsAuthorizeData, PaymentsResponseData>,
    ) -> Result<Self, Self::Error> {
        let currency = payments_grpc::Currency::foreign_try_from(router_data.request.currency)?;

        let payment_method = Some(
            unified_connector_service::build_unified_connector_service_payment_method(
                router_data.request.payment_method_data.clone(),
                router_data.request.payment_method_type,
            )?,
        );

        let address = payments_grpc::PaymentAddress::foreign_try_from(router_data.address.clone())?;

        let auth_type = payments_grpc::AuthenticationType::foreign_try_from(router_data.auth_type)?;

        let browser_info = router_data
            .request
            .browser_info
            .clone()
            .map(payments_grpc::BrowserInformation::foreign_try_from)
            .transpose()?;

        let capture_method = router_data
            .request
            .capture_method
            .map(payments_grpc::CaptureMethod::foreign_try_from)
            .transpose()?;

        let authentication_data = router_data
            .request
            .authentication_data
            .clone()
            .map(payments_grpc::AuthenticationData::foreign_try_from)
            .transpose()?;
        let merchant_account_metadata = router_data
            .connector_meta_data
            .as_ref()
            .map(|val| convert_value_map_to_hashmap(val.peek()))
            .transpose()?
            .unwrap_or_default();
        let metadata = router_data
            .request
            .metadata
            .as_ref()
            .map(convert_value_map_to_hashmap)
            .transpose()?
            .unwrap_or_default();
        let setup_future_usage = router_data
            .request
            .setup_future_usage
            .map(payments_grpc::FutureUsage::foreign_try_from)
            .transpose()?;

        let customer_acceptance = router_data
            .request
            .customer_acceptance
            .clone()
            .map(payments_grpc::CustomerAcceptance::foreign_try_from)
            .transpose()?;

        let state = router_data
            .access_token
            .as_ref()
            .map(ConnectorState::foreign_from);

        Ok(Self {
            amount: router_data.request.amount,
            currency: currency.into(),
            payment_method,
            return_url: router_data.request.router_return_url.clone(),
            address: Some(address),
            auth_type: auth_type.into(),
            enrolled_for_3ds: router_data.request.enrolled_for_3ds,
            request_incremental_authorization: router_data
                .request
                .request_incremental_authorization,
            minor_amount: router_data.request.amount,
            email: router_data
                .request
                .email
                .clone()
                .map(|e| e.expose().expose().into()),
            browser_info,

            session_token: None,
            order_tax_amount: router_data
                .request
                .order_tax_amount
                .map(|order_tax_amount| order_tax_amount.get_amount_as_i64()),
            customer_name: router_data
                .request
                .customer_name
                .clone()
                .map(|customer_name| customer_name.peek().to_owned()),
            capture_method: capture_method.map(|capture_method| capture_method.into()),
            webhook_url: router_data.request.webhook_url.clone(),
            complete_authorize_url: router_data.request.complete_authorize_url.clone(),
            setup_future_usage: setup_future_usage.map(|s| s.into()),
            off_session: router_data.request.off_session,
            customer_acceptance,
            order_category: router_data.request.order_category.clone(),
            payment_experience: None,
            authentication_data,
            request_extended_authorization: router_data
                .request
                .request_extended_authorization
                .map(|request_extended_authorization| request_extended_authorization.is_true()),
            merchant_order_reference_id: router_data.request.merchant_order_reference_id.clone(),
            shipping_cost: router_data
                .request
                .shipping_cost
                .map(|shipping_cost| shipping_cost.get_amount_as_i64()),
            request_ref_id: Some(Identifier {
                id_type: Some(payments_grpc::identifier::IdType::Id(
                    router_data.connector_request_reference_id.clone(),
                )),
            }),
            customer_id: router_data
                .request
                .customer_id
                .as_ref()
                .map(|id| id.get_string_repr().to_string()),
            metadata,
            test_mode: router_data.test_mode,
            connector_customer_id: router_data.connector_customer.clone(),
            state,
            merchant_account_metadata,
            description: router_data.description.clone(),
            setup_mandate_details: router_data
                .request
                .setup_mandate_details
                .as_ref()
                .map(payments_grpc::SetupMandateDetails::foreign_try_from)
                .transpose()?,
            statement_descriptor_name: router_data
                .request
                .billing_descriptor
                .as_ref()
                .and_then(|descriptor| descriptor.statement_descriptor.clone()),
            statement_descriptor_suffix: router_data
                .request
                .billing_descriptor
                .as_ref()
                .and_then(|descriptor| descriptor.statement_descriptor_suffix.clone()),
            order_details: vec![],
        })
    }
}

impl
    transformers::ForeignTryFrom<
        &RouterData<ExternalVaultProxy, ExternalVaultProxyPaymentsData, PaymentsResponseData>,
    > for payments_grpc::PaymentServiceAuthorizeRequest
{
    type Error = error_stack::Report<UnifiedConnectorServiceError>;

    fn foreign_try_from(
        router_data: &RouterData<
            ExternalVaultProxy,
            ExternalVaultProxyPaymentsData,
            PaymentsResponseData,
        >,
    ) -> Result<Self, Self::Error> {
        let currency = payments_grpc::Currency::foreign_try_from(router_data.request.currency)?;

        let payment_method = Some(
            unified_connector_service::build_unified_connector_service_payment_method_for_external_proxy(
                router_data.request.payment_method_data.clone(),
                router_data.request.payment_method_type,
            )?
        );

        let address = payments_grpc::PaymentAddress::foreign_try_from(router_data.address.clone())?;

        let auth_type = payments_grpc::AuthenticationType::foreign_try_from(router_data.auth_type)?;

        let browser_info = router_data
            .request
            .browser_info
            .clone()
            .map(payments_grpc::BrowserInformation::foreign_try_from)
            .transpose()?;

        let capture_method = router_data
            .request
            .capture_method
            .map(payments_grpc::CaptureMethod::foreign_try_from)
            .transpose()?;

        let authentication_data = router_data
            .request
            .authentication_data
            .clone()
            .map(payments_grpc::AuthenticationData::foreign_try_from)
            .transpose()?;

        let setup_future_usage = router_data
            .request
            .setup_future_usage
            .map(payments_grpc::FutureUsage::foreign_try_from)
            .transpose()?;

        let customer_acceptance = router_data
            .request
            .customer_acceptance
            .clone()
            .map(payments_grpc::CustomerAcceptance::foreign_try_from)
            .transpose()?;

        Ok(Self {
            amount: router_data.request.amount,
            currency: currency.into(),
            payment_method,
            return_url: router_data.request.router_return_url.clone(),
            address: Some(address),
            auth_type: auth_type.into(),
            enrolled_for_3ds: router_data.request.enrolled_for_3ds,
            request_incremental_authorization: router_data
                .request
                .request_incremental_authorization,
            minor_amount: router_data.request.amount,
            email: router_data
                .request
                .email
                .clone()
                .map(|e| e.expose().expose().into()),
            browser_info,

            session_token: None,
            order_tax_amount: router_data
                .request
                .order_tax_amount
                .map(|order_tax_amount| order_tax_amount.get_amount_as_i64()),
            customer_name: router_data
                .request
                .customer_name
                .clone()
                .map(|customer_name| customer_name.peek().to_owned()),
            capture_method: capture_method.map(|capture_method| capture_method.into()),
            webhook_url: router_data.request.webhook_url.clone(),
            complete_authorize_url: router_data.request.complete_authorize_url.clone(),
            setup_future_usage: setup_future_usage.map(|s| s.into()),
            off_session: router_data.request.off_session,
            customer_acceptance,
            order_category: router_data.request.order_category.clone(),
            payment_experience: None,
            authentication_data,
            request_extended_authorization: router_data
                .request
                .request_extended_authorization
                .map(|request_extended_authorization| request_extended_authorization.is_true()),
            merchant_order_reference_id: router_data
                .request
                .merchant_order_reference_id
                .as_ref()
                .map(|merchant_order_reference_id| {
                    merchant_order_reference_id.get_string_repr().to_string()
                }),
            shipping_cost: router_data
                .request
                .shipping_cost
                .map(|shipping_cost| shipping_cost.get_amount_as_i64()),
            request_ref_id: Some(Identifier {
                id_type: Some(payments_grpc::identifier::IdType::Id(
                    router_data.connector_request_reference_id.clone(),
                )),
            }),
            customer_id: router_data
                .request
                .customer_id
                .as_ref()
                .map(|id| id.get_string_repr().to_string()),
            metadata: router_data
                .request
                .metadata
                .as_ref()
                .map(convert_value_map_to_hashmap)
                .transpose()?
                .unwrap_or_default(),
            merchant_account_metadata: router_data
                .connector_meta_data
                .as_ref()
                .map(|meta| convert_value_map_to_hashmap(meta.peek()))
                .transpose()?
                .unwrap_or_default(),
            test_mode: router_data.test_mode,
            connector_customer_id: router_data.connector_customer.clone(),
            state: None,
            description: router_data.description.clone(),
            setup_mandate_details: router_data
                .request
                .setup_mandate_details
                .as_ref()
                .map(payments_grpc::SetupMandateDetails::foreign_try_from)
                .transpose()?,
            statement_descriptor_name: router_data.request.statement_descriptor.clone(),
            statement_descriptor_suffix: router_data.request.statement_descriptor_suffix.clone(),
            order_details: vec![],
        })
    }
}

impl
    transformers::ForeignTryFrom<
        &RouterData<SetupMandate, SetupMandateRequestData, PaymentsResponseData>,
    > for payments_grpc::PaymentServiceRegisterRequest
{
    type Error = error_stack::Report<UnifiedConnectorServiceError>;

    fn foreign_try_from(
        router_data: &RouterData<SetupMandate, SetupMandateRequestData, PaymentsResponseData>,
    ) -> Result<Self, Self::Error> {
        let currency = payments_grpc::Currency::foreign_try_from(router_data.request.currency)?;
        let payment_method = Some(
            unified_connector_service::build_unified_connector_service_payment_method(
                router_data.request.payment_method_data.clone(),
                router_data.request.payment_method_type,
            )?,
        );
        let address = payments_grpc::PaymentAddress::foreign_try_from(router_data.address.clone())?;
        let auth_type = payments_grpc::AuthenticationType::foreign_try_from(router_data.auth_type)?;
        let browser_info = router_data
            .request
            .browser_info
            .clone()
            .map(payments_grpc::BrowserInformation::foreign_try_from)
            .transpose()?;
        let setup_future_usage = router_data
            .request
            .setup_future_usage
            .map(payments_grpc::FutureUsage::foreign_try_from)
            .transpose()?;

        // If this is the deprecated mandate_id flow, take customer_acceptance
        // from setup_mandate_details. Otherwise, take it from request.customer_acceptance.
        let customer_acceptance = match router_data.request.get_setup_mandate_details() {
            Some(mandate_data) => mandate_data
                .customer_acceptance
                .clone()
                .map(payments_grpc::CustomerAcceptance::foreign_try_from)
                .transpose(),
            None => router_data
                .request
                .customer_acceptance
                .clone()
                .map(payments_grpc::CustomerAcceptance::foreign_try_from)
                .transpose(),
        }?;

        let state = router_data
            .access_token
            .as_ref()
            .map(ConnectorState::foreign_from);

        Ok(Self {
            payment_method_token: router_data.payment_method_token.as_ref().and_then(|payment_method_token|{
                match payment_method_token {
                    hyperswitch_domain_models::router_data::PaymentMethodToken::Token(secret_token) => Some(secret_token.peek().clone()),
                    hyperswitch_domain_models::router_data::PaymentMethodToken::ApplePayDecrypt(_) |
                    hyperswitch_domain_models::router_data::PaymentMethodToken::GooglePayDecrypt(_) |
                    hyperswitch_domain_models::router_data::PaymentMethodToken::PazeDecrypt(_) => None
                }
            }),
            request_ref_id: Some(Identifier {
                id_type: Some(payments_grpc::identifier::IdType::Id(
                    router_data.connector_request_reference_id.clone(),
                )),
            }),
            currency: currency.into(),
            payment_method,
            minor_amount: router_data.request.amount,
            email: router_data
                .request
                .email
                .clone()
                .map(|e| e.expose().expose().into()),
            customer_name: router_data
                .request
                .customer_name
                .clone()
                .map(|customer_name| customer_name.peek().to_owned()),
            customer_id: router_data
                .request
                .customer_id
                .as_ref()
                .map(|id| id.get_string_repr().to_string()),
            address: Some(address),
            auth_type: auth_type.into(),
            enrolled_for_3ds: false,
            authentication_data: None,
            metadata: router_data
                .request
                .metadata
                .as_ref()
                .map(|secret| convert_value_map_to_hashmap(secret.peek()))
                .transpose()?
                .unwrap_or_default(),
            return_url: router_data.request.router_return_url.clone(),
            webhook_url: router_data.request.webhook_url.clone(),
            complete_authorize_url: router_data.request.complete_authorize_url.clone(),

            session_token: None,
            order_tax_amount: None,
            order_category: None,
            merchant_order_reference_id: None,
            shipping_cost: router_data
                .request
                .shipping_cost
                .map(|cost| cost.get_amount_as_i64()),
            setup_future_usage: setup_future_usage.map(|s| s.into()),
            off_session: router_data.request.off_session,
            request_incremental_authorization: router_data
                .request
                .request_incremental_authorization,
            request_extended_authorization: None,
            customer_acceptance,
            browser_info,
            order_id: None,
            payment_experience: None,
            merchant_account_metadata: router_data
                .connector_meta_data
                .as_ref()
                .map(|meta| convert_value_map_to_hashmap(meta.peek()))
                .transpose()?
                .unwrap_or_default(),
            connector_customer_id: router_data.connector_customer.clone(),
            state,
        })
    }
}

impl
    transformers::ForeignTryFrom<
        &RouterData<Authorize, PaymentsAuthorizeData, PaymentsResponseData>,
    > for payments_grpc::PaymentServiceRepeatEverythingRequest
{
    type Error = error_stack::Report<UnifiedConnectorServiceError>;

    fn foreign_try_from(
        router_data: &RouterData<Authorize, PaymentsAuthorizeData, PaymentsResponseData>,
    ) -> Result<Self, Self::Error> {
        let currency = payments_grpc::Currency::foreign_try_from(router_data.request.currency)?;
        let browser_info = router_data
            .request
            .browser_info
            .clone()
            .map(payments_grpc::BrowserInformation::foreign_try_from)
            .transpose()?;
        let capture_method = router_data
            .request
            .capture_method
            .map(payments_grpc::CaptureMethod::foreign_try_from)
            .transpose()?;

        let payment_method_type = router_data
            .request
            .payment_method_type
            .map(payments_grpc::PaymentMethodType::foreign_from)
            .map(|pm_type| pm_type.into());

        let address = payments_grpc::PaymentAddress::foreign_try_from(router_data.address.clone())?;

        let mandate_reference = match &router_data.request.mandate_id {
            Some(mandate) => match &mandate.mandate_reference_id {
                Some(api_models::payments::MandateReferenceId::ConnectorMandateId(
                    connector_mandate_id,
                )) => Some(payments_grpc::MandateReference {
                    mandate_id: connector_mandate_id.get_connector_mandate_id(),
                    payment_method_id: connector_mandate_id.get_payment_method_id(),
                }),
                _ => {
                    return Err(UnifiedConnectorServiceError::MissingRequiredField {
                        field_name: "connector_mandate_id",
                    }
                    .into())
                }
            },
            None => {
                return Err(UnifiedConnectorServiceError::MissingRequiredField {
                    field_name: "connector_mandate_id",
                }
                .into())
            }
        };

        let state = router_data
            .access_token
            .as_ref()
            .map(ConnectorState::foreign_from);

        Ok(Self {
            request_ref_id: Some(Identifier {
                id_type: Some(payments_grpc::identifier::IdType::Id(
                    router_data.connector_request_reference_id.clone(),
                )),
            }),
            mandate_reference,
            amount: router_data.request.amount,
            currency: currency.into(),
            minor_amount: router_data.request.amount,
            merchant_order_reference_id: router_data.request.merchant_order_reference_id.clone(),
            metadata: router_data
                .request
                .metadata
                .as_ref()
                .map(convert_value_map_to_hashmap)
                .transpose()?
                .unwrap_or_default(),
            merchant_account_metadata: router_data
                .connector_meta_data
                .as_ref()
                .map(|meta| convert_value_map_to_hashmap(meta.peek()))
                .transpose()?
                .unwrap_or_default(),
            webhook_url: router_data.request.webhook_url.clone(),
            capture_method: capture_method.map(|capture_method| capture_method.into()),
            email: router_data
                .request
                .email
                .clone()
                .map(|e| e.expose().expose().into()),
            browser_info,
            test_mode: router_data.test_mode,
<<<<<<< HEAD
            payment_method_type: router_data
                .request
                .payment_method_type
                .map(payments_grpc::PaymentMethodType::foreign_try_from)
                .transpose()?
                .map(|payment_method_type| payment_method_type.into()),
=======
            payment_method_type,
>>>>>>> 0d48d1a8
            state,
            return_url: router_data.request.router_return_url.clone(),
            description: router_data.description.clone(),
            connector_customer_id: router_data.connector_customer.clone(),
            address: Some(address),
            off_session: router_data.request.off_session,
            recurring_mandate_payment_data: None,
        })
    }
}

impl transformers::ForeignTryFrom<&RouterData<Session, PaymentsSessionData, PaymentsResponseData>>
    for payments_grpc::PaymentServiceSdkSessionTokenRequest
{
    type Error = error_stack::Report<UnifiedConnectorServiceError>;

    fn foreign_try_from(
        router_data: &RouterData<Session, PaymentsSessionData, PaymentsResponseData>,
    ) -> Result<Self, Self::Error> {
        let currency = payments_grpc::Currency::foreign_try_from(router_data.request.currency)?;

        let country = router_data
            .request
            .country
            .as_ref()
            .and_then(|c| payments_grpc::CountryAlpha2::from_str_name(&c.to_string()))
            .map(|country| country.into());

        let merchant_account_metadata = serde_json::to_string(&router_data.connector_meta_data)
            .change_context(UnifiedConnectorServiceError::RequestEncodingFailed)?;

        Ok(Self {
            request_ref_id: Some(Identifier {
                id_type: Some(payments_grpc::identifier::IdType::Id(
                    router_data.connector_request_reference_id.clone(),
                )),
            }),
            amount: router_data.request.amount,
            currency: currency.into(),
            minor_amount: router_data.request.minor_amount.get_amount_as_i64(),
            email: router_data
                .request
                .email
                .clone()
                .map(|e| e.expose().expose().into()),
            merchant_account_metadata: Some(merchant_account_metadata.into()),
            order_tax_amount: router_data
                .request
                .order_tax_amount
                .map(|order_tax_amount| order_tax_amount.get_amount_as_i64()),
            customer_name: router_data
                .request
                .customer_name
                .clone()
                .map(|customer_name| customer_name.expose().into()),
            shipping_cost: router_data
                .request
                .shipping_cost
                .map(|shipping_cost| shipping_cost.get_amount_as_i64()),
            country_alpha2_code: country,
            payment_method_type: router_data
                .payment_method_type
                .map(payments_grpc::PaymentMethodType::foreign_try_from)
                .transpose()?
                .map(|payment_method_type| payment_method_type.into()),
        })
    }
}

impl transformers::ForeignTryFrom<payments_grpc::PaymentServicePreAuthenticateResponse>
    for Result<(PaymentsResponseData, AttemptStatus), ErrorResponse>
{
    type Error = error_stack::Report<UnifiedConnectorServiceError>;
    fn foreign_try_from(
        response: payments_grpc::PaymentServicePreAuthenticateResponse,
    ) -> Result<Self, Self::Error> {
        let connector_response_reference_id =
            response.response_ref_id.as_ref().and_then(|identifier| {
                identifier
                    .id_type
                    .clone()
                    .and_then(|id_type| match id_type {
                        payments_grpc::identifier::IdType::Id(id) => Some(id),
                        payments_grpc::identifier::IdType::EncodedData(encoded_data) => {
                            Some(encoded_data)
                        }
                        payments_grpc::identifier::IdType::NoResponseIdMarker(_) => None,
                    })
            });

        let resource_id: router_request_types::ResponseId = match response
            .transaction_id
            .as_ref()
            .and_then(|id| id.id_type.clone())
        {
            Some(payments_grpc::identifier::IdType::Id(id)) => {
                router_request_types::ResponseId::ConnectorTransactionId(id)
            }
            Some(payments_grpc::identifier::IdType::EncodedData(encoded_data)) => {
                router_request_types::ResponseId::EncodedData(encoded_data)
            }
            Some(payments_grpc::identifier::IdType::NoResponseIdMarker(_)) | None => {
                router_request_types::ResponseId::NoResponseId
            }
        };

        let redirection_data = response
            .redirection_data
            .clone()
            .map(RedirectForm::foreign_try_from)
            .transpose()?;

        let status_code = convert_connector_service_status_code(response.status_code)?;

        let response = if response.error_code.is_some() {
            let attempt_status = match response.status() {
                payments_grpc::PaymentStatus::AttemptStatusUnspecified => None,
                _ => Some(AttemptStatus::foreign_try_from(response.status())?),
            };

            Err(ErrorResponse {
                code: response.error_code().to_owned(),
                message: response.error_message().to_owned(),
                reason: Some(response.error_reason().to_owned()),
                status_code,
                attempt_status,
                connector_transaction_id: connector_response_reference_id,
                network_decline_code: None,
                network_advice_code: None,
                network_error_message: None,
                connector_metadata: None,
            })
        } else {
            let status = AttemptStatus::foreign_try_from(response.status())?;

            Ok((
                PaymentsResponseData::TransactionResponse {
                    resource_id,
                    redirection_data: Box::new(redirection_data),
                    mandate_reference: Box::new(None),
                    connector_metadata: None,
                    network_txn_id: response.network_txn_id.clone(),
                    connector_response_reference_id,
                    incremental_authorization_allowed: None,
                    charges: None,
                },
                status,
            ))
        };

        Ok(response)
    }
}

impl transformers::ForeignTryFrom<payments_grpc::PaymentServiceAuthorizeResponse>
    for Result<(PaymentsResponseData, AttemptStatus), ErrorResponse>
{
    type Error = error_stack::Report<UnifiedConnectorServiceError>;

    fn foreign_try_from(
        response: payments_grpc::PaymentServiceAuthorizeResponse,
    ) -> Result<Self, Self::Error> {
        let connector_response_reference_id =
            response.response_ref_id.as_ref().and_then(|identifier| {
                identifier
                    .id_type
                    .clone()
                    .and_then(|id_type| match id_type {
                        payments_grpc::identifier::IdType::Id(id) => Some(id),
                        payments_grpc::identifier::IdType::EncodedData(encoded_data) => {
                            Some(encoded_data)
                        }
                        payments_grpc::identifier::IdType::NoResponseIdMarker(_) => None,
                    })
            });

        let resource_id: router_request_types::ResponseId = match response
            .transaction_id
            .as_ref()
            .and_then(|id| id.id_type.clone())
        {
            Some(payments_grpc::identifier::IdType::Id(id)) => {
                router_request_types::ResponseId::ConnectorTransactionId(id)
            }
            Some(payments_grpc::identifier::IdType::EncodedData(encoded_data)) => {
                router_request_types::ResponseId::EncodedData(encoded_data)
            }
            Some(payments_grpc::identifier::IdType::NoResponseIdMarker(_)) | None => {
                router_request_types::ResponseId::NoResponseId
            }
        };

        let (mut connector_metadata, redirection_data) = match response.redirection_data.clone() {
            Some(redirection_data) => match redirection_data.form_type {
                Some(ref form_type) => match form_type {
                    payments_grpc::redirect_form::FormType::Uri(uri) => {
                        let sdk_uri_info = api_models::payments::SdkUpiUriInformation {
                            sdk_uri: uri.uri.clone(),
                        };
                        (
                            Some(
                                sdk_uri_info
                                    .encode_to_value()
                                    .change_context(UnifiedConnectorServiceError::ParsingFailed)
                                    .attach_printable(
                                        "Failed to serialize SdkUpiUriInformation to JSON value",
                                    )?,
                            ),
                            None,
                        )
                    }
                    _ => (
                        None,
                        Some(RedirectForm::foreign_try_from(redirection_data)).transpose()?,
                    ),
                },
                None => (None, None),
            },
            None => (None, None),
        };

        connector_metadata = if response
            .connector_metadata
            .get("nextActionData")
            .filter(|&next_action_data| next_action_data == "WaitScreenInstructions")
            .is_some()
        {
            let wait_screen_metadata = build_upi_wait_screen_data()?;

            let mut metadata_map = connector_metadata
                .as_ref()
                .and_then(|meta| meta.as_object())
                .cloned()
                .unwrap_or_else(serde_json::Map::new);

            metadata_map.insert("WaitScreenInstructions".to_string(), wait_screen_metadata);

            // For UPI Intent/QR, also preserve URI information from redirection data
            if let Some(redirection_data) = response.redirection_data.as_ref() {
                if let Some(payments_grpc::redirect_form::FormType::Uri(uri)) =
                    &redirection_data.form_type
                {
                    let sdk_uri_info = api_models::payments::SdkUpiUriInformation {
                        sdk_uri: uri.uri.clone(),
                    };
                    let uri_data = sdk_uri_info
                        .encode_to_value()
                        .change_context(UnifiedConnectorServiceError::ParsingFailed)
                        .attach_printable(
                            "Failed to serialize SdkUpiUriInformation to JSON value",
                        )?;
                    metadata_map.insert("SdkUpiUriInformation".to_string(), uri_data);
                }
            }

            Some(serde_json::Value::Object(metadata_map))
        } else {
            connector_metadata
        };

        // Extract connector_metadata from response if present and not already set
        if connector_metadata.is_none() && !response.connector_metadata.is_empty() {
            connector_metadata = serde_json::to_value(&response.connector_metadata)
                .map_err(|e| {
                    tracing::warn!(
                        serialization_error=?e,
                        metadata=?response.connector_metadata,
                        "Failed to serialize connector_metadata from UCS response"
                    );
                    e
                })
                .ok();
        }

        let status_code = convert_connector_service_status_code(response.status_code)?;

        let response = if response.error_code.is_some() {
            let attempt_status = match response.status() {
                payments_grpc::PaymentStatus::AttemptStatusUnspecified => None,
                _ => Some(AttemptStatus::foreign_try_from(response.status())?),
            };

            Err(ErrorResponse {
                code: response.error_code().to_owned(),
                message: response.error_message().to_owned(),
                reason: Some(response.error_reason().to_owned()),
                status_code,
                attempt_status,
                connector_transaction_id: connector_response_reference_id,
                network_decline_code: None,
                network_advice_code: None,
                network_error_message: None,
                connector_metadata: None,
            })
        } else {
            let status = AttemptStatus::foreign_try_from(response.status())?;

            Ok((
                PaymentsResponseData::TransactionResponse {
                    resource_id,
                    redirection_data: Box::new(redirection_data),
                    mandate_reference: Box::new(response.mandate_reference.map(|grpc_mandate| {
                        hyperswitch_domain_models::router_response_types::MandateReference {
                            connector_mandate_id: grpc_mandate.mandate_id,
                            payment_method_id: grpc_mandate.payment_method_id,
                            mandate_metadata: None,
                            connector_mandate_request_reference_id: None,
                        }
                    })),
                    connector_metadata,
                    network_txn_id: response.network_txn_id.clone(),
                    connector_response_reference_id,
                    incremental_authorization_allowed: response.incremental_authorization_allowed,
                    charges: None,
                },
                status,
            ))
        };

        Ok(response)
    }
}

impl transformers::ForeignTryFrom<payments_grpc::PaymentServiceCaptureResponse>
    for Result<(PaymentsResponseData, AttemptStatus), ErrorResponse>
{
    type Error = error_stack::Report<UnifiedConnectorServiceError>;

    fn foreign_try_from(
        response: payments_grpc::PaymentServiceCaptureResponse,
    ) -> Result<Self, Self::Error> {
        let connector_response_reference_id =
            response.response_ref_id.as_ref().and_then(|identifier| {
                identifier
                    .id_type
                    .clone()
                    .and_then(|id_type| match id_type {
                        payments_grpc::identifier::IdType::Id(id) => Some(id),
                        payments_grpc::identifier::IdType::EncodedData(encoded_data) => {
                            Some(encoded_data)
                        }
                        payments_grpc::identifier::IdType::NoResponseIdMarker(_) => None,
                    })
            });

        let status_code = convert_connector_service_status_code(response.status_code)?;

        let resource_id: router_request_types::ResponseId = match response
            .transaction_id
            .as_ref()
            .and_then(|id| id.id_type.clone())
        {
            Some(payments_grpc::identifier::IdType::Id(id)) => {
                router_request_types::ResponseId::ConnectorTransactionId(id)
            }
            Some(payments_grpc::identifier::IdType::EncodedData(encoded_data)) => {
                router_request_types::ResponseId::EncodedData(encoded_data)
            }
            Some(payments_grpc::identifier::IdType::NoResponseIdMarker(_)) | None => {
                router_request_types::ResponseId::NoResponseId
            }
        };

        // Extract connector_metadata from response if present
        let connector_metadata = (!response.connector_metadata.is_empty())
            .then(|| {
                serde_json::to_value(&response.connector_metadata)
                    .map_err(|e| {
                        tracing::warn!(
                            serialization_error=?e,
                            metadata=?response.connector_metadata,
                            "Failed to serialize connector_metadata from UCS capture response"
                        );
                        e
                    })
                    .ok()
            })
            .flatten();

        let response = if response.error_code.is_some() {
            let attempt_status = match response.status() {
                payments_grpc::PaymentStatus::AttemptStatusUnspecified => None,
                _ => Some(AttemptStatus::foreign_try_from(response.status())?),
            };
            Err(ErrorResponse {
                code: response.error_code().to_owned(),
                message: response.error_message().to_owned(),
                reason: Some(response.error_reason().to_owned()),
                status_code,
                attempt_status,
                connector_transaction_id: connector_response_reference_id,
                network_decline_code: None,
                network_advice_code: None,
                network_error_message: None,
                connector_metadata: None,
            })
        } else {
            let status = AttemptStatus::foreign_try_from(response.status())?;
            Ok((
                PaymentsResponseData::TransactionResponse {
                    resource_id,
                    redirection_data: Box::new(None),
                    mandate_reference: Box::new(response.mandate_reference.map(|grpc_mandate| {
                        hyperswitch_domain_models::router_response_types::MandateReference {
                            connector_mandate_id: grpc_mandate.mandate_id,
                            payment_method_id: grpc_mandate.payment_method_id,
                            mandate_metadata: None,
                            connector_mandate_request_reference_id: None,
                        }
                    })),
                    connector_metadata,
                    network_txn_id: None,
                    connector_response_reference_id,
                    incremental_authorization_allowed: response.incremental_authorization_allowed,
                    charges: None,
                },
                status,
            ))
        };
        Ok(response)
    }
}

impl transformers::ForeignTryFrom<payments_grpc::PaymentServiceCreateConnectorCustomerResponse>
    for Result<PaymentsResponseData, ErrorResponse>
{
    type Error = error_stack::Report<UnifiedConnectorServiceError>;

    fn foreign_try_from(
        response: payments_grpc::PaymentServiceCreateConnectorCustomerResponse,
    ) -> Result<Self, Self::Error> {
        let status_code = convert_connector_service_status_code(response.status_code)?;

        let response = if response.error_code.is_some() {
            router_env::logger::error!(
                error_message = ?response.error_message,
                error_code = ?response.error_code,
                status_code,
                "UCS create connector customer failed"
            );

            Err(ErrorResponse {
                code: response.error_code().to_owned(),
                message: response.error_message().to_owned(),
                reason: Some(response.error_message().to_owned()),
                status_code,
                attempt_status: None,
                connector_transaction_id: None,
                network_decline_code: None,
                network_advice_code: None,
                network_error_message: None,
                connector_metadata: None,
            })
        } else {
            use hyperswitch_domain_models::router_response_types::ConnectorCustomerResponseData;
            Ok(PaymentsResponseData::ConnectorCustomerResponse(
                ConnectorCustomerResponseData::new_with_customer_id(response.connector_customer_id),
            ))
        };

        Ok(response)
    }
}

impl transformers::ForeignTryFrom<payments_grpc::PaymentServiceRegisterResponse>
    for Result<(PaymentsResponseData, AttemptStatus), ErrorResponse>
{
    type Error = error_stack::Report<UnifiedConnectorServiceError>;

    fn foreign_try_from(
        response: payments_grpc::PaymentServiceRegisterResponse,
    ) -> Result<Self, Self::Error> {
        let connector_response_reference_id =
            response.response_ref_id.as_ref().and_then(|identifier| {
                identifier
                    .id_type
                    .clone()
                    .and_then(|id_type| match id_type {
                        payments_grpc::identifier::IdType::Id(id) => Some(id),
                        payments_grpc::identifier::IdType::EncodedData(encoded_data) => {
                            Some(encoded_data)
                        }
                        payments_grpc::identifier::IdType::NoResponseIdMarker(_) => None,
                    })
            });

        let status_code = convert_connector_service_status_code(response.status_code)?;

        let response = if response.error_code.is_some() {
            let attempt_status = match response.status() {
                payments_grpc::PaymentStatus::AttemptStatusUnspecified => None,
                _ => Some(AttemptStatus::foreign_try_from(response.status())?),
            };
            Err(ErrorResponse {
                code: response.error_code().to_owned(),
                message: response.error_message().to_owned(),
                reason: Some(response.error_reason().to_owned()),
                status_code,
                attempt_status,
                connector_transaction_id: connector_response_reference_id,
                network_decline_code: None,
                network_advice_code: None,
                network_error_message: None,
                connector_metadata: None,
            })
        } else {
            let status = AttemptStatus::foreign_try_from(response.status())?;

            Ok((
                PaymentsResponseData::TransactionResponse {
                    resource_id: response
                        .registration_id
                        .as_ref()
                        .and_then(|identifier| {
                            identifier
                                .id_type
                                .clone()
                                .and_then(|id_type| match id_type {
                                    payments_grpc::identifier::IdType::Id(id) => Some(
                                        router_request_types::ResponseId::ConnectorTransactionId(
                                            id,
                                        ),
                                    ),
                                    payments_grpc::identifier::IdType::EncodedData(
                                        encoded_data,
                                    ) => Some(
                                        router_request_types::ResponseId::ConnectorTransactionId(
                                            encoded_data,
                                        ),
                                    ),
                                    payments_grpc::identifier::IdType::NoResponseIdMarker(_) => {
                                        None
                                    }
                                })
                        })
                        .unwrap_or(router_request_types::ResponseId::NoResponseId),
                    redirection_data: Box::new(
                        response
                            .redirection_data
                            .clone()
                            .map(RedirectForm::foreign_try_from)
                            .transpose()?,
                    ),
                    mandate_reference: Box::new(response.mandate_reference.map(|grpc_mandate| {
                        hyperswitch_domain_models::router_response_types::MandateReference {
                            connector_mandate_id: grpc_mandate.mandate_id,
                            payment_method_id: grpc_mandate.payment_method_id,
                            mandate_metadata: None,
                            connector_mandate_request_reference_id: None,
                        }
                    })),
                    connector_metadata: None,
                    network_txn_id: response.network_txn_id,
                    connector_response_reference_id,
                    incremental_authorization_allowed: response.incremental_authorization_allowed,
                    charges: None,
                },
                status,
            ))
        };

        Ok(response)
    }
}

impl transformers::ForeignTryFrom<payments_grpc::PaymentServiceRepeatEverythingResponse>
    for Result<(PaymentsResponseData, AttemptStatus), ErrorResponse>
{
    type Error = error_stack::Report<UnifiedConnectorServiceError>;

    fn foreign_try_from(
        response: payments_grpc::PaymentServiceRepeatEverythingResponse,
    ) -> Result<Self, Self::Error> {
        let connector_response_reference_id =
            response.response_ref_id.as_ref().and_then(|identifier| {
                identifier
                    .id_type
                    .clone()
                    .and_then(|id_type| match id_type {
                        payments_grpc::identifier::IdType::Id(id) => Some(id),
                        payments_grpc::identifier::IdType::EncodedData(encoded_data) => {
                            Some(encoded_data)
                        }
                        payments_grpc::identifier::IdType::NoResponseIdMarker(_) => None,
                    })
            });

        let transaction_id = response.transaction_id.as_ref().and_then(|id| {
            id.id_type.clone().and_then(|id_type| match id_type {
                payments_grpc::identifier::IdType::Id(id) => Some(id),
                payments_grpc::identifier::IdType::EncodedData(encoded_data) => Some(encoded_data),
                payments_grpc::identifier::IdType::NoResponseIdMarker(_) => None,
            })
        });

        let status_code = convert_connector_service_status_code(response.status_code)?;

        // Extract connector_metadata from response if present
        let connector_metadata = (!response.connector_metadata.is_empty())
            .then(|| {
                serde_json::to_value(&response.connector_metadata)
                .map_err(|e| {
                    tracing::warn!(
                        serialization_error=?e,
                        metadata=?response.connector_metadata,
                        "Failed to serialize connector_metadata from UCS repeat payment response"
                    );
                    e
                })
                .ok()
            })
            .flatten();

        let response = if response.error_code.is_some() {
            let attempt_status = match response.status() {
                payments_grpc::PaymentStatus::AttemptStatusUnspecified => None,
                _ => Some(AttemptStatus::foreign_try_from(response.status())?),
            };
            Err(ErrorResponse {
                code: response.error_code().to_owned(),
                message: response.error_message().to_owned(),
                reason: Some(response.error_reason().to_owned()),
                status_code,
                attempt_status,
                connector_transaction_id: transaction_id,
                network_decline_code: None,
                network_advice_code: None,
                network_error_message: None,
                connector_metadata: None,
            })
        } else {
            let status = AttemptStatus::foreign_try_from(response.status())?;

            Ok((
                PaymentsResponseData::TransactionResponse {
                    resource_id: match transaction_id.as_ref() {
                        Some(transaction_id) => {
                            router_request_types::ResponseId::ConnectorTransactionId(
                                transaction_id.clone(),
                            )
                        }
                        None => router_request_types::ResponseId::NoResponseId,
                    },
                    redirection_data: Box::new(None),
                    mandate_reference: Box::new(response.mandate_reference.map(|grpc_mandate| {
                        hyperswitch_domain_models::router_response_types::MandateReference {
                            connector_mandate_id: grpc_mandate.mandate_id,
                            payment_method_id: grpc_mandate.payment_method_id,
                            mandate_metadata: None,
                            connector_mandate_request_reference_id: None,
                        }
                    })),
                    connector_metadata,
                    network_txn_id: response.network_txn_id.clone(),
                    connector_response_reference_id,
                    incremental_authorization_allowed: None,
                    charges: None,
                },
                status,
            ))
        };

        Ok(response)
    }
}

impl transformers::ForeignTryFrom<payments_grpc::PaymentServiceCreateAccessTokenResponse>
    for Result<AccessToken, ErrorResponse>
{
    type Error = error_stack::Report<UnifiedConnectorServiceError>;

    fn foreign_try_from(
        response: payments_grpc::PaymentServiceCreateAccessTokenResponse,
    ) -> Result<Self, Self::Error> {
        let status_code = convert_connector_service_status_code(response.status_code)?;

        let response = if response.error_code.is_some() {
            router_env::logger::error!(
                error_message = ?response.error_message,
                error_code = ?response.error_code,
                status_code,
                "UCS create access token failed"
            );

            Err(ErrorResponse {
                code: response.error_code().to_owned(),
                message: response.error_message().to_owned(),
                reason: Some(response.error_message().to_owned()),
                status_code,
                attempt_status: None,
                connector_transaction_id: None,
                network_decline_code: None,
                network_advice_code: None,
                network_error_message: None,
                connector_metadata: None,
            })
        } else {
            Ok(AccessToken {
                token: Secret::new(response.access_token),
                expires: response.expires_in_seconds.unwrap_or_default(),
            })
        };

        Ok(response)
    }
}

impl transformers::ForeignTryFrom<common_enums::Currency> for payments_grpc::Currency {
    type Error = error_stack::Report<UnifiedConnectorServiceError>;

    fn foreign_try_from(currency: common_enums::Currency) -> Result<Self, Self::Error> {
        Self::from_str_name(&currency.to_string()).ok_or_else(|| {
            UnifiedConnectorServiceError::RequestEncodingFailedWithReason(
                "Failed to parse currency".to_string(),
            )
            .into()
        })
    }
}

impl transformers::ForeignTryFrom<payments_grpc::Currency> for common_enums::Currency {
    type Error = error_stack::Report<UnifiedConnectorServiceError>;

    fn foreign_try_from(currency: payments_grpc::Currency) -> Result<Self, Self::Error> {
        let currency_str = currency.as_str_name();
        Self::from_str(currency_str).change_context(UnifiedConnectorServiceError::ParsingFailed)
    }
}

impl transformers::ForeignTryFrom<payments_grpc::CountryAlpha2> for common_enums::CountryAlpha2 {
    type Error = error_stack::Report<UnifiedConnectorServiceError>;

    fn foreign_try_from(country: payments_grpc::CountryAlpha2) -> Result<Self, Self::Error> {
        let country_str = country.as_str_name();
        Self::from_str(country_str).change_context(UnifiedConnectorServiceError::ParsingFailed)
    }
}

impl transformers::ForeignTryFrom<common_enums::PaymentMethodType>
    for payments_grpc::PaymentMethodType
{
    type Error = error_stack::Report<UnifiedConnectorServiceError>;

    fn foreign_try_from(value: common_enums::PaymentMethodType) -> Result<Self, Self::Error> {
        match value {
            common_enums::PaymentMethodType::Ach => Ok(Self::Ach),
            common_enums::PaymentMethodType::Affirm => Ok(Self::Affirm),
            common_enums::PaymentMethodType::AfterpayClearpay => Ok(Self::AfterpayClearpay),
            common_enums::PaymentMethodType::Alfamart => Ok(Self::Alfamart),
            common_enums::PaymentMethodType::AliPay => Ok(Self::AliPay),
            common_enums::PaymentMethodType::AliPayHk => Ok(Self::AliPayHk),
            common_enums::PaymentMethodType::Alma => Ok(Self::Alma),
            common_enums::PaymentMethodType::AmazonPay => Ok(Self::AmazonPay),
            common_enums::PaymentMethodType::ApplePay => Ok(Self::ApplePay),
            common_enums::PaymentMethodType::Atome => Ok(Self::Atome),
            common_enums::PaymentMethodType::Bacs => Ok(Self::Bacs),
            common_enums::PaymentMethodType::BancontactCard => Ok(Self::BancontactCard),
            common_enums::PaymentMethodType::Becs => Ok(Self::Becs),
            common_enums::PaymentMethodType::Benefit => Ok(Self::Benefit),
            common_enums::PaymentMethodType::Bizum => Ok(Self::Bizum),
            common_enums::PaymentMethodType::Blik => Ok(Self::Blik),
            common_enums::PaymentMethodType::Boleto => Ok(Self::Boleto),
            common_enums::PaymentMethodType::BcaBankTransfer => Ok(Self::BcaBankTransfer),
            common_enums::PaymentMethodType::BniVa => Ok(Self::BniVa),
            common_enums::PaymentMethodType::BriVa => Ok(Self::BriVa),
            common_enums::PaymentMethodType::CardRedirect => Ok(Self::CardRedirect),
            common_enums::PaymentMethodType::CimbVa => Ok(Self::CimbVa),
            common_enums::PaymentMethodType::ClassicReward => Ok(Self::ClassicReward),
            common_enums::PaymentMethodType::Credit => Ok(Self::Credit),
            common_enums::PaymentMethodType::CryptoCurrency => Ok(Self::CryptoCurrency),
            common_enums::PaymentMethodType::Cashapp => Ok(Self::Cashapp),
            common_enums::PaymentMethodType::Dana => Ok(Self::Dana),
            common_enums::PaymentMethodType::DanamonVa => Ok(Self::DanamonVa),
            common_enums::PaymentMethodType::Debit => Ok(Self::Debit),
            common_enums::PaymentMethodType::DuitNow => Ok(Self::DuitNow),
            common_enums::PaymentMethodType::Efecty => Ok(Self::Efecty),
            common_enums::PaymentMethodType::Eft => Ok(Self::Eft),
            common_enums::PaymentMethodType::Eps => Ok(Self::Eps),
            common_enums::PaymentMethodType::Fps => Ok(Self::Fps),
            common_enums::PaymentMethodType::Evoucher => Ok(Self::Evoucher),
            common_enums::PaymentMethodType::Giropay => Ok(Self::Giropay),
            common_enums::PaymentMethodType::Givex => Ok(Self::Givex),
            common_enums::PaymentMethodType::GooglePay => Ok(Self::GooglePay),
            common_enums::PaymentMethodType::GoPay => Ok(Self::GoPay),
            common_enums::PaymentMethodType::Gcash => Ok(Self::Gcash),
            common_enums::PaymentMethodType::Ideal => Ok(Self::Ideal),
            common_enums::PaymentMethodType::Interac => Ok(Self::Interac),
            common_enums::PaymentMethodType::Indomaret => Ok(Self::Indomaret),
            common_enums::PaymentMethodType::KakaoPay => Ok(Self::KakaoPay),
            common_enums::PaymentMethodType::LocalBankRedirect => Ok(Self::LocalBankRedirect),
            common_enums::PaymentMethodType::MandiriVa => Ok(Self::MandiriVa),
            common_enums::PaymentMethodType::Knet => Ok(Self::Knet),
            common_enums::PaymentMethodType::MbWay => Ok(Self::MbWay),
            common_enums::PaymentMethodType::MobilePay => Ok(Self::MobilePay),
            common_enums::PaymentMethodType::Momo => Ok(Self::Momo),
            common_enums::PaymentMethodType::MomoAtm => Ok(Self::MomoAtm),
            common_enums::PaymentMethodType::Multibanco => Ok(Self::Multibanco),
            common_enums::PaymentMethodType::OnlineBankingThailand => {
                Ok(Self::OnlineBankingThailand)
            }
            common_enums::PaymentMethodType::OnlineBankingCzechRepublic => {
                Ok(Self::OnlineBankingCzechRepublic)
            }
            common_enums::PaymentMethodType::OnlineBankingFinland => Ok(Self::OnlineBankingFinland),
            common_enums::PaymentMethodType::OnlineBankingFpx => Ok(Self::OnlineBankingFpx),
            common_enums::PaymentMethodType::OnlineBankingPoland => Ok(Self::OnlineBankingPoland),
            common_enums::PaymentMethodType::OnlineBankingSlovakia => {
                Ok(Self::OnlineBankingSlovakia)
            }
            common_enums::PaymentMethodType::Oxxo => Ok(Self::Oxxo),
            common_enums::PaymentMethodType::PagoEfectivo => Ok(Self::PagoEfectivo),
            common_enums::PaymentMethodType::PermataBankTransfer => Ok(Self::PermataBankTransfer),
            common_enums::PaymentMethodType::OpenBankingUk => Ok(Self::OpenBankingUk),
            common_enums::PaymentMethodType::PayBright => Ok(Self::PayBright),
            common_enums::PaymentMethodType::Paze => Ok(Self::Paze),
            common_enums::PaymentMethodType::Pix => Ok(Self::Pix),
            common_enums::PaymentMethodType::PaySafeCard => Ok(Self::PaySafeCard),
            common_enums::PaymentMethodType::Przelewy24 => Ok(Self::Przelewy24),
            common_enums::PaymentMethodType::PromptPay => Ok(Self::PromptPay),
            common_enums::PaymentMethodType::Pse => Ok(Self::Pse),
            common_enums::PaymentMethodType::RedCompra => Ok(Self::RedCompra),
            common_enums::PaymentMethodType::RedPagos => Ok(Self::RedPagos),
            common_enums::PaymentMethodType::SamsungPay => Ok(Self::SamsungPay),
            common_enums::PaymentMethodType::Sepa => Ok(Self::Sepa),
            common_enums::PaymentMethodType::SepaBankTransfer => Ok(Self::SepaBankTransfer),
            common_enums::PaymentMethodType::Sofort => Ok(Self::Sofort),
            common_enums::PaymentMethodType::Swish => Ok(Self::Swish),
            common_enums::PaymentMethodType::TouchNGo => Ok(Self::TouchNGo),
            common_enums::PaymentMethodType::Trustly => Ok(Self::Trustly),
            common_enums::PaymentMethodType::Twint => Ok(Self::Twint),
            common_enums::PaymentMethodType::UpiCollect => Ok(Self::UpiCollect),
            common_enums::PaymentMethodType::UpiIntent => Ok(Self::UpiIntent),
            common_enums::PaymentMethodType::UpiQr => Ok(Self::UpiQr),
            common_enums::PaymentMethodType::Vipps => Ok(Self::Vipps),
            common_enums::PaymentMethodType::VietQr => Ok(Self::VietQr),
            common_enums::PaymentMethodType::Venmo => Ok(Self::Venmo),
            common_enums::PaymentMethodType::Walley => Ok(Self::Walley),
            common_enums::PaymentMethodType::WeChatPay => Ok(Self::WeChatPay),
            common_enums::PaymentMethodType::SevenEleven => Ok(Self::SevenEleven),
            common_enums::PaymentMethodType::Lawson => Ok(Self::Lawson),
            common_enums::PaymentMethodType::MiniStop => Ok(Self::MiniStop),
            common_enums::PaymentMethodType::FamilyMart => Ok(Self::FamilyMart),
            common_enums::PaymentMethodType::Seicomart => Ok(Self::Seicomart),
            common_enums::PaymentMethodType::PayEasy => Ok(Self::PayEasy),
            common_enums::PaymentMethodType::LocalBankTransfer => Ok(Self::LocalBankTransfer),
            common_enums::PaymentMethodType::OpenBankingPIS => Ok(Self::OpenBankingPis),
            common_enums::PaymentMethodType::DirectCarrierBilling => Ok(Self::DirectCarrierBilling),
            common_enums::PaymentMethodType::InstantBankTransfer => Ok(Self::InstantBankTransfer),
            common_enums::PaymentMethodType::Paypal => Ok(Self::PayPal),
            common_enums::PaymentMethodType::RevolutPay => Ok(Self::RevolutPay),
            _ => Err(
                UnifiedConnectorServiceError::RequestEncodingFailedWithReason(
                    "Payment Method Type not yet supported".to_string(),
                ),
            )?,
        }
    }
}

impl transformers::ForeignTryFrom<common_enums::CardNetwork> for payments_grpc::CardNetwork {
    type Error = error_stack::Report<UnifiedConnectorServiceError>;

    fn foreign_try_from(card_network: common_enums::CardNetwork) -> Result<Self, Self::Error> {
        match card_network {
            common_enums::CardNetwork::Visa => Ok(Self::Visa),
            common_enums::CardNetwork::Mastercard => Ok(Self::Mastercard),
            common_enums::CardNetwork::JCB => Ok(Self::Jcb),
            common_enums::CardNetwork::DinersClub => Ok(Self::Diners),
            common_enums::CardNetwork::Discover => Ok(Self::Discover),
            common_enums::CardNetwork::CartesBancaires => Ok(Self::CartesBancaires),
            common_enums::CardNetwork::UnionPay => Ok(Self::Unionpay),
            common_enums::CardNetwork::RuPay => Ok(Self::Rupay),
            common_enums::CardNetwork::Maestro => Ok(Self::Maestro),
            common_enums::CardNetwork::AmericanExpress => Ok(Self::Amex),
            _ => Err(
                UnifiedConnectorServiceError::RequestEncodingFailedWithReason(
                    "Card Network not supported".to_string(),
                )
                .into(),
            ),
        }
    }
}

impl transformers::ForeignTryFrom<&common_types::payments::ApplePayPaymentData>
    for payments_grpc::apple_wallet::payment_data::PaymentData
{
    type Error = error_stack::Report<UnifiedConnectorServiceError>;

    fn foreign_try_from(
        payment_data: &common_types::payments::ApplePayPaymentData,
    ) -> Result<Self, Self::Error> {
        match payment_data {
            common_types::payments::ApplePayPaymentData::Encrypted(encrypted_data) => {
                Ok(Self::EncryptedData(encrypted_data.clone()))
            }
            common_types::payments::ApplePayPaymentData::Decrypted(decrypted_data) => {
                let application_primary_account_number = CardNumber::from_str(
                    &decrypted_data
                        .application_primary_account_number
                        .get_card_no(),
                )
                .change_context(
                    UnifiedConnectorServiceError::RequestEncodingFailedWithReason(
                        "Failed to parse card number".to_string(),
                    ),
                )?;
                Ok(Self::DecryptedData(payments_grpc::ApplePayPredecryptData {
                    application_primary_account_number: Some(application_primary_account_number),
                    application_expiration_month: Some(
                        decrypted_data
                            .application_expiration_month
                            .clone()
                            .expose()
                            .into(),
                    ),
                    application_expiration_year: Some(
                        decrypted_data
                            .application_expiration_year
                            .clone()
                            .expose()
                            .into(),
                    ),
                    payment_data: Some(payments_grpc::ApplePayCryptogramData {
                        online_payment_cryptogram: Some(
                            decrypted_data
                                .payment_data
                                .online_payment_cryptogram
                                .clone()
                                .expose()
                                .into(),
                        ),
                        eci_indicator: decrypted_data.payment_data.eci_indicator.clone(),
                    }),
                }))
            }
        }
    }
}

impl transformers::ForeignTryFrom<&common_types::payments::GpayTokenizationData>
    for payments_grpc::google_wallet::tokenization_data::TokenizationData
{
    type Error = error_stack::Report<UnifiedConnectorServiceError>;

    fn foreign_try_from(
        tokenization_data: &common_types::payments::GpayTokenizationData,
    ) -> Result<Self, Self::Error> {
        match tokenization_data {
            common_types::payments::GpayTokenizationData::Encrypted(encrypted_data) => Ok(
                Self::EncryptedData(payments_grpc::GpayEncryptedTokenizationData {
                    token_type: encrypted_data.token_type.clone(),
                    token: encrypted_data.token.clone(),
                }),
            ),
            common_types::payments::GpayTokenizationData::Decrypted(decrypted_data) => {
                let application_primary_account_number = CardNumber::from_str(
                    &decrypted_data
                        .application_primary_account_number
                        .get_card_no(),
                )
                .change_context(
                    UnifiedConnectorServiceError::RequestEncodingFailedWithReason(
                        "Failed to parse card number".to_string(),
                    ),
                )?;
                Ok(Self::DecryptedData(payments_grpc::GPayPredecryptData {
                    card_exp_month: Some(decrypted_data.card_exp_month.clone().expose().into()),
                    card_exp_year: Some(decrypted_data.card_exp_year.clone().expose().into()),
                    application_primary_account_number: Some(application_primary_account_number),
                    cryptogram: decrypted_data
                        .cryptogram
                        .clone()
                        .map(|cryptogram| cryptogram.expose().into()),
                    eci_indicator: decrypted_data.eci_indicator.clone(),
                }))
            }
        }
    }
}

impl transformers::ForeignTryFrom<hyperswitch_domain_models::payment_address::PaymentAddress>
    for payments_grpc::PaymentAddress
{
    type Error = error_stack::Report<UnifiedConnectorServiceError>;

    fn foreign_try_from(
        payment_address: hyperswitch_domain_models::payment_address::PaymentAddress,
    ) -> Result<Self, Self::Error> {
        let shipping = payment_address.get_shipping().map(|address| {
            let details = address.address.as_ref();

            let country = details.and_then(|details| {
                details
                    .country
                    .as_ref()
                    .and_then(|c| payments_grpc::CountryAlpha2::from_str_name(&c.to_string()))
                    .map(|country| country.into())
            });

            payments_grpc::Address {
                first_name: details
                    .and_then(|d| d.first_name.as_ref().map(|s| s.clone().expose().into())),
                last_name: details
                    .and_then(|d| d.last_name.as_ref().map(|s| s.clone().expose().into())),
                line1: details.and_then(|d| d.line1.as_ref().map(|s| s.clone().expose().into())),
                line2: details.and_then(|d| d.line2.as_ref().map(|s| s.clone().expose().into())),
                line3: details.and_then(|d| d.line3.as_ref().map(|s| s.clone().expose().into())),
                city: details.and_then(|d| d.city.as_ref().map(|s| s.clone().into())),
                state: details.and_then(|d| d.state.as_ref().map(|s| s.clone().expose().into())),
                zip_code: details.and_then(|d| d.zip.as_ref().map(|s| s.clone().expose().into())),
                country_alpha2_code: country,
                email: address
                    .email
                    .as_ref()
                    .map(|e| e.clone().expose().expose().into()),
                phone_number: address
                    .phone
                    .as_ref()
                    .and_then(|phone| phone.number.as_ref().map(|n| n.clone().expose().into())),
                phone_country_code: address.phone.as_ref().and_then(|p| p.country_code.clone()),
            }
        });

        let billing = payment_address.get_payment_billing().map(|address| {
            let details = address.address.as_ref();

            let country = details.and_then(|details| {
                details
                    .country
                    .as_ref()
                    .and_then(|c| payments_grpc::CountryAlpha2::from_str_name(&c.to_string()))
                    .map(|country| country.into())
            });

            payments_grpc::Address {
                first_name: details
                    .and_then(|d| d.first_name.as_ref().map(|s| s.peek().to_string().into())),
                last_name: details
                    .and_then(|d| d.last_name.as_ref().map(|s| s.peek().to_string().into())),
                line1: details.and_then(|d| d.line1.as_ref().map(|s| s.peek().to_string().into())),
                line2: details.and_then(|d| d.line2.as_ref().map(|s| s.peek().to_string().into())),
                line3: details.and_then(|d| d.line3.as_ref().map(|s| s.peek().to_string().into())),
                city: details.and_then(|d| d.city.as_ref().map(|s| s.clone().into())),
                state: details.and_then(|d| d.state.as_ref().map(|s| s.peek().to_string().into())),
                zip_code: details.and_then(|d| d.zip.as_ref().map(|s| s.peek().to_string().into())),
                country_alpha2_code: country,
                email: address.email.as_ref().map(|e| e.peek().to_string().into()),
                phone_number: address
                    .phone
                    .as_ref()
                    .and_then(|phone| phone.number.as_ref().map(|n| n.peek().to_string().into())),
                phone_country_code: address.phone.as_ref().and_then(|p| p.country_code.clone()),
            }
        });

        let unified_payment_method_billing =
            payment_address.get_payment_method_billing().map(|address| {
                let details = address.address.as_ref();

                let country = details.and_then(|details| {
                    details
                        .country
                        .as_ref()
                        .and_then(|c| payments_grpc::CountryAlpha2::from_str_name(&c.to_string()))
                        .map(|country| country.into())
                });

                payments_grpc::Address {
                    first_name: details
                        .and_then(|d| d.first_name.as_ref().map(|s| s.peek().to_string().into())),
                    last_name: details
                        .and_then(|d| d.last_name.as_ref().map(|s| s.peek().to_string().into())),
                    line1: details
                        .and_then(|d| d.line1.as_ref().map(|s| s.peek().to_string().into())),
                    line2: details
                        .and_then(|d| d.line2.as_ref().map(|s| s.peek().to_string().into())),
                    line3: details
                        .and_then(|d| d.line3.as_ref().map(|s| s.peek().to_string().into())),
                    city: details.and_then(|d| d.city.as_ref().map(|s| s.clone().into())),
                    state: details
                        .and_then(|d| d.state.as_ref().map(|s| s.peek().to_string().into())),
                    zip_code: details
                        .and_then(|d| d.zip.as_ref().map(|s| s.peek().to_string().into())),
                    country_alpha2_code: country,
                    email: address
                        .email
                        .as_ref()
                        .map(|e| e.clone().expose().expose().into()),
                    phone_number: address
                        .phone
                        .as_ref()
                        .and_then(|phone| phone.number.as_ref().map(|n| n.clone().expose().into())),
                    phone_country_code: address.phone.as_ref().and_then(|p| p.country_code.clone()),
                }
            });
        Ok(Self {
            shipping_address: shipping,
            billing_address: unified_payment_method_billing.or(billing),
        })
    }
}

impl transformers::ForeignTryFrom<AuthenticationType> for payments_grpc::AuthenticationType {
    type Error = error_stack::Report<UnifiedConnectorServiceError>;

    fn foreign_try_from(auth_type: AuthenticationType) -> Result<Self, Self::Error> {
        match auth_type {
            AuthenticationType::ThreeDs => Ok(Self::ThreeDs),
            AuthenticationType::NoThreeDs => Ok(Self::NoThreeDs),
        }
    }
}

impl transformers::ForeignTryFrom<router_request_types::CompleteAuthorizeRedirectResponse>
    for payments_grpc::RedirectionResponse
{
    type Error = error_stack::Report<UnifiedConnectorServiceError>;

    fn foreign_try_from(
        domain_redirect_response: router_request_types::CompleteAuthorizeRedirectResponse,
    ) -> Result<Self, Self::Error> {
        Ok(Self {
            params: domain_redirect_response
                .params
                .map(|params| params.expose()),
            payload: domain_redirect_response
                .payload
                .as_ref()
                .and_then(|val| {
                    let exposed_val = val.clone().expose();
                    exposed_val.as_object().cloned()
                })
                .map(|map| {
                    map.into_iter()
                        .filter_map(|(k, v)| v.as_str().map(|s| (k, s.to_string())))
                        .collect::<HashMap<String, String>>()
                })
                .unwrap_or_default(),
        })
    }
}

impl transformers::ForeignTryFrom<router_request_types::BrowserInformation>
    for payments_grpc::BrowserInformation
{
    type Error = error_stack::Report<UnifiedConnectorServiceError>;

    fn foreign_try_from(
        browser_info: router_request_types::BrowserInformation,
    ) -> Result<Self, Self::Error> {
        Ok(Self {
            color_depth: browser_info.color_depth.map(|v| v.into()),
            java_enabled: browser_info.java_enabled,
            java_script_enabled: browser_info.java_script_enabled,
            language: browser_info.language,
            screen_height: browser_info.screen_height,
            screen_width: browser_info.screen_width,
            ip_address: browser_info.ip_address.map(|ip| ip.to_string()),
            accept_header: browser_info.accept_header,
            user_agent: browser_info.user_agent,
            os_type: browser_info.os_type,
            os_version: browser_info.os_version,
            device_model: browser_info.device_model,
            accept_language: browser_info.accept_language,
            time_zone_offset_minutes: browser_info.time_zone,
            referer: browser_info.referer,
        })
    }
}

impl transformers::ForeignTryFrom<storage_enums::CaptureMethod> for payments_grpc::CaptureMethod {
    type Error = error_stack::Report<UnifiedConnectorServiceError>;

    fn foreign_try_from(capture_method: storage_enums::CaptureMethod) -> Result<Self, Self::Error> {
        match capture_method {
            common_enums::CaptureMethod::Automatic => Ok(Self::Automatic),
            common_enums::CaptureMethod::Manual => Ok(Self::Manual),
            common_enums::CaptureMethod::ManualMultiple => Ok(Self::ManualMultiple),
            common_enums::CaptureMethod::Scheduled => Ok(Self::Scheduled),
            common_enums::CaptureMethod::SequentialAutomatic => Ok(Self::SequentialAutomatic),
        }
    }
}

impl transformers::ForeignTryFrom<AuthenticationData> for payments_grpc::AuthenticationData {
    type Error = error_stack::Report<UnifiedConnectorServiceError>;

    fn foreign_try_from(authentication_data: AuthenticationData) -> Result<Self, Self::Error> {
        Ok(Self {
            eci: authentication_data.eci,
            cavv: Some(authentication_data.cavv.expose()),
            threeds_server_transaction_id: authentication_data.threeds_server_transaction_id.map(
                |id| Identifier {
                    id_type: Some(payments_grpc::identifier::IdType::Id(id)),
                },
            ),
            message_version: authentication_data
                .message_version
                .map(|message_version| message_version.to_string()),
            ds_transaction_id: authentication_data.ds_trans_id,
            trans_status: None,
            acs_transaction_id: authentication_data.acs_trans_id,
            transaction_id: None,
            ucaf_collection_indicator: None,
        })
    }
}

impl transformers::ForeignTryFrom<router_request_types::UcsAuthenticationData>
    for payments_grpc::AuthenticationData
{
    type Error = error_stack::Report<UnifiedConnectorServiceError>;

    fn foreign_try_from(
        authentication_data: router_request_types::UcsAuthenticationData,
    ) -> Result<Self, Self::Error> {
        Ok(Self {
            eci: authentication_data.eci,
            cavv: authentication_data.cavv.map(ExposeInterface::expose),
            threeds_server_transaction_id: authentication_data.threeds_server_transaction_id.map(
                |id| Identifier {
                    id_type: Some(payments_grpc::identifier::IdType::Id(id)),
                },
            ),
            message_version: authentication_data
                .message_version
                .map(|message_version| message_version.to_string()),
            ds_transaction_id: authentication_data.ds_trans_id,
            trans_status: authentication_data
                .trans_status
                .map(payments_grpc::TransactionStatus::foreign_from)
                .map(i32::from),
            acs_transaction_id: authentication_data.acs_trans_id,
            transaction_id: authentication_data.transaction_id,
            ucaf_collection_indicator: authentication_data.ucaf_collection_indicator,
        })
    }
}

impl transformers::ForeignTryFrom<payments_grpc::RedirectForm> for RedirectForm {
    type Error = error_stack::Report<UnifiedConnectorServiceError>;

    fn foreign_try_from(value: payments_grpc::RedirectForm) -> Result<Self, Self::Error> {
        match value.form_type {
            Some(payments_grpc::redirect_form::FormType::Form(form)) => Ok(Self::Form {
                endpoint: form.clone().endpoint,
                method: Method::foreign_try_from(form.clone().method())?,
                form_fields: form.clone().form_fields,
            }),
            Some(payments_grpc::redirect_form::FormType::Html(html)) => Ok(Self::Html {
                html_data: html.html_data,
            }),
            Some(payments_grpc::redirect_form::FormType::Uri(_)) => Err(
                UnifiedConnectorServiceError::RequestEncodingFailedWithReason(
                    "URI form type is not implemented".to_string(),
                )
                .into(),
            ),
            None => Err(
                UnifiedConnectorServiceError::RequestEncodingFailedWithReason(
                    "Missing form type".to_string(),
                )
                .into(),
            ),
        }
    }
}

impl transformers::ForeignTryFrom<payments_grpc::HttpMethod> for Method {
    type Error = error_stack::Report<UnifiedConnectorServiceError>;

    fn foreign_try_from(value: payments_grpc::HttpMethod) -> Result<Self, Self::Error> {
        tracing::debug!("Converting gRPC HttpMethod: {:?}", value);
        match value {
            payments_grpc::HttpMethod::Get => Ok(Self::Get),
            payments_grpc::HttpMethod::Post => Ok(Self::Post),
            payments_grpc::HttpMethod::Put => Ok(Self::Put),
            payments_grpc::HttpMethod::Delete => Ok(Self::Delete),
            payments_grpc::HttpMethod::Unspecified => {
                Err(UnifiedConnectorServiceError::ResponseDeserializationFailed)
                    .attach_printable("Invalid Http Method")
            }
        }
    }
}

impl transformers::ForeignTryFrom<storage_enums::FutureUsage> for payments_grpc::FutureUsage {
    type Error = error_stack::Report<UnifiedConnectorServiceError>;

    fn foreign_try_from(future_usage: storage_enums::FutureUsage) -> Result<Self, Self::Error> {
        match future_usage {
            storage_enums::FutureUsage::OnSession => Ok(Self::OnSession),
            storage_enums::FutureUsage::OffSession => Ok(Self::OffSession),
        }
    }
}

impl transformers::ForeignTryFrom<payments_grpc::PaymentServicePostAuthenticateResponse>
    for Result<(PaymentsResponseData, AttemptStatus), ErrorResponse>
{
    type Error = error_stack::Report<UnifiedConnectorServiceError>;
    fn foreign_try_from(
        response: payments_grpc::PaymentServicePostAuthenticateResponse,
    ) -> Result<Self, Self::Error> {
        let connector_response_reference_id =
            response.response_ref_id.as_ref().and_then(|identifier| {
                identifier
                    .id_type
                    .clone()
                    .and_then(|id_type| match id_type {
                        payments_grpc::identifier::IdType::Id(id) => Some(id),
                        payments_grpc::identifier::IdType::EncodedData(encoded_data) => {
                            Some(encoded_data)
                        }
                        payments_grpc::identifier::IdType::NoResponseIdMarker(_) => None,
                    })
            });

        let resource_id: router_request_types::ResponseId = match response
            .transaction_id
            .as_ref()
            .and_then(|id| id.id_type.clone())
        {
            Some(payments_grpc::identifier::IdType::Id(id)) => {
                router_request_types::ResponseId::ConnectorTransactionId(id)
            }
            Some(payments_grpc::identifier::IdType::EncodedData(encoded_data)) => {
                router_request_types::ResponseId::EncodedData(encoded_data)
            }
            Some(payments_grpc::identifier::IdType::NoResponseIdMarker(_)) | None => {
                router_request_types::ResponseId::NoResponseId
            }
        };

        let (connector_metadata, redirection_data) = match response.redirection_data.clone() {
            Some(redirection_data) => match redirection_data.form_type {
                Some(ref form_type) => match form_type {
                    payments_grpc::redirect_form::FormType::Uri(uri) => {
                        let sdk_uri_info = api_models::payments::SdkUpiUriInformation {
                            sdk_uri: uri.uri.clone(),
                        };
                        (
                            Some(
                                sdk_uri_info
                                    .encode_to_value()
                                    .change_context(UnifiedConnectorServiceError::ParsingFailed)
                                    .attach_printable(
                                        "Failed to serialize SdkUpiUriInformation to JSON value",
                                    )?,
                            ),
                            None,
                        )
                    }
                    _ => (
                        None,
                        Some(RedirectForm::foreign_try_from(redirection_data)).transpose()?,
                    ),
                },
                None => (None, None),
            },
            None => (None, None),
        };

        let status_code = convert_connector_service_status_code(response.status_code)?;

        let response = if response.error_code.is_some() {
            let attempt_status = match response.status() {
                payments_grpc::PaymentStatus::AttemptStatusUnspecified => None,
                _ => Some(AttemptStatus::foreign_try_from(response.status())?),
            };

            Err(ErrorResponse {
                code: response.error_code().to_owned(),
                message: response.error_message().to_owned(),
                reason: Some(response.error_reason().to_owned()),
                status_code,
                attempt_status,
                connector_transaction_id: connector_response_reference_id,
                network_decline_code: None,
                network_advice_code: None,
                network_error_message: None,
                connector_metadata: None,
            })
        } else {
            let status = AttemptStatus::foreign_try_from(response.status())?;

            Ok((
                PaymentsResponseData::TransactionResponse {
                    resource_id,
                    redirection_data: Box::new(redirection_data),
                    mandate_reference: Box::new(None),
                    connector_metadata,
                    network_txn_id: response.network_txn_id.clone(),
                    connector_response_reference_id,
                    incremental_authorization_allowed: None,
                    charges: None,
                },
                status,
            ))
        };

        Ok(response)
    }
}

impl transformers::ForeignTryFrom<payments_grpc::AuthenticationData>
    for router_request_types::UcsAuthenticationData
{
    type Error = error_stack::Report<UnifiedConnectorServiceError>;
    fn foreign_try_from(response: payments_grpc::AuthenticationData) -> Result<Self, Self::Error> {
        let payments_grpc::AuthenticationData {
            eci,
            cavv,
            threeds_server_transaction_id,
            message_version,
            ds_transaction_id,
            trans_status,
            acs_transaction_id,
            transaction_id,
            ucaf_collection_indicator,
        } = response;
        let trans_status = trans_status
            .map(payments_grpc::TransactionStatus::try_from)
            .transpose()
            .change_context(UnifiedConnectorServiceError::ResponseDeserializationFailed)
            .attach_printable("Failed to convert TransactionStatus from grpc to domain")?
            .map(ForeignFrom::foreign_from);
        Ok(Self {
            trans_status,
            eci,
            cavv: cavv.map(Secret::new),
            threeds_server_transaction_id: threeds_server_transaction_id
                .and_then(|id| id.id_type)
                .and_then(|id_type| match id_type {
                    payments_grpc::identifier::IdType::Id(id) => Some(id),
                    payments_grpc::identifier::IdType::EncodedData(encoded_data) => {
                        Some(encoded_data)
                    }
                    payments_grpc::identifier::IdType::NoResponseIdMarker(_) => None,
                }),
            message_version: message_version
                .map(|message_version_str| {
                    types::SemanticVersion::from_str(message_version_str.as_ref())
                        .change_context(UnifiedConnectorServiceError::ResponseDeserializationFailed)
                        .attach_printable("Failed to Deserialize message_version")
                })
                .transpose()?,
            ds_trans_id: ds_transaction_id,
            acs_trans_id: acs_transaction_id,
            transaction_id,
            ucaf_collection_indicator,
        })
    }
}

impl ForeignFrom<payments_grpc::TransactionStatus> for common_enums::TransactionStatus {
    fn foreign_from(value: payments_grpc::TransactionStatus) -> Self {
        match value {
            payments_grpc::TransactionStatus::Success => Self::Success,
            payments_grpc::TransactionStatus::Failure => Self::Failure,
            payments_grpc::TransactionStatus::VerificationNotPerformed => {
                Self::VerificationNotPerformed
            }
            payments_grpc::TransactionStatus::NotVerified => Self::NotVerified,
            payments_grpc::TransactionStatus::Rejected => Self::Rejected,
            payments_grpc::TransactionStatus::ChallengeRequired => Self::ChallengeRequired,
            payments_grpc::TransactionStatus::ChallengeRequiredDecoupledAuthentication => {
                Self::ChallengeRequiredDecoupledAuthentication
            }
            payments_grpc::TransactionStatus::InformationOnly => Self::InformationOnly,
        }
    }
}

impl ForeignFrom<common_enums::TransactionStatus> for payments_grpc::TransactionStatus {
    fn foreign_from(value: common_enums::TransactionStatus) -> Self {
        match value {
            common_enums::TransactionStatus::Success => Self::Success,
            common_enums::TransactionStatus::Failure => Self::Failure,
            common_enums::TransactionStatus::VerificationNotPerformed => {
                Self::VerificationNotPerformed
            }
            common_enums::TransactionStatus::NotVerified => Self::NotVerified,
            common_enums::TransactionStatus::Rejected => Self::Rejected,
            common_enums::TransactionStatus::ChallengeRequired => Self::ChallengeRequired,
            common_enums::TransactionStatus::ChallengeRequiredDecoupledAuthentication => {
                Self::ChallengeRequiredDecoupledAuthentication
            }
            common_enums::TransactionStatus::InformationOnly => Self::InformationOnly,
        }
    }
}

impl ForeignFrom<common_enums::PaymentMethodType> for payments_grpc::PaymentMethodType {
    fn foreign_from(value: common_enums::PaymentMethodType) -> Self {
        match value {
            common_enums::PaymentMethodType::Ach => Self::Ach,
            common_enums::PaymentMethodType::Affirm => Self::Affirm,
            common_enums::PaymentMethodType::AfterpayClearpay => Self::AfterpayClearpay,
            common_enums::PaymentMethodType::Alfamart => Self::Alfamart,
            common_enums::PaymentMethodType::AliPay => Self::AliPay,
            common_enums::PaymentMethodType::AliPayHk => Self::AliPayHk,
            common_enums::PaymentMethodType::Alma => Self::Alma,
            common_enums::PaymentMethodType::AmazonPay => Self::AmazonPay,
            common_enums::PaymentMethodType::ApplePay => Self::ApplePay,
            common_enums::PaymentMethodType::Atome => Self::Atome,
            common_enums::PaymentMethodType::Bacs => Self::Bacs,
            common_enums::PaymentMethodType::BancontactCard => Self::BancontactCard,
            common_enums::PaymentMethodType::Becs => Self::Becs,
            common_enums::PaymentMethodType::Benefit => Self::Benefit,
            common_enums::PaymentMethodType::Bizum => Self::Bizum,
            common_enums::PaymentMethodType::Blik => Self::Blik,
            common_enums::PaymentMethodType::Boleto => Self::Boleto,
            common_enums::PaymentMethodType::BcaBankTransfer => Self::BcaBankTransfer,
            common_enums::PaymentMethodType::BniVa => Self::BniVa,
            common_enums::PaymentMethodType::BriVa => Self::BriVa,
            #[cfg(feature = "v2")]
            common_enums::PaymentMethodType::Card => Self::Credit, // Card maps to CREDIT in proto
            common_enums::PaymentMethodType::CardRedirect => Self::CardRedirect,
            common_enums::PaymentMethodType::CimbVa => Self::CimbVa,
            common_enums::PaymentMethodType::ClassicReward => Self::ClassicReward,
            common_enums::PaymentMethodType::Credit => Self::Credit,
            common_enums::PaymentMethodType::CryptoCurrency => Self::CryptoCurrency,
            common_enums::PaymentMethodType::Cashapp => Self::Cashapp,
            common_enums::PaymentMethodType::Dana => Self::Dana,
            common_enums::PaymentMethodType::DanamonVa => Self::DanamonVa,
            common_enums::PaymentMethodType::Debit => Self::Debit,
            common_enums::PaymentMethodType::DuitNow => Self::DuitNow,
            common_enums::PaymentMethodType::Efecty => Self::Efecty,
            common_enums::PaymentMethodType::Eft => Self::Eft,
            common_enums::PaymentMethodType::Eps => Self::Eps,
            common_enums::PaymentMethodType::Fps => Self::Fps,
            common_enums::PaymentMethodType::Evoucher => Self::Evoucher,
            common_enums::PaymentMethodType::Giropay => Self::Giropay,
            common_enums::PaymentMethodType::Givex => Self::Givex,
            common_enums::PaymentMethodType::GooglePay => Self::GooglePay,
            common_enums::PaymentMethodType::GoPay => Self::GoPay,
            common_enums::PaymentMethodType::Gcash => Self::Gcash,
            common_enums::PaymentMethodType::Ideal => Self::Ideal,
            common_enums::PaymentMethodType::Interac => Self::Interac,
            common_enums::PaymentMethodType::Indomaret => Self::Indomaret,
            common_enums::PaymentMethodType::KakaoPay => Self::KakaoPay,
            common_enums::PaymentMethodType::LocalBankRedirect => Self::LocalBankRedirect,
            common_enums::PaymentMethodType::MandiriVa => Self::MandiriVa,
            common_enums::PaymentMethodType::Knet => Self::Knet,
            common_enums::PaymentMethodType::MbWay => Self::MbWay,
            common_enums::PaymentMethodType::MobilePay => Self::MobilePay,
            common_enums::PaymentMethodType::Momo => Self::Momo,
            common_enums::PaymentMethodType::MomoAtm => Self::MomoAtm,
            common_enums::PaymentMethodType::Multibanco => Self::Multibanco,
            common_enums::PaymentMethodType::OnlineBankingThailand => Self::OnlineBankingThailand,
            common_enums::PaymentMethodType::OnlineBankingCzechRepublic => {
                Self::OnlineBankingCzechRepublic
            }
            common_enums::PaymentMethodType::OnlineBankingFinland => Self::OnlineBankingFinland,
            common_enums::PaymentMethodType::OnlineBankingFpx => Self::OnlineBankingFpx,
            common_enums::PaymentMethodType::OnlineBankingPoland => Self::OnlineBankingPoland,
            common_enums::PaymentMethodType::OnlineBankingSlovakia => Self::OnlineBankingSlovakia,
            common_enums::PaymentMethodType::Oxxo => Self::Oxxo,
            common_enums::PaymentMethodType::PagoEfectivo => Self::PagoEfectivo,
            common_enums::PaymentMethodType::PermataBankTransfer => Self::PermataBankTransfer,
            common_enums::PaymentMethodType::OpenBankingUk => Self::OpenBankingUk,
            common_enums::PaymentMethodType::PayBright => Self::PayBright,
            common_enums::PaymentMethodType::Paypal => Self::PayPal,
            common_enums::PaymentMethodType::Paze => Self::Paze,
            common_enums::PaymentMethodType::Pix => Self::Pix,
            common_enums::PaymentMethodType::PaySafeCard => Self::PaySafeCard,
            common_enums::PaymentMethodType::Przelewy24 => Self::Przelewy24,
            common_enums::PaymentMethodType::PromptPay => Self::PromptPay,
            common_enums::PaymentMethodType::Pse => Self::Pse,
            common_enums::PaymentMethodType::RedCompra => Self::RedCompra,
            common_enums::PaymentMethodType::RedPagos => Self::RedPagos,
            common_enums::PaymentMethodType::SamsungPay => Self::SamsungPay,
            common_enums::PaymentMethodType::Sepa => Self::Sepa,
            common_enums::PaymentMethodType::SepaBankTransfer => Self::SepaBankTransfer,
            common_enums::PaymentMethodType::Sofort => Self::Sofort,
            common_enums::PaymentMethodType::Swish => Self::Swish,
            common_enums::PaymentMethodType::TouchNGo => Self::TouchNGo,
            common_enums::PaymentMethodType::Trustly => Self::Trustly,
            common_enums::PaymentMethodType::Twint => Self::Twint,
            common_enums::PaymentMethodType::UpiCollect => Self::UpiCollect,
            common_enums::PaymentMethodType::UpiIntent => Self::UpiIntent,
            common_enums::PaymentMethodType::UpiQr => Self::UpiQr,
            common_enums::PaymentMethodType::Vipps => Self::Vipps,
            common_enums::PaymentMethodType::VietQr => Self::VietQr,
            common_enums::PaymentMethodType::Venmo => Self::Venmo,
            common_enums::PaymentMethodType::Walley => Self::Walley,
            common_enums::PaymentMethodType::WeChatPay => Self::WeChatPay,
            common_enums::PaymentMethodType::SevenEleven => Self::SevenEleven,
            common_enums::PaymentMethodType::Lawson => Self::Lawson,
            common_enums::PaymentMethodType::MiniStop => Self::MiniStop,
            common_enums::PaymentMethodType::FamilyMart => Self::FamilyMart,
            common_enums::PaymentMethodType::Seicomart => Self::Seicomart,
            common_enums::PaymentMethodType::PayEasy => Self::PayEasy,
            common_enums::PaymentMethodType::LocalBankTransfer => Self::LocalBankTransfer,
            common_enums::PaymentMethodType::OpenBankingPIS => Self::OpenBankingPis,
            common_enums::PaymentMethodType::DirectCarrierBilling => Self::DirectCarrierBilling,
            common_enums::PaymentMethodType::InstantBankTransfer => Self::InstantBankTransfer,
            common_enums::PaymentMethodType::RevolutPay => Self::RevolutPay,
            // Variants that don't have direct proto equivalents
            _ => Self::Unspecified,
        }
    }
}

impl transformers::ForeignTryFrom<payments_grpc::PaymentServiceCreateOrderResponse>
    for Result<PaymentsResponseData, ErrorResponse>
{
    type Error = error_stack::Report<UnifiedConnectorServiceError>;

    fn foreign_try_from(
        response: payments_grpc::PaymentServiceCreateOrderResponse,
    ) -> Result<Self, Self::Error> {
        let status_code = convert_connector_service_status_code(response.status_code)?;

        let response = if response.error_code.is_some() {
            Err(ErrorResponse {
                code: response.error_code().to_owned(),
                message: response.error_message().to_owned(),
                reason: Some(response.error_message().to_owned()),
                status_code,
                attempt_status: None,
                connector_transaction_id: None,
                network_decline_code: None,
                network_advice_code: None,
                network_error_message: None,
                connector_metadata: None,
            })
        } else {
            let order_id = response
                .order_id
                .and_then(|id| id.id_type)
                .and_then(|id_type| match id_type {
                    payments_grpc::identifier::IdType::Id(id) => Some(id),
                    payments_grpc::identifier::IdType::EncodedData(encoded_data) => {
                        Some(encoded_data)
                    }
                    payments_grpc::identifier::IdType::NoResponseIdMarker(_) => None,
                })
                .ok_or(UnifiedConnectorServiceError::ResponseDeserializationFailed)?;

            // For order creation, we typically return a successful response with the order_id
            // Since this is not a standard payment response, we'll create a simple success response
            Ok(PaymentsResponseData::PaymentsCreateOrderResponse { order_id })
        };

        Ok(response)
    }
}

impl transformers::ForeignTryFrom<payments_grpc::PaymentServiceCreatePaymentMethodTokenResponse>
    for Result<PaymentsResponseData, ErrorResponse>
{
    type Error = error_stack::Report<UnifiedConnectorServiceError>;

    fn foreign_try_from(
        response: payments_grpc::PaymentServiceCreatePaymentMethodTokenResponse,
    ) -> Result<Self, Self::Error> {
        let status_code = convert_connector_service_status_code(response.status_code)?;

        let response = if response.error_code.is_some() {
            Err(ErrorResponse {
                code: response.error_code().to_owned(),
                message: response.error_message().to_owned(),
                reason: Some(response.error_message().to_owned()),
                status_code,
                attempt_status: None,
                connector_transaction_id: None,
                network_decline_code: None,
                network_advice_code: None,
                network_error_message: None,
                connector_metadata: None,
            })
        } else {
            Ok(PaymentsResponseData::TokenizationResponse {
                token: response.payment_method_token,
            })
        };

        Ok(response)
    }
}

impl transformers::ForeignTryFrom<payments_grpc::PaymentServiceSdkSessionTokenResponse>
    for Result<PaymentsResponseData, ErrorResponse>
{
    type Error = error_stack::Report<UnifiedConnectorServiceError>;

    fn foreign_try_from(
        response: payments_grpc::PaymentServiceSdkSessionTokenResponse,
    ) -> Result<Self, Self::Error> {
        let status_code = convert_connector_service_status_code(response.status_code)?;

        let response = if response.error_code.is_some() {
            Err(ErrorResponse {
                code: response.error_code().to_owned(),
                message: response.error_message().to_owned(),
                reason: response.error_reason,
                status_code,
                attempt_status: None,
                connector_transaction_id: None,
                network_decline_code: None,
                network_advice_code: None,
                network_error_message: None,
                connector_metadata: None,
            })
        } else {
            let session_token = match response.session_token {
                Some(session_token) => SessionToken::foreign_try_from(session_token),
                None => {
                    router_env::logger::info!(
                        "Missing session_token in UCS Sdk Session Token Response"
                    );
                    Ok(SessionToken::NoSessionTokenReceived)
                }
            }?;

            Ok(PaymentsResponseData::SessionResponse { session_token })
        };

        Ok(response)
    }
}

impl transformers::ForeignTryFrom<payments_grpc::SdkNextAction> for SdkNextAction {
    type Error = error_stack::Report<UnifiedConnectorServiceError>;
    fn foreign_try_from(value: payments_grpc::SdkNextAction) -> Result<Self, Self::Error> {
        let next_action = match value {
            payments_grpc::SdkNextAction::Confirm
            | payments_grpc::SdkNextAction::NextActionUnspecified => NextActionCall::Confirm,
            payments_grpc::SdkNextAction::PostSessionTokens => NextActionCall::PostSessionTokens,
        };

        Ok(Self { next_action })
    }
}

impl transformers::ForeignTryFrom<payments_grpc::PaypalTransactionInfo> for PaypalTransactionInfo {
    type Error = error_stack::Report<UnifiedConnectorServiceError>;
    fn foreign_try_from(value: payments_grpc::PaypalTransactionInfo) -> Result<Self, Self::Error> {
        let flow = match value.flow() {
            payments_grpc::PaypalFlow::Unspecified => PaypalFlow::Checkout,
            payments_grpc::PaypalFlow::Checkout => PaypalFlow::Checkout,
        };

        let currency_code = common_enums::Currency::foreign_try_from(value.currency_code())?;
        let minor_total_price = MinorUnit::new(value.total_price);
        let required_amount_type = StringMajorUnitForConnector;

        let total_price = required_amount_type
            .convert(minor_total_price, currency_code)
            .change_context(UnifiedConnectorServiceError::SdkSessionTokenFailure)?;

        Ok(Self {
            total_price,
            currency_code,
            flow,
        })
    }
}

impl transformers::ForeignTryFrom<payments_grpc::SessionToken> for SessionToken {
    type Error = error_stack::Report<UnifiedConnectorServiceError>;

    fn foreign_try_from(value: payments_grpc::SessionToken) -> Result<Self, Self::Error> {
        match value.wallet_name {
            Some(session_token::WalletName::GooglePay(gpay_session_token_response)) => {
                let gpay_session = gpay_session_token_response
                    .google_pay_session
                    .ok_or(UnifiedConnectorServiceError::SdkSessionTokenFailure)
                    .attach_printable(
                        "Missing Google Pay Session Token Response in UCS SdkSessionToken Response",
                    )?;

                let gpay_response = GooglePaySessionResponse::foreign_try_from(gpay_session)?;

                Ok(Self::GooglePay(Box::new(
                    GpaySessionTokenResponse::GooglePaySession(gpay_response),
                )))
            }
            Some(session_token::WalletName::ApplePay(apay_session_token_response)) => {
                let apay_response = ApplepaySessionTokenResponse {
                    session_token_data: apay_session_token_response
                        .session_token_data
                        .as_ref()
                        .map(ApplePaySessionResponse::foreign_try_from)
                        .transpose()?,
                    payment_request_data: apay_session_token_response
                        .payment_request_data
                        .as_ref()
                        .map(ApplePayPaymentRequest::foreign_try_from)
                        .transpose()?,
                    connector: apay_session_token_response.connector.clone(),
                    sdk_next_action: SdkNextAction::foreign_try_from(
                        apay_session_token_response.sdk_next_action(),
                    )?,
                    delayed_session_token: apay_session_token_response.delayed_session_token,
                    connector_merchant_id: apay_session_token_response.connector_merchant_id,
                    connector_reference_id: apay_session_token_response.connector_reference_id,
                    connector_sdk_public_key: apay_session_token_response.connector_sdk_public_key,
                };

                Ok(Self::ApplePay(Box::new(apay_response)))
            }
            Some(session_token::WalletName::Paypal(paypal_session_token_response)) => {
                let paypal_session_token_response = PaypalSessionTokenResponse {
                    session_token: paypal_session_token_response.session_token.clone(),
                    connector: paypal_session_token_response.connector.clone(),
                    sdk_next_action: SdkNextAction::foreign_try_from(
                        paypal_session_token_response.sdk_next_action(),
                    )?,
                    client_token: paypal_session_token_response.client_token,
                    transaction_info: paypal_session_token_response
                        .transaction_info
                        .map(PaypalTransactionInfo::foreign_try_from)
                        .transpose()?,
                };

                Ok(Self::Paypal(Box::new(paypal_session_token_response)))
            }
            _ => Err(UnifiedConnectorServiceError::SdkSessionTokenFailure)
                .attach_printable("Missing session_token in UCS Sdk Session Token Response")?,
        }
    }
}

impl transformers::ForeignTryFrom<payments_grpc::ApplePayAddressParameters>
    for ApplePayAddressParameters
{
    type Error = error_stack::Report<UnifiedConnectorServiceError>;
    fn foreign_try_from(
        value: payments_grpc::ApplePayAddressParameters,
    ) -> Result<Self, Self::Error> {
        match value {
            payments_grpc::ApplePayAddressParameters::PostalAddress => Ok(Self::PostalAddress),
            payments_grpc::ApplePayAddressParameters::Phone => Ok(Self::Phone),
            payments_grpc::ApplePayAddressParameters::Email => Ok(Self::Email),
            payments_grpc::ApplePayAddressParameters::Unspecified => {
                Err(UnifiedConnectorServiceError::SdkSessionTokenFailure)
                    .attach_printable("Unspecified ApplePayAddressParameters")?
            }
        }
    }
}

impl transformers::ForeignTryFrom<(&payments_grpc::AmountInfo, common_enums::Currency)>
    for AmountInfo
{
    type Error = error_stack::Report<UnifiedConnectorServiceError>;
    fn foreign_try_from(
        (value, currency_code): (&payments_grpc::AmountInfo, common_enums::Currency),
    ) -> Result<Self, Self::Error> {
        let minor_amount = MinorUnit::new(value.amount);
        let required_amount_type = StringMajorUnitForConnector;

        let amount = required_amount_type
            .convert(minor_amount, currency_code)
            .change_context(UnifiedConnectorServiceError::SdkSessionTokenFailure)
            .attach_printable("Response amount conversion failed")?;

        Ok(Self {
            label: value.label.clone(),
            total_type: value.total_type.clone(),
            amount,
        })
    }
}

impl transformers::ForeignTryFrom<&payments_grpc::ThirdPartySdkSessionResponse>
    for ThirdPartySdkSessionResponse
{
    type Error = error_stack::Report<UnifiedConnectorServiceError>;
    fn foreign_try_from(
        value: &payments_grpc::ThirdPartySdkSessionResponse,
    ) -> Result<Self, Self::Error> {
        let secrets = value
            .secrets
            .as_ref()
            .ok_or(UnifiedConnectorServiceError::ResponseDeserializationFailed)?;

        Ok(Self {
            secrets: SecretInfoToInitiateSdk::foreign_try_from(secrets)?,
        })
    }
}

impl transformers::ForeignTryFrom<&payments_grpc::ApplePaySessionResponse>
    for ApplePaySessionResponse
{
    type Error = error_stack::Report<UnifiedConnectorServiceError>;
    fn foreign_try_from(
        value: &payments_grpc::ApplePaySessionResponse,
    ) -> Result<Self, Self::Error> {
        let third_party_sdk = value
            .third_party_sdk
            .as_ref()
            .ok_or(UnifiedConnectorServiceError::ResponseDeserializationFailed)
            .attach_printable("Missing third_party_sdk in ApplePaySessionResponse")?;

        let session_token_data = ThirdPartySdkSessionResponse::foreign_try_from(third_party_sdk)?;

        Ok(Self::ThirdPartySdk(session_token_data))
    }
}

impl transformers::ForeignTryFrom<&payments_grpc::ApplePayPaymentRequest>
    for ApplePayPaymentRequest
{
    type Error = error_stack::Report<UnifiedConnectorServiceError>;
    fn foreign_try_from(
        value: &payments_grpc::ApplePayPaymentRequest,
    ) -> Result<Self, Self::Error> {
        let total = value
            .total
            .as_ref()
            .ok_or(UnifiedConnectorServiceError::ResponseDeserializationFailed)
            .attach_printable("Missing total in ApplePayPaymentRequest")?;

        let currency_code = common_enums::Currency::foreign_try_from(value.currency_code())?;
        let country_code = common_enums::CountryAlpha2::foreign_try_from(value.country_code())?;

        Ok(Self {
            country_code,
            currency_code,
            total: AmountInfo::foreign_try_from((total, currency_code))?,
            merchant_capabilities: if value.merchant_capabilities.is_empty() {
                None
            } else {
                Some(value.merchant_capabilities.clone())
            },
            supported_networks: if value.supported_networks.is_empty() {
                None
            } else {
                Some(value.supported_networks.clone())
            },
            merchant_identifier: value.merchant_identifier.clone(),
            required_billing_contact_fields: None,
            required_shipping_contact_fields: None,
            recurring_payment_request: None,
        })
    }
}

impl transformers::ForeignTryFrom<payments_grpc::GooglePaySessionResponse>
    for GooglePaySessionResponse
{
    type Error = error_stack::Report<UnifiedConnectorServiceError>;
    fn foreign_try_from(
        value: payments_grpc::GooglePaySessionResponse,
    ) -> Result<Self, Self::Error> {
        Ok(Self {
            merchant_info: value
                .merchant_info
                .clone()
                .map(GpayMerchantInfo::foreign_try_from)
                .transpose()?
                .ok_or(UnifiedConnectorServiceError::SdkSessionTokenFailure)
                .attach_printable("Missing merchant_info in GooglePaySessionResponse")?,
            shipping_address_required: value.shipping_address_required,
            email_required: value.email_required,
            shipping_address_parameters: value
                .shipping_address_parameters
                .map(GpayShippingAddressParameters::foreign_try_from)
                .transpose()?
                .ok_or(UnifiedConnectorServiceError::SdkSessionTokenFailure)
                .attach_printable(
                    "Missing shipping_address_parameters in GooglePaySessionResponse",
                )?,
            allowed_payment_methods: value
                .allowed_payment_methods
                .clone()
                .into_iter()
                .map(GpayAllowedPaymentMethods::foreign_try_from)
                .collect::<Result<Vec<GpayAllowedPaymentMethods>, _>>()?,
            transaction_info: value
                .transaction_info
                .clone()
                .map(GpayTransactionInfo::foreign_try_from)
                .transpose()?
                .ok_or(UnifiedConnectorServiceError::SdkSessionTokenFailure)
                .attach_printable("Missing transaction_info in GooglePaySessionResponse")?,
            delayed_session_token: value.delayed_session_token,
            connector: value.connector.clone(),
            sdk_next_action: SdkNextAction::foreign_try_from(value.sdk_next_action())?,
            secrets: value
                .secrets
                .as_ref()
                .map(SecretInfoToInitiateSdk::foreign_try_from)
                .transpose()?,
        })
    }
}

impl transformers::ForeignTryFrom<&payments_grpc::SecretInfoToInitiateSdk>
    for SecretInfoToInitiateSdk
{
    type Error = error_stack::Report<UnifiedConnectorServiceError>;
    fn foreign_try_from(
        value: &payments_grpc::SecretInfoToInitiateSdk,
    ) -> Result<Self, Self::Error> {
        let display = value
            .display
            .clone()
            .map(|display| display.expose().into())
            .ok_or(UnifiedConnectorServiceError::SdkSessionTokenFailure)
            .attach_printable("Missing display in SecretInfoToInitiateSdk")?;
        let payment = value.payment.clone().map(|payment| payment.expose().into());

        Ok(Self { display, payment })
    }
}

impl transformers::ForeignTryFrom<payments_grpc::GpayBillingAddressFormat>
    for GpayBillingAddressFormat
{
    type Error = error_stack::Report<UnifiedConnectorServiceError>;
    fn foreign_try_from(
        value: payments_grpc::GpayBillingAddressFormat,
    ) -> Result<Self, Self::Error> {
        match value {
            payments_grpc::GpayBillingAddressFormat::Min => Ok(Self::MIN),
            payments_grpc::GpayBillingAddressFormat::Full => Ok(Self::FULL),
            payments_grpc::GpayBillingAddressFormat::BillingAddressFormatUnspecified => {
                Err(UnifiedConnectorServiceError::SdkSessionTokenFailure)
                    .attach_printable("Unspecified GpayBillingAddressFormat")?
            }
        }
    }
}

impl transformers::ForeignTryFrom<payments_grpc::GpayMerchantInfo> for GpayMerchantInfo {
    type Error = error_stack::Report<UnifiedConnectorServiceError>;
    fn foreign_try_from(value: payments_grpc::GpayMerchantInfo) -> Result<Self, Self::Error> {
        Ok(Self {
            merchant_id: value.merchant_id,
            merchant_name: value.merchant_name,
        })
    }
}

impl transformers::ForeignTryFrom<payments_grpc::GpayShippingAddressParameters>
    for GpayShippingAddressParameters
{
    type Error = error_stack::Report<UnifiedConnectorServiceError>;
    fn foreign_try_from(
        value: payments_grpc::GpayShippingAddressParameters,
    ) -> Result<Self, Self::Error> {
        Ok(Self {
            phone_number_required: value.phone_number_required,
        })
    }
}

impl transformers::ForeignTryFrom<payments_grpc::GpayAllowedPaymentMethods>
    for GpayAllowedPaymentMethods
{
    type Error = error_stack::Report<UnifiedConnectorServiceError>;
    fn foreign_try_from(
        value: payments_grpc::GpayAllowedPaymentMethods,
    ) -> Result<Self, Self::Error> {
        Ok(Self {
            payment_method_type: value.payment_method_type,
            parameters: value
                .parameters
                .map(GpayAllowedMethodsParameters::foreign_try_from)
                .transpose()?
                .ok_or(UnifiedConnectorServiceError::SdkSessionTokenFailure)
                .attach_printable("Missing GpayAllowedPaymentMethods parameters")?,
            tokenization_specification: value
                .tokenization_specification
                .map(GpayTokenizationSpecification::foreign_try_from)
                .transpose()?
                .ok_or(UnifiedConnectorServiceError::SdkSessionTokenFailure)
                .attach_printable("Missing GpayAllowedPaymentMethods tokenization_specification")?,
        })
    }
}

impl transformers::ForeignTryFrom<payments_grpc::GpayAllowedMethodsParameters>
    for GpayAllowedMethodsParameters
{
    type Error = error_stack::Report<UnifiedConnectorServiceError>;
    fn foreign_try_from(
        value: payments_grpc::GpayAllowedMethodsParameters,
    ) -> Result<Self, Self::Error> {
        Ok(Self {
            allowed_auth_methods: value.allowed_auth_methods,
            allowed_card_networks: value.allowed_card_networks,
            billing_address_required: value.billing_address_required,
            billing_address_parameters: value
                .billing_address_parameters
                .map(GpayBillingAddressParameters::foreign_try_from)
                .transpose()?,
            assurance_details_required: value.assurance_details_required,
        })
    }
}

impl transformers::ForeignTryFrom<payments_grpc::GpayBillingAddressParameters>
    for GpayBillingAddressParameters
{
    type Error = error_stack::Report<UnifiedConnectorServiceError>;
    fn foreign_try_from(
        value: payments_grpc::GpayBillingAddressParameters,
    ) -> Result<Self, Self::Error> {
        let format = GpayBillingAddressFormat::foreign_try_from(value.format())?;
        Ok(Self {
            phone_number_required: value.phone_number_required,
            format,
        })
    }
}

impl transformers::ForeignTryFrom<payments_grpc::GpayTokenizationSpecification>
    for GpayTokenizationSpecification
{
    type Error = error_stack::Report<UnifiedConnectorServiceError>;
    fn foreign_try_from(
        value: payments_grpc::GpayTokenizationSpecification,
    ) -> Result<Self, Self::Error> {
        Ok(Self {
            token_specification_type: value.token_specification_type,
            parameters: value
                .parameters
                .map(GpayTokenParameters::foreign_try_from)
                .transpose()?
                .ok_or(UnifiedConnectorServiceError::SdkSessionTokenFailure)
                .attach_printable("Missing GpayTokenizationSpecification parameters")?,
        })
    }
}

impl transformers::ForeignTryFrom<payments_grpc::GpayTokenParameters> for GpayTokenParameters {
    type Error = error_stack::Report<UnifiedConnectorServiceError>;
    fn foreign_try_from(value: payments_grpc::GpayTokenParameters) -> Result<Self, Self::Error> {
        Ok(Self {
            gateway: value.gateway,
            gateway_merchant_id: value.gateway_merchant_id,
            stripe_version: None,
            stripe_publishable_key: None,
            protocol_version: value.protocol_version,
            public_key: value.public_key.map(|pk| pk.expose().into()),
        })
    }
}

impl transformers::ForeignTryFrom<payments_grpc::GpayTransactionInfo> for GpayTransactionInfo {
    type Error = error_stack::Report<UnifiedConnectorServiceError>;
    fn foreign_try_from(value: payments_grpc::GpayTransactionInfo) -> Result<Self, Self::Error> {
        let currency_code = common_enums::Currency::foreign_try_from(value.currency_code())?;
        let country_code = common_enums::CountryAlpha2::foreign_try_from(value.country_code())?;
        let minor_total_price = MinorUnit::new(value.total_price);
        let required_amount_type = StringMajorUnitForConnector;

        let total_price = required_amount_type
            .convert(minor_total_price, currency_code)
            .change_context(UnifiedConnectorServiceError::SdkSessionTokenFailure)
            .attach_printable("Response amount conversion failed")?;

        Ok(Self {
            country_code,
            currency_code,
            total_price_status: value.total_price_status,
            total_price,
        })
    }
}

impl transformers::ForeignTryFrom<payments_grpc::PaymentServiceAuthenticateResponse>
    for Result<(PaymentsResponseData, AttemptStatus), ErrorResponse>
{
    type Error = error_stack::Report<UnifiedConnectorServiceError>;
    fn foreign_try_from(
        response: payments_grpc::PaymentServiceAuthenticateResponse,
    ) -> Result<Self, Self::Error> {
        let connector_response_reference_id =
            response.response_ref_id.as_ref().and_then(|identifier| {
                identifier
                    .id_type
                    .clone()
                    .and_then(|id_type| match id_type {
                        payments_grpc::identifier::IdType::Id(id) => Some(id),
                        payments_grpc::identifier::IdType::EncodedData(encoded_data) => {
                            Some(encoded_data)
                        }
                        payments_grpc::identifier::IdType::NoResponseIdMarker(_) => None,
                    })
            });

        let resource_id: router_request_types::ResponseId = match response
            .transaction_id
            .as_ref()
            .and_then(|id| id.id_type.clone())
        {
            Some(payments_grpc::identifier::IdType::Id(id)) => {
                router_request_types::ResponseId::ConnectorTransactionId(id)
            }
            Some(payments_grpc::identifier::IdType::EncodedData(encoded_data)) => {
                router_request_types::ResponseId::EncodedData(encoded_data)
            }
            Some(payments_grpc::identifier::IdType::NoResponseIdMarker(_)) | None => {
                router_request_types::ResponseId::NoResponseId
            }
        };

        let (connector_metadata, redirection_data) = match response.redirection_data.clone() {
            Some(redirection_data) => match redirection_data.form_type {
                Some(ref form_type) => match form_type {
                    payments_grpc::redirect_form::FormType::Uri(uri) => {
                        let sdk_uri_info = api_models::payments::SdkUpiUriInformation {
                            sdk_uri: uri.uri.clone(),
                        };
                        (
                            Some(
                                sdk_uri_info
                                    .encode_to_value()
                                    .change_context(UnifiedConnectorServiceError::ParsingFailed)
                                    .attach_printable(
                                        "Failed to serialize SdkUpiUriInformation to JSON value",
                                    )?,
                            ),
                            None,
                        )
                    }
                    _ => (
                        None,
                        Some(RedirectForm::foreign_try_from(redirection_data)).transpose()?,
                    ),
                },
                None => (None, None),
            },
            None => (None, None),
        };

        let status_code = convert_connector_service_status_code(response.status_code)?;

        let response = if response.error_code.is_some() {
            let attempt_status = match response.status() {
                payments_grpc::PaymentStatus::AttemptStatusUnspecified => None,
                _ => Some(AttemptStatus::foreign_try_from(response.status())?),
            };

            Err(ErrorResponse {
                code: response.error_code().to_owned(),
                message: response.error_message().to_owned(),
                reason: Some(response.error_reason().to_owned()),
                status_code,
                attempt_status,
                connector_transaction_id: connector_response_reference_id,
                network_decline_code: None,
                network_advice_code: None,
                network_error_message: None,
                connector_metadata: None,
            })
        } else {
            let status = AttemptStatus::foreign_try_from(response.status())?;

            Ok((
                PaymentsResponseData::TransactionResponse {
                    resource_id,
                    redirection_data: Box::new(redirection_data),
                    mandate_reference: Box::new(None),
                    connector_metadata,
                    network_txn_id: response.network_txn_id.clone(),
                    connector_response_reference_id,
                    incremental_authorization_allowed: None,
                    charges: None,
                },
                status,
            ))
        };

        Ok(response)
    }
}

impl transformers::ForeignTryFrom<common_types::payments::CustomerAcceptance>
    for payments_grpc::CustomerAcceptance
{
    type Error = error_stack::Report<UnifiedConnectorServiceError>;

    fn foreign_try_from(
        customer_acceptance: common_types::payments::CustomerAcceptance,
    ) -> Result<Self, Self::Error> {
        let acceptance_type = match customer_acceptance.acceptance_type {
            common_types::payments::AcceptanceType::Online => payments_grpc::AcceptanceType::Online,
            common_types::payments::AcceptanceType::Offline => {
                payments_grpc::AcceptanceType::Offline
            }
        };

        let online_mandate_details =
            customer_acceptance
                .online
                .map(|online| payments_grpc::OnlineMandate {
                    ip_address: online.ip_address.map(|ip| ip.peek().to_string()),
                    user_agent: online.user_agent,
                });

        Ok(Self {
            acceptance_type: acceptance_type.into(),
            accepted_at: customer_acceptance
                .accepted_at
                .map(|dt| dt.assume_utc().unix_timestamp())
                .unwrap_or_default(),
            online_mandate_details,
        })
    }
}

impl transformers::ForeignTryFrom<&MandateData> for payments_grpc::SetupMandateDetails {
    type Error = error_stack::Report<UnifiedConnectorServiceError>;

    fn foreign_try_from(mandate_data: &MandateData) -> Result<Self, Self::Error> {
        let customer_acceptance = mandate_data
            .customer_acceptance
            .clone()
            .map(payments_grpc::CustomerAcceptance::foreign_try_from)
            .transpose()?;
        Ok(Self {
            update_mandate_id: mandate_data.update_mandate_id.clone(),
            customer_acceptance,
        })
    }
}

impl transformers::ForeignTryFrom<payments_grpc::PaymentServiceCreateSessionTokenResponse>
    for Result<PaymentsResponseData, ErrorResponse>
{
    type Error = error_stack::Report<UnifiedConnectorServiceError>;

    fn foreign_try_from(
        response: payments_grpc::PaymentServiceCreateSessionTokenResponse,
    ) -> Result<Self, Self::Error> {
        let status_code = convert_connector_service_status_code(response.status_code)?;

        let response = if response.error_code.is_some() {
            Err(ErrorResponse {
                code: response.error_code().to_owned(),
                message: response.error_message().to_owned(),
                reason: Some(response.error_message().to_owned()),
                status_code,
                attempt_status: None,
                connector_transaction_id: None,
                network_decline_code: None,
                network_advice_code: None,
                network_error_message: None,
                connector_metadata: None,
            })
        } else {
            Ok(PaymentsResponseData::SessionTokenResponse {
                session_token: response.session_token.clone(),
            })
        };

        Ok(response)
    }
}

impl
    transformers::ForeignTryFrom<
        &hyperswitch_interfaces::webhooks::IncomingWebhookRequestDetails<'_>,
    > for payments_grpc::RequestDetails
{
    type Error = error_stack::Report<UnifiedConnectorServiceError>;

    fn foreign_try_from(
        request_details: &hyperswitch_interfaces::webhooks::IncomingWebhookRequestDetails<'_>,
    ) -> Result<Self, Self::Error> {
        let headers_map = request_details
            .headers
            .iter()
            .map(|(key, value)| {
                let value_string = value.to_str().unwrap_or_default().to_string();
                (key.as_str().to_string(), value_string)
            })
            .collect();

        Ok(Self {
            method: 1, // POST method for webhooks
            uri: Some({
                let uri_result = request_details
                    .headers
                    .get("x-forwarded-path")
                    .and_then(|h| h.to_str().map_err(|e| {
                        tracing::warn!(
                            header_conversion_error=?e,
                            header_value=?h,
                            "Failed to convert x-forwarded-path header to string for webhook processing"
                        );
                        e
                    }).ok());

                uri_result.unwrap_or_else(|| {
                    tracing::debug!("x-forwarded-path header not found or invalid, using default '/Unknown'");
                    "/Unknown"
                }).to_string()
            }),
            body: request_details.body.to_vec(),
            headers: headers_map,
            query_params: Some(request_details.query_params.clone()),
        })
    }
}

/// Transform UCS webhook response into webhook event data
pub fn transform_ucs_webhook_response(
    response: PaymentServiceTransformResponse,
) -> Result<WebhookTransformData, error_stack::Report<errors::ApiErrorResponse>> {
    let event_type =
        api_models::webhooks::IncomingWebhookEvent::from_ucs_event_type(response.event_type);

    let webhook_transformation_status = if matches!(
        response.transformation_status(),
        payments_grpc::WebhookTransformationStatus::Incomplete
    ) {
        WebhookTransformationStatus::Incomplete
    } else {
        WebhookTransformationStatus::Complete
    };

    Ok(WebhookTransformData {
        event_type,
        source_verified: response.source_verified,
        webhook_content: response.content,
        response_ref_id: response.response_ref_id.and_then(|identifier| {
            identifier.id_type.and_then(|id_type| match id_type {
                payments_grpc::identifier::IdType::Id(id) => Some(id),
                payments_grpc::identifier::IdType::EncodedData(encoded_data) => Some(encoded_data),
                payments_grpc::identifier::IdType::NoResponseIdMarker(_) => None,
            })
        }),
        webhook_transformation_status,
    })
}

/// Build UCS webhook transform request from webhook components
pub fn build_webhook_transform_request(
    _webhook_body: &[u8],
    request_details: &hyperswitch_interfaces::webhooks::IncomingWebhookRequestDetails<'_>,
    webhook_secrets: Option<payments_grpc::WebhookSecrets>,
    merchant_id: &str,
    connector_id: &str,
) -> Result<PaymentServiceTransformRequest, error_stack::Report<errors::ApiErrorResponse>> {
    let request_details_grpc =
        <payments_grpc::RequestDetails as transformers::ForeignTryFrom<_>>::foreign_try_from(
            request_details,
        )
        .change_context(errors::ApiErrorResponse::InternalServerError)
        .attach_printable("Failed to transform webhook request details to gRPC format")?;

    Ok(PaymentServiceTransformRequest {
        request_ref_id: Some(Identifier {
            id_type: Some(payments_grpc::identifier::IdType::Id(format!(
                "{}_{}_{}",
                merchant_id,
                connector_id,
                OffsetDateTime::now_utc().unix_timestamp()
            ))),
        }),
        request_details: Some(request_details_grpc),
        webhook_secrets,
        state: None,
    })
}

// ============================================================================
// REFUND TRANSFORMERS
// ============================================================================

/// Transform RouterData for Execute refund into UCS PaymentServiceRefundRequest
impl transformers::ForeignTryFrom<&RouterData<Execute, RefundsData, RefundsResponseData>>
    for payments_grpc::PaymentServiceRefundRequest
{
    type Error = error_stack::Report<UnifiedConnectorServiceError>;

    fn foreign_try_from(
        router_data: &RouterData<Execute, RefundsData, RefundsResponseData>,
    ) -> Result<Self, Self::Error> {
        let currency = payments_grpc::Currency::foreign_try_from(router_data.request.currency)?;

        let transaction_id = Identifier {
            id_type: Some(payments_grpc::identifier::IdType::Id(
                router_data.request.connector_transaction_id.clone(),
            )),
        };

        let request_ref_id = Some(Identifier {
            id_type: Some(payments_grpc::identifier::IdType::Id(
                router_data.connector_request_reference_id.clone(),
            )),
        });

        // Convert connector_metadata to gRPC format
        let metadata = router_data
            .request
            .connector_metadata
            .as_ref()
            .map(convert_value_map_to_hashmap)
            .transpose()?
            .unwrap_or_default();

        // Convert refund_connector_metadata to gRPC format
        let refund_metadata = router_data
            .request
            .refund_connector_metadata
            .as_ref()
            .map(|metadata| convert_value_map_to_hashmap(&metadata.clone().expose()))
            .transpose()?
            .unwrap_or_default();

        let state = router_data
            .access_token
            .as_ref()
            .map(ConnectorState::foreign_from);

        let merchant_account_metadata = router_data
            .connector_meta_data
            .as_ref()
            .and_then(|val| val.peek().as_object())
            .map(|map| {
                map.iter()
                    .filter_map(|(k, v)| v.as_str().map(|s| (k.clone(), s.to_string())))
                    .collect::<HashMap<String, String>>()
            })
            .unwrap_or_default();

        Ok(Self {
            request_ref_id,
            refund_id: router_data.request.refund_id.clone(),
            transaction_id: Some(transaction_id),
            payment_amount: router_data.request.payment_amount,
            currency: currency.into(),
            minor_payment_amount: router_data.request.minor_payment_amount.get_amount_as_i64(),
            refund_amount: router_data.request.refund_amount,
            minor_refund_amount: router_data.request.minor_refund_amount.get_amount_as_i64(),
            reason: router_data.request.reason.clone(),
            webhook_url: router_data.request.webhook_url.clone(),
            merchant_account_id: router_data
                .request
                .merchant_account_id
                .as_ref()
                .map(|id| id.clone().expose().clone()),
            capture_method: router_data
                .request
                .capture_method
                .map(payments_grpc::CaptureMethod::foreign_try_from)
                .transpose()
                .map_err(|_| {
                    UnifiedConnectorServiceError::RequestEncodingFailedWithReason(
                        "Failed to convert capture method".to_string(),
                    )
                })?
                .map(i32::from),
            metadata,
            refund_metadata,
            browser_info: router_data
                .request
                .browser_info
                .clone()
                .map(payments_grpc::BrowserInformation::foreign_try_from)
                .transpose()
                .map_err(|_| {
                    UnifiedConnectorServiceError::RequestEncodingFailedWithReason(
                        "Failed to convert browser info".to_string(),
                    )
                })?,
            state,
            merchant_account_metadata,
            test_mode: router_data.test_mode,
        })
    }
}

/// Transform RouterData for RSync refund into UCS RefundServiceGetRequest
impl transformers::ForeignTryFrom<&RouterData<RSync, RefundsData, RefundsResponseData>>
    for payments_grpc::RefundServiceGetRequest
{
    type Error = error_stack::Report<UnifiedConnectorServiceError>;

    fn foreign_try_from(
        router_data: &RouterData<RSync, RefundsData, RefundsResponseData>,
    ) -> Result<Self, Self::Error> {
        let transaction_id = Identifier {
            id_type: Some(payments_grpc::identifier::IdType::Id(
                router_data.request.connector_transaction_id.clone(),
            )),
        };

        let request_ref_id = Some(Identifier {
            id_type: Some(payments_grpc::identifier::IdType::Id(
                router_data.connector_request_reference_id.clone(),
            )),
        });

        let state = router_data
            .access_token
            .as_ref()
            .map(ConnectorState::foreign_from);

        let merchant_account_metadata = router_data
            .connector_meta_data
            .as_ref()
            .and_then(|val| val.peek().as_object())
            .map(|map| {
                map.iter()
                    .filter_map(|(k, v)| v.as_str().map(|s| (k.clone(), s.to_string())))
                    .collect::<HashMap<String, String>>()
            })
            .unwrap_or_default();

        Ok(Self {
            request_ref_id,
            transaction_id: Some(transaction_id),
            refund_id: router_data.request.connector_refund_id.clone().ok_or(
                UnifiedConnectorServiceError::RequestEncodingFailedWithReason(
                    "Missing connector_refund_id for refund sync operation".to_string(),
                ),
            )?,
            refund_reason: router_data.request.reason.clone(),
            browser_info: router_data
                .request
                .browser_info
                .clone()
                .map(payments_grpc::BrowserInformation::foreign_try_from)
                .transpose()
                .map_err(|_| {
                    UnifiedConnectorServiceError::RequestEncodingFailedWithReason(
                        "Failed to convert browser info".to_string(),
                    )
                })?,
            state,
            merchant_account_metadata,
            refund_metadata: router_data
                .request
                .refund_connector_metadata
                .as_ref()
                .map(|metadata| convert_value_map_to_hashmap(&metadata.clone().expose()))
                .transpose()?
                .unwrap_or_default(),
            test_mode: router_data.test_mode,
        })
    }
}

/// Transform UCS RefundResponse into Result<RefundsResponseData, ErrorResponse>
impl transformers::ForeignTryFrom<payments_grpc::RefundResponse>
    for Result<RefundsResponseData, ErrorResponse>
{
    type Error = error_stack::Report<UnifiedConnectorServiceError>;

    fn foreign_try_from(response: payments_grpc::RefundResponse) -> Result<Self, Self::Error> {
        let connector_response_reference_id =
            response.response_ref_id.as_ref().and_then(|identifier| {
                identifier
                    .id_type
                    .clone()
                    .and_then(|id_type| match id_type {
                        payments_grpc::identifier::IdType::Id(id) => Some(id),
                        payments_grpc::identifier::IdType::EncodedData(encoded_data) => {
                            Some(encoded_data)
                        }
                        payments_grpc::identifier::IdType::NoResponseIdMarker(_) => None,
                    })
            });

        let status_code = convert_connector_service_status_code(response.status_code)?;

        let response = if response.error_code.is_some() {
            Err(ErrorResponse {
                code: response.error_code().to_owned(),
                message: response.error_message().to_owned(),
                reason: Some(response.error_reason().to_owned()),
                status_code,
                attempt_status: None,
                connector_transaction_id: connector_response_reference_id,
                network_decline_code: None,
                network_advice_code: None,
                network_error_message: None,
                connector_metadata: None,
            })
        } else {
            let refund_status = RefundStatus::foreign_try_from(response.status())?;

            Ok(RefundsResponseData {
                connector_refund_id: response.refund_id,
                refund_status,
            })
        };

        Ok(response)
    }
}

impl transformers::ForeignTryFrom<&RouterData<api::Void, PaymentsCancelData, PaymentsResponseData>>
    for payments_grpc::PaymentServiceVoidRequest
{
    type Error = error_stack::Report<UnifiedConnectorServiceError>;

    fn foreign_try_from(
        router_data: &RouterData<api::Void, PaymentsCancelData, PaymentsResponseData>,
    ) -> Result<Self, Self::Error> {
        let browser_info = router_data
            .request
            .browser_info
            .clone()
            .map(payments_grpc::BrowserInformation::foreign_try_from)
            .transpose()?;

        let currency = router_data
            .request
            .currency
            .map(payments_grpc::Currency::foreign_try_from)
            .transpose()?;
        let state = router_data
            .access_token
            .as_ref()
            .map(ConnectorState::foreign_from);

        let merchant_account_metadata = router_data
            .connector_meta_data
            .as_ref()
            .and_then(|val| val.peek().as_object())
            .map(|map| {
                map.iter()
                    .filter_map(|(k, v)| v.as_str().map(|s| (k.clone(), s.to_string())))
                    .collect::<HashMap<String, String>>()
            })
            .unwrap_or_default();

        Ok(Self {
            request_ref_id: Some(Identifier {
                id_type: Some(payments_grpc::identifier::IdType::Id(
                    router_data.connector_request_reference_id.clone(),
                )),
            }),
            transaction_id: if router_data.request.connector_transaction_id.is_empty() {
                None
            } else {
                Some(Identifier {
                    id_type: Some(payments_grpc::identifier::IdType::Id(
                        router_data.request.connector_transaction_id.clone(),
                    )),
                })
            },
            cancellation_reason: router_data.request.cancellation_reason.clone(),
            all_keys_required: None,
            browser_info,
            amount: router_data.request.amount,
            currency: currency.map(|c| c.into()),
            connector_metadata: router_data
                .request
                .metadata
                .as_ref()
                .map(convert_value_map_to_hashmap)
                .transpose()?
                .unwrap_or_default(),
            state,
            merchant_account_metadata,
        })
    }
}

impl transformers::ForeignTryFrom<payments_grpc::RefundStatus> for RefundStatus {
    type Error = error_stack::Report<UnifiedConnectorServiceError>;

    fn foreign_try_from(grpc_status: payments_grpc::RefundStatus) -> Result<Self, Self::Error> {
        match grpc_status {
            payments_grpc::RefundStatus::Unspecified => Ok(Self::Pending),
            payments_grpc::RefundStatus::RefundFailure => Ok(Self::Failure),
            payments_grpc::RefundStatus::RefundManualReview => Ok(Self::ManualReview),
            payments_grpc::RefundStatus::RefundPending => Ok(Self::Pending),
            payments_grpc::RefundStatus::RefundSuccess => Ok(Self::Success),
            payments_grpc::RefundStatus::RefundTransactionFailure => Ok(Self::TransactionFailure),
        }
    }
}

impl transformers::ForeignTryFrom<payments_grpc::PaymentServiceVoidResponse>
    for Result<(PaymentsResponseData, AttemptStatus), ErrorResponse>
{
    type Error = error_stack::Report<UnifiedConnectorServiceError>;

    fn foreign_try_from(
        response: payments_grpc::PaymentServiceVoidResponse,
    ) -> Result<Self, Self::Error> {
        let connector_response_reference_id =
            response.response_ref_id.as_ref().and_then(|identifier| {
                identifier
                    .id_type
                    .clone()
                    .and_then(|id_type| match id_type {
                        payments_grpc::identifier::IdType::Id(id) => Some(id),
                        payments_grpc::identifier::IdType::EncodedData(encoded_data) => {
                            Some(encoded_data)
                        }
                        payments_grpc::identifier::IdType::NoResponseIdMarker(_) => None,
                    })
            });

        let status_code = convert_connector_service_status_code(response.status_code)?;

        // Extract connector_metadata from response if present
        let connector_metadata = (!response.connector_metadata.is_empty())
            .then(|| {
                serde_json::to_value(&response.connector_metadata)
                    .map_err(|e| {
                        tracing::warn!(
                            serialization_error=?e,
                            metadata=?response.connector_metadata,
                            "Failed to serialize connector_metadata from UCS void response"
                        );
                        e
                    })
                    .ok()
            })
            .flatten();

        let response = if response.error_code.is_some() {
            let attempt_status = match response.status() {
                payments_grpc::PaymentStatus::AttemptStatusUnspecified => None,
                _ => Some(AttemptStatus::foreign_try_from(response.status())?),
            };

            Err(ErrorResponse {
                code: response.error_code().to_owned(),
                message: response.error_message().to_owned(),
                reason: Some(response.error_reason().to_owned()),
                status_code,
                attempt_status,
                connector_transaction_id: connector_response_reference_id,
                network_decline_code: None,
                network_advice_code: None,
                network_error_message: None,
                connector_metadata: None,
            })
        } else {
            let status = AttemptStatus::foreign_try_from(response.status())?;

            Ok((
                PaymentsResponseData::TransactionResponse {
                    resource_id: response
                        .transaction_id
                        .as_ref()
                        .and_then(|identifier| {
                            identifier
                                .id_type
                                .clone()
                                .and_then(|id_type| match id_type {
                                    payments_grpc::identifier::IdType::Id(id) => Some(
                                        router_request_types::ResponseId::ConnectorTransactionId(
                                            id,
                                        ),
                                    ),
                                    payments_grpc::identifier::IdType::EncodedData(
                                        encoded_data,
                                    ) => Some(
                                        router_request_types::ResponseId::ConnectorTransactionId(
                                            encoded_data,
                                        ),
                                    ),
                                    payments_grpc::identifier::IdType::NoResponseIdMarker(_) => {
                                        None
                                    }
                                })
                        })
                        .unwrap_or(router_request_types::ResponseId::NoResponseId),
                    redirection_data: Box::new(None),
                    mandate_reference: Box::new(response.mandate_reference.map(|grpc_mandate| {
                        hyperswitch_domain_models::router_response_types::MandateReference {
                            connector_mandate_id: grpc_mandate.mandate_id,
                            payment_method_id: grpc_mandate.payment_method_id,
                            mandate_metadata: None,
                            connector_mandate_request_reference_id: None,
                        }
                    })),
                    connector_metadata,
                    network_txn_id: None,
                    connector_response_reference_id,
                    incremental_authorization_allowed: response.incremental_authorization_allowed,
                    charges: None,
                },
                status,
            ))
        };

        Ok(response)
    }
}

impl
    transformers::ForeignTryFrom<(
        &RouterData<
            hyperswitch_domain_models::router_flow_types::access_token_auth::AccessTokenAuth,
            router_request_types::AccessTokenRequestData,
            AccessToken,
        >,
        common_enums::CallConnectorAction,
    )> for payments_grpc::PaymentServiceCreateAccessTokenRequest
{
    type Error = error_stack::Report<UnifiedConnectorServiceError>;

    fn foreign_try_from(
        (router_data, _call_connector_action): (
            &RouterData<
                hyperswitch_domain_models::router_flow_types::access_token_auth::AccessTokenAuth,
                router_request_types::AccessTokenRequestData,
                AccessToken,
            >,
            common_enums::CallConnectorAction,
        ),
    ) -> Result<Self, Self::Error> {
        let request_ref_id = router_data.connector_request_reference_id.clone();

        Ok(Self {
            request_ref_id: Some(Identifier {
                id_type: Some(payments_grpc::identifier::IdType::Id(request_ref_id)),
            }),
            merchant_account_metadata: HashMap::new(),
            // depricated field we have to remove this/ Default to unspecified connector
            connector: 0_i32,
        })
    }
}<|MERGE_RESOLUTION|>--- conflicted
+++ resolved
@@ -1585,16 +1585,7 @@
                 .map(|e| e.expose().expose().into()),
             browser_info,
             test_mode: router_data.test_mode,
-<<<<<<< HEAD
-            payment_method_type: router_data
-                .request
-                .payment_method_type
-                .map(payments_grpc::PaymentMethodType::foreign_try_from)
-                .transpose()?
-                .map(|payment_method_type| payment_method_type.into()),
-=======
             payment_method_type,
->>>>>>> 0d48d1a8
             state,
             return_url: router_data.request.router_return_url.clone(),
             description: router_data.description.clone(),
